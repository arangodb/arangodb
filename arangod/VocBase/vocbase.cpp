////////////////////////////////////////////////////////////////////////////////
/// DISCLAIMER
///
/// Copyright 2014-2022 ArangoDB GmbH, Cologne, Germany
/// Copyright 2004-2014 triAGENS GmbH, Cologne, Germany
///
/// Licensed under the Apache License, Version 2.0 (the "License");
/// you may not use this file except in compliance with the License.
/// You may obtain a copy of the License at
///
///     http://www.apache.org/licenses/LICENSE-2.0
///
/// Unless required by applicable law or agreed to in writing, software
/// distributed under the License is distributed on an "AS IS" BASIS,
/// WITHOUT WARRANTIES OR CONDITIONS OF ANY KIND, either express or implied.
/// See the License for the specific language governing permissions and
/// limitations under the License.
///
/// Copyright holder is ArangoDB GmbH, Cologne, Germany
///
/// @author Dr. Frank Celler
////////////////////////////////////////////////////////////////////////////////

#include "vocbase.h"

#include <algorithm>
#include <chrono>
#include <cinttypes>
#include <exception>
#include <memory>
#include <type_traits>
#include <unordered_map>
#include <utility>

#include <velocypack/Collection.h>
#include <velocypack/Slice.h>
#include <velocypack/Utf8Helper.h>
#include <velocypack/Value.h>
#include <velocypack/ValueType.h>

#include "ApplicationFeatures/ApplicationServer.h"
#include "Aql/QueryCache.h"
#include "Aql/QueryList.h"
#include "Auth/Common.h"
#include "Basics/application-exit.h"
#include "Basics/Exceptions.h"
#include "Basics/Exceptions.tpp"
#include "Basics/HybridLogicalClock.h"
#include "Basics/Locking.h"
#include "Basics/NumberUtils.h"
#include "Basics/ReadLocker.h"
#include "Basics/RecursiveLocker.h"
#include "Basics/Result.h"
#include "Basics/Result.tpp"
#include "Basics/ScopeGuard.h"
#include "Basics/StaticStrings.h"
#include "Basics/StringUtils.h"
#include "Basics/VelocyPackHelper.h"
#include "Basics/WriteLocker.h"
#include "Basics/debugging.h"
#include "Basics/error.h"
#include "Basics/system-functions.h"
#include "Basics/voc-errors.h"
#include "Containers/Helpers.h"
#include "Cluster/FailureOracleFeature.h"
#include "Cluster/ServerState.h"
#include "Cluster/ClusterFeature.h"
#include "Cluster/ClusterInfo.h"
#include "Indexes/Index.h"
#include "Logger/LogContextKeys.h"
#include "Logger/LogMacros.h"
#include "Replication/DatabaseReplicationApplier.h"
#include "Replication/ReplicationClients.h"
#include "Replication2/LoggerContext.h"
#include "Replication2/ReplicatedLog/ILogInterfaces.h"
#include "Replication2/ReplicatedLog/LogCommon.h"
#include "Replication2/ReplicatedLog/LogCore.h"
#include "Replication2/ReplicatedLog/LogFollower.h"
#include "Replication2/ReplicatedLog/LogLeader.h"
#include "Replication2/ReplicatedLog/LogStatus.h"
#include "Replication2/ReplicatedLog/NetworkAttachedFollower.h"
#include "Replication2/ReplicatedLog/PersistedLog.h"
#include "Replication2/ReplicatedLog/ReplicatedLog.h"
#include "Replication2/ReplicatedLog/ReplicatedLogFeature.h"
#include "Replication2/ReplicatedLog/ReplicatedLogMetrics.h"
#include "Replication2/ReplicatedState/ReplicatedState.h"
#include "Replication2/ReplicatedState/ReplicatedStateFeature.h"
#include "Replication2/ReplicatedState/PersistedStateInfo.h"
#include "Replication2/Version.h"
#include "Metrics/Counter.h"
#include "Metrics/Gauge.h"
#include "Network/ConnectionPool.h"
#include "Network/NetworkFeature.h"
#include "RestServer/DatabaseFeature.h"
#include "RestServer/QueryRegistryFeature.h"
#include "Scheduler/SchedulerFeature.h"
#include "StorageEngine/EngineSelectorFeature.h"
#include "StorageEngine/PhysicalCollection.h"
#include "StorageEngine/StorageEngine.h"
#include "Transaction/ClusterUtils.h"
#include "Utils/CursorRepository.h"
#include "Utils/Events.h"
#include "Utils/ExecContext.h"
#include "Utils/VersionTracker.h"
#include "Utilities/NameValidator.h"
#include "V8Server/v8-user-structures.h"
#include "VocBase/LogicalCollection.h"
#include "VocBase/LogicalDataSource.h"
#include "VocBase/LogicalView.h"

#include <thread>
#include <absl/strings/str_cat.h>

using namespace arangodb;
using namespace arangodb::basics;

<<<<<<< HEAD
namespace {
struct VocbaseStatePersistor
    : replication2 ::replicated_state::StatePersistorInterface {
  explicit VocbaseStatePersistor(TRI_vocbase_t& vocbase) : vocbase(vocbase) {}
  void updateStateInformation(
      replication2::replicated_state::PersistedStateInfo const& info) noexcept
      override {
    vocbase.engine().updateReplicatedState(vocbase, info);
  }

  void deleteStateInformation(replication2::LogId stateId) noexcept override {
    vocbase.engine().dropReplicatedState(vocbase, stateId);
  }

  TRI_vocbase_t& vocbase;
};
}  // namespace

=======
>>>>>>> e09e7d36
struct arangodb::VocBaseLogManager {
  explicit VocBaseLogManager(TRI_vocbase_t& vocbase, DatabaseID database)
      : _server(vocbase.server()),
        _replicatedStateAppFeature(
            _server.getFeature<
                replication2::replicated_state::ReplicatedStateAppFeature>()),
        _replicatedLogFeature(_server.getFeature<ReplicatedLogFeature>()),
        _vocbase(vocbase),
        _logContext(
            LoggerContext{Logger::REPLICATION2}.with<logContextKeyDatabaseName>(
                std::move(database))) {}

  [[nodiscard]] auto getReplicatedStateById(replication2::LogId id) -> ResultT<
      std::shared_ptr<replication2::replicated_state::ReplicatedStateBase>> {
    auto guard = _guardedData.getLockedGuard();
    if (auto iter = guard->statesAndLogs.find(id);
        iter != guard->statesAndLogs.end()) {
      return {iter->second.state};
    } else {
      return Result(
          TRI_ERROR_ARANGO_DATA_SOURCE_NOT_FOUND,
          fmt::format("replicated state %" PRIu64 " not found", id.id()));
    }
  }

  void registerReplicatedState(
      replication2::LogId id,
      std::unique_ptr<
          arangodb::replication2::replicated_state::IStorageEngineMethods>) {
    ADB_PROD_ASSERT(false) << "register not yet implemented";
    THROW_ARANGO_EXCEPTION(TRI_ERROR_NOT_IMPLEMENTED);
  }

  auto resignAll() {
    auto guard = _guardedData.getLockedGuard();
    for (auto&& [id, val] : guard->statesAndLogs) {
      auto&& log = val.log;
      auto core = std::move(*log).resign();
      core.reset();
    }
<<<<<<< HEAD
    guard->logs.clear();
  }

  [[nodiscard]] auto createReplicatedLog(
      TRI_vocbase_t& vocbase, replication2::LogId id,
      std::optional<std::string> const& collectionName)
      -> arangodb::ResultT<
          std::shared_ptr<replication2::replicated_log::ReplicatedLog>> {
    auto guard = _guardedData.getLockedGuard();
    return createReplicatedLogOnData(vocbase, id, collectionName, guard.get(),
                                     _logContext, _replicatedLogFeature);
=======
    guard->statesAndLogs.clear();
>>>>>>> e09e7d36
  }

  auto updateReplicatedState(
      arangodb::replication2::LogId id,
      arangodb::replication2::agency::LogPlanTermSpecification const& term,
      arangodb::replication2::agency::ParticipantsConfig const& config)
      -> Result {
    auto guard = _guardedData.getLockedGuard();
    if (auto iter = guard->statesAndLogs.find(id);
        iter != guard->statesAndLogs.end()) {
      iter->second.log->updateConfig(term, config)
          .thenFinal([&voc = _vocbase](auto&&) {
            voc.server().getFeature<ClusterFeature>().addDirty(voc.name());
          });
      return {};
    } else {
      return {TRI_ERROR_REPLICATION_REPLICATED_LOG_NOT_FOUND};
    }
<<<<<<< HEAD

    return createReplicatedLogOnData(vocbase, id, collectionName, guard.get(),
                                     _logContext, _replicatedLogFeature);
=======
>>>>>>> e09e7d36
  }

  [[nodiscard]] auto dropReplicatedState(arangodb::replication2::LogId id)
      -> arangodb::Result {
<<<<<<< HEAD
    LOG_CTX("658c7", DEBUG, _logContext) << "Dropping replicated log " << id;

    auto result = _guardedData.doUnderLock([&](GuardedData& data) {
      if (auto iter = data.logs.find(id); iter != data.logs.end()) {
        auto core = iter->second->drop();
        auto res = vocbase.engine().dropReplicatedLog(
            vocbase, std::move(*core).releasePersistedLog());
=======
    // TODO handle exceptions, maybe terminate the process if this fails.
    //      also make sure that leftovers are cleaned up during startup!
    LOG_CTX("658c6", DEBUG, _logContext) << "Dropping replicated state " << id;
    StorageEngine& engine =
        _server.getFeature<EngineSelectorFeature>().engine();
    auto result = _guardedData.doUnderLock([&](GuardedData& data) {
      if (auto iter = data.statesAndLogs.find(id);
          iter != data.statesAndLogs.end()) {
        auto& state = iter->second.state;
        auto& log = iter->second.log;
        auto& storage = iter->second.storage;

        auto metadata = storage->readMetadata();
        if (metadata.fail()) {
          return std::move(metadata).result();  // state untouched after this
        }

        // Get the state handle so we can drop the state later
        auto stateHandle = log->disconnect(std::move(iter->second.connection));

        // resign the log now, before we update the metadata to avoid races
        // on the storage.
        auto core = std::move(*log).resign();

        // Invalidate the snapshot in persistent storage.
        metadata->snapshot.updateStatus(
            replication2::replicated_state::SnapshotStatus::kInvalidated);
        // TODO check return value
        // TODO make sure other methods working on the state, probably meaning
        //      configuration updates, handle an invalidated snapshot correctly.
        if (auto res = storage->updateMetadata(*metadata); res.fail()) {
          LOG_CTX("6e6f0", ERR, _logContext)
              << "failed to drop replicated log " << res.errorMessage();
          THROW_ARANGO_EXCEPTION(res);
        }

        // Drop the replicated state. This will also remove its associated
        // resources, e.g. the shard/collection will be dropped.
        // This must happen only after the snapshot is persistently marked as
        // failed.
        std::move(*state).drop(std::move(stateHandle));

        // Now we may delete the persistent metadata.
        auto res = engine.dropReplicatedState(_vocbase, storage);

>>>>>>> e09e7d36
        if (res.fail()) {
          TRI_ASSERT(storage != nullptr);
          LOG_CTX("998cc", ERR, _logContext)
              << "failed to drop replicated log " << res.errorMessage();
          return res;
        }
        TRI_ASSERT(storage == nullptr);
        data.statesAndLogs.erase(iter);

        return Result();
      } else {
        return Result(TRI_ERROR_ARANGO_DATA_SOURCE_NOT_FOUND);
      }

      return Result();
    });

    if (result.ok()) {
      _replicatedLogFeature.metrics()->replicatedLogNumber->fetch_sub(1);
      _replicatedLogFeature.metrics()->replicatedLogDeletionNumber->count();
    }
<<<<<<< HEAD
    return result;
  }

  [[nodiscard]] auto dropReplicatedState(arangodb::replication2::LogId id)
      -> arangodb::Result {
    LOG_CTX("658c6", DEBUG, _logContext) << "Dropping replicated state " << id;
    return _guardedData.doUnderLock([&](GuardedData& data) {
      if (auto iter = data.states.find(id); iter != data.states.end()) {
        std::move(*iter->second).drop();
        auto res = _vocbase.engine().dropReplicatedState(_vocbase, id);
        if (res.fail()) {
          return res;
        }
        data.states.erase(iter);
      } else {
        return Result(TRI_ERROR_ARANGO_DATA_SOURCE_NOT_FOUND);
      }
=======
>>>>>>> e09e7d36

    return result;
  }

  [[nodiscard]] auto getReplicatedLogsQuickStatus() const -> std::unordered_map<
      arangodb::replication2::LogId,
      arangodb::replication2::replicated_log::QuickLogStatus> {
    std::unordered_map<arangodb::replication2::LogId,
                       arangodb::replication2::replicated_log::QuickLogStatus>
        result;
    auto guard = _guardedData.getLockedGuard();
    for (auto& [id, value] : guard->statesAndLogs) {
      result.emplace(id, value.log->getQuickStatus());
    }
    return result;
  }

  [[nodiscard]] auto getReplicatedStatesStatus() const
      -> std::unordered_map<arangodb::replication2::LogId,
                            arangodb::replication2::replicated_log::LogStatus> {
    std::unordered_map<arangodb::replication2::LogId,
                       arangodb::replication2::replicated_log::LogStatus>
        result;
    auto guard = _guardedData.getLockedGuard();
    for (auto& [id, value] : guard->statesAndLogs) {
      result.emplace(id, value.log->getStatus());
    }
    return result;
  }

  auto createReplicatedState(replication2::LogId id, std::string_view type,
                             VPackSlice parameter)
      -> ResultT<std::shared_ptr<
          replication2::replicated_state::ReplicatedStateBase>> {
    return _guardedData.doUnderLock(
        [&](GuardedData& data)
            -> ResultT<std::shared_ptr<
                replication2::replicated_state::ReplicatedStateBase>> {
          auto state = data.buildReplicatedState(
<<<<<<< HEAD
              id, type, _replicatedStateAppFeature,
              _logContext.withTopic(Logger::REPLICATED_STATE), _statePersistor);
          LOG_CTX("2bf8d", DEBUG, _logContext)
              << "Created replicated state " << id << " impl = " << type;

          return state;
        });
  }

  auto ensureReplicatedState(replication2::LogId id, std::string_view type)
      -> ResultT<std::shared_ptr<
          replication2::replicated_state::ReplicatedStateBase>> {
    return _guardedData.doUnderLock(
        [&](GuardedData& data)
            -> ResultT<std::shared_ptr<
                replication2::replicated_state::ReplicatedStateBase>> {
          auto iter = data.states.find(id);
          if (iter != std::end(data.states)) {
            return iter->second;
          }

          auto state = data.buildReplicatedState(
              id, type, _replicatedStateAppFeature,
              _logContext.withTopic(Logger::REPLICATED_STATE), _statePersistor);
          LOG_CTX("2bf5d", DEBUG, _logContext)
              << "Created replicated state " << id << " impl = " << type;
=======
              id, type, parameter, feature,
              _logContext.withTopic(Logger::REPLICATED_STATE), _server,
              _vocbase);
          LOG_CTX("2bf8d", DEBUG, _logContext)
              << "Created replicated state " << id << " impl = " << type
              << " result = " << state.errorNumber();
>>>>>>> e09e7d36

          return state;
        });
  }

  ArangodServer& _server;
  replication2::replicated_state::ReplicatedStateAppFeature&
      _replicatedStateAppFeature;
  ReplicatedLogFeature& _replicatedLogFeature;
  TRI_vocbase_t& _vocbase;
  LoggerContext const _logContext;

  struct GuardedData {
    struct StateAndLog {
      cluster::CallbackGuard rebootTrackerGuard;
      std::shared_ptr<arangodb::replication2::replicated_log::ReplicatedLog>
          log;
      std::shared_ptr<
          arangodb::replication2::replicated_state::ReplicatedStateBase>
          state;
      std::unique_ptr<
          arangodb::replication2::replicated_state::IStorageEngineMethods>
          storage;
      arangodb::replication2::replicated_log::ReplicatedLogConnection
          connection;
    };
    absl::flat_hash_map<arangodb::replication2::LogId, StateAndLog>
        statesAndLogs;

    void registerRebootTracker(
        replication2::LogId id,
        replication2::agency::ServerInstanceReference myself,
        ArangodServer& server, TRI_vocbase_t& vocbase) {
      auto& rbt =
          server.getFeature<ClusterFeature>().clusterInfo().rebootTracker();

      if (auto iter = statesAndLogs.find(id); iter != statesAndLogs.end()) {
        iter->second.rebootTrackerGuard = rbt.callMeOnChange(
            {myself.serverId, myself.rebootId},
            [log = iter->second.log, id, &vocbase, &server] {
              auto myself = replication2::agency::ServerInstanceReference(
                  ServerState::instance()->getId(),
                  ServerState::instance()->getRebootId());
              log->updateMyInstanceReference(myself);
              vocbase._logManager->_guardedData.getLockedGuard()
                  ->registerRebootTracker(id, myself, server, vocbase);
            },
            "update reboot id in replicated log");
      }
    }

    auto buildReplicatedState(
        replication2::LogId const id, std::string_view type,
        VPackSlice parameters,
        replication2::replicated_state::ReplicatedStateAppFeature& feature,
        LoggerContext const& logContext, ArangodServer& server,
        TRI_vocbase_t& vocbase)
        -> ResultT<std::shared_ptr<
            replication2::replicated_state::ReplicatedStateBase>> try {
      // TODO Make this atomic without crashing on errors if possible
      using namespace arangodb::replication2;
      using namespace arangodb::replication2::replicated_state;

      if (auto iter = statesAndLogs.find(id); iter != std::end(statesAndLogs)) {
        return {TRI_ERROR_ARANGO_DUPLICATE_IDENTIFIER};
      }

      // 1. Allocate all memory
      //    1.1 allocate node in map.
      //    1.2 allocate state (and log)
      //    1.2 allocate state (and log)
      // 2. write to storage engine
      // ---- from now on no errors are allowed
      // 3. forward storage interface to replicated state
      // 4. start up with initial configuration
      StorageEngine& engine =
          server.getFeature<EngineSelectorFeature>().engine();

      LOG_CTX("ef73d", DEBUG, logContext)
          << "building new replicated state " << id << " impl = " << type;

      // prepare map
      auto stateAndLog = StateAndLog{};

      {
        VPackBufferUInt8 buffer;
        buffer.append(parameters.start(), parameters.byteSize());
        auto parametersCopy = velocypack::SharedSlice(std::move(buffer));

        auto metadata = PersistedStateInfo{
            .stateId = id,
            .snapshot = {.status = replicated_state::SnapshotStatus::kCompleted,
                         .timestamp = {},
                         .error = {}},
            .generation = {},
            .specification = {.type = std::string(type),
                              .parameters = std::move(parametersCopy)},
        };
        auto maybeStorage = engine.createReplicatedState(vocbase, id, metadata);

        if (maybeStorage.fail()) {
          return std::move(maybeStorage).result();
        }
        stateAndLog.storage = std::move(*maybeStorage);
      }

      struct NetworkFollowerFactory
          : replication2::replicated_log::IAbstractFollowerFactory {
        NetworkFollowerFactory(TRI_vocbase_t& vocbase, replication2::LogId id)
            : vocbase(vocbase), id(id) {}
        auto constructFollower(const ParticipantId& participantId)
            -> std::shared_ptr<
                replication2::replicated_log::AbstractFollower> override {
          auto* pool = vocbase.server().getFeature<NetworkFeature>().pool();

          return std::make_shared<
              replication2::replicated_log::NetworkAttachedFollower>(
              pool, participantId, vocbase.name(), id);
        }

<<<<<<< HEAD
 private:
  static auto createReplicatedLogOnData(
      TRI_vocbase_t& vocbase, replication2::LogId id,
      std::optional<std::string> const& collectionName, GuardedData& data,
      LoggerContext const& outerLogContext,
      ReplicatedLogFeature& replicatedLogFeature)
      -> arangodb::ResultT<
          std::shared_ptr<replication2::replicated_log::ReplicatedLog>> {
    LOG_CTX("04b14", DEBUG, outerLogContext)
        << "Creating replicated log " << id;

    auto const logContext = std::invoke([&] {
      if (collectionName) {
        return outerLogContext.with<logContextKeyCollectionName>(
            *collectionName);
      } else {
        return outerLogContext;
      }
    });

    auto result = std::invoke(
        [&]()
            -> arangodb::ResultT<
                std::shared_ptr<replication2::replicated_log::ReplicatedLog>> {
          if (auto iter = data.logs.find(id); iter == data.logs.end()) {
            auto&& persistedLog =
                vocbase.engine().createReplicatedLog(vocbase, id);
            if (persistedLog.fail()) {
              return persistedLog.result();
            }
            auto&& logCore =
                std::make_unique<replication2::replicated_log::LogCore>(
                    std::move(persistedLog.get()));
            auto it = data.logs.try_emplace(
                id, std::make_shared<
                        arangodb::replication2::replicated_log::ReplicatedLog>(
                        std::move(logCore), replicatedLogFeature.metrics(),
                        replicatedLogFeature.options(), logContext));

            return it.first->second;
          } else {
            return Result(TRI_ERROR_ARANGO_DUPLICATE_IDENTIFIER);
          }
        });

    if (result.ok()) {
      replicatedLogFeature.metrics()->replicatedLogNumber->fetch_add(1);
      replicatedLogFeature.metrics()->replicatedLogCreationNumber->count();
=======
        auto constructLeaderCommunicator(const ParticipantId& participantId)
            -> std::shared_ptr<replicated_log::ILeaderCommunicator> override {
          auto* pool = vocbase.server().getFeature<NetworkFeature>().pool();

          return std::make_shared<
              replication2::replicated_log::NetworkLeaderCommunicator>(
              pool, participantId, vocbase.name(), id);
        }

        TRI_vocbase_t& vocbase;
        replication2::LogId id;
      };

      auto myself = replication2::agency::ServerInstanceReference(
          ServerState::instance()->getId(),
          ServerState::instance()->getRebootId());

      auto& log = stateAndLog.log = std::invoke([&]() {
        auto&& logCore =
            std::make_unique<replication2::replicated_log::LogCore>(
                *stateAndLog.storage);
        return std::make_shared<
            arangodb::replication2::replicated_log::ReplicatedLog>(
            std::move(logCore),
            server.getFeature<ReplicatedLogFeature>().metrics(),
            server.getFeature<ReplicatedLogFeature>().options(),
            std::make_shared<replicated_log::DefaultParticipantsFactory>(
                std::make_shared<NetworkFollowerFactory>(vocbase, id)),
            logContext, myself);
      });

      auto& state = stateAndLog.state = feature.createReplicatedState(
          type, vocbase.name(), id, log, logContext);

      auto maybeMetadata = stateAndLog.storage->readMetadata();
      if (!maybeMetadata) {
        throw basics::Exception(std::move(maybeMetadata).result(), ADB_HERE);
      }
      auto const& stateParams = maybeMetadata->specification.parameters;
      auto&& stateHandle = state->createStateHandle(stateParams);

      stateAndLog.connection = log->connect(std::move(stateHandle));

      auto iter = statesAndLogs.emplace(id, std::move(stateAndLog));
      registerRebootTracker(id, myself, server, vocbase);
      auto metrics = server.getFeature<ReplicatedLogFeature>().metrics();
      metrics->replicatedLogNumber->fetch_add(1);
      metrics->replicatedLogCreationNumber->count();

      return iter.first->second.state;
    } catch (std::exception& ex) {
      // If we created the state on-disk, but failed to add it to the map, we
      // cannot continue safely.
      LOG_TOPIC("35daf", FATAL, Logger::REPLICATION2)
          << "Failed to create replicated state: " << ex.what();
      std::abort();
    } catch (...) {
      std::abort();
>>>>>>> e09e7d36
    }
  };
  Guarded<GuardedData> _guardedData;
};

/// @brief increase the reference counter for a database
bool TRI_vocbase_t::use() {
  auto expected = _refCount.load(std::memory_order_relaxed);
  while (true) {
    if ((expected & 1) != 0) {
      // deleted bit is set
      return false;
    }
    // increase the reference counter by 2.
    // this is because we use odd values to indicate that the database has been
    // marked as deleted
    auto updated = expected + 2;
    TRI_ASSERT((updated & 1) == 0);
    if (_refCount.compare_exchange_weak(expected, updated,
                                        std::memory_order_release,
                                        std::memory_order_relaxed)) {
      // compare-exchange worked. we're done
      return true;
    }
    // compare-exchange failed. try again!
    expected = _refCount.load(std::memory_order_relaxed);
  }
}

void TRI_vocbase_t::forceUse() { _refCount += 2; }

/// @brief decrease the reference counter for a database
void TRI_vocbase_t::release() noexcept {
  // decrease the reference counter by 2.
  // this is because we use odd values to indicate that the database has been
  // marked as deleted
  auto oldValue = _refCount.fetch_sub(2);
  TRI_ASSERT(oldValue >= 2);
}

/// @brief returns whether the database can be dropped
bool TRI_vocbase_t::isDangling() const {
  if (isSystem()) {
    return false;
  }
  auto refCount = _refCount.load();
  // we are intentionally comparing with exactly 1 here, because a 1 means
  // that noone else references the database but it has been marked as deleted
  return (refCount == 1);
}

/// @brief whether or not the vocbase has been marked as deleted
bool TRI_vocbase_t::isDropped() const {
  auto refCount = _refCount.load();
  // if the stored value is odd, it means the database has been marked as
  // deleted
  return (refCount % 2 == 1);
}

/// @brief marks a database as deleted
bool TRI_vocbase_t::markAsDropped() {
  TRI_ASSERT(!isSystem());

  auto oldValue = _refCount.fetch_or(1);
  // if the previously stored value is odd, it means the database has already
  // been marked as deleted
  return (oldValue % 2 == 0);
}

bool TRI_vocbase_t::isSystem() const {
  return _info.getName() == StaticStrings::SystemDatabase;
}

void TRI_vocbase_t::checkCollectionInvariants() const {
  TRI_ASSERT(_dataSourceByName.size() == _dataSourceById.size());
  TRI_ASSERT(_dataSourceByUuid.size() == _dataSourceById.size());
}

/// @brief adds a new collection
/// caller must hold _dataSourceLock in write mode or set doLock
void TRI_vocbase_t::registerCollection(
    bool doLock,
    std::shared_ptr<arangodb::LogicalCollection> const& collection) {
  auto const& name = collection->name();
  auto const id = collection->id();
  auto const& guid = collection->guid();
  {
    RECURSIVE_WRITE_LOCKER_NAMED(writeLocker, _dataSourceLock,
                                 _dataSourceLockWriteOwner, doLock);
    checkCollectionInvariants();
    ScopeGuard guard0{[&]() noexcept { checkCollectionInvariants(); }};

    if (auto it = _dataSourceByName.try_emplace(name, collection); !it.second) {
      auto const& ptr = it.first->second;
      TRI_ASSERT(ptr);
      auto msg =
          absl::StrCat("collection name '", name, "' already exist with id '",
                       ptr->id().id(), "', guid '", ptr->guid(), "'");
      LOG_TOPIC("405f9", ERR, Logger::FIXME) << msg;
      THROW_ARANGO_EXCEPTION_MESSAGE(TRI_ERROR_ARANGO_DUPLICATE_NAME,
                                     std::move(msg));
    }
    ScopeGuard guard1{[&]() noexcept { _dataSourceByName.erase(name); }};

    if (auto it = _dataSourceById.try_emplace(id, collection); !it.second) {
      auto const& ptr = it.first->second;
      TRI_ASSERT(ptr);
      auto msg = absl::StrCat("collection id '", id.id(),
                              "' already exist with name '", ptr->name(),
                              "', guid '", ptr->guid(), "'");
      LOG_TOPIC("0ef12", ERR, Logger::FIXME) << msg;
      THROW_ARANGO_EXCEPTION_MESSAGE(TRI_ERROR_ARANGO_DUPLICATE_IDENTIFIER,
                                     std::move(msg));
    }
    ScopeGuard guard2{[&]() noexcept { _dataSourceById.erase(id); }};

    if (auto it = _dataSourceByUuid.try_emplace(guid, collection); !it.second) {
      auto const& ptr = it.first->second;
      TRI_ASSERT(ptr);
      auto msg =
          absl::StrCat("collection guid '", guid, "' already exist with name '",
                       ptr->name(), "', id '", ptr->id().id(), "'");
      LOG_TOPIC("d4958", ERR, Logger::FIXME) << msg;
      THROW_ARANGO_EXCEPTION_MESSAGE(TRI_ERROR_ARANGO_DUPLICATE_IDENTIFIER,
                                     std::move(msg));
    }
    ScopeGuard guard3{[&]() noexcept { _dataSourceByUuid.erase(guid); }};

    _collections.emplace_back(collection);
    guard1.cancel();
    guard2.cancel();
    guard3.cancel();
  }
}

/// @brief removes a collection name from the global list of collections
/// This function is called when a collection is dropped.
/// NOTE: You need a writelock on _dataSourceLock
void TRI_vocbase_t::unregisterCollection(
    arangodb::LogicalCollection& collection) {
  // pre-condition
  checkCollectionInvariants();

  auto itr = _dataSourceById.find(collection.id());

  if (itr == _dataSourceById.end() ||
      itr->second->category() != LogicalDataSource::Category::kCollection) {
    return;  // no such collection
  }

  TRI_ASSERT(
      std::dynamic_pointer_cast<arangodb::LogicalCollection>(itr->second));

  // only if we find the collection by its id, we can delete it by name
  _dataSourceById.erase(itr);

  // this is because someone else might have created a new collection with the
  // same name, but with a different id
  _dataSourceByName.erase(collection.name());
  _dataSourceByUuid.erase(collection.guid());

  // post-condition
  checkCollectionInvariants();
}

/// @brief adds a new view
/// caller must hold _viewLock in write mode or set doLock
void TRI_vocbase_t::registerView(
    bool doLock, std::shared_ptr<arangodb::LogicalView> const& view) {
  TRI_ASSERT(false == !view);
  auto const& name = view->name();
  auto id = view->id();
  auto const& guid = view->guid();
  {
    RECURSIVE_WRITE_LOCKER_NAMED(writeLocker, _dataSourceLock,
                                 _dataSourceLockWriteOwner, doLock);
    checkCollectionInvariants();
    ScopeGuard guard0{[&]() noexcept { checkCollectionInvariants(); }};

    if (auto it = _dataSourceByName.try_emplace(name, view); !it.second) {
      auto const& ptr = it.first->second;
      TRI_ASSERT(ptr);
      auto msg = absl::StrCat("view name '", name, "' already exist with id '",
                              ptr->id().id(), "', guid '", ptr->guid(), "'");
      LOG_TOPIC("560a6", ERR, Logger::FIXME) << msg;
      THROW_ARANGO_EXCEPTION_MESSAGE(TRI_ERROR_ARANGO_DUPLICATE_NAME,
                                     std::move(msg));
    }
    ScopeGuard guard1{[&]() noexcept { _dataSourceByName.erase(name); }};

    if (auto it = _dataSourceById.try_emplace(id, view); !it.second) {
      auto const& ptr = it.first->second;
      TRI_ASSERT(ptr);
      auto msg =
          absl::StrCat("view id '", id.id(), "' already exist with name '",
                       ptr->name(), "', guid '", ptr->guid(), "'");
      LOG_TOPIC("cb53a", ERR, Logger::FIXME) << msg;
      THROW_ARANGO_EXCEPTION_MESSAGE(TRI_ERROR_ARANGO_DUPLICATE_IDENTIFIER,
                                     std::move(msg));
    }
    ScopeGuard guard2{[&]() noexcept { _dataSourceById.erase(id); }};

    if (auto it = _dataSourceByUuid.try_emplace(guid, view); !it.second) {
      auto const& ptr = it.first->second;
      TRI_ASSERT(ptr);
      auto msg =
          absl::StrCat("view guid '", guid, "' already exist with name '",
                       ptr->name(), "', id '", ptr->id().id(), "'");
      LOG_TOPIC("a30ae", ERR, Logger::FIXME) << msg;
      THROW_ARANGO_EXCEPTION_MESSAGE(TRI_ERROR_ARANGO_DUPLICATE_IDENTIFIER,
                                     std::move(msg));
    }
    guard1.cancel();
    guard2.cancel();
  }
}

/// @brief removes a views name from the global list of views
/// This function is called when a view is dropped.
/// NOTE: You need a writelock on _dataSourceLock
bool TRI_vocbase_t::unregisterView(arangodb::LogicalView const& view) {
  // pre-condition
  checkCollectionInvariants();

  auto itr = _dataSourceById.find(view.id());

  if (itr == _dataSourceById.end() ||
      itr->second->category() != LogicalDataSource::Category::kView) {
    return true;  // no such view
  }

  TRI_ASSERT(std::dynamic_pointer_cast<arangodb::LogicalView>(itr->second));

  // only if we find the collection by its id, we can delete it by name
  _dataSourceById.erase(itr);

  // this is because someone else might have created a new view with the
  // same name, but with a different id
  _dataSourceByName.erase(view.name());
  _dataSourceByUuid.erase(view.guid());

  // post-condition
  checkCollectionInvariants();

  return true;
}

/// @brief drops a collection
/*static */ bool TRI_vocbase_t::dropCollectionCallback(
    arangodb::LogicalCollection& collection) {
  // remove from list of collections
  auto& vocbase = collection.vocbase();

  {
    RECURSIVE_WRITE_LOCKER(vocbase._dataSourceLock,
                           vocbase._dataSourceLockWriteOwner);
    auto it = vocbase._collections.begin();

    for (auto end = vocbase._collections.end(); it != end; ++it) {
      if (it->get() == &collection) {
        break;
      }
    }

    if (it != vocbase._collections.end()) {
      auto col = *it;

      vocbase._collections.erase(it);

      // we need to clean up the pointers later so we insert it into this vector
      try {
        vocbase._deadCollections.emplace_back(col);
      } catch (...) {
      }
    }
  }

  collection.drop();

  return true;
}

#ifndef USE_ENTERPRISE
std::shared_ptr<arangodb::LogicalCollection>
TRI_vocbase_t::createCollectionObject(arangodb::velocypack::Slice data,
                                      bool isAStub) {
  // every collection object on coordinators must be a stub
  TRI_ASSERT(!ServerState::instance()->isCoordinator() || isAStub);
  // collection objects on single servers must not be stubs
  TRI_ASSERT(!ServerState::instance()->isSingleServer() || !isAStub);

  return std::make_shared<LogicalCollection>(*this, data, isAStub);
}
#endif

void TRI_vocbase_t::persistCollection(
    std::shared_ptr<arangodb::LogicalCollection> const& collection) {
  TRI_ASSERT(!ServerState::instance()->isCoordinator());

  RECURSIVE_WRITE_LOCKER(_dataSourceLock, _dataSourceLockWriteOwner);

  // reserve room for the new collection
  arangodb::containers::Helpers::reserveSpace(_collections, 8);
  arangodb::containers::Helpers::reserveSpace(_deadCollections, 8);

  auto it = _dataSourceByName.find(collection->name());

  if (it != _dataSourceByName.end()) {
    THROW_ARANGO_EXCEPTION(TRI_ERROR_ARANGO_DUPLICATE_NAME);
  }

  registerCollection(basics::ConditionalLocking::DoNotLock, collection);

  try {
    // set collection version to latest version, as the collection is just
    // created
    collection->setVersion(LogicalCollection::currentVersion());

    // Let's try to persist it.
    collection->persistPhysicalCollection();
  } catch (...) {
    unregisterCollection(*collection);
    throw;
  }
}

/// @brief loads an existing collection
/// Note that this will READ lock the collection. You have to release the
/// collection lock by yourself.
arangodb::Result TRI_vocbase_t::loadCollection(
    arangodb::LogicalCollection& collection, bool checkPermissions) {
  TRI_ASSERT(collection.id().isSet());

  if (checkPermissions) {
    std::string const& dbName = _info.getName();
    if (!ExecContext::current().canUseCollection(dbName, collection.name(),
                                                 auth::Level::RO)) {
      return {TRI_ERROR_FORBIDDEN, std::string("cannot access collection '") +
                                       collection.name() + "'"};
    }
  }

  // read lock
  READ_LOCKER_EVENTUAL(locker, collection.statusLock());

  if (collection.deleted()) {
    return {TRI_ERROR_ARANGO_DATA_SOURCE_NOT_FOUND,
            std::string("collection '") + collection.name() + "' not found"};
  }

  // DO NOT release the lock
  locker.steal();
  return {};
}

/// @brief drops a collection, worker function
arangodb::Result TRI_vocbase_t::dropCollectionWorker(
    arangodb::LogicalCollection& collection) {
  std::string const colName(collection.name());
  std::string const& dbName = _info.getName();

<<<<<<< HEAD
  _engine.prepareDropCollection(*this, *collection);
=======
  arangodb::Result res;

  auto guard = scopeGuard([&res, &colName, &dbName]() noexcept {
    try {
      events::DropCollection(dbName, colName, res.errorNumber());
    } catch (...) {
    }
  });
>>>>>>> e09e7d36

  StorageEngine& engine = server().getFeature<EngineSelectorFeature>().engine();
  engine.prepareDropCollection(*this, collection);

  // do not acquire these locks instantly
  RECURSIVE_WRITE_LOCKER_NAMED(writeLocker, _dataSourceLock,
                               _dataSourceLockWriteOwner,
                               basics::ConditionalLocking::DoNotLock);
  CONDITIONAL_WRITE_LOCKER(locker, collection.statusLock(),
                           basics::ConditionalLocking::DoNotLock);

  while (true) {
    TRI_ASSERT(!writeLocker.isLocked());
    TRI_ASSERT(!locker.isLocked());

    // block until we have acquired this lock
    writeLocker.lock();
    // we now have the one lock

    TRI_ASSERT(writeLocker.isLocked());

    if (locker.tryLock()) {
      // we now have both locks and can continue outside of this loop
      break;
    }

    // unlock the write locker so we don't block other operations
    writeLocker.unlock();

    TRI_ASSERT(!writeLocker.isLocked());
    TRI_ASSERT(!locker.isLocked());

    if (_server.isStopping()) {
      return res.reset(TRI_ERROR_SHUTTING_DOWN);
    }

<<<<<<< HEAD
    _engine.prepareDropCollection(*this, *collection);
=======
    engine.prepareDropCollection(*this, collection);
>>>>>>> e09e7d36

    // sleep for a while
    std::this_thread::yield();
    std::this_thread::sleep_for(std::chrono::milliseconds(10));
  }

  TRI_ASSERT(writeLocker.isLocked());
  TRI_ASSERT(locker.isLocked());

  arangodb::aql::QueryCache::instance()->invalidate(this);

<<<<<<< HEAD
      _engine.getCollectionInfo(*this, collection->id(), builder, false, 0);
=======
  collection.setDeleted();
>>>>>>> e09e7d36

  VPackBuilder builder;
  engine.getCollectionInfo(*this, collection.id(), builder, false, 0);

  res = collection.properties(builder.slice().get("parameters"));

  if (res.ok()) {
    unregisterCollection(collection);

    locker.unlock();
    writeLocker.unlock();

<<<<<<< HEAD
      _engine.dropCollection(*this, *collection);
      state = DROP_PERFORM;
      break;
    }
    default: {
      // unknown status
      events::DropCollection(dbName, colName, TRI_ERROR_INTERNAL);
      return TRI_ERROR_INTERNAL;
    }
=======
    engine.dropCollection(*this, collection);
>>>>>>> e09e7d36
  }
  return res;
}

/// @brief stop operations in this vocbase. must be called prior to
/// shutdown to clean things up
void TRI_vocbase_t::stop() {
  try {
    _logManager->resignAll();

    // stop replication
    if (_replicationApplier != nullptr) {
      _replicationApplier->stopAndJoin();
    }

    // mark all cursors as deleted so underlying collections can be freed soon
    _cursorRepository->garbageCollect(true);

    // mark all collection keys as deleted so underlying collections can be
    // freed soon, we have to retry, since some of these collection keys might
    // currently still being in use:
  } catch (...) {
    // we are calling this on shutdown, and always want to go on from here
  }
}

/// @brief closes a database and all collections
void TRI_vocbase_t::shutdown() {
  this->stop();

  std::vector<std::shared_ptr<arangodb::LogicalCollection>> collections;

  {
    RECURSIVE_READ_LOCKER(_dataSourceLock, _dataSourceLockWriteOwner);
    collections = _collections;
  }

  // from here on, the vocbase is unusable, i.e. no collections can be
  // created/loaded etc.

  // starts unloading of collections
  for (auto& collection : collections) {
    WRITE_LOCKER_EVENTUAL(locker, collection->statusLock());
    collection->close();  // required to release indexes
  }

  {
    RECURSIVE_WRITE_LOCKER(_dataSourceLock, _dataSourceLockWriteOwner);

    checkCollectionInvariants();
    _dataSourceByName.clear();
    _dataSourceById.clear();
    _dataSourceByUuid.clear();
    checkCollectionInvariants();
  }

  _deadCollections.clear();

  // free collections
  for (auto& collection : _collections) {
    collection->getPhysical()->close();
  }

  _collections.clear();
}

/// @brief returns names of all known (document) collections
std::vector<std::string> TRI_vocbase_t::collectionNames() {
  std::vector<std::string> result;

  RECURSIVE_READ_LOCKER(_dataSourceLock, _dataSourceLockWriteOwner);

  result.reserve(_dataSourceByName.size());

  for (auto& entry : _dataSourceByName) {
    TRI_ASSERT(entry.second);

    if (entry.second->category() != LogicalDataSource::Category::kCollection) {
      continue;
    }

#ifdef ARANGODB_ENABLE_MAINTAINER_MODE
    auto view =
        std::dynamic_pointer_cast<arangodb::LogicalCollection>(entry.second);
    TRI_ASSERT(view);
#else
    auto view =
        std::static_pointer_cast<arangodb::LogicalCollection>(entry.second);
#endif

    result.emplace_back(entry.first);
  }

  return result;
}

////////////////////////////////////////////////////////////////////////////////
/// @brief returns all known (document) collections with their parameters
/// and indexes, up to a specific tick value
/// while the collections are iterated over, there will be a global lock so
/// that there will be consistent view of collections & their properties
/// The list of collections will be sorted by type and then name
////////////////////////////////////////////////////////////////////////////////

void TRI_vocbase_t::inventory(
    VPackBuilder& result, TRI_voc_tick_t maxTick,
    std::function<bool(arangodb::LogicalCollection const*)> const& nameFilter) {
  TRI_ASSERT(result.isOpenObject());

  std::vector<std::shared_ptr<arangodb::LogicalCollection>> collections;
  containers::FlatHashMap<DataSourceId, std::shared_ptr<LogicalDataSource>>
      dataSourceById;

  // cycle on write-lock
  WRITE_LOCKER_EVENTUAL(writeLock, _inventoryLock);

  // copy collection pointers into vector so we can work with the copy without
  // the global lock
  {
    RECURSIVE_READ_LOCKER(_dataSourceLock, _dataSourceLockWriteOwner);
    collections = _collections;
    dataSourceById = _dataSourceById;  // TODO unused now, remove it?
  }

  if (collections.size() > 1) {
    // sort by type first and then only name
    // sorting by type ensures that document collections are reported before
    // edge collections
    std::sort(collections.begin(), collections.end(),
              [](std::shared_ptr<LogicalCollection> const& lhs,
                 std::shared_ptr<LogicalCollection> const& rhs) -> bool {
                if (lhs->type() != rhs->type()) {
                  return lhs->type() < rhs->type();
                }

                return lhs->name() < rhs->name();
              });
  }

  ExecContext const& exec = ExecContext::current();

  result.add(VPackValue(arangodb::StaticStrings::Properties));
  result.openObject();
  _info.toVelocyPack(result);
  result.close();

  result.add("collections", VPackValue(VPackValueType::Array));
  std::string const& dbName = _info.getName();
  for (auto& collection : collections) {
    READ_LOCKER(readLocker, collection->statusLock());

    if (collection->deleted()) {
      // we do not need to care about deleted collections
      continue;
    }

    // In cluster case cids are not created by ticks but by cluster uniqIds
    if (!ServerState::instance()->isRunningInCluster() &&
        collection->id().id() > maxTick) {
      // collection is too new
      continue;
    }

    // check if we want this collection
    if (!nameFilter(collection.get())) {
      continue;
    }

    if (!exec.canUseCollection(dbName, collection->name(), auth::Level::RO)) {
      continue;
    }

    if (collection->id().id() <= maxTick) {
      collection->toVelocyPackForInventory(result);
    }
  }
  result.close();  // </collections>

  result.add("views", VPackValue(VPackValueType::Array, true));
  LogicalView::enumerate(
      *this, [&result](LogicalView::ptr const& view) -> bool {
        if (view) {
          result.openObject();
          view->properties(result, LogicalDataSource::Serialization::Inventory);
          result.close();
        }

        return true;
      });
  result.close();  // </views>
}

/// @brief looks up a collection by identifier
std::shared_ptr<arangodb::LogicalCollection> TRI_vocbase_t::lookupCollection(
    DataSourceId id) const noexcept {
#ifdef ARANGODB_ENABLE_MAINTAINER_MODE
  return std::dynamic_pointer_cast<arangodb::LogicalCollection>(
      lookupDataSource(id));
#else
  auto dataSource = lookupDataSource(id);

  return dataSource && dataSource->category() ==
                           LogicalDataSource::Category::kCollection
             ? std::static_pointer_cast<LogicalCollection>(dataSource)
             : nullptr;
#endif
}

/// @brief looks up a collection by name or stringified cid or uuid
std::shared_ptr<arangodb::LogicalCollection> TRI_vocbase_t::lookupCollection(
    std::string_view nameOrId) const noexcept {
#ifdef ARANGODB_ENABLE_MAINTAINER_MODE
  return std::dynamic_pointer_cast<arangodb::LogicalCollection>(
      lookupDataSource(nameOrId));
#else
  auto dataSource = lookupDataSource(nameOrId);

  return dataSource && dataSource->category() ==
                           LogicalDataSource::Category::kCollection
             ? std::static_pointer_cast<LogicalCollection>(dataSource)
             : nullptr;
#endif
}

/// @brief looks up a collection by uuid
std::shared_ptr<arangodb::LogicalCollection>
TRI_vocbase_t::lookupCollectionByUuid(std::string const& uuid) const noexcept {
  // otherwise we'll look up the collection by name
  RECURSIVE_READ_LOCKER(_dataSourceLock, _dataSourceLockWriteOwner);
  auto itr = _dataSourceByUuid.find(uuid);

#ifdef ARANGODB_ENABLE_MAINTAINER_MODE
  return itr == _dataSourceByUuid.end()
             ? nullptr
             : std::dynamic_pointer_cast<arangodb::LogicalCollection>(
                   itr->second);
#else
  return itr == _dataSourceByUuid.end() ||
                 itr->second->category() !=
                     LogicalDataSource::Category::kCollection
             ? nullptr
             : std::static_pointer_cast<LogicalCollection>(itr->second);
#endif
}

/// @brief looks up a data-source by identifier
std::shared_ptr<arangodb::LogicalDataSource> TRI_vocbase_t::lookupDataSource(
    DataSourceId id) const noexcept {
  RECURSIVE_READ_LOCKER(_dataSourceLock, _dataSourceLockWriteOwner);
  auto itr = _dataSourceById.find(id);

  return itr == _dataSourceById.end() ? nullptr : itr->second;
}

/// @brief looks up a data-source by name
std::shared_ptr<arangodb::LogicalDataSource> TRI_vocbase_t::lookupDataSource(
    std::string_view nameOrId) const noexcept {
  if (nameOrId.empty()) {
    return nullptr;
  }

  // lookup by id if the data-source name is passed as a stringified id
  bool success = false;
  DataSourceId id{arangodb::NumberUtils::atoi<DataSourceId::BaseType>(
      nameOrId.data(), nameOrId.data() + nameOrId.size(), success)};

  if (success) {
    return lookupDataSource(id);
  }

  RECURSIVE_READ_LOCKER(_dataSourceLock, _dataSourceLockWriteOwner);

  // otherwise look up the data-source by name
  auto itr = _dataSourceByName.find(nameOrId);

  if (itr != _dataSourceByName.end()) {
    return itr->second;
  }

  // otherwise look up the data-source by UUID
  auto itrUuid = _dataSourceByUuid.find(nameOrId);

  return itrUuid == _dataSourceByUuid.end() ? nullptr : itrUuid->second;
}

/// @brief looks up a view by identifier
std::shared_ptr<arangodb::LogicalView> TRI_vocbase_t::lookupView(
    DataSourceId id) const {
  TRI_ASSERT(!ServerState::instance()->isCoordinator());

#ifdef ARANGODB_ENABLE_MAINTAINER_MODE
  return std::dynamic_pointer_cast<arangodb::LogicalView>(lookupDataSource(id));
#else
  auto dataSource = lookupDataSource(id);

  return dataSource &&
                 dataSource->category() == LogicalDataSource::Category::kView
             ? std::static_pointer_cast<LogicalView>(dataSource)
             : nullptr;
#endif
}

/// @brief looks up a view by name or stringified cid or uuid
std::shared_ptr<arangodb::LogicalView> TRI_vocbase_t::lookupView(
    std::string const& nameOrId) const {
  TRI_ASSERT(!ServerState::instance()->isCoordinator());

#ifdef ARANGODB_ENABLE_MAINTAINER_MODE
  return std::dynamic_pointer_cast<arangodb::LogicalView>(
      lookupDataSource(nameOrId));
#else
  auto dataSource = lookupDataSource(nameOrId);

  return dataSource &&
                 dataSource->category() == LogicalDataSource::Category::kView
             ? std::static_pointer_cast<LogicalView>(dataSource)
             : nullptr;
#endif
}

std::shared_ptr<arangodb::LogicalCollection>
TRI_vocbase_t::createCollectionObjectForStorage(
    arangodb::velocypack::Slice parameters) {
  TRI_ASSERT(!ServerState::instance()->isCoordinator());

  // augment collection parameters with storage-engine specific data
  VPackBuilder merged;
  merged.openObject();
  _engine.addParametersForNewCollection(merged, parameters);
  merged.close();

  merged =
      velocypack::Collection::merge(parameters, merged.slice(), true, false);
  parameters = merged.slice();

  // Try to create a new collection. This is not registered yet
  // This is always a new and empty collection.
  return createCollectionObject(parameters, /*isAStub*/ false);
}

/// @brief creates a new collection from parameter set
/// collection id (cid) is normally passed with a value of 0
/// this means that the system will assign a new collection id automatically
/// using a cid of > 0 is supported to import dumps from other servers etc.
/// but the functionality is not advertised
std::shared_ptr<arangodb::LogicalCollection> TRI_vocbase_t::createCollection(
    arangodb::velocypack::Slice parameters) {
  TRI_ASSERT(!ServerState::instance()->isCoordinator());

  std::string const& dbName = _info.getName();
  std::string name = VelocyPackHelper::getStringValue(
      parameters, StaticStrings::DataSourceName, "");

  // validate collection parameters
  Result res = validateCollectionParameters(parameters);
  if (res.fail()) {
    events::CreateCollection(dbName, name, res.errorNumber());
    THROW_ARANGO_EXCEPTION(res);
  }

  try {
    // Try to create a new collection. This is not registered yet
    auto collection = createCollectionObjectForStorage(parameters);

    {
      READ_LOCKER(readLocker, _inventoryLock);
      persistCollection(collection);
    }

    events::CreateCollection(dbName, name, TRI_ERROR_NO_ERROR);

    if (_databaseFeature.versionTracker() != nullptr) {
      _databaseFeature.versionTracker()->track("create collection");
    }

    return collection;
  } catch (basics::Exception const& ex) {
    events::CreateCollection(dbName, name, ex.code());
    throw;
  } catch (std::exception const&) {
    events::CreateCollection(dbName, name, TRI_ERROR_INTERNAL);
    throw;
  }
}

std::vector<std::shared_ptr<arangodb::LogicalCollection>>
TRI_vocbase_t::createCollections(
    arangodb::velocypack::Slice infoSlice,
    bool allowEnterpriseCollectionsOnSingleServer) {
  TRI_ASSERT(!allowEnterpriseCollectionsOnSingleServer ||
             ServerState::instance()->isSingleServer());

#ifndef USE_ENTERPRISE
  if (allowEnterpriseCollectionsOnSingleServer) {
    THROW_ARANGO_EXCEPTION_MESSAGE(
        TRI_ERROR_NOT_IMPLEMENTED,
        "creating SmartGraph collections is not supported in this version");
  }
#endif

  std::string const& dbName = _info.getName();

  // first validate all collections
  for (auto slice : VPackArrayIterator(infoSlice)) {
    Result res = validateCollectionParameters(slice);
    if (res.fail()) {
      std::string name = VelocyPackHelper::getStringValue(
          slice, StaticStrings::DataSourceName, "");
      events::CreateCollection(dbName, name, res.errorNumber());
      THROW_ARANGO_EXCEPTION(res);
    }
  }

  std::vector<std::shared_ptr<LogicalCollection>> collections;
  collections.reserve(infoSlice.length());

  // now create all collection objects
  for (auto slice : VPackArrayIterator(infoSlice)) {
    // collection object to be created
    std::shared_ptr<LogicalCollection> col;

    if (ServerState::instance()->isCoordinator()) {
      // create a non-augmented collection object. on coordinators,
      // we do not persist any data, so we can get away with a lightweight
      // object (isAStub = true).
      // This is always a new and empty collection.
      col = createCollectionObject(slice, /*isAStub*/ true);
    } else {
      // if we are not on a coordinator, we want to store the collection,
      // so we augment the collection data with some storage-engine
      // specific values
      col = createCollectionObjectForStorage(slice);
    }

    TRI_ASSERT(col != nullptr);
    collections.emplace_back(col);

    // add SmartGraph sub-collections to collections if col is a
    // SmartGraph edge collection that requires it.
    addSmartGraphCollections(col, collections);
  }

  if (!ServerState::instance()->isCoordinator()) {
    // if we are not on a coordinator, we want to store the collection
    // objects for later lookups by name, guid etc. on a coordinator, this
    // is not necessary here, because the collections are first created via
    // the agency and stored there. they will later find their way to the
    // coordinator again via the AgencyCache and ClusterInfo, which will
    // create and register them using a separate codepath.
    READ_LOCKER(readLocker, _inventoryLock);
    for (auto& col : collections) {
      persistCollection(col);
    }
  }

  // audit-log all collections
  for (auto& col : collections) {
    events::CreateCollection(dbName, col->name(), TRI_ERROR_NO_ERROR);
  }

  if (_databaseFeature.versionTracker() != nullptr) {
    _databaseFeature.versionTracker()->track("create collection");
  }

  return collections;
}

/// @brief drops a collection
arangodb::Result TRI_vocbase_t::dropCollection(DataSourceId cid,
                                               bool allowDropSystem) {
  auto collection = lookupCollection(cid);
  std::string const& dbName = _info.getName();

  if (!collection) {
    events::DropCollection(dbName, "", TRI_ERROR_ARANGO_DATA_SOURCE_NOT_FOUND);
    return TRI_ERROR_ARANGO_DATA_SOURCE_NOT_FOUND;
  }

  if (!allowDropSystem && collection->system() && !_engine.inRecovery()) {
    // prevent dropping of system collections
    events::DropCollection(dbName, collection->name(), TRI_ERROR_FORBIDDEN);
    return TRI_ERROR_FORBIDDEN;
  }

  if (ServerState::instance()->isDBServer()) {  // maybe unconditionally ?
    // hack to avoid busy looping on DBServers
    try {
      transaction::cluster::abortTransactions(*collection);
    } catch (...) { /* ignore */
    }
  }

<<<<<<< HEAD
  while (true) {
    DropState state = DROP_EXIT;
    ErrorCode res = TRI_ERROR_NO_ERROR;
    {
      READ_LOCKER(readLocker, _inventoryLock);
      res = dropCollectionWorker(collection.get(), state, timeout);
    }

    if (state == DROP_PERFORM) {
      if (_engine.inRecovery()) {
        dropCollectionCallback(*collection);
      } else {
        collection->deferDropCollection(dropCollectionCallback);
      }

      if (_databaseFeature.versionTracker() != nullptr) {
        _databaseFeature.versionTracker()->track("drop collection");
      }
    }
=======
  arangodb::Result res;
  {
    READ_LOCKER(readLocker, _inventoryLock);
    res = dropCollectionWorker(*collection);
  }
>>>>>>> e09e7d36

  if (res.ok()) {
    collection->deferDropCollection(dropCollectionCallback);

    auto& df = server().getFeature<DatabaseFeature>();
    if (df.versionTracker() != nullptr) {
      df.versionTracker()->track("drop collection");
    }
  }

  return res;
}

arangodb::Result TRI_vocbase_t::validateCollectionParameters(
    arangodb::velocypack::Slice parameters) {
  if (!parameters.isObject()) {
    return {TRI_ERROR_BAD_PARAMETER,
            "collection parameters should be an object"};
  }
  // check that the name does not contain any strange characters
  std::string name = VelocyPackHelper::getStringValue(
      parameters, StaticStrings::DataSourceName, "");
  bool isSystem = VelocyPackHelper::getBooleanValue(
      parameters, StaticStrings::DataSourceSystem, false);
  bool extendedNames = _databaseFeature.extendedNamesForCollections();
  if (!CollectionNameValidator::isAllowedName(isSystem, extendedNames, name)) {
    return {TRI_ERROR_ARANGO_ILLEGAL_NAME,
            "illegal collection name '" + name + "'"};
  }

  TRI_col_type_e collectionType =
      VelocyPackHelper::getNumericValue<TRI_col_type_e, int>(
          parameters, StaticStrings::DataSourceType, TRI_COL_TYPE_DOCUMENT);

  if (collectionType != TRI_col_type_e::TRI_COL_TYPE_DOCUMENT &&
      collectionType != TRI_col_type_e::TRI_COL_TYPE_EDGE) {
    return {TRI_ERROR_ARANGO_COLLECTION_TYPE_INVALID,
            "invalid collection type for collection '" + name + "'"};
  }

  // needed for EE
  return validateExtendedCollectionParameters(parameters);
}

#ifndef USE_ENTERPRISE
void TRI_vocbase_t::addSmartGraphCollections(
    std::shared_ptr<arangodb::LogicalCollection> const& /*collection*/,
    std::vector<std::shared_ptr<arangodb::LogicalCollection>>& /*collections*/)
    const {
  // nothing to be done here. more in EE version
}
#endif

#ifndef USE_ENTERPRISE
arangodb::Result TRI_vocbase_t::validateExtendedCollectionParameters(
    arangodb::velocypack::Slice) {
  // nothing to be done here. more in EE version
  return {};
}
#endif

/// @brief renames a view
arangodb::Result TRI_vocbase_t::renameView(DataSourceId cid,
                                           std::string const& oldName) {
  TRI_ASSERT(!ServerState::instance()->isCoordinator());
  auto const view = lookupView(cid);
  std::string const& dbName = _info.getName();

  if (!view) {
    return TRI_ERROR_ARANGO_DATA_SOURCE_NOT_FOUND;
  }

  if (!server().hasFeature<DatabaseFeature>()) {
    return Result(
        TRI_ERROR_INTERNAL,
        std::string("failed to find feature 'Database' while renaming view '") +
            view->name() + "' in database '" + dbName + "'");
  }

  if (!server().hasFeature<EngineSelectorFeature>() ||
      !server().getFeature<EngineSelectorFeature>().selected()) {
    return arangodb::Result(
        TRI_ERROR_INTERNAL,
        std::string("failed to find StorageEngine while renaming view '") +
            view->name() + "' in database '" + dbName + "'");
  }

  // lock collection because we are going to copy its current name
  auto newName = view->name();

  // old name should be different

  // check if names are actually different
  if (oldName == newName) {
    return TRI_ERROR_NO_ERROR;
  }

  bool extendedNames = _databaseFeature.extendedNamesForViews();
  if (!ViewNameValidator::isAllowedName(/*allowSystem*/ false, extendedNames,
                                        newName)) {
    return TRI_set_errno(TRI_ERROR_ARANGO_ILLEGAL_NAME);
  }

  READ_LOCKER(readLocker, _inventoryLock);

  RECURSIVE_WRITE_LOCKER(_dataSourceLock, _dataSourceLockWriteOwner);

  // Check for duplicate name
  if (_dataSourceByName.contains(newName)) {
    // new name already in use
    return TRI_ERROR_ARANGO_DUPLICATE_NAME;
  }

  // get the original pointer and ensure it's a LogicalView
  auto it1 = _dataSourceByName.find(oldName);
  if (it1 == _dataSourceByName.end() ||
      LogicalDataSource::Category::kView != it1->second->category()) {
    return TRI_ERROR_ARANGO_DATA_SOURCE_NOT_FOUND;
  }
  // Important to save it here, before emplace in map
  auto dataSource = it1->second;
  TRI_ASSERT(std::dynamic_pointer_cast<LogicalView>(dataSource));
  // skip persistence while in recovery since definition already from engine
  if (!_engine.inRecovery()) {
    velocypack::Builder build;
    build.openObject();
    auto r = view->properties(
        build, LogicalDataSource::Serialization::PersistenceWithInProgress);
    if (!r.ok()) {
      return r;
    }
    r = _engine.changeView(*view, build.close().slice());
    if (!r.ok()) {
      return r;
    }
  }

  // stores the parameters on disk
  auto it2 = _dataSourceByName.emplace(newName, std::move(dataSource));
  TRI_ASSERT(it2.second);
  _dataSourceByName.erase(oldName);

  checkCollectionInvariants();

  // invalidate all entries in the query cache now
  arangodb::aql::QueryCache::instance()->invalidate(this);

  return TRI_ERROR_NO_ERROR;
}

/// @brief renames a collection
arangodb::Result TRI_vocbase_t::renameCollection(DataSourceId cid,
                                                 std::string const& newName) {
  auto collection = lookupCollection(cid);

  if (!collection) {
    return TRI_ERROR_ARANGO_DATA_SOURCE_NOT_FOUND;
  }

  if (collection->system()) {
    return TRI_ERROR_FORBIDDEN;
  }

  // lock collection because we are going to copy its current name
  std::string oldName = collection->name();

  // old name should be different

  // check if names are actually different
  if (oldName == newName) {
    return TRI_ERROR_NO_ERROR;
  }

  READ_LOCKER(readLocker, _inventoryLock);

  RECURSIVE_WRITE_LOCKER_NAMED(writeLocker, _dataSourceLock,
                               _dataSourceLockWriteOwner, false);
  CONDITIONAL_WRITE_LOCKER(locker, collection->statusLock(), false);

  while (true) {
    TRI_ASSERT(!writeLocker.isLocked());
    TRI_ASSERT(!locker.isLocked());

    // block until we have acquired this lock
    writeLocker.lock();
    // we now have the one lock

    TRI_ASSERT(writeLocker.isLocked());

    if (locker.tryLock()) {
      // we now have both locks and can continue outside of this loop
      break;
    }

    // unlock the write locker so we don't block other operations
    writeLocker.unlock();

    TRI_ASSERT(!writeLocker.isLocked());
    TRI_ASSERT(!locker.isLocked());

    // sleep for a while
    std::this_thread::yield();
    std::this_thread::sleep_for(std::chrono::milliseconds(10));
  }

  TRI_ASSERT(writeLocker.isLocked());
  TRI_ASSERT(locker.isLocked());

  // Check for duplicate name
  if (_dataSourceByName.contains(newName)) {
    return TRI_ERROR_ARANGO_DUPLICATE_NAME;
  }

  // get the original pointer and ensure it's a LogicalCollection
  auto it1 = _dataSourceByName.find(oldName);
  if (it1 == _dataSourceByName.end() ||
      LogicalDataSource::Category::kCollection != it1->second->category()) {
    return TRI_ERROR_ARANGO_DATA_SOURCE_NOT_FOUND;
  }
  // Important to save it here, before emplace in map
  auto dataSource = it1->second;
  TRI_ASSERT(std::dynamic_pointer_cast<LogicalCollection>(dataSource));

  auto res = it1->second->rename(std::string(newName));

  if (!res.ok()) {
    // rename failed
    return res;
  }

  res =
      _engine.renameCollection(*this, *collection, oldName);  // tell the engine

  if (!res.ok()) {
    // rename failed
    return res;
  }

  // The collection is renamed. Now swap cache entries.
  auto it2 = _dataSourceByName.emplace(newName, std::move(dataSource));
  TRI_ASSERT(it2.second);
  _dataSourceByName.erase(oldName);

  checkCollectionInvariants();
  locker.unlock();
  writeLocker.unlock();

  if (_databaseFeature.versionTracker() != nullptr) {
    _databaseFeature.versionTracker()->track("rename collection");
  }

  return TRI_ERROR_NO_ERROR;
}

/// @brief locks a (document) collection for usage by id
std::shared_ptr<arangodb::LogicalCollection> TRI_vocbase_t::useCollection(
    DataSourceId cid, bool checkPermissions) {
  return useCollectionInternal(lookupCollection(cid), checkPermissions);
}

/// @brief locks a collection for usage by name
std::shared_ptr<arangodb::LogicalCollection> TRI_vocbase_t::useCollection(
    std::string const& name, bool checkPermissions) {
  // check that we have an existing name
  std::shared_ptr<arangodb::LogicalCollection> collection;
  {
    RECURSIVE_READ_LOCKER(_dataSourceLock, _dataSourceLockWriteOwner);

    auto it = _dataSourceByName.find(name);
    if (it != _dataSourceByName.end() &&
        it->second->category() == LogicalDataSource::Category::kCollection) {
      TRI_ASSERT(std::dynamic_pointer_cast<LogicalCollection>(it->second));
      collection = std::static_pointer_cast<LogicalCollection>(it->second);
    }
  }

  return useCollectionInternal(std::move(collection), checkPermissions);
}

std::shared_ptr<arangodb::LogicalCollection>
TRI_vocbase_t::useCollectionInternal(
    std::shared_ptr<arangodb::LogicalCollection> const& coll,
    bool checkPermissions) {
  if (!coll) {
    THROW_ARANGO_EXCEPTION(TRI_ERROR_ARANGO_DATA_SOURCE_NOT_FOUND);
  }

  // try to load the collection
  arangodb::Result res = loadCollection(*coll, checkPermissions);
  if (res.fail()) {
    THROW_ARANGO_EXCEPTION(res);
  }
  return coll;
}

/// @brief releases a collection from usage
void TRI_vocbase_t::releaseCollection(
    arangodb::LogicalCollection* collection) noexcept {
  collection->statusLock().unlock();
}

/// @brief creates a new view from parameter set
/// view id is normally passed with a value of 0
/// this means that the system will assign a new id automatically
/// using a cid of > 0 is supported to import dumps from other servers etc.
/// but the functionality is not advertised
std::shared_ptr<arangodb::LogicalView> TRI_vocbase_t::createView(
    arangodb::velocypack::Slice parameters, bool isUserRequest) {
  TRI_ASSERT(!ServerState::instance()->isCoordinator());
  std::string const& dbName = _info.getName();

  std::string name;
  bool valid = parameters.isObject();
  if (valid) {
    name = VelocyPackHelper::getStringValue(parameters,
                                            StaticStrings::DataSourceName, "");

    bool extendedNames = _databaseFeature.extendedNamesForCollections();
    valid &= ViewNameValidator::isAllowedName(/*allowSystem*/ false,
                                              extendedNames, name);
  }

  if (!valid) {
    events::CreateView(dbName, name, TRI_ERROR_ARANGO_ILLEGAL_NAME);
    THROW_ARANGO_EXCEPTION(TRI_ERROR_ARANGO_ILLEGAL_NAME);
  }

  arangodb::LogicalView::ptr view;
  auto res = LogicalView::instantiate(view, *this, parameters, isUserRequest);

  if (!res.ok() || !view) {
    events::CreateView(dbName, name, res.errorNumber());
    THROW_ARANGO_EXCEPTION_MESSAGE(
        res.errorNumber(),
        res.errorMessage().empty()
            ? std::string("failed to instantiate view from definition: ") +
                  parameters.toString()
            : std::string{res.errorMessage()});
  }

  READ_LOCKER(readLocker, _inventoryLock);
  RECURSIVE_WRITE_LOCKER(_dataSourceLock, _dataSourceLockWriteOwner);
  auto itr = _dataSourceByName.find(view->name());

  if (itr != _dataSourceByName.end()) {
    events::CreateView(dbName, view->name(), TRI_ERROR_ARANGO_DUPLICATE_NAME);
    THROW_ARANGO_EXCEPTION(TRI_ERROR_ARANGO_DUPLICATE_NAME);
  }

  registerView(basics::ConditionalLocking::DoNotLock, view);

  try {
    res = _engine.createView(view->vocbase(), view->id(), *view);

    if (!res.ok()) {
      unregisterView(*view);
      THROW_ARANGO_EXCEPTION(res);
    }
  } catch (...) {
    unregisterView(*view);
    events::CreateView(dbName, view->name(), TRI_ERROR_INTERNAL);
    throw;
  }

  events::CreateView(dbName, view->name(), TRI_ERROR_NO_ERROR);

  if (_databaseFeature.versionTracker() != nullptr) {
    _databaseFeature.versionTracker()->track("create view");
  }

  view->open();  // And lets open it.

  return view;
}

/// @brief drops a view
arangodb::Result TRI_vocbase_t::dropView(DataSourceId cid,
                                         bool allowDropSystem) {
  TRI_ASSERT(!ServerState::instance()->isCoordinator());
  auto const view = lookupView(cid);
  std::string const& dbName = _info.getName();

  if (!view) {
    events::DropView(dbName, "", TRI_ERROR_ARANGO_DATA_SOURCE_NOT_FOUND);
    return TRI_ERROR_ARANGO_DATA_SOURCE_NOT_FOUND;
  }

  if (!allowDropSystem && view->system() && !_engine.inRecovery()) {
    events::DropView(dbName, view->name(), TRI_ERROR_FORBIDDEN);
    return TRI_ERROR_FORBIDDEN;  // prevent dropping of system views
  }

  READ_LOCKER(readLocker, _inventoryLock);

  // do not acquire these locks instantly
  RECURSIVE_WRITE_LOCKER_NAMED(writeLocker, _dataSourceLock,
                               _dataSourceLockWriteOwner,
                               basics::ConditionalLocking::DoNotLock);
  CONDITIONAL_WRITE_LOCKER(locker, view->_lock,
                           basics::ConditionalLocking::DoNotLock);

  while (true) {
    TRI_ASSERT(!writeLocker.isLocked());
    TRI_ASSERT(!locker.isLocked());

    // block until we have acquired this lock
    writeLocker.lock();
    // we now have the one lock

    TRI_ASSERT(writeLocker.isLocked());

    if (locker.tryLock()) {
      // we now have both locks and can continue outside of this loop
      break;
    }

    // unlock the write locker so we don't block other operations
    writeLocker.unlock();

    TRI_ASSERT(!writeLocker.isLocked());
    TRI_ASSERT(!locker.isLocked());

    // sleep for a while
    std::this_thread::yield();
    std::this_thread::sleep_for(std::chrono::milliseconds(10));
  }

  TRI_ASSERT(writeLocker.isLocked());
  TRI_ASSERT(locker.isLocked());

  auto res = _engine.dropView(*this, *view);

  if (!res.ok()) {
    events::DropView(dbName, view->name(), res.errorNumber());
    return res;
  }

  // invalidate all entries in the query cache now
  arangodb::aql::QueryCache::instance()->invalidate(this);

  unregisterView(*view);

  locker.unlock();
  writeLocker.unlock();

  events::DropView(dbName, view->name(), TRI_ERROR_NO_ERROR);

  if (_databaseFeature.versionTracker() != nullptr) {
    _databaseFeature.versionTracker()->track("drop view");
  }

  return TRI_ERROR_NO_ERROR;
}

TRI_vocbase_t::TRI_vocbase_t(arangodb::CreateDatabaseInfo&& info)
    : _server(info.server()),
      _engine(_server.getFeature<arangodb::EngineSelectorFeature>().engine()),
      _databaseFeature(_server.getFeature<arangodb::DatabaseFeature>()),
      _info(std::move(info)),
      _refCount(0),
      _isOwnAppsDirectory(true),
      _deadlockDetector(false) {
  TRI_ASSERT(_info.valid());

  if (_info.server().hasFeature<QueryRegistryFeature>()) {
    QueryRegistryFeature& feature =
        _info.server().getFeature<QueryRegistryFeature>();
    _queries = std::make_unique<arangodb::aql::QueryList>(feature);
  }
  _cursorRepository = std::make_unique<arangodb::CursorRepository>(*this);
  _replicationClients =
      std::make_unique<arangodb::ReplicationClientsProgressTracker>();

  // init collections
  _collections.reserve(32);
  _deadCollections.reserve(32);

  _cacheData = std::make_unique<arangodb::DatabaseJavaScriptCache>();
  _logManager = std::make_shared<VocBaseLogManager>(*this, name());
}

/// @brief destroy a vocbase object
TRI_vocbase_t::~TRI_vocbase_t() {
  // do a final cleanup of collections
  for (std::shared_ptr<arangodb::LogicalCollection>& coll : _collections) {
    try {  // simon: this status lock is terrible software design
      transaction::cluster::abortTransactions(*coll);
    } catch (...) { /* ignore */
    }
    WRITE_LOCKER_EVENTUAL(locker, coll->statusLock());
    coll->close();  // required to release indexes
  }

  _collections
      .clear();  // clear vector before deallocating TRI_vocbase_t members
  _deadCollections
      .clear();  // clear vector before deallocating TRI_vocbase_t members
  _dataSourceById
      .clear();  // clear map before deallocating TRI_vocbase_t members
  _dataSourceByName
      .clear();  // clear map before deallocating TRI_vocbase_t members
  _dataSourceByUuid
      .clear();  // clear map before deallocating TRI_vocbase_t members
}

<<<<<<< HEAD
std::string TRI_vocbase_t::path() const { return _engine.databasePath(this); }
=======
std::string TRI_vocbase_t::path() const {
  StorageEngine& engine = server().getFeature<EngineSelectorFeature>().engine();
  return engine.databasePath();
}
>>>>>>> e09e7d36

std::string const& TRI_vocbase_t::sharding() const { return _info.sharding(); }

bool TRI_vocbase_t::isOneShard() const {
  return _info.sharding() == StaticStrings::ShardingSingle;
}

std::uint32_t TRI_vocbase_t::replicationFactor() const {
  return _info.replicationFactor();
}

std::uint32_t TRI_vocbase_t::writeConcern() const {
  return _info.writeConcern();
}

replication::Version TRI_vocbase_t::replicationVersion() const {
  return _info.replicationVersion();
}

void TRI_vocbase_t::addReplicationApplier() {
  TRI_ASSERT(!ServerState::instance()->isCoordinator());
  auto* applier = DatabaseReplicationApplier::create(*this);
  _replicationApplier.reset(applier);
}

void TRI_vocbase_t::toVelocyPack(VPackBuilder& result) const {
  VPackObjectBuilder b(&result);
  _info.toVelocyPack(result);
  if (ServerState::instance()->isCoordinator()) {
    result.add("path", VPackValue(path()));
  } else {
    result.add("path", VPackValue("none"));
  }
}

/// @brief sets prototype collection for sharding (_users or _graphs)
void TRI_vocbase_t::setShardingPrototype(ShardingPrototype type) {
  _info.shardingPrototype(type);
}

/// @brief gets prototype collection for sharding (_users or _graphs)
ShardingPrototype TRI_vocbase_t::shardingPrototype() const {
  return _info.shardingPrototype();
}

/// @brief gets name of prototype collection for sharding (_users or _graphs)
std::string const& TRI_vocbase_t::shardingPrototypeName() const {
  return _info.shardingPrototype() == ShardingPrototype::Users
             ? StaticStrings::UsersCollection
             : StaticStrings::GraphCollection;
}

std::vector<std::shared_ptr<arangodb::LogicalView>> TRI_vocbase_t::views() {
  TRI_ASSERT(!ServerState::instance()->isCoordinator());
  std::vector<std::shared_ptr<arangodb::LogicalView>> views;

  {
    RECURSIVE_READ_LOCKER(_dataSourceLock, _dataSourceLockWriteOwner);
    views.reserve(_dataSourceById.size());

    for (auto& entry : _dataSourceById) {
      TRI_ASSERT(entry.second);

      if (entry.second->category() != LogicalDataSource::Category::kView) {
        continue;
      }

#ifdef ARANGODB_ENABLE_MAINTAINER_MODE
      auto view =
          std::dynamic_pointer_cast<arangodb::LogicalView>(entry.second);
      TRI_ASSERT(view);
#else
      auto view = std::static_pointer_cast<arangodb::LogicalView>(entry.second);
#endif

      views.emplace_back(view);
    }
  }

  return views;
}

void TRI_vocbase_t::processCollectionsOnShutdown(
    std::function<void(LogicalCollection*)> const& cb) {
  std::vector<std::shared_ptr<arangodb::LogicalCollection>> collections;

  // make a copy of _collections, so we can call the callback function without
  // the lock
  {
    RECURSIVE_READ_LOCKER(_dataSourceLock, _dataSourceLockWriteOwner);
    collections = _collections;
  }

  for (auto const& it : collections) {
    cb(it.get());
  }
}

void TRI_vocbase_t::processCollections(
    std::function<void(LogicalCollection*)> const& cb) {
  RECURSIVE_READ_LOCKER(_dataSourceLock, _dataSourceLockWriteOwner);

  for (auto& entry : _dataSourceById) {
    TRI_ASSERT(entry.second);

    if (entry.second->category() != LogicalDataSource::Category::kCollection) {
      continue;
    }

#ifdef ARANGODB_ENABLE_MAINTAINER_MODE
    auto collection =
        std::dynamic_pointer_cast<arangodb::LogicalCollection>(entry.second);
    TRI_ASSERT(collection);
#else
    auto collection =
        std::static_pointer_cast<arangodb::LogicalCollection>(entry.second);
#endif

    cb(collection.get());
  }
}

std::vector<std::shared_ptr<arangodb::LogicalCollection>>
TRI_vocbase_t::collections(bool includeDeleted) {
  RECURSIVE_READ_LOCKER(_dataSourceLock, _dataSourceLockWriteOwner);

  if (includeDeleted) {
    return _collections;  // create copy
  }

  std::vector<std::shared_ptr<arangodb::LogicalCollection>> collections;

  collections.reserve(_dataSourceById.size());

  for (auto& entry : _dataSourceById) {
    TRI_ASSERT(entry.second);

    if (entry.second->category() != LogicalDataSource::Category::kCollection) {
      continue;
    }

#ifdef ARANGODB_ENABLE_MAINTAINER_MODE
    auto collection =
        std::dynamic_pointer_cast<arangodb::LogicalCollection>(entry.second);
    TRI_ASSERT(collection);
#else
    auto collection =
        std::static_pointer_cast<arangodb::LogicalCollection>(entry.second);
#endif

    collections.emplace_back(collection);
  }

  return collections;
}

bool TRI_vocbase_t::visitDataSources(dataSourceVisitor const& visitor) {
  TRI_ASSERT(visitor);

  std::vector<std::shared_ptr<arangodb::LogicalDataSource>> dataSources;

  RECURSIVE_WRITE_LOCKER(_dataSourceLock, _dataSourceLockWriteOwner);

  dataSources.reserve(_dataSourceById.size());

  // create a copy of all the datasource in case 'visitor' modifies
  // '_dataSourceById'
  for (auto& entry : _dataSourceById) {
    dataSources.emplace_back(entry.second);
  }

  for (auto& dataSource : dataSources) {
    if (dataSource && !visitor(*dataSource)) {
      return false;
    }
  }

  return true;
}

using namespace arangodb::replication2;

auto TRI_vocbase_t::updateReplicatedState(
    LogId id, agency::LogPlanTermSpecification const& term,
    agency::ParticipantsConfig const& config) -> Result {
  return _logManager->updateReplicatedState(id, term, config);
}

auto TRI_vocbase_t::getReplicatedLogLeaderById(LogId id)
    -> std::shared_ptr<replicated_log::LogLeader> {
  auto log = getReplicatedLogById(id);
  auto participant = std::dynamic_pointer_cast<replicated_log::LogLeader>(
      log->getParticipant());
  if (participant == nullptr) {
    THROW_ARANGO_EXCEPTION(TRI_ERROR_REPLICATION_REPLICATED_LOG_NOT_THE_LEADER);
  }
  return participant;
}

auto TRI_vocbase_t::getReplicatedLogFollowerById(LogId id)
    -> std::shared_ptr<replicated_log::LogFollower> {
  auto log = getReplicatedLogById(id);
  auto participant = std::dynamic_pointer_cast<replicated_log::LogFollower>(
      log->getParticipant());
  if (participant == nullptr) {
    THROW_ARANGO_EXCEPTION(TRI_ERROR_REPLICATION_REPLICATED_LOG_NOT_A_FOLLOWER);
  }
  return participant;
}

auto TRI_vocbase_t::getReplicatedLogById(LogId id)
    -> std::shared_ptr<replicated_log::ReplicatedLog> {
  auto guard = _logManager->_guardedData.getLockedGuard();
  if (auto iter = guard->statesAndLogs.find(id);
      iter != guard->statesAndLogs.end()) {
    return iter->second.log;
  } else {
    THROW_ARANGO_EXCEPTION(TRI_ERROR_REPLICATION_REPLICATED_LOG_NOT_FOUND);
  }
}

auto TRI_vocbase_t::getReplicatedStatesQuickStatus() const
    -> std::unordered_map<LogId, replicated_log::QuickLogStatus> {
  return _logManager->getReplicatedLogsQuickStatus();
}

auto TRI_vocbase_t::getReplicatedStatesStatus() const
    -> std::unordered_map<LogId, replicated_log::LogStatus> {
  return _logManager->getReplicatedStatesStatus();
}

auto TRI_vocbase_t::createReplicatedState(LogId id, std::string_view type,
                                          VPackSlice parameter)
    -> ResultT<std::shared_ptr<replicated_state::ReplicatedStateBase>> {
  return _logManager->createReplicatedState(id, type, parameter);
}

auto TRI_vocbase_t::dropReplicatedState(LogId id) noexcept -> Result {
  return _logManager->dropReplicatedState(id);
}

auto TRI_vocbase_t::getReplicatedStateById(LogId id)
    -> ResultT<std::shared_ptr<replicated_state::ReplicatedStateBase>> {
  return _logManager->getReplicatedStateById(id);
}

void TRI_vocbase_t::registerReplicatedState(
    arangodb::replication2::LogId id,
    std::unique_ptr<
        arangodb::replication2::replicated_state::IStorageEngineMethods>
        methods) {
  _logManager->registerReplicatedState(id, std::move(methods));
}

/// @brief sanitize an object, given as slice, builder must contain an
/// open object which will remain open
/// the result is the object excluding _id, _key and _rev
void TRI_SanitizeObject(VPackSlice slice, VPackBuilder& builder) {
  TRI_ASSERT(slice.isObject());
  VPackObjectIterator it(slice);
  while (it.valid()) {
    std::string_view key(it.key().stringView());
    // _id, _key, _rev. minimum size here is 3
    if (key.size() < 3 || key[0] != '_' ||
        (key != StaticStrings::KeyString && key != StaticStrings::IdString &&
         key != StaticStrings::RevString)) {
      builder.add(key, it.value());
    }
    it.next();
  }
}

// -----------------------------------------------------------------------------
// --SECTION--                                                       END-OF-FILE
// -----------------------------------------------------------------------------<|MERGE_RESOLUTION|>--- conflicted
+++ resolved
@@ -114,27 +114,6 @@
 using namespace arangodb;
 using namespace arangodb::basics;
 
-<<<<<<< HEAD
-namespace {
-struct VocbaseStatePersistor
-    : replication2 ::replicated_state::StatePersistorInterface {
-  explicit VocbaseStatePersistor(TRI_vocbase_t& vocbase) : vocbase(vocbase) {}
-  void updateStateInformation(
-      replication2::replicated_state::PersistedStateInfo const& info) noexcept
-      override {
-    vocbase.engine().updateReplicatedState(vocbase, info);
-  }
-
-  void deleteStateInformation(replication2::LogId stateId) noexcept override {
-    vocbase.engine().dropReplicatedState(vocbase, stateId);
-  }
-
-  TRI_vocbase_t& vocbase;
-};
-}  // namespace
-
-=======
->>>>>>> e09e7d36
 struct arangodb::VocBaseLogManager {
   explicit VocBaseLogManager(TRI_vocbase_t& vocbase, DatabaseID database)
       : _server(vocbase.server()),
@@ -175,21 +154,7 @@
       auto core = std::move(*log).resign();
       core.reset();
     }
-<<<<<<< HEAD
-    guard->logs.clear();
-  }
-
-  [[nodiscard]] auto createReplicatedLog(
-      TRI_vocbase_t& vocbase, replication2::LogId id,
-      std::optional<std::string> const& collectionName)
-      -> arangodb::ResultT<
-          std::shared_ptr<replication2::replicated_log::ReplicatedLog>> {
-    auto guard = _guardedData.getLockedGuard();
-    return createReplicatedLogOnData(vocbase, id, collectionName, guard.get(),
-                                     _logContext, _replicatedLogFeature);
-=======
     guard->statesAndLogs.clear();
->>>>>>> e09e7d36
   }
 
   auto updateReplicatedState(
@@ -208,30 +173,14 @@
     } else {
       return {TRI_ERROR_REPLICATION_REPLICATED_LOG_NOT_FOUND};
     }
-<<<<<<< HEAD
-
-    return createReplicatedLogOnData(vocbase, id, collectionName, guard.get(),
-                                     _logContext, _replicatedLogFeature);
-=======
->>>>>>> e09e7d36
   }
 
   [[nodiscard]] auto dropReplicatedState(arangodb::replication2::LogId id)
       -> arangodb::Result {
-<<<<<<< HEAD
-    LOG_CTX("658c7", DEBUG, _logContext) << "Dropping replicated log " << id;
-
-    auto result = _guardedData.doUnderLock([&](GuardedData& data) {
-      if (auto iter = data.logs.find(id); iter != data.logs.end()) {
-        auto core = iter->second->drop();
-        auto res = vocbase.engine().dropReplicatedLog(
-            vocbase, std::move(*core).releasePersistedLog());
-=======
     // TODO handle exceptions, maybe terminate the process if this fails.
     //      also make sure that leftovers are cleaned up during startup!
     LOG_CTX("658c6", DEBUG, _logContext) << "Dropping replicated state " << id;
-    StorageEngine& engine =
-        _server.getFeature<EngineSelectorFeature>().engine();
+
     auto result = _guardedData.doUnderLock([&](GuardedData& data) {
       if (auto iter = data.statesAndLogs.find(id);
           iter != data.statesAndLogs.end()) {
@@ -270,9 +219,8 @@
         std::move(*state).drop(std::move(stateHandle));
 
         // Now we may delete the persistent metadata.
-        auto res = engine.dropReplicatedState(_vocbase, storage);
-
->>>>>>> e09e7d36
+        auto res = _vocbase.engine().dropReplicatedState(_vocbase, storage);
+
         if (res.fail()) {
           TRI_ASSERT(storage != nullptr);
           LOG_CTX("998cc", ERR, _logContext)
@@ -294,26 +242,6 @@
       _replicatedLogFeature.metrics()->replicatedLogNumber->fetch_sub(1);
       _replicatedLogFeature.metrics()->replicatedLogDeletionNumber->count();
     }
-<<<<<<< HEAD
-    return result;
-  }
-
-  [[nodiscard]] auto dropReplicatedState(arangodb::replication2::LogId id)
-      -> arangodb::Result {
-    LOG_CTX("658c6", DEBUG, _logContext) << "Dropping replicated state " << id;
-    return _guardedData.doUnderLock([&](GuardedData& data) {
-      if (auto iter = data.states.find(id); iter != data.states.end()) {
-        std::move(*iter->second).drop();
-        auto res = _vocbase.engine().dropReplicatedState(_vocbase, id);
-        if (res.fail()) {
-          return res;
-        }
-        data.states.erase(iter);
-      } else {
-        return Result(TRI_ERROR_ARANGO_DATA_SOURCE_NOT_FOUND);
-      }
-=======
->>>>>>> e09e7d36
 
     return result;
   }
@@ -353,41 +281,12 @@
             -> ResultT<std::shared_ptr<
                 replication2::replicated_state::ReplicatedStateBase>> {
           auto state = data.buildReplicatedState(
-<<<<<<< HEAD
-              id, type, _replicatedStateAppFeature,
-              _logContext.withTopic(Logger::REPLICATED_STATE), _statePersistor);
-          LOG_CTX("2bf8d", DEBUG, _logContext)
-              << "Created replicated state " << id << " impl = " << type;
-
-          return state;
-        });
-  }
-
-  auto ensureReplicatedState(replication2::LogId id, std::string_view type)
-      -> ResultT<std::shared_ptr<
-          replication2::replicated_state::ReplicatedStateBase>> {
-    return _guardedData.doUnderLock(
-        [&](GuardedData& data)
-            -> ResultT<std::shared_ptr<
-                replication2::replicated_state::ReplicatedStateBase>> {
-          auto iter = data.states.find(id);
-          if (iter != std::end(data.states)) {
-            return iter->second;
-          }
-
-          auto state = data.buildReplicatedState(
-              id, type, _replicatedStateAppFeature,
-              _logContext.withTopic(Logger::REPLICATED_STATE), _statePersistor);
-          LOG_CTX("2bf5d", DEBUG, _logContext)
-              << "Created replicated state " << id << " impl = " << type;
-=======
-              id, type, parameter, feature,
+              id, type, parameter, _replicatedStateAppFeature,
               _logContext.withTopic(Logger::REPLICATED_STATE), _server,
               _vocbase);
           LOG_CTX("2bf8d", DEBUG, _logContext)
               << "Created replicated state " << id << " impl = " << type
               << " result = " << state.errorNumber();
->>>>>>> e09e7d36
 
           return state;
         });
@@ -508,56 +407,6 @@
               pool, participantId, vocbase.name(), id);
         }
 
-<<<<<<< HEAD
- private:
-  static auto createReplicatedLogOnData(
-      TRI_vocbase_t& vocbase, replication2::LogId id,
-      std::optional<std::string> const& collectionName, GuardedData& data,
-      LoggerContext const& outerLogContext,
-      ReplicatedLogFeature& replicatedLogFeature)
-      -> arangodb::ResultT<
-          std::shared_ptr<replication2::replicated_log::ReplicatedLog>> {
-    LOG_CTX("04b14", DEBUG, outerLogContext)
-        << "Creating replicated log " << id;
-
-    auto const logContext = std::invoke([&] {
-      if (collectionName) {
-        return outerLogContext.with<logContextKeyCollectionName>(
-            *collectionName);
-      } else {
-        return outerLogContext;
-      }
-    });
-
-    auto result = std::invoke(
-        [&]()
-            -> arangodb::ResultT<
-                std::shared_ptr<replication2::replicated_log::ReplicatedLog>> {
-          if (auto iter = data.logs.find(id); iter == data.logs.end()) {
-            auto&& persistedLog =
-                vocbase.engine().createReplicatedLog(vocbase, id);
-            if (persistedLog.fail()) {
-              return persistedLog.result();
-            }
-            auto&& logCore =
-                std::make_unique<replication2::replicated_log::LogCore>(
-                    std::move(persistedLog.get()));
-            auto it = data.logs.try_emplace(
-                id, std::make_shared<
-                        arangodb::replication2::replicated_log::ReplicatedLog>(
-                        std::move(logCore), replicatedLogFeature.metrics(),
-                        replicatedLogFeature.options(), logContext));
-
-            return it.first->second;
-          } else {
-            return Result(TRI_ERROR_ARANGO_DUPLICATE_IDENTIFIER);
-          }
-        });
-
-    if (result.ok()) {
-      replicatedLogFeature.metrics()->replicatedLogNumber->fetch_add(1);
-      replicatedLogFeature.metrics()->replicatedLogCreationNumber->count();
-=======
         auto constructLeaderCommunicator(const ParticipantId& participantId)
             -> std::shared_ptr<replicated_log::ILeaderCommunicator> override {
           auto* pool = vocbase.server().getFeature<NetworkFeature>().pool();
@@ -616,7 +465,6 @@
       std::abort();
     } catch (...) {
       std::abort();
->>>>>>> e09e7d36
     }
   };
   Guarded<GuardedData> _guardedData;
@@ -631,8 +479,8 @@
       return false;
     }
     // increase the reference counter by 2.
-    // this is because we use odd values to indicate that the database has been
-    // marked as deleted
+    // this is because we use odd values to indicate that the database has
+    // been marked as deleted
     auto updated = expected + 2;
     TRI_ASSERT((updated & 1) == 0);
     if (_refCount.compare_exchange_weak(expected, updated,
@@ -886,7 +734,8 @@
 
       vocbase._collections.erase(it);
 
-      // we need to clean up the pointers later so we insert it into this vector
+      // we need to clean up the pointers later so we insert it into this
+      // vector
       try {
         vocbase._deadCollections.emplace_back(col);
       } catch (...) {
@@ -978,9 +827,6 @@
   std::string const colName(collection.name());
   std::string const& dbName = _info.getName();
 
-<<<<<<< HEAD
-  _engine.prepareDropCollection(*this, *collection);
-=======
   arangodb::Result res;
 
   auto guard = scopeGuard([&res, &colName, &dbName]() noexcept {
@@ -989,10 +835,8 @@
     } catch (...) {
     }
   });
->>>>>>> e09e7d36
-
-  StorageEngine& engine = server().getFeature<EngineSelectorFeature>().engine();
-  engine.prepareDropCollection(*this, collection);
+
+  _engine.prepareDropCollection(*this, collection);
 
   // do not acquire these locks instantly
   RECURSIVE_WRITE_LOCKER_NAMED(writeLocker, _dataSourceLock,
@@ -1026,11 +870,7 @@
       return res.reset(TRI_ERROR_SHUTTING_DOWN);
     }
 
-<<<<<<< HEAD
-    _engine.prepareDropCollection(*this, *collection);
-=======
-    engine.prepareDropCollection(*this, collection);
->>>>>>> e09e7d36
+    _engine.prepareDropCollection(*this, collection);
 
     // sleep for a while
     std::this_thread::yield();
@@ -1042,14 +882,10 @@
 
   arangodb::aql::QueryCache::instance()->invalidate(this);
 
-<<<<<<< HEAD
-      _engine.getCollectionInfo(*this, collection->id(), builder, false, 0);
-=======
   collection.setDeleted();
->>>>>>> e09e7d36
 
   VPackBuilder builder;
-  engine.getCollectionInfo(*this, collection.id(), builder, false, 0);
+  _engine.getCollectionInfo(*this, collection.id(), builder, false, 0);
 
   res = collection.properties(builder.slice().get("parameters"));
 
@@ -1059,19 +895,7 @@
     locker.unlock();
     writeLocker.unlock();
 
-<<<<<<< HEAD
-      _engine.dropCollection(*this, *collection);
-      state = DROP_PERFORM;
-      break;
-    }
-    default: {
-      // unknown status
-      events::DropCollection(dbName, colName, TRI_ERROR_INTERNAL);
-      return TRI_ERROR_INTERNAL;
-    }
-=======
-    engine.dropCollection(*this, collection);
->>>>>>> e09e7d36
+    _engine.dropCollection(*this, collection);
   }
   return res;
 }
@@ -1564,33 +1388,11 @@
     }
   }
 
-<<<<<<< HEAD
-  while (true) {
-    DropState state = DROP_EXIT;
-    ErrorCode res = TRI_ERROR_NO_ERROR;
-    {
-      READ_LOCKER(readLocker, _inventoryLock);
-      res = dropCollectionWorker(collection.get(), state, timeout);
-    }
-
-    if (state == DROP_PERFORM) {
-      if (_engine.inRecovery()) {
-        dropCollectionCallback(*collection);
-      } else {
-        collection->deferDropCollection(dropCollectionCallback);
-      }
-
-      if (_databaseFeature.versionTracker() != nullptr) {
-        _databaseFeature.versionTracker()->track("drop collection");
-      }
-    }
-=======
   arangodb::Result res;
   {
     READ_LOCKER(readLocker, _inventoryLock);
     res = dropCollectionWorker(*collection);
   }
->>>>>>> e09e7d36
 
   if (res.ok()) {
     collection->deferDropCollection(dropCollectionCallback);
@@ -2096,14 +1898,7 @@
       .clear();  // clear map before deallocating TRI_vocbase_t members
 }
 
-<<<<<<< HEAD
-std::string TRI_vocbase_t::path() const { return _engine.databasePath(this); }
-=======
-std::string TRI_vocbase_t::path() const {
-  StorageEngine& engine = server().getFeature<EngineSelectorFeature>().engine();
-  return engine.databasePath();
-}
->>>>>>> e09e7d36
+std::string TRI_vocbase_t::path() const { return _engine.databasePath(); }
 
 std::string const& TRI_vocbase_t::sharding() const { return _info.sharding(); }
 
@@ -2377,5 +2172,5 @@
 }
 
 // -----------------------------------------------------------------------------
-// --SECTION--                                                       END-OF-FILE
+// --SECTION-- END-OF-FILE
 // -----------------------------------------------------------------------------