--- conflicted
+++ resolved
@@ -1632,51 +1632,14 @@
   return _info.writeConcern();
 }
 
-<<<<<<< HEAD
-/// @brief checks if a database name is valid
-=======
 replication::Version TRI_vocbase_t::replicationVersion() const {
   return _info.replicationVersion();
 }
 
-bool TRI_vocbase_t::IsAllowedName(arangodb::velocypack::Slice slice) noexcept {
-  return !slice.isObject()
-             ? false
-             : IsAllowedName(arangodb::basics::VelocyPackHelper::getBooleanValue(
-                                 slice, StaticStrings::DataSourceSystem, false),
-                             arangodb::basics::VelocyPackHelper::getStringRef(
-                                 slice, StaticStrings::DataSourceName, VPackStringRef()));
-}
-
-/// @brief checks if a database name is allowed
->>>>>>> 69f22fae
 /// returns true if the name is allowed and false otherwise
 bool TRI_vocbase_t::isAllowedName(bool allowSystem, bool allowUnicode,
                                   arangodb::velocypack::StringRef const& name) noexcept {
-<<<<<<< HEAD
   return arangodb::DatabaseNameValidator::isAllowedName(allowSystem, allowUnicode, name);
-=======
-  size_t length = 0;
-
-  // check allow characters: must start with letter or underscore if system is
-  // allowed
-  for (char const* ptr = name.data(); length < name.size(); ++ptr, ++length) {
-    bool ok;
-    if (length == 0) {
-      ok = ('a' <= *ptr && *ptr <= 'z') || ('A' <= *ptr && *ptr <= 'Z') ||
-           (allowSystem && *ptr == '_');
-    } else {
-      ok = ('a' <= *ptr && *ptr <= 'z') || ('A' <= *ptr && *ptr <= 'Z') ||
-           (*ptr == '_') || (*ptr == '-') || ('0' <= *ptr && *ptr <= '9');
-    }
-
-    if (!ok) {
-      return false;
-    }
-  }
-
-  return (length > 0 && length <= LogicalCollection::maxNameLength);
->>>>>>> 69f22fae
 }
 
 /// @brief determine whether a collection name is a system collection name
