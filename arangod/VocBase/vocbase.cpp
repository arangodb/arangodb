////////////////////////////////////////////////////////////////////////////////
/// DISCLAIMER
///
/// Copyright 2014-2023 ArangoDB GmbH, Cologne, Germany
/// Copyright 2004-2014 triAGENS GmbH, Cologne, Germany
///
/// Licensed under the Apache License, Version 2.0 (the "License");
/// you may not use this file except in compliance with the License.
/// You may obtain a copy of the License at
///
///     http://www.apache.org/licenses/LICENSE-2.0
///
/// Unless required by applicable law or agreed to in writing, software
/// distributed under the License is distributed on an "AS IS" BASIS,
/// WITHOUT WARRANTIES OR CONDITIONS OF ANY KIND, either express or implied.
/// See the License for the specific language governing permissions and
/// limitations under the License.
///
/// Copyright holder is ArangoDB GmbH, Cologne, Germany
///
/// @author Dr. Frank Celler
////////////////////////////////////////////////////////////////////////////////

#include "vocbase.h"

#include <algorithm>
#include <chrono>
#include <cinttypes>
#include <exception>
#include <memory>
#include <type_traits>
#include <unordered_map>
#include <utility>

#include <velocypack/Collection.h>
#include <velocypack/Slice.h>
#include <velocypack/Utf8Helper.h>
#include <velocypack/Value.h>
#include <velocypack/ValueType.h>

#include "ApplicationFeatures/ApplicationServer.h"
#include "Aql/QueryCache.h"
#include "Aql/QueryList.h"
#include "Auth/Common.h"
#include "Basics/application-exit.h"
#include "Basics/Exceptions.h"
#include "Basics/Exceptions.tpp"
#include "Basics/HybridLogicalClock.h"
#include "Basics/Locking.h"
#include "Basics/NumberUtils.h"
#include "Basics/DownCast.h"
#include "Basics/ReadLocker.h"
#include "Basics/RecursiveLocker.h"
#include "Basics/Result.h"
#include "Basics/Result.tpp"
#include "Basics/ScopeGuard.h"
#include "Basics/StaticStrings.h"
#include "Basics/StringUtils.h"
#include "Basics/VelocyPackHelper.h"
#include "Basics/WriteLocker.h"
#include "Basics/debugging.h"
#include "Basics/error.h"
#include "Basics/system-functions.h"
#include "Basics/voc-errors.h"
#include "Containers/Helpers.h"
#include "Cluster/FailureOracleFeature.h"
#include "Cluster/ServerState.h"
#include "Cluster/ClusterFeature.h"
#include "Cluster/ClusterInfo.h"
#include "Indexes/Index.h"
#include "Logger/LogContextKeys.h"
#include "Logger/LogMacros.h"
#include "Replication/DatabaseReplicationApplier.h"
#include "Replication/ReplicationClients.h"
#include "Replication2/LoggerContext.h"
#include "Replication2/ReplicatedLog/ILogInterfaces.h"
#include "Replication2/ReplicatedLog/LogCommon.h"
#include "Replication2/ReplicatedLog/LogCore.h"
#include "Replication2/ReplicatedLog/LogFollower.h"
#include "Replication2/ReplicatedLog/LogLeader.h"
#include "Replication2/ReplicatedLog/LogStatus.h"
#include "Replication2/ReplicatedLog/NetworkAttachedFollower.h"
#include "Replication2/ReplicatedLog/PersistedLog.h"
#include "Replication2/ReplicatedLog/ReplicatedLog.h"
#include "Replication2/ReplicatedLog/ReplicatedLogFeature.h"
#include "Replication2/ReplicatedLog/ReplicatedLogMetrics.h"
#include "Replication2/ReplicatedState/ReplicatedState.h"
#include "Replication2/ReplicatedState/ReplicatedStateFeature.h"
#include "Replication2/ReplicatedState/PersistedStateInfo.h"
#include "Replication2/Version.h"
#include "Metrics/Counter.h"
#include "Metrics/Gauge.h"
#include "Network/ConnectionPool.h"
#include "Network/NetworkFeature.h"
#include "Replication/ReplicationFeature.h"
#include "RestServer/DatabaseFeature.h"
#include "RestServer/QueryRegistryFeature.h"
#include "Scheduler/SchedulerFeature.h"
#include "StorageEngine/EngineSelectorFeature.h"
#include "StorageEngine/PhysicalCollection.h"
#include "StorageEngine/StorageEngine.h"
#include "Transaction/ClusterUtils.h"
#include "Utils/CursorRepository.h"
#include "Utils/Events.h"
#include "Utils/ExecContext.h"
#include "Utils/VersionTracker.h"
#include "Utilities/NameValidator.h"
#include "V8Server/v8-user-structures.h"
#include "VocBase/LogicalCollection.h"
#include "VocBase/LogicalDataSource.h"
#include "VocBase/LogicalView.h"
#include "VocBase/Properties/DatabaseConfiguration.h"
#include "VocBase/Properties/UserInputCollectionProperties.h"

#include <thread>
#include <absl/strings/str_cat.h>

using namespace arangodb;
using namespace arangodb::basics;

struct arangodb::VocBaseLogManager {
  explicit VocBaseLogManager(TRI_vocbase_t& vocbase, DatabaseID database)
      : _server(vocbase.server()),
        _replicatedStateAppFeature(
            _server.getFeature<
                replication2::replicated_state::ReplicatedStateAppFeature>()),
        _replicatedLogFeature(_server.getFeature<ReplicatedLogFeature>()),
        _vocbase(vocbase),
        _logContext(
            LoggerContext{Logger::REPLICATION2}.with<logContextKeyDatabaseName>(
                std::move(database))) {}

  [[nodiscard]] auto getReplicatedStateById(replication2::LogId id) -> ResultT<
      std::shared_ptr<replication2::replicated_state::ReplicatedStateBase>> {
    auto guard = _guardedData.getLockedGuard();
    if (auto iter = guard->statesAndLogs.find(id);
        iter != guard->statesAndLogs.end()) {
      return {iter->second.state};
    } else {
      return Result(TRI_ERROR_ARANGO_DATA_SOURCE_NOT_FOUND,
                    fmt::format("replicated state {} not found", id.id()));
    }
  }

  void registerReplicatedState(
      replication2::LogId id,
      std::unique_ptr<replication2::replicated_state::IStorageEngineMethods>) {
    ADB_PROD_ASSERT(false) << "register not yet implemented";
    THROW_ARANGO_EXCEPTION(TRI_ERROR_NOT_IMPLEMENTED);
  }

  auto resignAll() {
    auto guard = _guardedData.getLockedGuard();
    for (auto&& [id, val] : guard->statesAndLogs) {
      auto&& log = val.log;
      auto core = std::move(*log).resign();
      core.reset();
    }
    guard->statesAndLogs.clear();
  }

  auto updateReplicatedState(
      replication2::LogId id,
      replication2::agency::LogPlanTermSpecification const& term,
      replication2::agency::ParticipantsConfig const& config) -> Result {
    auto guard = _guardedData.getLockedGuard();
    if (auto iter = guard->statesAndLogs.find(id);
        iter != guard->statesAndLogs.end()) {
      iter->second.log->updateConfig(term, config)
          .thenFinal([&voc = _vocbase](auto&&) {
            voc.server().getFeature<ClusterFeature>().addDirty(voc.name());
          });
      return {};
    } else {
      return {TRI_ERROR_REPLICATION_REPLICATED_LOG_NOT_FOUND};
    }
  }

  [[nodiscard]] auto dropReplicatedState(replication2::LogId id) -> Result {
    // TODO handle exceptions, maybe terminate the process if this fails.
    //      also make sure that leftovers are cleaned up during startup!
    LOG_CTX("658c6", DEBUG, _logContext) << "Dropping replicated state " << id;

    auto result = _guardedData.doUnderLock([&](GuardedData& data) {
      if (auto iter = data.statesAndLogs.find(id);
          iter != data.statesAndLogs.end()) {
        auto& state = iter->second.state;
        auto& log = iter->second.log;
        auto& storage = iter->second.storage;

        auto metadata = storage->readMetadata();
        if (metadata.fail()) {
          return std::move(metadata).result();  // state untouched after this
        }

        // Get the state handle so we can drop the state later
        auto stateHandle = log->disconnect(std::move(iter->second.connection));

        // resign the log now, before we update the metadata to avoid races
        // on the storage.
        auto core = std::move(*log).resign();

        // Invalidate the snapshot in persistent storage.
        metadata->snapshot.updateStatus(
            replication2::replicated_state::SnapshotStatus::kInvalidated);
        // TODO check return value
        // TODO make sure other methods working on the state, probably meaning
        //      configuration updates, handle an invalidated snapshot correctly.
        if (auto res = storage->updateMetadata(*metadata); res.fail()) {
          LOG_CTX("6e6f0", ERR, _logContext)
              << "failed to drop replicated log " << res.errorMessage();
          THROW_ARANGO_EXCEPTION(res);
        }

        // Drop the replicated state. This will also remove its associated
        // resources, e.g. the shard/collection will be dropped.
        // This must happen only after the snapshot is persistently marked as
        // failed.
        std::move(*state).drop(std::move(stateHandle));

        // Now we may delete the persistent metadata.
        auto res = _vocbase.engine().dropReplicatedState(_vocbase, storage);

        if (res.fail()) {
          TRI_ASSERT(storage != nullptr);
          LOG_CTX("998cc", ERR, _logContext)
              << "failed to drop replicated log " << res.errorMessage();
          return res;
        }
        TRI_ASSERT(storage == nullptr);
        data.statesAndLogs.erase(iter);

        return Result();
      } else {
        return Result(TRI_ERROR_ARANGO_DATA_SOURCE_NOT_FOUND);
      }

      return Result();
    });

    if (result.ok()) {
      _replicatedLogFeature.metrics()->replicatedLogNumber->fetch_sub(1);
      _replicatedLogFeature.metrics()->replicatedLogDeletionNumber->count();
    }

    return result;
  }

  [[nodiscard]] auto getReplicatedLogsQuickStatus() const
      -> std::unordered_map<replication2::LogId,
                            replication2::replicated_log::QuickLogStatus> {
    std::unordered_map<replication2::LogId,
                       replication2::replicated_log::QuickLogStatus>
        result;
    auto guard = _guardedData.getLockedGuard();
    for (auto& [id, value] : guard->statesAndLogs) {
      result.emplace(id, value.log->getQuickStatus());
    }
    return result;
  }

  [[nodiscard]] auto getReplicatedStatesStatus() const
      -> std::unordered_map<replication2::LogId,
                            replication2::replicated_log::LogStatus> {
    std::unordered_map<replication2::LogId,
                       replication2::replicated_log::LogStatus>
        result;
    auto guard = _guardedData.getLockedGuard();
    for (auto& [id, value] : guard->statesAndLogs) {
      result.emplace(id, value.log->getStatus());
    }
    return result;
  }

  auto createReplicatedState(replication2::LogId id, std::string_view type,
                             VPackSlice parameter)
      -> ResultT<std::shared_ptr<
          replication2::replicated_state::ReplicatedStateBase>> {
    return _guardedData.doUnderLock(
        [&](GuardedData& data)
            -> ResultT<std::shared_ptr<
                replication2::replicated_state::ReplicatedStateBase>> {
          auto state = data.buildReplicatedState(
              id, type, parameter, _replicatedStateAppFeature,
              _logContext.withTopic(Logger::REPLICATED_STATE), _server,
              _vocbase);
          LOG_CTX("2bf8d", DEBUG, _logContext)
              << "Created replicated state " << id << " impl = " << type
              << " result = " << state.errorNumber();

          return state;
        });
  }

  ArangodServer& _server;
  replication2::replicated_state::ReplicatedStateAppFeature&
      _replicatedStateAppFeature;
  ReplicatedLogFeature& _replicatedLogFeature;
  TRI_vocbase_t& _vocbase;
  LoggerContext const _logContext;

  struct GuardedData {
    struct StateAndLog {
      cluster::CallbackGuard rebootTrackerGuard;
      std::shared_ptr<replication2::replicated_log::ReplicatedLog> log;
      std::shared_ptr<replication2::replicated_state::ReplicatedStateBase>
          state;
      std::unique_ptr<replication2::replicated_state::IStorageEngineMethods>
          storage;
      replication2::replicated_log::ReplicatedLogConnection connection;
    };
    absl::flat_hash_map<replication2::LogId, StateAndLog> statesAndLogs;

    void registerRebootTracker(
        replication2::LogId id,
        replication2::agency::ServerInstanceReference myself,
        ArangodServer& server, TRI_vocbase_t& vocbase) {
      auto& rbt =
          server.getFeature<ClusterFeature>().clusterInfo().rebootTracker();

      if (auto iter = statesAndLogs.find(id); iter != statesAndLogs.end()) {
        iter->second.rebootTrackerGuard = rbt.callMeOnChange(
            {myself.serverId, myself.rebootId},
            [log = iter->second.log, id, &vocbase, &server] {
              auto myself = replication2::agency::ServerInstanceReference(
                  ServerState::instance()->getId(),
                  ServerState::instance()->getRebootId());
              log->updateMyInstanceReference(myself);
              vocbase._logManager->_guardedData.getLockedGuard()
                  ->registerRebootTracker(id, myself, server, vocbase);
            },
            "update reboot id in replicated log");
      }
    }

    auto buildReplicatedState(
        replication2::LogId const id, std::string_view type,
        VPackSlice parameters,
        replication2::replicated_state::ReplicatedStateAppFeature& feature,
        LoggerContext const& logContext, ArangodServer& server,
        TRI_vocbase_t& vocbase)
        -> ResultT<std::shared_ptr<
            replication2::replicated_state::ReplicatedStateBase>> try {
      // TODO Make this atomic without crashing on errors if possible
      using namespace replication2;
      using namespace replication2::replicated_state;

      if (auto iter = statesAndLogs.find(id); iter != std::end(statesAndLogs)) {
        return {TRI_ERROR_ARANGO_DUPLICATE_IDENTIFIER};
      }

      // 1. Allocate all memory
      //    1.1 allocate node in map.
      //    1.2 allocate state (and log)
      //    1.2 allocate state (and log)
      // 2. write to storage engine
      // ---- from now on no errors are allowed
      // 3. forward storage interface to replicated state
      // 4. start up with initial configuration
      StorageEngine& engine =
          server.getFeature<EngineSelectorFeature>().engine();

      LOG_CTX("ef73d", DEBUG, logContext)
          << "building new replicated state " << id << " impl = " << type;

      // prepare map
      auto stateAndLog = StateAndLog{};

      {
        VPackBufferUInt8 buffer;
        buffer.append(parameters.start(), parameters.byteSize());
        auto parametersCopy = velocypack::SharedSlice(std::move(buffer));

        auto metadata = PersistedStateInfo{
            .stateId = id,
            .snapshot = {.status = replicated_state::SnapshotStatus::kCompleted,
                         .timestamp = {},
                         .error = {}},
            .generation = {},
            .specification = {.type = std::string(type),
                              .parameters = std::move(parametersCopy)},
        };
        auto maybeStorage = engine.createReplicatedState(vocbase, id, metadata);

        if (maybeStorage.fail()) {
          return std::move(maybeStorage).result();
        }
        stateAndLog.storage = std::move(*maybeStorage);
      }

      struct NetworkFollowerFactory
          : replication2::replicated_log::IAbstractFollowerFactory {
        NetworkFollowerFactory(TRI_vocbase_t& vocbase, replication2::LogId id)
            : vocbase(vocbase), id(id) {}
        auto constructFollower(const ParticipantId& participantId)
            -> std::shared_ptr<
                replication2::replicated_log::AbstractFollower> override {
          auto* pool = vocbase.server().getFeature<NetworkFeature>().pool();

          return std::make_shared<
              replication2::replicated_log::NetworkAttachedFollower>(
              pool, participantId, vocbase.name(), id);
        }

        auto constructLeaderCommunicator(const ParticipantId& participantId)
            -> std::shared_ptr<replicated_log::ILeaderCommunicator> override {
          auto* pool = vocbase.server().getFeature<NetworkFeature>().pool();

          return std::make_shared<
              replication2::replicated_log::NetworkLeaderCommunicator>(
              pool, participantId, vocbase.name(), id);
        }

        TRI_vocbase_t& vocbase;
        replication2::LogId id;
      };

      auto myself = replication2::agency::ServerInstanceReference(
          ServerState::instance()->getId(),
          ServerState::instance()->getRebootId());

      auto& log = stateAndLog.log = std::invoke([&]() {
        auto&& logCore =
            std::make_unique<replication2::replicated_log::LogCore>(
                *stateAndLog.storage);
        return std::make_shared<replication2::replicated_log::ReplicatedLog>(
            std::move(logCore),
            server.getFeature<ReplicatedLogFeature>().metrics(),
            server.getFeature<ReplicatedLogFeature>().options(),
            std::make_shared<replicated_log::DefaultParticipantsFactory>(
                std::make_shared<NetworkFollowerFactory>(vocbase, id)),
            logContext, myself);
      });

      auto& state = stateAndLog.state = feature.createReplicatedState(
          type, vocbase.name(), id, log, logContext);

      auto maybeMetadata = stateAndLog.storage->readMetadata();
      if (!maybeMetadata) {
        throw basics::Exception(std::move(maybeMetadata).result(), ADB_HERE);
      }
      auto const& stateParams = maybeMetadata->specification.parameters;
      auto&& stateHandle = state->createStateHandle(stateParams);

      stateAndLog.connection = log->connect(std::move(stateHandle));

      auto iter = statesAndLogs.emplace(id, std::move(stateAndLog));
      registerRebootTracker(id, myself, server, vocbase);
      auto metrics = server.getFeature<ReplicatedLogFeature>().metrics();
      metrics->replicatedLogNumber->fetch_add(1);
      metrics->replicatedLogCreationNumber->count();

      return iter.first->second.state;
    } catch (std::exception& ex) {
      // If we created the state on-disk, but failed to add it to the map, we
      // cannot continue safely.
      LOG_TOPIC("35daf", FATAL, Logger::REPLICATION2)
          << "Failed to create replicated state: " << ex.what();
      std::abort();
    } catch (...) {
      std::abort();
    }
  };
  Guarded<GuardedData> _guardedData;
};

bool TRI_vocbase_t::use() noexcept {
  auto v = _refCount.load(std::memory_order_relaxed);
  do {
    if ((v & 1) != 0) {
      return false;
    }
    // increase the reference counter by 2.
<<<<<<< HEAD
    // this is because we use odd values to indicate that the database has
    // been marked as deleted
    auto updated = expected + 2;
    TRI_ASSERT((updated & 1) == 0);
    if (_refCount.compare_exchange_weak(expected, updated,
                                        std::memory_order_release,
                                        std::memory_order_relaxed)) {
      // compare-exchange worked. we're done
      return true;
    }
    // compare-exchange failed. try again!
    expected = _refCount.load(std::memory_order_relaxed);
  }
=======
    // this is because we use odd values to indicate that the database has been
    // marked as deleted
  } while (!_refCount.compare_exchange_weak(v, v + 2, std::memory_order_acquire,
                                            std::memory_order_relaxed));
  return true;
>>>>>>> d88c1d9e
}

void TRI_vocbase_t::forceUse() noexcept {
  _refCount.fetch_add(2, std::memory_order_relaxed);
}

void TRI_vocbase_t::release() noexcept {
  [[maybe_unused]] auto v = _refCount.fetch_sub(2, std::memory_order_release);
  TRI_ASSERT(v >= 2);
}

bool TRI_vocbase_t::isDangling() const noexcept {
  auto const v = _refCount.load(std::memory_order_acquire);
  TRI_ASSERT((v & 1) == 0 || !isSystem());
  return v == 1;
}

bool TRI_vocbase_t::isDropped() const noexcept {
  auto const v = _refCount.load(std::memory_order_acquire);
  TRI_ASSERT((v & 1) == 0 || !isSystem());
  return (v & 1) != 0;
}

bool TRI_vocbase_t::markAsDropped() noexcept {
  TRI_ASSERT(!isSystem());
  auto const v = _refCount.fetch_or(1, std::memory_order_acq_rel);
  return (v & 1) == 0;
}

bool TRI_vocbase_t::isSystem() const noexcept {
  return _info.getName() == StaticStrings::SystemDatabase;
}

void TRI_vocbase_t::checkCollectionInvariants() const noexcept {
  TRI_ASSERT(_dataSourceByName.size() == _dataSourceById.size());
  TRI_ASSERT(_dataSourceByUuid.size() == _dataSourceById.size());
}

void TRI_vocbase_t::registerCollection(
    bool doLock, std::shared_ptr<LogicalCollection> const& collection) {
  auto const& name = collection->name();
  auto const id = collection->id();
  auto const& guid = collection->guid();
  {
    RECURSIVE_WRITE_LOCKER_NAMED(writeLocker, _dataSourceLock,
                                 _dataSourceLockWriteOwner, doLock);
    checkCollectionInvariants();
    ScopeGuard guard0{[&]() noexcept { checkCollectionInvariants(); }};

    if (auto it = _dataSourceByName.try_emplace(name, collection); !it.second) {
      auto const& ptr = it.first->second;
      TRI_ASSERT(ptr);
      auto msg =
          absl::StrCat("collection name '", name, "' already exist with id '",
                       ptr->id().id(), "', guid '", ptr->guid(), "'");
      LOG_TOPIC("405f9", ERR, Logger::FIXME) << msg;
      THROW_ARANGO_EXCEPTION_MESSAGE(TRI_ERROR_ARANGO_DUPLICATE_NAME,
                                     std::move(msg));
    }
    ScopeGuard guard1{[&]() noexcept { _dataSourceByName.erase(name); }};

    if (auto it = _dataSourceById.try_emplace(id, collection); !it.second) {
      auto const& ptr = it.first->second;
      TRI_ASSERT(ptr);
      auto msg = absl::StrCat("collection id '", id.id(),
                              "' already exist with name '", ptr->name(),
                              "', guid '", ptr->guid(), "'");
      LOG_TOPIC("0ef12", ERR, Logger::FIXME) << msg;
      THROW_ARANGO_EXCEPTION_MESSAGE(TRI_ERROR_ARANGO_DUPLICATE_IDENTIFIER,
                                     std::move(msg));
    }
    ScopeGuard guard2{[&]() noexcept { _dataSourceById.erase(id); }};

    if (auto it = _dataSourceByUuid.try_emplace(guid, collection); !it.second) {
      auto const& ptr = it.first->second;
      TRI_ASSERT(ptr);
      auto msg =
          absl::StrCat("collection guid '", guid, "' already exist with name '",
                       ptr->name(), "', id '", ptr->id().id(), "'");
      LOG_TOPIC("d4958", ERR, Logger::FIXME) << msg;
      THROW_ARANGO_EXCEPTION_MESSAGE(TRI_ERROR_ARANGO_DUPLICATE_IDENTIFIER,
                                     std::move(msg));
    }
    ScopeGuard guard3{[&]() noexcept { _dataSourceByUuid.erase(guid); }};

    _collections.emplace_back(collection);
    guard1.cancel();
    guard2.cancel();
    guard3.cancel();
  }
}

void TRI_vocbase_t::unregisterCollection(LogicalCollection& collection) {
  // pre-condition
  checkCollectionInvariants();

  auto itr = _dataSourceById.find(collection.id());

  if (itr == _dataSourceById.end() ||
      itr->second->category() != LogicalDataSource::Category::kCollection) {
    return;  // no such collection
  }

  TRI_ASSERT(std::dynamic_pointer_cast<LogicalCollection>(itr->second));

  // only if we find the collection by its id, we can delete it by name
  _dataSourceById.erase(itr);

  // this is because someone else might have created a new collection with the
  // same name, but with a different id
  _dataSourceByName.erase(collection.name());
  _dataSourceByUuid.erase(collection.guid());

  // post-condition
  checkCollectionInvariants();
}

void TRI_vocbase_t::registerView(bool doLock,
                                 std::shared_ptr<LogicalView> const& view) {
  TRI_ASSERT(view);
  auto const& name = view->name();
  auto id = view->id();
  auto const& guid = view->guid();
  {
    RECURSIVE_WRITE_LOCKER_NAMED(writeLocker, _dataSourceLock,
                                 _dataSourceLockWriteOwner, doLock);
    checkCollectionInvariants();
    ScopeGuard guard0{[&]() noexcept { checkCollectionInvariants(); }};

    if (auto it = _dataSourceByName.try_emplace(name, view); !it.second) {
      auto const& ptr = it.first->second;
      TRI_ASSERT(ptr);
      auto msg = absl::StrCat("view name '", name, "' already exist with id '",
                              ptr->id().id(), "', guid '", ptr->guid(), "'");
      LOG_TOPIC("560a6", ERR, Logger::FIXME) << msg;
      THROW_ARANGO_EXCEPTION_MESSAGE(TRI_ERROR_ARANGO_DUPLICATE_NAME,
                                     std::move(msg));
    }
    ScopeGuard guard1{[&]() noexcept { _dataSourceByName.erase(name); }};

    if (auto it = _dataSourceById.try_emplace(id, view); !it.second) {
      auto const& ptr = it.first->second;
      TRI_ASSERT(ptr);
      auto msg =
          absl::StrCat("view id '", id.id(), "' already exist with name '",
                       ptr->name(), "', guid '", ptr->guid(), "'");
      LOG_TOPIC("cb53a", ERR, Logger::FIXME) << msg;
      THROW_ARANGO_EXCEPTION_MESSAGE(TRI_ERROR_ARANGO_DUPLICATE_IDENTIFIER,
                                     std::move(msg));
    }
    ScopeGuard guard2{[&]() noexcept { _dataSourceById.erase(id); }};

    if (auto it = _dataSourceByUuid.try_emplace(guid, view); !it.second) {
      auto const& ptr = it.first->second;
      TRI_ASSERT(ptr);
      auto msg =
          absl::StrCat("view guid '", guid, "' already exist with name '",
                       ptr->name(), "', id '", ptr->id().id(), "'");
      LOG_TOPIC("a30ae", ERR, Logger::FIXME) << msg;
      THROW_ARANGO_EXCEPTION_MESSAGE(TRI_ERROR_ARANGO_DUPLICATE_IDENTIFIER,
                                     std::move(msg));
    }
    guard1.cancel();
    guard2.cancel();
  }
}

bool TRI_vocbase_t::unregisterView(LogicalView const& view) {
  // pre-condition
  checkCollectionInvariants();

  auto itr = _dataSourceById.find(view.id());

  if (itr == _dataSourceById.end() ||
      itr->second->category() != LogicalDataSource::Category::kView) {
    return true;  // no such view
  }

  TRI_ASSERT(std::dynamic_pointer_cast<LogicalView>(itr->second));

  // only if we find the collection by its id, we can delete it by name
  _dataSourceById.erase(itr);

  // this is because someone else might have created a new view with the
  // same name, but with a different id
  _dataSourceByName.erase(view.name());
  _dataSourceByUuid.erase(view.guid());

  // post-condition
  checkCollectionInvariants();

  return true;
}

bool TRI_vocbase_t::dropCollectionCallback(LogicalCollection& collection) {
  // remove from list of collections
  auto& vocbase = collection.vocbase();

  {
    RECURSIVE_WRITE_LOCKER(vocbase._dataSourceLock,
                           vocbase._dataSourceLockWriteOwner);
    auto it = vocbase._collections.begin();

    for (auto end = vocbase._collections.end(); it != end; ++it) {
      if (it->get() == &collection) {
        break;
      }
    }

    if (it != vocbase._collections.end()) {
      auto col = *it;

      vocbase._collections.erase(it);

      // we need to clean up the pointers later so we insert it into this
      // vector
      try {
        vocbase._deadCollections.emplace_back(col);
      } catch (...) {
      }
    }
  }

  collection.drop();

  return true;
}

#ifndef USE_ENTERPRISE
std::shared_ptr<LogicalCollection> TRI_vocbase_t::createCollectionObject(
    velocypack::Slice data, bool isAStub) {
  // every collection object on coordinators must be a stub
  TRI_ASSERT(!ServerState::instance()->isCoordinator() || isAStub);
  // collection objects on single servers must not be stubs
  TRI_ASSERT(!ServerState::instance()->isSingleServer() || !isAStub);

  return std::make_shared<LogicalCollection>(*this, data, isAStub);
}
#endif

void TRI_vocbase_t::persistCollection(
    std::shared_ptr<LogicalCollection> const& collection) {
  TRI_ASSERT(!ServerState::instance()->isCoordinator());

  RECURSIVE_WRITE_LOCKER(_dataSourceLock, _dataSourceLockWriteOwner);

  // reserve room for the new collection
  containers::Helpers::reserveSpace(_collections, 8);
  containers::Helpers::reserveSpace(_deadCollections, 8);

  auto it = _dataSourceByName.find(collection->name());

  if (it != _dataSourceByName.end()) {
    THROW_ARANGO_EXCEPTION(TRI_ERROR_ARANGO_DUPLICATE_NAME);
  }

  registerCollection(basics::ConditionalLocking::DoNotLock, collection);

  try {
    // set collection version to latest version, as the collection is just
    // created
    collection->setVersion(LogicalCollection::currentVersion());

    // Let's try to persist it.
    collection->persistPhysicalCollection();
  } catch (...) {
    unregisterCollection(*collection);
    throw;
  }
}

Result TRI_vocbase_t::loadCollection(LogicalCollection& collection,
                                     bool checkPermissions) {
  TRI_ASSERT(collection.id().isSet());

  if (checkPermissions) {
    std::string const& dbName = _info.getName();
    if (!ExecContext::current().canUseCollection(dbName, collection.name(),
                                                 auth::Level::RO)) {
      return {TRI_ERROR_FORBIDDEN, std::string("cannot access collection '") +
                                       collection.name() + "'"};
    }
  }

  // read lock
  READ_LOCKER_EVENTUAL(locker, collection.statusLock());

  if (collection.deleted()) {
    return {TRI_ERROR_ARANGO_DATA_SOURCE_NOT_FOUND,
            std::string("collection '") + collection.name() + "' not found"};
  }

  // DO NOT release the lock
  locker.steal();
  return {};
}

Result TRI_vocbase_t::dropCollectionWorker(LogicalCollection& collection) {
  std::string const colName(collection.name());
  std::string const& dbName = _info.getName();

  // intentionally set the deleted flag of the collection already
  // here, without holding the lock. this is thread-safe, because
  // setDeleted() only modifies an atomic boolean value.
  // we want to switch the flag here already so that any other
  // actions can observe the deletion and abort prematurely.
  // these other actions may have acquired the collection's status
  // lock in read mode, and if we ourselves try to acquire the
  // collection's status lock in write mode, we would just block
  // here.
  collection.setDeleted();

  Result res;

  auto guard = scopeGuard([&res, &colName, &dbName]() noexcept {
    try {
      events::DropCollection(dbName, colName, res.errorNumber());
    } catch (...) {
    }
  });

  _engine.prepareDropCollection(*this, collection);

  // do not acquire these locks instantly
  RECURSIVE_WRITE_LOCKER_NAMED(writeLocker, _dataSourceLock,
                               _dataSourceLockWriteOwner,
                               basics::ConditionalLocking::DoNotLock);
  CONDITIONAL_WRITE_LOCKER(locker, collection.statusLock(),
                           basics::ConditionalLocking::DoNotLock);

  while (true) {
    TRI_ASSERT(!writeLocker.isLocked());
    TRI_ASSERT(!locker.isLocked());

    // block until we have acquired this lock
    writeLocker.lock();
    // we now have the one lock

    TRI_ASSERT(writeLocker.isLocked());

    if (locker.tryLock()) {
      // we now have both locks and can continue outside of this loop
      break;
    }

    // unlock the write locker so we don't block other operations
    writeLocker.unlock();

    TRI_ASSERT(!writeLocker.isLocked());
    TRI_ASSERT(!locker.isLocked());

    if (_server.isStopping()) {
      return res.reset(TRI_ERROR_SHUTTING_DOWN);
    }

    _engine.prepareDropCollection(*this, collection);

    // sleep for a while
    std::this_thread::yield();
    std::this_thread::sleep_for(std::chrono::milliseconds(10));
  }

  TRI_ASSERT(writeLocker.isLocked());
  TRI_ASSERT(locker.isLocked());

  aql::QueryCache::instance()->invalidate(this);

  collection.setDeleted();

  VPackBuilder builder;
  _engine.getCollectionInfo(*this, collection.id(), builder, false, 0);

  res = collection.properties(builder.slice().get("parameters"));

  if (res.ok()) {
    unregisterCollection(collection);

    locker.unlock();
    writeLocker.unlock();

    _engine.dropCollection(*this, collection);
  }
  return res;
}

void TRI_vocbase_t::stop() {
  try {
    _logManager->resignAll();

    // stop replication
    if (_replicationApplier != nullptr) {
      _replicationApplier->stopAndJoin();
    }

    // mark all cursors as deleted so underlying collections can be freed soon
    _cursorRepository->garbageCollect(true);

    // mark all collection keys as deleted so underlying collections can be
    // freed soon, we have to retry, since some of these collection keys might
    // currently still being in use:
  } catch (...) {
    // we are calling this on shutdown, and always want to go on from here
  }
}

void TRI_vocbase_t::shutdown() {
  stop();

  std::vector<std::shared_ptr<LogicalCollection>> collections;

  {
    RECURSIVE_READ_LOCKER(_dataSourceLock, _dataSourceLockWriteOwner);
    collections = _collections;
  }

  // from here on, the vocbase is unusable, i.e. no collections can be
  // created/loaded etc.

  // starts unloading of collections
  for (auto& collection : collections) {
    WRITE_LOCKER_EVENTUAL(locker, collection->statusLock());
    collection->close();  // required to release indexes
  }

  {
    RECURSIVE_WRITE_LOCKER(_dataSourceLock, _dataSourceLockWriteOwner);

    checkCollectionInvariants();
    _dataSourceByName.clear();
    _dataSourceById.clear();
    _dataSourceByUuid.clear();
    checkCollectionInvariants();
  }

  _deadCollections.clear();
  _collections.clear();
}

std::vector<std::string> TRI_vocbase_t::collectionNames() const {
  std::vector<std::string> result;

  RECURSIVE_READ_LOCKER(_dataSourceLock, _dataSourceLockWriteOwner);

  result.reserve(_dataSourceByName.size());

  for (auto& entry : _dataSourceByName) {
    TRI_ASSERT(entry.second);

    if (entry.second->category() != LogicalDataSource::Category::kCollection) {
      continue;
    }

    result.emplace_back(entry.first);
  }

  return result;
}

void TRI_vocbase_t::inventory(
    VPackBuilder& result, TRI_voc_tick_t maxTick,
    std::function<bool(LogicalCollection const*)> const& nameFilter) {
  TRI_ASSERT(result.isOpenObject());

  decltype(_collections) collections;

  // cycle on write-lock
  WRITE_LOCKER_EVENTUAL(writeLock, _inventoryLock);

  // copy collection pointers into vector so we can work with the copy without
  // the global lock
  {
    RECURSIVE_READ_LOCKER(_dataSourceLock, _dataSourceLockWriteOwner);
    collections = _collections;
  }

  if (collections.size() > 1) {
    // sort by type first and then only name
    // sorting by type ensures that document collections are reported before
    // edge collections
    std::sort(collections.begin(), collections.end(),
              [](std::shared_ptr<LogicalCollection> const& lhs,
                 std::shared_ptr<LogicalCollection> const& rhs) -> bool {
                if (lhs->type() != rhs->type()) {
                  return lhs->type() < rhs->type();
                }

                return lhs->name() < rhs->name();
              });
  }

  ExecContext const& exec = ExecContext::current();

  result.add(VPackValue(StaticStrings::Properties));
  result.openObject();
  _info.toVelocyPack(result);
  result.close();

  result.add("collections", VPackValue(VPackValueType::Array));
  std::string const& dbName = _info.getName();
  for (auto& collection : collections) {
    READ_LOCKER(readLocker, collection->statusLock());

    if (collection->deleted()) {
      // we do not need to care about deleted collections
      continue;
    }

    // In cluster case cids are not created by ticks but by cluster uniqIds
    if (!ServerState::instance()->isRunningInCluster() &&
        collection->id().id() > maxTick) {
      // collection is too new
      continue;
    }

    // check if we want this collection
    if (!nameFilter(collection.get())) {
      continue;
    }

    if (!exec.canUseCollection(dbName, collection->name(), auth::Level::RO)) {
      continue;
    }

    if (collection->id().id() <= maxTick) {
      collection->toVelocyPackForInventory(result);
    }
  }
  result.close();  // </collections>

  result.add("views", VPackValue(VPackValueType::Array, true));
  LogicalView::enumerate(
      *this, [&result](LogicalView::ptr const& view) -> bool {
        if (view) {
          result.openObject();
          view->properties(result, LogicalDataSource::Serialization::Inventory);
          result.close();
        }

        return true;
      });
  result.close();  // </views>
}

std::shared_ptr<LogicalCollection> TRI_vocbase_t::lookupCollection(
    DataSourceId id) const noexcept {
  auto ptr = lookupDataSource(id);
  if (!ptr || ptr->category() != LogicalDataSource::Category::kCollection) {
    return nullptr;
  }
  return basics::downCast<LogicalCollection>(std::move(ptr));
}

std::shared_ptr<LogicalCollection> TRI_vocbase_t::lookupCollection(
    std::string_view nameOrId) const noexcept {
  auto ptr = lookupDataSource(nameOrId);
  if (!ptr || ptr->category() != LogicalDataSource::Category::kCollection) {
    return nullptr;
  }
  return basics::downCast<LogicalCollection>(std::move(ptr));
}

std::shared_ptr<LogicalCollection> TRI_vocbase_t::lookupCollectionByUuid(
    std::string_view uuid) const noexcept {
  // otherwise we'll look up the collection by name
  RECURSIVE_READ_LOCKER(_dataSourceLock, _dataSourceLockWriteOwner);
  auto it = _dataSourceByUuid.find(uuid);
  if (it == _dataSourceByUuid.end()) {
    return nullptr;
  }
  TRI_ASSERT(it->second);
  if (it->second->category() != LogicalDataSource::Category::kCollection) {
    return nullptr;
  }
  return basics::downCast<LogicalCollection>(it->second);
}

std::shared_ptr<LogicalDataSource> TRI_vocbase_t::lookupDataSource(
    DataSourceId id) const noexcept {
  RECURSIVE_READ_LOCKER(_dataSourceLock, _dataSourceLockWriteOwner);
  auto itr = _dataSourceById.find(id);

  return itr == _dataSourceById.end() ? nullptr : itr->second;
}

std::shared_ptr<LogicalDataSource> TRI_vocbase_t::lookupDataSource(
    std::string_view nameOrId) const noexcept {
  if (nameOrId.empty()) {
    return nullptr;
  }

  // lookup by id if the data-source name is passed as a stringified id
  DataSourceId::BaseType id;
  if (absl::SimpleAtoi(nameOrId, &id)) {
    return lookupDataSource(DataSourceId{id});
  }

  RECURSIVE_READ_LOCKER(_dataSourceLock, _dataSourceLockWriteOwner);

  // otherwise look up the data-source by name
  auto itr = _dataSourceByName.find(nameOrId);

  if (itr != _dataSourceByName.end()) {
    return itr->second;
  }

  // otherwise look up the data-source by UUID
  auto itrUuid = _dataSourceByUuid.find(nameOrId);

  return itrUuid == _dataSourceByUuid.end() ? nullptr : itrUuid->second;
}

std::shared_ptr<LogicalView> TRI_vocbase_t::lookupView(DataSourceId id) const {
  TRI_ASSERT(!ServerState::instance()->isCoordinator());
  auto ptr = lookupDataSource(id);
  if (!ptr || ptr->category() != LogicalDataSource::Category::kView) {
    return nullptr;
  }
  return basics::downCast<LogicalView>(std::move(ptr));
}

std::shared_ptr<LogicalView> TRI_vocbase_t::lookupView(
    std::string_view nameOrId) const {
  TRI_ASSERT(!ServerState::instance()->isCoordinator());
  auto ptr = lookupDataSource(nameOrId);
  if (!ptr || ptr->category() != LogicalDataSource::Category::kView) {
    return nullptr;
  }
  return basics::downCast<LogicalView>(std::move(ptr));
}

std::shared_ptr<LogicalCollection>
TRI_vocbase_t::createCollectionObjectForStorage(velocypack::Slice parameters) {
  TRI_ASSERT(!ServerState::instance()->isCoordinator());

  // augment collection parameters with storage-engine specific data
  VPackBuilder merged;
  merged.openObject();
  _engine.addParametersForNewCollection(merged, parameters);
  merged.close();

  merged =
      velocypack::Collection::merge(parameters, merged.slice(), true, false);
  parameters = merged.slice();

  // Try to create a new collection. This is not registered yet
  // This is always a new and empty collection.
  return createCollectionObject(parameters, /*isAStub*/ false);
}

std::shared_ptr<LogicalCollection> TRI_vocbase_t::createCollection(
    velocypack::Slice parameters) {
  TRI_ASSERT(!ServerState::instance()->isCoordinator());

  auto const& dbName = _info.getName();
  std::string name = VelocyPackHelper::getStringValue(
      parameters, StaticStrings::DataSourceName, "");

  // validate collection parameters
  Result res = validateCollectionParameters(parameters);
  if (res.fail()) {
    events::CreateCollection(dbName, name, res.errorNumber());
    THROW_ARANGO_EXCEPTION(res);
  }

  try {
    // Try to create a new collection. This is not registered yet
    auto collection = createCollectionObjectForStorage(parameters);

    {
      READ_LOCKER(readLocker, _inventoryLock);
      persistCollection(collection);
    }

    events::CreateCollection(dbName, name, TRI_ERROR_NO_ERROR);

    if (_databaseFeature.versionTracker() != nullptr) {
      _databaseFeature.versionTracker()->track("create collection");
    }

    return collection;
  } catch (basics::Exception const& ex) {
    events::CreateCollection(dbName, name, ex.code());
    throw;
  } catch (std::exception const&) {
    events::CreateCollection(dbName, name, TRI_ERROR_INTERNAL);
    throw;
  }
}

std::vector<std::shared_ptr<LogicalCollection>>
TRI_vocbase_t::createCollections(
    velocypack::Slice infoSlice,
    bool allowEnterpriseCollectionsOnSingleServer) {
  TRI_ASSERT(!allowEnterpriseCollectionsOnSingleServer ||
             ServerState::instance()->isSingleServer());

#ifndef USE_ENTERPRISE
  if (allowEnterpriseCollectionsOnSingleServer) {
    THROW_ARANGO_EXCEPTION_MESSAGE(
        TRI_ERROR_NOT_IMPLEMENTED,
        "creating SmartGraph collections is not supported in this version");
  }
#endif

  auto const& dbName = _info.getName();

  // first validate all collections
  for (auto slice : VPackArrayIterator(infoSlice)) {
    Result res = validateCollectionParameters(slice);
    if (res.fail()) {
      std::string name = VelocyPackHelper::getStringValue(
          slice, StaticStrings::DataSourceName, "");
      events::CreateCollection(dbName, name, res.errorNumber());
      THROW_ARANGO_EXCEPTION(res);
    }
  }

  std::vector<std::shared_ptr<LogicalCollection>> collections;
  collections.reserve(infoSlice.length());

  // now create all collection objects
  for (auto slice : VPackArrayIterator(infoSlice)) {
    // collection object to be created
    std::shared_ptr<LogicalCollection> col;

    if (ServerState::instance()->isCoordinator()) {
      // create a non-augmented collection object. on coordinators,
      // we do not persist any data, so we can get away with a lightweight
      // object (isAStub = true).
      // This is always a new and empty collection.
      col = createCollectionObject(slice, /*isAStub*/ true);
    } else {
      // if we are not on a coordinator, we want to store the collection,
      // so we augment the collection data with some storage-engine
      // specific values
      col = createCollectionObjectForStorage(slice);
    }

    TRI_ASSERT(col != nullptr);
    collections.emplace_back(col);

    // add SmartGraph sub-collections to collections if col is a
    // SmartGraph edge collection that requires it.
    addSmartGraphCollections(col, collections);
  }

  if (!ServerState::instance()->isCoordinator()) {
    // if we are not on a coordinator, we want to store the collection
    // objects for later lookups by name, guid etc. on a coordinator, this
    // is not necessary here, because the collections are first created via
    // the agency and stored there. they will later find their way to the
    // coordinator again via the AgencyCache and ClusterInfo, which will
    // create and register them using a separate codepath.
    READ_LOCKER(readLocker, _inventoryLock);
    for (auto& col : collections) {
      persistCollection(col);
    }
  }

  // audit-log all collections
  for (auto& col : collections) {
    events::CreateCollection(dbName, col->name(), TRI_ERROR_NO_ERROR);
  }

  if (_databaseFeature.versionTracker() != nullptr) {
    _databaseFeature.versionTracker()->track("create collection");
  }

  return collections;
}

Result TRI_vocbase_t::dropCollection(DataSourceId cid, bool allowDropSystem) {
  auto collection = lookupCollection(cid);
  auto const& dbName = _info.getName();

  if (!collection) {
    events::DropCollection(dbName, "", TRI_ERROR_ARANGO_DATA_SOURCE_NOT_FOUND);
    return TRI_ERROR_ARANGO_DATA_SOURCE_NOT_FOUND;
  }

  if (!allowDropSystem && collection->system() && !_engine.inRecovery()) {
    // prevent dropping of system collections
    events::DropCollection(dbName, collection->name(), TRI_ERROR_FORBIDDEN);
    return TRI_ERROR_FORBIDDEN;
  }

  if (ServerState::instance()->isDBServer()) {  // maybe unconditionally ?
    // hack to avoid busy looping on DBServers
    try {
      transaction::cluster::abortTransactions(*collection);
    } catch (...) { /* ignore */
    }
  }

  Result res;
  {
    READ_LOCKER(readLocker, _inventoryLock);
    res = dropCollectionWorker(*collection);
  }

  if (res.ok()) {
    collection->deferDropCollection(dropCollectionCallback);

    auto& df = server().getFeature<DatabaseFeature>();
    if (df.versionTracker() != nullptr) {
      df.versionTracker()->track("drop collection");
    }
  }

  return res;
}

Result TRI_vocbase_t::validateCollectionParameters(
    velocypack::Slice parameters) {
  if (!parameters.isObject()) {
    return {TRI_ERROR_BAD_PARAMETER,
            "collection parameters should be an object"};
  }
  // check that the name does not contain any strange characters
  std::string name = VelocyPackHelper::getStringValue(
      parameters, StaticStrings::DataSourceName, "");
  bool isSystem = VelocyPackHelper::getBooleanValue(
      parameters, StaticStrings::DataSourceSystem, false);
  bool extendedNames = _databaseFeature.extendedNamesForCollections();
  if (!CollectionNameValidator::isAllowedName(isSystem, extendedNames, name)) {
    return {TRI_ERROR_ARANGO_ILLEGAL_NAME,
            "illegal collection name '" + name + "'"};
  }

  TRI_col_type_e collectionType =
      VelocyPackHelper::getNumericValue<TRI_col_type_e, int>(
          parameters, StaticStrings::DataSourceType, TRI_COL_TYPE_DOCUMENT);

  if (collectionType != TRI_col_type_e::TRI_COL_TYPE_DOCUMENT &&
      collectionType != TRI_col_type_e::TRI_COL_TYPE_EDGE) {
    return {TRI_ERROR_ARANGO_COLLECTION_TYPE_INVALID,
            "invalid collection type for collection '" + name + "'"};
  }

  // needed for EE
  return validateExtendedCollectionParameters(parameters);
}

#ifndef USE_ENTERPRISE
void TRI_vocbase_t::addSmartGraphCollections(
    std::shared_ptr<LogicalCollection> const& /*collection*/,
    std::vector<std::shared_ptr<LogicalCollection>>& /*collections*/) const {
  // nothing to be done here. more in EE version
}

Result TRI_vocbase_t::validateExtendedCollectionParameters(velocypack::Slice) {
  // nothing to be done here. more in EE version
  return {};
}
#endif

Result TRI_vocbase_t::renameView(DataSourceId cid, std::string_view oldName) {
  TRI_ASSERT(!ServerState::instance()->isCoordinator());
  auto const view = lookupView(cid);
  std::string const& dbName = _info.getName();

  if (!view) {
    return TRI_ERROR_ARANGO_DATA_SOURCE_NOT_FOUND;
  }

  if (!server().hasFeature<DatabaseFeature>()) {
    return Result(
        TRI_ERROR_INTERNAL,
        std::string("failed to find feature 'Database' while renaming view '") +
            view->name() + "' in database '" + dbName + "'");
  }

  if (!server().hasFeature<EngineSelectorFeature>() ||
      !server().getFeature<EngineSelectorFeature>().selected()) {
    return Result(
        TRI_ERROR_INTERNAL,
        std::string("failed to find StorageEngine while renaming view '") +
            view->name() + "' in database '" + dbName + "'");
  }

  // lock collection because we are going to copy its current name
  auto newName = view->name();

  // old name should be different

  // check if names are actually different
  if (oldName == newName) {
    return TRI_ERROR_NO_ERROR;
  }

  bool extendedNames = _databaseFeature.extendedNamesForViews();
  if (!ViewNameValidator::isAllowedName(/*allowSystem*/ false, extendedNames,
                                        newName)) {
    return TRI_set_errno(TRI_ERROR_ARANGO_ILLEGAL_NAME);
  }

  READ_LOCKER(readLocker, _inventoryLock);

  RECURSIVE_WRITE_LOCKER(_dataSourceLock, _dataSourceLockWriteOwner);

  // Check for duplicate name
  if (_dataSourceByName.contains(newName)) {
    // new name already in use
    return TRI_ERROR_ARANGO_DUPLICATE_NAME;
  }

  // get the original pointer and ensure it's a LogicalView
  auto it1 = _dataSourceByName.find(oldName);
  if (it1 == _dataSourceByName.end() ||
      LogicalDataSource::Category::kView != it1->second->category()) {
    return TRI_ERROR_ARANGO_DATA_SOURCE_NOT_FOUND;
  }
  // Important to save it here, before emplace in map
  auto dataSource = it1->second;
  TRI_ASSERT(std::dynamic_pointer_cast<LogicalView>(dataSource));
  // skip persistence while in recovery since definition already from engine
  if (!_engine.inRecovery()) {
    velocypack::Builder build;
    build.openObject();
    auto r = view->properties(
        build, LogicalDataSource::Serialization::PersistenceWithInProgress);
    if (!r.ok()) {
      return r;
    }
    r = _engine.changeView(*view, build.close().slice());
    if (!r.ok()) {
      return r;
    }
  }

  // stores the parameters on disk
  auto it2 = _dataSourceByName.emplace(newName, std::move(dataSource));
  TRI_ASSERT(it2.second);
  _dataSourceByName.erase(oldName);

  checkCollectionInvariants();

  // invalidate all entries in the query cache now
  aql::QueryCache::instance()->invalidate(this);

  return TRI_ERROR_NO_ERROR;
}

Result TRI_vocbase_t::renameCollection(DataSourceId cid,
                                       std::string_view newName) {
  auto collection = lookupCollection(cid);

  if (!collection) {
    return TRI_ERROR_ARANGO_DATA_SOURCE_NOT_FOUND;
  }

  if (collection->system()) {
    return TRI_ERROR_FORBIDDEN;
  }

  // lock collection because we are going to copy its current name
  std::string oldName = collection->name();

  // old name should be different

  // check if names are actually different
  if (oldName == newName) {
    return TRI_ERROR_NO_ERROR;
  }

  READ_LOCKER(readLocker, _inventoryLock);

  RECURSIVE_WRITE_LOCKER_NAMED(writeLocker, _dataSourceLock,
                               _dataSourceLockWriteOwner, false);
  CONDITIONAL_WRITE_LOCKER(locker, collection->statusLock(), false);

  while (true) {
    TRI_ASSERT(!writeLocker.isLocked());
    TRI_ASSERT(!locker.isLocked());

    // block until we have acquired this lock
    writeLocker.lock();
    // we now have the one lock

    TRI_ASSERT(writeLocker.isLocked());

    if (locker.tryLock()) {
      // we now have both locks and can continue outside of this loop
      break;
    }

    // unlock the write locker so we don't block other operations
    writeLocker.unlock();

    TRI_ASSERT(!writeLocker.isLocked());
    TRI_ASSERT(!locker.isLocked());

    // sleep for a while
    std::this_thread::yield();
    std::this_thread::sleep_for(std::chrono::milliseconds(10));
  }

  TRI_ASSERT(writeLocker.isLocked());
  TRI_ASSERT(locker.isLocked());

  // Check for duplicate name
  if (_dataSourceByName.contains(newName)) {
    return TRI_ERROR_ARANGO_DUPLICATE_NAME;
  }

  // get the original pointer and ensure it's a LogicalCollection
  auto it1 = _dataSourceByName.find(oldName);
  if (it1 == _dataSourceByName.end() ||
      LogicalDataSource::Category::kCollection != it1->second->category()) {
    return TRI_ERROR_ARANGO_DATA_SOURCE_NOT_FOUND;
  }
  // Important to save it here, before emplace in map
  auto dataSource = it1->second;
  TRI_ASSERT(std::dynamic_pointer_cast<LogicalCollection>(dataSource));

  auto res = it1->second->rename(std::string(newName));

  if (!res.ok()) {
    // rename failed
    return res;
  }

  res =
      _engine.renameCollection(*this, *collection, oldName);  // tell the engine

  if (!res.ok()) {
    // rename failed
    return res;
  }

  // The collection is renamed. Now swap cache entries.
  auto it2 = _dataSourceByName.emplace(newName, std::move(dataSource));
  TRI_ASSERT(it2.second);
  _dataSourceByName.erase(oldName);

  checkCollectionInvariants();
  locker.unlock();
  writeLocker.unlock();

  if (_databaseFeature.versionTracker() != nullptr) {
    _databaseFeature.versionTracker()->track("rename collection");
  }

  return TRI_ERROR_NO_ERROR;
}

std::shared_ptr<LogicalCollection> TRI_vocbase_t::useCollection(
    DataSourceId cid, bool checkPermissions) {
  return useCollectionInternal(lookupCollection(cid), checkPermissions);
}

std::shared_ptr<LogicalCollection> TRI_vocbase_t::useCollection(
    std::string_view name, bool checkPermissions) {
  // check that we have an existing name
  std::shared_ptr<LogicalCollection> collection;
  {
    RECURSIVE_READ_LOCKER(_dataSourceLock, _dataSourceLockWriteOwner);

    auto it = _dataSourceByName.find(name);
    if (it != _dataSourceByName.end() &&
        it->second->category() == LogicalDataSource::Category::kCollection) {
      TRI_ASSERT(std::dynamic_pointer_cast<LogicalCollection>(it->second));
      collection = std::static_pointer_cast<LogicalCollection>(it->second);
    }
  }

  return useCollectionInternal(collection, checkPermissions);
}

std::shared_ptr<LogicalCollection> TRI_vocbase_t::useCollectionInternal(
    std::shared_ptr<LogicalCollection> const& collection,
    bool checkPermissions) {
  if (!collection) {
    THROW_ARANGO_EXCEPTION(TRI_ERROR_ARANGO_DATA_SOURCE_NOT_FOUND);
  }

  // try to load the collection
  Result res = loadCollection(*collection, checkPermissions);
  if (res.fail()) {
    THROW_ARANGO_EXCEPTION(res);
  }
  return collection;
}

void TRI_vocbase_t::releaseCollection(LogicalCollection* collection) noexcept {
  collection->statusLock().unlock();
}

std::shared_ptr<LogicalView> TRI_vocbase_t::createView(
    velocypack::Slice parameters, bool isUserRequest) {
  TRI_ASSERT(!ServerState::instance()->isCoordinator());
  std::string const& dbName = _info.getName();

  std::string name;
  bool valid = parameters.isObject();
  if (valid) {
    name = VelocyPackHelper::getStringValue(parameters,
                                            StaticStrings::DataSourceName, "");

    bool extendedNames = _databaseFeature.extendedNamesForCollections();
    valid &= ViewNameValidator::isAllowedName(/*allowSystem*/ false,
                                              extendedNames, name);
  }

  if (!valid) {
    events::CreateView(dbName, name, TRI_ERROR_ARANGO_ILLEGAL_NAME);
    THROW_ARANGO_EXCEPTION(TRI_ERROR_ARANGO_ILLEGAL_NAME);
  }

  LogicalView::ptr view;
  auto res = LogicalView::instantiate(view, *this, parameters, isUserRequest);

  if (!res.ok() || !view) {
    events::CreateView(dbName, name, res.errorNumber());
    THROW_ARANGO_EXCEPTION_MESSAGE(
        res.errorNumber(),
        res.errorMessage().empty()
            ? std::string("failed to instantiate view from definition: ") +
                  parameters.toString()
            : std::string{res.errorMessage()});
  }

  READ_LOCKER(readLocker, _inventoryLock);
  RECURSIVE_WRITE_LOCKER(_dataSourceLock, _dataSourceLockWriteOwner);
  auto itr = _dataSourceByName.find(view->name());

  if (itr != _dataSourceByName.end()) {
    events::CreateView(dbName, view->name(), TRI_ERROR_ARANGO_DUPLICATE_NAME);
    THROW_ARANGO_EXCEPTION(TRI_ERROR_ARANGO_DUPLICATE_NAME);
  }

  registerView(basics::ConditionalLocking::DoNotLock, view);

  try {
    res = _engine.createView(view->vocbase(), view->id(), *view);

    if (!res.ok()) {
      unregisterView(*view);
      THROW_ARANGO_EXCEPTION(res);
    }
  } catch (...) {
    unregisterView(*view);
    events::CreateView(dbName, view->name(), TRI_ERROR_INTERNAL);
    throw;
  }

  events::CreateView(dbName, view->name(), TRI_ERROR_NO_ERROR);

  if (_databaseFeature.versionTracker() != nullptr) {
    _databaseFeature.versionTracker()->track("create view");
  }

  view->open();  // And lets open it.

  return view;
}

Result TRI_vocbase_t::dropView(DataSourceId cid, bool allowDropSystem) {
  TRI_ASSERT(!ServerState::instance()->isCoordinator());
  auto const view = lookupView(cid);
  std::string const& dbName = _info.getName();

  if (!view) {
    events::DropView(dbName, "", TRI_ERROR_ARANGO_DATA_SOURCE_NOT_FOUND);
    return TRI_ERROR_ARANGO_DATA_SOURCE_NOT_FOUND;
  }

  if (!allowDropSystem && view->system() && !_engine.inRecovery()) {
    events::DropView(dbName, view->name(), TRI_ERROR_FORBIDDEN);
    return TRI_ERROR_FORBIDDEN;  // prevent dropping of system views
  }

  READ_LOCKER(readLocker, _inventoryLock);

  // do not acquire these locks instantly
  RECURSIVE_WRITE_LOCKER_NAMED(writeLocker, _dataSourceLock,
                               _dataSourceLockWriteOwner,
                               basics::ConditionalLocking::DoLock);

  auto res = _engine.dropView(*this, *view);

  if (!res.ok()) {
    events::DropView(dbName, view->name(), res.errorNumber());
    return res;
  }

  // invalidate all entries in the query cache now
  aql::QueryCache::instance()->invalidate(this);

  unregisterView(*view);

  writeLocker.unlock();

  events::DropView(dbName, view->name(), TRI_ERROR_NO_ERROR);

  if (_databaseFeature.versionTracker() != nullptr) {
    _databaseFeature.versionTracker()->track("drop view");
  }

  return TRI_ERROR_NO_ERROR;
}

<<<<<<< HEAD
TRI_vocbase_t::TRI_vocbase_t(arangodb::CreateDatabaseInfo&& info)
    : _server(info.server()),
      _engine(_server.getFeature<arangodb::EngineSelectorFeature>().engine()),
      _databaseFeature(_server.getFeature<arangodb::DatabaseFeature>()),
      _info(std::move(info)),
      _refCount(0),
      _isOwnAppsDirectory(true),
      _deadlockDetector(false) {
=======
TRI_vocbase_t::TRI_vocbase_t(CreateDatabaseInfo&& info)
    : _server(info.server()), _info(std::move(info)), _deadlockDetector(false) {
>>>>>>> d88c1d9e
  TRI_ASSERT(_info.valid());

  if (_info.server().hasFeature<QueryRegistryFeature>()) {
    QueryRegistryFeature& feature =
        _info.server().getFeature<QueryRegistryFeature>();
    _queries = std::make_unique<aql::QueryList>(feature);
  }
  _cursorRepository = std::make_unique<CursorRepository>(*this);

  if (_info.server().hasFeature<ReplicationFeature>()) {
    auto& rf = _info.server().getFeature<ReplicationFeature>();
    _replicationClients =
        std::make_unique<ReplicationClientsProgressTracker>(&rf);
  } else {
    // during unit testing, there is no ReplicationFeature available
    _replicationClients =
        std::make_unique<ReplicationClientsProgressTracker>(nullptr);
  }

  // init collections
  _collections.reserve(32);
  _deadCollections.reserve(32);

  _cacheData = std::make_unique<DatabaseJavaScriptCache>();
  _logManager = std::make_shared<VocBaseLogManager>(*this, name());
}

TRI_vocbase_t::~TRI_vocbase_t() {
  // do a final cleanup of collections
  for (auto& coll : _collections) {
    try {  // simon: this status lock is terrible software design
      transaction::cluster::abortTransactions(*coll);
    } catch (...) { /* ignore */
    }
    WRITE_LOCKER_EVENTUAL(locker, coll->statusLock());
    coll->close();  // required to release indexes
  }
  // clear before deallocating TRI_vocbase_t members
  _collections.clear();
  _deadCollections.clear();
  _dataSourceById.clear();
  _dataSourceByName.clear();
  _dataSourceByUuid.clear();
}

std::string TRI_vocbase_t::path() const { return _engine.databasePath(); }

bool TRI_vocbase_t::isOneShard() const {
  return _info.sharding() == StaticStrings::ShardingSingle;
}

std::uint32_t TRI_vocbase_t::replicationFactor() const {
  return _info.replicationFactor();
}

std::uint32_t TRI_vocbase_t::writeConcern() const {
  return _info.writeConcern();
}

replication::Version TRI_vocbase_t::replicationVersion() const {
  return _info.replicationVersion();
}

void TRI_vocbase_t::addReplicationApplier() {
  TRI_ASSERT(!ServerState::instance()->isCoordinator());
  auto* applier = DatabaseReplicationApplier::create(*this);
  _replicationApplier.reset(applier);
}

void TRI_vocbase_t::toVelocyPack(VPackBuilder& result) const {
  VPackObjectBuilder b(&result);
  _info.toVelocyPack(result);
  if (ServerState::instance()->isCoordinator()) {
    result.add("path", VPackValue(path()));
  } else {
    result.add("path", VPackValue("none"));
  }
}

void TRI_vocbase_t::setShardingPrototype(ShardingPrototype type) {
  _info.shardingPrototype(type);
}

ShardingPrototype TRI_vocbase_t::shardingPrototype() const {
  return _info.shardingPrototype();
}

std::string const& TRI_vocbase_t::shardingPrototypeName() const {
  return _info.shardingPrototype() == ShardingPrototype::Users
             ? StaticStrings::UsersCollection
             : StaticStrings::GraphCollection;
}

std::vector<std::shared_ptr<LogicalView>> TRI_vocbase_t::views() const {
  TRI_ASSERT(!ServerState::instance()->isCoordinator());
  std::vector<std::shared_ptr<LogicalView>> views;

  {
    RECURSIVE_READ_LOCKER(_dataSourceLock, _dataSourceLockWriteOwner);
    views.reserve(_dataSourceById.size());

    for (auto& entry : _dataSourceById) {
      TRI_ASSERT(entry.second);

      if (entry.second->category() != LogicalDataSource::Category::kView) {
        continue;
      }
      auto view = basics::downCast<LogicalView>(entry.second);
      views.emplace_back(std::move(view));
    }
  }

  return views;
}

void TRI_vocbase_t::processCollectionsOnShutdown(
    std::function<void(LogicalCollection*)> const& cb) {
  std::vector<std::shared_ptr<LogicalCollection>> collections;

  // make a copy of _collections, so we can call the callback function without
  // the lock
  {
    RECURSIVE_READ_LOCKER(_dataSourceLock, _dataSourceLockWriteOwner);
    collections = _collections;
  }

  for (auto const& it : collections) {
    cb(it.get());
  }
}

void TRI_vocbase_t::processCollections(
    std::function<void(LogicalCollection*)> const& cb) {
  RECURSIVE_READ_LOCKER(_dataSourceLock, _dataSourceLockWriteOwner);

  for (auto& entry : _dataSourceById) {
    TRI_ASSERT(entry.second);

    if (entry.second->category() != LogicalDataSource::Category::kCollection) {
      continue;
    }

    auto* collection = basics::downCast<LogicalCollection>(entry.second.get());
    cb(collection);
  }
}

std::vector<std::shared_ptr<LogicalCollection>> TRI_vocbase_t::collections(
    bool includeDeleted) const {
  RECURSIVE_READ_LOCKER(_dataSourceLock, _dataSourceLockWriteOwner);

  if (includeDeleted) {
    return _collections;  // create copy
  }

  std::vector<std::shared_ptr<LogicalCollection>> collections;

  collections.reserve(_dataSourceById.size());

  for (auto const& entry : _dataSourceById) {
    TRI_ASSERT(entry.second);

    if (entry.second->category() != LogicalDataSource::Category::kCollection) {
      continue;
    }
    auto collection = basics::downCast<LogicalCollection>(entry.second);
    collections.emplace_back(std::move(collection));
  }

  return collections;
}

using namespace replication2;

auto TRI_vocbase_t::updateReplicatedState(
    LogId id, agency::LogPlanTermSpecification const& term,
    agency::ParticipantsConfig const& config) -> Result {
  return _logManager->updateReplicatedState(id, term, config);
}

auto TRI_vocbase_t::getReplicatedLogLeaderById(LogId id)
    -> std::shared_ptr<replicated_log::LogLeader> {
  auto log = getReplicatedLogById(id);
  auto participant = std::dynamic_pointer_cast<replicated_log::LogLeader>(
      log->getParticipant());
  if (participant == nullptr) {
    THROW_ARANGO_EXCEPTION(TRI_ERROR_REPLICATION_REPLICATED_LOG_NOT_THE_LEADER);
  }
  return participant;
}

auto TRI_vocbase_t::getReplicatedLogFollowerById(LogId id)
    -> std::shared_ptr<replicated_log::LogFollower> {
  auto log = getReplicatedLogById(id);
  auto participant = std::dynamic_pointer_cast<replicated_log::LogFollower>(
      log->getParticipant());
  if (participant == nullptr) {
    THROW_ARANGO_EXCEPTION(TRI_ERROR_REPLICATION_REPLICATED_LOG_NOT_A_FOLLOWER);
  }
  return participant;
}

auto TRI_vocbase_t::getReplicatedLogById(LogId id)
    -> std::shared_ptr<replicated_log::ReplicatedLog> {
  auto guard = _logManager->_guardedData.getLockedGuard();
  if (auto iter = guard->statesAndLogs.find(id);
      iter != guard->statesAndLogs.end()) {
    return iter->second.log;
  } else {
    THROW_ARANGO_EXCEPTION(TRI_ERROR_REPLICATION_REPLICATED_LOG_NOT_FOUND);
  }
}

auto TRI_vocbase_t::getReplicatedStatesQuickStatus() const
    -> std::unordered_map<LogId, replicated_log::QuickLogStatus> {
  return _logManager->getReplicatedLogsQuickStatus();
}

auto TRI_vocbase_t::getReplicatedStatesStatus() const
    -> std::unordered_map<LogId, replicated_log::LogStatus> {
  return _logManager->getReplicatedStatesStatus();
}

auto TRI_vocbase_t::createReplicatedState(LogId id, std::string_view type,
                                          VPackSlice parameter)
    -> ResultT<std::shared_ptr<replicated_state::ReplicatedStateBase>> {
  return _logManager->createReplicatedState(id, type, parameter);
}

auto TRI_vocbase_t::dropReplicatedState(LogId id) noexcept -> Result {
  return _logManager->dropReplicatedState(id);
}

auto TRI_vocbase_t::getReplicatedStateById(LogId id)
    -> ResultT<std::shared_ptr<replicated_state::ReplicatedStateBase>> {
  return _logManager->getReplicatedStateById(id);
}

void TRI_vocbase_t::registerReplicatedState(
    replication2::LogId id,
    std::unique_ptr<replication2::replicated_state::IStorageEngineMethods>
        methods) {
  _logManager->registerReplicatedState(id, std::move(methods));
}

void TRI_SanitizeObject(VPackSlice slice, VPackBuilder& builder) {
  TRI_ASSERT(slice.isObject());
  VPackObjectIterator it(slice);
  while (it.valid()) {
    std::string_view key(it.key().stringView());
    // _id, _key, _rev. minimum size here is 3
    if (key.size() < 3 || key[0] != '_' ||
        (key != StaticStrings::KeyString && key != StaticStrings::IdString &&
         key != StaticStrings::RevString)) {
      builder.add(key, it.value());
    }
    it.next();
  }
}

<<<<<<< HEAD
// -----------------------------------------------------------------------------
// --SECTION-- END-OF-FILE
// -----------------------------------------------------------------------------
=======
[[nodiscard]] auto TRI_vocbase_t::getDatabaseConfiguration()
    -> DatabaseConfiguration {
  auto& cl = server().getFeature<ClusterFeature>();
  auto& db = server().getFeature<DatabaseFeature>();

  auto config = std::invoke([&]() -> DatabaseConfiguration {
    if (!ServerState::instance()->isCoordinator() &&
        !ServerState::instance()->isDBServer()) {
      return {[]() { return DataSourceId(TRI_NewTickServer()); },
              [this](std::string const& name)
                  -> ResultT<UserInputCollectionProperties> {
                CollectionNameResolver resolver{*this};
                auto c = resolver.getCollection(name);
                if (c == nullptr) {
                  return Result{TRI_ERROR_CLUSTER_UNKNOWN_DISTRIBUTESHARDSLIKE,
                                "Collection not found: " + name +
                                    " in database " + this->name()};
                }
                return c->getCollectionProperties();
              }};
    } else {
      auto& ci = cl.clusterInfo();
      return {[&ci]() { return DataSourceId(ci.uniqid(1)); },
              [this](std::string const& name)
                  -> ResultT<UserInputCollectionProperties> {
                CollectionNameResolver resolver{*this};
                auto c = resolver.getCollection(name);
                if (c == nullptr) {
                  return Result{TRI_ERROR_CLUSTER_UNKNOWN_DISTRIBUTESHARDSLIKE,
                                "Collection not found: " + name +
                                    " in database " + this->name()};
                }
                return c->getCollectionProperties();
              }};
    }
  });

  config.maxNumberOfShards = cl.maxNumberOfShards();
  config.allowExtendedNames = db.extendedNamesForCollections();
  config.shouldValidateClusterSettings = true;
  config.minReplicationFactor = cl.minReplicationFactor();
  config.maxReplicationFactor = cl.maxReplicationFactor();
  config.enforceReplicationFactor = true;
  config.defaultNumberOfShards = 1;
  config.defaultReplicationFactor =
      std::max(replicationFactor(), cl.systemReplicationFactor());
  config.defaultWriteConcern = writeConcern();

  config.isOneShardDB = cl.forceOneShard() || isOneShard();
  if (config.isOneShardDB) {
    config.defaultDistributeShardsLike = shardingPrototypeName();
  } else {
    config.defaultDistributeShardsLike = "";
  }

  return config;
}
>>>>>>> d88c1d9e
<|MERGE_RESOLUTION|>--- conflicted
+++ resolved
@@ -471,27 +471,11 @@
       return false;
     }
     // increase the reference counter by 2.
-<<<<<<< HEAD
-    // this is because we use odd values to indicate that the database has
-    // been marked as deleted
-    auto updated = expected + 2;
-    TRI_ASSERT((updated & 1) == 0);
-    if (_refCount.compare_exchange_weak(expected, updated,
-                                        std::memory_order_release,
-                                        std::memory_order_relaxed)) {
-      // compare-exchange worked. we're done
-      return true;
-    }
-    // compare-exchange failed. try again!
-    expected = _refCount.load(std::memory_order_relaxed);
-  }
-=======
     // this is because we use odd values to indicate that the database has been
     // marked as deleted
   } while (!_refCount.compare_exchange_weak(v, v + 2, std::memory_order_acquire,
                                             std::memory_order_relaxed));
   return true;
->>>>>>> d88c1d9e
 }
 
 void TRI_vocbase_t::forceUse() noexcept {
@@ -1694,19 +1678,12 @@
   return TRI_ERROR_NO_ERROR;
 }
 
-<<<<<<< HEAD
-TRI_vocbase_t::TRI_vocbase_t(arangodb::CreateDatabaseInfo&& info)
+TRI_vocbase_t::TRI_vocbase_t(CreateDatabaseInfo&& info)
     : _server(info.server()),
       _engine(_server.getFeature<arangodb::EngineSelectorFeature>().engine()),
       _databaseFeature(_server.getFeature<arangodb::DatabaseFeature>()),
       _info(std::move(info)),
-      _refCount(0),
-      _isOwnAppsDirectory(true),
       _deadlockDetector(false) {
-=======
-TRI_vocbase_t::TRI_vocbase_t(CreateDatabaseInfo&& info)
-    : _server(info.server()), _info(std::move(info)), _deadlockDetector(false) {
->>>>>>> d88c1d9e
   TRI_ASSERT(_info.valid());
 
   if (_info.server().hasFeature<QueryRegistryFeature>()) {
@@ -1967,15 +1944,9 @@
   }
 }
 
-<<<<<<< HEAD
-// -----------------------------------------------------------------------------
-// --SECTION-- END-OF-FILE
-// -----------------------------------------------------------------------------
-=======
 [[nodiscard]] auto TRI_vocbase_t::getDatabaseConfiguration()
     -> DatabaseConfiguration {
   auto& cl = server().getFeature<ClusterFeature>();
-  auto& db = server().getFeature<DatabaseFeature>();
 
   auto config = std::invoke([&]() -> DatabaseConfiguration {
     if (!ServerState::instance()->isCoordinator() &&
@@ -2010,7 +1981,7 @@
   });
 
   config.maxNumberOfShards = cl.maxNumberOfShards();
-  config.allowExtendedNames = db.extendedNamesForCollections();
+  config.allowExtendedNames = _databaseFeature.extendedNamesForCollections();
   config.shouldValidateClusterSettings = true;
   config.minReplicationFactor = cl.minReplicationFactor();
   config.maxReplicationFactor = cl.maxReplicationFactor();
@@ -2028,5 +1999,4 @@
   }
 
   return config;
-}
->>>>>>> d88c1d9e
+}