--- conflicted
+++ resolved
@@ -69,89 +69,6 @@
 
 #include <thread>
 
-<<<<<<< HEAD
-namespace {
-
-template <typename T>
-class RecursiveReadLocker {
- public:
-  RecursiveReadLocker(T& mutex, std::atomic<std::thread::id>& owner, void const* ptr, char const* file, int line)
-    : _locker(&mutex, arangodb::basics::LockerType::TRY, true, ptr, file, line) {
-    if (!_locker.isLocked() && owner.load() != std::this_thread::get_id()) {
-      _locker.lock();
-    }
-  }
-
- private:
-  arangodb::basics::ReadLocker<T> _locker;
-};
-
-template <typename T>
-class RecursiveWriteLocker {
- public:
-  RecursiveWriteLocker(T& mutex, std::atomic<std::thread::id>& owner,
-                       arangodb::basics::LockerType type, bool acquire,
-                       void const* ptr, char const* file, int line)
-    : _locked(false), _locker(&mutex, type, false, ptr, file, line), _owner(owner), _update(noop) {
-    if (acquire) {
-      lock();
-    }
-  }
-
-  ~RecursiveWriteLocker() { unlock(); }
-
-  bool isLocked() { return _locked; }
-
-  void lock() {
-    // recursive locking of the same instance is not yet supported (create a new
-    // instance instead)
-    TRI_ASSERT(_update != owned);
-
-    if (std::this_thread::get_id() != _owner.load()) {  // not recursive
-      _locker.lock();
-      _owner.store(std::this_thread::get_id());
-      _update = owned;
-    }
-
-    _locked = true;
-  }
-
-  void unlock() {
-    _update(*this);
-    _locked = false;
-  }
-
- private:
-  bool _locked;  // track locked state separately for recursive lock aquisition
-  arangodb::basics::WriteLocker<T> _locker;
-  std::atomic<std::thread::id>& _owner;
-  void (*_update)(RecursiveWriteLocker& locker);
-
-  static void noop(RecursiveWriteLocker&) {}
-  static void owned(RecursiveWriteLocker& locker) {
-    static std::thread::id unowned;
-    locker._owner.store(unowned);
-    locker._locker.unlock();
-    locker._update = noop;
-  }
-};
-
-#define NAME__(name, line) name##line
-#define NAME_EXPANDER__(name, line) NAME__(name, line)
-#define NAME(name) NAME_EXPANDER__(name, __LINE__)
-#define RECURSIVE_READ_LOCKER(lock, owner, ptr)                            \
-  RecursiveReadLocker<typename std::decay<decltype(lock)>::type> NAME( \
-      RecursiveLocker)(lock, owner, ptr, __FILE__, __LINE__)
-#define RECURSIVE_WRITE_LOCKER_NAMED(name, lock, owner, acquire, ptr)       \
-  RecursiveWriteLocker<typename std::decay<decltype(lock)>::type> name( \
-      lock, owner, arangodb::basics::LockerType::BLOCKING, acquire, ptr, __FILE__, __LINE__)
-#define RECURSIVE_WRITE_LOCKER(lock, owner, ptr)                            \
-  RECURSIVE_WRITE_LOCKER_NAMED(NAME(RecursiveLocker), lock, owner, true, ptr)
-
-}  // namespace
-
-=======
->>>>>>> 16a1fabf
 using namespace arangodb;
 using namespace arangodb::basics;
 
