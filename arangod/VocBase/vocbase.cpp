////////////////////////////////////////////////////////////////////////////////
/// DISCLAIMER
///
/// Copyright 2014-2016 ArangoDB GmbH, Cologne, Germany
/// Copyright 2004-2014 triAGENS GmbH, Cologne, Germany
///
/// Licensed under the Apache License, Version 2.0 (the "License");
/// you may not use this file except in compliance with the License.
/// You may obtain a copy of the License at
///
///     http://www.apache.org/licenses/LICENSE-2.0
///
/// Unless required by applicable law or agreed to in writing, software
/// distributed under the License is distributed on an "AS IS" BASIS,
/// WITHOUT WARRANTIES OR CONDITIONS OF ANY KIND, either express or implied.
/// See the License for the specific language governing permissions and
/// limitations under the License.
///
/// Copyright holder is ArangoDB GmbH, Cologne, Germany
///
/// @author Dr. Frank Celler
////////////////////////////////////////////////////////////////////////////////

#include "vocbase.h"

#include <velocypack/Builder.h>
#include <velocypack/Collection.h>
#include <velocypack/Parser.h>
#include <velocypack/velocypack-aliases.h>

#include "ApplicationFeatures/ApplicationServer.h"
#include "Aql/PlanCache.h"
#include "Aql/QueryCache.h"
#include "Aql/QueryList.h"
#include "Basics/ConditionLocker.h"
#include "Basics/Exceptions.h"
#include "Basics/FileUtils.h"
#include "Basics/HybridLogicalClock.h"
#include "Basics/NumberUtils.h"
#include "Basics/ReadLocker.h"
#include "Basics/StaticStrings.h"
#include "Basics/StringUtils.h"
#include "Basics/VelocyPackHelper.h"
#include "Basics/WriteLocker.h"
#include "Basics/conversions.h"
#include "Basics/files.h"
#include "Basics/locks.h"
#include "Basics/memory-map.h"
#include "Basics/threads.h"
#include "Basics/tri-strings.h"
#include "Cluster/ClusterInfo.h"
#include "Cluster/ServerState.h"
#include "Logger/Logger.h"
#include "Replication/DatabaseReplicationApplier.h"
#include "Replication/InitialSyncer.h"
#include "RestServer/DatabaseFeature.h"
#include "StorageEngine/EngineSelectorFeature.h"
#include "StorageEngine/PhysicalCollection.h"
#include "StorageEngine/StorageEngine.h"
#include "Utils/CollectionKeysRepository.h"
#include "Utils/CursorRepository.h"
#include "Utils/Events.h"
#include "Utils/ExecContext.h"
#include "Utils/VersionTracker.h"
#include "V8Server/v8-user-structures.h"
#include "VocBase/LogicalCollection.h"
#include "VocBase/LogicalView.h"
#include "VocBase/ticks.h"

#include <thread>

namespace {

  template<typename T>
  class RecursiveReadLocker {
   public:
    RecursiveReadLocker(
        T& mutex,
        std::atomic<std::thread::id>& owner,
        char const* file,
        int line
    ): _locker(&mutex, arangodb::basics::LockerType::TRY, true, file, line) {
      if (!_locker.isLocked() && owner.load() != std::this_thread::get_id()) {
        _locker.lock();
      }
    }

   private:
    arangodb::basics::ReadLocker<T> _locker;
  };

  template<typename T>
  class RecursiveWriteLocker {
   public:
    RecursiveWriteLocker(
        T& mutex,
        std::atomic<std::thread::id>& owner,
        arangodb::basics::LockerType type,
        bool aquire,
        char const* file,
        int line
    ): _locker(&mutex, type, false, file, line), _owner(owner), _update(noop) {
      if (aquire) {
        lock();
      }
    }

    ~RecursiveWriteLocker() {
      unlock();
    }

    bool isLocked() {
      return _locker.isLocked();
    }

    void lock() {
      // recursive locking of the same instance is not yet supported (create a new instance instead)
      TRI_ASSERT(_update != owned);

      if (_locker.tryLock()) {
        _owner.store(std::this_thread::get_id());
        _update = owned;
      } else if (std::this_thread::get_id() != _owner.load()) { // not recursive
        _locker.lock();
        _owner.store(std::this_thread::get_id());
        _update = owned;
      }
    }

    void unlock() {
      _locker.unlock();
      _update(*this);
    }

   private:
    arangodb::basics::WriteLocker<T> _locker;
    std::atomic<std::thread::id>& _owner;
    void (*_update)(RecursiveWriteLocker& locker);

    static void noop(RecursiveWriteLocker&) {}
    static void owned(RecursiveWriteLocker& locker) {
      static std::thread::id unowned;
      locker._owner.store(unowned);
      locker._update = noop;
    }
  };

  #define NAME__(name, line) name ## line
  #define NAME_EXPANDER__(name, line) NAME__(name, line)
  #define NAME(name) NAME_EXPANDER__(name, __LINE__)
  #define RECURSIVE_READ_LOCKER(lock, owner) RecursiveReadLocker<typename std::decay<decltype (lock)>::type> NAME(RecursiveLocker)(lock, owner, __FILE__, __LINE__)
  #define RECURSIVE_WRITE_LOCKER_NAMED(name, lock, owner, aquire) RecursiveWriteLocker<typename std::decay<decltype (lock)>::type> name(lock, owner, arangodb::basics::LockerType::BLOCKING, aquire, __FILE__, __LINE__)
  #define RECURSIVE_WRITE_LOCKER(lock, owner) RECURSIVE_WRITE_LOCKER_NAMED(NAME(RecursiveLocker), lock, owner, true)

}

using namespace arangodb;
using namespace arangodb::basics;

/// @brief increase the reference counter for a database
bool TRI_vocbase_t::use() {
  auto expected = _refCount.load(std::memory_order_relaxed);
  while (true) {
    if ((expected & 1) != 0) {
      // deleted bit is set
      return false;
    }
    // increase the reference counter by 2.
    // this is because we use odd values to indicate that the database has been
    // marked as deleted
    auto updated = expected + 2;
    TRI_ASSERT((updated & 1) == 0);
    if (_refCount.compare_exchange_weak(expected, updated,
                                        std::memory_order_release,
                                        std::memory_order_relaxed)) {
      // compare-exchange worked. we're done
      return true;
    }
    // compare-exchange failed. try again!
    expected = _refCount.load(std::memory_order_relaxed);
  }
}

void TRI_vocbase_t::forceUse() { _refCount += 2; }

/// @brief decrease the reference counter for a database
void TRI_vocbase_t::release() {
  // decrease the reference counter by 2.
  // this is because we use odd values to indicate that the database has been
  // marked as deleted
  auto oldValue = _refCount.fetch_sub(2);
  TRI_ASSERT(oldValue >= 2);
}

/// @brief returns whether the database can be dropped
bool TRI_vocbase_t::isDangling() const {
  if (isSystem()) {
    return false;
  }
  auto refCount = _refCount.load();
  // we are intentionally comparing with exactly 1 here, because a 1 means
  // that noone else references the database but it has been marked as deleted
  return (refCount == 1);
}

/// @brief whether or not the vocbase has been marked as deleted
bool TRI_vocbase_t::isDropped() const {
  auto refCount = _refCount.load();
  // if the stored value is odd, it means the database has been marked as
  // deleted
  return (refCount % 2 == 1);
}

/// @brief marks a database as deleted
bool TRI_vocbase_t::markAsDropped() {
  TRI_ASSERT(!isSystem());

  auto oldValue = _refCount.fetch_or(1);
  // if the previously stored value is odd, it means the database has already
  // been marked as deleted
  return (oldValue % 2 == 0);
}

/// @brief signal the cleanup thread to wake up
void TRI_vocbase_t::signalCleanup() {
  StorageEngine* engine = EngineSelectorFeature::ENGINE;
  engine->signalCleanup(this);
}

void TRI_vocbase_t::checkCollectionInvariants() const {
  TRI_ASSERT(_dataSourceByName.size() == _dataSourceById.size());
  TRI_ASSERT(_dataSourceByUuid.size() <= _dataSourceById.size()); // does not contain views
}

/// @brief adds a new collection
/// caller must hold _dataSourceLock in write mode or set doLock
void TRI_vocbase_t::registerCollection(
    bool doLock,
    std::shared_ptr<arangodb::LogicalCollection> const& collection
) {
  std::string name = collection->name();
  TRI_voc_cid_t cid = collection->id();
  {
    RECURSIVE_WRITE_LOCKER_NAMED(writeLocker, _dataSourceLock, _dataSourceLockWriteOwner, doLock);

    checkCollectionInvariants();
    TRI_DEFER(checkCollectionInvariants());

    // check name
    auto it = _dataSourceByName.emplace(name, collection);

    if (!it.second) {
      std::string msg;
      msg.append(std::string("duplicate entry for collection name '") + name + "'. collection id " + std::to_string(cid) + " has same name as already added collection " + std::to_string(_dataSourceByName[name]->id()));
      LOG_TOPIC(ERR, arangodb::Logger::FIXME) << msg;

      THROW_ARANGO_EXCEPTION_MESSAGE(TRI_ERROR_ARANGO_DUPLICATE_NAME, msg);
    }

    // check collection identifier
    try {
      auto it2 = _dataSourceById.emplace(cid, collection);

      if (!it2.second) {
        std::string msg;
        msg.append(std::string("duplicate collection identifier ") + std::to_string(collection->id()) + " for name '" + name + "'");
        LOG_TOPIC(ERR, arangodb::Logger::FIXME) << msg;

        THROW_ARANGO_EXCEPTION_MESSAGE(TRI_ERROR_ARANGO_DUPLICATE_IDENTIFIER, msg);
      }
    } catch (...) {
      _dataSourceByName.erase(name);
      throw;
    }

    try {
      auto it2 = _dataSourceByUuid.emplace(collection->globallyUniqueId(), collection);

      if (!it2.second) {
        std::string msg;
        msg.append(std::string("duplicate entry for collection uuid '") + collection->globallyUniqueId() + "'");
        LOG_TOPIC(ERR, arangodb::Logger::FIXME) << msg;

        THROW_ARANGO_EXCEPTION_MESSAGE(TRI_ERROR_ARANGO_DUPLICATE_IDENTIFIER, msg);
      }
    } catch (...) {
      _dataSourceByName.erase(name);
      _dataSourceById.erase(cid);
      throw;
    }

    try {
      _collections.emplace_back(collection);
    } catch (...) {
      _dataSourceByName.erase(name);
      _dataSourceById.erase(cid);
      _dataSourceByUuid.erase(collection->globallyUniqueId());
      throw;
    }

    collection->setStatus(TRI_VOC_COL_STATUS_UNLOADED);
  }
}

/// @brief removes a collection name from the global list of collections
/// This function is called when a collection is dropped.
/// NOTE: You need a writelock on _dataSourceLock
bool TRI_vocbase_t::unregisterCollection(
    arangodb::LogicalCollection* collection) {
  TRI_ASSERT(collection != nullptr);

  // pre-condition
  checkCollectionInvariants();

  auto itr = _dataSourceById.find(collection->id());

  if (itr == _dataSourceById.end()
      || itr->second->category() != LogicalCollection::category()) {
    return true; // no such collection
  }

  TRI_ASSERT(std::dynamic_pointer_cast<arangodb::LogicalCollection>(itr->second));

  // only if we find the collection by its id, we can delete it by name
  _dataSourceById.erase(itr);

    // this is because someone else might have created a new collection with the
    // same name, but with a different id
  _dataSourceByName.erase(collection->name());
  _dataSourceByUuid.erase(collection->globallyUniqueId());

  // post-condition
  checkCollectionInvariants();

  return true;
}

/// @brief adds a new view
/// caller must hold _viewLock in write mode or set doLock
void TRI_vocbase_t::registerView(
    bool doLock,
    std::shared_ptr<arangodb::LogicalView> const& view
) {
  TRI_ASSERT(false == !view);
  auto& name = view->name();
  auto id = view->id();

  {
    RECURSIVE_WRITE_LOCKER_NAMED(writeLocker, _dataSourceLock, _dataSourceLockWriteOwner, doLock);

    // check name
    auto it = _dataSourceByName.emplace(name, view);

    if (!it.second) {
      LOG_TOPIC(ERR, arangodb::Logger::FIXME)
          << "duplicate entry for view name '" << name << "'";
      LOG_TOPIC(ERR, arangodb::Logger::FIXME)
          << "view id " << id << " has same name as already added view "
          << _dataSourceByName[name]->id();

      THROW_ARANGO_EXCEPTION(TRI_ERROR_ARANGO_DUPLICATE_NAME);
    }

    // check id
    try {
      auto it2 = _dataSourceById.emplace(id, view);

      if (!it2.second) {
        _dataSourceByName.erase(name);

        LOG_TOPIC(ERR, arangodb::Logger::FIXME)
            << "duplicate view identifier " << view->id() << " for name '"
            << name << "'";

        THROW_ARANGO_EXCEPTION(TRI_ERROR_ARANGO_DUPLICATE_IDENTIFIER);
      }
    } catch (...) {
      _dataSourceByName.erase(name);
      throw;
    }

    checkCollectionInvariants();
  }
}

/// @brief removes a views name from the global list of views
/// This function is called when a view is dropped.
/// NOTE: You need a writelock on _dataSourceLock
bool TRI_vocbase_t::unregisterView(arangodb::LogicalView const& view) {
  // pre-condition
  checkCollectionInvariants();

  auto itr = _dataSourceById.find(view.id());

  if (itr == _dataSourceById.end()
      || itr->second->category() != arangodb::LogicalView::category()) {
    return true; // no such view
  }

  TRI_ASSERT(std::dynamic_pointer_cast<arangodb::LogicalView>(itr->second));

  // only if we find the collection by its id, we can delete it by name
  _dataSourceById.erase(itr);

    // this is because someone else might have created a new view with the
    // same name, but with a different id
  _dataSourceByName.erase(view.name());

  // post-condition
  checkCollectionInvariants();

  return true;
}

/// @brief drops a collection
bool TRI_vocbase_t::DropCollectionCallback(
    arangodb::LogicalCollection* collection) {
  std::string const name(collection->name());

  {
    WRITE_LOCKER_EVENTUAL(statusLock, collection->_lock);

    if (collection->status() != TRI_VOC_COL_STATUS_DELETED) {
      LOG_TOPIC(ERR, arangodb::Logger::FIXME)
          << "someone resurrected the collection '" << name << "'";
      return false;
    }
  }  // release status lock

  // remove from list of collections
  auto& vocbase = collection->vocbase();

  {
    RECURSIVE_WRITE_LOCKER(vocbase._dataSourceLock, vocbase._dataSourceLockWriteOwner);
    auto it = vocbase._collections.begin();

    for (auto end = vocbase._collections.end(); it != end; ++it) {
      if (it->get() == collection) {
        break;
      }
    }

    if (it != vocbase._collections.end()) {
      auto col = *it;

      vocbase._collections.erase(it);

      // we need to clean up the pointers later so we insert it into this vector
      try {
        vocbase._deadCollections.emplace_back(col);
      } catch (...) {
      }
    }
  }

  collection->drop();

  return true;
}

/// @brief creates a new collection, worker function
std::shared_ptr<arangodb::LogicalCollection> TRI_vocbase_t::createCollectionWorker(
    VPackSlice parameters) {
  std::string name = arangodb::basics::VelocyPackHelper::getStringValue(
      parameters, "name", "");
  TRI_ASSERT(!name.empty());

  // Try to create a new collection. This is not registered yet

  auto collection =
    std::make_shared<arangodb::LogicalCollection>(*this, parameters, false);
  TRI_ASSERT(collection != nullptr);

  RECURSIVE_WRITE_LOCKER(_dataSourceLock, _dataSourceLockWriteOwner);

  // reserve room for the new collection
  _collections.reserve(_collections.size() + 1);
  _deadCollections.reserve(_deadCollections.size() + 1);

  auto it = _dataSourceByName.find(name);

  if (it != _dataSourceByName.end()) {
    events::CreateCollection(name, TRI_ERROR_ARANGO_DUPLICATE_NAME);
    THROW_ARANGO_EXCEPTION(TRI_ERROR_ARANGO_DUPLICATE_NAME);
  }

  registerCollection(basics::ConditionalLocking::DoNotLock, collection);

  try {
    collection->setStatus(TRI_VOC_COL_STATUS_LOADED);
    // set collection version to 3.1, as the collection is just created
    collection->setVersion(LogicalCollection::VERSION_31);

    // Let's try to persist it.
    collection->persistPhysicalCollection();

    events::CreateCollection(name, TRI_ERROR_NO_ERROR);

    return collection;
  } catch (...) {
    unregisterCollection(collection.get());
    throw;
  }
}

/// @brief loads an existing collection
/// Note that this will READ lock the collection. You have to release the
/// collection lock by yourself.
int TRI_vocbase_t::loadCollection(arangodb::LogicalCollection* collection,
                                  TRI_vocbase_col_status_e& status,
                                  bool setStatus) {
  TRI_ASSERT(collection->id() != 0);

  // read lock
  // check if the collection is already loaded
  {
    ExecContext const* exec = ExecContext::CURRENT;
    if (exec != nullptr &&
        !exec->canUseCollection(_name, collection->name(), auth::Level::RO)) {
      return TRI_set_errno(TRI_ERROR_FORBIDDEN);
    }


    READ_LOCKER_EVENTUAL(locker, collection->_lock);

    // return original status to the caller
    if (setStatus) {
      status = collection->status();
    }

    if (collection->status() == TRI_VOC_COL_STATUS_LOADED) {
      // DO NOT release the lock
      locker.steal();
      return TRI_ERROR_NO_ERROR;
    }

    if (collection->status() == TRI_VOC_COL_STATUS_DELETED) {
      return TRI_set_errno(TRI_ERROR_ARANGO_DATA_SOURCE_NOT_FOUND);
    }

    if (collection->status() == TRI_VOC_COL_STATUS_CORRUPTED) {
      return TRI_set_errno(TRI_ERROR_ARANGO_CORRUPTED_COLLECTION);
    }
  }
  // release the read lock and acquire a write lock, we have to do some work

  // .............................................................................
  // write lock
  // .............................................................................

  WRITE_LOCKER_EVENTUAL(locker, collection->_lock);

  // someone else loaded the collection, release the WRITE lock and try again
  if (collection->status() == TRI_VOC_COL_STATUS_LOADED) {
    locker.unlock();
    return loadCollection(collection, status, false);
  }

  // someone is trying to unload the collection, cancel this,
  // release the WRITE lock and try again
  if (collection->status() == TRI_VOC_COL_STATUS_UNLOADING) {
    // check if the collection is dropped
    if (collection->deleted()) {
      // drop call going on, we must abort
      locker.unlock();

      // someone requested the collection to be dropped, so it's not there
      // anymore
      return TRI_set_errno(TRI_ERROR_ARANGO_DATA_SOURCE_NOT_FOUND);
    }

    // no drop action found, go on
    collection->setStatus(TRI_VOC_COL_STATUS_LOADED);
    locker.unlock();

    return loadCollection(collection, status, false);
  }

  // deleted, give up
  if (collection->status() == TRI_VOC_COL_STATUS_DELETED) {
    return TRI_set_errno(TRI_ERROR_ARANGO_DATA_SOURCE_NOT_FOUND);
  }

  // corrupted, give up
  if (collection->status() == TRI_VOC_COL_STATUS_CORRUPTED) {
    return TRI_set_errno(TRI_ERROR_ARANGO_CORRUPTED_COLLECTION);
  }

  // currently loading
  if (collection->status() == TRI_VOC_COL_STATUS_LOADING) {
    locker.unlock();

    // loop until the status changes
    while (true) {
      TRI_vocbase_col_status_e status;
      {
        READ_LOCKER_EVENTUAL(readLocker, collection->_lock);
        status = collection->status();
      }

      if (status != TRI_VOC_COL_STATUS_LOADING) {
        break;
      }

      // only throw this particular error if the server is configured to do so
      auto databaseFeature =
          application_features::ApplicationServer::getFeature<DatabaseFeature>(
              "Database");
      if (databaseFeature->throwCollectionNotLoadedError()) {
        return TRI_ERROR_ARANGO_COLLECTION_NOT_LOADED;
      }

      std::this_thread::sleep_for(std::chrono::microseconds(collectionStatusPollInterval()));
    }

    return loadCollection(collection, status, false);
  }

  // unloaded, load collection
  if (collection->status() == TRI_VOC_COL_STATUS_UNLOADED) {
    // set the status to loading
    collection->setStatus(TRI_VOC_COL_STATUS_LOADING);

    // release the lock on the collection temporarily
    // this will allow other threads to check the collection's
    // status while it is loading (loading may take a long time because of
    // disk activity, index creation etc.)
    locker.unlock();

    bool ignoreDatafileErrors = false;
    if (DatabaseFeature::DATABASE != nullptr) {
      ignoreDatafileErrors = DatabaseFeature::DATABASE->ignoreDatafileErrors();
    }

    try {
      collection->open(ignoreDatafileErrors);
    } catch (arangodb::basics::Exception const& ex) {
      LOG_TOPIC(ERR, arangodb::Logger::FIXME)
          << "caught exception while opening collection '" << collection->name()
          << "': " << ex.what();
      collection->setStatus(TRI_VOC_COL_STATUS_CORRUPTED);
      return TRI_ERROR_ARANGO_CORRUPTED_COLLECTION;
    } catch (std::exception const& ex) {
      LOG_TOPIC(ERR, arangodb::Logger::FIXME)
          << "caught exception while opening collection '" << collection->name()
          << "': " << ex.what();
      collection->setStatus(TRI_VOC_COL_STATUS_CORRUPTED);
      return TRI_ERROR_ARANGO_CORRUPTED_COLLECTION;
    } catch (...) {
      LOG_TOPIC(ERR, arangodb::Logger::FIXME)
          << "caught unknown exception while opening collection '"
          << collection->name() << "'";
      collection->setStatus(TRI_VOC_COL_STATUS_CORRUPTED);
      return TRI_ERROR_ARANGO_CORRUPTED_COLLECTION;
    }

    // lock again to adjust the status
    locker.lockEventual();

    // no one else must have changed the status
    TRI_ASSERT(collection->status() == TRI_VOC_COL_STATUS_LOADING);

    collection->setStatus(TRI_VOC_COL_STATUS_LOADED);
    collection->load();

    // release the WRITE lock and try again
    locker.unlock();

    return loadCollection(collection, status, false);
  }

  std::string const colName(collection->name());
  LOG_TOPIC(ERR, arangodb::Logger::FIXME)
      << "unknown collection status " << collection->status() << " for '"
      << colName << "'";

  return TRI_set_errno(TRI_ERROR_INTERNAL);
}

/// @brief drops a collection, worker function
int TRI_vocbase_t::dropCollectionWorker(arangodb::LogicalCollection* collection,
                                        DropState& state, double timeout) {
  state = DROP_EXIT;
  std::string const colName(collection->name());

  double startTime = TRI_microtime();

  // do not acquire these locks instantly
  RECURSIVE_WRITE_LOCKER_NAMED(
    writeLocker,
    _dataSourceLock,
    _dataSourceLockWriteOwner,
    basics::ConditionalLocking::DoNotLock
  );
  CONDITIONAL_WRITE_LOCKER(locker, collection->_lock,
                           basics::ConditionalLocking::DoNotLock);

  while (true) {
    TRI_ASSERT(!writeLocker.isLocked());
    TRI_ASSERT(!locker.isLocked());

    // block until we have acquired this lock
    writeLocker.lock();
    // we now have the one lock

    TRI_ASSERT(writeLocker.isLocked());

    if (locker.tryLock()) {
      // we now have both locks and can continue outside of this loop
      break;
    }

    // unlock the write locker so we don't block other operations
    writeLocker.unlock();

    TRI_ASSERT(!writeLocker.isLocked());
    TRI_ASSERT(!locker.isLocked());

    if (timeout >= 0.0 && TRI_microtime() > startTime + timeout) {
      events::DropCollection(colName, TRI_ERROR_LOCK_TIMEOUT);
      return TRI_ERROR_LOCK_TIMEOUT;
    }

    // sleep for a while
    std::this_thread::yield();
    std::this_thread::sleep_for(std::chrono::microseconds(10000));
  }

  TRI_ASSERT(writeLocker.isLocked());
  TRI_ASSERT(locker.isLocked());

#if USE_PLAN_CACHE
  arangodb::aql::PlanCache::instance()->invalidate(this);
#endif
  arangodb::aql::QueryCache::instance()->invalidate(this);

  switch (collection->status()) {
    case TRI_VOC_COL_STATUS_DELETED: {
      // collection already deleted
      // mark collection as deleted
      unregisterCollection(collection);
      break;
    }
    case TRI_VOC_COL_STATUS_LOADING: {
      // collection is loading
      // loop until status changes
      // try again later
      state = DROP_AGAIN;
      break;
    }
    case TRI_VOC_COL_STATUS_UNLOADED: {
      // collection is unloaded
      StorageEngine* engine = EngineSelectorFeature::ENGINE;
      bool doSync =
          !engine->inRecovery() &&
          application_features::ApplicationServer::getFeature<DatabaseFeature>(
              "Database")
              ->forceSyncProperties();

      if (!collection->deleted()) {
        collection->deleted(true);
        try {
          engine->changeCollection(*this, collection->id(), collection, doSync);
        } catch (arangodb::basics::Exception const& ex) {
          collection->deleted(false);
          events::DropCollection(colName, ex.code());
          return ex.code();
        } catch (std::exception const&) {
          collection->deleted(false);
          events::DropCollection(colName, TRI_ERROR_INTERNAL);
          return TRI_ERROR_INTERNAL;
        }
      }

      collection->setStatus(TRI_VOC_COL_STATUS_DELETED);
      unregisterCollection(collection);

      locker.unlock();

      writeLocker.unlock();

      TRI_ASSERT(engine != nullptr);
      engine->dropCollection(*this, collection);

      DropCollectionCallback(collection);
      break;
    }
    case TRI_VOC_COL_STATUS_LOADED:
    case TRI_VOC_COL_STATUS_UNLOADING: {
      // collection is loaded
      collection->deleted(true);

      StorageEngine* engine = EngineSelectorFeature::ENGINE;
      bool doSync =
          !engine->inRecovery() &&
          application_features::ApplicationServer::getFeature<DatabaseFeature>(
              "Database")
              ->forceSyncProperties();

      VPackBuilder builder;
      engine->getCollectionInfo(*this, collection->id(), builder, false, 0);
      arangodb::Result res = collection->updateProperties(
          builder.slice().get("parameters"), doSync);

      if (!res.ok()) {
        return res.errorNumber();
      }

      collection->setStatus(TRI_VOC_COL_STATUS_DELETED);
      unregisterCollection(collection);

      locker.unlock();
      writeLocker.unlock();

      engine->dropCollection(*this, collection);
      state = DROP_PERFORM;
      break;
    }
    default: {
      // unknown status
      events::DropCollection(colName, TRI_ERROR_INTERNAL);
      return TRI_ERROR_INTERNAL;
    }
  }
  events::DropCollection(colName, TRI_ERROR_NO_ERROR);
  return TRI_ERROR_NO_ERROR;
}

/// @brief closes a database and all collections
void TRI_vocbase_t::shutdown() {
  // stop replication
  if (_replicationApplier != nullptr) {
    _replicationApplier->stopAndJoin();
  }

  // mark all cursors as deleted so underlying collections can be freed soon
  _cursorRepository->garbageCollect(true);

  // mark all collection keys as deleted so underlying collections can be freed
  // soon
  _collectionKeys->garbageCollect(true);

  std::vector<std::shared_ptr<arangodb::LogicalCollection>> collections;

  {
    RECURSIVE_READ_LOCKER(_dataSourceLock, _dataSourceLockWriteOwner);
    collections = _collections;
  }

  // from here on, the vocbase is unusable, i.e. no collections can be
  // created/loaded etc.

  // starts unloading of collections
  for (auto& collection : collections) {
    collection->close(); // required to release indexes
    unloadCollection(collection.get(), true);
  }

  // this will signal the compactor thread to do one last iteration
  setState(TRI_vocbase_t::State::SHUTDOWN_COMPACTOR);

  StorageEngine* engine = EngineSelectorFeature::ENGINE;
  // shutdownDatabase() stops all threads
  engine->shutdownDatabase(this);

  // this will signal the cleanup thread to do one last iteration
  setState(TRI_vocbase_t::State::SHUTDOWN_CLEANUP);

  {
    RECURSIVE_WRITE_LOCKER(_dataSourceLock, _dataSourceLockWriteOwner);

    checkCollectionInvariants();
    _dataSourceByName.clear();
    _dataSourceById.clear();
    _dataSourceByUuid.clear();
    checkCollectionInvariants();
  }

  _deadCollections.clear();

  // free collections
  for (auto& collection : _collections) {
    collection->getPhysical()->close();
  }

  _collections.clear();
}

/// @brief returns names of all known (document) collections
std::vector<std::string> TRI_vocbase_t::collectionNames() {
  std::vector<std::string> result;

  RECURSIVE_READ_LOCKER(_dataSourceLock, _dataSourceLockWriteOwner);

  result.reserve(_dataSourceByName.size());

  for (auto& entry: _dataSourceByName) {
      TRI_ASSERT(entry.second);

      if (entry.second->category() != LogicalCollection::category()) {
        continue;
      }

#ifdef ARANGODB_ENABLE_MAINTAINER_MODE
      auto view = std::dynamic_pointer_cast<arangodb::LogicalCollection>(entry.second);
      TRI_ASSERT(view);
#else
      auto view = std::static_pointer_cast<arangodb::LogicalCollection>(entry.second);
#endif

      result.emplace_back(entry.first);
  }

  return result;
}

////////////////////////////////////////////////////////////////////////////////
/// @brief returns all known (document) collections with their parameters
/// and indexes, up to a specific tick value
/// while the collections are iterated over, there will be a global lock so
/// that there will be consistent view of collections & their properties
/// The list of collections will be sorted if sort function is given
////////////////////////////////////////////////////////////////////////////////

void TRI_vocbase_t::inventory(
    VPackBuilder& result,
    TRI_voc_tick_t maxTick, std::function<bool(arangodb::LogicalCollection const*)> const& nameFilter) {

  // cycle on write-lock
  WRITE_LOCKER_EVENTUAL(writeLock, _inventoryLock);

  std::vector<std::shared_ptr<arangodb::LogicalCollection>> collections;

  // copy collection pointers into vector so we can work with the copy without
  // the global lock
  {
    RECURSIVE_READ_LOCKER(_dataSourceLock, _dataSourceLockWriteOwner);
    collections = _collections;
  }

  if (collections.size() > 1) {
    // sort by type first and then only name
    // sorting by type ensures that document collections are reported before edge collections
    std::sort(
      collections.begin(),
      collections.end(),
      [](
        std::shared_ptr<LogicalCollection> const& lhs,
        std::shared_ptr<LogicalCollection> const& rhs
      )->bool {
      if (lhs->type() != rhs->type()) {
        return lhs->type() < rhs->type();
      }

      return lhs->name() < rhs->name();
    });
  }

  ExecContext const* exec = ExecContext::CURRENT;
  result.openArray();
  for (auto& collection : collections) {
    READ_LOCKER(readLocker, collection->_lock);

    if (collection->status() == TRI_VOC_COL_STATUS_DELETED ||
        collection->status() == TRI_VOC_COL_STATUS_CORRUPTED) {
      // we do not need to care about deleted or corrupted collections
      continue;
    }

    // In cluster case cids are not created by ticks but by cluster uniqIds
    if (!ServerState::instance()->isRunningInCluster() &&
        collection->id() > maxTick) {
      // collection is too new
      continue;
    }

    // check if we want this collection
    if (!nameFilter(collection.get())) {
      continue;
    }

    if (exec != nullptr &&
        !exec->canUseCollection(_name, collection->name(), auth::Level::RO)) {
      continue;
    }

    if (collection->id() <= maxTick) {
      result.openObject();

      result.add(VPackValue("indexes"));
      collection->getIndexesVPack(result, false, false, [](arangodb::Index const* idx) {
        // we have to exclude the primary and the edge index here, because otherwise
        // at least the MMFiles engine will try to create it
        return (idx->type() != arangodb::Index::TRI_IDX_TYPE_PRIMARY_INDEX && 
                idx->type() != arangodb::Index::TRI_IDX_TYPE_EDGE_INDEX);
      });
      result.add("parameters", VPackValue(VPackValueType::Object));
      collection->toVelocyPackIgnore(result, { "objectId", "path", "statusString" }, true, false);
      result.close();

      result.close();
    }
  }

  result.close();
}

/// @brief looks up a collection by identifier
std::shared_ptr<arangodb::LogicalCollection> TRI_vocbase_t::lookupCollection(
    TRI_voc_cid_t id
) const noexcept {
  #ifdef ARANGODB_ENABLE_MAINTAINER_MODE
    return std::dynamic_pointer_cast<arangodb::LogicalCollection>(
      lookupDataSource(id)
    );
  #else
    auto dataSource = lookupDataSource(id);

    return dataSource && dataSource->category() == LogicalCollection::category()
      ? std::static_pointer_cast<LogicalCollection>(dataSource) : nullptr;
  #endif
}

/// @brief looks up a collection by name or stringified cid or uuid
std::shared_ptr<arangodb::LogicalCollection> TRI_vocbase_t::lookupCollection(
    std::string const& nameOrId
) const noexcept {
  #ifdef ARANGODB_ENABLE_MAINTAINER_MODE
    return std::dynamic_pointer_cast<arangodb::LogicalCollection>(
      lookupDataSource(nameOrId)
    );
  #else
    auto dataSource = lookupDataSource(nameOrId);

    return dataSource && dataSource->category() == LogicalCollection::category()
      ? std::static_pointer_cast<LogicalCollection>(dataSource) : nullptr;
  #endif
}

/// @brief looks up a collection by uuid
std::shared_ptr<arangodb::LogicalCollection> TRI_vocbase_t::lookupCollectionByUuid(
    std::string const& uuid
) const noexcept {
  // otherwise we'll look up the collection by name
  RECURSIVE_READ_LOCKER(_dataSourceLock, _dataSourceLockWriteOwner);
  auto itr = _dataSourceByUuid.find(uuid);

  #ifdef ARANGODB_ENABLE_MAINTAINER_MODE
    return itr == _dataSourceByUuid.end()
      ? nullptr
      : std::dynamic_pointer_cast<arangodb::LogicalCollection>(itr->second)
      ;
  #else
    return itr == _dataSourceByUuid.end()
           || itr->second->category() != LogicalCollection::category()
      ? nullptr
      : std::static_pointer_cast<LogicalCollection>(itr->second)
      ;
  #endif
}

/// @brief looks up a data-source by identifier
std::shared_ptr<arangodb::LogicalDataSource> TRI_vocbase_t::lookupDataSource(
    TRI_voc_cid_t id
) const noexcept {
  RECURSIVE_READ_LOCKER(_dataSourceLock, _dataSourceLockWriteOwner);
  auto itr = _dataSourceById.find(id);

  return itr == _dataSourceById.end() ? nullptr : itr->second;
}

/// @brief looks up a data-source by name
std::shared_ptr<arangodb::LogicalDataSource> TRI_vocbase_t::lookupDataSource(
    std::string const& nameOrId
) const noexcept {
  if (nameOrId.empty()) {
    return nullptr;
  }

  // lookup by id if the data-source name is passed as a stringified id
  bool success = false;
  auto id = arangodb::NumberUtils::atoi<TRI_voc_cid_t>(
    nameOrId.data(), nameOrId.data() + nameOrId.size(), success
  );

  if (success) {
    return lookupDataSource(id);
  }

  RECURSIVE_READ_LOCKER(_dataSourceLock, _dataSourceLockWriteOwner);

  // otherwise look up the data-source by name
  auto itr = _dataSourceByName.find(nameOrId);

  if (itr != _dataSourceByName.end()) {
    return itr->second;
  }

  // otherwise look up the data-source by UUID
  auto itrUuid = _dataSourceByUuid.find(nameOrId);

  return itrUuid == _dataSourceByUuid.end() ? nullptr : itrUuid->second;
}

/// @brief looks up a view by identifier
std::shared_ptr<arangodb::LogicalView> TRI_vocbase_t::lookupView(
  TRI_voc_cid_t id
) const noexcept {
  if (ServerState::instance()->isCoordinator()) {
    std::string const viewId = StringUtils::itoa(id);
    return ClusterInfo::instance()->getView(name(), viewId);
  }

  #ifdef ARANGODB_ENABLE_MAINTAINER_MODE
    return std::dynamic_pointer_cast<arangodb::LogicalView>(
      lookupDataSource(id)
    );
  #else
    auto dataSource = lookupDataSource(id);

    return dataSource && dataSource->category() == LogicalView::category()
      ? std::static_pointer_cast<LogicalView>(dataSource) : nullptr;
  #endif
}

/// @brief looks up a view by name or stringified cid or uuid
std::shared_ptr<arangodb::LogicalView> TRI_vocbase_t::lookupView(
  std::string const& nameOrId
) const noexcept{
  if (ServerState::instance()->isCoordinator()) {
    return ClusterInfo::instance()->getView(name(), nameOrId);
  }

  #ifdef ARANGODB_ENABLE_MAINTAINER_MODE
    return std::dynamic_pointer_cast<arangodb::LogicalView>(
      lookupDataSource(nameOrId)
    );
  #else
    auto dataSource = lookupDataSource(nameOrId);

    return dataSource && dataSource->category() == LogicalView::category()
      ? std::static_pointer_cast<LogicalView>(dataSource) : nullptr;
  #endif
}

/// @brief creates a new collection from parameter set
/// collection id (cid) is normally passed with a value of 0
/// this means that the system will assign a new collection id automatically
/// using a cid of > 0 is supported to import dumps from other servers etc.
/// but the functionality is not advertised
arangodb::LogicalCollection* TRI_vocbase_t::createCollection(
    VPackSlice parameters) {
  // check that the name does not contain any strange characters
  if (!IsAllowedName(parameters)) {
    THROW_ARANGO_EXCEPTION(TRI_ERROR_ARANGO_ILLEGAL_NAME);
  }

  // augment creation parameters
  StorageEngine* engine = EngineSelectorFeature::ENGINE;
  TRI_ASSERT(engine != nullptr);

  VPackBuilder merge;
  merge.openObject();
  engine->addParametersForNewCollection(merge, parameters);
  merge.close();

  merge = VPackCollection::merge(parameters, merge.slice(), true, false);
  parameters = merge.slice();

  READ_LOCKER(readLocker, _inventoryLock);

  // note: cid may be modified by this function call
  auto collection = createCollectionWorker(parameters);

  if (collection == nullptr) {
    // something went wrong... must not continue
    return nullptr;
  }

  auto res2 = engine->persistCollection(*this, collection.get());
  // API compatibility, we always return the collection, even if creation
  // failed.

  if (DatabaseFeature::DATABASE != nullptr &&
      DatabaseFeature::DATABASE->versionTracker() != nullptr) {
    DatabaseFeature::DATABASE->versionTracker()->track("create collection");
  }

  return collection.get();
}

/// @brief unloads a collection
int TRI_vocbase_t::unloadCollection(arangodb::LogicalCollection* collection,
                                    bool force) {
  {
    WRITE_LOCKER_EVENTUAL(locker, collection->_lock);

    // cannot unload a corrupted collection
    if (collection->status() == TRI_VOC_COL_STATUS_CORRUPTED) {
      return TRI_set_errno(TRI_ERROR_ARANGO_CORRUPTED_COLLECTION);
    }

    // an unloaded collection is unloaded
    if (collection->status() == TRI_VOC_COL_STATUS_UNLOADED) {
      return TRI_ERROR_NO_ERROR;
    }

    // an unloading collection is treated as unloaded
    if (collection->status() == TRI_VOC_COL_STATUS_UNLOADING) {
      return TRI_ERROR_NO_ERROR;
    }

    // a loading collection
    if (collection->status() == TRI_VOC_COL_STATUS_LOADING) {
      // throw away the write locker. we're going to switch to a read locker now
      locker.unlock();

      // loop until status changes
      while (1) {
        TRI_vocbase_col_status_e status;

        {
          READ_LOCKER_EVENTUAL(readLocker, collection->_lock);
          status = collection->status();
        }

        if (status != TRI_VOC_COL_STATUS_LOADING) {
          break;
        }
        // sleep without lock
        std::this_thread::sleep_for(std::chrono::microseconds(collectionStatusPollInterval()));
      }
      // if we get here, the status has changed
      return unloadCollection(collection, force);
    }

    // a deleted collection is treated as unloaded
    if (collection->status() == TRI_VOC_COL_STATUS_DELETED) {
      return TRI_ERROR_NO_ERROR;
    }

    // must be loaded
    if (collection->status() != TRI_VOC_COL_STATUS_LOADED) {
      return TRI_ERROR_INTERNAL;
    }

    // mark collection as unloading
    collection->setStatus(TRI_VOC_COL_STATUS_UNLOADING);
  }  // release locks

  collection->unload();

  // wake up the cleanup thread
  StorageEngine* engine = EngineSelectorFeature::ENGINE;
  engine->unloadCollection(*this, collection);

  return TRI_ERROR_NO_ERROR;
}

/// @brief drops a collection
arangodb::Result TRI_vocbase_t::dropCollection(
    TRI_voc_cid_t cid,
    bool allowDropSystem,
    double timeout
) {
  auto* collection = lookupCollection(cid).get();

  if (!collection) {
    return TRI_ERROR_ARANGO_DATA_SOURCE_NOT_FOUND;
  }

  StorageEngine* engine = EngineSelectorFeature::ENGINE;

  if (!engine) {
    return arangodb::Result(
      TRI_ERROR_INTERNAL,
      std::string("failed to find StorageEngine while dropping collection '") + collection->name() + "'"
    );
  }

  if (!allowDropSystem && collection->system() && !engine->inRecovery()) {
    // prevent dropping of system collections
    return TRI_set_errno(TRI_ERROR_FORBIDDEN);
  }

  while (true) {
    DropState state = DROP_EXIT;
    int res;
    {
      READ_LOCKER(readLocker, _inventoryLock);
      res = dropCollectionWorker(collection, state, timeout);
    }

    if (state == DROP_PERFORM) {
      if (engine->inRecovery()) {
        DropCollectionCallback(collection);
      } else {
        collection->deferDropCollection(DropCollectionCallback);
        // wake up the cleanup thread
        engine->signalCleanup(&(collection->vocbase()));
      }

      if (DatabaseFeature::DATABASE != nullptr &&
          DatabaseFeature::DATABASE->versionTracker() != nullptr) {
        DatabaseFeature::DATABASE->versionTracker()->track("drop collection");
      }
    }

    if (state == DROP_PERFORM || state == DROP_EXIT) {
      return res;
    }

    // try again in next iteration
    TRI_ASSERT(state == DROP_AGAIN);
    std::this_thread::sleep_for(std::chrono::microseconds(collectionStatusPollInterval()));
  }
}

/// @brief renames a view
int TRI_vocbase_t::renameView(
    std::shared_ptr<arangodb::LogicalView> const& view,
    std::string const& newName
) {
  // lock collection because we are going to copy its current name
  std::string oldName = view->name();

  // old name should be different

  // check if names are actually different
  if (oldName == newName) {
    return TRI_ERROR_NO_ERROR;
  }

  if (!IsAllowedName(IsSystemName(newName), arangodb::velocypack::StringRef(newName))) {
    return TRI_set_errno(TRI_ERROR_ARANGO_ILLEGAL_NAME);
  }

  READ_LOCKER(readLocker, _inventoryLock);

  RECURSIVE_WRITE_LOCKER(_dataSourceLock, _dataSourceLockWriteOwner);

  // Check for duplicate name
  auto it = _dataSourceByName.find(newName);

  if (it != _dataSourceByName.end()) {
    // new name already in use
    return TRI_ERROR_ARANGO_DUPLICATE_NAME;
  }

  // get the original pointer and ensure it's a LogicalView
  auto itr1 = _dataSourceByName.find(oldName);

  if (itr1 == _dataSourceByName.end()
      || arangodb::LogicalView::category() != itr1->second->category()) {
    return TRI_ERROR_ARANGO_DATA_SOURCE_NOT_FOUND;
  }

  TRI_ASSERT(std::dynamic_pointer_cast<arangodb::LogicalView>(itr1->second));

  _dataSourceByName.emplace(newName, view);
  _dataSourceByName.erase(oldName);

  // stores the parameters on disk
  auto* databaseFeature =
    application_features::ApplicationServer::getFeature<DatabaseFeature>("Database");
  TRI_ASSERT(databaseFeature);
  auto doSync = databaseFeature->forceSyncProperties();
  auto res = view->rename(std::string(newName), doSync);

  return res.errorNumber();
}

/// @brief renames a collection
int TRI_vocbase_t::renameCollection(
    arangodb::LogicalCollection* collection,
    std::string const& newName,
    bool doOverride
) {
  if (collection->system()) {
    return TRI_set_errno(TRI_ERROR_FORBIDDEN);
  }

  // lock collection because we are going to copy its current name
  std::string oldName = collection->name();

  // old name should be different

  // check if names are actually different
  if (oldName == newName) {
    return TRI_ERROR_NO_ERROR;
  }

  if (!doOverride) {
    auto isSystem = IsSystemName(oldName);

    if (isSystem && !IsSystemName(newName)) {
      // a system collection shall not be renamed to a non-system collection
      // name
      return TRI_set_errno(TRI_ERROR_ARANGO_ILLEGAL_NAME);
    } else if (!isSystem && IsSystemName(newName)) {
      // a non-system collection shall not be renamed to a system collection
      // name
      return TRI_set_errno(TRI_ERROR_ARANGO_ILLEGAL_NAME);
    }

    if (!IsAllowedName(isSystem, arangodb::velocypack::StringRef(newName))) {
      return TRI_set_errno(TRI_ERROR_ARANGO_ILLEGAL_NAME);
    }
  }

  READ_LOCKER(readLocker, _inventoryLock);

  RECURSIVE_WRITE_LOCKER_NAMED(writeLocker, _dataSourceLock, _dataSourceLockWriteOwner, false);
  CONDITIONAL_WRITE_LOCKER(locker, collection->_lock, false);

  while (true) {
    TRI_ASSERT(!writeLocker.isLocked());
    TRI_ASSERT(!locker.isLocked());

    // block until we have acquired this lock
    writeLocker.lock();
    // we now have the one lock

    TRI_ASSERT(writeLocker.isLocked());

    if (locker.tryLock()) {
      // we now have both locks and can continue outside of this loop
      break;
    }

    // unlock the write locker so we don't block other operations
    writeLocker.unlock();

    TRI_ASSERT(!writeLocker.isLocked());
    TRI_ASSERT(!locker.isLocked());

    // sleep for a while
    std::this_thread::yield();
    std::this_thread::sleep_for(std::chrono::microseconds(10000));
  }

  TRI_ASSERT(writeLocker.isLocked());
  TRI_ASSERT(locker.isLocked());

  // Check for duplicate name
  auto itr = _dataSourceByName.find(newName);

  if (itr != _dataSourceByName.end()) {
    return TRI_ERROR_ARANGO_DUPLICATE_NAME;
  }

  // get the original pointer and ensure it's a LogicalCollection
  auto itr1 = _dataSourceByName.find(oldName);

  if (itr1 == _dataSourceByName.end()
      || arangodb::LogicalCollection::category() != itr1->second->category()) {
    return TRI_ERROR_ARANGO_DATA_SOURCE_NOT_FOUND;
  }

  TRI_ASSERT(std::dynamic_pointer_cast<arangodb::LogicalCollection>(itr1->second));

  auto* databaseFeature =
    application_features::ApplicationServer::getFeature<DatabaseFeature>("Database");
  TRI_ASSERT(databaseFeature);
  auto doSync = databaseFeature->forceSyncProperties();
  auto res = collection->rename(std::string(newName), doSync);

  if (!res.ok()) {
    res.errorNumber(); // rename failed
  }

  // The collection is renamed. Now swap cache entries.
  auto it2 = _dataSourceByName.emplace(newName, itr1->second);
  TRI_ASSERT(it2.second);

  try {
    _dataSourceByName.erase(oldName);
  } catch (...) {
    _dataSourceByName.erase(newName);
    throw;
  }

  checkCollectionInvariants();
  locker.unlock();
  writeLocker.unlock();

  if (DatabaseFeature::DATABASE != nullptr &&
      DatabaseFeature::DATABASE->versionTracker() != nullptr) {
    DatabaseFeature::DATABASE->versionTracker()->track("rename collection");
  }

  // invalidate all entries for the two collections
  arangodb::aql::PlanCache::instance()->invalidate(this);
  arangodb::aql::QueryCache::instance()->invalidate(
      this, std::vector<std::string>{oldName, newName});

  // Tell the engine.
  StorageEngine* engine = EngineSelectorFeature::ENGINE;
  TRI_ASSERT(engine != nullptr);
  arangodb::Result res2 =
    engine->renameCollection(*this, collection, oldName);

  return res2.errorNumber();
}

/// @brief locks a collection for usage, loading or manifesting it
int TRI_vocbase_t::useCollection(arangodb::LogicalCollection* collection,
                                 TRI_vocbase_col_status_e& status) {
  return loadCollection(collection, status);
}

/// @brief locks a (document) collection for usage by id
arangodb::LogicalCollection* TRI_vocbase_t::useCollection(
    TRI_voc_cid_t cid, TRI_vocbase_col_status_e& status) {
  auto collection = lookupCollection(cid);

  return useCollectionInternal(collection.get(), status);
}

/// @brief locks a collection for usage by name
arangodb::LogicalCollection* TRI_vocbase_t::useCollection(
    std::string const& name, TRI_vocbase_col_status_e& status) {
  // check that we have an existing name
  arangodb::LogicalCollection* collection = nullptr;

  {
    RECURSIVE_READ_LOCKER(_dataSourceLock, _dataSourceLockWriteOwner);

    auto it = _dataSourceByName.find(name);

    if (it != _dataSourceByName.end()
        && it->second->category() == LogicalCollection::category()) {
      TRI_ASSERT(std::dynamic_pointer_cast<LogicalCollection>(it->second));
      collection = static_cast<LogicalCollection*>(it->second.get());
    }
  }

  return useCollectionInternal(collection, status);
}

/// @brief locks a collection for usage by name
arangodb::LogicalCollection* TRI_vocbase_t::useCollectionByUuid(
    std::string const& uuid, TRI_vocbase_col_status_e& status) {
  auto collection = lookupCollectionByUuid(uuid);

  return useCollectionInternal(collection.get(), status);
}

arangodb::LogicalCollection* TRI_vocbase_t::useCollectionInternal(
    arangodb::LogicalCollection* collection, TRI_vocbase_col_status_e& status) {
  if (collection == nullptr) {
    TRI_set_errno(TRI_ERROR_ARANGO_DATA_SOURCE_NOT_FOUND);
    return nullptr;
  }

  // try to load the collection
  int res = loadCollection(collection, status);

  if (res == TRI_ERROR_NO_ERROR) {
    return collection;
  }

  TRI_set_errno(res);
  return nullptr;
}

/// @brief releases a collection from usage
void TRI_vocbase_t::releaseCollection(arangodb::LogicalCollection* collection) {
  collection->_lock.unlock();
}

/// @brief creates a new view from parameter set
/// view id is normally passed with a value of 0
/// this means that the system will assign a new id automatically
/// using a cid of > 0 is supported to import dumps from other servers etc.
/// but the functionality is not advertised
std::shared_ptr<arangodb::LogicalView> TRI_vocbase_t::createView(
    arangodb::velocypack::Slice parameters
) {
  // check that the name does not contain any strange characters
  if (!IsAllowedName(parameters)) {
    THROW_ARANGO_EXCEPTION(TRI_ERROR_ARANGO_ILLEGAL_NAME);
  }

  if (ServerState::instance()->isCoordinator()) {
    auto* ci = ClusterInfo::instance();
    std::string errorMsg;
    ViewID viewId;

    int const res = ci->createViewCoordinator(
      name(), parameters, viewId, errorMsg
    );

    // FIXME don't forget to open created view
    if (res == TRI_ERROR_NO_ERROR) {
      return ci->getView(name(), viewId);
    }

    LOG_TOPIC(ERR, arangodb::Logger::CLUSTER)
      << "Could not create view in agency, error: " << errorMsg
      << ", errorCode: " << res;

    return nullptr;
  }

  std::shared_ptr<arangodb::LogicalView> registeredView;
  auto callback = [this, &registeredView](
    std::shared_ptr<arangodb::LogicalView> const& view
  )->bool {
    TRI_ASSERT(false == !view);
    RECURSIVE_WRITE_LOCKER(_dataSourceLock, _dataSourceLockWriteOwner);
    auto itr = _dataSourceByName.find(view->name());

    if (itr != _dataSourceByName.end()) {
      events::CreateView(view->name(), TRI_ERROR_ARANGO_DUPLICATE_NAME);

      THROW_ARANGO_EXCEPTION(TRI_ERROR_ARANGO_DUPLICATE_NAME);
    }

    registerView(basics::ConditionalLocking::DoNotLock, view);
    registeredView = view;

    return true;
  };

  READ_LOCKER(readLocker, _inventoryLock);

  // Try to create a new view. This is not registered yet
  auto const view = LogicalView::create(*this, parameters, 0, callback);

  if (!view) {
    if (registeredView) {
      unregisterView(*registeredView);
    }

    auto name =
      arangodb::basics::VelocyPackHelper::getStringValue(parameters, "name", "");

    THROW_ARANGO_EXCEPTION_MESSAGE(
      TRI_ERROR_BAD_PARAMETER,
      std::string("failed to instantiate view '") + name + "'"
    );
  }

  events::CreateView(view->name(), TRI_ERROR_NO_ERROR);

  // And lets open it.
  view->open();

  if (DatabaseFeature::DATABASE != nullptr &&
      DatabaseFeature::DATABASE->versionTracker() != nullptr) {
    DatabaseFeature::DATABASE->versionTracker()->track("create view");
  }

  return view;
}

/// @brief drops a view
arangodb::Result TRI_vocbase_t::dropView(
    TRI_voc_cid_t cid,
    bool allowDropSystem
) {
  auto view = lookupView(cid);

  if (!view) {
    return TRI_ERROR_ARANGO_DATA_SOURCE_NOT_FOUND;
  }

  if (!allowDropSystem && view->system()) {
    StorageEngine* engine = EngineSelectorFeature::ENGINE;

    if (!engine) {
      return arangodb::Result(
        TRI_ERROR_INTERNAL,
        std::string("failed to find StorageEngine while dropping view '") + view->name() + "'"
      );
    }

    if (!engine->inRecovery()) {
      return TRI_ERROR_FORBIDDEN; // prevent dropping of system views
    }
  }

  if (ServerState::instance()->isCoordinator()) {
    std::string errorMsg;
<<<<<<< HEAD

    auto const res = ClusterInfo::instance()->dropViewCoordinator(
      name(), std::to_string(view.id()), errorMsg
    );
=======
    auto res =
      ci->dropViewCoordinator(name(), std::to_string(view->id()), errorMsg);
>>>>>>> 9062c415

    if (res == TRI_ERROR_NO_ERROR) {
      return res;
    }

    LOG_TOPIC(ERR, arangodb::Logger::CLUSTER)
      << "Could not drop view in agency, error: " << errorMsg
      << ", errorCode: " << res;

    return arangodb::Result(
      res,
      std::string("Could not drop view in agency, error: ") + errorMsg
    );
  }

  READ_LOCKER(readLocker, _inventoryLock);

  // do not acquire these locks instantly
  RECURSIVE_WRITE_LOCKER_NAMED(writeLocker, _dataSourceLock, _dataSourceLockWriteOwner,
                           basics::ConditionalLocking::DoNotLock);
  CONDITIONAL_WRITE_LOCKER(
    locker, view->_lock, basics::ConditionalLocking::DoNotLock
  );

  while (true) {
    TRI_ASSERT(!writeLocker.isLocked());
    TRI_ASSERT(!locker.isLocked());

    // block until we have acquired this lock
    writeLocker.lock();
    // we now have the one lock

    TRI_ASSERT(writeLocker.isLocked());

    if (locker.tryLock()) {
      // we now have both locks and can continue outside of this loop
      break;
    }

    // unlock the write locker so we don't block other operations
    writeLocker.unlock();

    TRI_ASSERT(!writeLocker.isLocked());
    TRI_ASSERT(!locker.isLocked());

    // sleep for a while
    std::this_thread::yield();
    std::this_thread::sleep_for(std::chrono::microseconds(10000));
  }

  TRI_ASSERT(writeLocker.isLocked());
  TRI_ASSERT(locker.isLocked());

  arangodb::aql::PlanCache::instance()->invalidate(this);
  arangodb::aql::QueryCache::instance()->invalidate(this);

  auto res = view->drop();

  if (!res.ok()) {
    return res;
  }

  unregisterView(*view);

  locker.unlock();
  writeLocker.unlock();

  events::DropView(view->name(), TRI_ERROR_NO_ERROR);

  if (DatabaseFeature::DATABASE != nullptr &&
      DatabaseFeature::DATABASE->versionTracker() != nullptr) {
    DatabaseFeature::DATABASE->versionTracker()->track("drop view");
  }

  return TRI_ERROR_NO_ERROR;
}

/// @brief create a vocbase object
TRI_vocbase_t::TRI_vocbase_t(TRI_vocbase_type_e type, TRI_voc_tick_t id,
                             std::string const& name)
    : _id(id),
      _name(name),
      _type(type),
      _refCount(0),
      _state(TRI_vocbase_t::State::NORMAL),
      _isOwnAppsDirectory(true),
      _deadlockDetector(false),
      _userStructures(nullptr) {
  _queries.reset(new arangodb::aql::QueryList(this));
  _cursorRepository.reset(new arangodb::CursorRepository(*this));
  _collectionKeys.reset(new arangodb::CollectionKeysRepository());

  // init collections
  _collections.reserve(32);
  _deadCollections.reserve(32);

  TRI_CreateUserStructuresVocBase(this);
}

/// @brief destroy a vocbase object
TRI_vocbase_t::~TRI_vocbase_t() {
  if (_userStructures != nullptr) {
    TRI_FreeUserStructuresVocBase(this);
  }

  StorageEngine* engine = EngineSelectorFeature::ENGINE;
  engine->shutdownDatabase(this);

  // do a final cleanup of collections
  for (auto& it : _collections) {
    it->close(); // required to release indexes
  }
}

std::string TRI_vocbase_t::path() const {
  StorageEngine* engine = EngineSelectorFeature::ENGINE;
  return engine->databasePath(this);
}

bool TRI_vocbase_t::IsAllowedName(arangodb::velocypack::Slice slice) noexcept {
  return !slice.isObject()
    ? false
    : IsAllowedName(
        arangodb::basics::VelocyPackHelper::readBooleanValue(slice, "isSystem", false),
        arangodb::basics::VelocyPackHelper::getStringRef(slice, "name", "")
      )
    ;
}

/// @brief checks if a database name is allowed
/// returns true if the name is allowed and false otherwise
bool TRI_vocbase_t::IsAllowedName(
    bool allowSystem,
    arangodb::velocypack::StringRef const& name
) noexcept {
  size_t length = 0;

  // check allow characters: must start with letter or underscore if system is
  // allowed
  for (char const* ptr = name.data(); length < name.size(); ++ptr, ++length) {
    bool ok;
    if (length == 0) {
      if (allowSystem) {
        ok = (*ptr == '_') || ('a' <= *ptr && *ptr <= 'z') ||
             ('A' <= *ptr && *ptr <= 'Z');
      } else {
        ok = ('a' <= *ptr && *ptr <= 'z') || ('A' <= *ptr && *ptr <= 'Z');
      }
    } else {
      ok = (*ptr == '_') || (*ptr == '-') || ('0' <= *ptr && *ptr <= '9') ||
           ('a' <= *ptr && *ptr <= 'z') || ('A' <= *ptr && *ptr <= 'Z');
    }

    if (!ok) {
      return false;
    }
  }

  // invalid name length
  if (length == 0 || length > TRI_COL_NAME_LENGTH) {
    return false;
  }

  return true;
}

/// @brief determine whether a collection name is a system collection name
/*static*/ bool TRI_vocbase_t::IsSystemName(std::string const& name) noexcept {
  return !name.empty() && name[0] == '_';
}

void TRI_vocbase_t::addReplicationApplier() {
  auto* applier = DatabaseReplicationApplier::create(*this);

  _replicationApplier.reset(applier);
}

/// @brief note the progress of a connected replication client
/// this only updates the ttl
void TRI_vocbase_t::updateReplicationClient(TRI_server_id_t serverId, double ttl) {
  if (ttl <= 0.0) {
    ttl = InitialSyncer::defaultBatchTimeout;
  }

  double const expires = TRI_microtime() + ttl;

  WRITE_LOCKER(writeLocker, _replicationClientsLock);

  auto it = _replicationClients.find(serverId);

  if (it != _replicationClients.end()) {
    LOG_TOPIC(TRACE, Logger::REPLICATION) << "updating replication client entry for server '" << serverId << "' using TTL " << ttl;
    (*it).second.first = expires;
  } else {
    LOG_TOPIC(TRACE, Logger::REPLICATION) << "replication client entry for server '" << serverId << "' not found";
  }
}

/// @brief note the progress of a connected replication client
void TRI_vocbase_t::updateReplicationClient(TRI_server_id_t serverId,
                                            TRI_voc_tick_t lastFetchedTick,
                                            double ttl) {
  if (ttl <= 0.0) {
    ttl = InitialSyncer::defaultBatchTimeout;
  }
  double const expires = TRI_microtime() + ttl;

  WRITE_LOCKER(writeLocker, _replicationClientsLock);

  try {
    auto it = _replicationClients.find(serverId);

    if (it == _replicationClients.end()) {
      // insert new client entry
      _replicationClients.emplace(
          serverId, std::make_pair(expires, lastFetchedTick));
      LOG_TOPIC(TRACE, Logger::REPLICATION) << "inserting replication client entry for server '" << serverId << "' using TTL " << ttl << ", last tick: " << lastFetchedTick;
    } else {
      // update an existing client entry
      (*it).second.first = expires;
      if (lastFetchedTick > 0) {
        (*it).second.second = lastFetchedTick;
        LOG_TOPIC(TRACE, Logger::REPLICATION) << "updating replication client entry for server '" << serverId << "' using TTL " << ttl << ", last tick: " << lastFetchedTick;
      } else {
        LOG_TOPIC(TRACE, Logger::REPLICATION) << "updating replication client entry for server '" << serverId << "' using TTL " << ttl;
      }
    }
  } catch (...) {
    // silently fail...
    // all we would be missing is the progress information of a slave
  }
}

/// @brief return the progress of all replication clients
std::vector<std::tuple<TRI_server_id_t, double, TRI_voc_tick_t>>
TRI_vocbase_t::getReplicationClients() {
  std::vector<std::tuple<TRI_server_id_t, double, TRI_voc_tick_t>> result;

  READ_LOCKER(readLocker, _replicationClientsLock);

  for (auto& it : _replicationClients) {
    result.emplace_back(
        std::make_tuple(it.first, it.second.first, it.second.second));
  }
  return result;
}

void TRI_vocbase_t::garbageCollectReplicationClients(double expireStamp) {
  LOG_TOPIC(TRACE, Logger::REPLICATION) << "garbage collecting replication client entries";

  WRITE_LOCKER(writeLocker, _replicationClientsLock);

  try {
    auto it = _replicationClients.begin();

    while (it != _replicationClients.end()) {
      double const expires = it->second.first;
      if (expireStamp > expires) {
        LOG_TOPIC(DEBUG, Logger::REPLICATION) << "removing expired replication client for server id " << it->first;
        it = _replicationClients.erase(it);
      } else {
        ++it;
      }
    }
  } catch (...) {
    // silently fail...
    // all we would be missing is the progress information of a slave
  }
}

std::vector<std::shared_ptr<arangodb::LogicalView>> TRI_vocbase_t::views() {
  if (ServerState::instance()->isCoordinator()) {
    return ClusterInfo::instance()->getViews(name());
  }

  std::vector<std::shared_ptr<arangodb::LogicalView>> views;

  {
    RECURSIVE_READ_LOCKER(_dataSourceLock, _dataSourceLockWriteOwner);
    views.reserve(_dataSourceById.size());

    for (auto& entry: _dataSourceById) {
      TRI_ASSERT(entry.second);

      if (entry.second->category() != LogicalView::category()) {
        continue;
      }

#ifdef ARANGODB_ENABLE_MAINTAINER_MODE
      auto view = std::dynamic_pointer_cast<arangodb::LogicalView>(entry.second);
      TRI_ASSERT(view);
#else
      auto view = std::static_pointer_cast<arangodb::LogicalView>(entry.second);
#endif

      views.emplace_back(view);
    }
  }

  return views;
}

void TRI_vocbase_t::processCollections(
    std::function<void(LogicalCollection*)> const& cb, bool includeDeleted) {
  RECURSIVE_READ_LOCKER(_dataSourceLock, _dataSourceLockWriteOwner);

  if (includeDeleted) {
    for (auto const& it : _collections) {
      cb(it.get());
    }
  } else {
    for (auto& entry: _dataSourceById) {
      TRI_ASSERT(entry.second);

      if (entry.second->category() != LogicalCollection::category()) {
        continue;
      }

#ifdef ARANGODB_ENABLE_MAINTAINER_MODE
      auto collection = std::dynamic_pointer_cast<arangodb::LogicalCollection>(entry.second);
      TRI_ASSERT(collection);
#else
      auto collection = std::static_pointer_cast<arangodb::LogicalCollection>(entry.second);
#endif

      cb(collection.get());
    }
  }
}

std::vector<arangodb::LogicalCollection*> TRI_vocbase_t::collections(
    bool includeDeleted
) {
  std::vector<arangodb::LogicalCollection*> collections;

  {
    RECURSIVE_READ_LOCKER(_dataSourceLock, _dataSourceLockWriteOwner);
    if (includeDeleted) {
      // return deleted collections as well. the cleanup thread needs them
      collections.reserve(_collections.size());

      for (auto const& it : _collections) {
        collections.emplace_back(it.get());
      }
    } else {
      collections.reserve(_dataSourceById.size());

      for (auto& entry: _dataSourceById) {
        TRI_ASSERT(entry.second);

        if (entry.second->category() != LogicalCollection::category()) {
          continue;
        }

#ifdef ARANGODB_ENABLE_MAINTAINER_MODE
        auto collection = std::dynamic_pointer_cast<arangodb::LogicalCollection>(entry.second);
        TRI_ASSERT(collection);
#else
        auto collection = std::static_pointer_cast<arangodb::LogicalCollection>(entry.second);
#endif

        collections.emplace_back(collection.get());
      }
    }
  }

  return collections;
}

/// @brief extract the _rev attribute from a slice
TRI_voc_rid_t TRI_ExtractRevisionId(VPackSlice slice) {
  slice = slice.resolveExternal();
  TRI_ASSERT(slice.isObject());

  VPackSlice r(slice.get(StaticStrings::RevString));
  if (r.isString()) {
    VPackValueLength l;
    char const* p = r.getString(l);
    return TRI_StringToRid(p, l, false);
  }
  if (r.isInteger()) {
    return r.getNumber<TRI_voc_rid_t>();
  }
  return 0;
}

/// @brief extract the _rev attribute from a slice as a slice
VPackSlice TRI_ExtractRevisionIdAsSlice(VPackSlice const slice) {
  if (!slice.isObject()) {
    return VPackSlice();
  }

  return slice.get(StaticStrings::RevString);
}

/// @brief sanitize an object, given as slice, builder must contain an
/// open object which will remain open
/// the result is the object excluding _id, _key and _rev
void TRI_SanitizeObject(VPackSlice const slice, VPackBuilder& builder) {
  TRI_ASSERT(slice.isObject());
  VPackObjectIterator it(slice);
  while (it.valid()) {
    StringRef key(it.key());
    if (key.empty() || key[0] != '_' ||
        (key != StaticStrings::KeyString && key != StaticStrings::IdString &&
         key != StaticStrings::RevString)) {
      builder.add(key.data(), key.size(), it.value());
    }
    it.next();
  }
}

/// @brief sanitize an object, given as slice, builder must contain an
/// open object which will remain open. also excludes _from and _to
void TRI_SanitizeObjectWithEdges(VPackSlice const slice,
                                 VPackBuilder& builder) {
  TRI_ASSERT(slice.isObject());
  VPackObjectIterator it(slice, true);
  while (it.valid()) {
    StringRef key(it.key());
    if (key.empty() || key[0] != '_' ||
        (key != StaticStrings::KeyString && key != StaticStrings::IdString &&
         key != StaticStrings::RevString && key != StaticStrings::FromString &&
         key != StaticStrings::ToString)) {
      builder.add(key.data(), key.length(), it.value());
    }
    it.next();
  }
}

/// @brief Convert a revision ID to a string
constexpr static TRI_voc_rid_t tickLimit =
    static_cast<TRI_voc_rid_t>(2016ULL - 1970ULL) * 1000ULL * 60ULL * 60ULL *
    24ULL * 365ULL;

std::string TRI_RidToString(TRI_voc_rid_t rid) {
  if (rid <= tickLimit) {
    return arangodb::basics::StringUtils::itoa(rid);
  }
  return HybridLogicalClock::encodeTimeStamp(rid);
}

/// @brief Convert a string into a revision ID, no check variant
TRI_voc_rid_t TRI_StringToRid(char const* p, size_t len, bool warn) {
  bool isOld;
  return TRI_StringToRid(p, len, isOld, warn);
}

/// @brief Convert a string into a revision ID, returns 0 if format invalid
TRI_voc_rid_t TRI_StringToRid(std::string const& ridStr, bool& isOld,
                              bool warn) {
  return TRI_StringToRid(ridStr.c_str(), ridStr.size(), isOld, warn);
}

/// @brief Convert a string into a revision ID, returns 0 if format invalid
TRI_voc_rid_t TRI_StringToRid(char const* p, size_t len, bool& isOld,
                              bool warn) {
  if (len > 0 && *p >= '1' && *p <= '9') {
    auto r = NumberUtils::atoi_positive_unchecked<TRI_voc_rid_t>(p, p + len);
    if (warn && r > tickLimit) {
      // An old tick value that could be confused with a time stamp
      LOG_TOPIC(WARN, arangodb::Logger::FIXME)
          << "Saw old _rev value that could be confused with a time stamp!";
    }
    isOld = true;
    return r;
  }
  isOld = false;
  return HybridLogicalClock::decodeTimeStamp(p, len);
}

// -----------------------------------------------------------------------------
// --SECTION--                                                       END-OF-FILE
// -----------------------------------------------------------------------------<|MERGE_RESOLUTION|>--- conflicted
+++ resolved
@@ -1660,7 +1660,7 @@
     TRI_voc_cid_t cid,
     bool allowDropSystem
 ) {
-  auto view = lookupView(cid);
+  auto const view = lookupView(cid);
 
   if (!view) {
     return TRI_ERROR_ARANGO_DATA_SOURCE_NOT_FOUND;
@@ -1683,15 +1683,10 @@
 
   if (ServerState::instance()->isCoordinator()) {
     std::string errorMsg;
-<<<<<<< HEAD
 
     auto const res = ClusterInfo::instance()->dropViewCoordinator(
-      name(), std::to_string(view.id()), errorMsg
+      name(), StringUtils::itoa(view->id()), errorMsg
     );
-=======
-    auto res =
-      ci->dropViewCoordinator(name(), std::to_string(view->id()), errorMsg);
->>>>>>> 9062c415
 
     if (res == TRI_ERROR_NO_ERROR) {
       return res;
