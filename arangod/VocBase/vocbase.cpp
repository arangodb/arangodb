////////////////////////////////////////////////////////////////////////////////
/// DISCLAIMER
///
/// Copyright 2014-2023 ArangoDB GmbH, Cologne, Germany
/// Copyright 2004-2014 triAGENS GmbH, Cologne, Germany
///
/// Licensed under the Apache License, Version 2.0 (the "License");
/// you may not use this file except in compliance with the License.
/// You may obtain a copy of the License at
///
///     http://www.apache.org/licenses/LICENSE-2.0
///
/// Unless required by applicable law or agreed to in writing, software
/// distributed under the License is distributed on an "AS IS" BASIS,
/// WITHOUT WARRANTIES OR CONDITIONS OF ANY KIND, either express or implied.
/// See the License for the specific language governing permissions and
/// limitations under the License.
///
/// Copyright holder is ArangoDB GmbH, Cologne, Germany
///
/// @author Dr. Frank Celler
////////////////////////////////////////////////////////////////////////////////

#include "vocbase.h"

#include <algorithm>
#include <chrono>
#include <cinttypes>
#include <exception>
#include <memory>
#include <type_traits>
#include <unordered_map>
#include <utility>

#include <velocypack/Collection.h>
#include <velocypack/Slice.h>
#include <velocypack/Utf8Helper.h>
#include <velocypack/Value.h>
#include <velocypack/ValueType.h>

#include "ApplicationFeatures/ApplicationServer.h"
#include "Aql/QueryCache.h"
#include "Aql/QueryList.h"
#include "Auth/Common.h"
#include "Basics/application-exit.h"
#include "Basics/Exceptions.h"
#include "Basics/Exceptions.tpp"
#include "Basics/HybridLogicalClock.h"
#include "Basics/Locking.h"
#include "Basics/NumberUtils.h"
#include "Basics/ReadLocker.h"
#include "Basics/RecursiveLocker.h"
#include "Basics/Result.h"
#include "Basics/Result.tpp"
#include "Basics/ScopeGuard.h"
#include "Basics/StaticStrings.h"
#include "Basics/StringUtils.h"
#include "Basics/VelocyPackHelper.h"
#include "Basics/WriteLocker.h"
#include "Basics/debugging.h"
#include "Basics/error.h"
#include "Basics/system-functions.h"
#include "Basics/voc-errors.h"
#include "Containers/Helpers.h"
#include "Cluster/ClusterFeature.h"
#include "Cluster/ClusterInfo.h"
#include "Cluster/ServerState.h"
#include "Cluster/ClusterFeature.h"
#include "Cluster/ClusterInfo.h"
#include "Indexes/Index.h"
#include "Logger/LogContextKeys.h"
#include "Logger/LogMacros.h"
#include "Replication/DatabaseReplicationApplier.h"
#include "Replication/ReplicationClients.h"
#include "Replication2/LoggerContext.h"
#include "Replication2/ReplicatedLog/ILogInterfaces.h"
#include "Replication2/ReplicatedLog/LogCommon.h"
#include "Replication2/ReplicatedLog/LogLeader.h"
#include "Replication2/ReplicatedLog/LogStatus.h"
#include "Replication2/ReplicatedLog/NetworkAttachedFollower.h"
#include "Replication2/ReplicatedLog/PersistedLog.h"
#include "Replication2/ReplicatedLog/ReplicatedLog.h"
#include "Replication2/ReplicatedLog/ReplicatedLogFeature.h"
#include "Replication2/ReplicatedLog/ReplicatedLogMetrics.h"
#include "Replication2/ReplicatedState/ReplicatedState.h"
#include "Replication2/ReplicatedState/ReplicatedStateFeature.h"
#include "Replication2/ReplicatedState/PersistedStateInfo.h"
#include "Replication2/IScheduler.h"
#include "Replication2/Version.h"
#include "Metrics/Counter.h"
#include "Metrics/Gauge.h"
#include "Network/ConnectionPool.h"
#include "Network/NetworkFeature.h"
#include "Replication/ReplicationFeature.h"
#include "RestServer/DatabaseFeature.h"
#include "RestServer/QueryRegistryFeature.h"
#include "Scheduler/SchedulerFeature.h"
#include "StorageEngine/EngineSelectorFeature.h"
#include "StorageEngine/PhysicalCollection.h"
#include "StorageEngine/StorageEngine.h"
#include "Transaction/ClusterUtils.h"
#include "Utils/CursorRepository.h"
#include "Utils/Events.h"
#include "Utils/ExecContext.h"
#include "Utils/VersionTracker.h"
#include "Utilities/NameValidator.h"
#include "V8Server/v8-user-structures.h"
#include "VocBase/LogicalCollection.h"
#include "VocBase/LogicalDataSource.h"
#include "VocBase/LogicalView.h"
#include "VocBase/Properties/DatabaseConfiguration.h"
<<<<<<< HEAD
#include "VocBase/Properties/CreateCollectionBody.h"
=======
#include "VocBase/Properties/UserInputCollectionProperties.h"
>>>>>>> eb57b1f8

#include <thread>
#include <absl/strings/str_cat.h>

using namespace arangodb;
using namespace arangodb::basics;

struct arangodb::VocBaseLogManager {
  explicit VocBaseLogManager(TRI_vocbase_t& vocbase, DatabaseID database)
      : _server(vocbase.server()),
        _vocbase(vocbase),
        _logContext(
            LoggerContext{Logger::REPLICATION2}.with<logContextKeyDatabaseName>(
                std::move(database))) {}

  [[nodiscard]] auto getReplicatedStateById(replication2::LogId id) -> ResultT<
      std::shared_ptr<replication2::replicated_state::ReplicatedStateBase>> {
    auto guard = _guardedData.getLockedGuard();
    if (auto iter = guard->statesAndLogs.find(id);
        iter != guard->statesAndLogs.end()) {
      return {iter->second.state};
    } else {
      return Result(
          TRI_ERROR_ARANGO_DATA_SOURCE_NOT_FOUND,
          fmt::format("replicated state %" PRIu64 " not found", id.id()));
    }
  }

  void registerReplicatedState(
      replication2::LogId id,
      std::unique_ptr<
          arangodb::replication2::replicated_state::IStorageEngineMethods>
          methods) {
    auto meta = methods->readMetadata();
    if (meta.fail()) {
      THROW_ARANGO_EXCEPTION(meta.result());
    }

    auto& feature = _server.getFeature<
        replication2::replicated_state::ReplicatedStateAppFeature>();

    auto result =
        _guardedData.getLockedGuard()->buildReplicatedStateWithMethods(
            id, meta->specification.type,
            meta->specification.parameters->slice(), feature,
            _logContext.withTopic(Logger::REPLICATED_STATE), _server, _vocbase,
            std::move(methods));
    if (result.fail()) {
      THROW_ARANGO_EXCEPTION(result.result());
    }
  }

  auto resignAll() noexcept {
    auto guard = _guardedData.getLockedGuard();
    guard->resignAllWasCalled = true;
    for (auto&& [id, val] : guard->statesAndLogs) {
      auto&& log = val.log;
      auto core = std::move(*log).resign();
      core.reset();
    }
    guard->statesAndLogs.clear();
  }

  auto updateReplicatedState(
      arangodb::replication2::LogId id,
      arangodb::replication2::agency::LogPlanTermSpecification const& term,
      arangodb::replication2::agency::ParticipantsConfig const& config)
      -> Result {
    auto guard = _guardedData.getLockedGuard();
    auto myself = replication2::agency::ServerInstanceReference(
        ServerState::instance()->getId(),
        ServerState::instance()->getRebootId());
    if (auto iter = guard->statesAndLogs.find(id);
        iter != guard->statesAndLogs.end()) {
      iter->second.log->updateConfig(term, config, std::move(myself))
          .thenFinal([&voc = _vocbase](auto&&) {
            voc.server().getFeature<ClusterFeature>().addDirty(voc.name());
          });
      return {};
    } else {
      return Result::fmt(TRI_ERROR_REPLICATION_REPLICATED_LOG_NOT_FOUND, id);
    }
  }

  [[nodiscard]] auto dropReplicatedState(arangodb::replication2::LogId id)
      -> arangodb::Result {
    LOG_CTX("658c6", DEBUG, _logContext) << "Dropping replicated state " << id;
    StorageEngine& engine =
        _server.getFeature<EngineSelectorFeature>().engine();
    auto result = _guardedData.doUnderLock([&](GuardedData& data) {
      if (auto iter = data.statesAndLogs.find(id);
          iter != data.statesAndLogs.end()) {
        auto& state = iter->second.state;
        auto& log = iter->second.log;

        // Get the state handle so we can drop the state later
        auto stateHandle = log->disconnect(std::move(iter->second.connection));

        // resign the log now, before we update the metadata to avoid races
        // on the storage.
        auto storage = std::move(*log).resign();

        auto metadata = storage->readMetadata();
        if (metadata.fail()) {
          return std::move(metadata).result();  // state untouched after this
        }

        // Invalidate the snapshot in persistent storage.
        metadata->snapshot.updateStatus(
            replication2::replicated_state::SnapshotStatus::kInvalidated);
        // TODO make sure other methods working on the state, probably meaning
        //      configuration updates, handle an invalidated snapshot correctly.
        if (auto res = storage->updateMetadata(*metadata); res.fail()) {
          LOG_CTX("6e6f0", ERR, _logContext)
              << "failed to drop replicated log " << res.errorMessage();
          THROW_ARANGO_EXCEPTION(res);
        }

        // Drop the replicated state. This will also remove its associated
        // resources, e.g. the shard/collection will be dropped.
        // This must happen only after the snapshot is persistently marked as
        // failed.
        std::move(*state).drop(std::move(stateHandle));

        // Now we may delete the persistent metadata.
        auto res = engine.dropReplicatedState(_vocbase, storage);

        if (res.fail()) {
          TRI_ASSERT(storage != nullptr);
          LOG_CTX("998cc", ERR, _logContext)
              << "failed to drop replicated log " << res.errorMessage();
          return res;
        }
        TRI_ASSERT(storage == nullptr);
        data.statesAndLogs.erase(iter);

        return Result();
      } else {
        return Result(TRI_ERROR_ARANGO_DATA_SOURCE_NOT_FOUND);
      }

      return Result();
    });

    if (result.ok()) {
      auto& feature = _server.getFeature<ReplicatedLogFeature>();
      feature.metrics()->replicatedLogDeletionNumber->count();
    }

    return result;
  }

  [[nodiscard]] auto getReplicatedLogsStatusMap() const
      -> std::unordered_map<arangodb::replication2::LogId,
                            arangodb::replication2::maintenance::LogStatus> {
    std::unordered_map<arangodb::replication2::LogId,
                       arangodb::replication2::maintenance::LogStatus>
        result;
    auto guard = _guardedData.getLockedGuard();
    for (auto& [id, value] : guard->statesAndLogs) {
      result.emplace(id, value.log->getMaintenanceLogStatus());
    }
    return result;
  }

  [[nodiscard]] auto getReplicatedStatesStatus() const
      -> std::unordered_map<arangodb::replication2::LogId,
                            arangodb::replication2::replicated_log::LogStatus> {
    std::unordered_map<arangodb::replication2::LogId,
                       arangodb::replication2::replicated_log::LogStatus>
        result;
    auto guard = _guardedData.getLockedGuard();
    for (auto& [id, value] : guard->statesAndLogs) {
      result.emplace(id, value.log->getStatus());
    }
    return result;
  }

  auto createReplicatedState(replication2::LogId id, std::string_view type,
                             VPackSlice parameter)
      -> ResultT<std::shared_ptr<
          replication2::replicated_state::ReplicatedStateBase>> {
    auto& feature = _server.getFeature<
        replication2::replicated_state::ReplicatedStateAppFeature>();
    return _guardedData.doUnderLock(
        [&](GuardedData& data)
            -> ResultT<std::shared_ptr<
                replication2::replicated_state::ReplicatedStateBase>> {
          if (_vocbase.isDropped()) {
            // Note that this check must happen under the _guardedData mutex, so
            // there's no race between a create call, and resignAll, which
            // happens after markAsDropped().
            return Result(TRI_ERROR_ARANGO_DATABASE_NOT_FOUND);
          }
          auto state = data.buildReplicatedState(
              id, type, parameter, feature,
              _logContext.withTopic(Logger::REPLICATED_STATE), _server,
              _vocbase);
          LOG_CTX("2bf8d", DEBUG, _logContext)
              << "Created replicated state " << id << " impl = " << type
              << " result = " << state.errorNumber();

          return state;
        });
  }

  ArangodServer& _server;
  TRI_vocbase_t& _vocbase;
  LoggerContext const _logContext;

  struct GuardedData {
    struct StateAndLog {
      cluster::CallbackGuard rebootTrackerGuard;
      std::shared_ptr<arangodb::replication2::replicated_log::ReplicatedLog>
          log;
      std::shared_ptr<
          arangodb::replication2::replicated_state::ReplicatedStateBase>
          state;
      arangodb::replication2::replicated_log::ReplicatedLogConnection
          connection;
    };
    std::map<arangodb::replication2::LogId, StateAndLog> statesAndLogs;
    bool resignAllWasCalled{false};

    auto buildReplicatedStateWithMethods(
        replication2::LogId const id, std::string_view type,
        VPackSlice parameters,
        replication2::replicated_state::ReplicatedStateAppFeature& feature,
        LoggerContext const& logContext, ArangodServer& server,
        TRI_vocbase_t& vocbase,
        std::unique_ptr<
            arangodb::replication2::replicated_state::IStorageEngineMethods>
            storage)
        -> ResultT<std::shared_ptr<
            replication2::replicated_state::ReplicatedStateBase>> try {
      using namespace arangodb::replication2;
      using namespace arangodb::replication2::replicated_state;
      // TODO Make this atomic without crashing on errors if possible

      if (resignAllWasCalled) {
        return {TRI_ERROR_SHUTTING_DOWN};
      }
      if (auto iter = statesAndLogs.find(id); iter != std::end(statesAndLogs)) {
        return {TRI_ERROR_ARANGO_DUPLICATE_IDENTIFIER};
      }

      // 1. Allocate all memory
      //    1.1 allocate node in map.
      //    1.2 allocate state (and log)
      //    1.2 allocate state (and log)
      // 2. write to storage engine
      // ---- from now on no errors are allowed
      // 3. forward storage interface to replicated state
      // 4. start up with initial configuration

      LOG_CTX("ef73d", DEBUG, logContext)
          << "building new replicated state " << id << " impl = " << type;

      // prepare map
      auto stateAndLog = StateAndLog{};

      struct NetworkFollowerFactory
          : replication2::replicated_log::IAbstractFollowerFactory {
        NetworkFollowerFactory(TRI_vocbase_t& vocbase, replication2::LogId id)
            : vocbase(vocbase), id(id) {}
        auto constructFollower(const ParticipantId& participantId)
            -> std::shared_ptr<
                replication2::replicated_log::AbstractFollower> override {
          auto* pool = vocbase.server().getFeature<NetworkFeature>().pool();

          return std::make_shared<
              replication2::replicated_log::NetworkAttachedFollower>(
              pool, participantId, vocbase.name(), id);
        }

        auto constructLeaderCommunicator(const ParticipantId& participantId)
            -> std::shared_ptr<replicated_log::ILeaderCommunicator> override {
          auto* pool = vocbase.server().getFeature<NetworkFeature>().pool();

          return std::make_shared<
              replication2::replicated_log::NetworkLeaderCommunicator>(
              pool, participantId, vocbase.name(), id);
        }

        TRI_vocbase_t& vocbase;
        replication2::LogId id;
      };

      auto myself = replication2::agency::ServerInstanceReference(
          ServerState::instance()->getId(),
          ServerState::instance()->getRebootId());

      struct MyScheduler : IScheduler {
        auto delayedFuture(std::chrono::steady_clock::duration duration,
                           std::string_view name)
            -> futures::Future<futures::Unit> override {
          if (name.data() == nullptr) {
            name = "replication-2";
          }
          return SchedulerFeature::SCHEDULER->delay(name, duration);
        }

        auto queueDelayed(
            std::string_view name, std::chrono::steady_clock::duration delay,
            fu2::unique_function<void(bool canceled)> handler) noexcept
            -> WorkItemHandle override {
          auto handle = SchedulerFeature::SCHEDULER->queueDelayed(
              name, RequestLane::CLUSTER_INTERNAL, delay, std::move(handler));
          struct MyWorkItem : WorkItem {
            explicit MyWorkItem(Scheduler::WorkHandle handle)
                : handle(handle) {}
            Scheduler::WorkHandle handle;
          };
          return std::make_shared<MyWorkItem>(std::move(handle));
        }

        void queue(fu2::unique_function<void()> cb) noexcept override {
          SchedulerFeature::SCHEDULER->queue(RequestLane::CLUSTER_INTERNAL,
                                             std::move(cb));
        }
      };

      auto sched = std::make_shared<MyScheduler>();
      auto maybeMetadata = storage->readMetadata();
      if (!maybeMetadata) {
        throw basics::Exception(std::move(maybeMetadata).result(), ADB_HERE);
      }

      auto& log = stateAndLog.log = std::invoke([&]() {
        return std::make_shared<
            arangodb::replication2::replicated_log::ReplicatedLog>(
            std::move(storage),
            server.getFeature<ReplicatedLogFeature>().metrics(),
            server.getFeature<ReplicatedLogFeature>().options(),
            std::make_shared<replicated_log::DefaultParticipantsFactory>(
                std::make_shared<NetworkFollowerFactory>(vocbase, id), sched),
            logContext, myself);
      });

      auto& state = stateAndLog.state = feature.createReplicatedState(
          type, vocbase.name(), id, log, logContext, sched);

      auto const& stateParams = maybeMetadata->specification.parameters;
      auto&& stateHandle = state->createStateHandle(vocbase, stateParams);

      stateAndLog.connection = log->connect(std::move(stateHandle));

      auto emplaceResult = statesAndLogs.emplace(id, std::move(stateAndLog));
      auto [iter, inserted] = emplaceResult;
      ADB_PROD_ASSERT(inserted);
      auto metrics = server.getFeature<ReplicatedLogFeature>().metrics();
      metrics->replicatedLogNumber->fetch_add(1);
      metrics->replicatedLogCreationNumber->count();

      return iter->second.state;
    } catch (basics::Exception& ex) {
      // If we created the state on-disk, but failed to add it to the map, we
      // cannot continue safely.
      LOG_TOPIC("35db0", FATAL, Logger::REPLICATION2)
          << "Failed to create replicated state: " << ex.message()
          << ", thrown at " << ex.location();
      std::abort();
    } catch (std::exception& ex) {
      // If we created the state on-disk, but failed to add it to the map, we
      // cannot continue safely.
      LOG_TOPIC("35daf", FATAL, Logger::REPLICATION2)
          << "Failed to create replicated state: " << ex.what();
      std::abort();
    } catch (...) {
      std::abort();
    }

    auto buildReplicatedState(
        replication2::LogId const id, std::string_view type,
        VPackSlice parameters,
        replication2::replicated_state::ReplicatedStateAppFeature& feature,
        LoggerContext const& logContext, ArangodServer& server,
        TRI_vocbase_t& vocbase)
        -> ResultT<std::shared_ptr<
            replication2::replicated_state::ReplicatedStateBase>> {
      using namespace arangodb::replication2;
      using namespace arangodb::replication2::replicated_state;
      StorageEngine& engine =
          server.getFeature<EngineSelectorFeature>().engine();

      {
        VPackBufferUInt8 buffer;
        buffer.append(parameters.start(), parameters.byteSize());
        auto parametersCopy = velocypack::SharedSlice(std::move(buffer));

        auto metadata = PersistedStateInfo{
            .stateId = id,
            .snapshot = {.status = replicated_state::SnapshotStatus::kCompleted,
                         .timestamp = {},
                         .error = {}},
            .generation = {},
            .specification = {.type = std::string(type),
                              .parameters = std::move(parametersCopy)},
        };
        auto maybeStorage = engine.createReplicatedState(vocbase, id, metadata);

        if (maybeStorage.fail()) {
          return std::move(maybeStorage).result();
        }

        return buildReplicatedStateWithMethods(id, type, parameters, feature,
                                               logContext, server, vocbase,
                                               std::move(*maybeStorage));
      }
    }
  };
  Guarded<GuardedData> _guardedData;
};

/// @brief increase the reference counter for a database
bool TRI_vocbase_t::use() {
  auto expected = _refCount.load(std::memory_order_relaxed);
  while (true) {
    if ((expected & 1) != 0) {
      // deleted bit is set
      return false;
    }
    // increase the reference counter by 2.
    // this is because we use odd values to indicate that the database has been
    // marked as deleted
    auto updated = expected + 2;
    TRI_ASSERT((updated & 1) == 0);
    if (_refCount.compare_exchange_weak(expected, updated,
                                        std::memory_order_release,
                                        std::memory_order_relaxed)) {
      // compare-exchange worked. we're done
      return true;
    }
    // compare-exchange failed. try again!
    expected = _refCount.load(std::memory_order_relaxed);
  }
}

void TRI_vocbase_t::forceUse() { _refCount += 2; }

/// @brief decrease the reference counter for a database
void TRI_vocbase_t::release() noexcept {
  // decrease the reference counter by 2.
  // this is because we use odd values to indicate that the database has been
  // marked as deleted
  auto oldValue = _refCount.fetch_sub(2);
  TRI_ASSERT(oldValue >= 2);
}

/// @brief returns whether the database can be dropped
bool TRI_vocbase_t::isDangling() const {
  if (isSystem()) {
    return false;
  }
  auto refCount = _refCount.load();
  // we are intentionally comparing with exactly 1 here, because a 1 means
  // that noone else references the database but it has been marked as deleted
  return (refCount == 1);
}

/// @brief whether or not the vocbase has been marked as deleted
bool TRI_vocbase_t::isDropped() const {
  auto refCount = _refCount.load();
  // if the stored value is odd, it means the database has been marked as
  // deleted
  return (refCount % 2 == 1);
}

/// @brief marks a database as deleted
bool TRI_vocbase_t::markAsDropped() {
  TRI_ASSERT(!isSystem());

  auto oldValue = _refCount.fetch_or(1);
  // if the previously stored value is odd, it means the database has already
  // been marked as deleted
  return (oldValue % 2 == 0);
}

bool TRI_vocbase_t::isSystem() const {
  return _info.getName() == StaticStrings::SystemDatabase;
}

void TRI_vocbase_t::checkCollectionInvariants() const {
  TRI_ASSERT(_dataSourceByName.size() == _dataSourceById.size());
  TRI_ASSERT(_dataSourceByUuid.size() == _dataSourceById.size());
}

/// @brief adds a new collection
/// caller must hold _dataSourceLock in write mode or set doLock
void TRI_vocbase_t::registerCollection(
    bool doLock,
    std::shared_ptr<arangodb::LogicalCollection> const& collection) {
  auto const& name = collection->name();
  auto const id = collection->id();
  auto const& guid = collection->guid();
  {
    RECURSIVE_WRITE_LOCKER_NAMED(writeLocker, _dataSourceLock,
                                 _dataSourceLockWriteOwner, doLock);
    checkCollectionInvariants();
    ScopeGuard guard0{[&]() noexcept { checkCollectionInvariants(); }};

    if (auto it = _dataSourceByName.try_emplace(name, collection); !it.second) {
      auto const& ptr = it.first->second;
      TRI_ASSERT(ptr);
      auto msg =
          absl::StrCat("collection name '", name, "' already exist with id '",
                       ptr->id().id(), "', guid '", ptr->guid(), "'");
      LOG_TOPIC("405f9", ERR, Logger::FIXME) << msg;
      THROW_ARANGO_EXCEPTION_MESSAGE(TRI_ERROR_ARANGO_DUPLICATE_NAME,
                                     std::move(msg));
    }
    ScopeGuard guard1{[&]() noexcept { _dataSourceByName.erase(name); }};

    if (auto it = _dataSourceById.try_emplace(id, collection); !it.second) {
      auto const& ptr = it.first->second;
      TRI_ASSERT(ptr);
      auto msg = absl::StrCat("collection id '", id.id(),
                              "' already exist with name '", ptr->name(),
                              "', guid '", ptr->guid(), "'");
      LOG_TOPIC("0ef12", ERR, Logger::FIXME) << msg;
      THROW_ARANGO_EXCEPTION_MESSAGE(TRI_ERROR_ARANGO_DUPLICATE_IDENTIFIER,
                                     std::move(msg));
    }
    ScopeGuard guard2{[&]() noexcept { _dataSourceById.erase(id); }};

    if (auto it = _dataSourceByUuid.try_emplace(guid, collection); !it.second) {
      auto const& ptr = it.first->second;
      TRI_ASSERT(ptr);
      auto msg =
          absl::StrCat("collection guid '", guid, "' already exist with name '",
                       ptr->name(), "', id '", ptr->id().id(), "'");
      LOG_TOPIC("d4958", ERR, Logger::FIXME) << msg;
      THROW_ARANGO_EXCEPTION_MESSAGE(TRI_ERROR_ARANGO_DUPLICATE_IDENTIFIER,
                                     std::move(msg));
    }
    ScopeGuard guard3{[&]() noexcept { _dataSourceByUuid.erase(guid); }};

    _collections.emplace_back(collection);
    guard1.cancel();
    guard2.cancel();
    guard3.cancel();
  }
}

/// @brief removes a collection name from the global list of collections
/// This function is called when a collection is dropped.
/// NOTE: You need a writelock on _dataSourceLock
void TRI_vocbase_t::unregisterCollection(
    arangodb::LogicalCollection& collection) {
  // pre-condition
  checkCollectionInvariants();

  auto itr = _dataSourceById.find(collection.id());

  if (itr == _dataSourceById.end() ||
      itr->second->category() != LogicalDataSource::Category::kCollection) {
    return;  // no such collection
  }

  TRI_ASSERT(
      std::dynamic_pointer_cast<arangodb::LogicalCollection>(itr->second));

  // only if we find the collection by its id, we can delete it by name
  _dataSourceById.erase(itr);

  // this is because someone else might have created a new collection with the
  // same name, but with a different id
  _dataSourceByName.erase(collection.name());
  _dataSourceByUuid.erase(collection.guid());

  // post-condition
  checkCollectionInvariants();
}

/// @brief adds a new view
/// caller must hold _viewLock in write mode or set doLock
void TRI_vocbase_t::registerView(
    bool doLock, std::shared_ptr<arangodb::LogicalView> const& view) {
  TRI_ASSERT(false == !view);
  auto const& name = view->name();
  auto id = view->id();
  auto const& guid = view->guid();
  {
    RECURSIVE_WRITE_LOCKER_NAMED(writeLocker, _dataSourceLock,
                                 _dataSourceLockWriteOwner, doLock);
    checkCollectionInvariants();
    ScopeGuard guard0{[&]() noexcept { checkCollectionInvariants(); }};

    if (auto it = _dataSourceByName.try_emplace(name, view); !it.second) {
      auto const& ptr = it.first->second;
      TRI_ASSERT(ptr);
      auto msg = absl::StrCat("view name '", name, "' already exist with id '",
                              ptr->id().id(), "', guid '", ptr->guid(), "'");
      LOG_TOPIC("560a6", ERR, Logger::FIXME) << msg;
      THROW_ARANGO_EXCEPTION_MESSAGE(TRI_ERROR_ARANGO_DUPLICATE_NAME,
                                     std::move(msg));
    }
    ScopeGuard guard1{[&]() noexcept { _dataSourceByName.erase(name); }};

    if (auto it = _dataSourceById.try_emplace(id, view); !it.second) {
      auto const& ptr = it.first->second;
      TRI_ASSERT(ptr);
      auto msg =
          absl::StrCat("view id '", id.id(), "' already exist with name '",
                       ptr->name(), "', guid '", ptr->guid(), "'");
      LOG_TOPIC("cb53a", ERR, Logger::FIXME) << msg;
      THROW_ARANGO_EXCEPTION_MESSAGE(TRI_ERROR_ARANGO_DUPLICATE_IDENTIFIER,
                                     std::move(msg));
    }
    ScopeGuard guard2{[&]() noexcept { _dataSourceById.erase(id); }};

    if (auto it = _dataSourceByUuid.try_emplace(guid, view); !it.second) {
      auto const& ptr = it.first->second;
      TRI_ASSERT(ptr);
      auto msg =
          absl::StrCat("view guid '", guid, "' already exist with name '",
                       ptr->name(), "', id '", ptr->id().id(), "'");
      LOG_TOPIC("a30ae", ERR, Logger::FIXME) << msg;
      THROW_ARANGO_EXCEPTION_MESSAGE(TRI_ERROR_ARANGO_DUPLICATE_IDENTIFIER,
                                     std::move(msg));
    }
    guard1.cancel();
    guard2.cancel();
  }
}

/// @brief removes a views name from the global list of views
/// This function is called when a view is dropped.
/// NOTE: You need a writelock on _dataSourceLock
bool TRI_vocbase_t::unregisterView(arangodb::LogicalView const& view) {
  // pre-condition
  checkCollectionInvariants();

  auto itr = _dataSourceById.find(view.id());

  if (itr == _dataSourceById.end() ||
      itr->second->category() != LogicalDataSource::Category::kView) {
    return true;  // no such view
  }

  TRI_ASSERT(std::dynamic_pointer_cast<arangodb::LogicalView>(itr->second));

  // only if we find the collection by its id, we can delete it by name
  _dataSourceById.erase(itr);

  // this is because someone else might have created a new view with the
  // same name, but with a different id
  _dataSourceByName.erase(view.name());
  _dataSourceByUuid.erase(view.guid());

  // post-condition
  checkCollectionInvariants();

  return true;
}

/// @brief drops a collection
/*static */ bool TRI_vocbase_t::dropCollectionCallback(
    arangodb::LogicalCollection& collection) {
  // remove from list of collections
  auto& vocbase = collection.vocbase();

  {
    RECURSIVE_WRITE_LOCKER(vocbase._dataSourceLock,
                           vocbase._dataSourceLockWriteOwner);
    auto it = vocbase._collections.begin();

    for (auto end = vocbase._collections.end(); it != end; ++it) {
      if (it->get() == &collection) {
        break;
      }
    }

    if (it != vocbase._collections.end()) {
      auto col = *it;

      vocbase._collections.erase(it);

      // we need to clean up the pointers later so we insert it into this vector
      try {
        vocbase._deadCollections.emplace_back(col);
      } catch (...) {
      }
    }
  }

  collection.drop();

  return true;
}

#ifndef USE_ENTERPRISE
std::shared_ptr<arangodb::LogicalCollection>
TRI_vocbase_t::createCollectionObject(arangodb::velocypack::Slice data,
                                      bool isAStub) {
  // every collection object on coordinators must be a stub
  TRI_ASSERT(!ServerState::instance()->isCoordinator() || isAStub);
  // collection objects on single servers must not be stubs
  TRI_ASSERT(!ServerState::instance()->isSingleServer() || !isAStub);

  return std::make_shared<LogicalCollection>(*this, data, isAStub);
}
#endif

void TRI_vocbase_t::persistCollection(
    std::shared_ptr<arangodb::LogicalCollection> const& collection) {
  TRI_ASSERT(!ServerState::instance()->isCoordinator());

  RECURSIVE_WRITE_LOCKER(_dataSourceLock, _dataSourceLockWriteOwner);

  // reserve room for the new collection
  arangodb::containers::Helpers::reserveSpace(_collections, 8);
  arangodb::containers::Helpers::reserveSpace(_deadCollections, 8);

  auto it = _dataSourceByName.find(collection->name());

  if (it != _dataSourceByName.end()) {
    THROW_ARANGO_EXCEPTION(TRI_ERROR_ARANGO_DUPLICATE_NAME);
  }

  registerCollection(basics::ConditionalLocking::DoNotLock, collection);

  try {
    // set collection version to latest version, as the collection is just
    // created
    collection->setVersion(LogicalCollection::currentVersion());

    // Let's try to persist it.
    collection->persistPhysicalCollection();
  } catch (...) {
    unregisterCollection(*collection);
    throw;
  }
}

/// @brief loads an existing collection
/// Note that this will READ lock the collection. You have to release the
/// collection lock by yourself.
arangodb::Result TRI_vocbase_t::loadCollection(
    arangodb::LogicalCollection& collection, bool checkPermissions) {
  TRI_ASSERT(collection.id().isSet());

  if (checkPermissions) {
    std::string const& dbName = _info.getName();
    if (!ExecContext::current().canUseCollection(dbName, collection.name(),
                                                 auth::Level::RO)) {
      return {TRI_ERROR_FORBIDDEN, std::string("cannot access collection '") +
                                       collection.name() + "'"};
    }
  }

  // read lock
  READ_LOCKER_EVENTUAL(locker, collection.statusLock());

  if (collection.deleted()) {
    return {TRI_ERROR_ARANGO_DATA_SOURCE_NOT_FOUND,
            std::string("collection '") + collection.name() + "' not found"};
  }

  // DO NOT release the lock
  locker.steal();
  return {};
}

/// @brief drops a collection, worker function
arangodb::Result TRI_vocbase_t::dropCollectionWorker(
    arangodb::LogicalCollection& collection) {
  std::string const colName(collection.name());
  std::string const& dbName = _info.getName();

  // intentionally set the deleted flag of the collection already
  // here, without holding the lock. this is thread-safe, because
  // setDeleted() only modifies an atomic boolean value.
  // we want to switch the flag here already so that any other
  // actions can observe the deletion and abort prematurely.
  // these other actions may have acquired the collection's status
  // lock in read mode, and if we ourselves try to acquire the
  // collection's status lock in write mode, we would just block
  // here.
  collection.setDeleted();

  arangodb::Result res;

  auto guard = scopeGuard([&res, &colName, &dbName]() noexcept {
    try {
      events::DropCollection(dbName, colName, res.errorNumber());
    } catch (...) {
    }
  });

  StorageEngine& engine = server().getFeature<EngineSelectorFeature>().engine();
  engine.prepareDropCollection(*this, collection);

  // do not acquire these locks instantly
  RECURSIVE_WRITE_LOCKER_NAMED(writeLocker, _dataSourceLock,
                               _dataSourceLockWriteOwner,
                               basics::ConditionalLocking::DoNotLock);
  CONDITIONAL_WRITE_LOCKER(locker, collection.statusLock(),
                           basics::ConditionalLocking::DoNotLock);

  while (true) {
    TRI_ASSERT(!writeLocker.isLocked());
    TRI_ASSERT(!locker.isLocked());

    // block until we have acquired this lock
    writeLocker.lock();
    // we now have the one lock

    TRI_ASSERT(writeLocker.isLocked());

    if (locker.tryLock()) {
      // we now have both locks and can continue outside of this loop
      break;
    }

    // unlock the write locker so we don't block other operations
    writeLocker.unlock();

    TRI_ASSERT(!writeLocker.isLocked());
    TRI_ASSERT(!locker.isLocked());

    if (_server.isStopping()) {
      return res.reset(TRI_ERROR_SHUTTING_DOWN);
    }

    engine.prepareDropCollection(*this, collection);

    // sleep for a while
    std::this_thread::yield();
    std::this_thread::sleep_for(std::chrono::milliseconds(10));
  }

  TRI_ASSERT(writeLocker.isLocked());
  TRI_ASSERT(locker.isLocked());

  arangodb::aql::QueryCache::instance()->invalidate(this);

  collection.setDeleted();

  VPackBuilder builder;
  engine.getCollectionInfo(*this, collection.id(), builder, false, 0);

  res = collection.properties(builder.slice().get("parameters"));

  if (res.ok()) {
    unregisterCollection(collection);

    locker.unlock();
    writeLocker.unlock();

    engine.dropCollection(*this, collection);
  }
  return res;
}

/// @brief stop operations in this vocbase. must be called prior to
/// shutdown to clean things up
void TRI_vocbase_t::stop() {
  try {
    _logManager->resignAll();

    // stop replication
    if (_replicationApplier != nullptr) {
      _replicationApplier->stopAndJoin();
    }

    // mark all cursors as deleted so underlying collections can be freed soon
    _cursorRepository->garbageCollect(true);

    // mark all collection keys as deleted so underlying collections can be
    // freed soon, we have to retry, since some of these collection keys might
    // currently still being in use:
  } catch (...) {
    // we are calling this on shutdown, and always want to go on from here
  }
}

/// @brief closes a database and all collections
void TRI_vocbase_t::shutdown() {
  this->stop();

  std::vector<std::shared_ptr<arangodb::LogicalCollection>> collections;

  {
    RECURSIVE_READ_LOCKER(_dataSourceLock, _dataSourceLockWriteOwner);
    collections = _collections;
  }

  // from here on, the vocbase is unusable, i.e. no collections can be
  // created/loaded etc.

  // starts unloading of collections
  for (auto& collection : collections) {
    WRITE_LOCKER_EVENTUAL(locker, collection->statusLock());
    collection->close();  // required to release indexes
  }

  {
    RECURSIVE_WRITE_LOCKER(_dataSourceLock, _dataSourceLockWriteOwner);

    checkCollectionInvariants();
    _dataSourceByName.clear();
    _dataSourceById.clear();
    _dataSourceByUuid.clear();
    checkCollectionInvariants();
  }

  _deadCollections.clear();

  // free collections
  for (auto& collection : _collections) {
    collection->getPhysical()->close();
  }

  _collections.clear();
}

/// @brief returns names of all known (document) collections
std::vector<std::string> TRI_vocbase_t::collectionNames() {
  std::vector<std::string> result;

  RECURSIVE_READ_LOCKER(_dataSourceLock, _dataSourceLockWriteOwner);

  result.reserve(_dataSourceByName.size());

  for (auto& entry : _dataSourceByName) {
    TRI_ASSERT(entry.second);

    if (entry.second->category() != LogicalDataSource::Category::kCollection) {
      continue;
    }

#ifdef ARANGODB_ENABLE_MAINTAINER_MODE
    auto view =
        std::dynamic_pointer_cast<arangodb::LogicalCollection>(entry.second);
    TRI_ASSERT(view);
#else
    auto view =
        std::static_pointer_cast<arangodb::LogicalCollection>(entry.second);
#endif

    result.emplace_back(entry.first);
  }

  return result;
}

////////////////////////////////////////////////////////////////////////////////
/// @brief returns all known (document) collections with their parameters
/// and indexes, up to a specific tick value
/// while the collections are iterated over, there will be a global lock so
/// that there will be consistent view of collections & their properties
/// The list of collections will be sorted by type and then name
////////////////////////////////////////////////////////////////////////////////

void TRI_vocbase_t::inventory(
    VPackBuilder& result, TRI_voc_tick_t maxTick,
    std::function<bool(arangodb::LogicalCollection const*)> const& nameFilter) {
  TRI_ASSERT(result.isOpenObject());

  std::vector<std::shared_ptr<arangodb::LogicalCollection>> collections;
  containers::FlatHashMap<DataSourceId, std::shared_ptr<LogicalDataSource>>
      dataSourceById;

  // cycle on write-lock
  WRITE_LOCKER_EVENTUAL(writeLock, _inventoryLock);

  // copy collection pointers into vector so we can work with the copy without
  // the global lock
  {
    RECURSIVE_READ_LOCKER(_dataSourceLock, _dataSourceLockWriteOwner);
    collections = _collections;
    dataSourceById = _dataSourceById;  // TODO unused now, remove it?
  }

  if (collections.size() > 1) {
    // sort by type first and then only name
    // sorting by type ensures that document collections are reported before
    // edge collections
    std::sort(collections.begin(), collections.end(),
              [](std::shared_ptr<LogicalCollection> const& lhs,
                 std::shared_ptr<LogicalCollection> const& rhs) -> bool {
                if (lhs->type() != rhs->type()) {
                  return lhs->type() < rhs->type();
                }

                return lhs->name() < rhs->name();
              });
  }

  ExecContext const& exec = ExecContext::current();

  result.add(VPackValue(arangodb::StaticStrings::Properties));
  result.openObject();
  _info.toVelocyPack(result);
  result.close();

  result.add("collections", VPackValue(VPackValueType::Array));
  std::string const& dbName = _info.getName();
  for (auto& collection : collections) {
    READ_LOCKER(readLocker, collection->statusLock());

    if (collection->deleted()) {
      // we do not need to care about deleted collections
      continue;
    }

    // In cluster case cids are not created by ticks but by cluster uniqIds
    if (!ServerState::instance()->isRunningInCluster() &&
        collection->id().id() > maxTick) {
      // collection is too new
      continue;
    }

    // check if we want this collection
    if (!nameFilter(collection.get())) {
      continue;
    }

    if (!exec.canUseCollection(dbName, collection->name(), auth::Level::RO)) {
      continue;
    }

    if (collection->id().id() <= maxTick) {
      collection->toVelocyPackForInventory(result);
    }
  }
  result.close();  // </collections>

  result.add("views", VPackValue(VPackValueType::Array, true));
  LogicalView::enumerate(
      *this, [&result](LogicalView::ptr const& view) -> bool {
        if (view) {
          result.openObject();
          view->properties(result, LogicalDataSource::Serialization::Inventory);
          result.close();
        }

        return true;
      });
  result.close();  // </views>
}

/// @brief looks up a collection by identifier
std::shared_ptr<arangodb::LogicalCollection> TRI_vocbase_t::lookupCollection(
    DataSourceId id) const noexcept {
#ifdef ARANGODB_ENABLE_MAINTAINER_MODE
  return std::dynamic_pointer_cast<arangodb::LogicalCollection>(
      lookupDataSource(id));
#else
  auto dataSource = lookupDataSource(id);

  return dataSource && dataSource->category() ==
                           LogicalDataSource::Category::kCollection
             ? std::static_pointer_cast<LogicalCollection>(dataSource)
             : nullptr;
#endif
}

/// @brief looks up a collection by name or stringified cid or uuid
std::shared_ptr<arangodb::LogicalCollection> TRI_vocbase_t::lookupCollection(
    std::string_view nameOrId) const noexcept {
#ifdef ARANGODB_ENABLE_MAINTAINER_MODE
  return std::dynamic_pointer_cast<arangodb::LogicalCollection>(
      lookupDataSource(nameOrId));
#else
  auto dataSource = lookupDataSource(nameOrId);

  return dataSource && dataSource->category() ==
                           LogicalDataSource::Category::kCollection
             ? std::static_pointer_cast<LogicalCollection>(dataSource)
             : nullptr;
#endif
}

/// @brief looks up a collection by uuid
std::shared_ptr<arangodb::LogicalCollection>
TRI_vocbase_t::lookupCollectionByUuid(std::string const& uuid) const noexcept {
  // otherwise we'll look up the collection by name
  RECURSIVE_READ_LOCKER(_dataSourceLock, _dataSourceLockWriteOwner);
  auto itr = _dataSourceByUuid.find(uuid);

#ifdef ARANGODB_ENABLE_MAINTAINER_MODE
  return itr == _dataSourceByUuid.end()
             ? nullptr
             : std::dynamic_pointer_cast<arangodb::LogicalCollection>(
                   itr->second);
#else
  return itr == _dataSourceByUuid.end() ||
                 itr->second->category() !=
                     LogicalDataSource::Category::kCollection
             ? nullptr
             : std::static_pointer_cast<LogicalCollection>(itr->second);
#endif
}

/// @brief looks up a data-source by identifier
std::shared_ptr<arangodb::LogicalDataSource> TRI_vocbase_t::lookupDataSource(
    DataSourceId id) const noexcept {
  RECURSIVE_READ_LOCKER(_dataSourceLock, _dataSourceLockWriteOwner);
  auto itr = _dataSourceById.find(id);

  return itr == _dataSourceById.end() ? nullptr : itr->second;
}

/// @brief looks up a data-source by name
std::shared_ptr<arangodb::LogicalDataSource> TRI_vocbase_t::lookupDataSource(
    std::string_view nameOrId) const noexcept {
  if (nameOrId.empty()) {
    return nullptr;
  }

  // lookup by id if the data-source name is passed as a stringified id
  bool success = false;
  DataSourceId id{arangodb::NumberUtils::atoi<DataSourceId::BaseType>(
      nameOrId.data(), nameOrId.data() + nameOrId.size(), success)};

  if (success) {
    return lookupDataSource(id);
  }

  RECURSIVE_READ_LOCKER(_dataSourceLock, _dataSourceLockWriteOwner);

  // otherwise look up the data-source by name
  auto itr = _dataSourceByName.find(nameOrId);

  if (itr != _dataSourceByName.end()) {
    return itr->second;
  }

  // otherwise look up the data-source by UUID
  auto itrUuid = _dataSourceByUuid.find(nameOrId);

  return itrUuid == _dataSourceByUuid.end() ? nullptr : itrUuid->second;
}

/// @brief looks up a view by identifier
std::shared_ptr<arangodb::LogicalView> TRI_vocbase_t::lookupView(
    DataSourceId id) const {
  TRI_ASSERT(!ServerState::instance()->isCoordinator());

#ifdef ARANGODB_ENABLE_MAINTAINER_MODE
  return std::dynamic_pointer_cast<arangodb::LogicalView>(lookupDataSource(id));
#else
  auto dataSource = lookupDataSource(id);

  return dataSource &&
                 dataSource->category() == LogicalDataSource::Category::kView
             ? std::static_pointer_cast<LogicalView>(dataSource)
             : nullptr;
#endif
}

/// @brief looks up a view by name or stringified cid or uuid
std::shared_ptr<arangodb::LogicalView> TRI_vocbase_t::lookupView(
    std::string const& nameOrId) const {
  TRI_ASSERT(!ServerState::instance()->isCoordinator());

#ifdef ARANGODB_ENABLE_MAINTAINER_MODE
  return std::dynamic_pointer_cast<arangodb::LogicalView>(
      lookupDataSource(nameOrId));
#else
  auto dataSource = lookupDataSource(nameOrId);

  return dataSource &&
                 dataSource->category() == LogicalDataSource::Category::kView
             ? std::static_pointer_cast<LogicalView>(dataSource)
             : nullptr;
#endif
}

std::shared_ptr<arangodb::LogicalCollection>
TRI_vocbase_t::createCollectionObjectForStorage(
    arangodb::velocypack::Slice parameters) {
  TRI_ASSERT(!ServerState::instance()->isCoordinator());

  // augment collection parameters with storage-engine specific data
  StorageEngine& engine = server().getFeature<EngineSelectorFeature>().engine();

  VPackBuilder merged;
  merged.openObject();
  engine.addParametersForNewCollection(merged, parameters);
  merged.close();

  merged =
      velocypack::Collection::merge(parameters, merged.slice(), true, false);
  parameters = merged.slice();

  // Try to create a new collection. This is not registered yet
  // This is always a new and empty collection.
  return createCollectionObject(parameters, /*isAStub*/ false);
}

/// @brief creates a new collection from parameter set
/// collection id (cid) is normally passed with a value of 0
/// this means that the system will assign a new collection id automatically
/// using a cid of > 0 is supported to import dumps from other servers etc.
/// but the functionality is not advertised
std::shared_ptr<arangodb::LogicalCollection> TRI_vocbase_t::createCollection(
    arangodb::velocypack::Slice parameters) {
  TRI_ASSERT(!ServerState::instance()->isCoordinator());

  std::string const& dbName = _info.getName();
  std::string name = VelocyPackHelper::getStringValue(
      parameters, StaticStrings::DataSourceName, "");

  // validate collection parameters
  Result res = validateCollectionParameters(parameters);
  if (res.fail()) {
    events::CreateCollection(dbName, name, res.errorNumber());
    THROW_ARANGO_EXCEPTION(res);
  }

  try {
    // Try to create a new collection. This is not registered yet
    auto collection = createCollectionObjectForStorage(parameters);

    {
      READ_LOCKER(readLocker, _inventoryLock);
      persistCollection(collection);
    }

    events::CreateCollection(dbName, name, TRI_ERROR_NO_ERROR);

    auto& df = server().getFeature<DatabaseFeature>();
    if (df.versionTracker() != nullptr) {
      df.versionTracker()->track("create collection");
    }

    return collection;
  } catch (basics::Exception const& ex) {
    events::CreateCollection(dbName, name, ex.code());
    throw;
  } catch (std::exception const&) {
    events::CreateCollection(dbName, name, TRI_ERROR_INTERNAL);
    throw;
  }
}

ResultT<std::vector<std::shared_ptr<arangodb::LogicalCollection>>>
TRI_vocbase_t::createCollections(
    std::vector<arangodb::CreateCollectionBody> const& collections,
    bool allowEnterpriseCollectionsOnSingleServer) {
  // TODO: Need to get rid of this collection. Distribute Shards like
  // is now denoted inside the CreateCollectionBody
  std::shared_ptr<LogicalCollection> colToDistributeShardsLike;
  /// Code from here is copy pasted from original create and
  /// has not been refacored yet.
  VPackBuilder builder =
      CreateCollectionBody::toCreateCollectionProperties(collections);
  VPackSlice infoSlice = builder.slice();

  TRI_ASSERT(infoSlice.isArray());
  TRI_ASSERT(infoSlice.length() >= 1);
  TRI_ASSERT(infoSlice.length() == collections.size());
  try {
    // Here we do have a single server setup, or we're either on a DBServer
    // / Agency. In that case, we're not batching collection creating.
    // Therefore, we need to iterate over the infoSlice and create each
    // collection one by one.
    return {
        createCollections(infoSlice, allowEnterpriseCollectionsOnSingleServer)};

  } catch (basics::Exception const& ex) {
    return Result(ex.code(), ex.what());
  } catch (std::exception const& ex) {
    return Result(TRI_ERROR_INTERNAL, ex.what());
  } catch (...) {
    return Result(TRI_ERROR_INTERNAL, "cannot create collection");
  }
}

std::vector<std::shared_ptr<arangodb::LogicalCollection>>
TRI_vocbase_t::createCollections(
    arangodb::velocypack::Slice infoSlice,
    bool allowEnterpriseCollectionsOnSingleServer) {
  TRI_ASSERT(!allowEnterpriseCollectionsOnSingleServer ||
             ServerState::instance()->isSingleServer());

#ifndef USE_ENTERPRISE
  if (allowEnterpriseCollectionsOnSingleServer) {
    THROW_ARANGO_EXCEPTION_MESSAGE(
        TRI_ERROR_NOT_IMPLEMENTED,
        "creating SmartGraph collections is not supported in this version");
  }
#endif

  std::string const& dbName = _info.getName();

  // first validate all collections
  for (auto slice : VPackArrayIterator(infoSlice)) {
    Result res = validateCollectionParameters(slice);
    if (res.fail()) {
      std::string name = VelocyPackHelper::getStringValue(
          slice, StaticStrings::DataSourceName, "");
      events::CreateCollection(dbName, name, res.errorNumber());
      THROW_ARANGO_EXCEPTION(res);
    }
  }

  std::vector<std::shared_ptr<LogicalCollection>> collections;
  collections.reserve(infoSlice.length());

  // now create all collection objects
  for (auto slice : VPackArrayIterator(infoSlice)) {
    // collection object to be created
    std::shared_ptr<LogicalCollection> col;

    if (ServerState::instance()->isCoordinator()) {
      // create a non-augmented collection object. on coordinators,
      // we do not persist any data, so we can get away with a lightweight
      // object (isAStub = true).
      // This is always a new and empty collection.
      col = createCollectionObject(slice, /*isAStub*/ true);
    } else {
      // if we are not on a coordinator, we want to store the collection,
      // so we augment the collection data with some storage-engine
      // specific values
      col = createCollectionObjectForStorage(slice);
    }

    TRI_ASSERT(col != nullptr);
    collections.emplace_back(col);

    // add SmartGraph sub-collections to collections if col is a
    // SmartGraph edge collection that requires it.
    addSmartGraphCollections(col, collections);
  }

  if (!ServerState::instance()->isCoordinator()) {
    // if we are not on a coordinator, we want to store the collection
    // objects for later lookups by name, guid etc. on a coordinator, this
    // is not necessary here, because the collections are first created via
    // the agency and stored there. they will later find their way to the
    // coordinator again via the AgencyCache and ClusterInfo, which will
    // create and register them using a separate codepath.
    READ_LOCKER(readLocker, _inventoryLock);
    for (auto& col : collections) {
      persistCollection(col);
    }
  }

  // audit-log all collections
  for (auto& col : collections) {
    events::CreateCollection(dbName, col->name(), TRI_ERROR_NO_ERROR);
  }

  auto& df = server().getFeature<DatabaseFeature>();
  if (df.versionTracker() != nullptr) {
    df.versionTracker()->track("create collection");
  }

  return collections;
}

/// @brief drops a collection
arangodb::Result TRI_vocbase_t::dropCollection(DataSourceId cid,
                                               bool allowDropSystem) {
  auto collection = lookupCollection(cid);
  std::string const& dbName = _info.getName();

  if (!collection) {
    events::DropCollection(dbName, "", TRI_ERROR_ARANGO_DATA_SOURCE_NOT_FOUND);
    return TRI_ERROR_ARANGO_DATA_SOURCE_NOT_FOUND;
  }

  StorageEngine& engine = server().getFeature<EngineSelectorFeature>().engine();

  if (!allowDropSystem && collection->system() && !engine.inRecovery()) {
    // prevent dropping of system collections
    events::DropCollection(dbName, collection->name(), TRI_ERROR_FORBIDDEN);
    return TRI_ERROR_FORBIDDEN;
  }

  if (ServerState::instance()->isDBServer()) {  // maybe unconditionally ?
    // hack to avoid busy looping on DBServers
    try {
      transaction::cluster::abortTransactions(*collection);
    } catch (...) { /* ignore */
    }
  }

  arangodb::Result res;
  {
    READ_LOCKER(readLocker, _inventoryLock);
    res = dropCollectionWorker(*collection);
  }

  if (res.ok()) {
    collection->deferDropCollection(dropCollectionCallback);

    auto& df = server().getFeature<DatabaseFeature>();
    if (df.versionTracker() != nullptr) {
      df.versionTracker()->track("drop collection");
    }
  }

  return res;
}

arangodb::Result TRI_vocbase_t::validateCollectionParameters(
    arangodb::velocypack::Slice parameters) {
  if (!parameters.isObject()) {
    return {TRI_ERROR_BAD_PARAMETER,
            "collection parameters should be an object"};
  }
  // check that the name does not contain any strange characters
  std::string name = VelocyPackHelper::getStringValue(
      parameters, StaticStrings::DataSourceName, "");
  bool isSystem = VelocyPackHelper::getBooleanValue(
      parameters, StaticStrings::DataSourceSystem, false);
  bool extendedNames =
      server().getFeature<DatabaseFeature>().extendedNamesForCollections();
  if (!CollectionNameValidator::isAllowedName(isSystem, extendedNames, name)) {
    return {TRI_ERROR_ARANGO_ILLEGAL_NAME,
            "illegal collection name '" + name + "'"};
  }

  TRI_col_type_e collectionType =
      VelocyPackHelper::getNumericValue<TRI_col_type_e, int>(
          parameters, StaticStrings::DataSourceType, TRI_COL_TYPE_DOCUMENT);

  if (collectionType != TRI_col_type_e::TRI_COL_TYPE_DOCUMENT &&
      collectionType != TRI_col_type_e::TRI_COL_TYPE_EDGE) {
    return {TRI_ERROR_ARANGO_COLLECTION_TYPE_INVALID,
            "invalid collection type for collection '" + name + "'"};
  }

  // needed for EE
  return validateExtendedCollectionParameters(parameters);
}

#ifndef USE_ENTERPRISE
void TRI_vocbase_t::addSmartGraphCollections(
    std::shared_ptr<arangodb::LogicalCollection> const& /*collection*/,
    std::vector<std::shared_ptr<arangodb::LogicalCollection>>& /*collections*/)
    const {
  // nothing to be done here. more in EE version
}
#endif

#ifndef USE_ENTERPRISE
arangodb::Result TRI_vocbase_t::validateExtendedCollectionParameters(
    arangodb::velocypack::Slice) {
  // nothing to be done here. more in EE version
  return {};
}
#endif

/// @brief renames a view
arangodb::Result TRI_vocbase_t::renameView(DataSourceId cid,
                                           std::string const& oldName) {
  TRI_ASSERT(!ServerState::instance()->isCoordinator());
  auto const view = lookupView(cid);
  std::string const& dbName = _info.getName();

  if (!view) {
    return TRI_ERROR_ARANGO_DATA_SOURCE_NOT_FOUND;
  }

  if (!server().hasFeature<DatabaseFeature>()) {
    return Result(
        TRI_ERROR_INTERNAL,
        std::string("failed to find feature 'Database' while renaming view '") +
            view->name() + "' in database '" + dbName + "'");
  }
  auto& databaseFeature = server().getFeature<DatabaseFeature>();

  if (!server().hasFeature<EngineSelectorFeature>() ||
      !server().getFeature<EngineSelectorFeature>().selected()) {
    return arangodb::Result(
        TRI_ERROR_INTERNAL,
        std::string("failed to find StorageEngine while renaming view '") +
            view->name() + "' in database '" + dbName + "'");
  }
  auto& engine = server().getFeature<EngineSelectorFeature>().engine();

  // lock collection because we are going to copy its current name
  auto newName = view->name();

  // old name should be different

  // check if names are actually different
  if (oldName == newName) {
    return TRI_ERROR_NO_ERROR;
  }

  bool extendedNames = databaseFeature.extendedNamesForViews();
  if (!ViewNameValidator::isAllowedName(/*allowSystem*/ false, extendedNames,
                                        newName)) {
    return TRI_set_errno(TRI_ERROR_ARANGO_ILLEGAL_NAME);
  }

  READ_LOCKER(readLocker, _inventoryLock);

  RECURSIVE_WRITE_LOCKER(_dataSourceLock, _dataSourceLockWriteOwner);

  // Check for duplicate name
  if (_dataSourceByName.contains(newName)) {
    // new name already in use
    return TRI_ERROR_ARANGO_DUPLICATE_NAME;
  }

  // get the original pointer and ensure it's a LogicalView
  auto it1 = _dataSourceByName.find(oldName);
  if (it1 == _dataSourceByName.end() ||
      LogicalDataSource::Category::kView != it1->second->category()) {
    return TRI_ERROR_ARANGO_DATA_SOURCE_NOT_FOUND;
  }
  // Important to save it here, before emplace in map
  auto dataSource = it1->second;
  TRI_ASSERT(std::dynamic_pointer_cast<LogicalView>(dataSource));
  // skip persistence while in recovery since definition already from engine
  if (!engine.inRecovery()) {
    velocypack::Builder build;
    build.openObject();
    auto r = view->properties(
        build, LogicalDataSource::Serialization::PersistenceWithInProgress);
    if (!r.ok()) {
      return r;
    }
    r = engine.changeView(*view, build.close().slice());
    if (!r.ok()) {
      return r;
    }
  }

  // stores the parameters on disk
  auto it2 = _dataSourceByName.emplace(newName, std::move(dataSource));
  TRI_ASSERT(it2.second);
  _dataSourceByName.erase(oldName);

  checkCollectionInvariants();

  // invalidate all entries in the query cache now
  arangodb::aql::QueryCache::instance()->invalidate(this);

  return TRI_ERROR_NO_ERROR;
}

/// @brief renames a collection
arangodb::Result TRI_vocbase_t::renameCollection(DataSourceId cid,
                                                 std::string const& newName) {
  auto collection = lookupCollection(cid);

  if (!collection) {
    return TRI_ERROR_ARANGO_DATA_SOURCE_NOT_FOUND;
  }

  if (collection->system()) {
    return TRI_ERROR_FORBIDDEN;
  }

  // lock collection because we are going to copy its current name
  std::string oldName = collection->name();

  // old name should be different

  // check if names are actually different
  if (oldName == newName) {
    return TRI_ERROR_NO_ERROR;
  }

  READ_LOCKER(readLocker, _inventoryLock);

  RECURSIVE_WRITE_LOCKER_NAMED(writeLocker, _dataSourceLock,
                               _dataSourceLockWriteOwner, false);
  CONDITIONAL_WRITE_LOCKER(locker, collection->statusLock(), false);

  while (true) {
    TRI_ASSERT(!writeLocker.isLocked());
    TRI_ASSERT(!locker.isLocked());

    // block until we have acquired this lock
    writeLocker.lock();
    // we now have the one lock

    TRI_ASSERT(writeLocker.isLocked());

    if (locker.tryLock()) {
      // we now have both locks and can continue outside of this loop
      break;
    }

    // unlock the write locker so we don't block other operations
    writeLocker.unlock();

    TRI_ASSERT(!writeLocker.isLocked());
    TRI_ASSERT(!locker.isLocked());

    // sleep for a while
    std::this_thread::yield();
    std::this_thread::sleep_for(std::chrono::milliseconds(10));
  }

  TRI_ASSERT(writeLocker.isLocked());
  TRI_ASSERT(locker.isLocked());

  // Check for duplicate name
  if (_dataSourceByName.contains(newName)) {
    return TRI_ERROR_ARANGO_DUPLICATE_NAME;
  }

  // get the original pointer and ensure it's a LogicalCollection
  auto it1 = _dataSourceByName.find(oldName);
  if (it1 == _dataSourceByName.end() ||
      LogicalDataSource::Category::kCollection != it1->second->category()) {
    return TRI_ERROR_ARANGO_DATA_SOURCE_NOT_FOUND;
  }
  // Important to save it here, before emplace in map
  auto dataSource = it1->second;
  TRI_ASSERT(std::dynamic_pointer_cast<LogicalCollection>(dataSource));

  auto res = it1->second->rename(std::string(newName));

  if (!res.ok()) {
    // rename failed
    return res;
  }

  auto& engine = server().getFeature<EngineSelectorFeature>().engine();

  res =
      engine.renameCollection(*this, *collection, oldName);  // tell the engine

  if (!res.ok()) {
    // rename failed
    return res;
  }

  // The collection is renamed. Now swap cache entries.
  auto it2 = _dataSourceByName.emplace(newName, std::move(dataSource));
  TRI_ASSERT(it2.second);
  _dataSourceByName.erase(oldName);

  checkCollectionInvariants();
  locker.unlock();
  writeLocker.unlock();

  auto& df = server().getFeature<DatabaseFeature>();
  if (df.versionTracker() != nullptr) {
    df.versionTracker()->track("rename collection");
  }

  return TRI_ERROR_NO_ERROR;
}

/// @brief locks a (document) collection for usage by id
std::shared_ptr<arangodb::LogicalCollection> TRI_vocbase_t::useCollection(
    DataSourceId cid, bool checkPermissions) {
  return useCollectionInternal(lookupCollection(cid), checkPermissions);
}

/// @brief locks a collection for usage by name
std::shared_ptr<arangodb::LogicalCollection> TRI_vocbase_t::useCollection(
    std::string const& name, bool checkPermissions) {
  // check that we have an existing name
  std::shared_ptr<arangodb::LogicalCollection> collection;
  {
    RECURSIVE_READ_LOCKER(_dataSourceLock, _dataSourceLockWriteOwner);

    auto it = _dataSourceByName.find(name);
    if (it != _dataSourceByName.end() &&
        it->second->category() == LogicalDataSource::Category::kCollection) {
      TRI_ASSERT(std::dynamic_pointer_cast<LogicalCollection>(it->second));
      collection = std::static_pointer_cast<LogicalCollection>(it->second);
    }
  }

  return useCollectionInternal(std::move(collection), checkPermissions);
}

std::shared_ptr<arangodb::LogicalCollection>
TRI_vocbase_t::useCollectionInternal(
    std::shared_ptr<arangodb::LogicalCollection> const& coll,
    bool checkPermissions) {
  if (!coll) {
    THROW_ARANGO_EXCEPTION(TRI_ERROR_ARANGO_DATA_SOURCE_NOT_FOUND);
  }

  // try to load the collection
  arangodb::Result res = loadCollection(*coll, checkPermissions);
  if (res.fail()) {
    THROW_ARANGO_EXCEPTION(res);
  }
  return coll;
}

/// @brief releases a collection from usage
void TRI_vocbase_t::releaseCollection(
    arangodb::LogicalCollection* collection) noexcept {
  collection->statusLock().unlock();
}

/// @brief creates a new view from parameter set
/// view id is normally passed with a value of 0
/// this means that the system will assign a new id automatically
/// using a cid of > 0 is supported to import dumps from other servers etc.
/// but the functionality is not advertised
std::shared_ptr<arangodb::LogicalView> TRI_vocbase_t::createView(
    arangodb::velocypack::Slice parameters, bool isUserRequest) {
  TRI_ASSERT(!ServerState::instance()->isCoordinator());
  auto& engine = server().getFeature<EngineSelectorFeature>().engine();
  std::string const& dbName = _info.getName();

  std::string name;
  bool valid = parameters.isObject();
  if (valid) {
    name = VelocyPackHelper::getStringValue(parameters,
                                            StaticStrings::DataSourceName, "");

    bool extendedNames =
        server().getFeature<DatabaseFeature>().extendedNamesForCollections();
    valid &= ViewNameValidator::isAllowedName(/*allowSystem*/ false,
                                              extendedNames, name);
  }

  if (!valid) {
    events::CreateView(dbName, name, TRI_ERROR_ARANGO_ILLEGAL_NAME);
    THROW_ARANGO_EXCEPTION(TRI_ERROR_ARANGO_ILLEGAL_NAME);
  }

  arangodb::LogicalView::ptr view;
  auto res = LogicalView::instantiate(view, *this, parameters, isUserRequest);

  if (!res.ok() || !view) {
    events::CreateView(dbName, name, res.errorNumber());
    THROW_ARANGO_EXCEPTION_MESSAGE(
        res.errorNumber(),
        res.errorMessage().empty()
            ? std::string("failed to instantiate view from definition: ") +
                  parameters.toString()
            : std::string{res.errorMessage()});
  }

  READ_LOCKER(readLocker, _inventoryLock);
  RECURSIVE_WRITE_LOCKER(_dataSourceLock, _dataSourceLockWriteOwner);
  auto itr = _dataSourceByName.find(view->name());

  if (itr != _dataSourceByName.end()) {
    events::CreateView(dbName, view->name(), TRI_ERROR_ARANGO_DUPLICATE_NAME);
    THROW_ARANGO_EXCEPTION(TRI_ERROR_ARANGO_DUPLICATE_NAME);
  }

  registerView(basics::ConditionalLocking::DoNotLock, view);

  try {
    res = engine.createView(view->vocbase(), view->id(), *view);

    if (!res.ok()) {
      unregisterView(*view);
      THROW_ARANGO_EXCEPTION(res);
    }
  } catch (...) {
    unregisterView(*view);
    events::CreateView(dbName, view->name(), TRI_ERROR_INTERNAL);
    throw;
  }

  events::CreateView(dbName, view->name(), TRI_ERROR_NO_ERROR);

  auto& df = server().getFeature<DatabaseFeature>();
  if (df.versionTracker() != nullptr) {
    df.versionTracker()->track("create view");
  }

  view->open();  // And lets open it.

  return view;
}

/// @brief drops a view
arangodb::Result TRI_vocbase_t::dropView(DataSourceId cid,
                                         bool allowDropSystem) {
  TRI_ASSERT(!ServerState::instance()->isCoordinator());
  auto const view = lookupView(cid);
  std::string const& dbName = _info.getName();

  if (!view) {
    events::DropView(dbName, "", TRI_ERROR_ARANGO_DATA_SOURCE_NOT_FOUND);
    return TRI_ERROR_ARANGO_DATA_SOURCE_NOT_FOUND;
  }

  StorageEngine& engine = server().getFeature<EngineSelectorFeature>().engine();

  if (!allowDropSystem && view->system() && !engine.inRecovery()) {
    events::DropView(dbName, view->name(), TRI_ERROR_FORBIDDEN);
    return TRI_ERROR_FORBIDDEN;  // prevent dropping of system views
  }

  READ_LOCKER(readLocker, _inventoryLock);

  // do not acquire these locks instantly
  RECURSIVE_WRITE_LOCKER_NAMED(writeLocker, _dataSourceLock,
                               _dataSourceLockWriteOwner,
                               basics::ConditionalLocking::DoNotLock);
  CONDITIONAL_WRITE_LOCKER(locker, view->_lock,
                           basics::ConditionalLocking::DoNotLock);

  while (true) {
    TRI_ASSERT(!writeLocker.isLocked());
    TRI_ASSERT(!locker.isLocked());

    // block until we have acquired this lock
    writeLocker.lock();
    // we now have the one lock

    TRI_ASSERT(writeLocker.isLocked());

    if (locker.tryLock()) {
      // we now have both locks and can continue outside of this loop
      break;
    }

    // unlock the write locker so we don't block other operations
    writeLocker.unlock();

    TRI_ASSERT(!writeLocker.isLocked());
    TRI_ASSERT(!locker.isLocked());

    // sleep for a while
    std::this_thread::yield();
    std::this_thread::sleep_for(std::chrono::milliseconds(10));
  }

  TRI_ASSERT(writeLocker.isLocked());
  TRI_ASSERT(locker.isLocked());

  auto res = engine.dropView(*this, *view);

  if (!res.ok()) {
    events::DropView(dbName, view->name(), res.errorNumber());
    return res;
  }

  // invalidate all entries in the query cache now
  arangodb::aql::QueryCache::instance()->invalidate(this);

  unregisterView(*view);

  locker.unlock();
  writeLocker.unlock();

  events::DropView(dbName, view->name(), TRI_ERROR_NO_ERROR);

  auto& df = server().getFeature<DatabaseFeature>();
  if (df.versionTracker() != nullptr) {
    df.versionTracker()->track("drop view");
  }

  return TRI_ERROR_NO_ERROR;
}

TRI_vocbase_t::TRI_vocbase_t(arangodb::CreateDatabaseInfo&& info)
    : _server(info.server()),
      _info(std::move(info)),
      _refCount(0),
      _isOwnAppsDirectory(true),
      _deadlockDetector(false) {
  TRI_ASSERT(_info.valid());

  if (_info.server().hasFeature<QueryRegistryFeature>()) {
    QueryRegistryFeature& feature =
        _info.server().getFeature<QueryRegistryFeature>();
    _queries = std::make_unique<arangodb::aql::QueryList>(feature);
  }
  _cursorRepository = std::make_unique<arangodb::CursorRepository>(*this);

  if (_info.server().hasFeature<ReplicationFeature>()) {
    auto& rf = _info.server().getFeature<ReplicationFeature>();
    _replicationClients =
        std::make_unique<arangodb::ReplicationClientsProgressTracker>(&rf);
  } else {
    // during unit testing, there is no ReplicationFeature available
    _replicationClients =
        std::make_unique<arangodb::ReplicationClientsProgressTracker>(nullptr);
  }

  // init collections
  _collections.reserve(32);
  _deadCollections.reserve(32);

  _cacheData = std::make_unique<arangodb::DatabaseJavaScriptCache>();
  _logManager = std::make_shared<VocBaseLogManager>(*this, name());
}

#ifdef ARANGODB_USE_GOOGLE_TESTS
TRI_vocbase_t::TRI_vocbase_t(TRI_vocbase_t::MockConstruct,
                             CreateDatabaseInfo&& info)
    : _server(info.server()),
      _info(std::move(info)),
      _logManager(std::make_shared<VocBaseLogManager>(*this, name())),
      _deadlockDetector(false) {}
#endif

/// @brief destroy a vocbase object
TRI_vocbase_t::~TRI_vocbase_t() {
  // do a final cleanup of collections
  for (std::shared_ptr<arangodb::LogicalCollection>& coll : _collections) {
    try {  // simon: this status lock is terrible software design
      transaction::cluster::abortTransactions(*coll);
    } catch (...) { /* ignore */
    }
    WRITE_LOCKER_EVENTUAL(locker, coll->statusLock());
    coll->close();  // required to release indexes
  }

  _collections
      .clear();  // clear vector before deallocating TRI_vocbase_t members
  _deadCollections
      .clear();  // clear vector before deallocating TRI_vocbase_t members
  _dataSourceById
      .clear();  // clear map before deallocating TRI_vocbase_t members
  _dataSourceByName
      .clear();  // clear map before deallocating TRI_vocbase_t members
  _dataSourceByUuid
      .clear();  // clear map before deallocating TRI_vocbase_t members

  TRI_ASSERT(_logManager->_guardedData.getLockedGuard()->statesAndLogs.empty());
}

std::string TRI_vocbase_t::path() const {
  StorageEngine& engine = server().getFeature<EngineSelectorFeature>().engine();
  return engine.databasePath();
}

std::string const& TRI_vocbase_t::sharding() const { return _info.sharding(); }

bool TRI_vocbase_t::isOneShard() const {
  return _info.sharding() == StaticStrings::ShardingSingle;
}

std::uint32_t TRI_vocbase_t::replicationFactor() const {
  return _info.replicationFactor();
}

std::uint32_t TRI_vocbase_t::writeConcern() const {
  return _info.writeConcern();
}

replication::Version TRI_vocbase_t::replicationVersion() const {
  return _info.replicationVersion();
}

void TRI_vocbase_t::addReplicationApplier() {
  TRI_ASSERT(!ServerState::instance()->isCoordinator());
  auto* applier = DatabaseReplicationApplier::create(*this);
  _replicationApplier.reset(applier);
}

void TRI_vocbase_t::toVelocyPack(VPackBuilder& result) const {
  VPackObjectBuilder b(&result);
  _info.toVelocyPack(result);
  if (ServerState::instance()->isCoordinator()) {
    result.add("path", VPackValue(path()));
  } else {
    result.add("path", VPackValue("none"));
  }
}

/// @brief sets prototype collection for sharding (_users or _graphs)
void TRI_vocbase_t::setShardingPrototype(ShardingPrototype type) {
  _info.shardingPrototype(type);
}

/// @brief gets prototype collection for sharding (_users or _graphs)
ShardingPrototype TRI_vocbase_t::shardingPrototype() const {
  return _info.shardingPrototype();
}

/// @brief gets name of prototype collection for sharding (_users or _graphs)
std::string const& TRI_vocbase_t::shardingPrototypeName() const {
  return _info.shardingPrototype() == ShardingPrototype::Users
             ? StaticStrings::UsersCollection
             : StaticStrings::GraphCollection;
}

std::vector<std::shared_ptr<arangodb::LogicalView>> TRI_vocbase_t::views() {
  TRI_ASSERT(!ServerState::instance()->isCoordinator());
  std::vector<std::shared_ptr<arangodb::LogicalView>> views;

  {
    RECURSIVE_READ_LOCKER(_dataSourceLock, _dataSourceLockWriteOwner);
    views.reserve(_dataSourceById.size());

    for (auto& entry : _dataSourceById) {
      TRI_ASSERT(entry.second);

      if (entry.second->category() != LogicalDataSource::Category::kView) {
        continue;
      }

#ifdef ARANGODB_ENABLE_MAINTAINER_MODE
      auto view =
          std::dynamic_pointer_cast<arangodb::LogicalView>(entry.second);
      TRI_ASSERT(view);
#else
      auto view = std::static_pointer_cast<arangodb::LogicalView>(entry.second);
#endif

      views.emplace_back(view);
    }
  }

  return views;
}

void TRI_vocbase_t::processCollectionsOnShutdown(
    std::function<void(LogicalCollection*)> const& cb) {
  std::vector<std::shared_ptr<arangodb::LogicalCollection>> collections;

  // make a copy of _collections, so we can call the callback function without
  // the lock
  {
    RECURSIVE_READ_LOCKER(_dataSourceLock, _dataSourceLockWriteOwner);
    collections = _collections;
  }

  for (auto const& it : collections) {
    cb(it.get());
  }
}

void TRI_vocbase_t::processCollections(
    std::function<void(LogicalCollection*)> const& cb) {
  RECURSIVE_READ_LOCKER(_dataSourceLock, _dataSourceLockWriteOwner);

  for (auto& entry : _dataSourceById) {
    TRI_ASSERT(entry.second);

    if (entry.second->category() != LogicalDataSource::Category::kCollection) {
      continue;
    }

#ifdef ARANGODB_ENABLE_MAINTAINER_MODE
    auto collection =
        std::dynamic_pointer_cast<arangodb::LogicalCollection>(entry.second);
    TRI_ASSERT(collection);
#else
    auto collection =
        std::static_pointer_cast<arangodb::LogicalCollection>(entry.second);
#endif

    cb(collection.get());
  }
}

std::vector<std::shared_ptr<arangodb::LogicalCollection>>
TRI_vocbase_t::collections(bool includeDeleted) {
  RECURSIVE_READ_LOCKER(_dataSourceLock, _dataSourceLockWriteOwner);

  if (includeDeleted) {
    return _collections;  // create copy
  }

  std::vector<std::shared_ptr<arangodb::LogicalCollection>> collections;

  collections.reserve(_dataSourceById.size());

  for (auto& entry : _dataSourceById) {
    TRI_ASSERT(entry.second);

    if (entry.second->category() != LogicalDataSource::Category::kCollection) {
      continue;
    }

#ifdef ARANGODB_ENABLE_MAINTAINER_MODE
    auto collection =
        std::dynamic_pointer_cast<arangodb::LogicalCollection>(entry.second);
    TRI_ASSERT(collection);
#else
    auto collection =
        std::static_pointer_cast<arangodb::LogicalCollection>(entry.second);
#endif

    collections.emplace_back(collection);
  }

  return collections;
}

bool TRI_vocbase_t::visitDataSources(dataSourceVisitor const& visitor) {
  TRI_ASSERT(visitor);

  std::vector<std::shared_ptr<arangodb::LogicalDataSource>> dataSources;

  RECURSIVE_WRITE_LOCKER(_dataSourceLock, _dataSourceLockWriteOwner);

  dataSources.reserve(_dataSourceById.size());

  // create a copy of all the datasource in case 'visitor' modifies
  // '_dataSourceById'
  for (auto& entry : _dataSourceById) {
    dataSources.emplace_back(entry.second);
  }

  for (auto& dataSource : dataSources) {
    if (dataSource && !visitor(*dataSource)) {
      return false;
    }
  }

  return true;
}

/// @brief sanitize an object, given as slice, builder must contain an
/// open object which will remain open
/// the result is the object excluding _id, _key and _rev
void TRI_SanitizeObject(VPackSlice slice, VPackBuilder& builder) {
  TRI_ASSERT(slice.isObject());
  VPackObjectIterator it(slice);
  while (it.valid()) {
    std::string_view key(it.key().stringView());
    // _id, _key, _rev. minimum size here is 3
    if (key.size() < 3 || key[0] != '_' ||
        (key != StaticStrings::KeyString && key != StaticStrings::IdString &&
         key != StaticStrings::RevString)) {
      builder.add(key, it.value());
    }
    it.next();
  }
}

using namespace arangodb::replication2;

void TRI_vocbase_t::shutdownReplicatedLogs() noexcept {
  _logManager->resignAll();
}

auto TRI_vocbase_t::updateReplicatedState(
    LogId id, agency::LogPlanTermSpecification const& term,
    agency::ParticipantsConfig const& config) -> Result {
  return _logManager->updateReplicatedState(id, term, config);
}

auto TRI_vocbase_t::getReplicatedLogLeaderById(LogId id)
    -> std::shared_ptr<replicated_log::ILogLeader> {
  auto log = getReplicatedLogById(id);
  auto participant = std::dynamic_pointer_cast<replicated_log::ILogLeader>(
      log->getParticipant());
  if (participant == nullptr) {
    THROW_ARANGO_EXCEPTION(TRI_ERROR_REPLICATION_REPLICATED_LOG_NOT_THE_LEADER);
  }
  return participant;
}

auto TRI_vocbase_t::getReplicatedLogFollowerById(LogId id)
    -> std::shared_ptr<replicated_log::ILogFollower> {
  auto log = getReplicatedLogById(id);
  auto participant = std::dynamic_pointer_cast<replicated_log::ILogFollower>(
      log->getParticipant());
  if (participant == nullptr) {
    THROW_ARANGO_EXCEPTION(TRI_ERROR_REPLICATION_REPLICATED_LOG_NOT_A_FOLLOWER);
  }
  return participant;
}

auto TRI_vocbase_t::getReplicatedLogById(LogId id)
    -> std::shared_ptr<replicated_log::ReplicatedLog> {
  auto guard = _logManager->_guardedData.getLockedGuard();
  if (auto iter = guard->statesAndLogs.find(id);
      iter != guard->statesAndLogs.end()) {
    return iter->second.log;
  } else {
    throw basics::Exception::fmt(
        ADB_HERE, TRI_ERROR_REPLICATION_REPLICATED_LOG_NOT_FOUND, id);
  }
}

auto TRI_vocbase_t::getReplicatedLogsStatusMap() const
    -> std::unordered_map<LogId, maintenance::LogStatus> {
  return _logManager->getReplicatedLogsStatusMap();
}

auto TRI_vocbase_t::getReplicatedStatesStatus() const
    -> std::unordered_map<LogId, replicated_log::LogStatus> {
  return _logManager->getReplicatedStatesStatus();
}

auto TRI_vocbase_t::createReplicatedState(LogId id, std::string_view type,
                                          VPackSlice parameter)
    -> ResultT<std::shared_ptr<replicated_state::ReplicatedStateBase>> {
  return _logManager->createReplicatedState(id, type, parameter);
}

auto TRI_vocbase_t::dropReplicatedState(LogId id) noexcept -> Result {
  return _logManager->dropReplicatedState(id);
}

auto TRI_vocbase_t::getReplicatedStateById(LogId id)
    -> ResultT<std::shared_ptr<replicated_state::ReplicatedStateBase>> {
  return _logManager->getReplicatedStateById(id);
}

void TRI_vocbase_t::registerReplicatedState(
    arangodb::replication2::LogId id,
    std::unique_ptr<
        arangodb::replication2::replicated_state::IStorageEngineMethods>
        methods) {
  _logManager->registerReplicatedState(id, std::move(methods));
}

[[nodiscard]] auto TRI_vocbase_t::getDatabaseConfiguration()
    -> arangodb::DatabaseConfiguration {
  auto& cl = server().getFeature<ClusterFeature>();
  auto& db = server().getFeature<DatabaseFeature>();

  auto config = std::invoke([&]() -> DatabaseConfiguration {
    if (!ServerState::instance()->isCoordinator() &&
        !ServerState::instance()->isDBServer()) {
      return {[]() { return DataSourceId(TRI_NewTickServer()); },
              [this](std::string const& name)
                  -> ResultT<UserInputCollectionProperties> {
                CollectionNameResolver resolver{*this};
                auto c = resolver.getCollection(name);
                if (c == nullptr) {
                  return Result{TRI_ERROR_CLUSTER_UNKNOWN_DISTRIBUTESHARDSLIKE,
                                "Collection not found: " + name +
                                    " in database " + this->name()};
                }
                return c->getCollectionProperties();
              }};
    } else {
      auto& ci = cl.clusterInfo();
      return {[&ci]() { return DataSourceId(ci.uniqid(1)); },
              [this](std::string const& name)
                  -> ResultT<UserInputCollectionProperties> {
                CollectionNameResolver resolver{*this};
                auto c = resolver.getCollection(name);
                if (c == nullptr) {
                  return Result{TRI_ERROR_CLUSTER_UNKNOWN_DISTRIBUTESHARDSLIKE,
                                "Collection not found: " + name +
                                    " in database " + this->name()};
                }
                return c->getCollectionProperties();
              }};
    }
  });

  config.maxNumberOfShards = cl.maxNumberOfShards();
  config.allowExtendedNames = db.extendedNamesForCollections();
  config.shouldValidateClusterSettings = true;
  config.minReplicationFactor = cl.minReplicationFactor();
  config.maxReplicationFactor = cl.maxReplicationFactor();
  config.enforceReplicationFactor = true;
  config.defaultNumberOfShards = 1;
  config.defaultReplicationFactor =
      std::max(replicationFactor(), cl.systemReplicationFactor());
  config.defaultWriteConcern = writeConcern();

  config.isOneShardDB = cl.forceOneShard() || isOneShard();
  if (config.isOneShardDB) {
    config.defaultDistributeShardsLike = shardingPrototypeName();
  } else {
    config.defaultDistributeShardsLike = "";
  }

  return config;
}

[[nodiscard]] auto TRI_vocbase_t::getDatabaseConfiguration()
    -> arangodb::DatabaseConfiguration {
  auto& cl = server().getFeature<ClusterFeature>();
  auto& db = server().getFeature<DatabaseFeature>();

  auto config = std::invoke([&]() -> DatabaseConfiguration {
    if (!ServerState::instance()->isCoordinator() &&
        !ServerState::instance()->isDBServer()) {
      return {[]() { return DataSourceId(TRI_NewTickServer()); },
              [this](std::string const& name)
                  -> ResultT<UserInputCollectionProperties> {
                CollectionNameResolver resolver{*this};
                auto c = resolver.getCollection(name);
                if (c == nullptr) {
                  return Result{TRI_ERROR_CLUSTER_UNKNOWN_DISTRIBUTESHARDSLIKE,
                                "Collection not found: " + name +
                                    " in database " + this->name()};
                }
                return c->getCollectionProperties();
              }};
    } else {
      auto& ci = cl.clusterInfo();
      return {[&ci]() { return DataSourceId(ci.uniqid(1)); },
              [this](std::string const& name)
                  -> ResultT<UserInputCollectionProperties> {
                CollectionNameResolver resolver{*this};
                auto c = resolver.getCollection(name);
                if (c == nullptr) {
                  return Result{TRI_ERROR_CLUSTER_UNKNOWN_DISTRIBUTESHARDSLIKE,
                                "Collection not found: " + name +
                                    " in database " + this->name()};
                }
                return c->getCollectionProperties();
              }};
    }
  });

  config.maxNumberOfShards = cl.maxNumberOfShards();
  config.allowExtendedNames = db.extendedNamesForCollections();
  config.shouldValidateClusterSettings = true;
  config.minReplicationFactor = cl.minReplicationFactor();
  config.maxReplicationFactor = cl.maxReplicationFactor();
  config.enforceReplicationFactor = true;
  config.defaultNumberOfShards = 1;
  config.defaultReplicationFactor =
      std::max(replicationFactor(), cl.systemReplicationFactor());
  config.defaultWriteConcern = writeConcern();

  config.isOneShardDB = cl.forceOneShard() || isOneShard();
  if (config.isOneShardDB) {
    config.defaultDistributeShardsLike = shardingPrototypeName();
  } else {
    config.defaultDistributeShardsLike = "";
  }

  return config;
}

// -----------------------------------------------------------------------------
// --SECTION--                                                       END-OF-FILE
// -----------------------------------------------------------------------------<|MERGE_RESOLUTION|>--- conflicted
+++ resolved
@@ -109,11 +109,7 @@
 #include "VocBase/LogicalDataSource.h"
 #include "VocBase/LogicalView.h"
 #include "VocBase/Properties/DatabaseConfiguration.h"
-<<<<<<< HEAD
 #include "VocBase/Properties/CreateCollectionBody.h"
-=======
-#include "VocBase/Properties/UserInputCollectionProperties.h"
->>>>>>> eb57b1f8
 
 #include <thread>
 #include <absl/strings/str_cat.h>
@@ -2374,64 +2370,6 @@
   return config;
 }
 
-[[nodiscard]] auto TRI_vocbase_t::getDatabaseConfiguration()
-    -> arangodb::DatabaseConfiguration {
-  auto& cl = server().getFeature<ClusterFeature>();
-  auto& db = server().getFeature<DatabaseFeature>();
-
-  auto config = std::invoke([&]() -> DatabaseConfiguration {
-    if (!ServerState::instance()->isCoordinator() &&
-        !ServerState::instance()->isDBServer()) {
-      return {[]() { return DataSourceId(TRI_NewTickServer()); },
-              [this](std::string const& name)
-                  -> ResultT<UserInputCollectionProperties> {
-                CollectionNameResolver resolver{*this};
-                auto c = resolver.getCollection(name);
-                if (c == nullptr) {
-                  return Result{TRI_ERROR_CLUSTER_UNKNOWN_DISTRIBUTESHARDSLIKE,
-                                "Collection not found: " + name +
-                                    " in database " + this->name()};
-                }
-                return c->getCollectionProperties();
-              }};
-    } else {
-      auto& ci = cl.clusterInfo();
-      return {[&ci]() { return DataSourceId(ci.uniqid(1)); },
-              [this](std::string const& name)
-                  -> ResultT<UserInputCollectionProperties> {
-                CollectionNameResolver resolver{*this};
-                auto c = resolver.getCollection(name);
-                if (c == nullptr) {
-                  return Result{TRI_ERROR_CLUSTER_UNKNOWN_DISTRIBUTESHARDSLIKE,
-                                "Collection not found: " + name +
-                                    " in database " + this->name()};
-                }
-                return c->getCollectionProperties();
-              }};
-    }
-  });
-
-  config.maxNumberOfShards = cl.maxNumberOfShards();
-  config.allowExtendedNames = db.extendedNamesForCollections();
-  config.shouldValidateClusterSettings = true;
-  config.minReplicationFactor = cl.minReplicationFactor();
-  config.maxReplicationFactor = cl.maxReplicationFactor();
-  config.enforceReplicationFactor = true;
-  config.defaultNumberOfShards = 1;
-  config.defaultReplicationFactor =
-      std::max(replicationFactor(), cl.systemReplicationFactor());
-  config.defaultWriteConcern = writeConcern();
-
-  config.isOneShardDB = cl.forceOneShard() || isOneShard();
-  if (config.isOneShardDB) {
-    config.defaultDistributeShardsLike = shardingPrototypeName();
-  } else {
-    config.defaultDistributeShardsLike = "";
-  }
-
-  return config;
-}
-
 // -----------------------------------------------------------------------------
 // --SECTION--                                                       END-OF-FILE
 // -----------------------------------------------------------------------------