--- conflicted
+++ resolved
@@ -405,17 +405,8 @@
   if (isSatToSmartEdgeCollection() || isSmartToSatEdgeCollection()) {
     return createSmartToSatKey(input);
   }
-<<<<<<< HEAD
-=======
   return keyGenerator()->generate();
 }
-
-#ifndef USE_ENTERPRISE
-std::string LogicalCollection::createSmartToSatKey(VPackSlice) {
->>>>>>> 8ad644bb
-  return keyGenerator()->generate();
-}
-#endif
 
 #ifndef USE_ENTERPRISE
 std::string LogicalCollection::createSmartToSatKey(VPackSlice) {
