--- conflicted
+++ resolved
@@ -171,12 +171,6 @@
       _usesRevisionsAsDocumentIds(
           Helper::getBooleanValue(info, StaticStrings::UsesRevisionsAsDocumentIds, false)),
       _syncByRevision(determineSyncByRevision()),
-<<<<<<< HEAD
-      // for info on how to determine the minRevisionId please refer to
-      // methods::Collections::create(), where there is a lengthier explanation.
-      _minRevision(isSmartChild() ? RevisionId::none() : RevisionId::lowerBound()),
-=======
->>>>>>> 140beedd
 #ifdef USE_ENTERPRISE
       _smartJoinAttribute(
           Helper::getStringValue(info, StaticStrings::SmartJoinAttribute, "")),
