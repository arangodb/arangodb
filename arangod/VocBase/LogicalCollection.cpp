////////////////////////////////////////////////////////////////////////////////
/// DISCLAIMER
///
/// Copyright 2014-2016 ArangoDB GmbH, Cologne, Germany
/// Copyright 2004-2014 triAGENS GmbH, Cologne, Germany
///
/// Licensed under the Apache License, Version 2.0 (the "License");
/// you may not use this file except in compliance with the License.
/// You may obtain a copy of the License at
///
///     http://www.apache.org/licenses/LICENSE-2.0
///
/// Unless required by applicable law or agreed to in writing, software
/// distributed under the License is distributed on an "AS IS" BASIS,
/// WITHOUT WARRANTIES OR CONDITIONS OF ANY KIND, either express or implied.
/// See the License for the specific language governing permissions and
/// limitations under the License.
///
/// Copyright holder is ArangoDB GmbH, Cologne, Germany
///
/// @author Michael Hackstein
/// @author Daniel H. Larkin
////////////////////////////////////////////////////////////////////////////////

#include "LogicalCollection.h"

#include "Aql/QueryCache.h"
#include "Basics/Mutex.h"
#include "Basics/ReadLocker.h"
#include "Basics/VelocyPackHelper.h"
#include "Basics/WriteLocker.h"
#include "Cluster/ClusterFeature.h"
#include "Cluster/ClusterMethods.h"
#include "Cluster/FollowerInfo.h"
#include "Cluster/ServerState.h"
#include "RestServer/DatabaseFeature.h"
#include "Sharding/ShardingInfo.h"
#include "StorageEngine/EngineSelectorFeature.h"
#include "StorageEngine/PhysicalCollection.h"
#include "StorageEngine/StorageEngine.h"
#include "Transaction/Helpers.h"
#include "Transaction/StandaloneContext.h"
#include "Utils/CollectionNameResolver.h"
#include "Utils/SingleCollectionTransaction.h"
#include "VocBase/KeyGenerator.h"
#include "VocBase/ManagedDocumentResult.h"

#include <velocypack/Collection.h>
#include <velocypack/StringRef.h>
#include <velocypack/velocypack-aliases.h>

using namespace arangodb;
using Helper = arangodb::basics::VelocyPackHelper;

namespace {

static std::string translateStatus(TRI_vocbase_col_status_e status) {
  switch (status) {
    case TRI_VOC_COL_STATUS_UNLOADED:
      return "unloaded";
    case TRI_VOC_COL_STATUS_LOADED:
      return "loaded";
    case TRI_VOC_COL_STATUS_UNLOADING:
      return "unloading";
    case TRI_VOC_COL_STATUS_DELETED:
      return "deleted";
    case TRI_VOC_COL_STATUS_LOADING:
      return "loading";
    case TRI_VOC_COL_STATUS_CORRUPTED:
    case TRI_VOC_COL_STATUS_NEW_BORN:
    default:
      return "unknown";
  }
}

std::string readGloballyUniqueId(arangodb::velocypack::Slice info) {
  static const std::string empty;
  auto guid = arangodb::basics::VelocyPackHelper::getStringValue(info, arangodb::StaticStrings::DataSourceGuid,
                                                                 empty);

  if (!guid.empty()) {
    return guid;
  }

  auto version = arangodb::basics::VelocyPackHelper::getNumericValue<uint32_t>(
      info, "version", static_cast<uint32_t>(LogicalCollection::currentVersion()));

  // predictable UUID for legacy collections
  if (static_cast<LogicalCollection::Version>(version) < LogicalCollection::Version::v33 && info.isObject()) {
    return arangodb::basics::VelocyPackHelper::getStringValue(info, arangodb::StaticStrings::DataSourceName,
                                                              empty);
  }

  return empty;
}

std::string readStringValue(arangodb::velocypack::Slice info,
                            std::string const& name, std::string const& def) {
  return info.isObject() ? Helper::getStringValue(info, name, def) : def;
}

arangodb::LogicalDataSource::Type const& readType(arangodb::velocypack::Slice info,
                                                  std::string const& key,
                                                  TRI_col_type_e def) {
  static const auto& document = arangodb::LogicalDataSource::Type::emplace(
      arangodb::velocypack::StringRef("document"));
  static const auto& edge =
      arangodb::LogicalDataSource::Type::emplace(arangodb::velocypack::StringRef("edge"));

  // arbitrary system-global value for unknown
  static const auto& unknown =
      arangodb::LogicalDataSource::Type::emplace(arangodb::velocypack::StringRef());

  switch (Helper::getNumericValue<TRI_col_type_e, int>(info, key, def)) {
    case TRI_col_type_e::TRI_COL_TYPE_DOCUMENT:
      return document;
    case TRI_col_type_e::TRI_COL_TYPE_EDGE:
      return edge;
    default:
      return unknown;
  }
}

}  // namespace

// The Slice contains the part of the plan that
// is relevant for this collection.
LogicalCollection::LogicalCollection(TRI_vocbase_t& vocbase, VPackSlice const& info,
                                     bool isAStub, uint64_t planVersion /*= 0*/
                                     )
    : LogicalDataSource(
          LogicalCollection::category(),
          ::readType(info, StaticStrings::DataSourceType, TRI_COL_TYPE_UNKNOWN),
          vocbase, Helper::extractIdValue(info), ::readGloballyUniqueId(info),
          Helper::stringUInt64(info.get(StaticStrings::DataSourcePlanId)),
          ::readStringValue(info, StaticStrings::DataSourceName, ""), planVersion,
          TRI_vocbase_t::IsSystemName(
              ::readStringValue(info, StaticStrings::DataSourceName, "")) &&
<<<<<<< HEAD
              Helper::readBooleanValue(info, StaticStrings::DataSourceSystem, false),
          Helper::readBooleanValue(info, StaticStrings::DataSourceDeleted, false)),
      _version(static_cast<Version>(Helper::readNumericValue<uint32_t>(
          info, "version", static_cast<uint32_t>(currentVersion())))),
=======
              Helper::getBooleanValue(info, StaticStrings::DataSourceSystem, false),
          Helper::getBooleanValue(info, StaticStrings::DataSourceDeleted, false)),
      _version(static_cast<Version>(Helper::getNumericValue<uint32_t>(info, "version",
                                                    static_cast<uint32_t>(currentVersion())))),
>>>>>>> 373a7ca0
      _v8CacheVersion(0),
      _type(Helper::getNumericValue<TRI_col_type_e, int>(info, StaticStrings::DataSourceType,
                                                          TRI_COL_TYPE_UNKNOWN)),
      _status(Helper::getNumericValue<TRI_vocbase_col_status_e, int>(
          info, "status", TRI_VOC_COL_STATUS_CORRUPTED)),
      _isAStub(isAStub),
#ifdef USE_ENTERPRISE
<<<<<<< HEAD
      _isSmart(Helper::readBooleanValue(info, StaticStrings::IsSmart, false)),
      _isSmartChild(Helper::readBooleanValue(info, StaticStrings::IsSmartChild, false)),
=======
      _isSmart(Helper::getBooleanValue(info, StaticStrings::IsSmart, false)),
>>>>>>> 373a7ca0
#endif
      _waitForSync(Helper::getBooleanValue(info, StaticStrings::WaitForSyncString, false)),
      _allowUserKeys(Helper::getBooleanValue(info, "allowUserKeys", true)),
#ifdef USE_ENTERPRISE
      _smartJoinAttribute(
          ::readStringValue(info, StaticStrings::SmartJoinAttribute, "")),
#endif
      _physical(EngineSelectorFeature::ENGINE->createPhysicalCollection(*this, info)) {
  TRI_ASSERT(info.isObject());

  if (!TRI_vocbase_t::IsAllowedName(info)) {
    THROW_ARANGO_EXCEPTION(TRI_ERROR_ARANGO_ILLEGAL_NAME);
  }

  if (_version < minimumVersion()) {
    // collection is too "old"
    std::string errorMsg(std::string("collection '") + name() +
                         "' has a too old version. Please start the server "
                         "with the --database.auto-upgrade option.");

    THROW_ARANGO_EXCEPTION_MESSAGE(TRI_ERROR_FAILED, errorMsg);
  }

  TRI_ASSERT(!guid().empty());

  // update server's tick value
  TRI_UpdateTickServer(static_cast<TRI_voc_tick_t>(id()));

  // add keyOptions from slice
  VPackSlice keyOpts = info.get("keyOptions");
  _keyGenerator.reset(KeyGenerator::factory(keyOpts));
  if (!keyOpts.isNone()) {
    _keyOptions = VPackBuilder::clone(keyOpts).steal();
  }

  _sharding = std::make_unique<ShardingInfo>(info, this);

#ifdef USE_ENTERPRISE
  if (ServerState::instance()->isCoordinator() || ServerState::instance()->isDBServer()) {
    if (!info.get(StaticStrings::SmartJoinAttribute).isNone() && !hasSmartJoinAttribute()) {
      THROW_ARANGO_EXCEPTION_MESSAGE(
          TRI_ERROR_INVALID_SMART_JOIN_ATTRIBUTE,
          "smartJoinAttribute must contain a string attribute name");
    }

    if (hasSmartJoinAttribute()) {
      auto const& sk = _sharding->shardKeys();
      TRI_ASSERT(!sk.empty());

      if (sk.size() != 1) {
        THROW_ARANGO_EXCEPTION_MESSAGE(
            TRI_ERROR_INVALID_SMART_JOIN_ATTRIBUTE,
            "smartJoinAttribute can only be used for collections with a single "
            "shardKey value");
      }
      TRI_ASSERT(!sk.front().empty());
      if (sk.front().back() != ':') {
        THROW_ARANGO_EXCEPTION_MESSAGE(TRI_ERROR_INVALID_SMART_JOIN_ATTRIBUTE, std::string("smartJoinAttribute can only be used for shardKeys ending on ':', got '") +
                                                                                   sk.front() +
                                                                                   "'");
      }

      if (isSmart()) {
        if (_type == TRI_COL_TYPE_EDGE) {
          THROW_ARANGO_EXCEPTION_MESSAGE(
              TRI_ERROR_INVALID_SMART_JOIN_ATTRIBUTE,
              "cannot use smartJoinAttribute on a smart edge collection");
        } else if (_type == TRI_COL_TYPE_DOCUMENT) {
          VPackSlice sga = info.get(StaticStrings::GraphSmartGraphAttribute);
          if (sga.isString() &&
              sga.copyString() != info.get(StaticStrings::SmartJoinAttribute).copyString()) {
            THROW_ARANGO_EXCEPTION_MESSAGE(
                TRI_ERROR_INVALID_SMART_JOIN_ATTRIBUTE,
                "smartJoinAttribute must be equal to smartGraphAttribute");
          }
        }
      }
    }
  }
#else
  // whatever we got passed in, in a non-enterprise build, we just ignore
  // any specification for the smartJoinAttribute
  _smartJoinAttribute.clear();
#endif

  if (ServerState::instance()->isDBServer() ||
      !ServerState::instance()->isRunningInCluster()) {
    _followers.reset(new FollowerInfo(this));
  }

  TRI_ASSERT(_physical != nullptr);
  // This has to be called AFTER _phyiscal and _logical are properly linked
  // together.

  prepareIndexes(info.get("indexes"));
}

/*static*/ LogicalDataSource::Category const& LogicalCollection::category() noexcept {
  static const Category category;

  return category;
}

LogicalCollection::~LogicalCollection() = default;

// SECTION: sharding
ShardingInfo* LogicalCollection::shardingInfo() const {
  TRI_ASSERT(_sharding != nullptr);
  return _sharding.get();
}

size_t LogicalCollection::numberOfShards() const {
  TRI_ASSERT(_sharding != nullptr);
  return _sharding->numberOfShards();
}

size_t LogicalCollection::replicationFactor() const {
  TRI_ASSERT(_sharding != nullptr);
  return _sharding->replicationFactor();
}

size_t LogicalCollection::writeConcern() const {
  TRI_ASSERT(_sharding != nullptr);
  return _sharding->writeConcern();
}

std::string LogicalCollection::distributeShardsLike() const {
  TRI_ASSERT(_sharding != nullptr);
  return _sharding->distributeShardsLike();
}

void LogicalCollection::distributeShardsLike(std::string const& cid,
                                             ShardingInfo const* other) {
  TRI_ASSERT(_sharding != nullptr);
  _sharding->distributeShardsLike(cid, other);
}

std::vector<std::string> const& LogicalCollection::avoidServers() const {
  TRI_ASSERT(_sharding != nullptr);
  return _sharding->avoidServers();
}

bool LogicalCollection::isSatellite() const {
  TRI_ASSERT(_sharding != nullptr);
  return _sharding->isSatellite();
}

bool LogicalCollection::usesDefaultShardKeys() const {
  TRI_ASSERT(_sharding != nullptr);
  return _sharding->usesDefaultShardKeys();
}

std::vector<std::string> const& LogicalCollection::shardKeys() const {
  TRI_ASSERT(_sharding != nullptr);
  return _sharding->shardKeys();
}

std::shared_ptr<ShardMap> LogicalCollection::shardIds() const {
  TRI_ASSERT(_sharding != nullptr);
  return _sharding->shardIds();
}

void LogicalCollection::setShardMap(std::shared_ptr<ShardMap> const& map) {
  TRI_ASSERT(_sharding != nullptr);
  _sharding->setShardMap(map);
}

int LogicalCollection::getResponsibleShard(arangodb::velocypack::Slice slice,
                                           bool docComplete, std::string& shardID) {
  bool usesDefaultShardKeys;
  return getResponsibleShard(slice, docComplete, shardID, usesDefaultShardKeys);
}

int LogicalCollection::getResponsibleShard(arangodb::velocypack::Slice slice,
                                           bool docComplete, std::string& shardID,
                                           bool& usesDefaultShardKeys,
                                           VPackStringRef const& key) {
  TRI_ASSERT(_sharding != nullptr);
  return _sharding->getResponsibleShard(slice, docComplete, shardID,
                                        usesDefaultShardKeys, key);
}

/// @briefs creates a new document key, the input slice is ignored here
std::string LogicalCollection::createKey(VPackSlice) {
  return keyGenerator()->generate();
}

void LogicalCollection::prepareIndexes(VPackSlice indexesSlice) {
  TRI_ASSERT(_physical != nullptr);

  if (!indexesSlice.isArray()) {
    // always point to an array
    indexesSlice = arangodb::velocypack::Slice::emptyArraySlice();
  }

  _physical->prepareIndexes(indexesSlice);
}

std::unique_ptr<IndexIterator> LogicalCollection::getAllIterator(transaction::Methods* trx) {
  return _physical->getAllIterator(trx);
}

std::unique_ptr<IndexIterator> LogicalCollection::getAnyIterator(transaction::Methods* trx) {
  return _physical->getAnyIterator(trx);
}
// @brief Return the number of documents in this collection
uint64_t LogicalCollection::numberDocuments(transaction::Methods* trx,
                                            transaction::CountType type) {
  // detailed results should have been handled in the levels above us
  TRI_ASSERT(type != transaction::CountType::Detailed);

  int64_t documents = transaction::CountCache::NotPopulated;
  if (type == transaction::CountType::ForceCache) {
    // always return from the cache, regardless what's in it
    documents = _countCache.get();
  } else if (type == transaction::CountType::TryCache) {
    documents = _countCache.get(transaction::CountCache::Ttl);
  }
  if (documents == transaction::CountCache::NotPopulated) {
    documents = static_cast<int64_t>(getPhysical()->numberDocuments(trx));
    _countCache.store(documents);
  }
  TRI_ASSERT(documents >= 0);
  return static_cast<uint64_t>(documents);
}

bool LogicalCollection::hasClusterWideUniqueRevs() const {
  return isSmartChild() &&
         vocbase().server().getFeature<EngineSelectorFeature>().isRocksDB();
}

uint32_t LogicalCollection::v8CacheVersion() const { return _v8CacheVersion; }

TRI_col_type_e LogicalCollection::type() const { return _type; }

TRI_vocbase_col_status_e LogicalCollection::status() const { return _status; }

TRI_vocbase_col_status_e LogicalCollection::getStatusLocked() {
  READ_LOCKER(readLocker, _lock);
  return _status;
}

void LogicalCollection::executeWhileStatusWriteLocked(std::function<void()> const& callback) {
  WRITE_LOCKER_EVENTUAL(locker, _lock);
  callback();
}

void LogicalCollection::executeWhileStatusLocked(std::function<void()> const& callback) {
  READ_LOCKER(locker, _lock);
  callback();
}

bool LogicalCollection::tryExecuteWhileStatusLocked(std::function<void()> const& callback) {
  TRY_READ_LOCKER(readLocker, _lock);
  if (!readLocker.isLocked()) {
    return false;
  }

  callback();
  return true;
}

TRI_vocbase_col_status_e LogicalCollection::tryFetchStatus(bool& didFetch) {
  TRY_READ_LOCKER(locker, _lock);
  if (locker.isLocked()) {
    didFetch = true;
    return _status;
  }
  didFetch = false;
  return TRI_VOC_COL_STATUS_CORRUPTED;
}

/// @brief returns a translation of a collection status
std::string LogicalCollection::statusString() const {
  READ_LOCKER(readLocker, _lock);
  return ::translateStatus(_status);
}

// SECTION: Properties
TRI_voc_rid_t LogicalCollection::revision(transaction::Methods* trx) const {
  // TODO CoordinatorCase
  TRI_ASSERT(!ServerState::instance()->isCoordinator());
  return _physical->revision(trx);
}

std::unique_ptr<FollowerInfo> const& LogicalCollection::followers() const {
  return _followers;
}

std::unique_ptr<containers::RevisionTree> LogicalCollection::revisionTree(std::size_t rangeMin,
                                                                          std::size_t rangeMax) {
  return _physical->revisionTree(rangeMin, rangeMax);
}

IndexEstMap LogicalCollection::clusterIndexEstimates(bool allowUpdating, TRI_voc_tid_t tid) {
  return getPhysical()->clusterIndexEstimates(allowUpdating, tid);
}

void LogicalCollection::setClusterIndexEstimates(IndexEstMap&& estimates) {
  getPhysical()->setClusterIndexEstimates(std::move(estimates));
}

void LogicalCollection::flushClusterIndexEstimates() {
  getPhysical()->flushClusterIndexEstimates();
}

std::vector<std::shared_ptr<arangodb::Index>> LogicalCollection::getIndexes() const {
  return getPhysical()->getIndexes();
}

void LogicalCollection::getIndexesVPack(
    VPackBuilder& result,
    std::function<bool(arangodb::Index const*, std::underlying_type<Index::Serialize>::type&)> const& filter) const {
  getPhysical()->getIndexesVPack(result, filter);
}

bool LogicalCollection::allowUserKeys() const { return _allowUserKeys; }

// SECTION: Modification Functions

// asks the storage engine to rename the collection to the given name
// and persist the renaming info. It is guaranteed by the server
// that no other active collection with the same name and id exists in the same
// database when this function is called. If this operation fails somewhere in
// the middle, the storage engine is required to fully revert the rename
// operation
// and throw only then, so that subsequent collection creation/rename requests
// will
// not fail. the WAL entry for the rename will be written *after* the call
// to "renameCollection" returns

Result LogicalCollection::rename(std::string&& newName) {
  // Should only be called from inside vocbase.
  // Otherwise caching is destroyed.
  TRI_ASSERT(!ServerState::instance()->isCoordinator());  // NOT YET IMPLEMENTED

  if (!vocbase().server().hasFeature<DatabaseFeature>()) {
    return Result(
        TRI_ERROR_INTERNAL,
        "failed to find feature 'Database' while renaming collection");
  }
  auto& databaseFeature = vocbase().server().getFeature<DatabaseFeature>();

  // Check for illegal states.
  switch (_status) {
    case TRI_VOC_COL_STATUS_CORRUPTED:
      return TRI_ERROR_ARANGO_CORRUPTED_COLLECTION;
    case TRI_VOC_COL_STATUS_DELETED:
      return TRI_ERROR_ARANGO_DATA_SOURCE_NOT_FOUND;
    default:
      // Fall through intentional
      break;
  }

  switch (_status) {
    case TRI_VOC_COL_STATUS_UNLOADED:
    case TRI_VOC_COL_STATUS_LOADED:
    case TRI_VOC_COL_STATUS_UNLOADING:
    case TRI_VOC_COL_STATUS_LOADING: {
      break;
    }
    default:
      // Unknown status
      return TRI_ERROR_INTERNAL;
  }

  auto doSync = databaseFeature.forceSyncProperties();
  std::string oldName = name();

  // Okay we can finally rename safely
  try {
    StorageEngine& engine =
        vocbase().server().getFeature<EngineSelectorFeature>().engine();
    name(std::move(newName));
    engine.changeCollection(vocbase(), *this, doSync);
  } catch (basics::Exception const& ex) {
    // Engine Rename somehow failed. Reset to old name
    name(std::move(oldName));

    return ex.code();
  } catch (...) {
    // Engine Rename somehow failed. Reset to old name
    name(std::move(oldName));

    return TRI_ERROR_INTERNAL;
  }

  // CHECK if this ordering is okay. Before change the version was increased
  // after swapping in vocbase mapping.
  increaseV8Version();
  return TRI_ERROR_NO_ERROR;
}

int LogicalCollection::close() {
  // This was unload() in 3.0
  return getPhysical()->close();
}

void LogicalCollection::load() { _physical->load(); }

void LogicalCollection::unload() { _physical->unload(); }

arangodb::Result LogicalCollection::drop() {
  // make sure collection has been closed
  this->close();

  TRI_ASSERT(!ServerState::instance()->isCoordinator());
  StorageEngine* engine = EngineSelectorFeature::ENGINE;

  engine->destroyCollection(vocbase(), *this);
  deleted(true);
  _physical->drop();

  return arangodb::Result();
}

void LogicalCollection::setStatus(TRI_vocbase_col_status_e status) {
  _status = status;

  if (status == TRI_VOC_COL_STATUS_LOADED) {
    increaseV8Version();
  }
}

void LogicalCollection::toVelocyPackForClusterInventory(VPackBuilder& result,
                                                        bool useSystem, bool isReady,
                                                        bool allInSync) const {
  if (system() && !useSystem) {
    return;
  }

  result.openObject();
  result.add(VPackValue("parameters"));

  std::unordered_set<std::string> ignoreKeys{
      "allowUserKeys",        "cid",      "count",  "statusString", "version",
      "distributeShardsLike", "objectId", "indexes"};
  VPackBuilder params = toVelocyPackIgnore(ignoreKeys, Serialization::List);
  {
    VPackObjectBuilder guard(&result);

    for (auto const& p : VPackObjectIterator(params.slice())) {
      result.add(p.key);
      result.add(p.value);
    }

    if (!_sharding->distributeShardsLike().empty()) {
      CollectionNameResolver resolver(vocbase());

      result.add("distributeShardsLike",
                 VPackValue(resolver.getCollectionNameCluster(static_cast<TRI_voc_cid_t>(
                     basics::StringUtils::uint64(distributeShardsLike())))));
    }
  }

  result.add(VPackValue("indexes"));
  getIndexesVPack(result, [](Index const* idx, uint8_t& flags) {
    // we have to exclude the primary and the edge index here, because otherwise
    // at least the MMFiles engine will try to create it
    // AND exclude hidden indexes
    switch (idx->type()) {
      case Index::TRI_IDX_TYPE_PRIMARY_INDEX:
      case Index::TRI_IDX_TYPE_EDGE_INDEX:
        return false;
      case Index::TRI_IDX_TYPE_IRESEARCH_LINK:
        flags = Index::makeFlags(Index::Serialize::Internals);
        return true;
      default:
        flags = Index::makeFlags();
        return !idx->isHidden() && !idx->inProgress();
    }
  });
  result.add("planVersion", VPackValue(planVersion()));
  result.add("isReady", VPackValue(isReady));
  result.add("allInSync", VPackValue(allInSync));
  result.close();  // CollectionInfo
}

arangodb::Result LogicalCollection::appendVelocyPack(arangodb::velocypack::Builder& result,
                                                     Serialization context) const {
  bool const forPersistence = (context == Serialization::Persistence || context == Serialization::PersistenceWithInProgress);
  bool const showInProgress = (context == Serialization::PersistenceWithInProgress);

  // We write into an open object
  TRI_ASSERT(result.isOpenObject());

  // Collection Meta Information
  result.add("cid", VPackValue(std::to_string(id())));
  result.add(StaticStrings::DataSourceType, VPackValue(static_cast<int>(_type)));
  result.add("status", VPackValue(_status));
  result.add("statusString", VPackValue(::translateStatus(_status)));
  result.add("version", VPackValue(static_cast<uint32_t>(_version)));

  // Collection Flags
  result.add("waitForSync", VPackValue(_waitForSync));

  if (!forPersistence) {
    // with 'forPersistence' added by LogicalDataSource::toVelocyPack
    // FIXME TODO is this needed in !forPersistence???
    result.add(StaticStrings::DataSourceDeleted, VPackValue(deleted()));
    result.add(StaticStrings::DataSourceSystem, VPackValue(system()));
  }

  // TODO is this still releveant or redundant in keyGenerator?
  result.add("allowUserKeys", VPackValue(_allowUserKeys));

  // keyoptions
  result.add("keyOptions", VPackValue(VPackValueType::Object));
  if (_keyGenerator != nullptr) {
    _keyGenerator->toVelocyPack(result);
  }
  result.close();

  // Physical Information
  getPhysical()->getPropertiesVPack(result);

  // Indexes
  result.add(VPackValue("indexes"));
  auto indexFlags = Index::makeFlags();
  // hide hidden indexes. In effect hides unfinished indexes,
  // and iResearch links (only on a single-server and coordinator)
  if (forPersistence) {
    indexFlags = Index::makeFlags(Index::Serialize::Internals);
  }
  auto filter = [indexFlags, forPersistence, showInProgress](arangodb::Index const* idx, decltype(Index::makeFlags())& flags) {
    if ((forPersistence || !idx->isHidden()) && (showInProgress || !idx->inProgress())) {
      flags = indexFlags;
      return true;
    }

    return false;
  };
  getIndexesVPack(result, filter);

  // Cluster Specific
  result.add(StaticStrings::IsSmart, VPackValue(isSmart()));
  result.add(StaticStrings::IsSmartChild, VPackValue(isSmartChild()));

  if (hasSmartJoinAttribute()) {
    result.add(StaticStrings::SmartJoinAttribute, VPackValue(_smartJoinAttribute));
  }

  if (!forPersistence) {
    // with 'forPersistence' added by LogicalDataSource::toVelocyPack
    // FIXME TODO is this needed in !forPersistence???
    result.add(StaticStrings::DataSourcePlanId, VPackValue(std::to_string(planId())));
  }

  _sharding->toVelocyPack(result, Serialization::List != context);

  includeVelocyPackEnterprise(result);

  TRI_ASSERT(result.isOpenObject());
  // We leave the object open

  return arangodb::Result();
}

void LogicalCollection::toVelocyPackIgnore(VPackBuilder& result,
                                           std::unordered_set<std::string> const& ignoreKeys,
                                           Serialization context) const {
  TRI_ASSERT(result.isOpenObject());
  VPackBuilder b = toVelocyPackIgnore(ignoreKeys, context);
  result.add(VPackObjectIterator(b.slice()));
}

VPackBuilder LogicalCollection::toVelocyPackIgnore(std::unordered_set<std::string> const& ignoreKeys,
                                                   Serialization context) const {
  VPackBuilder full;
  full.openObject();
  properties(full, context);
  full.close();
  if (ignoreKeys.empty()) {
    return full;
  }
  return VPackCollection::remove(full.slice(), ignoreKeys);
}

void LogicalCollection::includeVelocyPackEnterprise(VPackBuilder&) const {
  // We ain't no enterprise
}

void LogicalCollection::increaseV8Version() { ++_v8CacheVersion; }

arangodb::Result LogicalCollection::properties(velocypack::Slice const& slice,
                                               bool partialUpdate) {
  // the following collection properties are intentionally not updated,
  // as updating them would be very complicated:
  // - _cid
  // - _name
  // - _type
  // - _isSystem
  // - _isVolatile
  // ... probably a few others missing here ...

  if (!vocbase().server().hasFeature<DatabaseFeature>()) {
    return Result(
        TRI_ERROR_INTERNAL,
        "failed to find feature 'Database' while updating collection");
  }
  auto& databaseFeature = vocbase().server().getFeature<DatabaseFeature>();

  if (!vocbase().server().hasFeature<EngineSelectorFeature>() ||
      !vocbase().server().getFeature<EngineSelectorFeature>().selected()) {
    return Result(TRI_ERROR_INTERNAL,
                  "failed to find a storage engine while updating collection");
  }
  auto& engine = vocbase().server().getFeature<EngineSelectorFeature>().engine();

  MUTEX_LOCKER(guard, _infoLock);  // prevent simultaneous updates

  size_t rf = _sharding->replicationFactor();
  size_t wc = _sharding->writeConcern();
  VPackSlice rfSl = slice.get(StaticStrings::ReplicationFactor);
  // not an error: for historical reasons the write concern is read from the
  // variable "minReplicationFactor"
  VPackSlice wcSl = slice.get(StaticStrings::MinReplicationFactor);

  if (!rfSl.isNone()) {
    if (rfSl.isInteger()) {
      int64_t rfTest = rfSl.getNumber<int64_t>();
      if (rfTest < 0) {
        // negative value for replication factor... not good
        return Result(TRI_ERROR_BAD_PARAMETER,
                      "bad value for replicationFactor");
      }

      rf = rfSl.getNumber<size_t>();
      if ((!isSatellite() && rf == 0) || rf > 10) {
        return Result(TRI_ERROR_BAD_PARAMETER,
                      "bad value for replicationFactor");
      }

      if (ServerState::instance()->isCoordinator() &&
          rf != _sharding->replicationFactor()) {  // sanity checks
        if (!_sharding->distributeShardsLike().empty()) {
          return Result(TRI_ERROR_FORBIDDEN,
                        "cannot change replicationFactor for a collection using 'distributeShardsLike'");
        } else if (_type == TRI_COL_TYPE_EDGE && isSmart()) {
          return Result(TRI_ERROR_NOT_IMPLEMENTED,
                        "changing replicationFactor is "
                        "not supported for smart edge collections");
        } else if (isSatellite()) {
          return Result(TRI_ERROR_FORBIDDEN,
                        "cannot change replicationFactor of a satellite collection");
        }
      }
    } else if (rfSl.isString()) {
      if (rfSl.compareString(StaticStrings::Satellite) != 0) {
        // only the string "satellite" is allowed here
        return Result(TRI_ERROR_BAD_PARAMETER, "bad value for satellite");
      }
      // we got the string "satellite"...
#ifdef USE_ENTERPRISE
      if (!isSatellite()) {
        // but the collection is not a satellite collection!
        return Result(TRI_ERROR_FORBIDDEN,
                      "cannot change satellite collection status");
      }
#else
      return Result(TRI_ERROR_FORBIDDEN,
                    "cannot use satellite collection status");
#endif
      // fallthrough here if we set the string "satellite" for a satellite
      // collection
      TRI_ASSERT(isSatellite() && _sharding->replicationFactor() == 0 && rf == 0);
    } else {
      return Result(TRI_ERROR_BAD_PARAMETER, "bad value for replicationFactor");
    }
  }

  if (!wcSl.isNone()) {
    if (wcSl.isInteger()) {
      int64_t wcTest = wcSl.getNumber<int64_t>();
      if (wcTest < 0) {
        // negative value for writeConcern... not good
        return Result(TRI_ERROR_BAD_PARAMETER,
                      "bad value for minReplicationFactor");
      }

      wc = wcSl.getNumber<size_t>();
      if (wc > rf) {
        return Result(TRI_ERROR_BAD_PARAMETER,
                      "bad value for minReplicationFactor");
      }

      if (ServerState::instance()->isCoordinator() &&
          rf != _sharding->writeConcern()) {  // sanity checks
        if (!_sharding->distributeShardsLike().empty()) {
          return Result(TRI_ERROR_FORBIDDEN,
                        "Cannot change minReplicationFactor, please change " +
                            _sharding->distributeShardsLike());
        } else if (_type == TRI_COL_TYPE_EDGE && isSmart()) {
          return Result(TRI_ERROR_NOT_IMPLEMENTED,
                        "Changing minReplicationFactor "
                        "not supported for smart edge collections");
        } else if (isSatellite()) {
          return Result(TRI_ERROR_FORBIDDEN,
                        "Satellite collection, "
                        "cannot change minReplicationFactor");
        }
      }
    } else {
      return Result(TRI_ERROR_BAD_PARAMETER,
                    "bad value for minReplicationFactor");
    }
    TRI_ASSERT((wc <= rf && !isSatellite()) || (wc == 0 && isSatellite()));
  }

  auto doSync = !engine.inRecovery() && databaseFeature.forceSyncProperties();

  // The physical may first reject illegal properties.
  // After this call it either has thrown or the properties are stored
  Result res = getPhysical()->updateProperties(slice, doSync);
  if (!res.ok()) {
    return res;
  }

  TRI_ASSERT(!isSatellite() || rf == 0);
  _waitForSync = Helper::getBooleanValue(slice, "waitForSync", _waitForSync);
  _sharding->setWriteConcernAndReplicationFactor(wc, rf);

  if (ServerState::instance()->isCoordinator()) {
    // We need to inform the cluster as well
    auto& ci = vocbase().server().getFeature<ClusterFeature>().clusterInfo();
    return ci.setCollectionPropertiesCoordinator(vocbase().name(),
                                                 std::to_string(id()), this);
  }

  engine.changeCollection(vocbase(), *this, doSync);

  if (DatabaseFeature::DATABASE != nullptr &&
      DatabaseFeature::DATABASE->versionTracker() != nullptr) {
    DatabaseFeature::DATABASE->versionTracker()->track("change collection");
  }

  return {};
}

/// @brief return the figures for a collection
futures::Future<OperationResult> LogicalCollection::figures() const {
  return getPhysical()->figures();
}

/// @brief opens an existing collection
void LogicalCollection::open(bool ignoreErrors) {
  getPhysical()->open(ignoreErrors);
  TRI_UpdateTickServer(id());
}

/// SECTION Indexes

std::shared_ptr<Index> LogicalCollection::lookupIndex(TRI_idx_iid_t idxId) const {
  return getPhysical()->lookupIndex(idxId);
}

std::shared_ptr<Index> LogicalCollection::lookupIndex(std::string const& idxName) const {
  return getPhysical()->lookupIndex(idxName);
}

std::shared_ptr<Index> LogicalCollection::lookupIndex(VPackSlice const& info) const {
  if (!info.isObject()) {
    // Compatibility with old v8-vocindex.
    THROW_ARANGO_EXCEPTION(TRI_ERROR_OUT_OF_MEMORY);
  }
  return getPhysical()->lookupIndex(info);
}

std::shared_ptr<Index> LogicalCollection::createIndex(VPackSlice const& info, bool& created) {
  auto idx = _physical->createIndex(info, /*restore*/ false, created);
  if (idx) {
    if (DatabaseFeature::DATABASE != nullptr &&
        DatabaseFeature::DATABASE->versionTracker() != nullptr) {
      DatabaseFeature::DATABASE->versionTracker()->track("create index");
    }
  }
  return idx;
}

/// @brief drops an index, including index file removal and replication
bool LogicalCollection::dropIndex(TRI_idx_iid_t iid) {
  TRI_ASSERT(!ServerState::instance()->isCoordinator());
#if USE_PLAN_CACHE
  arangodb::aql::PlanCache::instance()->invalidate(_vocbase);
#endif

  arangodb::aql::QueryCache::instance()->invalidate(&vocbase(), guid());

  bool result = _physical->dropIndex(iid);

  if (result) {
    if (DatabaseFeature::DATABASE != nullptr &&
        DatabaseFeature::DATABASE->versionTracker() != nullptr) {
      DatabaseFeature::DATABASE->versionTracker()->track("drop index");
    }
  }

  return result;
}

/// @brief Persist the connected physical collection.
///        This should be called AFTER the collection is successfully
///        created and only on Single/DBServer
void LogicalCollection::persistPhysicalCollection() {
  // Coordinators are not allowed to have local collections!
  TRI_ASSERT(!ServerState::instance()->isCoordinator());

  StorageEngine* engine = EngineSelectorFeature::ENGINE;
  auto path = engine->createCollection(vocbase(), *this);

  getPhysical()->setPath(path);
}

/// @brief Defer a callback to be executed when the collection
///        can be dropped. The callback is supposed to drop
///        the collection and it is guaranteed that no one is using
///        it at that moment.
void LogicalCollection::deferDropCollection(std::function<bool(LogicalCollection&)> const& callback) {
  _physical->deferDropCollection(callback);
}

/// @brief reads an element from the document collection
Result LogicalCollection::read(transaction::Methods* trx,
                               arangodb::velocypack::StringRef const& key,
                               ManagedDocumentResult& result, bool lock) {
  TRI_IF_FAILURE("LogicalCollection::read") { return Result(TRI_ERROR_DEBUG); }
  return getPhysical()->read(trx, key, result, lock);
}

Result LogicalCollection::read(transaction::Methods* trx,
                               arangodb::velocypack::Slice const& key,
                               ManagedDocumentResult& result, bool lock) {
  TRI_IF_FAILURE("LogicalCollection::read") { return Result(TRI_ERROR_DEBUG); }
  return getPhysical()->read(trx, key, result, lock);
}

////////////////////////////////////////////////////////////////////////////////
/// @brief processes a truncate operation (note: currently this only clears
/// the read-cache
////////////////////////////////////////////////////////////////////////////////

Result LogicalCollection::truncate(transaction::Methods& trx, OperationOptions& options) {
  TRI_IF_FAILURE("LogicalCollection::truncate") {
    return Result(TRI_ERROR_DEBUG);
  }

  return getPhysical()->truncate(trx, options);
}

/// @brief compact-data operation
Result LogicalCollection::compact() { return getPhysical()->compact(); }

////////////////////////////////////////////////////////////////////////////////
/// @brief inserts a document or edge into the collection
////////////////////////////////////////////////////////////////////////////////

Result LogicalCollection::insert(transaction::Methods* trx, VPackSlice const slice,
                                 ManagedDocumentResult& result, OperationOptions& options,
                                 bool lock, KeyLockInfo* keyLockInfo,
                                 std::function<void()> const& cbDuringLock) {
  TRI_IF_FAILURE("LogicalCollection::insert") {
    return Result(TRI_ERROR_DEBUG);
  }
  return getPhysical()->insert(trx, slice, result, options, lock, keyLockInfo, cbDuringLock);
}

/// @brief updates a document or edge in a collection
Result LogicalCollection::update(transaction::Methods* trx, VPackSlice const newSlice,
                                 ManagedDocumentResult& result, OperationOptions& options,
                                 bool lock, ManagedDocumentResult& previous) {
  TRI_IF_FAILURE("LogicalCollection::update") {
    return Result(TRI_ERROR_DEBUG);
  }

  if (!newSlice.isObject()) {
    return Result(TRI_ERROR_ARANGO_DOCUMENT_TYPE_INVALID);
  }

  return getPhysical()->update(trx, newSlice, result, options, lock, previous);
}

/// @brief replaces a document or edge in a collection
Result LogicalCollection::replace(transaction::Methods* trx, VPackSlice const newSlice,
                                  ManagedDocumentResult& result, OperationOptions& options,
                                  bool lock, ManagedDocumentResult& previous) {
  TRI_IF_FAILURE("LogicalCollection::replace") {
    return Result(TRI_ERROR_DEBUG);
  }
  if (!newSlice.isObject()) {
    return Result(TRI_ERROR_ARANGO_DOCUMENT_TYPE_INVALID);
  }

  return getPhysical()->replace(trx, newSlice, result, options, lock, previous);
}

/// @brief removes a document or edge
Result LogicalCollection::remove(transaction::Methods& trx, velocypack::Slice const slice,
                                 OperationOptions& options, bool lock,
                                 ManagedDocumentResult& previous, KeyLockInfo* keyLockInfo,
                                 std::function<void()> const& cbDuringLock) {
  TRI_IF_FAILURE("LogicalCollection::remove") {
    return Result(TRI_ERROR_DEBUG);
  }
  return getPhysical()->remove(trx, slice, previous, options, lock, keyLockInfo, cbDuringLock);
}

bool LogicalCollection::readDocument(transaction::Methods* trx, LocalDocumentId const& token,
                                     ManagedDocumentResult& result) const {
  return getPhysical()->readDocument(trx, token, result);
}

bool LogicalCollection::readDocumentWithCallback(transaction::Methods* trx,
                                                 LocalDocumentId const& token,
                                                 IndexIterator::DocumentCallback const& cb) const {
  return getPhysical()->readDocumentWithCallback(trx, token, cb);
}

/// @brief a method to skip certain documents in AQL write operations,
/// this is only used in the enterprise edition for smart graphs
#ifndef USE_ENTERPRISE
bool LogicalCollection::skipForAqlWrite(arangodb::velocypack::Slice document,
                                        std::string const& key) const {
  return false;
}
#endif

// SECTION: Key Options
VPackSlice LogicalCollection::keyOptions() const {
  if (_keyOptions == nullptr) {
    return arangodb::velocypack::Slice::nullSlice();
  }
  return VPackSlice(_keyOptions->data());
}<|MERGE_RESOLUTION|>--- conflicted
+++ resolved
@@ -136,17 +136,10 @@
           ::readStringValue(info, StaticStrings::DataSourceName, ""), planVersion,
           TRI_vocbase_t::IsSystemName(
               ::readStringValue(info, StaticStrings::DataSourceName, "")) &&
-<<<<<<< HEAD
-              Helper::readBooleanValue(info, StaticStrings::DataSourceSystem, false),
-          Helper::readBooleanValue(info, StaticStrings::DataSourceDeleted, false)),
-      _version(static_cast<Version>(Helper::readNumericValue<uint32_t>(
-          info, "version", static_cast<uint32_t>(currentVersion())))),
-=======
               Helper::getBooleanValue(info, StaticStrings::DataSourceSystem, false),
           Helper::getBooleanValue(info, StaticStrings::DataSourceDeleted, false)),
-      _version(static_cast<Version>(Helper::getNumericValue<uint32_t>(info, "version",
-                                                    static_cast<uint32_t>(currentVersion())))),
->>>>>>> 373a7ca0
+      _version(static_cast<Version>(Helper::getNumericValue<uint32_t>(
+          info, "version", static_cast<uint32_t>(currentVersion())))),
       _v8CacheVersion(0),
       _type(Helper::getNumericValue<TRI_col_type_e, int>(info, StaticStrings::DataSourceType,
                                                           TRI_COL_TYPE_UNKNOWN)),
@@ -154,12 +147,8 @@
           info, "status", TRI_VOC_COL_STATUS_CORRUPTED)),
       _isAStub(isAStub),
 #ifdef USE_ENTERPRISE
-<<<<<<< HEAD
-      _isSmart(Helper::readBooleanValue(info, StaticStrings::IsSmart, false)),
-      _isSmartChild(Helper::readBooleanValue(info, StaticStrings::IsSmartChild, false)),
-=======
       _isSmart(Helper::getBooleanValue(info, StaticStrings::IsSmart, false)),
->>>>>>> 373a7ca0
+      _isSmartChild(Helper::getBooleanValue(info, StaticStrings::IsSmartChild, false)),
 #endif
       _waitForSync(Helper::getBooleanValue(info, StaticStrings::WaitForSyncString, false)),
       _allowUserKeys(Helper::getBooleanValue(info, "allowUserKeys", true)),
