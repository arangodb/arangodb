////////////////////////////////////////////////////////////////////////////////
/// DISCLAIMER
///
/// Copyright 2014-2022 ArangoDB GmbH, Cologne, Germany
/// Copyright 2004-2014 triAGENS GmbH, Cologne, Germany
///
/// Licensed under the Apache License, Version 2.0 (the "License");
/// you may not use this file except in compliance with the License.
/// You may obtain a copy of the License at
///
///     http://www.apache.org/licenses/LICENSE-2.0
///
/// Unless required by applicable law or agreed to in writing, software
/// distributed under the License is distributed on an "AS IS" BASIS,
/// WITHOUT WARRANTIES OR CONDITIONS OF ANY KIND, either express or implied.
/// See the License for the specific language governing permissions and
/// limitations under the License.
///
/// Copyright holder is ArangoDB GmbH, Cologne, Germany
///
/// @author Michael Hackstein
/// @author Daniel H. Larkin
////////////////////////////////////////////////////////////////////////////////

#include "LogicalCollection.h"

#include "ApplicationFeatures/ApplicationServer.h"
#include "Aql/QueryCache.h"
#include "Basics/DownCast.h"
#include "Basics/Mutex.h"
#include "Basics/ReadLocker.h"
#include "Basics/StaticStrings.h"
#include "Basics/VelocyPackHelper.h"
#include "Basics/WriteLocker.h"
#include "Cluster/ClusterFeature.h"
#include "Cluster/ClusterInfo.h"
#include "Cluster/ClusterMethods.h"
#include "Cluster/FollowerInfo.h"
#include "Cluster/ServerState.h"
#include "Logger/LogMacros.h"
#include "Replication/ReplicationFeature.h"
#include "Replication2/ReplicatedLog/LogCommon.h"
#include "Replication2/StateMachines/Document/DocumentStateMachine.h"
#include "RestServer/DatabaseFeature.h"
#include "Sharding/ShardingInfo.h"
#include "StorageEngine/EngineSelectorFeature.h"
#include "StorageEngine/PhysicalCollection.h"
#include "StorageEngine/StorageEngine.h"
#include "Transaction/Helpers.h"
#include "Transaction/StandaloneContext.h"
#include "Utils/CollectionNameResolver.h"
#include "Utils/SingleCollectionTransaction.h"
#include "Utilities/NameValidator.h"
#include "VocBase/ComputedValues.h"
#include "VocBase/KeyGenerator.h"
#include "VocBase/Validators.h"

#ifdef USE_ENTERPRISE
#include "Enterprise/Sharding/ShardingStrategyEE.h"
#endif

#include <absl/strings/str_cat.h>
#include <fmt/core.h>
#include <fmt/ostream.h>

#include <velocypack/Collection.h>
#include <velocypack/Utf8Helper.h>

using namespace arangodb;
using Helper = basics::VelocyPackHelper;

namespace {

std::string readGloballyUniqueId(velocypack::Slice info) {
  auto guid = basics::VelocyPackHelper::getStringValue(
      info, StaticStrings::DataSourceGuid, StaticStrings::Empty);

  if (!guid.empty()) {
    // check if the globallyUniqueId is only numeric. This causes ambiguities
    // later and can only happen (only) for collections created with v3.3.0 (the
    // GUID generation process was changed in v3.3.1 already to fix this issue).
    // remove the globallyUniqueId so a new one will be generated server.side
    bool validNumber = false;
    NumberUtils::atoi_positive<uint64_t>(guid.data(), guid.data() + guid.size(),
                                         validNumber);
    if (!validNumber) {
      // GUID is not just numeric, this is fine
      return guid;
    }

    // GUID is only numeric - we must not use it
#ifdef ARANGODB_ENABLE_MAINTAINER_MODE
    // this should never happen for any collections created during testing. the
    // only way to make this happen is using a collection created with v3.3.0,
    // which we will not have in our tests.
    TRI_ASSERT(false);
#endif
  }

  auto version = basics::VelocyPackHelper::getNumericValue<uint32_t>(
      info, StaticStrings::Version,
      static_cast<uint32_t>(LogicalCollection::currentVersion()));

  // predictable UUID for legacy collections
  if (static_cast<LogicalCollection::Version>(version) <
          LogicalCollection::Version::v33 &&
      info.isObject()) {
    return basics::VelocyPackHelper::getStringValue(
        info, StaticStrings::DataSourceName, StaticStrings::Empty);
  }

  return StaticStrings::Empty;
}

}  // namespace

// The Slice contains the part of the plan that
// is relevant for this collection.
LogicalCollection::LogicalCollection(TRI_vocbase_t& vocbase, VPackSlice info,
                                     bool isAStub)
    : LogicalDataSource(
          *this, vocbase, DataSourceId{Helper::extractIdValue(info)},
          ::readGloballyUniqueId(info),
          DataSourceId{
              Helper::stringUInt64(info.get(StaticStrings::DataSourcePlanId))},
          Helper::getStringValue(info, StaticStrings::DataSourceName, ""),
          NameValidator::isSystemName(Helper::getStringValue(
              info, StaticStrings::DataSourceName, "")) &&
              Helper::getBooleanValue(info, StaticStrings::DataSourceSystem,
                                      false),
          Helper::getBooleanValue(info, StaticStrings::DataSourceDeleted,
                                  false)),
      _version(static_cast<Version>(Helper::getNumericValue<uint32_t>(
          info, StaticStrings::Version,
          static_cast<uint32_t>(currentVersion())))),
      _v8CacheVersion(0),
      _type(Helper::getNumericValue<TRI_col_type_e, int>(
          info, StaticStrings::DataSourceType, TRI_COL_TYPE_DOCUMENT)),
      _isAStub(isAStub),
#ifdef USE_ENTERPRISE
      _isDisjoint(
          Helper::getBooleanValue(info, StaticStrings::IsDisjoint, false)),
      _isSmart(Helper::getBooleanValue(info, StaticStrings::IsSmart, false)),
      _isSmartChild(
          Helper::getBooleanValue(info, StaticStrings::IsSmartChild, false)),
#endif
      _allowUserKeys(
          Helper::getBooleanValue(info, StaticStrings::AllowUserKeys, true)),
      _usesRevisionsAsDocumentIds(Helper::getBooleanValue(
          info, StaticStrings::UsesRevisionsAsDocumentIds, false)),
      _waitForSync(Helper::getBooleanValue(
          info, StaticStrings::WaitForSyncString, false)),
      _syncByRevision(determineSyncByRevision()),
      _countCache(/*ttl*/ system() ? 900.0 : 180.0),
      _physical(vocbase.engine().createPhysicalCollection(*this, info)) {

  TRI_IF_FAILURE("disableRevisionsAsDocumentIds") {
    _usesRevisionsAsDocumentIds = false;
    _syncByRevision.store(false);
  }

  TRI_ASSERT(info.isObject());

  bool extendedNames = vocbase.server()
                           .getFeature<DatabaseFeature>()
                           .extendedNamesForCollections();
  if (!CollectionNameValidator::isAllowedName(system(), extendedNames,
                                              name())) {
    THROW_ARANGO_EXCEPTION(TRI_ERROR_ARANGO_ILLEGAL_NAME);
  }

  if (_version < minimumVersion()) {
    // collection is too "old"
    std::string errorMsg(std::string("collection '") + name() +
                         "' has a too old version. Please start the server "
                         "with the --database.auto-upgrade option.");

    THROW_ARANGO_EXCEPTION_MESSAGE(TRI_ERROR_FAILED, errorMsg);
  }

  if (auto res = updateSchema(info.get(StaticStrings::Schema)); res.fail()) {
    THROW_ARANGO_EXCEPTION(res);
  }

  _internalValidatorTypes = Helper::getNumericValue<uint64_t>(
      info, StaticStrings::InternalValidatorTypes, 0);

  TRI_ASSERT(!guid().empty());

  // update server's tick value
  TRI_UpdateTickServer(id().id());

  // TODO: THIS NEEDS CLEANUP (Naming & Structural issue)
  initializeSmartAttributesBefore(info);

  _sharding = std::make_unique<ShardingInfo>(info, this);

  // TODO: THIS NEEDS CLEANUP (Naming & Structural issue)
  initializeSmartAttributesAfter(info);

  if (ServerState::instance()->isDBServer() ||
      !ServerState::instance()->isRunningInCluster()) {
    _followers = std::make_unique<FollowerInfo>(this);
  }

  TRI_ASSERT(_physical != nullptr);
  // This has to be called AFTER _physical and _logical are properly linked
  // together.

  prepareIndexes(info.get(StaticStrings::Indexes));
  decorateWithInternalValidators();

  // create key generator based on keyOptions from slice
  _keyGenerator = KeyGeneratorHelper::createKeyGenerator(
      *this, info.get(StaticStrings::KeyOptions));

  // computed values
  if (auto res = updateComputedValues(info.get(StaticStrings::ComputedValues));
      res.fail()) {
    LOG_TOPIC("4c73f", ERR, Logger::FIXME)
        << "collection '" << this->vocbase().name() << "/" << name() << ": "
        << res.errorMessage()
        << " - disabling computed values for this collection. original value: "
        << info.get(StaticStrings::ComputedValues).toJson();
    TRI_ASSERT(_computedValues == nullptr);
  }
}

LogicalCollection::~LogicalCollection() = default;

#ifndef USE_ENTERPRISE
void LogicalCollection::initializeSmartAttributesBefore(
    velocypack::Slice info) {
  // nothing to do in community edition
}
void LogicalCollection::initializeSmartAttributesAfter(velocypack::Slice info) {
  // nothing to do in community edition
}
#endif

Result LogicalCollection::updateSchema(VPackSlice schema) {
  if (!schema.isNone()) {
    if (schema.isNull()) {
      schema = VPackSlice::emptyObjectSlice();
    }
    if (!schema.isObject()) {
      return {TRI_ERROR_VALIDATION_BAD_PARAMETER,
              "Schema description is not an object."};
    }

    TRI_ASSERT(schema.isObject());

    std::shared_ptr<ValidatorBase> newSchema;

    // schema will be removed if empty object is given
    if (!schema.isEmptyObject()) {
      try {
        newSchema = std::make_shared<ValidatorJsonSchema>(schema);
      } catch (std::exception const& ex) {
        return {TRI_ERROR_VALIDATION_BAD_PARAMETER,
                absl::StrCat("Error when building schema: ", ex.what())};
      }
    }

    std::atomic_store_explicit(&_schema, newSchema, std::memory_order_release);
  }

  return {};
}

Result LogicalCollection::updateComputedValues(VPackSlice computedValues) {
  auto result =
      ComputedValues::buildInstance(vocbase(), shardKeys(), computedValues);

  if (result.fail()) {
    return result.result();
  }

  std::atomic_store_explicit(&_computedValues, result.get(),
                             std::memory_order_release);

  return {};
}

RevisionId LogicalCollection::newRevisionId() const {
  if (hasClusterWideUniqueRevs()) {
    auto& ci = vocbase().server().getFeature<ClusterFeature>().clusterInfo();
    return RevisionId::createClusterWideUnique(ci);
  }
  return RevisionId::create();
}

// SECTION: sharding
ShardingInfo* LogicalCollection::shardingInfo() const {
  TRI_ASSERT(_sharding != nullptr);
  return _sharding.get();
}

size_t LogicalCollection::numberOfShards() const noexcept {
  TRI_ASSERT(_sharding != nullptr);
  return _sharding->numberOfShards();
}

size_t LogicalCollection::replicationFactor() const noexcept {
  TRI_ASSERT(_sharding != nullptr);
  return _sharding->replicationFactor();
}

size_t LogicalCollection::writeConcern() const noexcept {
  TRI_ASSERT(_sharding != nullptr);
  return _sharding->writeConcern();
}

replication::Version LogicalCollection::replicationVersion() const noexcept {
  return vocbase().replicationVersion();
}

std::string const& LogicalCollection::distributeShardsLike() const noexcept {
  TRI_ASSERT(_sharding != nullptr);
  return _sharding->distributeShardsLike();
}

void LogicalCollection::distributeShardsLike(std::string const& cid,
                                             ShardingInfo const* other) {
  TRI_ASSERT(_sharding != nullptr);
  _sharding->distributeShardsLike(cid, other);
}

std::vector<std::string> const& LogicalCollection::avoidServers()
    const noexcept {
  TRI_ASSERT(_sharding != nullptr);
  return _sharding->avoidServers();
}

bool LogicalCollection::isSatellite() const noexcept {
  TRI_ASSERT(_sharding != nullptr);
  return _sharding->isSatellite();
}

bool LogicalCollection::usesDefaultShardKeys() const noexcept {
  TRI_ASSERT(_sharding != nullptr);
  return _sharding->usesDefaultShardKeys();
}

std::vector<std::string> const& LogicalCollection::shardKeys() const noexcept {
  TRI_ASSERT(_sharding != nullptr);
  return _sharding->shardKeys();
}

std::shared_ptr<ShardMap> LogicalCollection::shardIds() const {
  TRI_ASSERT(_sharding != nullptr);
  return _sharding->shardIds();
}

void LogicalCollection::setShardMap(std::shared_ptr<ShardMap> map) noexcept {
  TRI_ASSERT(_sharding != nullptr);
  _sharding->setShardMap(std::move(map));
}

ErrorCode LogicalCollection::getResponsibleShard(velocypack::Slice slice,
                                                 bool docComplete,
                                                 std::string& shardID) {
  bool usesDefaultShardKeys;
  return getResponsibleShard(slice, docComplete, shardID, usesDefaultShardKeys);
}

ErrorCode LogicalCollection::getResponsibleShard(std::string_view key,
                                                 std::string& shardID) {
  bool usesDefaultShardKeys;
  return getResponsibleShard(VPackSlice::emptyObjectSlice(), false, shardID,
                             usesDefaultShardKeys,
                             std::string_view(key.data(), key.size()));
}

ErrorCode LogicalCollection::getResponsibleShard(velocypack::Slice slice,
                                                 bool docComplete,
                                                 std::string& shardID,
                                                 bool& usesDefaultShardKeys,
                                                 std::string_view key) {
  TRI_ASSERT(_sharding != nullptr);
  return _sharding->getResponsibleShard(slice, docComplete, shardID,
                                        usesDefaultShardKeys, key);
}

void LogicalCollection::prepareIndexes(VPackSlice indexesSlice) {
  TRI_ASSERT(_physical != nullptr);

  if (!indexesSlice.isArray()) {
    // always point to an array
    indexesSlice = velocypack::Slice::emptyArraySlice();
  }

  _physical->prepareIndexes(indexesSlice);
}

std::unique_ptr<IndexIterator> LogicalCollection::getAllIterator(
    transaction::Methods* trx, ReadOwnWrites readOwnWrites) {
  return _physical->getAllIterator(trx, readOwnWrites);
}

std::unique_ptr<IndexIterator> LogicalCollection::getAnyIterator(
    transaction::Methods* trx) {
  return _physical->getAnyIterator(trx);
}
// @brief Return the number of documents in this collection
uint64_t LogicalCollection::numberDocuments(transaction::Methods* trx,
                                            transaction::CountType type) {
  // detailed results should have been handled in the levels above us
  TRI_ASSERT(type != transaction::CountType::Detailed);

  uint64_t documents = transaction::CountCache::NotPopulated;
  if (type == transaction::CountType::ForceCache) {
    // always return from the cache, regardless what's in it
    documents = _countCache.get();
  } else if (type == transaction::CountType::TryCache) {
    // get data from cache, but only if not expired
    documents = _countCache.getWithTtl();
  }
  if (documents == transaction::CountCache::NotPopulated) {
    // cache was not populated before or cache value has expired
    documents = getPhysical()->numberDocuments(trx);
    _countCache.store(documents);
  }
  TRI_ASSERT(documents != transaction::CountCache::NotPopulated);
  return documents;
}

bool LogicalCollection::hasClusterWideUniqueRevs() const noexcept {
  return usesRevisionsAsDocumentIds() && isSmartChild();
}

bool LogicalCollection::mustCreateKeyOnCoordinator() const noexcept {
  TRI_ASSERT(ServerState::instance()->isRunningInCluster());

#ifdef USE_ENTERPRISE
  if (_sharding->shardingStrategyName() ==
      ShardingStrategyEnterpriseHexSmartVertex::NAME) {
    TRI_ASSERT(isSmart());
    TRI_ASSERT(type() == TRI_COL_TYPE_DOCUMENT);
    TRI_ASSERT(!hasSmartGraphAttribute());
    // if we've a SmartVertex collection sitting inside an EnterpriseGraph
    // we need to have the key before we can call the "getResponsibleShards"
    // method because without it, we cannot calculate which shard will be the
    // responsible one.
    return true;
  }
#endif

  // when there is more than 1 shard, or if we do have a satellite
  // collection, we need to create the key on the coordinator.
  return numberOfShards() != 1;
}

void LogicalCollection::executeWhileStatusWriteLocked(
    std::function<void()> const& callback) {
  WRITE_LOCKER_EVENTUAL(locker, _statusLock);
  callback();
}

// SECTION: Properties
RevisionId LogicalCollection::revision(transaction::Methods* trx) const {
  // TODO CoordinatorCase
  TRI_ASSERT(!ServerState::instance()->isCoordinator());
  return _physical->revision(trx);
}

#ifndef USE_ENTERPRISE
std::string const& LogicalCollection::smartJoinAttribute() const noexcept {
  return StaticStrings::Empty;
}
#endif

#ifndef USE_ENTERPRISE
std::string LogicalCollection::smartGraphAttribute() const {
  return StaticStrings::Empty;
}

void LogicalCollection::setSmartGraphAttribute(std::string const& /*value*/) {
  TRI_ASSERT(false);
}
#endif

bool LogicalCollection::usesRevisionsAsDocumentIds() const noexcept {
  return _usesRevisionsAsDocumentIds;
}

std::unique_ptr<FollowerInfo> const& LogicalCollection::followers() const {
  return _followers;
}

bool LogicalCollection::syncByRevision() const noexcept {
  return _syncByRevision.load();
}

bool LogicalCollection::useSyncByRevision() const noexcept {
  return !_isAStub && _syncByRevision.load();
}

bool LogicalCollection::determineSyncByRevision() const {
  if (version() >= LogicalCollection::Version::v37) {
    auto& server = vocbase().server();
    if (server.hasFeature<ReplicationFeature>()) {
      auto& replication = server.getFeature<ReplicationFeature>();
      return replication.syncByRevision() && usesRevisionsAsDocumentIds();
    }
  }
  return false;
}

std::vector<std::shared_ptr<Index>> LogicalCollection::getIndexes() const {
  return getPhysical()->getIndexes();
}

void LogicalCollection::getIndexesVPack(
    VPackBuilder& result,
    std::function<bool(Index const*,
                       std::underlying_type<Index::Serialize>::type&)> const&
        filter) const {
  getPhysical()->getIndexesVPack(result, filter);
}

bool LogicalCollection::allowUserKeys() const noexcept {
  return _allowUserKeys;
}

// SECTION: Modification Functions

// asks the storage engine to rename the collection to the given name
// and persist the renaming info. It is guaranteed by the server
// that no other active collection with the same name and id exists in the same
// database when this function is called. If this operation fails somewhere in
// the middle, the storage engine is required to fully revert the rename
// operation
// and throw only then, so that subsequent collection creation/rename requests
// will
// not fail. the WAL entry for the rename will be written *after* the call
// to "renameCollection" returns

Result LogicalCollection::rename(std::string&& newName) {
  // Should only be called from inside vocbase.
  // Otherwise caching is destroyed.
  TRI_ASSERT(!ServerState::instance()->isCoordinator());  // NOT YET IMPLEMENTED

  if (!vocbase().server().hasFeature<DatabaseFeature>()) {
    return Result(
        TRI_ERROR_INTERNAL,
        "failed to find feature 'Database' while renaming collection");
  }

  // Check for illegal state.
  if (deleted()) {
    return TRI_ERROR_ARANGO_DATA_SOURCE_NOT_FOUND;
  }

  std::string oldName = name();

  // Okay we can finally rename safely
  try {
    name(std::move(newName));
<<<<<<< HEAD
    vocbase().engine().changeCollection(vocbase(), *this);
=======
    engine.changeCollection(vocbase(), *this);
    ++_v8CacheVersion;
>>>>>>> e09e7d36
  } catch (basics::Exception const& ex) {
    // Engine Rename somehow failed. Reset to old name
    name(std::move(oldName));

    return ex.code();
  } catch (...) {
    // Engine Rename somehow failed. Reset to old name
    name(std::move(oldName));

    return {TRI_ERROR_INTERNAL};
  }

  return {};
}

void LogicalCollection::close() { getPhysical()->close(); }

Result LogicalCollection::drop() {
  // make sure collection has been closed
  this->close();

  TRI_ASSERT(!ServerState::instance()->isCoordinator());
  setDeleted();
  _physical->drop();

  return {};
}

void LogicalCollection::toVelocyPackForInventory(VPackBuilder& result) const {
  result.openObject();
  result.add(VPackValue(StaticStrings::Indexes));
  getIndexesVPack(result, [](arangodb::Index const* idx,
                             decltype(Index::makeFlags())& flags) {
    // we have to exclude the primary and edge index for dump / restore
    switch (idx->type()) {
      case Index::TRI_IDX_TYPE_PRIMARY_INDEX:
      case Index::TRI_IDX_TYPE_EDGE_INDEX:
        return false;
      default:
        flags = Index::makeFlags(Index::Serialize::Inventory);
        return !idx->isHidden();
    }
  });
  result.add("parameters", VPackValue(VPackValueType::Object));
  toVelocyPackIgnore(
      result,
      {StaticStrings::ObjectId, "path", "statusString", StaticStrings::Indexes},
      LogicalDataSource::Serialization::Inventory);
  result.close();  // parameters
  result.close();  // collection
}

void LogicalCollection::toVelocyPackForClusterInventory(VPackBuilder& result,
                                                        bool useSystem,
                                                        bool isReady,
                                                        bool allInSync) const {
  TRI_ASSERT(_sharding != nullptr);
  if (system() && !useSystem) {
    return;
  }

  result.openObject();
  result.add(VPackValue("parameters"));

  std::unordered_set<std::string> ignoreKeys{
      StaticStrings::AllowUserKeys,
      StaticStrings::DataSourceCid,
      "count",
      "statusString",
      StaticStrings::Version,
      StaticStrings::DistributeShardsLike,
      StaticStrings::ObjectId,
      StaticStrings::Indexes};
  VPackBuilder params = toVelocyPackIgnore(ignoreKeys, Serialization::List);
  {
    VPackObjectBuilder guard(&result);

    for (auto const& p : VPackObjectIterator(params.slice())) {
      result.add(p.key);
      result.add(p.value);
    }

    if (!_sharding->distributeShardsLike().empty()) {
      CollectionNameResolver resolver(vocbase());

      result.add(StaticStrings::DistributeShardsLike,
                 VPackValue(resolver.getCollectionNameCluster(DataSourceId{
                     basics::StringUtils::uint64(distributeShardsLike())})));
    }
  }

  result.add(VPackValue(StaticStrings::Indexes));
  getIndexesVPack(result, [](Index const* idx, uint8_t& flags) {
    // we have to exclude the primary and the edge index here, because otherwise
    // at least the MMFiles engine will try to create it
    // AND exclude hidden indexes
    switch (idx->type()) {
      case Index::TRI_IDX_TYPE_PRIMARY_INDEX:
      case Index::TRI_IDX_TYPE_EDGE_INDEX:
        return false;
      default:
        flags = Index::makeFlags(Index::Serialize::Inventory);
        return !idx->isHidden() && !idx->inProgress();
    }
  });
  // planVersion is hard-coded to 1 since 3.8
  result.add("planVersion", VPackValue(1));
  result.add("isReady", VPackValue(isReady));
  result.add("allInSync", VPackValue(allInSync));
  result.close();  // CollectionInfo
}

Result LogicalCollection::appendVPack(velocypack::Builder& build,
                                      Serialization ctx, bool) const {
  TRI_ASSERT(_sharding != nullptr);
  bool const forPersistence = (ctx == Serialization::Persistence ||
                               ctx == Serialization::PersistenceWithInProgress);
  bool const showInProgress = (ctx == Serialization::PersistenceWithInProgress);
  // We write into an open object
  TRI_ASSERT(build.isOpenObject());
  // Collection Meta Information
  build.add(StaticStrings::DataSourceCid,
            VPackValue(std::to_string(id().id())));
  build.add(StaticStrings::DataSourceType, VPackValue(static_cast<int>(_type)));

  // there are no collection statuses anymore, but we need to keep
  // API-compatibility. so the following attributes' values are hard-coded.
  if (deleted()) {
    build.add("status", VPackValue(/*TRI_VOC_COL_STATUS_DELETED*/ 5));
    build.add("statusString", VPackValue("deleted"));
  } else {
    build.add("status", VPackValue(/*TRI_VOC_COL_STATUS_LOADED*/ 3));
    build.add("statusString", VPackValue("loaded"));
  }

  build.add(StaticStrings::Version,
            VPackValue(static_cast<uint32_t>(_version)));
  // Collection Flags
  build.add(StaticStrings::WaitForSyncString, VPackValue(_waitForSync));
  if (!forPersistence) {
    // with 'forPersistence' added by LogicalDataSource::toVelocyPack
    // FIXME TODO is this needed in !forPersistence???
    build.add(StaticStrings::DataSourceDeleted, VPackValue(deleted()));
    build.add(StaticStrings::DataSourceSystem, VPackValue(system()));
  }
  // TODO is this still releveant or redundant in keyGenerator?
  build.add(StaticStrings::AllowUserKeys, VPackValue(_allowUserKeys));

  // keyOptions
  build.add(StaticStrings::KeyOptions, VPackValue(VPackValueType::Object));
  keyGenerator().toVelocyPack(build);
  build.close();

  // Physical Information
  getPhysical()->getPropertiesVPack(build);
  // Indexes
  build.add(VPackValue(StaticStrings::Indexes));
  auto indexFlags = Index::makeFlags();
  // hide hidden indexes. In effect hides unfinished indexes,
  // and iResearch links (only on a single-server and coordinator)
  if (forPersistence) {
    indexFlags = Index::makeFlags(Index::Serialize::Internals);
  }
  auto filter = [indexFlags, forPersistence, showInProgress](
                    Index const* idx, decltype(Index::makeFlags())& flags) {
    if ((forPersistence || !idx->isHidden()) &&
        (showInProgress || !idx->inProgress())) {
      flags = indexFlags;
      return true;
    }
    return false;
  };
  getIndexesVPack(build, filter);

  // Schema
  build.add(VPackValue(StaticStrings::Schema));
  schemaToVelocyPack(build);

  // Computed Values
  build.add(VPackValue(StaticStrings::ComputedValues));
  computedValuesToVelocyPack(build);

  // Internal CollectionType
  build.add(StaticStrings::InternalValidatorTypes,
            VPackValue(_internalValidatorTypes));
  // Cluster Specific
  build.add(StaticStrings::IsDisjoint, VPackValue(isDisjoint()));
  build.add(StaticStrings::IsSmart, VPackValue(isSmart()));
  build.add(StaticStrings::IsSmartChild, VPackValue(isSmartChild()));
  build.add(StaticStrings::UsesRevisionsAsDocumentIds,
            VPackValue(usesRevisionsAsDocumentIds()));
  build.add(StaticStrings::SyncByRevision, VPackValue(syncByRevision()));
  if (!forPersistence) {
    // with 'forPersistence' added by LogicalDataSource::toVelocyPack
    // TODO is this needed in !forPersistence???
    build.add(StaticStrings::DataSourcePlanId,
              VPackValue(std::to_string(planId().id())));
  }
  _sharding->toVelocyPack(build, ctx != Serialization::List);
  includeVelocyPackEnterprise(build);
  TRI_ASSERT(build.isOpenObject());
  // We leave the object open
  return {};
}

void LogicalCollection::toVelocyPackIgnore(
    VPackBuilder& result, std::unordered_set<std::string> const& ignoreKeys,
    Serialization context) const {
  TRI_ASSERT(result.isOpenObject());
  VPackBuilder b = toVelocyPackIgnore(ignoreKeys, context);
  result.add(VPackObjectIterator(b.slice()));
}

VPackBuilder LogicalCollection::toVelocyPackIgnore(
    std::unordered_set<std::string> const& ignoreKeys,
    Serialization context) const {
  VPackBuilder full;
  full.openObject();
  properties(full, context);
  full.close();
  if (ignoreKeys.empty()) {
    return full;
  }
  return VPackCollection::remove(full.slice(), ignoreKeys);
}

#ifndef USE_ENTERPRISE
void LogicalCollection::includeVelocyPackEnterprise(
    VPackBuilder& result) const {
  // We ain't no Enterprise Edition
}
#endif

Result LogicalCollection::properties(velocypack::Slice slice) {
  TRI_ASSERT(_sharding != nullptr);
  // the following collection properties are intentionally not updated,
  // as updating them would be very complicated:
  // - _cid
  // - _name
  // - _type
  // - _isSystem
  // ... probably a few others missing here ...

  if (!vocbase().server().hasFeature<DatabaseFeature>()) {
    return Result(
        TRI_ERROR_INTERNAL,
        "failed to find feature 'Database' while updating collection");
  }

  if (!vocbase().server().hasFeature<EngineSelectorFeature>() ||
      !vocbase().server().getFeature<EngineSelectorFeature>().selected()) {
    return Result(TRI_ERROR_INTERNAL,
                  "failed to find a storage engine while updating collection");
  }

  MUTEX_LOCKER(guard, _infoLock);  // prevent simultaneous updates

  auto res = updateSchema(slice.get(StaticStrings::Schema));
  if (res.fail()) {
    THROW_ARANGO_EXCEPTION(res);
  }

  res = updateComputedValues(slice.get(StaticStrings::ComputedValues));
  if (res.fail()) {
    THROW_ARANGO_EXCEPTION(res);
  }

  size_t replicationFactor = _sharding->replicationFactor();
  size_t writeConcern = _sharding->writeConcern();
  VPackSlice replicationFactorSlice =
      slice.get(StaticStrings::ReplicationFactor);

  VPackSlice writeConcernSlice = slice.get(StaticStrings::WriteConcern);
  if (writeConcernSlice.isNone()) {  // deprecated in 3.6
    writeConcernSlice = slice.get(StaticStrings::MinReplicationFactor);
  }

  if (!replicationFactorSlice.isNone()) {
    if (replicationFactorSlice.isInteger()) {
      int64_t replicationFactorTest =
          replicationFactorSlice.getNumber<int64_t>();
      if (replicationFactorTest < 0) {
        // negative value for replication factor... not good
        return Result(TRI_ERROR_BAD_PARAMETER,
                      "bad value for replicationFactor");
      }

      auto& cf = vocbase().server().getFeature<ClusterFeature>();
      replicationFactor = replicationFactorSlice.getNumber<size_t>();
      if ((!isSatellite() && replicationFactor == 0) ||
          (ServerState::instance()->isCoordinator() &&
           (replicationFactor < cf.minReplicationFactor() ||
            replicationFactor > cf.maxReplicationFactor()))) {
        return Result(TRI_ERROR_BAD_PARAMETER,
                      "bad value for replicationFactor");
      }

      if (ServerState::instance()->isCoordinator() &&
          replicationFactor !=
              _sharding->replicationFactor()) {  // check if changed
        if (!_sharding->distributeShardsLike().empty()) {
          return Result(TRI_ERROR_FORBIDDEN,
                        "cannot change replicationFactor for a collection "
                        "using 'distributeShardsLike'");
        } else if (_type == TRI_COL_TYPE_EDGE && isSmart()) {
          return Result(TRI_ERROR_NOT_IMPLEMENTED,
                        "changing replicationFactor is "
                        "not supported for smart edge collections");
        } else if (isSatellite()) {
          return Result(
              TRI_ERROR_FORBIDDEN,
              "cannot change replicationFactor of a SatelliteCollection");
        }
      }
    } else if (replicationFactorSlice.isString()) {
      if (replicationFactorSlice.stringView() != StaticStrings::Satellite) {
        // only the string "satellite" is allowed here
        return Result(TRI_ERROR_BAD_PARAMETER,
                      "bad value for replicationFactor. expecting 'satellite'");
      }
      // we got the string "satellite"...
#ifdef USE_ENTERPRISE
      if (!isSatellite()) {
        // but the collection is not a SatelliteCollection!
        return Result(TRI_ERROR_FORBIDDEN,
                      "cannot change SatelliteCollection status");
      }
#else
      return Result(TRI_ERROR_FORBIDDEN,
                    "cannot use SatelliteCollection status");
#endif
      // fallthrough here if we set the string "satellite" for a satellite
      // collection
      TRI_ASSERT(isSatellite() && _sharding->replicationFactor() == 0 &&
                 replicationFactor == 0);
    } else {
      return Result(TRI_ERROR_BAD_PARAMETER, "bad value for replicationFactor");
    }
  }

  if (!writeConcernSlice.isNone()) {
    if (writeConcernSlice.isInteger()) {
      int64_t writeConcernTest = writeConcernSlice.getNumber<int64_t>();
      if (writeConcernTest < 0) {
        // negative value for writeConcern... not good
        return Result(TRI_ERROR_BAD_PARAMETER, "bad value for writeConcern");
      }

      writeConcern = writeConcernSlice.getNumber<size_t>();
      if (writeConcern > replicationFactor) {
        return Result(TRI_ERROR_BAD_PARAMETER, "bad value for writeConcern");
      }

      if ((ServerState::instance()->isCoordinator() ||
           (ServerState::instance()->isSingleServer() &&
            (isSatellite() || isSmart()))) &&
          writeConcern != _sharding->writeConcern()) {  // check if changed
        if (!_sharding->distributeShardsLike().empty()) {
          return Result(TRI_ERROR_FORBIDDEN,
                        "Cannot change writeConcern, please change " +
                            _sharding->distributeShardsLike());
        } else if (_type == TRI_COL_TYPE_EDGE && isSmart()) {
          return Result(TRI_ERROR_NOT_IMPLEMENTED,
                        "Changing writeConcern "
                        "not supported for smart edge collections");
        } else if (isSatellite()) {
          return Result(TRI_ERROR_FORBIDDEN,
                        "SatelliteCollection, "
                        "cannot change writeConcern");
        }
      }
    } else {
      return Result(TRI_ERROR_BAD_PARAMETER, "bad value for writeConcern");
    }
    TRI_ASSERT((writeConcern <= replicationFactor && !isSatellite()) ||
               (writeConcern == 0 && isSatellite()));
  }

  // The physical may first reject illegal properties.
  // After this call it either has thrown or the properties are stored
  res = getPhysical()->updateProperties(slice);
  if (!res.ok()) {
    return res;
  }

  TRI_ASSERT(!isSatellite() || replicationFactor == 0);
  _waitForSync = Helper::getBooleanValue(
      slice, StaticStrings::WaitForSyncString, _waitForSync);
  _sharding->setWriteConcernAndReplicationFactor(writeConcern,
                                                 replicationFactor);

  if (ServerState::instance()->isDBServer()) {
    // This code is only allowed to be executed by the maintenance
    // and should only be triggered during cluster upgrades.
    // The user is NOT allowed to modify this value in any way.
    auto nextType = Helper::getNumericValue<uint64_t>(
        slice, StaticStrings::InternalValidatorTypes, _internalValidatorTypes);
    if (nextType != _internalValidatorTypes) {
      // This is a bit dangerous operation, if the internalValidators are NOT
      // empty a concurrent writer could have one in its hand while this thread
      // deletes it. For now the situation cannot happen, but may happen in the
      // future. As soon as it happens we need to make sure that we hold a write
      // lock on this collection while we swap the validators. (Or apply some
      // local locking for validators only, that would be fine too)

      TRI_ASSERT(_internalValidators.empty());
      _internalValidatorTypes = nextType;
      _internalValidators.clear();
      decorateWithInternalValidators();
    }

    // Inject SmartGraphAttribute into Shards
    if (slice.hasKey(StaticStrings::GraphSmartGraphAttribute) &&
        smartGraphAttribute().empty()) {
      // This is a bit dangerous operation and should only be run in MAINTENANCE
      // task we upgrade the SmartGraphAttribute within the Shard, this is
      // required to allow the DBServer to generate new ID values
      auto sga = slice.get(StaticStrings::GraphSmartGraphAttribute);
      if (sga.isString()) {
        setSmartGraphAttribute(sga.copyString());
      }
    }
  }

  if (ServerState::instance()->isCoordinator()) {
    // We need to inform the cluster as well
    auto& ci = vocbase().server().getFeature<ClusterFeature>().clusterInfo();
    return ci.setCollectionPropertiesCoordinator(
        vocbase().name(), std::to_string(id().id()), this);
  }

  vocbase().engine().changeCollection(vocbase(), *this);

  auto& df = vocbase().server().getFeature<DatabaseFeature>();
  if (df.versionTracker() != nullptr) {
    df.versionTracker()->track("change collection");
  }

  return {};
}

/// @brief return the figures for a collection
futures::Future<OperationResult> LogicalCollection::figures(
    bool details, OperationOptions const& options) const {
  return getPhysical()->figures(details, options);
}

/// SECTION Indexes

std::shared_ptr<Index> LogicalCollection::lookupIndex(IndexId idxId) const {
  return getPhysical()->lookupIndex(idxId);
}

std::shared_ptr<Index> LogicalCollection::lookupIndex(
    std::string_view idxName) const {
  return getPhysical()->lookupIndex(idxName);
}

std::shared_ptr<Index> LogicalCollection::lookupIndex(VPackSlice info) const {
  if (!info.isObject()) {
    // Compatibility with old v8-vocindex.
    THROW_ARANGO_EXCEPTION(TRI_ERROR_OUT_OF_MEMORY);
  }
  return getPhysical()->lookupIndex(info);
}

std::shared_ptr<Index> LogicalCollection::createIndex(VPackSlice info,
                                                      bool& created) {
  auto idx = _physical->createIndex(info, /*restore*/ false, created);
  if (idx) {
    auto& df = vocbase().server().getFeature<DatabaseFeature>();
    if (df.versionTracker() != nullptr) {
      df.versionTracker()->track("create index");
    }
  }
  return idx;
}

/// @brief drops an index, including index file removal and replication
Result LogicalCollection::dropIndex(IndexId iid) {
  TRI_ASSERT(!ServerState::instance()->isCoordinator());

  aql::QueryCache::instance()->invalidate(&vocbase(), guid());

  Result res = _physical->dropIndex(iid);

  if (res.ok()) {
    auto& df = vocbase().server().getFeature<DatabaseFeature>();
    if (df.versionTracker() != nullptr) {
      df.versionTracker()->track("drop index");
    }
  }

  return res;
}

/// @brief Persist the connected physical collection.
///        This should be called AFTER the collection is successfully
///        created and only on Single/DBServer
void LogicalCollection::persistPhysicalCollection() {
  // Coordinators are not allowed to have local collections!
  TRI_ASSERT(!ServerState::instance()->isCoordinator());
  vocbase().engine().createCollection(vocbase(), *this);
}

basics::ReadWriteLock& LogicalCollection::statusLock() noexcept {
  return _statusLock;
}

/// @brief Defer a callback to be executed when the collection
///        can be dropped. The callback is supposed to drop
///        the collection and it is guaranteed that no one is using
///        it at that moment.
void LogicalCollection::deferDropCollection(
    std::function<bool(LogicalCollection&)> const& callback) {
  _syncByRevision = false;  // safety to make sure we can do physical cleanup
  _physical->deferDropCollection(callback);
}

////////////////////////////////////////////////////////////////////////////////
/// @brief processes a truncate operation
////////////////////////////////////////////////////////////////////////////////

Result LogicalCollection::truncate(transaction::Methods& trx,
                                   OperationOptions& options,
                                   bool& usedRangeDelete) {
  TRI_IF_FAILURE("LogicalCollection::truncate") { return {TRI_ERROR_DEBUG}; }
  return getPhysical()->truncate(trx, options, usedRangeDelete);
}

/// @brief compact-data operation
void LogicalCollection::compact() { getPhysical()->compact(); }

/// @brief a method to skip certain documents in AQL write operations,
/// this is only used in the Enterprise Edition for SmartGraphs
#ifndef USE_ENTERPRISE
bool LogicalCollection::skipForAqlWrite(velocypack::Slice document,
                                        std::string const& key) const {
  return false;
}
#endif

void LogicalCollection::computedValuesToVelocyPack(VPackBuilder& b) const {
  auto cv = computedValues();
  if (cv != nullptr) {
    cv->toVelocyPack(b);
  } else {
    b.add(VPackSlice::nullSlice());
  }
}

std::shared_ptr<ComputedValues> LogicalCollection::computedValues() const {
  return std::atomic_load_explicit(&_computedValues, std::memory_order_acquire);
}

void LogicalCollection::schemaToVelocyPack(VPackBuilder& b) const {
  auto s = schema();
  if (s != nullptr) {
    s->toVelocyPack(b);
  } else {
    b.add(VPackSlice::nullSlice());
  }
}

std::shared_ptr<ValidatorBase> LogicalCollection::schema() const {
  return std::atomic_load_explicit(&_schema, std::memory_order_acquire);
}

Result LogicalCollection::validate(std::shared_ptr<ValidatorBase> const& schema,
                                   VPackSlice s,
                                   VPackOptions const* options) const {
  if (schema != nullptr) {
    auto res = schema->validate(s, VPackSlice::noneSlice(), true, options);
    if (res.fail()) {
      return res;
    }
  }
  for (auto const& validator : _internalValidators) {
    auto res = validator->validate(s, VPackSlice::noneSlice(), true, options);
    if (!res.ok()) {
      return res;
    }
  }
  return {};
}

Result LogicalCollection::validate(std::shared_ptr<ValidatorBase> const& schema,
                                   VPackSlice modifiedDoc, VPackSlice oldDoc,
                                   VPackOptions const* options) const {
  if (schema != nullptr) {
    auto res = schema->validate(modifiedDoc, oldDoc, false, options);
    if (res.fail()) {
      return res;
    }
  }
  for (auto const& validator : _internalValidators) {
    auto res = validator->validate(modifiedDoc, oldDoc, false, options);
    if (res.fail()) {
      return res;
    }
  }
  return {};
}

void LogicalCollection::setInternalValidatorTypes(uint64_t type) {
  _internalValidatorTypes = type;
}

uint64_t LogicalCollection::getInternalValidatorTypes() const noexcept {
  return _internalValidatorTypes;
}

void LogicalCollection::addInternalValidator(
    std::unique_ptr<ValidatorBase> validator) {
  // For the time beeing we only allow ONE internal validator.
  // This however is a non-necessary restriction and can be leveraged at any
  // time. The code is prepared to handle any number of validators, and this
  // assert is only to make sure we do not create one twice.
  TRI_ASSERT(_internalValidators.empty());
  TRI_ASSERT(validator);
  _internalValidators.emplace_back(std::move(validator));
}

void LogicalCollection::decorateWithInternalValidators() {
  // Community validators go in here.
  decorateWithInternalEEValidators();
}

replication2::LogId LogicalCollection::shardIdToStateId(
    std::string_view shardId) {
  auto logId = tryShardIdToStateId(shardId);
  ADB_PROD_ASSERT(logId.has_value())
      << " converting " << shardId << " to LogId failed";
  return logId.value();
}

std::optional<replication2::LogId> LogicalCollection::tryShardIdToStateId(
    std::string_view shardId) {
  if (shardId.empty()) {
    return {};
  }
  auto stateId = shardId.substr(1, shardId.size() - 1);
  return replication2::LogId::fromString(stateId);
}

auto LogicalCollection::getDocumentState()
    -> std::shared_ptr<replication2::replicated_state::ReplicatedState<
        replication2::replicated_state::document::DocumentState>> {
  using namespace replication2::replicated_state;
  auto maybeState = vocbase().getReplicatedStateById(shardIdToStateId(name()));
  // Note that while we assert this for now, I am not sure that we can rely on
  // it. I don't know of any mechanism (I also haven't checked thoroughly) that
  // would prevent the state of a collection being deleted while this function
  // is called.
  // TODO Check whether this assert is sensible, or whether we might have to
  //      either return a nullptr or throw an exception instead.
  // TODO If we have to remove the assert, we must make sure that the caller (or
  //      callers) are prepared for that (they currently aren't).
  ADB_PROD_ASSERT(maybeState.ok())
      << "Missing document state in shard " << name();
  auto stateMachine =
      basics::downCast<ReplicatedState<document::DocumentState>>(
          std::move(maybeState).get());
  ADB_PROD_ASSERT(stateMachine != nullptr)
      << "Missing document state in shard " << name();
  return stateMachine;
}

auto LogicalCollection::getDocumentStateLeader() -> std::shared_ptr<
    replication2::replicated_state::document::DocumentLeaderState> {
  auto stateMachine = getDocumentState();

  static constexpr auto throwUnavailable = []<typename... Args>(
      basics::SourceLocation location, fmt::format_string<Args...> formatString,
      Args && ... args) {
    throw basics::Exception(
        TRI_ERROR_REPLICATION_REPLICATED_STATE_NOT_AVAILABLE,
        fmt::vformat(formatString, fmt::make_format_args(args...)), location);
  };

  auto const status = stateMachine->getStatus();
  if (status == std::nullopt) {
    throwUnavailable(ADB_HERE,
                     "Replicated state {} is not available, accessed "
                     "from {}/{}. No status available.",
                     shardIdToStateId(name()), vocbase().name(), name());
  }

  auto const* const leaderStatus = status->asLeaderStatus();
  if (leaderStatus == nullptr) {
    throwUnavailable(ADB_HERE,
                     "Replicated state {} is not available as leader, accessed "
                     "from {}/{}. Status is {}.",
                     shardIdToStateId(name()), vocbase().name(), name(),
                     fmt::streamed(*status));
  }

  auto leader = stateMachine->getLeader();
  if (leader == nullptr) {
    throwUnavailable(ADB_HERE,
                     "Replicated state {} is not available as leader, accessed "
                     "from {}/{}. Status is {}.",
                     shardIdToStateId(name()), vocbase().name(), name(),
                     /* to_string(leaderStatus->managerState.state) */ "n/a");
  }

  return leader;
}

auto LogicalCollection::getDocumentStateFollower() -> std::shared_ptr<
    replication2::replicated_state::document::DocumentFollowerState> {
  auto stateMachine = getDocumentState();
  auto follower = stateMachine->getFollower();
  // TODO improve error handling
  ADB_PROD_ASSERT(follower != nullptr)
      << "Cannot get DocumentFollowerState in shard " << name();
  return follower;
}

#ifndef USE_ENTERPRISE
void LogicalCollection::decorateWithInternalEEValidators() {
  // Only available in Enterprise Mode
}
#endif<|MERGE_RESOLUTION|>--- conflicted
+++ resolved
@@ -557,12 +557,8 @@
   // Okay we can finally rename safely
   try {
     name(std::move(newName));
-<<<<<<< HEAD
     vocbase().engine().changeCollection(vocbase(), *this);
-=======
-    engine.changeCollection(vocbase(), *this);
     ++_v8CacheVersion;
->>>>>>> e09e7d36
   } catch (basics::Exception const& ex) {
     // Engine Rename somehow failed. Reset to old name
     name(std::move(oldName));
