////////////////////////////////////////////////////////////////////////////////
/// DISCLAIMER
///
/// Copyright 2014-2016 ArangoDB GmbH, Cologne, Germany
/// Copyright 2004-2014 triAGENS GmbH, Cologne, Germany
///
/// Licensed under the Apache License, Version 2.0 (the "License");
/// you may not use this file except in compliance with the License.
/// You may obtain a copy of the License at
///
///     http://www.apache.org/licenses/LICENSE-2.0
///
/// Unless required by applicable law or agreed to in writing, software
/// distributed under the License is distributed on an "AS IS" BASIS,
/// WITHOUT WARRANTIES OR CONDITIONS OF ANY KIND, either express or implied.
/// See the License for the specific language governing permissions and
/// limitations under the License.
///
/// Copyright holder is ArangoDB GmbH, Cologne, Germany
///
/// @author Michael Hackstein
/// @author Daniel H. Larkin
////////////////////////////////////////////////////////////////////////////////

#include "LogicalCollection.h"

#include "ApplicationFeatures/ApplicationServer.h"
#include "Aql/QueryCache.h"
#include "Basics/Mutex.h"
#include "Basics/ReadLocker.h"
#include "Basics/VelocyPackHelper.h"
#include "Basics/WriteLocker.h"
#include "Basics/StaticStrings.h"
#include "Cluster/ClusterFeature.h"
#include "Cluster/ClusterMethods.h"
#include "Cluster/FollowerInfo.h"
#include "Cluster/ServerState.h"
#include "Replication/ReplicationFeature.h"
#include "RestServer/DatabaseFeature.h"
#include "Sharding/ShardingInfo.h"
#include "StorageEngine/EngineSelectorFeature.h"
#include "StorageEngine/PhysicalCollection.h"
#include "StorageEngine/StorageEngine.h"
#include "Transaction/Helpers.h"
#include "Transaction/StandaloneContext.h"
#include "Utils/CollectionNameResolver.h"
#include "Utils/SingleCollectionTransaction.h"
#include "VocBase/KeyGenerator.h"
#include "VocBase/ManagedDocumentResult.h"
#include "VocBase/Validators.h"

#include <velocypack/Collection.h>
#include <velocypack/StringRef.h>
#include <velocypack/velocypack-aliases.h>

using namespace arangodb;
using Helper = arangodb::basics::VelocyPackHelper;

namespace {

static std::string translateStatus(TRI_vocbase_col_status_e status) {
  switch (status) {
    case TRI_VOC_COL_STATUS_UNLOADED:
      return "unloaded";
    case TRI_VOC_COL_STATUS_LOADED:
      return "loaded";
    case TRI_VOC_COL_STATUS_UNLOADING:
      return "unloading";
    case TRI_VOC_COL_STATUS_DELETED:
      return "deleted";
    case TRI_VOC_COL_STATUS_LOADING:
      return "loading";
    case TRI_VOC_COL_STATUS_CORRUPTED:
    case TRI_VOC_COL_STATUS_NEW_BORN:
    default:
      return "unknown";
  }
}

std::string readGloballyUniqueId(arangodb::velocypack::Slice info) {
  auto guid = arangodb::basics::VelocyPackHelper::getStringValue(info, arangodb::StaticStrings::DataSourceGuid,
                                                                 arangodb::StaticStrings::Empty);

  if (!guid.empty()) {
    // check if the globallyUniqueId is only numeric. This causes ambiguities later
    // and can only happen (only) for collections created with v3.3.0 (the GUID
    // generation process was changed in v3.3.1 already to fix this issue).
    // remove the globallyUniqueId so a new one will be generated server.side
    bool validNumber = false;
    NumberUtils::atoi_positive<uint64_t>(guid.data(), guid.data() + guid.size(), validNumber);
    if (!validNumber) { 
      // GUID is not just numeric, this is fine
      return guid;
    }

    // GUID is only numeric - we must not use it
#ifdef ARANGODB_ENABLE_MAINTAINER_MODE
    // this should never happen for any collections created during testing. the
    // only way to make this happen is using a collection created with v3.3.0, 
    // which we will not have in our tests.
    TRI_ASSERT(false);
#endif
  }

  auto version = arangodb::basics::VelocyPackHelper::getNumericValue<uint32_t>(
      info, StaticStrings::Version,
      static_cast<uint32_t>(LogicalCollection::currentVersion()));

  // predictable UUID for legacy collections
  if (static_cast<LogicalCollection::Version>(version) < LogicalCollection::Version::v33 && info.isObject()) {
    return arangodb::basics::VelocyPackHelper::getStringValue(info, arangodb::StaticStrings::DataSourceName,
                                                              arangodb::StaticStrings::Empty);
  }

  return arangodb::StaticStrings::Empty;
}

arangodb::LogicalDataSource::Type const& readType(arangodb::velocypack::Slice info,
                                                  std::string const& key,
                                                  TRI_col_type_e def) {
  static const auto& document = arangodb::LogicalDataSource::Type::emplace(
      arangodb::velocypack::StringRef("document"));
  static const auto& edge =
      arangodb::LogicalDataSource::Type::emplace(arangodb::velocypack::StringRef("edge"));

  // arbitrary system-global value for unknown
  static const auto& unknown =
      arangodb::LogicalDataSource::Type::emplace(arangodb::velocypack::StringRef());

  switch (Helper::getNumericValue<TRI_col_type_e, int>(info, key, def)) {
    case TRI_col_type_e::TRI_COL_TYPE_DOCUMENT:
      return document;
    case TRI_col_type_e::TRI_COL_TYPE_EDGE:
      return edge;
    default:
      return unknown;
  }
}

}  // namespace

// The Slice contains the part of the plan that
// is relevant for this collection.
LogicalCollection::LogicalCollection(TRI_vocbase_t& vocbase, VPackSlice const& info, bool isAStub) 
    : LogicalDataSource(
          LogicalCollection::category(),
<<<<<<< HEAD
          ::readType(info, StaticStrings::DataSourceType, TRI_COL_TYPE_UNKNOWN),
          vocbase, Helper::extractIdValue(info), ::readGloballyUniqueId(info),
          Helper::stringUInt64(info.get(StaticStrings::DataSourcePlanId)),
          Helper::getStringValue(info, StaticStrings::DataSourceName, ""), planVersion,
=======
          ::readType(info, StaticStrings::DataSourceType, TRI_COL_TYPE_UNKNOWN), vocbase,
          DataSourceId{Helper::extractIdValue(info)}, ::readGloballyUniqueId(info),
          DataSourceId{Helper::stringUInt64(info.get(StaticStrings::DataSourcePlanId))},
          ::readStringValue(info, StaticStrings::DataSourceName, ""),
>>>>>>> 7e638204
          TRI_vocbase_t::IsSystemName(
              Helper::getStringValue(info, StaticStrings::DataSourceName, "")) &&
              Helper::getBooleanValue(info, StaticStrings::DataSourceSystem, false),
          Helper::getBooleanValue(info, StaticStrings::DataSourceDeleted, false)),
      _version(static_cast<Version>(Helper::getNumericValue<uint32_t>(
          info, StaticStrings::Version, static_cast<uint32_t>(currentVersion())))),
      _v8CacheVersion(0),
      _type(Helper::getNumericValue<TRI_col_type_e, int>(info, StaticStrings::DataSourceType,
                                                         TRI_COL_TYPE_UNKNOWN)),
      _status(Helper::getNumericValue<TRI_vocbase_col_status_e, int>(
          info, "status", TRI_VOC_COL_STATUS_CORRUPTED)),
      _isAStub(isAStub),
#ifdef USE_ENTERPRISE
      _isDisjoint(Helper::getBooleanValue(info, StaticStrings::IsDisjoint, false)),
      _isSmart(Helper::getBooleanValue(info, StaticStrings::IsSmart, false)),
      _isSmartChild(Helper::getBooleanValue(info, StaticStrings::IsSmartChild, false)),
#endif
      _waitForSync(Helper::getBooleanValue(info, StaticStrings::WaitForSyncString, false)),
      _allowUserKeys(Helper::getBooleanValue(info, "allowUserKeys", true)),
      _usesRevisionsAsDocumentIds(
          Helper::getBooleanValue(info, StaticStrings::UsesRevisionsAsDocumentIds, false)),
      _syncByRevision(determineSyncByRevision()),
      _minRevision((system() || isSmartChild())
                       ? RevisionId::none()
                       : RevisionId::fromSlice(info.get(StaticStrings::MinRevision))),
#ifdef USE_ENTERPRISE
      _smartJoinAttribute(
          Helper::getStringValue(info, StaticStrings::SmartJoinAttribute, "")),
#endif
      _physical(EngineSelectorFeature::ENGINE->createPhysicalCollection(*this, info)) {

  TRI_ASSERT(info.isObject());

  if (!TRI_vocbase_t::IsAllowedName(info)) {
    THROW_ARANGO_EXCEPTION(TRI_ERROR_ARANGO_ILLEGAL_NAME);
  }

  if (_version < minimumVersion()) {
    // collection is too "old"
    std::string errorMsg(std::string("collection '") + name() +
                         "' has a too old version. Please start the server "
                         "with the --database.auto-upgrade option.");

    THROW_ARANGO_EXCEPTION_MESSAGE(TRI_ERROR_FAILED, errorMsg);
  }

  auto res = updateValidators(info.get(StaticStrings::Schema));
  if (res.fail()) {
    THROW_ARANGO_EXCEPTION(res);
  }

  TRI_ASSERT(!guid().empty());

  // update server's tick value
  TRI_UpdateTickServer(id().id());

  // add keyOptions from slice
  VPackSlice keyOpts = info.get("keyOptions");
  _keyGenerator.reset(KeyGenerator::factory(vocbase.server(), keyOpts));
  if (!keyOpts.isNone()) {
    _keyOptions = VPackBuilder::clone(keyOpts).steal();
  }

  _sharding = std::make_unique<ShardingInfo>(info, this);

#ifdef USE_ENTERPRISE
  if (ServerState::instance()->isCoordinator() || ServerState::instance()->isDBServer()) {
    if (!info.get(StaticStrings::SmartJoinAttribute).isNone() && !hasSmartJoinAttribute()) {
      THROW_ARANGO_EXCEPTION_MESSAGE(
          TRI_ERROR_INVALID_SMART_JOIN_ATTRIBUTE,
          "smartJoinAttribute must contain a string attribute name");
    }

    if (hasSmartJoinAttribute()) {
      auto const& sk = _sharding->shardKeys();
      TRI_ASSERT(!sk.empty());

      if (sk.size() != 1) {
        THROW_ARANGO_EXCEPTION_MESSAGE(
            TRI_ERROR_INVALID_SMART_JOIN_ATTRIBUTE,
            "smartJoinAttribute can only be used for collections with a single "
            "shardKey value");
      }
      TRI_ASSERT(!sk.front().empty());
      if (sk.front().back() != ':') {
        THROW_ARANGO_EXCEPTION_MESSAGE(TRI_ERROR_INVALID_SMART_JOIN_ATTRIBUTE, std::string("smartJoinAttribute can only be used for shardKeys ending on ':', got '") +
                                                                                   sk.front() +
                                                                                   "'");
      }

      if (isSmart()) {
        if (_type == TRI_COL_TYPE_EDGE) {
          THROW_ARANGO_EXCEPTION_MESSAGE(
              TRI_ERROR_INVALID_SMART_JOIN_ATTRIBUTE,
              "cannot use smartJoinAttribute on a smart edge collection");
        } else if (_type == TRI_COL_TYPE_DOCUMENT) {
          VPackSlice sga = info.get(StaticStrings::GraphSmartGraphAttribute);
          if (sga.isString() &&
              sga.copyString() != info.get(StaticStrings::SmartJoinAttribute).copyString()) {
            THROW_ARANGO_EXCEPTION_MESSAGE(
                TRI_ERROR_INVALID_SMART_JOIN_ATTRIBUTE,
                "smartJoinAttribute must be equal to smartGraphAttribute");
          }
        }
      }
    }
  }
#else
  // whatever we got passed in, in a non-Enterprise Edition build, we just
  // ignore any specification for the smartJoinAttribute
  _smartJoinAttribute.clear();
#endif

  if (ServerState::instance()->isDBServer() ||
      !ServerState::instance()->isRunningInCluster()) {
    _followers.reset(new FollowerInfo(this));
  }

  TRI_ASSERT(_physical != nullptr);
  // This has to be called AFTER _phyiscal and _logical are properly linked
  // together.

  if (_physical->didPartialUpgrade()) {
    _physical->cleanupAfterUpgrade();
  }

  prepareIndexes(info.get("indexes"));
}

/*static*/ LogicalDataSource::Category const& LogicalCollection::category() noexcept {
  static const Category category;

  return category;
}

Result LogicalCollection::updateValidators(VPackSlice validatorSlice) {
  using namespace std::literals::string_literals;
  if (validatorSlice.isNone()) {
    return { TRI_ERROR_NO_ERROR };
  } 
  if (validatorSlice.isNull()) {
    validatorSlice = VPackSlice::emptyObjectSlice();
  }
  if (!validatorSlice.isObject()) {
    return {TRI_ERROR_VALIDATION_BAD_PARAMETER, "Schema description is not an object."};
  }

  TRI_ASSERT(validatorSlice.isObject());

  auto newVec = std::make_shared<ValidatorVec>();

  // delete validators if empty object is given
  if (!validatorSlice.isEmptyObject()) {
    try {
      auto validator = std::make_unique<ValidatorJsonSchema>(validatorSlice);
      newVec->push_back(std::move(validator));
    } catch (std::exception const& ex) {
      return { TRI_ERROR_VALIDATION_BAD_PARAMETER, "Error when building schema: "s + ex.what() };
    }
  }

  std::atomic_store_explicit(&_validators, newVec, std::memory_order_relaxed);

  return { TRI_ERROR_NO_ERROR };
}

LogicalCollection::~LogicalCollection() = default;

// SECTION: sharding
ShardingInfo* LogicalCollection::shardingInfo() const {
  TRI_ASSERT(_sharding != nullptr);
  return _sharding.get();
}

size_t LogicalCollection::numberOfShards() const {
  TRI_ASSERT(_sharding != nullptr);
  return _sharding->numberOfShards();
}

size_t LogicalCollection::replicationFactor() const {
  TRI_ASSERT(_sharding != nullptr);
  return _sharding->replicationFactor();
}

size_t LogicalCollection::writeConcern() const {
  TRI_ASSERT(_sharding != nullptr);
  return _sharding->writeConcern();
}

std::string LogicalCollection::distributeShardsLike() const {
  TRI_ASSERT(_sharding != nullptr);
  return _sharding->distributeShardsLike();
}

void LogicalCollection::distributeShardsLike(std::string const& cid,
                                             ShardingInfo const* other) {
  TRI_ASSERT(_sharding != nullptr);
  _sharding->distributeShardsLike(cid, other);
}

std::vector<std::string> const& LogicalCollection::avoidServers() const {
  TRI_ASSERT(_sharding != nullptr);
  return _sharding->avoidServers();
}

bool LogicalCollection::isSatellite() const {
  TRI_ASSERT(_sharding != nullptr);
  return _sharding->isSatellite();
}

bool LogicalCollection::usesDefaultShardKeys() const {
  TRI_ASSERT(_sharding != nullptr);
  return _sharding->usesDefaultShardKeys();
}

std::vector<std::string> const& LogicalCollection::shardKeys() const {
  TRI_ASSERT(_sharding != nullptr);
  return _sharding->shardKeys();
}

std::shared_ptr<ShardMap> LogicalCollection::shardIds() const {
  TRI_ASSERT(_sharding != nullptr);
  return _sharding->shardIds();
}

void LogicalCollection::setShardMap(std::shared_ptr<ShardMap> const& map) {
  TRI_ASSERT(_sharding != nullptr);
  _sharding->setShardMap(map);
}

int LogicalCollection::getResponsibleShard(arangodb::velocypack::Slice slice,
                                           bool docComplete, std::string& shardID) {
  bool usesDefaultShardKeys;
  return getResponsibleShard(slice, docComplete, shardID, usesDefaultShardKeys);
}

int LogicalCollection::getResponsibleShard(arangodb::velocypack::Slice slice,
                                           bool docComplete, std::string& shardID,
                                           bool& usesDefaultShardKeys,
                                           VPackStringRef const& key) {
  TRI_ASSERT(_sharding != nullptr);
  return _sharding->getResponsibleShard(slice, docComplete, shardID,
                                        usesDefaultShardKeys, key);
}

/// @briefs creates a new document key, the input slice is ignored here
std::string LogicalCollection::createKey(VPackSlice) {
  return keyGenerator()->generate();
}

void LogicalCollection::prepareIndexes(VPackSlice indexesSlice) {
  TRI_ASSERT(_physical != nullptr);

  if (!indexesSlice.isArray()) {
    // always point to an array
    indexesSlice = arangodb::velocypack::Slice::emptyArraySlice();
  }

  _physical->prepareIndexes(indexesSlice);
}

std::unique_ptr<IndexIterator> LogicalCollection::getAllIterator(transaction::Methods* trx) {
  return _physical->getAllIterator(trx);
}

std::unique_ptr<IndexIterator> LogicalCollection::getAnyIterator(transaction::Methods* trx) {
  return _physical->getAnyIterator(trx);
}
// @brief Return the number of documents in this collection
uint64_t LogicalCollection::numberDocuments(transaction::Methods* trx,
                                            transaction::CountType type) {
  // detailed results should have been handled in the levels above us
  TRI_ASSERT(type != transaction::CountType::Detailed);

  uint64_t documents = transaction::CountCache::NotPopulated;
  if (type == transaction::CountType::ForceCache) {
    // always return from the cache, regardless what's in it
    documents = _countCache.get();
  } else if (type == transaction::CountType::TryCache) {
    documents = _countCache.get(transaction::CountCache::Ttl);
  }
  if (documents == transaction::CountCache::NotPopulated) {
    documents = getPhysical()->numberDocuments(trx);
    _countCache.store(documents);
  }
  TRI_ASSERT(documents != transaction::CountCache::NotPopulated);
  return documents;
}

bool LogicalCollection::hasClusterWideUniqueRevs() const {
  return usesRevisionsAsDocumentIds() && isSmartChild();
}

uint32_t LogicalCollection::v8CacheVersion() const { return _v8CacheVersion; }

TRI_col_type_e LogicalCollection::type() const { return _type; }

TRI_vocbase_col_status_e LogicalCollection::status() const { return _status; }

TRI_vocbase_col_status_e LogicalCollection::getStatusLocked() {
  READ_LOCKER(readLocker, _statusLock);
  return _status;
}

void LogicalCollection::executeWhileStatusWriteLocked(std::function<void()> const& callback) {
  WRITE_LOCKER_EVENTUAL(locker, _statusLock);
  callback();
}

TRI_vocbase_col_status_e LogicalCollection::tryFetchStatus(bool& didFetch) {
  TRY_READ_LOCKER(locker, _statusLock);
  if (locker.isLocked()) {
    didFetch = true;
    return _status;
  }
  didFetch = false;
  return TRI_VOC_COL_STATUS_CORRUPTED;
}

// SECTION: Properties
RevisionId LogicalCollection::revision(transaction::Methods* trx) const {
  // TODO CoordinatorCase
  TRI_ASSERT(!ServerState::instance()->isCoordinator());
  return _physical->revision(trx);
}

bool LogicalCollection::usesRevisionsAsDocumentIds() const {
  return _usesRevisionsAsDocumentIds.load();
}

void LogicalCollection::setUsesRevisionsAsDocumentIds(bool usesRevisions) {
  if (!_usesRevisionsAsDocumentIds.load() && usesRevisions && _version >= Version::v37) {
    _usesRevisionsAsDocumentIds.store(true);
  }
}

RevisionId LogicalCollection::minRevision() const { return _minRevision; }

std::unique_ptr<FollowerInfo> const& LogicalCollection::followers() const {
  return _followers;
}

bool LogicalCollection::syncByRevision() const {
  return _syncByRevision.load();
}

void LogicalCollection::setSyncByRevision(bool usesRevisions) {
  if (!_syncByRevision.load() && _usesRevisionsAsDocumentIds.load() && usesRevisions) {
    _syncByRevision.store(true);
  }
}

bool LogicalCollection::useSyncByRevision() const {
  return !_isAStub && _syncByRevision.load();
}

bool LogicalCollection::determineSyncByRevision() const {
  if (version() >= LogicalCollection::Version::v37) {
    auto& server = vocbase().server();
    if (server.hasFeature<EngineSelectorFeature>() &&
        server.hasFeature<ReplicationFeature>()) {
      auto& engine = server.getFeature<EngineSelectorFeature>();
      auto& replication = server.getFeature<ReplicationFeature>();
      return engine.isRocksDB() && replication.syncByRevision() &&
             usesRevisionsAsDocumentIds();
    }
  }
  return false;
}

IndexEstMap LogicalCollection::clusterIndexEstimates(bool allowUpdating, TransactionId tid) {
  return getPhysical()->clusterIndexEstimates(allowUpdating, tid);
}

void LogicalCollection::flushClusterIndexEstimates() {
  getPhysical()->flushClusterIndexEstimates();
}

std::vector<std::shared_ptr<arangodb::Index>> LogicalCollection::getIndexes() const {
  return getPhysical()->getIndexes();
}

void LogicalCollection::getIndexesVPack(
    VPackBuilder& result,
    std::function<bool(arangodb::Index const*, std::underlying_type<Index::Serialize>::type&)> const& filter) const {
  getPhysical()->getIndexesVPack(result, filter);
}

bool LogicalCollection::allowUserKeys() const { return _allowUserKeys; }

// SECTION: Modification Functions

// asks the storage engine to rename the collection to the given name
// and persist the renaming info. It is guaranteed by the server
// that no other active collection with the same name and id exists in the same
// database when this function is called. If this operation fails somewhere in
// the middle, the storage engine is required to fully revert the rename
// operation
// and throw only then, so that subsequent collection creation/rename requests
// will
// not fail. the WAL entry for the rename will be written *after* the call
// to "renameCollection" returns

Result LogicalCollection::rename(std::string&& newName) {
  // Should only be called from inside vocbase.
  // Otherwise caching is destroyed.
  TRI_ASSERT(!ServerState::instance()->isCoordinator());  // NOT YET IMPLEMENTED

  if (!vocbase().server().hasFeature<DatabaseFeature>()) {
    return Result(
        TRI_ERROR_INTERNAL,
        "failed to find feature 'Database' while renaming collection");
  }
  auto& databaseFeature = vocbase().server().getFeature<DatabaseFeature>();

  // Check for illegal states.
  switch (_status) {
    case TRI_VOC_COL_STATUS_CORRUPTED:
      return TRI_ERROR_ARANGO_CORRUPTED_COLLECTION;
    case TRI_VOC_COL_STATUS_DELETED:
      return TRI_ERROR_ARANGO_DATA_SOURCE_NOT_FOUND;
    default:
      // Fall through intentional
      break;
  }

  switch (_status) {
    case TRI_VOC_COL_STATUS_UNLOADED:
    case TRI_VOC_COL_STATUS_LOADED:
    case TRI_VOC_COL_STATUS_UNLOADING:
    case TRI_VOC_COL_STATUS_LOADING: {
      break;
    }
    default:
      // Unknown status
      return TRI_ERROR_INTERNAL;
  }

  auto doSync = databaseFeature.forceSyncProperties();
  std::string oldName = name();

  // Okay we can finally rename safely
  try {
    StorageEngine& engine =
        vocbase().server().getFeature<EngineSelectorFeature>().engine();
    name(std::move(newName));
    engine.changeCollection(vocbase(), *this, doSync);
  } catch (basics::Exception const& ex) {
    // Engine Rename somehow failed. Reset to old name
    name(std::move(oldName));

    return ex.code();
  } catch (...) {
    // Engine Rename somehow failed. Reset to old name
    name(std::move(oldName));

    return TRI_ERROR_INTERNAL;
  }

  // CHECK if this ordering is okay. Before change the version was increased
  // after swapping in vocbase mapping.
  increaseV8Version();
  return TRI_ERROR_NO_ERROR;
}

int LogicalCollection::close() {
  // This was unload() in 3.0
  return getPhysical()->close();
}

void LogicalCollection::load() { _physical->load(); }

void LogicalCollection::unload() { _physical->unload(); }

arangodb::Result LogicalCollection::drop() {
  // make sure collection has been closed
  this->close();

  TRI_ASSERT(!ServerState::instance()->isCoordinator());
  deleted(true);
  _physical->drop();

  return arangodb::Result();
}

void LogicalCollection::setStatus(TRI_vocbase_col_status_e status) {
  _status = status;

  if (status == TRI_VOC_COL_STATUS_LOADED) {
    increaseV8Version();
  }
}

void LogicalCollection::toVelocyPackForClusterInventory(VPackBuilder& result,
                                                        bool useSystem, bool isReady,
                                                        bool allInSync) const {
  if (system() && !useSystem) {
    return;
  }

  result.openObject();
  result.add(VPackValue("parameters"));

  std::unordered_set<std::string> ignoreKeys{"allowUserKeys",
                                             "cid",
                                             "count",
                                             "statusString",
                                             StaticStrings::Version,
                                             "distributeShardsLike",
                                             StaticStrings::ObjectId,
                                             StaticStrings::Indexes};
  VPackBuilder params = toVelocyPackIgnore(ignoreKeys, Serialization::List);
  {
    VPackObjectBuilder guard(&result);

    for (auto const& p : VPackObjectIterator(params.slice())) {
      result.add(p.key);
      result.add(p.value);
    }

    if (!_sharding->distributeShardsLike().empty()) {
      CollectionNameResolver resolver(vocbase());

      result.add(StaticStrings::DistributeShardsLike,
                 VPackValue(resolver.getCollectionNameCluster(DataSourceId{
                     basics::StringUtils::uint64(distributeShardsLike())})));
    }
  }

  result.add(VPackValue("indexes"));
  getIndexesVPack(result, [](Index const* idx, uint8_t& flags) {
    // we have to exclude the primary and the edge index here, because otherwise
    // at least the MMFiles engine will try to create it
    // AND exclude hidden indexes
    switch (idx->type()) {
      case Index::TRI_IDX_TYPE_PRIMARY_INDEX:
      case Index::TRI_IDX_TYPE_EDGE_INDEX:
        return false;
      default:
        flags = Index::makeFlags();
        return !idx->isHidden() && !idx->inProgress();
    }
  });
  result.add("planVersion", VPackValue(1)); // planVersion is hard-coded to 1 since 3.8
  result.add("isReady", VPackValue(isReady));
  result.add("allInSync", VPackValue(allInSync));
  result.close();  // CollectionInfo
}

arangodb::Result LogicalCollection::appendVelocyPack(arangodb::velocypack::Builder& result,
                                                     Serialization context) const {
  bool const forPersistence = (context == Serialization::Persistence || context == Serialization::PersistenceWithInProgress);
  bool const showInProgress = (context == Serialization::PersistenceWithInProgress);

  // We write into an open object
  TRI_ASSERT(result.isOpenObject());

  // Collection Meta Information
  result.add("cid", VPackValue(std::to_string(id().id())));
  result.add(StaticStrings::DataSourceType, VPackValue(static_cast<int>(_type)));
  result.add("status", VPackValue(_status));
  result.add("statusString", VPackValue(::translateStatus(_status)));
  result.add(StaticStrings::Version, VPackValue(static_cast<uint32_t>(_version)));

  // Collection Flags
  result.add(StaticStrings::WaitForSyncString, VPackValue(_waitForSync));

  if (!forPersistence) {
    // with 'forPersistence' added by LogicalDataSource::toVelocyPack
    // FIXME TODO is this needed in !forPersistence???
    result.add(StaticStrings::DataSourceDeleted, VPackValue(deleted()));
    result.add(StaticStrings::DataSourceSystem, VPackValue(system()));
  }

  // TODO is this still releveant or redundant in keyGenerator?
  result.add("allowUserKeys", VPackValue(_allowUserKeys));

  // keyoptions
  result.add("keyOptions", VPackValue(VPackValueType::Object));
  if (_keyGenerator != nullptr) {
    _keyGenerator->toVelocyPack(result);
  }
  result.close();

  // Physical Information
  getPhysical()->getPropertiesVPack(result);

  // Indexes
  result.add(VPackValue("indexes"));
  auto indexFlags = Index::makeFlags();
  // hide hidden indexes. In effect hides unfinished indexes,
  // and iResearch links (only on a single-server and coordinator)
  if (forPersistence) {
    indexFlags = Index::makeFlags(Index::Serialize::Internals);
  }
  auto filter = [indexFlags, forPersistence, showInProgress](arangodb::Index const* idx, decltype(Index::makeFlags())& flags) {
    if ((forPersistence || !idx->isHidden()) && (showInProgress || !idx->inProgress())) {
      flags = indexFlags;
      return true;
    }

    return false;
  };
  getIndexesVPack(result, filter);

  // Validators
  {
    result.add(VPackValue(StaticStrings::Schema));
    validatorsToVelocyPack(result);
  }

  // Cluster Specific
  result.add(StaticStrings::IsDisjoint, VPackValue(isDisjoint()));
  result.add(StaticStrings::IsSmart, VPackValue(isSmart()));
  result.add(StaticStrings::IsSmartChild, VPackValue(isSmartChild()));
  result.add(StaticStrings::UsesRevisionsAsDocumentIds,
             VPackValue(usesRevisionsAsDocumentIds()));
  result.add(StaticStrings::MinRevision, VPackValue(minRevision().toString()));
  result.add(StaticStrings::SyncByRevision, VPackValue(syncByRevision()));

  if (hasSmartJoinAttribute()) {
    result.add(StaticStrings::SmartJoinAttribute, VPackValue(_smartJoinAttribute));
  }

  if (!forPersistence) {
    // with 'forPersistence' added by LogicalDataSource::toVelocyPack
    // FIXME TODO is this needed in !forPersistence???
    result.add(StaticStrings::DataSourcePlanId,
               VPackValue(std::to_string(planId().id())));
  }

  _sharding->toVelocyPack(result, Serialization::List != context);

  includeVelocyPackEnterprise(result);

  TRI_ASSERT(result.isOpenObject());
  // We leave the object open

  return arangodb::Result();
}

void LogicalCollection::toVelocyPackIgnore(VPackBuilder& result,
                                           std::unordered_set<std::string> const& ignoreKeys,
                                           Serialization context) const {
  TRI_ASSERT(result.isOpenObject());
  VPackBuilder b = toVelocyPackIgnore(ignoreKeys, context);
  result.add(VPackObjectIterator(b.slice()));
}

VPackBuilder LogicalCollection::toVelocyPackIgnore(std::unordered_set<std::string> const& ignoreKeys,
                                                   Serialization context) const {
  VPackBuilder full;
  full.openObject();
  properties(full, context);
  full.close();
  if (ignoreKeys.empty()) {
    return full;
  }
  return VPackCollection::remove(full.slice(), ignoreKeys);
}

void LogicalCollection::includeVelocyPackEnterprise(VPackBuilder&) const {
  // We ain't no Enterprise Edition
}

void LogicalCollection::increaseV8Version() { ++_v8CacheVersion; }

arangodb::Result LogicalCollection::properties(velocypack::Slice const& slice, bool) {
  // the following collection properties are intentionally not updated,
  // as updating them would be very complicated:
  // - _cid
  // - _name
  // - _type
  // - _isSystem
  // - _isVolatile
  // ... probably a few others missing here ...
      
  if (!vocbase().server().hasFeature<DatabaseFeature>()) {
    return Result(
        TRI_ERROR_INTERNAL,
        "failed to find feature 'Database' while updating collection");
  }
  auto& databaseFeature = vocbase().server().getFeature<DatabaseFeature>();

  if (!vocbase().server().hasFeature<EngineSelectorFeature>() ||
      !vocbase().server().getFeature<EngineSelectorFeature>().selected()) {
    return Result(TRI_ERROR_INTERNAL,
                  "failed to find a storage engine while updating collection");
  }
  auto& engine = vocbase().server().getFeature<EngineSelectorFeature>().engine();

  MUTEX_LOCKER(guard, _infoLock);  // prevent simultaneous updates

  auto res = updateValidators(slice.get(StaticStrings::Schema));
  if (res.fail()) {
    THROW_ARANGO_EXCEPTION(res);
  }

  size_t replicationFactor = _sharding->replicationFactor();
  size_t writeConcern = _sharding->writeConcern();
  VPackSlice replicationFactorSlice = slice.get(StaticStrings::ReplicationFactor);

  VPackSlice writeConcernSlice = slice.get(StaticStrings::WriteConcern);
  if (writeConcernSlice.isNone()) { // deprecated in 3.6
    writeConcernSlice = slice.get(StaticStrings::MinReplicationFactor);
  }

  if (!replicationFactorSlice.isNone()) {
    if (replicationFactorSlice.isInteger()) {
      int64_t replicationFactorTest = replicationFactorSlice.getNumber<int64_t>();
      if (replicationFactorTest < 0) {
        // negative value for replication factor... not good
        return Result(TRI_ERROR_BAD_PARAMETER,
                      "bad value for replicationFactor");
      }

      replicationFactor = replicationFactorSlice.getNumber<size_t>();
      if ((!isSatellite() && replicationFactor == 0) || replicationFactor > 10) {
        return Result(TRI_ERROR_BAD_PARAMETER,
                      "bad value for replicationFactor");
      }

      if (ServerState::instance()->isCoordinator() &&
          replicationFactor != _sharding->replicationFactor()) {  // check if changed
        if (!_sharding->distributeShardsLike().empty()) {
          return Result(TRI_ERROR_FORBIDDEN,
                        "cannot change replicationFactor for a collection using 'distributeShardsLike'");
        } else if (_type == TRI_COL_TYPE_EDGE && isSmart()) {
          return Result(TRI_ERROR_NOT_IMPLEMENTED,
                        "changing replicationFactor is "
                        "not supported for smart edge collections");
        } else if (isSatellite()) {
          return Result(TRI_ERROR_FORBIDDEN,
                        "cannot change replicationFactor of a SatelliteCollection");
        }
      }
    } else if (replicationFactorSlice.isString()) {
      if (replicationFactorSlice.compareString(StaticStrings::Satellite) != 0) {
        // only the string "satellite" is allowed here
        return Result(TRI_ERROR_BAD_PARAMETER, "bad value for satellite");
      }
      // we got the string "satellite"...
#ifdef USE_ENTERPRISE
      if (!isSatellite()) {
        // but the collection is not a SatelliteCollection!
        return Result(TRI_ERROR_FORBIDDEN,
                      "cannot change SatelliteCollection status");
      }
#else
      return Result(TRI_ERROR_FORBIDDEN,
                    "cannot use SatelliteCollection status");
#endif
      // fallthrough here if we set the string "satellite" for a satellite
      // collection
      TRI_ASSERT(isSatellite() && _sharding->replicationFactor() == 0 && replicationFactor == 0);
    } else {
      return Result(TRI_ERROR_BAD_PARAMETER, "bad value for replicationFactor");
    }
  }

  if (!writeConcernSlice.isNone()) {
    if (writeConcernSlice.isInteger()) {
      int64_t writeConcernTest = writeConcernSlice.getNumber<int64_t>();
      if (writeConcernTest < 0) {
        // negative value for writeConcern... not good
        return Result(TRI_ERROR_BAD_PARAMETER,
                      "bad value for writeConcern");
      }

      writeConcern = writeConcernSlice.getNumber<size_t>();
      if (writeConcern > replicationFactor) {
        return Result(TRI_ERROR_BAD_PARAMETER,
                      "bad value for writeConcern");
      }

      if (ServerState::instance()->isCoordinator() &&
          writeConcern != _sharding->writeConcern()) {  // check if changed
        if (!_sharding->distributeShardsLike().empty()) {
          return Result(TRI_ERROR_FORBIDDEN,
                        "Cannot change writeConcern, please change " +
                            _sharding->distributeShardsLike());
        } else if (_type == TRI_COL_TYPE_EDGE && isSmart()) {
          return Result(TRI_ERROR_NOT_IMPLEMENTED,
                        "Changing writeConcern "
                        "not supported for smart edge collections");
        } else if (isSatellite()) {
          return Result(TRI_ERROR_FORBIDDEN,
                        "SatelliteCollection, "
                        "cannot change writeConcern");
        }
      }
    } else {
      return Result(TRI_ERROR_BAD_PARAMETER,
                    "bad value for writeConcern");
    }
    TRI_ASSERT((writeConcern <= replicationFactor && !isSatellite()) || (writeConcern == 0 && isSatellite()));
  }

  auto doSync = !engine.inRecovery() && databaseFeature.forceSyncProperties();

  // The physical may first reject illegal properties.
  // After this call it either has thrown or the properties are stored
  res = getPhysical()->updateProperties(slice, doSync);
  if (!res.ok()) {
    return res;
  }

  TRI_ASSERT(!isSatellite() || replicationFactor == 0);
  _waitForSync = Helper::getBooleanValue(slice, StaticStrings::WaitForSyncString, _waitForSync);
  _sharding->setWriteConcernAndReplicationFactor(writeConcern, replicationFactor);

  if (ServerState::instance()->isCoordinator()) {
    // We need to inform the cluster as well
    auto& ci = vocbase().server().getFeature<ClusterFeature>().clusterInfo();
    return ci.setCollectionPropertiesCoordinator(vocbase().name(),
                                                 std::to_string(id().id()), this);
  }

  engine.changeCollection(vocbase(), *this, doSync);

  if (DatabaseFeature::DATABASE != nullptr &&
      DatabaseFeature::DATABASE->versionTracker() != nullptr) {
    DatabaseFeature::DATABASE->versionTracker()->track("change collection");
  }

  return {};
}

/// @brief return the figures for a collection
futures::Future<OperationResult> LogicalCollection::figures() const {
  return getPhysical()->figures();
}

/// SECTION Indexes

std::shared_ptr<Index> LogicalCollection::lookupIndex(IndexId idxId) const {
  return getPhysical()->lookupIndex(idxId);
}

std::shared_ptr<Index> LogicalCollection::lookupIndex(std::string const& idxName) const {
  return getPhysical()->lookupIndex(idxName);
}

std::shared_ptr<Index> LogicalCollection::lookupIndex(VPackSlice const& info) const {
  if (!info.isObject()) {
    // Compatibility with old v8-vocindex.
    THROW_ARANGO_EXCEPTION(TRI_ERROR_OUT_OF_MEMORY);
  }
  return getPhysical()->lookupIndex(info);
}

std::shared_ptr<Index> LogicalCollection::createIndex(VPackSlice const& info, bool& created) {
  auto idx = _physical->createIndex(info, /*restore*/ false, created);
  if (idx) {
    if (DatabaseFeature::DATABASE != nullptr &&
        DatabaseFeature::DATABASE->versionTracker() != nullptr) {
      DatabaseFeature::DATABASE->versionTracker()->track("create index");
    }
  }
  return idx;
}

/// @brief drops an index, including index file removal and replication
bool LogicalCollection::dropIndex(IndexId iid) {
  TRI_ASSERT(!ServerState::instance()->isCoordinator());
#if USE_PLAN_CACHE
  arangodb::aql::PlanCache::instance()->invalidate(_vocbase);
#endif

  arangodb::aql::QueryCache::instance()->invalidate(&vocbase(), guid());

  bool result = _physical->dropIndex(iid);

  if (result) {
    if (DatabaseFeature::DATABASE != nullptr &&
        DatabaseFeature::DATABASE->versionTracker() != nullptr) {
      DatabaseFeature::DATABASE->versionTracker()->track("drop index");
    }
  }

  return result;
}

/// @brief Persist the connected physical collection.
///        This should be called AFTER the collection is successfully
///        created and only on Single/DBServer
void LogicalCollection::persistPhysicalCollection() {
  // Coordinators are not allowed to have local collections!
  TRI_ASSERT(!ServerState::instance()->isCoordinator());

  StorageEngine* engine = EngineSelectorFeature::ENGINE;
  engine->createCollection(vocbase(), *this);
}

basics::ReadWriteLock& LogicalCollection::statusLock() {
  return _statusLock;
}

/// @brief Defer a callback to be executed when the collection
///        can be dropped. The callback is supposed to drop
///        the collection and it is guaranteed that no one is using
///        it at that moment.
void LogicalCollection::deferDropCollection(std::function<bool(LogicalCollection&)> const& callback) {
  _syncByRevision = false;  // safety to make sure we can do physical cleanup
  _physical->deferDropCollection(callback);
}

/// @brief reads an element from the document collection
Result LogicalCollection::read(transaction::Methods* trx,
                               arangodb::velocypack::StringRef const& key,
                               ManagedDocumentResult& result) {
  TRI_IF_FAILURE("LogicalCollection::read") { return Result(TRI_ERROR_DEBUG); }
  return getPhysical()->read(trx, key, result);
}

////////////////////////////////////////////////////////////////////////////////
/// @brief processes a truncate operation (note: currently this only clears
/// the read-cache
////////////////////////////////////////////////////////////////////////////////

Result LogicalCollection::truncate(transaction::Methods& trx, OperationOptions& options) {
  TRI_IF_FAILURE("LogicalCollection::truncate") {
    return Result(TRI_ERROR_DEBUG);
  }

  return getPhysical()->truncate(trx, options);
}

/// @brief compact-data operation
Result LogicalCollection::compact() { return getPhysical()->compact(); }

Result LogicalCollection::lookupKey(transaction::Methods* trx, VPackStringRef key,
                                    std::pair<LocalDocumentId, RevisionId>& result) const {
  return getPhysical()->lookupKey(trx, key, result);
}

////////////////////////////////////////////////////////////////////////////////
/// @brief inserts a document or edge into the collection
////////////////////////////////////////////////////////////////////////////////

Result LogicalCollection::insert(transaction::Methods* trx, VPackSlice const slice,
                                 ManagedDocumentResult& result, OperationOptions& options) {
  TRI_IF_FAILURE("LogicalCollection::insert") {
    return Result(TRI_ERROR_DEBUG);
  }
  return getPhysical()->insert(trx, slice, result, options);
}

/// @brief updates a document or edge in a collection
Result LogicalCollection::update(transaction::Methods* trx, VPackSlice newSlice,
                                 ManagedDocumentResult& result, OperationOptions& options,
                                 ManagedDocumentResult& previous) {
  TRI_IF_FAILURE("LogicalCollection::update") {
    return Result(TRI_ERROR_DEBUG);
  }

  if (!newSlice.isObject()) {
    return Result(TRI_ERROR_ARANGO_DOCUMENT_TYPE_INVALID);
  }

  return getPhysical()->update(trx, newSlice, result, options, previous);
}

/// @brief replaces a document or edge in a collection
Result LogicalCollection::replace(transaction::Methods* trx, VPackSlice newSlice,
                                  ManagedDocumentResult& result, OperationOptions& options,
                                  ManagedDocumentResult& previous) {
  TRI_IF_FAILURE("LogicalCollection::replace") {
    return Result(TRI_ERROR_DEBUG);
  }
  if (!newSlice.isObject()) {
    return Result(TRI_ERROR_ARANGO_DOCUMENT_TYPE_INVALID);
  }

  return getPhysical()->replace(trx, newSlice, result, options, previous);
}

/// @brief removes a document or edge
Result LogicalCollection::remove(transaction::Methods& trx, velocypack::Slice const slice,
                                 OperationOptions& options,
                                 ManagedDocumentResult& previous) {
  TRI_IF_FAILURE("LogicalCollection::remove") {
    return Result(TRI_ERROR_DEBUG);
  }
  return getPhysical()->remove(trx, slice, previous, options);
}

bool LogicalCollection::readDocument(transaction::Methods* trx, LocalDocumentId const& token,
                                     ManagedDocumentResult& result) const {
  return getPhysical()->readDocument(trx, token, result);
}

bool LogicalCollection::readDocumentWithCallback(transaction::Methods* trx,
                                                 LocalDocumentId const& token,
                                                 IndexIterator::DocumentCallback const& cb) const {
  return getPhysical()->readDocumentWithCallback(trx, token, cb);
}

/// @brief a method to skip certain documents in AQL write operations,
/// this is only used in the Enterprise Edition for SmartGraphs
#ifndef USE_ENTERPRISE
bool LogicalCollection::skipForAqlWrite(arangodb::velocypack::Slice document,
                                        std::string const& key) const {
  return false;
}
#endif

// SECTION: Key Options
VPackSlice LogicalCollection::keyOptions() const {
  if (_keyOptions == nullptr) {
    return arangodb::velocypack::Slice::nullSlice();
  }
  return VPackSlice(_keyOptions->data());
}

void LogicalCollection::validatorsToVelocyPack(VPackBuilder& b) const {
  auto vals = std::atomic_load_explicit(&_validators, std::memory_order_relaxed);
  if (vals == nullptr || vals->empty()) {
    b.add(VPackSlice::nullSlice());
    return;
  }
  vals->front()->toVelocyPack(b);
}

Result LogicalCollection::validate(VPackSlice s, VPackOptions const* options) const {
  auto vals = std::atomic_load_explicit(&_validators, std::memory_order_relaxed);
  if (vals == nullptr) { return {}; }
  for(auto const& validator : *vals) {
    auto rv = validator->validate(s, VPackSlice::noneSlice(), true, options);
    if (rv.fail()) {
      return rv;
    }
  }
  return {};
}

Result LogicalCollection::validate(VPackSlice modifiedDoc, VPackSlice oldDoc, VPackOptions const* options) const {
  auto vals = std::atomic_load_explicit(&_validators, std::memory_order_relaxed);
  if (vals == nullptr) { return {}; }
  for(auto const& validator : *vals) {
    auto rv = validator->validate(modifiedDoc, oldDoc, false, options);
    if (rv.fail()) {
      return rv;
    }
  }
  return {};
}<|MERGE_RESOLUTION|>--- conflicted
+++ resolved
@@ -144,17 +144,10 @@
 LogicalCollection::LogicalCollection(TRI_vocbase_t& vocbase, VPackSlice const& info, bool isAStub) 
     : LogicalDataSource(
           LogicalCollection::category(),
-<<<<<<< HEAD
-          ::readType(info, StaticStrings::DataSourceType, TRI_COL_TYPE_UNKNOWN),
-          vocbase, Helper::extractIdValue(info), ::readGloballyUniqueId(info),
-          Helper::stringUInt64(info.get(StaticStrings::DataSourcePlanId)),
-          Helper::getStringValue(info, StaticStrings::DataSourceName, ""), planVersion,
-=======
           ::readType(info, StaticStrings::DataSourceType, TRI_COL_TYPE_UNKNOWN), vocbase,
           DataSourceId{Helper::extractIdValue(info)}, ::readGloballyUniqueId(info),
           DataSourceId{Helper::stringUInt64(info.get(StaticStrings::DataSourcePlanId))},
-          ::readStringValue(info, StaticStrings::DataSourceName, ""),
->>>>>>> 7e638204
+          Helper::getStringValue(info, StaticStrings::DataSourceName, ""),
           TRI_vocbase_t::IsSystemName(
               Helper::getStringValue(info, StaticStrings::DataSourceName, "")) &&
               Helper::getBooleanValue(info, StaticStrings::DataSourceSystem, false),
