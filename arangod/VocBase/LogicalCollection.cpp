////////////////////////////////////////////////////////////////////////////////
/// DISCLAIMER
///
/// Copyright 2014-2022 ArangoDB GmbH, Cologne, Germany
/// Copyright 2004-2014 triAGENS GmbH, Cologne, Germany
///
/// Licensed under the Apache License, Version 2.0 (the "License");
/// you may not use this file except in compliance with the License.
/// You may obtain a copy of the License at
///
///     http://www.apache.org/licenses/LICENSE-2.0
///
/// Unless required by applicable law or agreed to in writing, software
/// distributed under the License is distributed on an "AS IS" BASIS,
/// WITHOUT WARRANTIES OR CONDITIONS OF ANY KIND, either express or implied.
/// See the License for the specific language governing permissions and
/// limitations under the License.
///
/// Copyright holder is ArangoDB GmbH, Cologne, Germany
///
/// @author Michael Hackstein
/// @author Daniel H. Larkin
////////////////////////////////////////////////////////////////////////////////
#include "LogicalCollection.h"

#include "ApplicationFeatures/ApplicationServer.h"
#include "Aql/QueryCache.h"
#include "Basics/Mutex.h"
#include "Basics/ReadLocker.h"
#include "Basics/StaticStrings.h"
#include "Basics/VelocyPackHelper.h"
#include "Basics/WriteLocker.h"
#include "Cluster/ClusterFeature.h"
#include "Cluster/ClusterMethods.h"
#include "Cluster/FollowerInfo.h"
#include "Cluster/ServerState.h"
#include "Replication/ReplicationFeature.h"
#include "RestServer/DatabaseFeature.h"
#include "Sharding/ShardingInfo.h"
#include "StorageEngine/EngineSelectorFeature.h"
#include "StorageEngine/PhysicalCollection.h"
#include "StorageEngine/StorageEngine.h"
#include "Transaction/Helpers.h"
#include "Transaction/StandaloneContext.h"
#include "Utils/CollectionNameResolver.h"
#include "Utils/SingleCollectionTransaction.h"
#include "Utilities/NameValidator.h"
#include "VocBase/ComputedValues.h"
#include "VocBase/KeyGenerator.h"
#include "VocBase/ManagedDocumentResult.h"
#include "VocBase/Validators.h"

#include <velocypack/Collection.h>
#include <velocypack/Utf8Helper.h>

using namespace arangodb;
using Helper = basics::VelocyPackHelper;

namespace {

static std::string translateStatus(TRI_vocbase_col_status_e status) {
  switch (status) {
    case TRI_VOC_COL_STATUS_LOADED:
      return "loaded";
    case TRI_VOC_COL_STATUS_DELETED:
      return "deleted";
    case TRI_VOC_COL_STATUS_CORRUPTED:
    default:
      return "unknown";
  }
}

std::string readGloballyUniqueId(velocypack::Slice info) {
  auto guid = basics::VelocyPackHelper::getStringValue(
      info, StaticStrings::DataSourceGuid, StaticStrings::Empty);

  if (!guid.empty()) {
    // check if the globallyUniqueId is only numeric. This causes ambiguities
    // later and can only happen (only) for collections created with v3.3.0 (the
    // GUID generation process was changed in v3.3.1 already to fix this issue).
    // remove the globallyUniqueId so a new one will be generated server.side
    bool validNumber = false;
    NumberUtils::atoi_positive<uint64_t>(guid.data(), guid.data() + guid.size(),
                                         validNumber);
    if (!validNumber) {
      // GUID is not just numeric, this is fine
      return guid;
    }

    // GUID is only numeric - we must not use it
#ifdef ARANGODB_ENABLE_MAINTAINER_MODE
    // this should never happen for any collections created during testing. the
    // only way to make this happen is using a collection created with v3.3.0,
    // which we will not have in our tests.
    TRI_ASSERT(false);
#endif
  }

  auto version = basics::VelocyPackHelper::getNumericValue<uint32_t>(
      info, StaticStrings::Version,
      static_cast<uint32_t>(LogicalCollection::currentVersion()));

  // predictable UUID for legacy collections
  if (static_cast<LogicalCollection::Version>(version) <
          LogicalCollection::Version::v33 &&
      info.isObject()) {
    return basics::VelocyPackHelper::getStringValue(
        info, StaticStrings::DataSourceName, StaticStrings::Empty);
  }

  return StaticStrings::Empty;
}

}  // namespace

// The Slice contains the part of the plan that
// is relevant for this collection.
LogicalCollection::LogicalCollection(TRI_vocbase_t& vocbase, VPackSlice info,
                                     bool isAStub)
    : LogicalDataSource(
          *this, vocbase, DataSourceId{Helper::extractIdValue(info)},
          ::readGloballyUniqueId(info),
          DataSourceId{
              Helper::stringUInt64(info.get(StaticStrings::DataSourcePlanId))},
          Helper::getStringValue(info, StaticStrings::DataSourceName, ""),
          NameValidator::isSystemName(Helper::getStringValue(
              info, StaticStrings::DataSourceName, "")) &&
              Helper::getBooleanValue(info, StaticStrings::DataSourceSystem,
                                      false),
          Helper::getBooleanValue(info, StaticStrings::DataSourceDeleted,
                                  false)),
      _version(static_cast<Version>(Helper::getNumericValue<uint32_t>(
          info, StaticStrings::Version,
          static_cast<uint32_t>(currentVersion())))),
      _v8CacheVersion(0),
      _type(Helper::getNumericValue<TRI_col_type_e, int>(
          info, StaticStrings::DataSourceType, TRI_COL_TYPE_UNKNOWN)),
      _status(Helper::getNumericValue<TRI_vocbase_col_status_e, int>(
          info, "status", TRI_VOC_COL_STATUS_CORRUPTED)),
      _isAStub(isAStub),
#ifdef USE_ENTERPRISE
      _isDisjoint(
          Helper::getBooleanValue(info, StaticStrings::IsDisjoint, false)),
      _isSmart(Helper::getBooleanValue(info, StaticStrings::IsSmart, false)),
      _isSmartChild(
          Helper::getBooleanValue(info, StaticStrings::IsSmartChild, false)),
#endif
      _allowUserKeys(Helper::getBooleanValue(info, "allowUserKeys", true)),
      _waitForSync(Helper::getBooleanValue(
          info, StaticStrings::WaitForSyncString, false)),
      _usesRevisionsAsDocumentIds(Helper::getBooleanValue(
          info, StaticStrings::UsesRevisionsAsDocumentIds, false)),
      _syncByRevision(determineSyncByRevision()),
#ifdef USE_ENTERPRISE
      _smartJoinAttribute(
          Helper::getStringValue(info, StaticStrings::SmartJoinAttribute, "")),
#endif
      _countCache(/*ttl*/ system() ? 900.0 : 180.0),
      _physical(vocbase.server()
                    .getFeature<EngineSelectorFeature>()
                    .engine()
                    .createPhysicalCollection(*this, info)) {

  TRI_IF_FAILURE("disableRevisionsAsDocumentIds") {
    _usesRevisionsAsDocumentIds.store(false);
    _syncByRevision.store(false);
  }

  TRI_ASSERT(info.isObject());

  bool extendedNames = vocbase.server()
                           .getFeature<DatabaseFeature>()
                           .extendedNamesForCollections();
  if (!CollectionNameValidator::isAllowedName(system(), extendedNames,
                                              name())) {
    THROW_ARANGO_EXCEPTION(TRI_ERROR_ARANGO_ILLEGAL_NAME);
  }

  if (_version < minimumVersion()) {
    // collection is too "old"
    std::string errorMsg(std::string("collection '") + name() +
                         "' has a too old version. Please start the server "
                         "with the --database.auto-upgrade option.");

    THROW_ARANGO_EXCEPTION_MESSAGE(TRI_ERROR_FAILED, errorMsg);
  }

  if (auto res = updateSchema(info.get(StaticStrings::Schema)); res.fail()) {
    THROW_ARANGO_EXCEPTION(res);
  }

  _internalValidatorTypes = Helper::getNumericValue<uint64_t>(
      info, StaticStrings::InternalValidatorTypes, 0);

  TRI_ASSERT(!guid().empty());

  // update server's tick value
  TRI_UpdateTickServer(id().id());

  // add keyOptions from slice
  _keyGenerator.reset(
      KeyGenerator::factory(vocbase.server(), info.get("keyOptions")));

  // computed values
  if (auto res = updateComputedValues(info.get(StaticStrings::ComputedValues));
      res.fail()) {
    THROW_ARANGO_EXCEPTION(res);
  }

  _sharding = std::make_unique<ShardingInfo>(info, this);

#ifdef USE_ENTERPRISE
  if (ServerState::instance()->isCoordinator() ||
      ServerState::instance()->isDBServer()) {
    if (!info.get(StaticStrings::SmartJoinAttribute).isNone() &&
        !hasSmartJoinAttribute()) {
      THROW_ARANGO_EXCEPTION_MESSAGE(
          TRI_ERROR_INVALID_SMART_JOIN_ATTRIBUTE,
          "smartJoinAttribute must contain a string attribute name");
    }

    if (hasSmartJoinAttribute()) {
      auto const& sk = _sharding->shardKeys();
      TRI_ASSERT(!sk.empty());

      if (sk.size() != 1) {
        THROW_ARANGO_EXCEPTION_MESSAGE(
            TRI_ERROR_INVALID_SMART_JOIN_ATTRIBUTE,
            "smartJoinAttribute can only be used for collections with a single "
            "shardKey value");
      }
      TRI_ASSERT(!sk.front().empty());
      if (sk.front().back() != ':') {
        THROW_ARANGO_EXCEPTION_MESSAGE(
            TRI_ERROR_INVALID_SMART_JOIN_ATTRIBUTE,
            std::string("smartJoinAttribute can only be used for shardKeys "
                        "ending on ':', got '") +
                sk.front() + "'");
      }

      if (isSmart()) {
        if (_type == TRI_COL_TYPE_EDGE) {
          THROW_ARANGO_EXCEPTION_MESSAGE(
              TRI_ERROR_INVALID_SMART_JOIN_ATTRIBUTE,
              "cannot use smartJoinAttribute on a smart edge collection");
        } else if (_type == TRI_COL_TYPE_DOCUMENT) {
          VPackSlice sga = info.get(StaticStrings::GraphSmartGraphAttribute);
          if (sga.isString() &&
              sga.copyString() !=
                  info.get(StaticStrings::SmartJoinAttribute).copyString()) {
            THROW_ARANGO_EXCEPTION_MESSAGE(
                TRI_ERROR_INVALID_SMART_JOIN_ATTRIBUTE,
                "smartJoinAttribute must be equal to smartGraphAttribute");
          }
        }
      }
    }
  }
#else
  // whatever we got passed in, in a non-Enterprise Edition build, we just
  // ignore any specification for the smartJoinAttribute
  _smartJoinAttribute.clear();
#endif

  if (ServerState::instance()->isDBServer() ||
      !ServerState::instance()->isRunningInCluster()) {
    _followers = std::make_unique<FollowerInfo>(this);
  }

  TRI_ASSERT(_physical != nullptr);
  // This has to be called AFTER _physical and _logical are properly linked
  // together.

  prepareIndexes(info.get("indexes"));
  decorateWithInternalValidators();
}

LogicalCollection::~LogicalCollection() = default;

Result LogicalCollection::updateSchema(VPackSlice schema) {
  if (!schema.isNone()) {
    if (schema.isNull()) {
      schema = VPackSlice::emptyObjectSlice();
    }
    if (!schema.isObject()) {
      return {TRI_ERROR_VALIDATION_BAD_PARAMETER,
              "Schema description is not an object."};
    }

    TRI_ASSERT(schema.isObject());

<<<<<<< HEAD
    std::shared_ptr<arangodb::ValidatorBase> newSchema;
=======
  std::shared_ptr<ValidatorBase> newSchema;
>>>>>>> 551049f0

    // schema will be removed if empty object is given
    if (!schema.isEmptyObject()) {
      try {
        newSchema = std::make_shared<ValidatorJsonSchema>(schema);
      } catch (std::exception const& ex) {
        using namespace std::literals::string_literals;
        return {TRI_ERROR_VALIDATION_BAD_PARAMETER,
                "Error when building schema: "s + ex.what()};
      }
    }

    std::atomic_store_explicit(&_schema, newSchema, std::memory_order_relaxed);
  }

  return {};
}

Result LogicalCollection::updateComputedValues(VPackSlice computedValues) {
  if (!computedValues.isNone()) {
    if (computedValues.isNull()) {
      computedValues = VPackSlice::emptyArraySlice();
    }
    if (!computedValues.isArray()) {
      return {TRI_ERROR_BAD_PARAMETER,
              "Computed values description is not an array."};
    }

    TRI_ASSERT(computedValues.isArray());

    std::shared_ptr<ComputedValues> newValue;

    // computed values will be removed if empty array is given
    if (!computedValues.isEmptyArray()) {
      try {
        newValue =
            std::make_shared<ComputedValues>(vocbase()
                                                 .server()
                                                 .getFeature<DatabaseFeature>()
                                                 .getCalculationVocbase(),
                                             shardKeys(), computedValues);
      } catch (std::exception const& ex) {
        using namespace std::literals::string_literals;
        return {TRI_ERROR_BAD_PARAMETER,
                "Error when validating computedValues: "s + ex.what()};
      }
    }

    std::atomic_store_explicit(&_computedValues, newValue,
                               std::memory_order_relaxed);
  }

  return {};
}

// SECTION: sharding
ShardingInfo* LogicalCollection::shardingInfo() const {
  TRI_ASSERT(_sharding != nullptr);
  return _sharding.get();
}

size_t LogicalCollection::numberOfShards() const {
  TRI_ASSERT(_sharding != nullptr);
  return _sharding->numberOfShards();
}

size_t LogicalCollection::replicationFactor() const {
  TRI_ASSERT(_sharding != nullptr);
  return _sharding->replicationFactor();
}

size_t LogicalCollection::writeConcern() const {
  TRI_ASSERT(_sharding != nullptr);
  return _sharding->writeConcern();
}

std::string const& LogicalCollection::distributeShardsLike() const {
  TRI_ASSERT(_sharding != nullptr);
  return _sharding->distributeShardsLike();
}

void LogicalCollection::distributeShardsLike(std::string const& cid,
                                             ShardingInfo const* other) {
  TRI_ASSERT(_sharding != nullptr);
  _sharding->distributeShardsLike(cid, other);
}

std::vector<std::string> const& LogicalCollection::avoidServers() const {
  TRI_ASSERT(_sharding != nullptr);
  return _sharding->avoidServers();
}

bool LogicalCollection::isSatellite() const {
  TRI_ASSERT(_sharding != nullptr);
  return _sharding->isSatellite();
}

bool LogicalCollection::usesDefaultShardKeys() const {
  TRI_ASSERT(_sharding != nullptr);
  return _sharding->usesDefaultShardKeys();
}

std::vector<std::string> const& LogicalCollection::shardKeys() const {
  TRI_ASSERT(_sharding != nullptr);
  return _sharding->shardKeys();
}

std::shared_ptr<ShardMap> LogicalCollection::shardIds() const {
  TRI_ASSERT(_sharding != nullptr);
  return _sharding->shardIds();
}

void LogicalCollection::setShardMap(std::shared_ptr<ShardMap> map) noexcept {
  TRI_ASSERT(_sharding != nullptr);
  _sharding->setShardMap(std::move(map));
}

ErrorCode LogicalCollection::getResponsibleShard(velocypack::Slice slice,
                                                 bool docComplete,
                                                 std::string& shardID) {
  bool usesDefaultShardKeys;
  return getResponsibleShard(slice, docComplete, shardID, usesDefaultShardKeys);
}

ErrorCode LogicalCollection::getResponsibleShard(std::string_view key,
                                                 std::string& shardID) {
  bool usesDefaultShardKeys;
  return getResponsibleShard(VPackSlice::emptyObjectSlice(), false, shardID,
                             usesDefaultShardKeys,
                             std::string_view(key.data(), key.size()));
}

ErrorCode LogicalCollection::getResponsibleShard(velocypack::Slice slice,
                                                 bool docComplete,
                                                 std::string& shardID,
                                                 bool& usesDefaultShardKeys,
                                                 std::string_view key) {
  TRI_ASSERT(_sharding != nullptr);
  return _sharding->getResponsibleShard(slice, docComplete, shardID,
                                        usesDefaultShardKeys, key);
}

/// @briefs creates a new document key, the input slice is ignored here
std::string LogicalCollection::createKey(VPackSlice input) {
  if (isSatToSmartEdgeCollection() || isSmartToSatEdgeCollection()) {
    return createSmartToSatKey(input);
  }
  return keyGenerator()->generate();
}

#ifndef USE_ENTERPRISE
std::string LogicalCollection::createSmartToSatKey(VPackSlice) {
  return keyGenerator()->generate();
}
#endif

void LogicalCollection::prepareIndexes(VPackSlice indexesSlice) {
  TRI_ASSERT(_physical != nullptr);

  if (!indexesSlice.isArray()) {
    // always point to an array
    indexesSlice = velocypack::Slice::emptyArraySlice();
  }

  _physical->prepareIndexes(indexesSlice);
}

std::unique_ptr<IndexIterator> LogicalCollection::getAllIterator(
    transaction::Methods* trx, ReadOwnWrites readOwnWrites) {
  return _physical->getAllIterator(trx, readOwnWrites);
}

std::unique_ptr<IndexIterator> LogicalCollection::getAnyIterator(
    transaction::Methods* trx) {
  return _physical->getAnyIterator(trx);
}
// @brief Return the number of documents in this collection
uint64_t LogicalCollection::numberDocuments(transaction::Methods* trx,
                                            transaction::CountType type) {
  // detailed results should have been handled in the levels above us
  TRI_ASSERT(type != transaction::CountType::Detailed);

  uint64_t documents = transaction::CountCache::NotPopulated;
  if (type == transaction::CountType::ForceCache) {
    // always return from the cache, regardless what's in it
    documents = _countCache.get();
  } else if (type == transaction::CountType::TryCache) {
    // get data from cache, but only if not expired
    documents = _countCache.getWithTtl();
  }
  if (documents == transaction::CountCache::NotPopulated) {
    // cache was not populated before or cache value has expired
    documents = getPhysical()->numberDocuments(trx);
    _countCache.store(documents);
  }
  TRI_ASSERT(documents != transaction::CountCache::NotPopulated);
  return documents;
}

bool LogicalCollection::hasClusterWideUniqueRevs() const {
  return usesRevisionsAsDocumentIds() && isSmartChild();
}

uint32_t LogicalCollection::v8CacheVersion() const { return _v8CacheVersion; }

TRI_col_type_e LogicalCollection::type() const { return _type; }

TRI_vocbase_col_status_e LogicalCollection::status() const { return _status; }

TRI_vocbase_col_status_e LogicalCollection::getStatusLocked() {
  READ_LOCKER(readLocker, _statusLock);
  return _status;
}

void LogicalCollection::executeWhileStatusWriteLocked(
    std::function<void()> const& callback) {
  WRITE_LOCKER_EVENTUAL(locker, _statusLock);
  callback();
}

TRI_vocbase_col_status_e LogicalCollection::tryFetchStatus(bool& didFetch) {
  TRY_READ_LOCKER(locker, _statusLock);
  if (locker.isLocked()) {
    didFetch = true;
    return _status;
  }
  didFetch = false;
  return TRI_VOC_COL_STATUS_CORRUPTED;
}

// SECTION: Properties
RevisionId LogicalCollection::revision(transaction::Methods* trx) const {
  // TODO CoordinatorCase
  TRI_ASSERT(!ServerState::instance()->isCoordinator());
  return _physical->revision(trx);
}

bool LogicalCollection::usesRevisionsAsDocumentIds() const {
  return _usesRevisionsAsDocumentIds.load();
}

std::unique_ptr<FollowerInfo> const& LogicalCollection::followers() const {
  return _followers;
}

bool LogicalCollection::syncByRevision() const {
  return _syncByRevision.load();
}

bool LogicalCollection::useSyncByRevision() const {
  return !_isAStub && _syncByRevision.load();
}

bool LogicalCollection::determineSyncByRevision() const {
  if (version() >= LogicalCollection::Version::v37) {
    auto& server = vocbase().server();
    if (server.hasFeature<EngineSelectorFeature>() &&
        server.hasFeature<ReplicationFeature>()) {
      auto& engine = server.getFeature<EngineSelectorFeature>();
      auto& replication = server.getFeature<ReplicationFeature>();
      return engine.isRocksDB() && replication.syncByRevision() &&
             usesRevisionsAsDocumentIds();
    }
  }
  return false;
}

IndexEstMap LogicalCollection::clusterIndexEstimates(bool allowUpdating,
                                                     TransactionId tid) {
  return getPhysical()->clusterIndexEstimates(allowUpdating, tid);
}

void LogicalCollection::flushClusterIndexEstimates() {
  getPhysical()->flushClusterIndexEstimates();
}

std::vector<std::shared_ptr<Index>> LogicalCollection::getIndexes() const {
  return getPhysical()->getIndexes();
}

void LogicalCollection::getIndexesVPack(
    VPackBuilder& result,
    std::function<bool(Index const*,
                       std::underlying_type<Index::Serialize>::type&)> const&
        filter) const {
  getPhysical()->getIndexesVPack(result, filter);
}

bool LogicalCollection::allowUserKeys() const { return _allowUserKeys; }

// SECTION: Modification Functions

// asks the storage engine to rename the collection to the given name
// and persist the renaming info. It is guaranteed by the server
// that no other active collection with the same name and id exists in the same
// database when this function is called. If this operation fails somewhere in
// the middle, the storage engine is required to fully revert the rename
// operation
// and throw only then, so that subsequent collection creation/rename requests
// will
// not fail. the WAL entry for the rename will be written *after* the call
// to "renameCollection" returns

Result LogicalCollection::rename(std::string&& newName) {
  // Should only be called from inside vocbase.
  // Otherwise caching is destroyed.
  TRI_ASSERT(!ServerState::instance()->isCoordinator());  // NOT YET IMPLEMENTED

  if (!vocbase().server().hasFeature<DatabaseFeature>()) {
    return Result(
        TRI_ERROR_INTERNAL,
        "failed to find feature 'Database' while renaming collection");
  }
  auto& databaseFeature = vocbase().server().getFeature<DatabaseFeature>();

  // Check for illegal states.
  if (_status != TRI_VOC_COL_STATUS_LOADED) {
    if (_status == TRI_VOC_COL_STATUS_CORRUPTED) {
      return TRI_ERROR_ARANGO_CORRUPTED_COLLECTION;
    } else if (_status == TRI_VOC_COL_STATUS_DELETED) {
      return TRI_ERROR_ARANGO_DATA_SOURCE_NOT_FOUND;
    }
    // Unknown status
    return TRI_ERROR_INTERNAL;
  }

  auto doSync = databaseFeature.forceSyncProperties();
  std::string oldName = name();

  // Okay we can finally rename safely
  try {
    StorageEngine& engine =
        vocbase().server().getFeature<EngineSelectorFeature>().engine();
    name(std::move(newName));
    engine.changeCollection(vocbase(), *this, doSync);
  } catch (basics::Exception const& ex) {
    // Engine Rename somehow failed. Reset to old name
    name(std::move(oldName));

    return ex.code();
  } catch (...) {
    // Engine Rename somehow failed. Reset to old name
    name(std::move(oldName));

    return TRI_ERROR_INTERNAL;
  }

  // CHECK if this ordering is okay. Before change the version was increased
  // after swapping in vocbase mapping.
  increaseV8Version();
  return TRI_ERROR_NO_ERROR;
}

ErrorCode LogicalCollection::close() { return getPhysical()->close(); }

Result LogicalCollection::drop() {
  // make sure collection has been closed
  this->close();

  TRI_ASSERT(!ServerState::instance()->isCoordinator());
  deleted(true);
  _physical->drop();

  return Result();
}

void LogicalCollection::setStatus(TRI_vocbase_col_status_e status) {
  _status = status;

  if (status == TRI_VOC_COL_STATUS_LOADED) {
    increaseV8Version();
  }
}

void LogicalCollection::toVelocyPackForInventory(VPackBuilder& result) const {
  result.openObject();
  result.add(VPackValue("indexes"));
  getIndexesVPack(result, [](arangodb::Index const* idx,
                             decltype(Index::makeFlags())& flags) {
    // we have to exclude the primary and edge index for dump / restore
    switch (idx->type()) {
      case Index::TRI_IDX_TYPE_PRIMARY_INDEX:
      case Index::TRI_IDX_TYPE_EDGE_INDEX:
        return false;
      default:
        flags = Index::makeFlags(Index::Serialize::Basics);
        return !idx->isHidden();
    }
  });
  result.add("parameters", VPackValue(VPackValueType::Object));
  toVelocyPackIgnore(result, {"objectId", "path", "statusString", "indexes"},
                     LogicalDataSource::Serialization::Inventory);
  result.close();  // parameters
  result.close();  // collection
}

void LogicalCollection::toVelocyPackForClusterInventory(VPackBuilder& result,
                                                        bool useSystem,
                                                        bool isReady,
                                                        bool allInSync) const {
  if (system() && !useSystem) {
    return;
  }

  result.openObject();
  result.add(VPackValue("parameters"));

  std::unordered_set<std::string> ignoreKeys{"allowUserKeys",
                                             "cid",
                                             "count",
                                             "statusString",
                                             StaticStrings::Version,
                                             "distributeShardsLike",
                                             StaticStrings::ObjectId,
                                             StaticStrings::Indexes};
  VPackBuilder params = toVelocyPackIgnore(ignoreKeys, Serialization::List);
  {
    VPackObjectBuilder guard(&result);

    for (auto const& p : VPackObjectIterator(params.slice())) {
      result.add(p.key);
      result.add(p.value);
    }

    if (!_sharding->distributeShardsLike().empty()) {
      CollectionNameResolver resolver(vocbase());

      result.add(StaticStrings::DistributeShardsLike,
                 VPackValue(resolver.getCollectionNameCluster(DataSourceId{
                     basics::StringUtils::uint64(distributeShardsLike())})));
    }
  }

  result.add(VPackValue("indexes"));
  getIndexesVPack(result, [](Index const* idx, uint8_t& flags) {
    // we have to exclude the primary and the edge index here, because otherwise
    // at least the MMFiles engine will try to create it
    // AND exclude hidden indexes
    switch (idx->type()) {
      case Index::TRI_IDX_TYPE_PRIMARY_INDEX:
      case Index::TRI_IDX_TYPE_EDGE_INDEX:
        return false;
      default:
        flags = Index::makeFlags();
        return !idx->isHidden() && !idx->inProgress();
    }
  });
  result.add("planVersion",
             VPackValue(1));  // planVersion is hard-coded to 1 since 3.8
  result.add("isReady", VPackValue(isReady));
  result.add("allInSync", VPackValue(allInSync));
  result.close();  // CollectionInfo
}

Result LogicalCollection::appendVPack(velocypack::Builder& build,
                                      Serialization ctx, bool) const {
  bool const forPersistence = (ctx == Serialization::Persistence ||
                               ctx == Serialization::PersistenceWithInProgress);
  bool const showInProgress = (ctx == Serialization::PersistenceWithInProgress);
  // We write into an open object
  TRI_ASSERT(build.isOpenObject());
  // Collection Meta Information
  build.add("cid", VPackValue(std::to_string(id().id())));
  build.add(StaticStrings::DataSourceType, VPackValue(static_cast<int>(_type)));
  build.add("status", VPackValue(_status));
  build.add("statusString", VPackValue(::translateStatus(_status)));
  build.add(StaticStrings::Version,
            VPackValue(static_cast<uint32_t>(_version)));
  // Collection Flags
  build.add(StaticStrings::WaitForSyncString, VPackValue(_waitForSync));
  if (!forPersistence) {
    // with 'forPersistence' added by LogicalDataSource::toVelocyPack
    // FIXME TODO is this needed in !forPersistence???
    build.add(StaticStrings::DataSourceDeleted, VPackValue(deleted()));
    build.add(StaticStrings::DataSourceSystem, VPackValue(system()));
  }
  // TODO is this still releveant or redundant in keyGenerator?
  build.add("allowUserKeys", VPackValue(_allowUserKeys));
  // keyoptions
  build.add("keyOptions", VPackValue(VPackValueType::Object));
  if (_keyGenerator != nullptr) {
    _keyGenerator->toVelocyPack(build);
  }
  build.close();
  // Physical Information
  getPhysical()->getPropertiesVPack(build);
  // Indexes
  build.add(VPackValue("indexes"));
  auto indexFlags = Index::makeFlags();
  // hide hidden indexes. In effect hides unfinished indexes,
  // and iResearch links (only on a single-server and coordinator)
  if (forPersistence) {
    indexFlags = Index::makeFlags(Index::Serialize::Internals);
  }
  auto filter = [indexFlags, forPersistence, showInProgress](
                    Index const* idx, decltype(Index::makeFlags())& flags) {
    if ((forPersistence || !idx->isHidden()) &&
        (showInProgress || !idx->inProgress())) {
      flags = indexFlags;
      return true;
    }
    return false;
  };
  getIndexesVPack(build, filter);
  // Schema
<<<<<<< HEAD
  result.add(VPackValue(StaticStrings::Schema));
  schemaToVelocyPack(result);

  // Computed Values
  result.add(VPackValue(StaticStrings::ComputedValues));
  computedValuesToVelocyPack(result);

=======
  build.add(VPackValue(StaticStrings::Schema));
  schemaToVelocyPack(build);
>>>>>>> 551049f0
  // Internal CollectionType
  build.add(StaticStrings::InternalValidatorTypes,
            VPackValue(_internalValidatorTypes));
  // Cluster Specific
  build.add(StaticStrings::IsDisjoint, VPackValue(isDisjoint()));
  build.add(StaticStrings::IsSmart, VPackValue(isSmart()));
  build.add(StaticStrings::IsSmartChild, VPackValue(isSmartChild()));
  build.add(StaticStrings::UsesRevisionsAsDocumentIds,
            VPackValue(usesRevisionsAsDocumentIds()));
  build.add(StaticStrings::SyncByRevision, VPackValue(syncByRevision()));
  if (hasSmartJoinAttribute()) {
    build.add(StaticStrings::SmartJoinAttribute,
              VPackValue(_smartJoinAttribute));
  }
  if (!forPersistence) {
    // with 'forPersistence' added by LogicalDataSource::toVelocyPack
    // TODO is this needed in !forPersistence???
    build.add(StaticStrings::DataSourcePlanId,
              VPackValue(std::to_string(planId().id())));
  }
  _sharding->toVelocyPack(build, ctx != Serialization::List);
  includeVelocyPackEnterprise(build);
  TRI_ASSERT(build.isOpenObject());
  // We leave the object open
  return {};
}

void LogicalCollection::toVelocyPackIgnore(
    VPackBuilder& result, std::unordered_set<std::string> const& ignoreKeys,
    Serialization context) const {
  TRI_ASSERT(result.isOpenObject());
  VPackBuilder b = toVelocyPackIgnore(ignoreKeys, context);
  result.add(VPackObjectIterator(b.slice()));
}

VPackBuilder LogicalCollection::toVelocyPackIgnore(
    std::unordered_set<std::string> const& ignoreKeys,
    Serialization context) const {
  VPackBuilder full;
  full.openObject();
  properties(full, context);
  full.close();
  if (ignoreKeys.empty()) {
    return full;
  }
  return VPackCollection::remove(full.slice(), ignoreKeys);
}

void LogicalCollection::includeVelocyPackEnterprise(VPackBuilder&) const {
  // We ain't no Enterprise Edition
}

void LogicalCollection::increaseV8Version() { ++_v8CacheVersion; }

Result LogicalCollection::properties(velocypack::Slice slice, bool) {
  // the following collection properties are intentionally not updated,
  // as updating them would be very complicated:
  // - _cid
  // - _name
  // - _type
  // - _isSystem
  // ... probably a few others missing here ...

  if (!vocbase().server().hasFeature<DatabaseFeature>()) {
    return Result(
        TRI_ERROR_INTERNAL,
        "failed to find feature 'Database' while updating collection");
  }
  auto& databaseFeature = vocbase().server().getFeature<DatabaseFeature>();

  if (!vocbase().server().hasFeature<EngineSelectorFeature>() ||
      !vocbase().server().getFeature<EngineSelectorFeature>().selected()) {
    return Result(TRI_ERROR_INTERNAL,
                  "failed to find a storage engine while updating collection");
  }
  auto& engine =
      vocbase().server().getFeature<EngineSelectorFeature>().engine();

  MUTEX_LOCKER(guard, _infoLock);  // prevent simultaneous updates

  auto res = updateSchema(slice.get(StaticStrings::Schema));
  if (res.fail()) {
    THROW_ARANGO_EXCEPTION(res);
  }

  res = updateComputedValues(slice.get(StaticStrings::ComputedValues));
  if (res.fail()) {
    THROW_ARANGO_EXCEPTION(res);
  }

  size_t replicationFactor = _sharding->replicationFactor();
  size_t writeConcern = _sharding->writeConcern();
  VPackSlice replicationFactorSlice =
      slice.get(StaticStrings::ReplicationFactor);

  VPackSlice writeConcernSlice = slice.get(StaticStrings::WriteConcern);
  if (writeConcernSlice.isNone()) {  // deprecated in 3.6
    writeConcernSlice = slice.get(StaticStrings::MinReplicationFactor);
  }

  if (!replicationFactorSlice.isNone()) {
    if (replicationFactorSlice.isInteger()) {
      int64_t replicationFactorTest =
          replicationFactorSlice.getNumber<int64_t>();
      if (replicationFactorTest < 0) {
        // negative value for replication factor... not good
        return Result(TRI_ERROR_BAD_PARAMETER,
                      "bad value for replicationFactor");
      }

      replicationFactor = replicationFactorSlice.getNumber<size_t>();
      if ((!isSatellite() && replicationFactor == 0) ||
          replicationFactor > 10) {
        return Result(TRI_ERROR_BAD_PARAMETER,
                      "bad value for replicationFactor");
      }

      if (ServerState::instance()->isCoordinator() &&
          replicationFactor !=
              _sharding->replicationFactor()) {  // check if changed
        if (!_sharding->distributeShardsLike().empty()) {
          return Result(TRI_ERROR_FORBIDDEN,
                        "cannot change replicationFactor for a collection "
                        "using 'distributeShardsLike'");
        } else if (_type == TRI_COL_TYPE_EDGE && isSmart()) {
          return Result(TRI_ERROR_NOT_IMPLEMENTED,
                        "changing replicationFactor is "
                        "not supported for smart edge collections");
        } else if (isSatellite()) {
          return Result(
              TRI_ERROR_FORBIDDEN,
              "cannot change replicationFactor of a SatelliteCollection");
        }
      }
    } else if (replicationFactorSlice.isString()) {
      if (replicationFactorSlice.compareString(StaticStrings::Satellite) != 0) {
        // only the string "satellite" is allowed here
        return Result(TRI_ERROR_BAD_PARAMETER, "bad value for satellite");
      }
      // we got the string "satellite"...
#ifdef USE_ENTERPRISE
      if (!isSatellite()) {
        // but the collection is not a SatelliteCollection!
        return Result(TRI_ERROR_FORBIDDEN,
                      "cannot change SatelliteCollection status");
      }
#else
      return Result(TRI_ERROR_FORBIDDEN,
                    "cannot use SatelliteCollection status");
#endif
      // fallthrough here if we set the string "satellite" for a satellite
      // collection
      TRI_ASSERT(isSatellite() && _sharding->replicationFactor() == 0 &&
                 replicationFactor == 0);
    } else {
      return Result(TRI_ERROR_BAD_PARAMETER, "bad value for replicationFactor");
    }
  }

  if (!writeConcernSlice.isNone()) {
    if (writeConcernSlice.isInteger()) {
      int64_t writeConcernTest = writeConcernSlice.getNumber<int64_t>();
      if (writeConcernTest < 0) {
        // negative value for writeConcern... not good
        return Result(TRI_ERROR_BAD_PARAMETER, "bad value for writeConcern");
      }

      writeConcern = writeConcernSlice.getNumber<size_t>();
      if (writeConcern > replicationFactor) {
        return Result(TRI_ERROR_BAD_PARAMETER, "bad value for writeConcern");
      }

      if ((ServerState::instance()->isCoordinator() ||
           (ServerState::instance()->isSingleServer() &&
            (isSatellite() || isSmart()))) &&
          writeConcern != _sharding->writeConcern()) {  // check if changed
        if (!_sharding->distributeShardsLike().empty()) {
          return Result(TRI_ERROR_FORBIDDEN,
                        "Cannot change writeConcern, please change " +
                            _sharding->distributeShardsLike());
        } else if (_type == TRI_COL_TYPE_EDGE && isSmart()) {
          return Result(TRI_ERROR_NOT_IMPLEMENTED,
                        "Changing writeConcern "
                        "not supported for smart edge collections");
        } else if (isSatellite()) {
          return Result(TRI_ERROR_FORBIDDEN,
                        "SatelliteCollection, "
                        "cannot change writeConcern");
        }
      }
    } else {
      return Result(TRI_ERROR_BAD_PARAMETER, "bad value for writeConcern");
    }
    TRI_ASSERT((writeConcern <= replicationFactor && !isSatellite()) ||
               (writeConcern == 0 && isSatellite()));
  }

  auto doSync = !engine.inRecovery() && databaseFeature.forceSyncProperties();

  // The physical may first reject illegal properties.
  // After this call it either has thrown or the properties are stored
  res = getPhysical()->updateProperties(slice, doSync);
  if (!res.ok()) {
    return res;
  }

  TRI_ASSERT(!isSatellite() || replicationFactor == 0);
  _waitForSync = Helper::getBooleanValue(
      slice, StaticStrings::WaitForSyncString, _waitForSync);
  _sharding->setWriteConcernAndReplicationFactor(writeConcern,
                                                 replicationFactor);

  if (ServerState::instance()->isDBServer()) {
    // This code is only allowed to be executed by the maintenance
    // and should only be triggered during cluster upgrades.
    // The user is NOT allowed to modify this value in any way.
    auto nextType = Helper::getNumericValue<uint64_t>(
        slice, StaticStrings::InternalValidatorTypes, _internalValidatorTypes);
    if (nextType != _internalValidatorTypes) {
      // This is a bit dangerous operation, if the internalValidators are NOT
      // empty a concurrent writer could have one in it's hand while this thread
      // deletes it. For now the situation cannot happen, but may happen in the
      // future. As soon as it happens we need to make sure that we hold a write
      // lock on this collection while we swap the validators. (Or apply some
      // local locking for validators only, that would be fine too)

      TRI_ASSERT(_internalValidators.empty());
      _internalValidatorTypes = nextType;
      _internalValidators.clear();
      decorateWithInternalValidators();
    }
  }

  if (ServerState::instance()->isCoordinator()) {
    // We need to inform the cluster as well
    auto& ci = vocbase().server().getFeature<ClusterFeature>().clusterInfo();
    return ci.setCollectionPropertiesCoordinator(
        vocbase().name(), std::to_string(id().id()), this);
  }

  engine.changeCollection(vocbase(), *this, doSync);

  auto& df = vocbase().server().getFeature<DatabaseFeature>();
  if (df.versionTracker() != nullptr) {
    df.versionTracker()->track("change collection");
  }

  return {};
}

/// @brief return the figures for a collection
futures::Future<OperationResult> LogicalCollection::figures(
    bool details, OperationOptions const& options) const {
  return getPhysical()->figures(details, options);
}

/// SECTION Indexes

std::shared_ptr<Index> LogicalCollection::lookupIndex(IndexId idxId) const {
  return getPhysical()->lookupIndex(idxId);
}

std::shared_ptr<Index> LogicalCollection::lookupIndex(
    std::string const& idxName) const {
  return getPhysical()->lookupIndex(idxName);
}

std::shared_ptr<Index> LogicalCollection::lookupIndex(VPackSlice info) const {
  if (!info.isObject()) {
    // Compatibility with old v8-vocindex.
    THROW_ARANGO_EXCEPTION(TRI_ERROR_OUT_OF_MEMORY);
  }
  return getPhysical()->lookupIndex(info);
}

std::shared_ptr<Index> LogicalCollection::createIndex(VPackSlice info,
                                                      bool& created) {
  auto idx = _physical->createIndex(info, /*restore*/ false, created);
  if (idx) {
    auto& df = vocbase().server().getFeature<DatabaseFeature>();
    if (df.versionTracker() != nullptr) {
      df.versionTracker()->track("create index");
    }
  }
  return idx;
}

/// @brief drops an index, including index file removal and replication
bool LogicalCollection::dropIndex(IndexId iid) {
  TRI_ASSERT(!ServerState::instance()->isCoordinator());
#if USE_PLAN_CACHE
  aql::PlanCache::instance()->invalidate(_vocbase);
#endif

  aql::QueryCache::instance()->invalidate(&vocbase(), guid());

  bool result = _physical->dropIndex(iid);

  if (result) {
    auto& df = vocbase().server().getFeature<DatabaseFeature>();
    if (df.versionTracker() != nullptr) {
      df.versionTracker()->track("drop index");
    }
  }

  return result;
}

/// @brief Persist the connected physical collection.
///        This should be called AFTER the collection is successfully
///        created and only on Single/DBServer
void LogicalCollection::persistPhysicalCollection() {
  // Coordinators are not allowed to have local collections!
  TRI_ASSERT(!ServerState::instance()->isCoordinator());

  StorageEngine& engine =
      vocbase().server().getFeature<EngineSelectorFeature>().engine();
  engine.createCollection(vocbase(), *this);
}

basics::ReadWriteLock& LogicalCollection::statusLock() noexcept {
  return _statusLock;
}

/// @brief Defer a callback to be executed when the collection
///        can be dropped. The callback is supposed to drop
///        the collection and it is guaranteed that no one is using
///        it at that moment.
void LogicalCollection::deferDropCollection(
    std::function<bool(LogicalCollection&)> const& callback) {
  _syncByRevision = false;  // safety to make sure we can do physical cleanup
  _physical->deferDropCollection(callback);
}

////////////////////////////////////////////////////////////////////////////////
/// @brief processes a truncate operation (note: currently this only clears
/// the read-cache
////////////////////////////////////////////////////////////////////////////////

Result LogicalCollection::truncate(transaction::Methods& trx,
                                   OperationOptions& options) {
  TRI_IF_FAILURE("LogicalCollection::truncate") {
    return Result(TRI_ERROR_DEBUG);
  }

  return getPhysical()->truncate(trx, options);
}

/// @brief compact-data operation
void LogicalCollection::compact() { getPhysical()->compact(); }

////////////////////////////////////////////////////////////////////////////////
/// @brief inserts a document or edge into the collection
////////////////////////////////////////////////////////////////////////////////

Result LogicalCollection::insert(transaction::Methods* trx,
                                 VPackSlice const slice,
                                 ManagedDocumentResult& result,
                                 OperationOptions& options) {
  TRI_IF_FAILURE("LogicalCollection::insert") {
    return Result(TRI_ERROR_DEBUG);
  }
  return getPhysical()->insert(trx, slice, result, options);
}

/// @brief updates a document or edge in a collection
Result LogicalCollection::update(transaction::Methods* trx, VPackSlice newSlice,
                                 ManagedDocumentResult& result,
                                 OperationOptions& options,
                                 ManagedDocumentResult& previous) {
  TRI_IF_FAILURE("LogicalCollection::update") {
    return Result(TRI_ERROR_DEBUG);
  }

  if (!newSlice.isObject()) {
    return Result(TRI_ERROR_ARANGO_DOCUMENT_TYPE_INVALID);
  }

  return getPhysical()->update(trx, newSlice, result, options, previous);
}

/// @brief replaces a document or edge in a collection
Result LogicalCollection::replace(transaction::Methods* trx,
                                  VPackSlice newSlice,
                                  ManagedDocumentResult& result,
                                  OperationOptions& options,
                                  ManagedDocumentResult& previous) {
  TRI_IF_FAILURE("LogicalCollection::replace") {
    return Result(TRI_ERROR_DEBUG);
  }
  if (!newSlice.isObject()) {
    return Result(TRI_ERROR_ARANGO_DOCUMENT_TYPE_INVALID);
  }

  return getPhysical()->replace(trx, newSlice, result, options, previous);
}

/// @brief removes a document or edge
Result LogicalCollection::remove(transaction::Methods& trx,
                                 velocypack::Slice const slice,
                                 OperationOptions& options,
                                 ManagedDocumentResult& previous) {
  TRI_IF_FAILURE("LogicalCollection::remove") {
    return Result(TRI_ERROR_DEBUG);
  }
  return getPhysical()->remove(trx, slice, previous, options);
}

/// @brief a method to skip certain documents in AQL write operations,
/// this is only used in the Enterprise Edition for SmartGraphs
#ifndef USE_ENTERPRISE
bool LogicalCollection::skipForAqlWrite(velocypack::Slice document,
                                        std::string const& key) const {
  return false;
}
#endif

void LogicalCollection::computedValuesToVelocyPack(VPackBuilder& b) const {
  auto computedValues =
      std::atomic_load_explicit(&_computedValues, std::memory_order_relaxed);
  if (computedValues != nullptr) {
    computedValues->toVelocyPack(b);
  } else {
    b.add(VPackSlice::nullSlice());
  }
}

void LogicalCollection::schemaToVelocyPack(VPackBuilder& b) const {
  auto schema = std::atomic_load_explicit(&_schema, std::memory_order_relaxed);
  if (schema != nullptr) {
    schema->toVelocyPack(b);
  } else {
    b.add(VPackSlice::nullSlice());
  }
}

Result LogicalCollection::validate(VPackSlice s,
                                   VPackOptions const* options) const {
  auto schema = std::atomic_load_explicit(&_schema, std::memory_order_relaxed);
  if (schema != nullptr) {
    auto res = schema->validate(s, VPackSlice::noneSlice(), true, options);
    if (res.fail()) {
      return res;
    }
  }
  for (auto const& validator : _internalValidators) {
    auto res = validator->validate(s, VPackSlice::noneSlice(), true, options);
    if (!res.ok()) {
      return res;
    }
  }
  return {};
}

Result LogicalCollection::validate(VPackSlice modifiedDoc, VPackSlice oldDoc,
                                   VPackOptions const* options) const {
  auto schema = std::atomic_load_explicit(&_schema, std::memory_order_relaxed);
  if (schema != nullptr) {
    auto res = schema->validate(modifiedDoc, oldDoc, false, options);
    if (res.fail()) {
      return res;
    }
  }
  for (auto const& validator : _internalValidators) {
    auto res = validator->validate(modifiedDoc, oldDoc, false, options);
    if (res.fail()) {
      return res;
    }
  }
  return {};
}

void LogicalCollection::setInternalValidatorTypes(uint64_t type) {
  _internalValidatorTypes = type;
}

uint64_t LogicalCollection::getInternalValidatorTypes() const {
  return _internalValidatorTypes;
}

void LogicalCollection::addInternalValidator(
    std::unique_ptr<ValidatorBase> validator) {
  // For the time beeing we only allow ONE internal validator.
  // This however is a non-necessary restriction and can be leveraged at any
  // time. The code is prepared to handle any number of validators, and this
  // assert is only to make sure we do not create one twice.
  TRI_ASSERT(_internalValidators.empty());
  TRI_ASSERT(validator);
  _internalValidators.emplace_back(std::move(validator));
}

void LogicalCollection::decorateWithInternalValidators() {
  // Community validators go in here.
  decorateWithInternalEEValidators();
}

bool LogicalCollection::isLocalSmartEdgeCollection() const noexcept {
  return (_internalValidatorTypes & InternalValidatorType::LocalSmartEdge) != 0;
}

bool LogicalCollection::isRemoteSmartEdgeCollection() const noexcept {
  return (_internalValidatorTypes & InternalValidatorType::RemoteSmartEdge) !=
         0;
}

bool LogicalCollection::isSmartEdgeCollection() const noexcept {
  return (_internalValidatorTypes & InternalValidatorType::LogicalSmartEdge) !=
         0;
}

bool LogicalCollection::isSatToSmartEdgeCollection() const noexcept {
  return (_internalValidatorTypes & InternalValidatorType::SatToSmartEdge) != 0;
}

bool LogicalCollection::isSmartToSatEdgeCollection() const noexcept {
  return (_internalValidatorTypes & InternalValidatorType::SmartToSatEdge) != 0;
}

#ifndef USE_ENTERPRISE
void LogicalCollection::decorateWithInternalEEValidators() {
  // Only available in Enterprise Mode
}
#endif<|MERGE_RESOLUTION|>--- conflicted
+++ resolved
@@ -21,6 +21,7 @@
 /// @author Michael Hackstein
 /// @author Daniel H. Larkin
 ////////////////////////////////////////////////////////////////////////////////
+
 #include "LogicalCollection.h"
 
 #include "ApplicationFeatures/ApplicationServer.h"
@@ -289,11 +290,7 @@
 
     TRI_ASSERT(schema.isObject());
 
-<<<<<<< HEAD
-    std::shared_ptr<arangodb::ValidatorBase> newSchema;
-=======
-  std::shared_ptr<ValidatorBase> newSchema;
->>>>>>> 551049f0
+    std::shared_ptr<ValidatorBase> newSchema;
 
     // schema will be removed if empty object is given
     if (!schema.isEmptyObject()) {
@@ -798,19 +795,15 @@
     return false;
   };
   getIndexesVPack(build, filter);
+
   // Schema
-<<<<<<< HEAD
-  result.add(VPackValue(StaticStrings::Schema));
-  schemaToVelocyPack(result);
-
-  // Computed Values
-  result.add(VPackValue(StaticStrings::ComputedValues));
-  computedValuesToVelocyPack(result);
-
-=======
   build.add(VPackValue(StaticStrings::Schema));
   schemaToVelocyPack(build);
->>>>>>> 551049f0
+
+  // Computed Values
+  build.add(VPackValue(StaticStrings::ComputedValues));
+  computedValuesToVelocyPack(build);
+
   // Internal CollectionType
   build.add(StaticStrings::InternalValidatorTypes,
             VPackValue(_internalValidatorTypes));
