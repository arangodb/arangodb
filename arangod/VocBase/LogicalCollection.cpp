////////////////////////////////////////////////////////////////////////////////
/// DISCLAIMER
///
/// Copyright 2014-2016 ArangoDB GmbH, Cologne, Germany
/// Copyright 2004-2014 triAGENS GmbH, Cologne, Germany
///
/// Licensed under the Apache License, Version 2.0 (the "License");
/// you may not use this file except in compliance with the License.
/// You may obtain a copy of the License at
///
///     http://www.apache.org/licenses/LICENSE-2.0
///
/// Unless required by applicable law or agreed to in writing, software
/// distributed under the License is distributed on an "AS IS" BASIS,
/// WITHOUT WARRANTIES OR CONDITIONS OF ANY KIND, either express or implied.
/// See the License for the specific language governing permissions and
/// limitations under the License.
///
/// Copyright holder is ArangoDB GmbH, Cologne, Germany
///
/// @author Michael Hackstein
/// @author Daniel H. Larkin
////////////////////////////////////////////////////////////////////////////////

#include "LogicalCollection.h"

#include "ApplicationFeatures/ApplicationServer.h"
#include "Aql/QueryCache.h"
#include "Basics/Mutex.h"
#include "Basics/ReadLocker.h"
#include "Basics/VelocyPackHelper.h"
#include "Basics/WriteLocker.h"
#include "Basics/StaticStrings.h"
#include "Cluster/ClusterFeature.h"
#include "Cluster/ClusterMethods.h"
#include "Cluster/FollowerInfo.h"
#include "Cluster/ServerState.h"
#include "Replication/ReplicationFeature.h"
#include "RestServer/DatabaseFeature.h"
#include "Sharding/ShardingInfo.h"
#include "StorageEngine/EngineSelectorFeature.h"
#include "StorageEngine/PhysicalCollection.h"
#include "StorageEngine/StorageEngine.h"
#include "Transaction/Helpers.h"
#include "Transaction/StandaloneContext.h"
#include "Utils/CollectionNameResolver.h"
#include "Utils/SingleCollectionTransaction.h"
#include "VocBase/KeyGenerator.h"
#include "VocBase/ManagedDocumentResult.h"
#include "VocBase/Validators.h"

#include <velocypack/Collection.h>
#include <velocypack/StringRef.h>
#include <velocypack/velocypack-aliases.h>

using namespace arangodb;
using Helper = arangodb::basics::VelocyPackHelper;

namespace {

static std::string translateStatus(TRI_vocbase_col_status_e status) {
  switch (status) {
    case TRI_VOC_COL_STATUS_UNLOADED:
      return "unloaded";
    case TRI_VOC_COL_STATUS_LOADED:
      return "loaded";
    case TRI_VOC_COL_STATUS_UNLOADING:
      return "unloading";
    case TRI_VOC_COL_STATUS_DELETED:
      return "deleted";
    case TRI_VOC_COL_STATUS_LOADING:
      return "loading";
    case TRI_VOC_COL_STATUS_CORRUPTED:
    case TRI_VOC_COL_STATUS_NEW_BORN:
    default:
      return "unknown";
  }
}

std::string readGloballyUniqueId(arangodb::velocypack::Slice info) {
  static const std::string empty;
  auto guid = arangodb::basics::VelocyPackHelper::getStringValue(info, arangodb::StaticStrings::DataSourceGuid,
                                                                 empty);

  if (!guid.empty()) {
    return guid;
  }

  auto version = arangodb::basics::VelocyPackHelper::getNumericValue<uint32_t>(
      info, StaticStrings::Version,
      static_cast<uint32_t>(LogicalCollection::currentVersion()));

  // predictable UUID for legacy collections
  if (static_cast<LogicalCollection::Version>(version) < LogicalCollection::Version::v33 && info.isObject()) {
    return arangodb::basics::VelocyPackHelper::getStringValue(info, arangodb::StaticStrings::DataSourceName,
                                                              empty);
  }

  return empty;
}

std::string readStringValue(arangodb::velocypack::Slice info,
                            std::string const& name, std::string const& def) {
  return info.isObject() ? Helper::getStringValue(info, name, def) : def;
}

arangodb::LogicalDataSource::Type const& readType(arangodb::velocypack::Slice info,
                                                  std::string const& key,
                                                  TRI_col_type_e def) {
  static const auto& document = arangodb::LogicalDataSource::Type::emplace(
      arangodb::velocypack::StringRef("document"));
  static const auto& edge =
      arangodb::LogicalDataSource::Type::emplace(arangodb::velocypack::StringRef("edge"));

  // arbitrary system-global value for unknown
  static const auto& unknown =
      arangodb::LogicalDataSource::Type::emplace(arangodb::velocypack::StringRef());

  switch (Helper::getNumericValue<TRI_col_type_e, int>(info, key, def)) {
    case TRI_col_type_e::TRI_COL_TYPE_DOCUMENT:
      return document;
    case TRI_col_type_e::TRI_COL_TYPE_EDGE:
      return edge;
    default:
      return unknown;
  }
}

}  // namespace

// The Slice contains the part of the plan that
// is relevant for this collection.
LogicalCollection::LogicalCollection(TRI_vocbase_t& vocbase, VPackSlice const& info,
                                     bool isAStub, uint64_t planVersion /*= 0*/
                                     )
    : LogicalDataSource(
          LogicalCollection::category(),
          ::readType(info, StaticStrings::DataSourceType, TRI_COL_TYPE_UNKNOWN),
          vocbase, Helper::extractIdValue(info), ::readGloballyUniqueId(info),
          Helper::stringUInt64(info.get(StaticStrings::DataSourcePlanId)),
          ::readStringValue(info, StaticStrings::DataSourceName, ""), planVersion,
          TRI_vocbase_t::IsSystemName(
              ::readStringValue(info, StaticStrings::DataSourceName, "")) &&
              Helper::getBooleanValue(info, StaticStrings::DataSourceSystem, false),
          Helper::getBooleanValue(info, StaticStrings::DataSourceDeleted, false)),
      _version(static_cast<Version>(Helper::getNumericValue<uint32_t>(
          info, StaticStrings::Version, static_cast<uint32_t>(currentVersion())))),
      _v8CacheVersion(0),
      _type(Helper::getNumericValue<TRI_col_type_e, int>(info, StaticStrings::DataSourceType,
                                                         TRI_COL_TYPE_UNKNOWN)),
      _status(Helper::getNumericValue<TRI_vocbase_col_status_e, int>(
          info, "status", TRI_VOC_COL_STATUS_CORRUPTED)),
      _isAStub(isAStub),
#ifdef USE_ENTERPRISE
      _isSmart(Helper::getBooleanValue(info, StaticStrings::IsSmart, false)),
      _isSmartChild(Helper::getBooleanValue(info, StaticStrings::IsSmartChild, false)),
#endif
      _usesRevisionsAsDocumentIds(
          Helper::getBooleanValue(info, StaticStrings::UsesRevisionsAsDocumentIds, false)),
      _waitForSync(Helper::getBooleanValue(info, StaticStrings::WaitForSyncString, false)),
      _allowUserKeys(Helper::getBooleanValue(info, "allowUserKeys", true)),
      _syncByRevision(determineSyncByRevision()),
<<<<<<< HEAD
      _minRevision(isSmartChild()
                       ? RevisionId::none()
                       : RevisionId::fromSlice(info.get(StaticStrings::MinRevision))),
=======
      _minRevision((system() || isSmartChild())
                       ? 0
                       : Helper::getNumericValue<TRI_voc_rid_t>(info, StaticStrings::MinRevision,
                                                                0)),
>>>>>>> 9851b66c
#ifdef USE_ENTERPRISE
      _smartJoinAttribute(
          ::readStringValue(info, StaticStrings::SmartJoinAttribute, "")),
#endif
      _physical(EngineSelectorFeature::ENGINE->createPhysicalCollection(*this, info)) {

  TRI_ASSERT(info.isObject());

  if (!TRI_vocbase_t::IsAllowedName(info)) {
    THROW_ARANGO_EXCEPTION(TRI_ERROR_ARANGO_ILLEGAL_NAME);
  }

  if (_version < minimumVersion()) {
    // collection is too "old"
    std::string errorMsg(std::string("collection '") + name() +
                         "' has a too old version. Please start the server "
                         "with the --database.auto-upgrade option.");

    THROW_ARANGO_EXCEPTION_MESSAGE(TRI_ERROR_FAILED, errorMsg);
  }

  auto res = updateValidators(info.get(StaticStrings::Validation));
  if(res.fail()){
    THROW_ARANGO_EXCEPTION(res);
  }

  TRI_ASSERT(!guid().empty());

  // update server's tick value
  TRI_UpdateTickServer(static_cast<TRI_voc_tick_t>(id()));

  // add keyOptions from slice
  VPackSlice keyOpts = info.get("keyOptions");
  _keyGenerator.reset(KeyGenerator::factory(vocbase.server(), keyOpts));
  if (!keyOpts.isNone()) {
    _keyOptions = VPackBuilder::clone(keyOpts).steal();
  }

  _sharding = std::make_unique<ShardingInfo>(info, this);

#ifdef USE_ENTERPRISE
  if (ServerState::instance()->isCoordinator() || ServerState::instance()->isDBServer()) {
    if (!info.get(StaticStrings::SmartJoinAttribute).isNone() && !hasSmartJoinAttribute()) {
      THROW_ARANGO_EXCEPTION_MESSAGE(
          TRI_ERROR_INVALID_SMART_JOIN_ATTRIBUTE,
          "smartJoinAttribute must contain a string attribute name");
    }

    if (hasSmartJoinAttribute()) {
      auto const& sk = _sharding->shardKeys();
      TRI_ASSERT(!sk.empty());

      if (sk.size() != 1) {
        THROW_ARANGO_EXCEPTION_MESSAGE(
            TRI_ERROR_INVALID_SMART_JOIN_ATTRIBUTE,
            "smartJoinAttribute can only be used for collections with a single "
            "shardKey value");
      }
      TRI_ASSERT(!sk.front().empty());
      if (sk.front().back() != ':') {
        THROW_ARANGO_EXCEPTION_MESSAGE(TRI_ERROR_INVALID_SMART_JOIN_ATTRIBUTE, std::string("smartJoinAttribute can only be used for shardKeys ending on ':', got '") +
                                                                                   sk.front() +
                                                                                   "'");
      }

      if (isSmart()) {
        if (_type == TRI_COL_TYPE_EDGE) {
          THROW_ARANGO_EXCEPTION_MESSAGE(
              TRI_ERROR_INVALID_SMART_JOIN_ATTRIBUTE,
              "cannot use smartJoinAttribute on a smart edge collection");
        } else if (_type == TRI_COL_TYPE_DOCUMENT) {
          VPackSlice sga = info.get(StaticStrings::GraphSmartGraphAttribute);
          if (sga.isString() &&
              sga.copyString() != info.get(StaticStrings::SmartJoinAttribute).copyString()) {
            THROW_ARANGO_EXCEPTION_MESSAGE(
                TRI_ERROR_INVALID_SMART_JOIN_ATTRIBUTE,
                "smartJoinAttribute must be equal to smartGraphAttribute");
          }
        }
      }
    }
  }
#else
  // whatever we got passed in, in a non-enterprise build, we just ignore
  // any specification for the smartJoinAttribute
  _smartJoinAttribute.clear();
#endif

  if (ServerState::instance()->isDBServer() ||
      !ServerState::instance()->isRunningInCluster()) {
    _followers.reset(new FollowerInfo(this));
  }

  TRI_ASSERT(_physical != nullptr);
  // This has to be called AFTER _phyiscal and _logical are properly linked
  // together.

  if (_physical->didPartialUpgrade()) {
    _physical->cleanupAfterUpgrade();
  }

  prepareIndexes(info.get("indexes"));
}

/*static*/ LogicalDataSource::Category const& LogicalCollection::category() noexcept {
  static const Category category;

  return category;
}

Result LogicalCollection::updateValidators(VPackSlice validatorSlice) {
  using namespace std::literals::string_literals;
  if(validatorSlice.isNone() || validatorSlice.isNull()) {
    return { TRI_ERROR_NO_ERROR };
  } else if (!validatorSlice.isObject()) {
    return {TRI_ERROR_VALIDATION_BAD_PARAMETER, "Validator description is not an object."};
  }

  TRI_ASSERT(validatorSlice.isObject());

  std::shared_ptr<ValidatorVec> newVec = std::make_shared<ValidatorVec>();

  // delete validators if empty object is given
  if(!validatorSlice.isEmptyObject()) {
    try {
      auto validator = std::make_unique<ValidatorJsonSchema>(validatorSlice);
      newVec->push_back(std::move(validator));
    } catch (std::exception const& ex) {
      return { TRI_ERROR_VALIDATION_BAD_PARAMETER, "Error when building validator: "s + ex.what() };
    }
  }

  std::atomic_store_explicit(&_validators, newVec, std::memory_order_relaxed);

  return { TRI_ERROR_NO_ERROR };
}

LogicalCollection::~LogicalCollection() = default;

// SECTION: sharding
ShardingInfo* LogicalCollection::shardingInfo() const {
  TRI_ASSERT(_sharding != nullptr);
  return _sharding.get();
}

size_t LogicalCollection::numberOfShards() const {
  TRI_ASSERT(_sharding != nullptr);
  return _sharding->numberOfShards();
}

size_t LogicalCollection::replicationFactor() const {
  TRI_ASSERT(_sharding != nullptr);
  return _sharding->replicationFactor();
}

size_t LogicalCollection::writeConcern() const {
  TRI_ASSERT(_sharding != nullptr);
  return _sharding->writeConcern();
}

std::string LogicalCollection::distributeShardsLike() const {
  TRI_ASSERT(_sharding != nullptr);
  return _sharding->distributeShardsLike();
}

void LogicalCollection::distributeShardsLike(std::string const& cid,
                                             ShardingInfo const* other) {
  TRI_ASSERT(_sharding != nullptr);
  _sharding->distributeShardsLike(cid, other);
}

std::vector<std::string> const& LogicalCollection::avoidServers() const {
  TRI_ASSERT(_sharding != nullptr);
  return _sharding->avoidServers();
}

bool LogicalCollection::isSatellite() const {
  TRI_ASSERT(_sharding != nullptr);
  return _sharding->isSatellite();
}

bool LogicalCollection::usesDefaultShardKeys() const {
  TRI_ASSERT(_sharding != nullptr);
  return _sharding->usesDefaultShardKeys();
}

std::vector<std::string> const& LogicalCollection::shardKeys() const {
  TRI_ASSERT(_sharding != nullptr);
  return _sharding->shardKeys();
}

std::shared_ptr<ShardMap> LogicalCollection::shardIds() const {
  TRI_ASSERT(_sharding != nullptr);
  return _sharding->shardIds();
}

void LogicalCollection::setShardMap(std::shared_ptr<ShardMap> const& map) {
  TRI_ASSERT(_sharding != nullptr);
  _sharding->setShardMap(map);
}

int LogicalCollection::getResponsibleShard(arangodb::velocypack::Slice slice,
                                           bool docComplete, std::string& shardID) {
  bool usesDefaultShardKeys;
  return getResponsibleShard(slice, docComplete, shardID, usesDefaultShardKeys);
}

int LogicalCollection::getResponsibleShard(arangodb::velocypack::Slice slice,
                                           bool docComplete, std::string& shardID,
                                           bool& usesDefaultShardKeys,
                                           VPackStringRef const& key) {
  TRI_ASSERT(_sharding != nullptr);
  return _sharding->getResponsibleShard(slice, docComplete, shardID,
                                        usesDefaultShardKeys, key);
}

/// @briefs creates a new document key, the input slice is ignored here
std::string LogicalCollection::createKey(VPackSlice) {
  return keyGenerator()->generate();
}

void LogicalCollection::prepareIndexes(VPackSlice indexesSlice) {
  TRI_ASSERT(_physical != nullptr);

  if (!indexesSlice.isArray()) {
    // always point to an array
    indexesSlice = arangodb::velocypack::Slice::emptyArraySlice();
  }

  _physical->prepareIndexes(indexesSlice);
}

std::unique_ptr<IndexIterator> LogicalCollection::getAllIterator(transaction::Methods* trx) {
  return _physical->getAllIterator(trx);
}

std::unique_ptr<IndexIterator> LogicalCollection::getAnyIterator(transaction::Methods* trx) {
  return _physical->getAnyIterator(trx);
}
// @brief Return the number of documents in this collection
uint64_t LogicalCollection::numberDocuments(transaction::Methods* trx,
                                            transaction::CountType type) {
  // detailed results should have been handled in the levels above us
  TRI_ASSERT(type != transaction::CountType::Detailed);

  uint64_t documents = transaction::CountCache::NotPopulated;
  if (type == transaction::CountType::ForceCache) {
    // always return from the cache, regardless what's in it
    documents = _countCache.get();
  } else if (type == transaction::CountType::TryCache) {
    documents = _countCache.get(transaction::CountCache::Ttl);
  }
  if (documents == transaction::CountCache::NotPopulated) {
    documents = getPhysical()->numberDocuments(trx);
    _countCache.store(documents);
  }
  TRI_ASSERT(documents != transaction::CountCache::NotPopulated);
  return documents;
}

bool LogicalCollection::hasClusterWideUniqueRevs() const {
  return usesRevisionsAsDocumentIds() && isSmartChild();
}

uint32_t LogicalCollection::v8CacheVersion() const { return _v8CacheVersion; }

TRI_col_type_e LogicalCollection::type() const { return _type; }

TRI_vocbase_col_status_e LogicalCollection::status() const { return _status; }

TRI_vocbase_col_status_e LogicalCollection::getStatusLocked() {
  READ_LOCKER(readLocker, _statusLock);
  return _status;
}

void LogicalCollection::executeWhileStatusWriteLocked(std::function<void()> const& callback) {
  WRITE_LOCKER_EVENTUAL(locker, _statusLock);
  callback();
}

void LogicalCollection::executeWhileStatusLocked(std::function<void()> const& callback) {
  READ_LOCKER(locker, _statusLock);
  callback();
}

bool LogicalCollection::tryExecuteWhileStatusLocked(std::function<void()> const& callback) {
  TRY_READ_LOCKER(readLocker, _statusLock);
  if (!readLocker.isLocked()) {
    return false;
  }

  callback();
  return true;
}

TRI_vocbase_col_status_e LogicalCollection::tryFetchStatus(bool& didFetch) {
  TRY_READ_LOCKER(locker, _statusLock);
  if (locker.isLocked()) {
    didFetch = true;
    return _status;
  }
  didFetch = false;
  return TRI_VOC_COL_STATUS_CORRUPTED;
}

// SECTION: Properties
RevisionId LogicalCollection::revision(transaction::Methods* trx) const {
  // TODO CoordinatorCase
  TRI_ASSERT(!ServerState::instance()->isCoordinator());
  return _physical->revision(trx);
}

bool LogicalCollection::usesRevisionsAsDocumentIds() const {
  return _usesRevisionsAsDocumentIds.load();
}

void LogicalCollection::setUsesRevisionsAsDocumentIds(bool usesRevisions) {
  if (!_usesRevisionsAsDocumentIds.load() && usesRevisions && _version >= Version::v37) {
    _usesRevisionsAsDocumentIds.store(true);
  }
}

RevisionId LogicalCollection::minRevision() const { return _minRevision; }

std::unique_ptr<FollowerInfo> const& LogicalCollection::followers() const {
  return _followers;
}

bool LogicalCollection::syncByRevision() const {
  return _syncByRevision.load();
}

void LogicalCollection::setSyncByRevision(bool usesRevisions) {
  if (!_syncByRevision.load() && _usesRevisionsAsDocumentIds.load() && usesRevisions) {
    _syncByRevision.store(true);
  }
}

bool LogicalCollection::determineSyncByRevision() const {
  if (version() >= LogicalCollection::Version::v37) {
    auto& server = vocbase().server();
    if (server.hasFeature<EngineSelectorFeature>() &&
        server.hasFeature<ReplicationFeature>()) {
      auto& engine = server.getFeature<EngineSelectorFeature>();
      auto& replication = server.getFeature<ReplicationFeature>();
      return engine.isRocksDB() && replication.syncByRevision() &&
             usesRevisionsAsDocumentIds();
    }
  }
  return false;
}

IndexEstMap LogicalCollection::clusterIndexEstimates(bool allowUpdating, TRI_voc_tid_t tid) {
  return getPhysical()->clusterIndexEstimates(allowUpdating, tid);
}

void LogicalCollection::setClusterIndexEstimates(IndexEstMap&& estimates) {
  getPhysical()->setClusterIndexEstimates(std::move(estimates));
}

void LogicalCollection::flushClusterIndexEstimates() {
  getPhysical()->flushClusterIndexEstimates();
}

std::vector<std::shared_ptr<arangodb::Index>> LogicalCollection::getIndexes() const {
  return getPhysical()->getIndexes();
}

void LogicalCollection::getIndexesVPack(
    VPackBuilder& result,
    std::function<bool(arangodb::Index const*, std::underlying_type<Index::Serialize>::type&)> const& filter) const {
  getPhysical()->getIndexesVPack(result, filter);
}

bool LogicalCollection::allowUserKeys() const { return _allowUserKeys; }

// SECTION: Modification Functions

// asks the storage engine to rename the collection to the given name
// and persist the renaming info. It is guaranteed by the server
// that no other active collection with the same name and id exists in the same
// database when this function is called. If this operation fails somewhere in
// the middle, the storage engine is required to fully revert the rename
// operation
// and throw only then, so that subsequent collection creation/rename requests
// will
// not fail. the WAL entry for the rename will be written *after* the call
// to "renameCollection" returns

Result LogicalCollection::rename(std::string&& newName) {
  // Should only be called from inside vocbase.
  // Otherwise caching is destroyed.
  TRI_ASSERT(!ServerState::instance()->isCoordinator());  // NOT YET IMPLEMENTED

  if (!vocbase().server().hasFeature<DatabaseFeature>()) {
    return Result(
        TRI_ERROR_INTERNAL,
        "failed to find feature 'Database' while renaming collection");
  }
  auto& databaseFeature = vocbase().server().getFeature<DatabaseFeature>();

  // Check for illegal states.
  switch (_status) {
    case TRI_VOC_COL_STATUS_CORRUPTED:
      return TRI_ERROR_ARANGO_CORRUPTED_COLLECTION;
    case TRI_VOC_COL_STATUS_DELETED:
      return TRI_ERROR_ARANGO_DATA_SOURCE_NOT_FOUND;
    default:
      // Fall through intentional
      break;
  }

  switch (_status) {
    case TRI_VOC_COL_STATUS_UNLOADED:
    case TRI_VOC_COL_STATUS_LOADED:
    case TRI_VOC_COL_STATUS_UNLOADING:
    case TRI_VOC_COL_STATUS_LOADING: {
      break;
    }
    default:
      // Unknown status
      return TRI_ERROR_INTERNAL;
  }

  auto doSync = databaseFeature.forceSyncProperties();
  std::string oldName = name();

  // Okay we can finally rename safely
  try {
    StorageEngine& engine =
        vocbase().server().getFeature<EngineSelectorFeature>().engine();
    name(std::move(newName));
    engine.changeCollection(vocbase(), *this, doSync);
  } catch (basics::Exception const& ex) {
    // Engine Rename somehow failed. Reset to old name
    name(std::move(oldName));

    return ex.code();
  } catch (...) {
    // Engine Rename somehow failed. Reset to old name
    name(std::move(oldName));

    return TRI_ERROR_INTERNAL;
  }

  // CHECK if this ordering is okay. Before change the version was increased
  // after swapping in vocbase mapping.
  increaseV8Version();
  return TRI_ERROR_NO_ERROR;
}

int LogicalCollection::close() {
  // This was unload() in 3.0
  return getPhysical()->close();
}

void LogicalCollection::load() { _physical->load(); }

void LogicalCollection::unload() { _physical->unload(); }

arangodb::Result LogicalCollection::drop() {
  // make sure collection has been closed
  this->close();

  TRI_ASSERT(!ServerState::instance()->isCoordinator());
  deleted(true);
  _physical->drop();

  return arangodb::Result();
}

void LogicalCollection::setStatus(TRI_vocbase_col_status_e status) {
  _status = status;

  if (status == TRI_VOC_COL_STATUS_LOADED) {
    increaseV8Version();
  }
}

void LogicalCollection::toVelocyPackForClusterInventory(VPackBuilder& result,
                                                        bool useSystem, bool isReady,
                                                        bool allInSync) const {
  if (system() && !useSystem) {
    return;
  }

  result.openObject();
  result.add(VPackValue("parameters"));

  std::unordered_set<std::string> ignoreKeys{"allowUserKeys",
                                             "cid",
                                             "count",
                                             "statusString",
                                             StaticStrings::Version,
                                             "distributeShardsLike",
                                             StaticStrings::ObjectId,
                                             StaticStrings::Indexes};
  VPackBuilder params = toVelocyPackIgnore(ignoreKeys, Serialization::List);
  {
    VPackObjectBuilder guard(&result);

    for (auto const& p : VPackObjectIterator(params.slice())) {
      result.add(p.key);
      result.add(p.value);
    }

    if (!_sharding->distributeShardsLike().empty()) {
      CollectionNameResolver resolver(vocbase());

      result.add(StaticStrings::DistributeShardsLike,
                 VPackValue(resolver.getCollectionNameCluster(static_cast<TRI_voc_cid_t>(
                     basics::StringUtils::uint64(distributeShardsLike())))));
    }
  }

  result.add(VPackValue("indexes"));
  getIndexesVPack(result, [](Index const* idx, uint8_t& flags) {
    // we have to exclude the primary and the edge index here, because otherwise
    // at least the MMFiles engine will try to create it
    // AND exclude hidden indexes
    switch (idx->type()) {
      case Index::TRI_IDX_TYPE_PRIMARY_INDEX:
      case Index::TRI_IDX_TYPE_EDGE_INDEX:
        return false;
      default:
        flags = Index::makeFlags();
        return !idx->isHidden() && !idx->inProgress();
    }
  });
  result.add("planVersion", VPackValue(planVersion()));
  result.add("isReady", VPackValue(isReady));
  result.add("allInSync", VPackValue(allInSync));
  result.close();  // CollectionInfo
}

arangodb::Result LogicalCollection::appendVelocyPack(arangodb::velocypack::Builder& result,
                                                     Serialization context) const {
  bool const forPersistence = (context == Serialization::Persistence || context == Serialization::PersistenceWithInProgress);
  bool const showInProgress = (context == Serialization::PersistenceWithInProgress);

  // We write into an open object
  TRI_ASSERT(result.isOpenObject());

  // Collection Meta Information
  result.add("cid", VPackValue(std::to_string(id())));
  result.add(StaticStrings::DataSourceType, VPackValue(static_cast<int>(_type)));
  result.add("status", VPackValue(_status));
  result.add("statusString", VPackValue(::translateStatus(_status)));
  result.add(StaticStrings::Version, VPackValue(static_cast<uint32_t>(_version)));

  // Collection Flags
  result.add("waitForSync", VPackValue(_waitForSync));

  if (!forPersistence) {
    // with 'forPersistence' added by LogicalDataSource::toVelocyPack
    // FIXME TODO is this needed in !forPersistence???
    result.add(StaticStrings::DataSourceDeleted, VPackValue(deleted()));
    result.add(StaticStrings::DataSourceSystem, VPackValue(system()));
  }

  // TODO is this still releveant or redundant in keyGenerator?
  result.add("allowUserKeys", VPackValue(_allowUserKeys));

  // keyoptions
  result.add("keyOptions", VPackValue(VPackValueType::Object));
  if (_keyGenerator != nullptr) {
    _keyGenerator->toVelocyPack(result);
  }
  result.close();

  // Physical Information
  getPhysical()->getPropertiesVPack(result);

  // Indexes
  result.add(VPackValue("indexes"));
  auto indexFlags = Index::makeFlags();
  // hide hidden indexes. In effect hides unfinished indexes,
  // and iResearch links (only on a single-server and coordinator)
  if (forPersistence) {
    indexFlags = Index::makeFlags(Index::Serialize::Internals);
  }
  auto filter = [indexFlags, forPersistence, showInProgress](arangodb::Index const* idx, decltype(Index::makeFlags())& flags) {
    if ((forPersistence || !idx->isHidden()) && (showInProgress || !idx->inProgress())) {
      flags = indexFlags;
      return true;
    }

    return false;
  };
  getIndexesVPack(result, filter);

  // Validators
  {
    result.add(VPackValue(StaticStrings::Validation));
    validatorsToVelocyPack(result);
  }

  // Cluster Specific
  result.add(StaticStrings::IsSmart, VPackValue(isSmart()));
  result.add(StaticStrings::IsSmartChild, VPackValue(isSmartChild()));
  result.add(StaticStrings::UsesRevisionsAsDocumentIds,
             VPackValue(usesRevisionsAsDocumentIds()));
  result.add(StaticStrings::MinRevision, VPackValue(minRevision().toString()));
  result.add(StaticStrings::SyncByRevision, VPackValue(syncByRevision()));

  if (hasSmartJoinAttribute()) {
    result.add(StaticStrings::SmartJoinAttribute, VPackValue(_smartJoinAttribute));
  }

  if (!forPersistence) {
    // with 'forPersistence' added by LogicalDataSource::toVelocyPack
    // FIXME TODO is this needed in !forPersistence???
    result.add(StaticStrings::DataSourcePlanId, VPackValue(std::to_string(planId())));
  }

  _sharding->toVelocyPack(result, Serialization::List != context);

  includeVelocyPackEnterprise(result);

  TRI_ASSERT(result.isOpenObject());
  // We leave the object open

  return arangodb::Result();
}

void LogicalCollection::toVelocyPackIgnore(VPackBuilder& result,
                                           std::unordered_set<std::string> const& ignoreKeys,
                                           Serialization context) const {
  TRI_ASSERT(result.isOpenObject());
  VPackBuilder b = toVelocyPackIgnore(ignoreKeys, context);
  result.add(VPackObjectIterator(b.slice()));
}

VPackBuilder LogicalCollection::toVelocyPackIgnore(std::unordered_set<std::string> const& ignoreKeys,
                                                   Serialization context) const {
  VPackBuilder full;
  full.openObject();
  properties(full, context);
  full.close();
  if (ignoreKeys.empty()) {
    return full;
  }
  return VPackCollection::remove(full.slice(), ignoreKeys);
}

void LogicalCollection::includeVelocyPackEnterprise(VPackBuilder&) const {
  // We ain't no enterprise
}

void LogicalCollection::increaseV8Version() { ++_v8CacheVersion; }

arangodb::Result LogicalCollection::properties(velocypack::Slice const& slice, bool) {
  // the following collection properties are intentionally not updated,
  // as updating them would be very complicated:
  // - _cid
  // - _name
  // - _type
  // - _isSystem
  // - _isVolatile
  // ... probably a few others missing here ...

  if (!vocbase().server().hasFeature<DatabaseFeature>()) {
    return Result(
        TRI_ERROR_INTERNAL,
        "failed to find feature 'Database' while updating collection");
  }
  auto& databaseFeature = vocbase().server().getFeature<DatabaseFeature>();

  if (!vocbase().server().hasFeature<EngineSelectorFeature>() ||
      !vocbase().server().getFeature<EngineSelectorFeature>().selected()) {
    return Result(TRI_ERROR_INTERNAL,
                  "failed to find a storage engine while updating collection");
  }
  auto& engine = vocbase().server().getFeature<EngineSelectorFeature>().engine();

  MUTEX_LOCKER(guard, _infoLock);  // prevent simultaneous updates

  auto res = updateValidators(slice.get(StaticStrings::Validation));
  if(res.fail()){
    THROW_ARANGO_EXCEPTION(res);
  }

  size_t replicationFactor = _sharding->replicationFactor();
  size_t writeConcern = _sharding->writeConcern();
  VPackSlice replicationFactorSlice = slice.get(StaticStrings::ReplicationFactor);

  VPackSlice writeConcernSlice = slice.get(StaticStrings::WriteConcern);
  if (writeConcernSlice.isNone()) { // deprecated in 3.6
    writeConcernSlice = slice.get(StaticStrings::MinReplicationFactor);
  }

  if (!replicationFactorSlice.isNone()) {
    if (replicationFactorSlice.isInteger()) {
      int64_t replicationFactorTest = replicationFactorSlice.getNumber<int64_t>();
      if (replicationFactorTest < 0) {
        // negative value for replication factor... not good
        return Result(TRI_ERROR_BAD_PARAMETER,
                      "bad value for replicationFactor");
      }

      replicationFactor = replicationFactorSlice.getNumber<size_t>();
      if ((!isSatellite() && replicationFactor == 0) || replicationFactor > 10) {
        return Result(TRI_ERROR_BAD_PARAMETER,
                      "bad value for replicationFactor");
      }

      if (ServerState::instance()->isCoordinator() &&
          replicationFactor != _sharding->replicationFactor()) {  // sanity checks
        if (!_sharding->distributeShardsLike().empty()) {
          return Result(TRI_ERROR_FORBIDDEN,
                        "cannot change replicationFactor for a collection using 'distributeShardsLike'");
        } else if (_type == TRI_COL_TYPE_EDGE && isSmart()) {
          return Result(TRI_ERROR_NOT_IMPLEMENTED,
                        "changing replicationFactor is "
                        "not supported for smart edge collections");
        } else if (isSatellite()) {
          return Result(TRI_ERROR_FORBIDDEN,
                        "cannot change replicationFactor of a satellite collection");
        }
      }
    } else if (replicationFactorSlice.isString()) {
      if (replicationFactorSlice.compareString(StaticStrings::Satellite) != 0) {
        // only the string "satellite" is allowed here
        return Result(TRI_ERROR_BAD_PARAMETER, "bad value for satellite");
      }
      // we got the string "satellite"...
#ifdef USE_ENTERPRISE
      if (!isSatellite()) {
        // but the collection is not a satellite collection!
        return Result(TRI_ERROR_FORBIDDEN,
                      "cannot change satellite collection status");
      }
#else
      return Result(TRI_ERROR_FORBIDDEN,
                    "cannot use satellite collection status");
#endif
      // fallthrough here if we set the string "satellite" for a satellite
      // collection
      TRI_ASSERT(isSatellite() && _sharding->replicationFactor() == 0 && replicationFactor == 0);
    } else {
      return Result(TRI_ERROR_BAD_PARAMETER, "bad value for replicationFactor");
    }
  }

  if (!writeConcernSlice.isNone()) {
    if (writeConcernSlice.isInteger()) {
      int64_t writeConcernTest = writeConcernSlice.getNumber<int64_t>();
      if (writeConcernTest < 0) {
        // negative value for writeConcern... not good
        return Result(TRI_ERROR_BAD_PARAMETER,
                      "bad value for writeConcern");
      }

      writeConcern = writeConcernSlice.getNumber<size_t>();
      if (writeConcern > replicationFactor) {
        return Result(TRI_ERROR_BAD_PARAMETER,
                      "bad value for writeConcern");
      }

      if (ServerState::instance()->isCoordinator() &&
          replicationFactor != _sharding->writeConcern()) {  // sanity checks
        if (!_sharding->distributeShardsLike().empty()) {
          return Result(TRI_ERROR_FORBIDDEN,
                        "Cannot change writeConcern, please change " +
                            _sharding->distributeShardsLike());
        } else if (_type == TRI_COL_TYPE_EDGE && isSmart()) {
          return Result(TRI_ERROR_NOT_IMPLEMENTED,
                        "Changing writeConcern "
                        "not supported for smart edge collections");
        } else if (isSatellite()) {
          return Result(TRI_ERROR_FORBIDDEN,
                        "Satellite collection, "
                        "cannot change writeConcern");
        }
      }
    } else {
      return Result(TRI_ERROR_BAD_PARAMETER,
                    "bad value for writeConcern");
    }
    TRI_ASSERT((writeConcern <= replicationFactor && !isSatellite()) || (writeConcern == 0 && isSatellite()));
  }

  auto doSync = !engine.inRecovery() && databaseFeature.forceSyncProperties();

  // The physical may first reject illegal properties.
  // After this call it either has thrown or the properties are stored
  res = getPhysical()->updateProperties(slice, doSync);
  if (!res.ok()) {
    return res;
  }

  TRI_ASSERT(!isSatellite() || replicationFactor == 0);
  _waitForSync = Helper::getBooleanValue(slice, "waitForSync", _waitForSync);
  _sharding->setWriteConcernAndReplicationFactor(writeConcern, replicationFactor);

  if (ServerState::instance()->isCoordinator()) {
    // We need to inform the cluster as well
    auto& ci = vocbase().server().getFeature<ClusterFeature>().clusterInfo();
    return ci.setCollectionPropertiesCoordinator(vocbase().name(),
                                                 std::to_string(id()), this);
  }

  engine.changeCollection(vocbase(), *this, doSync);

  if (DatabaseFeature::DATABASE != nullptr &&
      DatabaseFeature::DATABASE->versionTracker() != nullptr) {
    DatabaseFeature::DATABASE->versionTracker()->track("change collection");
  }

  return {};
}

/// @brief return the figures for a collection
futures::Future<OperationResult> LogicalCollection::figures() const {
  return getPhysical()->figures();
}

/// SECTION Indexes

std::shared_ptr<Index> LogicalCollection::lookupIndex(IndexId idxId) const {
  return getPhysical()->lookupIndex(idxId);
}

std::shared_ptr<Index> LogicalCollection::lookupIndex(std::string const& idxName) const {
  return getPhysical()->lookupIndex(idxName);
}

std::shared_ptr<Index> LogicalCollection::lookupIndex(VPackSlice const& info) const {
  if (!info.isObject()) {
    // Compatibility with old v8-vocindex.
    THROW_ARANGO_EXCEPTION(TRI_ERROR_OUT_OF_MEMORY);
  }
  return getPhysical()->lookupIndex(info);
}

std::shared_ptr<Index> LogicalCollection::createIndex(VPackSlice const& info, bool& created) {
  auto idx = _physical->createIndex(info, /*restore*/ false, created);
  if (idx) {
    if (DatabaseFeature::DATABASE != nullptr &&
        DatabaseFeature::DATABASE->versionTracker() != nullptr) {
      DatabaseFeature::DATABASE->versionTracker()->track("create index");
    }
  }
  return idx;
}

/// @brief drops an index, including index file removal and replication
bool LogicalCollection::dropIndex(IndexId iid) {
  TRI_ASSERT(!ServerState::instance()->isCoordinator());
#if USE_PLAN_CACHE
  arangodb::aql::PlanCache::instance()->invalidate(_vocbase);
#endif

  arangodb::aql::QueryCache::instance()->invalidate(&vocbase(), guid());

  bool result = _physical->dropIndex(iid);

  if (result) {
    if (DatabaseFeature::DATABASE != nullptr &&
        DatabaseFeature::DATABASE->versionTracker() != nullptr) {
      DatabaseFeature::DATABASE->versionTracker()->track("drop index");
    }
  }

  return result;
}

/// @brief Persist the connected physical collection.
///        This should be called AFTER the collection is successfully
///        created and only on Single/DBServer
void LogicalCollection::persistPhysicalCollection() {
  // Coordinators are not allowed to have local collections!
  TRI_ASSERT(!ServerState::instance()->isCoordinator());

  StorageEngine* engine = EngineSelectorFeature::ENGINE;
  engine->createCollection(vocbase(), *this);
}

basics::ReadWriteLock& LogicalCollection::statusLock() {
  return _statusLock;
}

/// @brief Defer a callback to be executed when the collection
///        can be dropped. The callback is supposed to drop
///        the collection and it is guaranteed that no one is using
///        it at that moment.
void LogicalCollection::deferDropCollection(std::function<bool(LogicalCollection&)> const& callback) {
  _syncByRevision = false;  // safety to make sure we can do physical cleanup
  _physical->deferDropCollection(callback);
}

/// @brief reads an element from the document collection
Result LogicalCollection::read(transaction::Methods* trx,
                               arangodb::velocypack::StringRef const& key,
                               ManagedDocumentResult& result) {
  TRI_IF_FAILURE("LogicalCollection::read") { return Result(TRI_ERROR_DEBUG); }
  return getPhysical()->read(trx, key, result);
}

////////////////////////////////////////////////////////////////////////////////
/// @brief processes a truncate operation (note: currently this only clears
/// the read-cache
////////////////////////////////////////////////////////////////////////////////

Result LogicalCollection::truncate(transaction::Methods& trx, OperationOptions& options) {
  TRI_IF_FAILURE("LogicalCollection::truncate") {
    return Result(TRI_ERROR_DEBUG);
  }

  return getPhysical()->truncate(trx, options);
}

/// @brief compact-data operation
Result LogicalCollection::compact() { return getPhysical()->compact(); }

Result LogicalCollection::lookupKey(transaction::Methods* trx, VPackStringRef key,
                                    std::pair<LocalDocumentId, RevisionId>& result) const {
  return getPhysical()->lookupKey(trx, key, result);
}

////////////////////////////////////////////////////////////////////////////////
/// @brief inserts a document or edge into the collection
////////////////////////////////////////////////////////////////////////////////

Result LogicalCollection::insert(transaction::Methods* trx, VPackSlice const slice,
                                 ManagedDocumentResult& result, OperationOptions& options) {
  TRI_IF_FAILURE("LogicalCollection::insert") {
    return Result(TRI_ERROR_DEBUG);
  }
  return getPhysical()->insert(trx, slice, result, options);
}

/// @brief updates a document or edge in a collection
Result LogicalCollection::update(transaction::Methods* trx, VPackSlice newSlice,
                                 ManagedDocumentResult& result, OperationOptions& options,
                                 ManagedDocumentResult& previous) {
  TRI_IF_FAILURE("LogicalCollection::update") {
    return Result(TRI_ERROR_DEBUG);
  }

  if (!newSlice.isObject()) {
    return Result(TRI_ERROR_ARANGO_DOCUMENT_TYPE_INVALID);
  }

  return getPhysical()->update(trx, newSlice, result, options, previous);
}

/// @brief replaces a document or edge in a collection
Result LogicalCollection::replace(transaction::Methods* trx, VPackSlice newSlice,
                                  ManagedDocumentResult& result, OperationOptions& options,
                                  ManagedDocumentResult& previous) {
  TRI_IF_FAILURE("LogicalCollection::replace") {
    return Result(TRI_ERROR_DEBUG);
  }
  if (!newSlice.isObject()) {
    return Result(TRI_ERROR_ARANGO_DOCUMENT_TYPE_INVALID);
  }

  return getPhysical()->replace(trx, newSlice, result, options, previous);
}

/// @brief removes a document or edge
Result LogicalCollection::remove(transaction::Methods& trx, velocypack::Slice const slice,
                                 OperationOptions& options,
                                 ManagedDocumentResult& previous) {
  TRI_IF_FAILURE("LogicalCollection::remove") {
    return Result(TRI_ERROR_DEBUG);
  }
  return getPhysical()->remove(trx, slice, previous, options);
}

bool LogicalCollection::readDocument(transaction::Methods* trx, LocalDocumentId const& token,
                                     ManagedDocumentResult& result) const {
  return getPhysical()->readDocument(trx, token, result);
}

bool LogicalCollection::readDocumentWithCallback(transaction::Methods* trx,
                                                 LocalDocumentId const& token,
                                                 IndexIterator::DocumentCallback const& cb) const {
  return getPhysical()->readDocumentWithCallback(trx, token, cb);
}

/// @brief a method to skip certain documents in AQL write operations,
/// this is only used in the enterprise edition for smart graphs
#ifndef USE_ENTERPRISE
bool LogicalCollection::skipForAqlWrite(arangodb::velocypack::Slice document,
                                        std::string const& key) const {
  return false;
}
#endif

// SECTION: Key Options
VPackSlice LogicalCollection::keyOptions() const {
  if (_keyOptions == nullptr) {
    return arangodb::velocypack::Slice::nullSlice();
  }
  return VPackSlice(_keyOptions->data());
}

void LogicalCollection::validatorsToVelocyPack(VPackBuilder& b) const {
  auto vals = std::atomic_load_explicit(&_validators, std::memory_order_relaxed);
  if(vals == nullptr || vals->empty()){
    b.add(VPackSlice::nullSlice());
    return;
  }
  vals->front()->toVelocyPack(b);
}

Result LogicalCollection::validate(VPackSlice s, VPackOptions const* options) const {
  auto vals = std::atomic_load_explicit(&_validators, std::memory_order_relaxed);
  if (vals == nullptr) { return {}; }
  for(auto const& validator : *vals) {
    auto rv = validator->validate(s, VPackSlice::noneSlice(), true, options);
    if(rv.fail()) {
      return rv;
    }
  }
  return {};
}

Result LogicalCollection::validate(VPackSlice modifiedDoc, VPackSlice oldDoc, VPackOptions const* options) const {
  auto vals = std::atomic_load_explicit(&_validators, std::memory_order_relaxed);
  if (vals == nullptr) { return {}; }
  for(auto const& validator : *vals) {
    auto rv = validator->validate(modifiedDoc, oldDoc, false, options);
    if(rv.fail()) {
      return rv;
    }
  }
  return {};
}<|MERGE_RESOLUTION|>--- conflicted
+++ resolved
@@ -160,16 +160,9 @@
       _waitForSync(Helper::getBooleanValue(info, StaticStrings::WaitForSyncString, false)),
       _allowUserKeys(Helper::getBooleanValue(info, "allowUserKeys", true)),
       _syncByRevision(determineSyncByRevision()),
-<<<<<<< HEAD
-      _minRevision(isSmartChild()
+      _minRevision((system() || isSmartChild())
                        ? RevisionId::none()
                        : RevisionId::fromSlice(info.get(StaticStrings::MinRevision))),
-=======
-      _minRevision((system() || isSmartChild())
-                       ? 0
-                       : Helper::getNumericValue<TRI_voc_rid_t>(info, StaticStrings::MinRevision,
-                                                                0)),
->>>>>>> 9851b66c
 #ifdef USE_ENTERPRISE
       _smartJoinAttribute(
           ::readStringValue(info, StaticStrings::SmartJoinAttribute, "")),
