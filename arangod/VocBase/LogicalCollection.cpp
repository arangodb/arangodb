////////////////////////////////////////////////////////////////////////////////
/// DISCLAIMER
///
/// Copyright 2014-2016 ArangoDB GmbH, Cologne, Germany
/// Copyright 2004-2014 triAGENS GmbH, Cologne, Germany
///
/// Licensed under the Apache License, Version 2.0 (the "License");
/// you may not use this file except in compliance with the License.
/// You may obtain a copy of the License at
///
///     http://www.apache.org/licenses/LICENSE-2.0
///
/// Unless required by applicable law or agreed to in writing, software
/// distributed under the License is distributed on an "AS IS" BASIS,
/// WITHOUT WARRANTIES OR CONDITIONS OF ANY KIND, either express or implied.
/// See the License for the specific language governing permissions and
/// limitations under the License.
///
/// Copyright holder is ArangoDB GmbH, Cologne, Germany
///
/// @author Michael Hackstein
/// @author Daniel H. Larkin
////////////////////////////////////////////////////////////////////////////////

#include "LogicalCollection.h"

#include "Aql/PlanCache.h"
#include "Aql/QueryCache.h"
#include "Basics/conversions.h"
#include "Basics/fasthash.h"
#include "Basics/LocalTaskQueue.h"
#include "Basics/PerformanceLogScope.h"
#include "Basics/ReadLocker.h"
#include "Basics/Result.h"
#include "Basics/StaticStrings.h"
#include "Basics/StringUtils.h"
#include "Basics/VelocyPackHelper.h"
#include "Basics/WriteLocker.h"
#include "Basics/encoding.h"
#include "Cluster/ClusterInfo.h"
#include "Cluster/ClusterMethods.h"
#include "Cluster/FollowerInfo.h"
#include "Cluster/ServerState.h"
#include "Indexes/Index.h"
#include "Indexes/IndexIterator.h"
#include "RestServer/DatabaseFeature.h"
#include "RestServer/ServerIdFeature.h"
#include "Scheduler/Scheduler.h"
#include "Scheduler/SchedulerFeature.h"
#include "StorageEngine/EngineSelectorFeature.h"
#include "StorageEngine/PhysicalCollection.h"
#include "StorageEngine/StorageEngine.h"
#include "StorageEngine/TransactionState.h"
#include "Transaction/Helpers.h"
#include "Transaction/StandaloneContext.h"
#include "Utils/CollectionNameResolver.h"
#include "Utils/OperationOptions.h"
#include "Utils/SingleCollectionTransaction.h"
#include "Utils/VersionTracker.h"
#include "VocBase/KeyGenerator.h"
#include "VocBase/ManagedDocumentResult.h"
#include "VocBase/ticks.h"
#include "VocBase/Methods/Indexes.h"

#include <velocypack/Collection.h>
#include <velocypack/Iterator.h>
#include <velocypack/velocypack-aliases.h>

using namespace arangodb;
using Helper = arangodb::basics::VelocyPackHelper;

namespace {

static std::string translateStatus(TRI_vocbase_col_status_e status) {
  switch (status) {
    case TRI_VOC_COL_STATUS_UNLOADED:
      return "unloaded";
    case TRI_VOC_COL_STATUS_LOADED:
      return "loaded";
    case TRI_VOC_COL_STATUS_UNLOADING:
      return "unloading";
    case TRI_VOC_COL_STATUS_DELETED:
      return "deleted";
    case TRI_VOC_COL_STATUS_LOADING:
      return "loading";
    case TRI_VOC_COL_STATUS_CORRUPTED:
    case TRI_VOC_COL_STATUS_NEW_BORN:
    default:
      return "unknown";
  }
}

static TRI_voc_cid_t ReadCid(VPackSlice info) {
  if (!info.isObject()) {
    // ERROR CASE
    return 0;
  }

  // Somehow the cid is now propagated to dbservers
  TRI_voc_cid_t cid = Helper::extractIdValue(info);

  if (cid == 0) {
    if (ServerState::instance()->isDBServer()) {
      cid = ClusterInfo::instance()->uniqid(1);
    } else if (ServerState::instance()->isCoordinator()) {
      cid = ClusterInfo::instance()->uniqid(1);
    } else {
      cid = TRI_NewTickServer();
    }
  }
  return cid;
}

static TRI_voc_cid_t ReadPlanId(VPackSlice info, TRI_voc_cid_t cid) {
  if (!info.isObject()) {
    // ERROR CASE
    return 0;
  }
  VPackSlice id = info.get("planId");
  if (id.isNone()) {
    return cid;
  }

  if (id.isString()) {
    // string cid, e.g. "9988488"
    return arangodb::basics::StringUtils::uint64(id.copyString());
  } else if (id.isNumber()) {
    // numeric cid, e.g. 9988488
    return id.getNumericValue<uint64_t>();
  }
  // TODO Throw error for invalid type?
  return cid;
}

std::string ReadStringValue(
    arangodb::velocypack::Slice info,
    std::string const& name,
    std::string const& def
) {
  return info.isObject() ? Helper::getStringValue(info, name, def) : def;
}

arangodb::LogicalDataSource::Type const& ReadType(
    arangodb::velocypack::Slice info,
    std::string const& key,
    TRI_col_type_e def
) {
  static const auto& document =
    arangodb::LogicalDataSource::Type::emplace("document");
  static const auto& edge = arangodb::LogicalDataSource::Type::emplace("edge");

  // arbitrary system-global value for unknown
  static const auto& unknown = arangodb::LogicalDataSource::Type::emplace("");

  switch (Helper::readNumericValue<TRI_col_type_e, int>(info, key, def)) {
   case TRI_col_type_e::TRI_COL_TYPE_DOCUMENT:
    return document;
   case TRI_col_type_e::TRI_COL_TYPE_EDGE:
    return edge;
   default:
    return unknown;
  }
}

} // namespace

/// @brief This the "copy" constructor used in the cluster
///        it is required to create objects that survive plan
///        modifications and can be freed
///        Can only be given to V8, cannot be used for functionality.
LogicalCollection::LogicalCollection(LogicalCollection const& other)
    : LogicalDataSource(other),
      _internalVersion(0),
      _isAStub(other._isAStub),
      _type(other.type()),
      _distributeShardsLike(other._distributeShardsLike),
      _avoidServers(other.avoidServers()),
      _status(other.status()),
      _isSmart(other.isSmart()),
      _isLocal(false),
      _isSystem(other.isSystem()),
      _waitForSync(other.waitForSync()),
      _version(other._version),
      _replicationFactor(other.replicationFactor()),
      _numberOfShards(other.numberOfShards()),
      _allowUserKeys(other.allowUserKeys()),
      _shardIds(new ShardMap()),  // Not needed
      _keyOptions(other._keyOptions),
      _keyGenerator(KeyGenerator::factory(VPackSlice(keyOptions()))),
      _globallyUniqueId(other._globallyUniqueId),
      _physical(other.getPhysical()->clone(this)),
      _clusterEstimateTTL(0),
      _planVersion(other._planVersion) {
  
  TRI_ASSERT(_physical != nullptr);
  if (ServerState::instance()->isDBServer() ||
      !ServerState::instance()->isRunningInCluster()) {
    _followers.reset(new FollowerInfo(this));
  }
  
  TRI_ASSERT(!_globallyUniqueId.empty());
}

// @brief Constructor used in coordinator case.
// The Slice contains the part of the plan that
// is relevant for this collection.
LogicalCollection::LogicalCollection(TRI_vocbase_t* vocbase,
                                     VPackSlice const& info,
                                     bool isAStub)
    : LogicalDataSource(
        ReadType(info, "type", TRI_COL_TYPE_UNKNOWN),
        vocbase,
        ReadCid(info),
        ReadPlanId(info, ReadCid(info)),
        ReadStringValue(info, "name", ""),
        Helper::readBooleanValue(info, "deleted", false)
      ),
      _internalVersion(0),
      _isAStub(isAStub),
      _type(Helper::readNumericValue<TRI_col_type_e, int>(
          info, "type", TRI_COL_TYPE_UNKNOWN)),
      _distributeShardsLike(ReadStringValue(info, "distributeShardsLike", "")),
      _status(Helper::readNumericValue<TRI_vocbase_col_status_e, int>(
          info, "status", TRI_VOC_COL_STATUS_CORRUPTED)),
      _isSmart(Helper::readBooleanValue(info, "isSmart", false)),
      _isLocal(!ServerState::instance()->isCoordinator()),
      _isSystem(IsSystemName(ReadStringValue(info, "name", "")) &&
                Helper::readBooleanValue(info, "isSystem", false)),
      _waitForSync(Helper::readBooleanValue(info, "waitForSync", false)),
      _version(Helper::readNumericValue<uint32_t>(info, "version",
                                                  currentVersion())),
      _replicationFactor(1),
      _numberOfShards(
          Helper::readNumericValue<size_t>(info, "numberOfShards", 1)),
      _allowUserKeys(Helper::readBooleanValue(info, "allowUserKeys", true)),
      _shardIds(new ShardMap()),
      _keyOptions(nullptr),
      _keyGenerator(),
      _globallyUniqueId(Helper::getStringValue(info, "globallyUniqueId", "")),
      _physical(
          EngineSelectorFeature::ENGINE->createPhysicalCollection(this, info)),
      _clusterEstimateTTL(0),
      _planVersion(0) {
  TRI_ASSERT(info.isObject());

  if (!IsAllowedName(info)) {
    THROW_ARANGO_EXCEPTION(TRI_ERROR_ARANGO_ILLEGAL_NAME);
  }

  if (_version < minimumVersion()) {
    // collection is too "old"
    std::string errorMsg(std::string("collection '") + name() +
                         "' has a too old version. Please start the server "
                         "with the --database.auto-upgrade option.");

    THROW_ARANGO_EXCEPTION_MESSAGE(TRI_ERROR_FAILED, errorMsg);
  }

  if (_globallyUniqueId.empty()) {
    // no id found. generate a new one
    _globallyUniqueId = generateGloballyUniqueId();
  }

  TRI_ASSERT(!_globallyUniqueId.empty());

  // add keyOptions from slice
  VPackSlice keyOpts = info.get("keyOptions");
  _keyGenerator.reset(KeyGenerator::factory(keyOpts));
  if (!keyOpts.isNone()) {
    _keyOptions = VPackBuilder::clone(keyOpts).steal();
  }

  VPackSlice shardKeysSlice = info.get("shardKeys");

  // Cluster only tests
  if (ServerState::instance()->isCoordinator()) {
    if ((_numberOfShards == 0 && !_isSmart) || _numberOfShards > 1000) {
      THROW_ARANGO_EXCEPTION_MESSAGE(TRI_ERROR_BAD_PARAMETER,
                                     "invalid number of shards");
    }

    VPackSlice keyGenSlice = info.get("keyOptions");
    if (keyGenSlice.isObject()) {
      keyGenSlice = keyGenSlice.get("type");
      if (keyGenSlice.isString()) {
        StringRef tmp(keyGenSlice);
        if (!tmp.empty() && tmp != "traditional") {
          THROW_ARANGO_EXCEPTION_MESSAGE(TRI_ERROR_CLUSTER_UNSUPPORTED,
                                         "non-traditional key generators are "
                                         "not supported for sharded "
                                         "collections");
        }
      }
    }
  }

  auto replicationFactorSlice = info.get("replicationFactor");
  if (!replicationFactorSlice.isNone()) {
    bool isError = true;
    if (replicationFactorSlice.isNumber()) {
      _replicationFactor = replicationFactorSlice.getNumber<size_t>();
      // mop: only allow satellite collections to be created explicitly
      if (_replicationFactor > 0 && _replicationFactor <= 10) {
        isError = false;
#ifdef USE_ENTERPRISE
      } else if (_replicationFactor == 0) {
        isError = false;
#endif
      }
    }
#ifdef USE_ENTERPRISE
    else if (replicationFactorSlice.isString() &&
             replicationFactorSlice.copyString() == "satellite") {
      _replicationFactor = 0;
      _numberOfShards = 1;
      _distributeShardsLike = "";
      _avoidServers.clear();
      isError = false;
    }
#endif
    if (isError) {
      THROW_ARANGO_EXCEPTION_MESSAGE(TRI_ERROR_BAD_PARAMETER,
                                     "invalid replicationFactor");
    }
  }

  if (shardKeysSlice.isNone() || isSatellite()) {
    // Use default.
    _shardKeys.emplace_back(StaticStrings::KeyString);
  } else {
    if (shardKeysSlice.isArray()) {
      for (auto const& sk : VPackArrayIterator(shardKeysSlice)) {
        if (sk.isString()) {
          std::string key = sk.copyString();
          // remove : char at the beginning or end (for enterprise)
          std::string stripped;
          if (!key.empty()) {
            if (key.front() == ':') {
              stripped = key.substr(1);
            } else if (key.back() == ':') {
              stripped = key.substr(0, key.size() - 1);
            } else {
              stripped = key;
            }
          }
          // system attributes are not allowed (except _key)
          if (!stripped.empty() && stripped != StaticStrings::IdString &&
              stripped != StaticStrings::RevString) {
            _shardKeys.emplace_back(key);
          }
        }
      }
      if (_shardKeys.empty()) { // && !isCluster) {
        // Compatibility. Old configs might store empty shard-keys locally.
        // This is translated to ["_key"]. In cluster-case this always was
        // forbidden.
        // TODO: now we need to allow this, as we use cluster features for
        // single servers in case of async failover
        _shardKeys.emplace_back(StaticStrings::KeyString);
      }
    }
  }

  if (_shardKeys.empty() || _shardKeys.size() > 8) {
    THROW_ARANGO_EXCEPTION_MESSAGE(
      TRI_ERROR_BAD_PARAMETER,
      std::string("invalid number of shard keys for collection '") + name() + "'"
    );
  }

  auto shardsSlice = info.get("shards");
  if (shardsSlice.isObject()) {
    for (auto const& shardSlice : VPackObjectIterator(shardsSlice)) {
      if (shardSlice.key.isString() && shardSlice.value.isArray()) {
        ShardID shard = shardSlice.key.copyString();

        std::vector<ServerID> servers;
        for (auto const& serverSlice : VPackArrayIterator(shardSlice.value)) {
          servers.push_back(serverSlice.copyString());
        }
        _shardIds->emplace(shard, servers);
      }
    }
  }

  if (info.hasKey("avoidServers")) {
    auto avoidServersSlice = info.get("avoidServers");
    if (avoidServersSlice.isArray()) {
      for (const auto& i : VPackArrayIterator(avoidServersSlice)) {
        if (i.isString()) {
          _avoidServers.push_back(i.copyString());
        } else {
          LOG_TOPIC(ERR, arangodb::Logger::FIXME)
              << "avoidServers must be a vector of strings we got "
              << avoidServersSlice.toJson() << ". discarding!";
          _avoidServers.clear();
          break;
        }
      }
    }
  }

  if (ServerState::instance()->isDBServer() ||
      !ServerState::instance()->isRunningInCluster()) {
    _followers.reset(new FollowerInfo(this));
  }

  // update server's tick value
  TRI_UpdateTickServer(static_cast<TRI_voc_tick_t>(id()));

  TRI_ASSERT(_physical != nullptr);
  // This has to be called AFTER _phyiscal and _logical are properly linked
  // together.
  prepareIndexes(info.get("indexes"));
}

LogicalCollection::~LogicalCollection() {}

void LogicalCollection::prepareIndexes(VPackSlice indexesSlice) {
  TRI_ASSERT(_physical != nullptr);

  if (!indexesSlice.isArray()) {
    // always point to an array
    indexesSlice = basics::VelocyPackHelper::EmptyArrayValue();
  }

  _physical->prepareIndexes(indexesSlice);
}

std::unique_ptr<IndexIterator> LogicalCollection::getAllIterator(
    transaction::Methods* trx, bool reverse) {
  return _physical->getAllIterator(trx, reverse);
}

std::unique_ptr<IndexIterator> LogicalCollection::getAnyIterator(transaction::Methods* trx) {
  return _physical->getAnyIterator(trx);
}

void LogicalCollection::invokeOnAllElements(
    transaction::Methods* trx,
    std::function<bool(LocalDocumentId const&)> callback) {
  _physical->invokeOnAllElements(trx, callback);
}

bool LogicalCollection::IsAllowedName(VPackSlice parameters) {
  bool allowSystem = Helper::readBooleanValue(parameters, "isSystem", false);
  std::string name = ReadStringValue(parameters, "name", "");
  if (name.empty()) {
    return false;
  }

  bool ok;
  char const* ptr;
  size_t length = 0;

  // check allow characters: must start with letter or underscore if system is
  // allowed
  for (ptr = name.c_str(); *ptr; ++ptr) {
    if (length == 0) {
      if (allowSystem) {
        ok = (*ptr == '_') || ('a' <= *ptr && *ptr <= 'z') ||
             ('A' <= *ptr && *ptr <= 'Z');
      } else {
        ok = ('a' <= *ptr && *ptr <= 'z') || ('A' <= *ptr && *ptr <= 'Z');
      }
    } else {
      ok = (*ptr == '_') || (*ptr == '-') || ('0' <= *ptr && *ptr <= '9') ||
           ('a' <= *ptr && *ptr <= 'z') || ('A' <= *ptr && *ptr <= 'Z');
    }

    if (!ok) {
      return false;
    }

    ++length;
  }

  // invalid name length
  if (length == 0 || length > TRI_COL_NAME_LENGTH) {
    return false;
  }

  return true;
}

/// @brief checks if a collection name is allowed
/// Returns true if the name is allowed and false otherwise
bool LogicalCollection::IsAllowedName(bool allowSystem,
                                      std::string const& name) {
  bool ok;
  char const* ptr;
  size_t length = 0;

  // check allow characters: must start with letter or underscore if system is
  // allowed
  for (ptr = name.c_str(); *ptr; ++ptr) {
    if (length == 0) {
      if (allowSystem) {
        ok = (*ptr == '_') || ('a' <= *ptr && *ptr <= 'z') ||
             ('A' <= *ptr && *ptr <= 'Z');
      } else {
        ok = ('a' <= *ptr && *ptr <= 'z') || ('A' <= *ptr && *ptr <= 'Z');
      }
    } else {
      ok = (*ptr == '_') || (*ptr == '-') || ('0' <= *ptr && *ptr <= '9') ||
           ('a' <= *ptr && *ptr <= 'z') || ('A' <= *ptr && *ptr <= 'Z');
    }

    if (!ok) {
      return false;
    }

    ++length;
  }

  // invalid name length
  if (length == 0 || length > TRI_COL_NAME_LENGTH) {
    return false;
  }

  return true;
}

// @brief Return the number of documents in this collection
uint64_t LogicalCollection::numberDocuments(transaction::Methods* trx) const {
  return getPhysical()->numberDocuments(trx);
}

uint32_t LogicalCollection::internalVersion() const { return _internalVersion; }

std::string LogicalCollection::cid_as_string() const {
  return std::to_string(id());
}

std::string LogicalCollection::planId_as_string() const {
  return std::to_string(planId());
}

TRI_col_type_e LogicalCollection::type() const { return _type; }

std::string LogicalCollection::globallyUniqueId() const {
  if (!_globallyUniqueId.empty()) {
    return _globallyUniqueId;
  }

  return generateGloballyUniqueId();
}

std::string const LogicalCollection::distributeShardsLike() const {
  return _distributeShardsLike;
}

void LogicalCollection::distributeShardsLike(std::string const& cid) {
  _distributeShardsLike = cid;
}

std::vector<std::string> const& LogicalCollection::avoidServers() const {
  return _avoidServers;
}

void LogicalCollection::avoidServers(std::vector<std::string> const& a) {
  _avoidServers = a;
}

std::string LogicalCollection::dbName() const {
  TRI_ASSERT(vocbase());
  return vocbase()->name();
}

TRI_vocbase_col_status_e LogicalCollection::status() const { return _status; }

TRI_vocbase_col_status_e LogicalCollection::getStatusLocked() {
  READ_LOCKER(readLocker, _lock);
  return _status;
}

void LogicalCollection::executeWhileStatusWriteLocked(
    std::function<void()> const& callback) {
  WRITE_LOCKER_EVENTUAL(locker, _lock);
  callback();
}

void LogicalCollection::executeWhileStatusLocked(
    std::function<void()> const& callback) {
  READ_LOCKER(locker, _lock);
  callback();
}

bool LogicalCollection::tryExecuteWhileStatusLocked(
    std::function<void()> const& callback) {
  TRY_READ_LOCKER(readLocker, _lock);
  if (!readLocker.isLocked()) {
    return false;
  }

  callback();
  return true;
}

TRI_vocbase_col_status_e LogicalCollection::tryFetchStatus(bool& didFetch) {
  TRY_READ_LOCKER(locker, _lock);
  if (locker.isLocked()) {
    didFetch = true;
    return _status;
  }
  didFetch = false;
  return TRI_VOC_COL_STATUS_CORRUPTED;
}

/// @brief returns a translation of a collection status
std::string LogicalCollection::statusString() const {
  READ_LOCKER(readLocker, _lock);
  return ::translateStatus(_status);
}

// SECTION: Properties
TRI_voc_rid_t LogicalCollection::revision(transaction::Methods* trx) const {
  // TODO CoordinatorCase
  TRI_ASSERT(!ServerState::instance()->isCoordinator());
  return _physical->revision(trx);
}

bool LogicalCollection::isLocal() const { return _isLocal; }

bool LogicalCollection::isSystem() const { return _isSystem; }

bool LogicalCollection::waitForSync() const { return _waitForSync; }

bool LogicalCollection::isSmart() const { return _isSmart; }

std::unique_ptr<FollowerInfo> const& LogicalCollection::followers() const {
  return _followers;
}

// SECTION: Indexes
std::unordered_map<std::string, double> LogicalCollection::clusterIndexEstimates(bool doNotUpdate){
  READ_LOCKER(readlock, _clusterEstimatesLock);
  if (doNotUpdate) {
    return _clusterEstimates;
  }

  double ctime = TRI_microtime(); // in seconds
  auto needEstimateUpdate = [this,ctime](){
    if(_clusterEstimates.empty()) {
      LOG_TOPIC(TRACE, Logger::CLUSTER) << "update because estimate is not availabe";
      return true;
    } else if (ctime - _clusterEstimateTTL > 60.0) {
      LOG_TOPIC(TRACE, Logger::CLUSTER) << "update because estimate is too old: " << ctime - _clusterEstimateTTL;
      return true;
    }
    return false;
  };

  if (needEstimateUpdate()){
    readlock.unlock();
    WRITE_LOCKER(writelock, _clusterEstimatesLock);
    if(needEstimateUpdate()){
      selectivityEstimatesOnCoordinator(vocbase()->name(), name(), _clusterEstimates);
      _clusterEstimateTTL = TRI_microtime();
    }
    return _clusterEstimates;
  }
  return _clusterEstimates;
}

void LogicalCollection::clusterIndexEstimates(std::unordered_map<std::string, double>&& estimates){
  WRITE_LOCKER(lock, _clusterEstimatesLock);
  _clusterEstimates = std::move(estimates);
}

std::vector<std::shared_ptr<arangodb::Index>>
LogicalCollection::getIndexes() const {
  return getPhysical()->getIndexes();
}

void LogicalCollection::getIndexesVPack(VPackBuilder& result, bool withFigures,
                                        bool forPersistence, std::function<bool(arangodb::Index const*)> const& filter) const {
  getPhysical()->getIndexesVPack(result, withFigures, forPersistence, filter);
}

// SECTION: Replication
int LogicalCollection::replicationFactor() const {
  return static_cast<int>(_replicationFactor);
}
void LogicalCollection::replicationFactor(int r) {
  _replicationFactor = static_cast<size_t>(r);
}

// SECTION: Sharding
int LogicalCollection::numberOfShards() const {
  return static_cast<int>(_numberOfShards);
}
void LogicalCollection::numberOfShards(int n) {
  _numberOfShards = static_cast<size_t>(n);
}

bool LogicalCollection::allowUserKeys() const { return _allowUserKeys; }

#ifndef USE_ENTERPRISE
bool LogicalCollection::usesDefaultShardKeys() const {
  return (_shardKeys.size() == 1 && _shardKeys[0] == StaticStrings::KeyString);
}
#endif

std::vector<std::string> const& LogicalCollection::shardKeys() const {
  return _shardKeys;
}

std::shared_ptr<ShardMap> LogicalCollection::shardIds() const {
  // TODO make threadsafe update on the cache.
  return _shardIds;
}

// return a filtered list of the collection's shards
std::shared_ptr<ShardMap> LogicalCollection::shardIds(
    std::unordered_set<std::string> const& includedShards) const {
  if (includedShards.empty()) {
    return _shardIds;
  }

  std::shared_ptr<ShardMap> copy = _shardIds;
  auto result = std::make_shared<ShardMap>();

  for (auto const& it : *copy) {
    if (includedShards.find(it.first) == includedShards.end()) {
      // a shard we are not interested in
      continue;
    }
    result->emplace(it.first, it.second);
  }
  return result;
}

void LogicalCollection::setShardMap(std::shared_ptr<ShardMap>& map) {
  _shardIds = map;
}

// SECTION: Modification Functions

// asks the storage engine to rename the collection to the given name
// and persist the renaming info. It is guaranteed by the server
// that no other active collection with the same name and id exists in the same
// database when this function is called. If this operation fails somewhere in
// the middle, the storage engine is required to fully revert the rename
// operation
// and throw only then, so that subsequent collection creation/rename requests
// will
// not fail. the WAL entry for the rename will be written *after* the call
// to "renameCollection" returns

Result LogicalCollection::rename(std::string&& newName, bool doSync) {
  // Should only be called from inside vocbase.
  // Otherwise caching is destroyed.
  TRI_ASSERT(!ServerState::instance()->isCoordinator());  // NOT YET IMPLEMENTED

  // Check for illegal states.
  switch (_status) {
    case TRI_VOC_COL_STATUS_CORRUPTED:
      return TRI_ERROR_ARANGO_CORRUPTED_COLLECTION;
    case TRI_VOC_COL_STATUS_DELETED:
      return TRI_ERROR_ARANGO_COLLECTION_NOT_FOUND;
    default:
      // Fall through intentional
      break;
  }

  switch (_status) {
    case TRI_VOC_COL_STATUS_UNLOADED:
    case TRI_VOC_COL_STATUS_LOADED:
    case TRI_VOC_COL_STATUS_UNLOADING:
    case TRI_VOC_COL_STATUS_LOADING: {
      break;
    }
    default:
      // Unknown status
      return TRI_ERROR_INTERNAL;
  }

  std::string oldName = name();

  // Okay we can finally rename safely
  try {
    StorageEngine* engine = EngineSelectorFeature::ENGINE;
    TRI_ASSERT(engine != nullptr);

    name(std::move(newName));
    engine->changeCollection(vocbase(), id(), this, doSync);
  } catch (basics::Exception const& ex) {
    // Engine Rename somehow failed. Reset to old name
    name(std::move(oldName));

    return ex.code();
  } catch (...) {
    // Engine Rename somehow failed. Reset to old name
    name(std::move(oldName));

    return TRI_ERROR_INTERNAL;
  }

  // CHECK if this ordering is okay. Before change the version was increased
  // after swapping in vocbase mapping.
  increaseInternalVersion();
  return TRI_ERROR_NO_ERROR;
}

int LogicalCollection::close() {
  // This was unload() in 3.0
  return getPhysical()->close();
}

void LogicalCollection::load() {
  _physical->load();
}

void LogicalCollection::unload() {
  _physical->unload();
}

void LogicalCollection::drop() {
  // make sure collection has been closed
  this->close();

  TRI_ASSERT(!ServerState::instance()->isCoordinator());
  StorageEngine* engine = EngineSelectorFeature::ENGINE;

  engine->destroyCollection(vocbase(), this);
  deleted(true);
  _physical->drop();
}

void LogicalCollection::setStatus(TRI_vocbase_col_status_e status) {
  _status = status;

  if (status == TRI_VOC_COL_STATUS_LOADED) {
    increaseInternalVersion();
  }
}

void LogicalCollection::toVelocyPackForClusterInventory(VPackBuilder& result,
                                                        bool useSystem,
                                                        bool isReady,
                                                        bool allInSync) const {
  if (_isSystem && !useSystem) {
    return;
  }
  result.openObject();
  result.add(VPackValue("parameters"));

  std::unordered_set<std::string> ignoreKeys{"allowUserKeys", "cid", "count",
                                             "statusString", "version",
                                             "distributeShardsLike", "objectId"};
  VPackBuilder params = toVelocyPackIgnore(ignoreKeys, false, false);
  { VPackObjectBuilder guard(&result);
    for (auto const& p : VPackObjectIterator(params.slice())) {
      result.add(p.key);
      result.add(p.value);
    }
    if (!_distributeShardsLike.empty()) {
      CollectionNameResolver resolver(vocbase());
      result.add("distributeShardsLike",
                 VPackValue(resolver.getCollectionNameCluster(
                     static_cast<TRI_voc_cid_t>(basics::StringUtils::uint64(
                         distributeShardsLike())))));
    }
  }

  result.add(VPackValue("indexes"));
  getIndexesVPack(result, false, false);
  result.add("planVersion", VPackValue(getPlanVersion()));
  result.add("isReady", VPackValue(isReady));
  result.add("allInSync", VPackValue(allInSync));
  result.close();  // CollectionInfo
}

void LogicalCollection::toVelocyPack(VPackBuilder& result, bool translateCids,
                                     bool forPersistence) const {
  // We write into an open object
  TRI_ASSERT(result.isOpenObject());

  // Collection Meta Information
  result.add("cid", VPackValue(std::to_string(id())));
  result.add("id", VPackValue(std::to_string(id())));
  result.add("name", VPackValue(name()));
  result.add("type", VPackValue(static_cast<int>(_type)));
  result.add("status", VPackValue(_status));
  result.add("statusString", VPackValue(::translateStatus(_status)));
  result.add("version", VPackValue(_version));

  // Collection Flags
  result.add("deleted", VPackValue(deleted()));
  result.add("isSystem", VPackValue(_isSystem));
  result.add("waitForSync", VPackValue(_waitForSync));
  result.add("globallyUniqueId", VPackValue(_globallyUniqueId));

  // TODO is this still releveant or redundant in keyGenerator?
  result.add("allowUserKeys", VPackValue(_allowUserKeys));

  // keyoptions
  result.add(VPackValue("keyOptions"));
  if (_keyGenerator != nullptr) {
    result.openObject();
    _keyGenerator->toVelocyPack(result);
    result.close();
  } else {
    result.openArray();
    result.close();
  }

  // Physical Information
  getPhysical()->getPropertiesVPack(result);

  // Indexes
  result.add(VPackValue("indexes"));
  getIndexesVPack(result, false, forPersistence);

  // Cluster Specific
  result.add("isSmart", VPackValue(_isSmart));
  result.add("planId", VPackValue(std::to_string(planId())));
  result.add("numberOfShards", VPackValue(_numberOfShards));
  result.add(VPackValue("shards"));
  result.openObject();
  auto tmpShards = _shardIds;
  for (auto const& shards : *tmpShards) {
    result.add(VPackValue(shards.first));
    result.openArray();
    for (auto const& servers : shards.second) {
      result.add(VPackValue(servers));
    }
    result.close();  // server array
  }
  result.close();  // shards

  if (isSatellite()) {
    result.add("replicationFactor", VPackValue("satellite"));
  } else {
    result.add("replicationFactor", VPackValue(_replicationFactor));
  }
  if (!_distributeShardsLike.empty() &&
      ServerState::instance()->isCoordinator()) {
    if (translateCids) {
      CollectionNameResolver resolver(vocbase());
      result.add("distributeShardsLike",
                 VPackValue(resolver.getCollectionNameCluster(
                     static_cast<TRI_voc_cid_t>(basics::StringUtils::uint64(
                         distributeShardsLike())))));
    } else {
      result.add("distributeShardsLike", VPackValue(distributeShardsLike()));
    }
  }

  result.add(VPackValue("shardKeys"));
  result.openArray();
  for (auto const& key : _shardKeys) {
    result.add(VPackValue(key));
  }
  result.close();  // shardKeys

  if (!_avoidServers.empty()) {
    result.add(VPackValue("avoidServers"));
    result.openArray();
    for (auto const& server : _avoidServers) {
      result.add(VPackValue(server));
    }
    result.close();
  }

  includeVelocyPackEnterprise(result);

  TRI_ASSERT(result.isOpenObject());
  // We leave the object open
}

void LogicalCollection::toVelocyPackIgnore(VPackBuilder& result,
    std::unordered_set<std::string> const& ignoreKeys, bool translateCids,
    bool forPersistence) const {
  TRI_ASSERT(result.isOpenObject());
  VPackBuilder b = toVelocyPackIgnore(ignoreKeys, translateCids, forPersistence);
  result.add(VPackObjectIterator(b.slice())); 
} 

VPackBuilder LogicalCollection::toVelocyPackIgnore(
    std::unordered_set<std::string> const& ignoreKeys, bool translateCids,
    bool forPersistence) const {
  VPackBuilder full;
  full.openObject();
  toVelocyPack(full, translateCids, forPersistence);
  full.close();
  return VPackCollection::remove(full.slice(), ignoreKeys);
}

void LogicalCollection::includeVelocyPackEnterprise(VPackBuilder&) const {
  // We ain't no enterprise
}

void LogicalCollection::increaseInternalVersion() { ++_internalVersion; }

arangodb::Result LogicalCollection::updateProperties(VPackSlice const& slice,
                                                     bool doSync) {
  // the following collection properties are intentionally not updated as
  // updating
  // them would be very complicated:
  // - _cid
  // - _name
  // - _type
  // - _isSystem
  // - _isVolatile
  // ... probably a few others missing here ...

  WRITE_LOCKER(writeLocker, _infoLock);
  
  size_t rf = _replicationFactor;
  VPackSlice rfSl = slice.get("replicationFactor");
  if (!rfSl.isNone()) {
    if (rfSl.isInteger()) {
      int64_t rfTest = rfSl.getNumber<int64_t>();
      if (rfTest < 0) {
        // negative value for replication factor... not good
        return Result(TRI_ERROR_BAD_PARAMETER, "bad value replicationFactor");
      }

      rf = rfSl.getNumber<size_t>();
      if ((!isSatellite() && rf == 0) || rf > 10) {
        return Result(TRI_ERROR_BAD_PARAMETER, "bad value replicationFactor");
      }
      
      if (!_isLocal && rf != _replicationFactor) { // sanity checks
        if (!_distributeShardsLike.empty()) {
          return Result(TRI_ERROR_FORBIDDEN, "Cannot change replicationFactor, "
                        "please change " + _distributeShardsLike);
        } else if (_type == TRI_COL_TYPE_EDGE && _isSmart) {
          return Result(TRI_ERROR_NOT_IMPLEMENTED, "Changing replicationFactor "
                        "not supported for smart edge collections");
        } else if (isSatellite()) {
          return Result(TRI_ERROR_FORBIDDEN, "Satellite collection, "
                        "cannot change replicationFactor");
        }
      }
    }
    else if (rfSl.isString()) {
      if (rfSl.compareString("satellite") != 0) {
        // only the string "satellite" is allowed here
        return Result(TRI_ERROR_BAD_PARAMETER, "bad value for satellite");
      }
      // we got the string "satellite"...
#ifdef USE_ENTERPRISE
      if (!isSatellite()) {
        // but the collection is not a satellite collection!
        return Result(TRI_ERROR_FORBIDDEN, "cannot change satellite collection status");
      }
#else
      return Result(TRI_ERROR_FORBIDDEN, "cannot use satellite collection status");
#endif
      // fallthrough here if we set the string "satellite" for a satellite collection
      TRI_ASSERT(isSatellite() && _replicationFactor == 0 && rf == 0);
    }
    else {
      return Result(TRI_ERROR_BAD_PARAMETER, "bad value for replicationFactor");
    }
  }

  // The physical may first reject illegal properties.
  // After this call it either has thrown or the properties are stored
  Result res = getPhysical()->updateProperties(slice, doSync);
  if (!res.ok()) {
    return res;
  }

  TRI_ASSERT(!isSatellite() || rf == 0);
  _waitForSync = Helper::getBooleanValue(slice, "waitForSync", _waitForSync);
  _replicationFactor = rf;

  if (!_isLocal) {
    // We need to inform the cluster as well
    return ClusterInfo::instance()->setCollectionPropertiesCoordinator(
      vocbase()->name(), std::to_string(id()), this
    );
  }

  StorageEngine* engine = EngineSelectorFeature::ENGINE;
<<<<<<< HEAD
  engine->changeCollection(_vocbase, _cid, this, doSync);
    
  DatabaseFeature::DATABASE->versionTracker()->track("change collection");
=======
  engine->changeCollection(vocbase(), id(), this, doSync);
>>>>>>> f6c184df

  return {};
}

/// @brief return the figures for a collection
std::shared_ptr<arangodb::velocypack::Builder> LogicalCollection::figures() const {
  if (ServerState::instance()->isCoordinator()) {
    auto builder = std::make_shared<VPackBuilder>();
    builder->openObject();
    builder->close();
    int res = figuresOnCoordinator(dbName(), cid_as_string(), builder);

    if (res != TRI_ERROR_NO_ERROR) {
      THROW_ARANGO_EXCEPTION(res);
    }
    return builder;
  }
  return getPhysical()->figures();
}

/// @brief opens an existing collection
void LogicalCollection::open(bool ignoreErrors) {
  getPhysical()->open(ignoreErrors);
  TRI_UpdateTickServer(id());
}

/// SECTION Indexes

std::shared_ptr<Index> LogicalCollection::lookupIndex(
    TRI_idx_iid_t idxId) const {
  return getPhysical()->lookupIndex(idxId);
}

std::shared_ptr<Index> LogicalCollection::lookupIndex(
    VPackSlice const& info) const {
  if (!info.isObject()) {
    // Compatibility with old v8-vocindex.
    THROW_ARANGO_EXCEPTION(TRI_ERROR_OUT_OF_MEMORY);
  }
  return getPhysical()->lookupIndex(info);
}

std::shared_ptr<Index> LogicalCollection::createIndex(transaction::Methods* trx,
                                                      VPackSlice const& info,
                                                      bool& created) {
  auto idx = _physical->createIndex(trx, info, created);
  if (idx) {
    DatabaseFeature::DATABASE->versionTracker()->track("create index");
  }
  return idx;
}

/// @brief drops an index, including index file removal and replication
bool LogicalCollection::dropIndex(TRI_idx_iid_t iid) {
  TRI_ASSERT(!ServerState::instance()->isCoordinator());
#if USE_PLAN_CACHE
  arangodb::aql::PlanCache::instance()->invalidate(_vocbase);
#endif
<<<<<<< HEAD
  arangodb::aql::QueryCache::instance()->invalidate(_vocbase, name());
  bool result = _physical->dropIndex(iid);
  if (result) {
    DatabaseFeature::DATABASE->versionTracker()->track("drop index");
  }
  return result;
=======
  arangodb::aql::QueryCache::instance()->invalidate(vocbase(), name());
  return _physical->dropIndex(iid);
>>>>>>> f6c184df
}

/// @brief Persist the connected physical collection.
///        This should be called AFTER the collection is successfully
///        created and only on Single/DBServer
void LogicalCollection::persistPhysicalCollection() {
  // Coordinators are not allowed to have local collections!
  TRI_ASSERT(!ServerState::instance()->isCoordinator());

  // We have not yet persisted this collection!
  TRI_ASSERT(getPhysical()->path().empty());
  StorageEngine* engine = EngineSelectorFeature::ENGINE;
  std::string path = engine->createCollection(vocbase(), id(), this);
  getPhysical()->setPath(path);
}

/// @brief Defer a callback to be executed when the collection
///        can be dropped. The callback is supposed to drop
///        the collection and it is guaranteed that no one is using
///        it at that moment.
void LogicalCollection::deferDropCollection(
    std::function<bool(LogicalCollection*)> callback) {
  _physical->deferDropCollection(callback);
}

/// @brief reads an element from the document collection
Result LogicalCollection::read(transaction::Methods* trx, StringRef const& key,
                               ManagedDocumentResult& result, bool lock) {
  return getPhysical()->read(trx, key, result, lock);
}

Result LogicalCollection::read(transaction::Methods* trx, arangodb::velocypack::Slice const& key,
            ManagedDocumentResult& result, bool lock) {
  return getPhysical()->read(trx, key, result, lock);
}

////////////////////////////////////////////////////////////////////////////////
/// @brief processes a truncate operation (note: currently this only clears
/// the read-cache
////////////////////////////////////////////////////////////////////////////////

void LogicalCollection::truncate(transaction::Methods* trx,
                                 OperationOptions& options) {
  getPhysical()->truncate(trx, options);
}

////////////////////////////////////////////////////////////////////////////////
/// @brief inserts a document or edge into the collection
////////////////////////////////////////////////////////////////////////////////

Result LogicalCollection::insert(transaction::Methods* trx,
                                 VPackSlice const slice,
                                 ManagedDocumentResult& result,
                                 OperationOptions& options,
                                 TRI_voc_tick_t& resultMarkerTick, bool lock,
                                 TRI_voc_tick_t& revisionId) {
  resultMarkerTick = 0;
  return getPhysical()->insert(trx, slice, result, options, resultMarkerTick,
                               lock, revisionId);
}

/// @brief updates a document or edge in a collection
Result LogicalCollection::update(transaction::Methods* trx,
                                 VPackSlice const newSlice,
                                 ManagedDocumentResult& result,
                                 OperationOptions& options,
                                 TRI_voc_tick_t& resultMarkerTick, bool lock,
                                 TRI_voc_rid_t& prevRev,
                                 ManagedDocumentResult& previous) {
  resultMarkerTick = 0;

  if (!newSlice.isObject()) {
    return Result(TRI_ERROR_ARANGO_DOCUMENT_TYPE_INVALID);
  }

  prevRev = 0;

  VPackSlice key = newSlice.get(StaticStrings::KeyString);
  if (key.isNone()) {
    return Result(TRI_ERROR_ARANGO_DOCUMENT_HANDLE_BAD);
  }

  return getPhysical()->update(trx, newSlice, result, options, resultMarkerTick,
                               lock, prevRev, previous, key);
}

/// @brief replaces a document or edge in a collection
Result LogicalCollection::replace(transaction::Methods* trx,
                                  VPackSlice const newSlice,
                                  ManagedDocumentResult& result,
                                  OperationOptions& options,
                                  TRI_voc_tick_t& resultMarkerTick, bool lock,
                                  TRI_voc_rid_t& prevRev,
                                  ManagedDocumentResult& previous) {
  resultMarkerTick = 0;

  if (!newSlice.isObject()) {
    return Result(TRI_ERROR_ARANGO_DOCUMENT_TYPE_INVALID);
  }

  prevRev = 0;
  VPackSlice fromSlice;
  VPackSlice toSlice;

  if (type() == TRI_COL_TYPE_EDGE) {
    fromSlice = newSlice.get(StaticStrings::FromString);
    if (!fromSlice.isString()) {
      return Result(TRI_ERROR_ARANGO_INVALID_EDGE_ATTRIBUTE);
    }
    toSlice = newSlice.get(StaticStrings::ToString);
    if (!toSlice.isString()) {
      return Result(TRI_ERROR_ARANGO_INVALID_EDGE_ATTRIBUTE);
    }
  }

  return getPhysical()->replace(trx, newSlice, result, options,
                                resultMarkerTick, lock, prevRev, previous,
                                fromSlice, toSlice);
}

/// @brief removes a document or edge
Result LogicalCollection::remove(transaction::Methods* trx,
                                 VPackSlice const slice,
                                 OperationOptions& options,
                                 TRI_voc_tick_t& resultMarkerTick, bool lock,
                                 TRI_voc_rid_t& prevRev,
                                 ManagedDocumentResult& previous) {
  resultMarkerTick = 0;
  TRI_voc_rid_t revisionId = 0;
  return getPhysical()->remove(trx, slice, previous, options, resultMarkerTick, lock, prevRev, revisionId);
}

bool LogicalCollection::readDocument(transaction::Methods* trx,
                                     LocalDocumentId const& token,
                                     ManagedDocumentResult& result) const {
  return getPhysical()->readDocument(trx, token, result);
}

bool LogicalCollection::readDocumentWithCallback(transaction::Methods* trx,
                                                 LocalDocumentId const& token,
                                                 IndexIterator::DocumentCallback const& cb) const {
  return getPhysical()->readDocumentWithCallback(trx, token, cb);
}

/// @brief a method to skip certain documents in AQL write operations,
/// this is only used in the enterprise edition for smart graphs
#ifndef USE_ENTERPRISE
bool LogicalCollection::skipForAqlWrite(arangodb::velocypack::Slice document,
                                        std::string const& key) const {
  return false;
}
#endif

bool LogicalCollection::isSatellite() const { return _replicationFactor == 0; }

// SECTION: Key Options
VPackSlice LogicalCollection::keyOptions() const {
  if (_keyOptions == nullptr) {
    return arangodb::basics::VelocyPackHelper::NullValue();
  }
  return VPackSlice(_keyOptions->data());
}

ChecksumResult LogicalCollection::checksum(bool withRevisions, bool withData) const {
  auto ctx = transaction::StandaloneContext::Create(vocbase());
  SingleCollectionTransaction trx(ctx, cid(), AccessMode::Type::READ);

  Result res = trx.begin();

  if (!res.ok()) {
    return ChecksumResult(std::move(res));
  }

  trx.pinData(id()); // will throw when it fails

  // get last tick
  LogicalCollection* collection = trx.documentCollection();
  auto physical = collection->getPhysical();
  TRI_ASSERT(physical != nullptr);
  std::string const revisionId = TRI_RidToString(physical->revision(&trx));
  uint64_t hash = 0;

  ManagedDocumentResult mmdr;
  trx.invokeOnAllElements(name(), [&hash, &withData, &withRevisions, &trx, &collection, &mmdr](LocalDocumentId const& token) {
    if (collection->readDocument(&trx, token, mmdr)) {
      VPackSlice const slice(mmdr.vpack());

      uint64_t localHash = transaction::helpers::extractKeyFromDocument(slice).hashString(); 

      if (withRevisions) {
        localHash += transaction::helpers::extractRevSliceFromDocument(slice).hash();
      }

      if (withData) {
        // with data
        uint64_t const n = slice.length() ^ 0xf00ba44ba5;
        uint64_t seed = fasthash64_uint64(n, 0xdeadf054);

        for (auto const& it : VPackObjectIterator(slice, false)) {
          // loop over all attributes, but exclude _rev, _id and _key
          // _id is different for each collection anyway, _rev is covered by withRevisions, and _key
          // was already handled before
          VPackValueLength keyLength;
          char const* key = it.key.getString(keyLength);
          if (keyLength >= 3 && 
              key[0] == '_' &&
              ((keyLength == 3 && memcmp(key, "_id", 3) == 0) ||
              (keyLength == 4 && (memcmp(key, "_key", 4) == 0 || memcmp(key, "_rev", 4) == 0)))) {
            // exclude attribute
            continue;
          }

          localHash ^= it.key.hash(seed) ^ 0xba5befd00d; 
          localHash += it.value.normalizedHash(seed) ^ 0xd4129f526421; 
        }
      }

      hash ^= localHash;
    }
    return true;
  });

  trx.finish(res);

  std::string const hashString = std::to_string(hash);

  VPackBuilder b;
  {
    VPackObjectBuilder o(&b);
    b.add("checksum", VPackValue(hashString));
    b.add("revision", VPackValue(revisionId));
  }

  return ChecksumResult(std::move(b));
}

Result LogicalCollection::compareChecksums(VPackSlice checksumSlice, std::string const& referenceChecksum) const {
  if (!checksumSlice.isString()) {
    return Result(
      TRI_ERROR_REPLICATION_WRONG_CHECKSUM_FORMAT,
      std::string("Checksum must be a string but is ") + checksumSlice.typeName()
    );
  }

  auto checksum = checksumSlice.copyString();

  if (checksum != referenceChecksum) {
    return Result(
      TRI_ERROR_REPLICATION_WRONG_CHECKSUM,
      "'checksum' is wrong. Expected: "
        + referenceChecksum
        + ". Actual: " + checksum
    );
  }

  return Result();
}

std::string LogicalCollection::generateGloballyUniqueId() const {
  if (_version < VERSION_33) {
    return name(); // predictable UUID for legacy collections
  }

  ServerState::RoleEnum role = ServerState::instance()->getRole();
  std::string result;
  result.reserve(64);
  if (ServerState::isCoordinator(role)) {
    TRI_ASSERT(planId());
    result.append("c");
    result.append(std::to_string(planId()));
  } else if (ServerState::isDBServer(role)) {
    TRI_ASSERT(planId());
    result.append("c");
    // we add the shard name to the collection. If we ever
    // replicate shards, we can identify them cluster-wide
    result.append(std::to_string(planId()));
    result.push_back('/');
    result.append(name());
  } else { // single server
    if (isSystem()) { // system collection can't be renamed
      result.append(name());
    } else {
      TRI_ASSERT(id());
      result.append("h");
      char buff[sizeof(TRI_server_id_t) * 2 + 1];
      size_t len = TRI_StringUInt64HexInPlace(ServerIdFeature::getId(), buff);
      result.append(buff, len);
      TRI_ASSERT(result.size() > 3);
      result.push_back('/');
      result.append(std::to_string(id()));
    }
  }
  return result;
}

// -----------------------------------------------------------------------------
// --SECTION--                                                       END-OF-FILE
// -----------------------------------------------------------------------------<|MERGE_RESOLUTION|>--- conflicted
+++ resolved
@@ -1077,13 +1077,8 @@
   }
 
   StorageEngine* engine = EngineSelectorFeature::ENGINE;
-<<<<<<< HEAD
-  engine->changeCollection(_vocbase, _cid, this, doSync);
-    
+  engine->changeCollection(vocbase(), id(), this, doSync);
   DatabaseFeature::DATABASE->versionTracker()->track("change collection");
-=======
-  engine->changeCollection(vocbase(), id(), this, doSync);
->>>>>>> f6c184df
 
   return {};
 }
@@ -1142,17 +1137,12 @@
 #if USE_PLAN_CACHE
   arangodb::aql::PlanCache::instance()->invalidate(_vocbase);
 #endif
-<<<<<<< HEAD
-  arangodb::aql::QueryCache::instance()->invalidate(_vocbase, name());
+  arangodb::aql::QueryCache::instance()->invalidate(vocbase(), name());
   bool result = _physical->dropIndex(iid);
   if (result) {
     DatabaseFeature::DATABASE->versionTracker()->track("drop index");
   }
   return result;
-=======
-  arangodb::aql::QueryCache::instance()->invalidate(vocbase(), name());
-  return _physical->dropIndex(iid);
->>>>>>> f6c184df
 }
 
 /// @brief Persist the connected physical collection.
