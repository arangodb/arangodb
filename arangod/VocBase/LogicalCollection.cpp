////////////////////////////////////////////////////////////////////////////////
/// DISCLAIMER
///
/// Copyright 2014-2021 ArangoDB GmbH, Cologne, Germany
/// Copyright 2004-2014 triAGENS GmbH, Cologne, Germany
///
/// Licensed under the Apache License, Version 2.0 (the "License");
/// you may not use this file except in compliance with the License.
/// You may obtain a copy of the License at
///
///     http://www.apache.org/licenses/LICENSE-2.0
///
/// Unless required by applicable law or agreed to in writing, software
/// distributed under the License is distributed on an "AS IS" BASIS,
/// WITHOUT WARRANTIES OR CONDITIONS OF ANY KIND, either express or implied.
/// See the License for the specific language governing permissions and
/// limitations under the License.
///
/// Copyright holder is ArangoDB GmbH, Cologne, Germany
///
/// @author Michael Hackstein
/// @author Daniel H. Larkin
////////////////////////////////////////////////////////////////////////////////

#include "LogicalCollection.h"

#include "ApplicationFeatures/ApplicationServer.h"
#include "Aql/QueryCache.h"
#include "Basics/Mutex.h"
#include "Basics/ReadLocker.h"
#include "Basics/StaticStrings.h"
#include "Basics/VelocyPackHelper.h"
#include "Basics/WriteLocker.h"
#include "Cluster/ClusterFeature.h"
#include "Cluster/ClusterMethods.h"
#include "Cluster/FollowerInfo.h"
#include "Cluster/ServerState.h"
#include "Replication/ReplicationFeature.h"
#include "RestServer/DatabaseFeature.h"
#include "Sharding/ShardingInfo.h"
#include "StorageEngine/EngineSelectorFeature.h"
#include "StorageEngine/PhysicalCollection.h"
#include "StorageEngine/StorageEngine.h"
#include "Transaction/Helpers.h"
#include "Transaction/StandaloneContext.h"
#include "Utils/CollectionNameResolver.h"
#include "Utils/SingleCollectionTransaction.h"
#include "Utilities/NameValidator.h"
#include "VocBase/KeyGenerator.h"
#include "VocBase/ManagedDocumentResult.h"
#include "VocBase/Validators.h"

#include <velocypack/Collection.h>
#include <velocypack/StringRef.h>
#include <velocypack/Utf8Helper.h>
#include <velocypack/velocypack-aliases.h>

using namespace arangodb;
using Helper = arangodb::basics::VelocyPackHelper;

namespace {

static std::string translateStatus(TRI_vocbase_col_status_e status) {
  switch (status) {
    case TRI_VOC_COL_STATUS_LOADED:
      return "loaded";
    case TRI_VOC_COL_STATUS_DELETED:
      return "deleted";
    case TRI_VOC_COL_STATUS_CORRUPTED:
    default:
      return "unknown";
  }
}

std::string readGloballyUniqueId(arangodb::velocypack::Slice info) {
  auto guid = arangodb::basics::VelocyPackHelper::getStringValue(
      info, arangodb::StaticStrings::DataSourceGuid,
      arangodb::StaticStrings::Empty);

  if (!guid.empty()) {
    // check if the globallyUniqueId is only numeric. This causes ambiguities
    // later and can only happen (only) for collections created with v3.3.0 (the
    // GUID generation process was changed in v3.3.1 already to fix this issue).
    // remove the globallyUniqueId so a new one will be generated server.side
    bool validNumber = false;
    NumberUtils::atoi_positive<uint64_t>(guid.data(), guid.data() + guid.size(),
                                         validNumber);
    if (!validNumber) {
      // GUID is not just numeric, this is fine
      return guid;
    }

    // GUID is only numeric - we must not use it
#ifdef ARANGODB_ENABLE_MAINTAINER_MODE
    // this should never happen for any collections created during testing. the
    // only way to make this happen is using a collection created with v3.3.0,
    // which we will not have in our tests.
    TRI_ASSERT(false);
#endif
  }

  auto version = arangodb::basics::VelocyPackHelper::getNumericValue<uint32_t>(
      info, StaticStrings::Version,
      static_cast<uint32_t>(LogicalCollection::currentVersion()));

  // predictable UUID for legacy collections
  if (static_cast<LogicalCollection::Version>(version) <
          LogicalCollection::Version::v33 &&
      info.isObject()) {
    return arangodb::basics::VelocyPackHelper::getStringValue(
        info, arangodb::StaticStrings::DataSourceName,
        arangodb::StaticStrings::Empty);
  }

  return arangodb::StaticStrings::Empty;
}

arangodb::LogicalDataSource::Type const& readType(
    arangodb::velocypack::Slice info, std::string const& key,
    TRI_col_type_e def) {
  static const auto& document = arangodb::LogicalDataSource::Type::emplace(
      arangodb::velocypack::StringRef("document"));
  static const auto& edge = arangodb::LogicalDataSource::Type::emplace(
      arangodb::velocypack::StringRef("edge"));

  // arbitrary system-global value for unknown
  static const auto& unknown = arangodb::LogicalDataSource::Type::emplace(
      arangodb::velocypack::StringRef());

  switch (Helper::getNumericValue<TRI_col_type_e, int>(info, key, def)) {
    case TRI_col_type_e::TRI_COL_TYPE_DOCUMENT:
      return document;
    case TRI_col_type_e::TRI_COL_TYPE_EDGE:
      return edge;
    default:
      return unknown;
  }
}

}  // namespace

// The Slice contains the part of the plan that
// is relevant for this collection.
LogicalCollection::LogicalCollection(TRI_vocbase_t& vocbase, VPackSlice info,
                                     bool isAStub)
    : LogicalDataSource(
          LogicalCollection::category(),
          ::readType(info, StaticStrings::DataSourceType, TRI_COL_TYPE_UNKNOWN),
          vocbase, DataSourceId{Helper::extractIdValue(info)},
          ::readGloballyUniqueId(info),
          DataSourceId{
              Helper::stringUInt64(info.get(StaticStrings::DataSourcePlanId))},
          Helper::getStringValue(info, StaticStrings::DataSourceName, ""),
          NameValidator::isSystemName(Helper::getStringValue(
              info, StaticStrings::DataSourceName, "")) &&
              Helper::getBooleanValue(info, StaticStrings::DataSourceSystem,
                                      false),
          Helper::getBooleanValue(info, StaticStrings::DataSourceDeleted,
                                  false)),
      _version(static_cast<Version>(Helper::getNumericValue<uint32_t>(
          info, StaticStrings::Version,
          static_cast<uint32_t>(currentVersion())))),
      _v8CacheVersion(0),
      _type(Helper::getNumericValue<TRI_col_type_e, int>(
          info, StaticStrings::DataSourceType, TRI_COL_TYPE_UNKNOWN)),
      _status(Helper::getNumericValue<TRI_vocbase_col_status_e, int>(
          info, "status", TRI_VOC_COL_STATUS_CORRUPTED)),
      _isAStub(isAStub),
#ifdef USE_ENTERPRISE
      _isDisjoint(
          Helper::getBooleanValue(info, StaticStrings::IsDisjoint, false)),
      _isSmart(Helper::getBooleanValue(info, StaticStrings::IsSmart, false)),
      _isSmartChild(
          Helper::getBooleanValue(info, StaticStrings::IsSmartChild, false)),
#endif
      _waitForSync(Helper::getBooleanValue(
          info, StaticStrings::WaitForSyncString, false)),
      _allowUserKeys(Helper::getBooleanValue(info, "allowUserKeys", true)),
      _usesRevisionsAsDocumentIds(Helper::getBooleanValue(
          info, StaticStrings::UsesRevisionsAsDocumentIds, false)),
      _syncByRevision(determineSyncByRevision()),
#ifdef USE_ENTERPRISE
      _smartJoinAttribute(
          Helper::getStringValue(info, StaticStrings::SmartJoinAttribute, "")),
#endif
<<<<<<< HEAD
      _countCache(/*ttl*/ system() ? 900.0 : 180.0),
      _physical(vocbase.server().getFeature<EngineSelectorFeature>().engine().createPhysicalCollection(
          *this, info)) {
=======
      _countCache(/*ttl*/ system() ? 900.0 : 15.0),
      _physical(vocbase.server()
                    .getFeature<EngineSelectorFeature>()
                    .engine()
                    .createPhysicalCollection(*this, info)) {
>>>>>>> e449d8f3

  TRI_IF_FAILURE("disableRevisionsAsDocumentIds") {
    _usesRevisionsAsDocumentIds.store(false);
    _syncByRevision.store(false);
  }

  TRI_ASSERT(info.isObject());

  bool extendedNames = vocbase.server()
                           .getFeature<DatabaseFeature>()
                           .extendedNamesForCollections();
  if (!CollectionNameValidator::isAllowedName(system(), extendedNames,
                                              name())) {
    THROW_ARANGO_EXCEPTION(TRI_ERROR_ARANGO_ILLEGAL_NAME);
  }

  if (_version < minimumVersion()) {
    // collection is too "old"
    std::string errorMsg(std::string("collection '") + name() +
                         "' has a too old version. Please start the server "
                         "with the --database.auto-upgrade option.");

    THROW_ARANGO_EXCEPTION_MESSAGE(TRI_ERROR_FAILED, errorMsg);
  }

  auto res = updateSchema(info.get(StaticStrings::Schema));
  if (res.fail()) {
    THROW_ARANGO_EXCEPTION(res);
  }
  _internalValidatorTypes = Helper::getNumericValue<uint64_t>(
      info, StaticStrings::InternalValidatorTypes, 0);

  TRI_ASSERT(!guid().empty());

  // update server's tick value
  TRI_UpdateTickServer(id().id());

  // add keyOptions from slice
  VPackSlice keyOpts = info.get("keyOptions");
  _keyGenerator.reset(KeyGenerator::factory(vocbase.server(), keyOpts));
  if (!keyOpts.isNone()) {
    _keyOptions = VPackBuilder::clone(keyOpts).steal();
  }

  _sharding = std::make_unique<ShardingInfo>(info, this);

#ifdef USE_ENTERPRISE
  if (ServerState::instance()->isCoordinator() ||
      ServerState::instance()->isDBServer()) {
    if (!info.get(StaticStrings::SmartJoinAttribute).isNone() &&
        !hasSmartJoinAttribute()) {
      THROW_ARANGO_EXCEPTION_MESSAGE(
          TRI_ERROR_INVALID_SMART_JOIN_ATTRIBUTE,
          "smartJoinAttribute must contain a string attribute name");
    }

    if (hasSmartJoinAttribute()) {
      auto const& sk = _sharding->shardKeys();
      TRI_ASSERT(!sk.empty());

      if (sk.size() != 1) {
        THROW_ARANGO_EXCEPTION_MESSAGE(
            TRI_ERROR_INVALID_SMART_JOIN_ATTRIBUTE,
            "smartJoinAttribute can only be used for collections with a single "
            "shardKey value");
      }
      TRI_ASSERT(!sk.front().empty());
      if (sk.front().back() != ':') {
        THROW_ARANGO_EXCEPTION_MESSAGE(
            TRI_ERROR_INVALID_SMART_JOIN_ATTRIBUTE,
            std::string("smartJoinAttribute can only be used for shardKeys "
                        "ending on ':', got '") +
                sk.front() + "'");
      }

      if (isSmart()) {
        if (_type == TRI_COL_TYPE_EDGE) {
          THROW_ARANGO_EXCEPTION_MESSAGE(
              TRI_ERROR_INVALID_SMART_JOIN_ATTRIBUTE,
              "cannot use smartJoinAttribute on a smart edge collection");
        } else if (_type == TRI_COL_TYPE_DOCUMENT) {
          VPackSlice sga = info.get(StaticStrings::GraphSmartGraphAttribute);
          if (sga.isString() &&
              sga.copyString() !=
                  info.get(StaticStrings::SmartJoinAttribute).copyString()) {
            THROW_ARANGO_EXCEPTION_MESSAGE(
                TRI_ERROR_INVALID_SMART_JOIN_ATTRIBUTE,
                "smartJoinAttribute must be equal to smartGraphAttribute");
          }
        }
      }
    }
  }
#else
  // whatever we got passed in, in a non-Enterprise Edition build, we just
  // ignore any specification for the smartJoinAttribute
  _smartJoinAttribute.clear();
#endif

  if (ServerState::instance()->isDBServer() ||
      !ServerState::instance()->isRunningInCluster()) {
    _followers.reset(new FollowerInfo(this));
  }

  TRI_ASSERT(_physical != nullptr);
  // This has to be called AFTER _phyiscal and _logical are properly linked
  // together.

  prepareIndexes(info.get("indexes"));
  decorateWithInternalValidators();
}

/*static*/ LogicalDataSource::Category const&
LogicalCollection::category() noexcept {
  static const Category category;

  return category;
}

Result LogicalCollection::updateSchema(VPackSlice schema) {
  using namespace std::literals::string_literals;
  if (schema.isNone()) {
    return {TRI_ERROR_NO_ERROR};
  }
  if (schema.isNull()) {
    schema = VPackSlice::emptyObjectSlice();
  }
  if (!schema.isObject()) {
    return {TRI_ERROR_VALIDATION_BAD_PARAMETER,
            "Schema description is not an object."};
  }

  TRI_ASSERT(schema.isObject());

  std::shared_ptr<arangodb::ValidatorBase> newSchema;

  // delete validators if empty object is given
  if (!schema.isEmptyObject()) {
    try {
      newSchema = std::make_shared<ValidatorJsonSchema>(schema);
    } catch (std::exception const& ex) {
      return {TRI_ERROR_VALIDATION_BAD_PARAMETER,
              "Error when building schema: "s + ex.what()};
    }
  }

  std::atomic_store_explicit(&_schema, newSchema, std::memory_order_relaxed);

  return {TRI_ERROR_NO_ERROR};
}

LogicalCollection::~LogicalCollection() = default;

// SECTION: sharding
ShardingInfo* LogicalCollection::shardingInfo() const {
  TRI_ASSERT(_sharding != nullptr);
  return _sharding.get();
}

size_t LogicalCollection::numberOfShards() const {
  TRI_ASSERT(_sharding != nullptr);
  return _sharding->numberOfShards();
}

size_t LogicalCollection::replicationFactor() const {
  TRI_ASSERT(_sharding != nullptr);
  return _sharding->replicationFactor();
}

size_t LogicalCollection::writeConcern() const {
  TRI_ASSERT(_sharding != nullptr);
  return _sharding->writeConcern();
}

std::string const& LogicalCollection::distributeShardsLike() const {
  TRI_ASSERT(_sharding != nullptr);
  return _sharding->distributeShardsLike();
}

void LogicalCollection::distributeShardsLike(std::string const& cid,
                                             ShardingInfo const* other) {
  TRI_ASSERT(_sharding != nullptr);
  _sharding->distributeShardsLike(cid, other);
}

std::vector<std::string> const& LogicalCollection::avoidServers() const {
  TRI_ASSERT(_sharding != nullptr);
  return _sharding->avoidServers();
}

bool LogicalCollection::isSatellite() const {
  TRI_ASSERT(_sharding != nullptr);
  return _sharding->isSatellite();
}

bool LogicalCollection::usesDefaultShardKeys() const {
  TRI_ASSERT(_sharding != nullptr);
  return _sharding->usesDefaultShardKeys();
}

std::vector<std::string> const& LogicalCollection::shardKeys() const {
  TRI_ASSERT(_sharding != nullptr);
  return _sharding->shardKeys();
}

std::shared_ptr<ShardMap> LogicalCollection::shardIds() const {
  TRI_ASSERT(_sharding != nullptr);
  return _sharding->shardIds();
}

void LogicalCollection::setShardMap(std::shared_ptr<ShardMap> map) noexcept {
  TRI_ASSERT(_sharding != nullptr);
  _sharding->setShardMap(std::move(map));
}

ErrorCode LogicalCollection::getResponsibleShard(
    arangodb::velocypack::Slice slice, bool docComplete, std::string& shardID) {
  bool usesDefaultShardKeys;
  return getResponsibleShard(slice, docComplete, shardID, usesDefaultShardKeys);
}

ErrorCode LogicalCollection::getResponsibleShard(std::string_view key,
                                                 std::string& shardID) {
  bool usesDefaultShardKeys;
  return getResponsibleShard(VPackSlice::emptyObjectSlice(), false, shardID,
                             usesDefaultShardKeys,
                             VPackStringRef(key.data(), key.size()));
}

ErrorCode LogicalCollection::getResponsibleShard(
    arangodb::velocypack::Slice slice, bool docComplete, std::string& shardID,
    bool& usesDefaultShardKeys, VPackStringRef const& key) {
  TRI_ASSERT(_sharding != nullptr);
  return _sharding->getResponsibleShard(slice, docComplete, shardID,
                                        usesDefaultShardKeys, key);
}

/// @briefs creates a new document key, the input slice is ignored here
std::string LogicalCollection::createKey(VPackSlice input) {
  if (isSatToSmartEdgeCollection() || isSmartToSatEdgeCollection()) {
    return createSmartToSatKey(input);
  }
  return keyGenerator()->generate();
}

#ifndef USE_ENTERPRISE
std::string LogicalCollection::createSmartToSatKey(VPackSlice) {
  return keyGenerator()->generate();
}
#endif

void LogicalCollection::prepareIndexes(VPackSlice indexesSlice) {
  TRI_ASSERT(_physical != nullptr);

  if (!indexesSlice.isArray()) {
    // always point to an array
    indexesSlice = arangodb::velocypack::Slice::emptyArraySlice();
  }

  _physical->prepareIndexes(indexesSlice);
}

std::unique_ptr<IndexIterator> LogicalCollection::getAllIterator(
    transaction::Methods* trx, ReadOwnWrites readOwnWrites) {
  return _physical->getAllIterator(trx, readOwnWrites);
}

std::unique_ptr<IndexIterator> LogicalCollection::getAnyIterator(
    transaction::Methods* trx) {
  return _physical->getAnyIterator(trx);
}
// @brief Return the number of documents in this collection
uint64_t LogicalCollection::numberDocuments(transaction::Methods* trx,
                                            transaction::CountType type) {
  // detailed results should have been handled in the levels above us
  TRI_ASSERT(type != transaction::CountType::Detailed);

  uint64_t documents = transaction::CountCache::NotPopulated;
  if (type == transaction::CountType::ForceCache) {
    // always return from the cache, regardless what's in it
    documents = _countCache.get();
  } else if (type == transaction::CountType::TryCache) {
    // get data from cache, but only if not expired
    documents = _countCache.getWithTtl();
  }
  if (documents == transaction::CountCache::NotPopulated) {
    // cache was not populated before or cache value has expired
    documents = getPhysical()->numberDocuments(trx);
    _countCache.store(documents);
  }
  TRI_ASSERT(documents != transaction::CountCache::NotPopulated);
  return documents;
}

bool LogicalCollection::hasClusterWideUniqueRevs() const {
  return usesRevisionsAsDocumentIds() && isSmartChild();
}

uint32_t LogicalCollection::v8CacheVersion() const { return _v8CacheVersion; }

TRI_col_type_e LogicalCollection::type() const { return _type; }

TRI_vocbase_col_status_e LogicalCollection::status() const { return _status; }

TRI_vocbase_col_status_e LogicalCollection::getStatusLocked() {
  READ_LOCKER(readLocker, _statusLock);
  return _status;
}

void LogicalCollection::executeWhileStatusWriteLocked(
    std::function<void()> const& callback) {
  WRITE_LOCKER_EVENTUAL(locker, _statusLock);
  callback();
}

TRI_vocbase_col_status_e LogicalCollection::tryFetchStatus(bool& didFetch) {
  TRY_READ_LOCKER(locker, _statusLock);
  if (locker.isLocked()) {
    didFetch = true;
    return _status;
  }
  didFetch = false;
  return TRI_VOC_COL_STATUS_CORRUPTED;
}

// SECTION: Properties
RevisionId LogicalCollection::revision(transaction::Methods* trx) const {
  // TODO CoordinatorCase
  TRI_ASSERT(!ServerState::instance()->isCoordinator());
  return _physical->revision(trx);
}

bool LogicalCollection::usesRevisionsAsDocumentIds() const {
  return _usesRevisionsAsDocumentIds.load();
}

std::unique_ptr<FollowerInfo> const& LogicalCollection::followers() const {
  return _followers;
}

bool LogicalCollection::syncByRevision() const {
  return _syncByRevision.load();
}

bool LogicalCollection::useSyncByRevision() const {
  return !_isAStub && _syncByRevision.load();
}

bool LogicalCollection::determineSyncByRevision() const {
  if (version() >= LogicalCollection::Version::v37) {
    auto& server = vocbase().server();
    if (server.hasFeature<EngineSelectorFeature>() &&
        server.hasFeature<ReplicationFeature>()) {
      auto& engine = server.getFeature<EngineSelectorFeature>();
      auto& replication = server.getFeature<ReplicationFeature>();
      return engine.isRocksDB() && replication.syncByRevision() &&
             usesRevisionsAsDocumentIds();
    }
  }
  return false;
}

IndexEstMap LogicalCollection::clusterIndexEstimates(bool allowUpdating,
                                                     TransactionId tid) {
  return getPhysical()->clusterIndexEstimates(allowUpdating, tid);
}

void LogicalCollection::flushClusterIndexEstimates() {
  getPhysical()->flushClusterIndexEstimates();
}

std::vector<std::shared_ptr<arangodb::Index>> LogicalCollection::getIndexes()
    const {
  return getPhysical()->getIndexes();
}

void LogicalCollection::getIndexesVPack(
    VPackBuilder& result,
    std::function<bool(arangodb::Index const*,
                       std::underlying_type<Index::Serialize>::type&)> const&
        filter) const {
  getPhysical()->getIndexesVPack(result, filter);
}

bool LogicalCollection::allowUserKeys() const { return _allowUserKeys; }

// SECTION: Modification Functions

// asks the storage engine to rename the collection to the given name
// and persist the renaming info. It is guaranteed by the server
// that no other active collection with the same name and id exists in the same
// database when this function is called. If this operation fails somewhere in
// the middle, the storage engine is required to fully revert the rename
// operation
// and throw only then, so that subsequent collection creation/rename requests
// will
// not fail. the WAL entry for the rename will be written *after* the call
// to "renameCollection" returns

Result LogicalCollection::rename(std::string&& newName) {
  // Should only be called from inside vocbase.
  // Otherwise caching is destroyed.
  TRI_ASSERT(!ServerState::instance()->isCoordinator());  // NOT YET IMPLEMENTED

  if (!vocbase().server().hasFeature<DatabaseFeature>()) {
    return Result(
        TRI_ERROR_INTERNAL,
        "failed to find feature 'Database' while renaming collection");
  }
  auto& databaseFeature = vocbase().server().getFeature<DatabaseFeature>();

  // Check for illegal states.
  if (_status != TRI_VOC_COL_STATUS_LOADED) {
    if (_status == TRI_VOC_COL_STATUS_CORRUPTED) {
      return TRI_ERROR_ARANGO_CORRUPTED_COLLECTION;
    } else if (_status == TRI_VOC_COL_STATUS_DELETED) {
      return TRI_ERROR_ARANGO_DATA_SOURCE_NOT_FOUND;
    }
    // Unknown status
    return TRI_ERROR_INTERNAL;
  }

  auto doSync = databaseFeature.forceSyncProperties();
  std::string oldName = name();

  // Okay we can finally rename safely
  try {
    StorageEngine& engine =
        vocbase().server().getFeature<EngineSelectorFeature>().engine();
    name(std::move(newName));
    engine.changeCollection(vocbase(), *this, doSync);
  } catch (basics::Exception const& ex) {
    // Engine Rename somehow failed. Reset to old name
    name(std::move(oldName));

    return ex.code();
  } catch (...) {
    // Engine Rename somehow failed. Reset to old name
    name(std::move(oldName));

    return TRI_ERROR_INTERNAL;
  }

  // CHECK if this ordering is okay. Before change the version was increased
  // after swapping in vocbase mapping.
  increaseV8Version();
  return TRI_ERROR_NO_ERROR;
}

ErrorCode LogicalCollection::close() { return getPhysical()->close(); }

arangodb::Result LogicalCollection::drop() {
  // make sure collection has been closed
  this->close();

  TRI_ASSERT(!ServerState::instance()->isCoordinator());
  deleted(true);
  _physical->drop();

  return arangodb::Result();
}

void LogicalCollection::setStatus(TRI_vocbase_col_status_e status) {
  _status = status;

  if (status == TRI_VOC_COL_STATUS_LOADED) {
    increaseV8Version();
  }
}

void LogicalCollection::toVelocyPackForInventory(VPackBuilder& result) const {
  result.openObject();
  result.add(VPackValue("indexes"));
  getIndexesVPack(result, [](arangodb::Index const* idx,
                             decltype(Index::makeFlags())& flags) {
    // we have to exclude the primary and edge index for dump / restore
    switch (idx->type()) {
      case Index::TRI_IDX_TYPE_PRIMARY_INDEX:
      case Index::TRI_IDX_TYPE_EDGE_INDEX:
        return false;
      default:
        flags = Index::makeFlags(Index::Serialize::Basics);
        return !idx->isHidden();
    }
  });
  result.add("parameters", VPackValue(VPackValueType::Object));
  toVelocyPackIgnore(result, {"objectId", "path", "statusString", "indexes"},
                     LogicalDataSource::Serialization::Inventory);
  result.close();  // parameters
  result.close();  // collection
}

void LogicalCollection::toVelocyPackForClusterInventory(VPackBuilder& result,
                                                        bool useSystem,
                                                        bool isReady,
                                                        bool allInSync) const {
  if (system() && !useSystem) {
    return;
  }

  result.openObject();
  result.add(VPackValue("parameters"));

  std::unordered_set<std::string> ignoreKeys{"allowUserKeys",
                                             "cid",
                                             "count",
                                             "statusString",
                                             StaticStrings::Version,
                                             "distributeShardsLike",
                                             StaticStrings::ObjectId,
                                             StaticStrings::Indexes};
  VPackBuilder params = toVelocyPackIgnore(ignoreKeys, Serialization::List);
  {
    VPackObjectBuilder guard(&result);

    for (auto const& p : VPackObjectIterator(params.slice())) {
      result.add(p.key);
      result.add(p.value);
    }

    if (!_sharding->distributeShardsLike().empty()) {
      CollectionNameResolver resolver(vocbase());

      result.add(StaticStrings::DistributeShardsLike,
                 VPackValue(resolver.getCollectionNameCluster(DataSourceId{
                     basics::StringUtils::uint64(distributeShardsLike())})));
    }
  }

  result.add(VPackValue("indexes"));
  getIndexesVPack(result, [](Index const* idx, uint8_t& flags) {
    // we have to exclude the primary and the edge index here, because otherwise
    // at least the MMFiles engine will try to create it
    // AND exclude hidden indexes
    switch (idx->type()) {
      case Index::TRI_IDX_TYPE_PRIMARY_INDEX:
      case Index::TRI_IDX_TYPE_EDGE_INDEX:
        return false;
      default:
        flags = Index::makeFlags();
        return !idx->isHidden() && !idx->inProgress();
    }
  });
  result.add("planVersion",
             VPackValue(1));  // planVersion is hard-coded to 1 since 3.8
  result.add("isReady", VPackValue(isReady));
  result.add("allInSync", VPackValue(allInSync));
  result.close();  // CollectionInfo
}

arangodb::Result LogicalCollection::appendVelocyPack(
    arangodb::velocypack::Builder& result, Serialization context) const {
  bool const forPersistence =
      (context == Serialization::Persistence ||
       context == Serialization::PersistenceWithInProgress);
  bool const showInProgress =
      (context == Serialization::PersistenceWithInProgress);

  // We write into an open object
  TRI_ASSERT(result.isOpenObject());

  // Collection Meta Information
  result.add("cid", VPackValue(std::to_string(id().id())));
  result.add(StaticStrings::DataSourceType,
             VPackValue(static_cast<int>(_type)));
  result.add("status", VPackValue(_status));
  result.add("statusString", VPackValue(::translateStatus(_status)));
  result.add(StaticStrings::Version,
             VPackValue(static_cast<uint32_t>(_version)));

  // Collection Flags
  result.add(StaticStrings::WaitForSyncString, VPackValue(_waitForSync));

  if (!forPersistence) {
    // with 'forPersistence' added by LogicalDataSource::toVelocyPack
    // FIXME TODO is this needed in !forPersistence???
    result.add(StaticStrings::DataSourceDeleted, VPackValue(deleted()));
    result.add(StaticStrings::DataSourceSystem, VPackValue(system()));
  }

  // TODO is this still releveant or redundant in keyGenerator?
  result.add("allowUserKeys", VPackValue(_allowUserKeys));

  // keyoptions
  result.add("keyOptions", VPackValue(VPackValueType::Object));
  if (_keyGenerator != nullptr) {
    _keyGenerator->toVelocyPack(result);
  }
  result.close();

  // Physical Information
  getPhysical()->getPropertiesVPack(result);

  // Indexes
  result.add(VPackValue("indexes"));
  auto indexFlags = Index::makeFlags();
  // hide hidden indexes. In effect hides unfinished indexes,
  // and iResearch links (only on a single-server and coordinator)
  if (forPersistence) {
    indexFlags = Index::makeFlags(Index::Serialize::Internals);
  }
  auto filter = [indexFlags, forPersistence, showInProgress](
                    arangodb::Index const* idx,
                    decltype(Index::makeFlags())& flags) {
    if ((forPersistence || !idx->isHidden()) &&
        (showInProgress || !idx->inProgress())) {
      flags = indexFlags;
      return true;
    }

    return false;
  };
  getIndexesVPack(result, filter);

  // Schema
  {
    result.add(VPackValue(StaticStrings::Schema));
    schemaToVelocyPack(result);
  }
  // Internal CollectionType
  result.add(StaticStrings::InternalValidatorTypes,
             VPackValue(_internalValidatorTypes));

  // Cluster Specific
  result.add(StaticStrings::IsDisjoint, VPackValue(isDisjoint()));
  result.add(StaticStrings::IsSmart, VPackValue(isSmart()));
  result.add(StaticStrings::IsSmartChild, VPackValue(isSmartChild()));
  result.add(StaticStrings::UsesRevisionsAsDocumentIds,
             VPackValue(usesRevisionsAsDocumentIds()));
  result.add(StaticStrings::SyncByRevision, VPackValue(syncByRevision()));

  if (hasSmartJoinAttribute()) {
    result.add(StaticStrings::SmartJoinAttribute,
               VPackValue(_smartJoinAttribute));
  }

  if (!forPersistence) {
    // with 'forPersistence' added by LogicalDataSource::toVelocyPack
    // FIXME TODO is this needed in !forPersistence???
    result.add(StaticStrings::DataSourcePlanId,
               VPackValue(std::to_string(planId().id())));
  }

  _sharding->toVelocyPack(result, Serialization::List != context);

  includeVelocyPackEnterprise(result);

  TRI_ASSERT(result.isOpenObject());
  // We leave the object open

  return arangodb::Result();
}

void LogicalCollection::toVelocyPackIgnore(
    VPackBuilder& result, std::unordered_set<std::string> const& ignoreKeys,
    Serialization context) const {
  TRI_ASSERT(result.isOpenObject());
  VPackBuilder b = toVelocyPackIgnore(ignoreKeys, context);
  result.add(VPackObjectIterator(b.slice()));
}

VPackBuilder LogicalCollection::toVelocyPackIgnore(
    std::unordered_set<std::string> const& ignoreKeys,
    Serialization context) const {
  VPackBuilder full;
  full.openObject();
  properties(full, context);
  full.close();
  if (ignoreKeys.empty()) {
    return full;
  }
  return VPackCollection::remove(full.slice(), ignoreKeys);
}

void LogicalCollection::includeVelocyPackEnterprise(VPackBuilder&) const {
  // We ain't no Enterprise Edition
}

void LogicalCollection::increaseV8Version() { ++_v8CacheVersion; }

arangodb::Result LogicalCollection::properties(velocypack::Slice slice, bool) {
  // the following collection properties are intentionally not updated,
  // as updating them would be very complicated:
  // - _cid
  // - _name
  // - _type
  // - _isSystem
  // ... probably a few others missing here ...

  if (!vocbase().server().hasFeature<DatabaseFeature>()) {
    return Result(
        TRI_ERROR_INTERNAL,
        "failed to find feature 'Database' while updating collection");
  }
  auto& databaseFeature = vocbase().server().getFeature<DatabaseFeature>();

  if (!vocbase().server().hasFeature<EngineSelectorFeature>() ||
      !vocbase().server().getFeature<EngineSelectorFeature>().selected()) {
    return Result(TRI_ERROR_INTERNAL,
                  "failed to find a storage engine while updating collection");
  }
  auto& engine =
      vocbase().server().getFeature<EngineSelectorFeature>().engine();

  MUTEX_LOCKER(guard, _infoLock);  // prevent simultaneous updates

  auto res = updateSchema(slice.get(StaticStrings::Schema));
  if (res.fail()) {
    THROW_ARANGO_EXCEPTION(res);
  }

  size_t replicationFactor = _sharding->replicationFactor();
  size_t writeConcern = _sharding->writeConcern();
  VPackSlice replicationFactorSlice =
      slice.get(StaticStrings::ReplicationFactor);

  VPackSlice writeConcernSlice = slice.get(StaticStrings::WriteConcern);
  if (writeConcernSlice.isNone()) {  // deprecated in 3.6
    writeConcernSlice = slice.get(StaticStrings::MinReplicationFactor);
  }

  if (!replicationFactorSlice.isNone()) {
    if (replicationFactorSlice.isInteger()) {
      int64_t replicationFactorTest =
          replicationFactorSlice.getNumber<int64_t>();
      if (replicationFactorTest < 0) {
        // negative value for replication factor... not good
        return Result(TRI_ERROR_BAD_PARAMETER,
                      "bad value for replicationFactor");
      }

      replicationFactor = replicationFactorSlice.getNumber<size_t>();
      if ((!isSatellite() && replicationFactor == 0) ||
          replicationFactor > 10) {
        return Result(TRI_ERROR_BAD_PARAMETER,
                      "bad value for replicationFactor");
      }

      if (ServerState::instance()->isCoordinator() &&
          replicationFactor !=
              _sharding->replicationFactor()) {  // check if changed
        if (!_sharding->distributeShardsLike().empty()) {
          return Result(TRI_ERROR_FORBIDDEN,
                        "cannot change replicationFactor for a collection "
                        "using 'distributeShardsLike'");
        } else if (_type == TRI_COL_TYPE_EDGE && isSmart()) {
          return Result(TRI_ERROR_NOT_IMPLEMENTED,
                        "changing replicationFactor is "
                        "not supported for smart edge collections");
        } else if (isSatellite()) {
          return Result(
              TRI_ERROR_FORBIDDEN,
              "cannot change replicationFactor of a SatelliteCollection");
        }
      }
    } else if (replicationFactorSlice.isString()) {
      if (replicationFactorSlice.compareString(StaticStrings::Satellite) != 0) {
        // only the string "satellite" is allowed here
        return Result(TRI_ERROR_BAD_PARAMETER, "bad value for satellite");
      }
      // we got the string "satellite"...
#ifdef USE_ENTERPRISE
      if (!isSatellite()) {
        // but the collection is not a SatelliteCollection!
        return Result(TRI_ERROR_FORBIDDEN,
                      "cannot change SatelliteCollection status");
      }
#else
      return Result(TRI_ERROR_FORBIDDEN,
                    "cannot use SatelliteCollection status");
#endif
      // fallthrough here if we set the string "satellite" for a satellite
      // collection
      TRI_ASSERT(isSatellite() && _sharding->replicationFactor() == 0 &&
                 replicationFactor == 0);
    } else {
      return Result(TRI_ERROR_BAD_PARAMETER, "bad value for replicationFactor");
    }
  }

  if (!writeConcernSlice.isNone()) {
    if (writeConcernSlice.isInteger()) {
      int64_t writeConcernTest = writeConcernSlice.getNumber<int64_t>();
      if (writeConcernTest < 0) {
        // negative value for writeConcern... not good
        return Result(TRI_ERROR_BAD_PARAMETER, "bad value for writeConcern");
      }

      writeConcern = writeConcernSlice.getNumber<size_t>();
      if (writeConcern > replicationFactor) {
        return Result(TRI_ERROR_BAD_PARAMETER, "bad value for writeConcern");
      }

      if (ServerState::instance()->isCoordinator() &&
          writeConcern != _sharding->writeConcern()) {  // check if changed
        if (!_sharding->distributeShardsLike().empty()) {
          return Result(TRI_ERROR_FORBIDDEN,
                        "Cannot change writeConcern, please change " +
                            _sharding->distributeShardsLike());
        } else if (_type == TRI_COL_TYPE_EDGE && isSmart()) {
          return Result(TRI_ERROR_NOT_IMPLEMENTED,
                        "Changing writeConcern "
                        "not supported for smart edge collections");
        } else if (isSatellite()) {
          return Result(TRI_ERROR_FORBIDDEN,
                        "SatelliteCollection, "
                        "cannot change writeConcern");
        }
      }
    } else {
      return Result(TRI_ERROR_BAD_PARAMETER, "bad value for writeConcern");
    }
    TRI_ASSERT((writeConcern <= replicationFactor && !isSatellite()) ||
               (writeConcern == 0 && isSatellite()));
  }

  auto doSync = !engine.inRecovery() && databaseFeature.forceSyncProperties();

  // The physical may first reject illegal properties.
  // After this call it either has thrown or the properties are stored
  res = getPhysical()->updateProperties(slice, doSync);
  if (!res.ok()) {
    return res;
  }

  TRI_ASSERT(!isSatellite() || replicationFactor == 0);
  _waitForSync = Helper::getBooleanValue(
      slice, StaticStrings::WaitForSyncString, _waitForSync);
  _sharding->setWriteConcernAndReplicationFactor(writeConcern,
                                                 replicationFactor);

  if (ServerState::instance()->isDBServer()) {
    // This code is only allowed to be executed by the maintenance
    // and should only be triggered during cluster upgrades.
    // The user is NOT allowed to modify this value in any way.
    auto nextType = Helper::getNumericValue<uint64_t>(
        slice, StaticStrings::InternalValidatorTypes, _internalValidatorTypes);
    if (nextType != _internalValidatorTypes) {
      // This is a bit dangerous operation, if the internalValidators are NOT
      // empty a concurrent writer could have one in it's hand while this thread
      // deletes it. For now the situation cannot happen, but may happen in the
      // future. As soon as it happens we need to make sure that we hold a write
      // lock on this collection while we swap the validators. (Or apply some
      // local locking for validators only, that would be fine too)

      TRI_ASSERT(_internalValidators.empty());
      _internalValidatorTypes = nextType;
      _internalValidators.clear();
      decorateWithInternalValidators();
    }
  }

  if (ServerState::instance()->isCoordinator()) {
    // We need to inform the cluster as well
    auto& ci = vocbase().server().getFeature<ClusterFeature>().clusterInfo();
    return ci.setCollectionPropertiesCoordinator(
        vocbase().name(), std::to_string(id().id()), this);
  }

  engine.changeCollection(vocbase(), *this, doSync);

  auto& df = vocbase().server().getFeature<DatabaseFeature>();
  if (df.versionTracker() != nullptr) {
    df.versionTracker()->track("change collection");
  }

  return {};
}

/// @brief return the figures for a collection
futures::Future<OperationResult> LogicalCollection::figures(
    bool details, OperationOptions const& options) const {
  return getPhysical()->figures(details, options);
}

/// SECTION Indexes

std::shared_ptr<Index> LogicalCollection::lookupIndex(IndexId idxId) const {
  return getPhysical()->lookupIndex(idxId);
}

std::shared_ptr<Index> LogicalCollection::lookupIndex(
    std::string const& idxName) const {
  return getPhysical()->lookupIndex(idxName);
}

std::shared_ptr<Index> LogicalCollection::lookupIndex(VPackSlice info) const {
  if (!info.isObject()) {
    // Compatibility with old v8-vocindex.
    THROW_ARANGO_EXCEPTION(TRI_ERROR_OUT_OF_MEMORY);
  }
  return getPhysical()->lookupIndex(info);
}

std::shared_ptr<Index> LogicalCollection::createIndex(VPackSlice info,
                                                      bool& created) {
  auto idx = _physical->createIndex(info, /*restore*/ false, created);
  if (idx) {
    auto& df = vocbase().server().getFeature<DatabaseFeature>();
    if (df.versionTracker() != nullptr) {
      df.versionTracker()->track("create index");
    }
  }
  return idx;
}

/// @brief drops an index, including index file removal and replication
bool LogicalCollection::dropIndex(IndexId iid) {
  TRI_ASSERT(!ServerState::instance()->isCoordinator());
#if USE_PLAN_CACHE
  arangodb::aql::PlanCache::instance()->invalidate(_vocbase);
#endif

  arangodb::aql::QueryCache::instance()->invalidate(&vocbase(), guid());

  bool result = _physical->dropIndex(iid);

  if (result) {
    auto& df = vocbase().server().getFeature<DatabaseFeature>();
    if (df.versionTracker() != nullptr) {
      df.versionTracker()->track("drop index");
    }
  }

  return result;
}

/// @brief Persist the connected physical collection.
///        This should be called AFTER the collection is successfully
///        created and only on Single/DBServer
void LogicalCollection::persistPhysicalCollection() {
  // Coordinators are not allowed to have local collections!
  TRI_ASSERT(!ServerState::instance()->isCoordinator());

  StorageEngine& engine =
      vocbase().server().getFeature<EngineSelectorFeature>().engine();
  engine.createCollection(vocbase(), *this);
}

basics::ReadWriteLock& LogicalCollection::statusLock() noexcept {
  return _statusLock;
}

/// @brief Defer a callback to be executed when the collection
///        can be dropped. The callback is supposed to drop
///        the collection and it is guaranteed that no one is using
///        it at that moment.
void LogicalCollection::deferDropCollection(
    std::function<bool(LogicalCollection&)> const& callback) {
  _syncByRevision = false;  // safety to make sure we can do physical cleanup
  _physical->deferDropCollection(callback);
}

////////////////////////////////////////////////////////////////////////////////
/// @brief processes a truncate operation (note: currently this only clears
/// the read-cache
////////////////////////////////////////////////////////////////////////////////

Result LogicalCollection::truncate(transaction::Methods& trx,
                                   OperationOptions& options) {
  TRI_IF_FAILURE("LogicalCollection::truncate") {
    return Result(TRI_ERROR_DEBUG);
  }

  return getPhysical()->truncate(trx, options);
}

/// @brief compact-data operation
void LogicalCollection::compact() { getPhysical()->compact(); }

////////////////////////////////////////////////////////////////////////////////
/// @brief inserts a document or edge into the collection
////////////////////////////////////////////////////////////////////////////////

Result LogicalCollection::insert(transaction::Methods* trx,
                                 VPackSlice const slice,
                                 ManagedDocumentResult& result,
                                 OperationOptions& options) {
  TRI_IF_FAILURE("LogicalCollection::insert") {
    return Result(TRI_ERROR_DEBUG);
  }
  return getPhysical()->insert(trx, slice, result, options);
}

/// @brief updates a document or edge in a collection
Result LogicalCollection::update(transaction::Methods* trx, VPackSlice newSlice,
                                 ManagedDocumentResult& result,
                                 OperationOptions& options,
                                 ManagedDocumentResult& previous) {
  TRI_IF_FAILURE("LogicalCollection::update") {
    return Result(TRI_ERROR_DEBUG);
  }

  if (!newSlice.isObject()) {
    return Result(TRI_ERROR_ARANGO_DOCUMENT_TYPE_INVALID);
  }

  return getPhysical()->update(trx, newSlice, result, options, previous);
}

/// @brief replaces a document or edge in a collection
Result LogicalCollection::replace(transaction::Methods* trx,
                                  VPackSlice newSlice,
                                  ManagedDocumentResult& result,
                                  OperationOptions& options,
                                  ManagedDocumentResult& previous) {
  TRI_IF_FAILURE("LogicalCollection::replace") {
    return Result(TRI_ERROR_DEBUG);
  }
  if (!newSlice.isObject()) {
    return Result(TRI_ERROR_ARANGO_DOCUMENT_TYPE_INVALID);
  }

  return getPhysical()->replace(trx, newSlice, result, options, previous);
}

/// @brief removes a document or edge
Result LogicalCollection::remove(transaction::Methods& trx,
                                 velocypack::Slice const slice,
                                 OperationOptions& options,
                                 ManagedDocumentResult& previous) {
  TRI_IF_FAILURE("LogicalCollection::remove") {
    return Result(TRI_ERROR_DEBUG);
  }
  return getPhysical()->remove(trx, slice, previous, options);
}

/// @brief a method to skip certain documents in AQL write operations,
/// this is only used in the Enterprise Edition for SmartGraphs
#ifndef USE_ENTERPRISE
bool LogicalCollection::skipForAqlWrite(arangodb::velocypack::Slice document,
                                        std::string const& key) const {
  return false;
}
#endif

void LogicalCollection::schemaToVelocyPack(VPackBuilder& b) const {
  auto schema = std::atomic_load_explicit(&_schema, std::memory_order_relaxed);
  if (schema != nullptr) {
    schema->toVelocyPack(b);
  } else {
    b.add(VPackSlice::nullSlice());
  }
}

Result LogicalCollection::validate(VPackSlice s,
                                   VPackOptions const* options) const {
  auto schema = std::atomic_load_explicit(&_schema, std::memory_order_relaxed);
  if (schema != nullptr) {
    auto res = schema->validate(s, VPackSlice::noneSlice(), true, options);
    if (res.fail()) {
      return res;
    }
  }
  for (auto const& validator : _internalValidators) {
    auto res = validator->validate(s, VPackSlice::noneSlice(), true, options);
    if (!res.ok()) {
      return res;
    }
  }
  return {};
}

Result LogicalCollection::validate(VPackSlice modifiedDoc, VPackSlice oldDoc,
                                   VPackOptions const* options) const {
  auto schema = std::atomic_load_explicit(&_schema, std::memory_order_relaxed);
  if (schema != nullptr) {
    auto res = schema->validate(modifiedDoc, oldDoc, false, options);
    if (res.fail()) {
      return res;
    }
  }
  for (auto const& validator : _internalValidators) {
    auto res = validator->validate(modifiedDoc, oldDoc, false, options);
    if (res.fail()) {
      return res;
    }
  }
  return {};
}

void LogicalCollection::setInternalValidatorTypes(uint64_t type) {
  _internalValidatorTypes = type;
}

uint64_t LogicalCollection::getInternalValidatorTypes() const {
  return _internalValidatorTypes;
}

void LogicalCollection::addInternalValidator(
    std::unique_ptr<arangodb::ValidatorBase> validator) {
  // For the time beeing we only allow ONE internal validator.
  // This however is a non-necessary restriction and can be leveraged at any
  // time. The code is prepared to handle any number of validators, and this
  // assert is only to make sure we do not create one twice.
  TRI_ASSERT(_internalValidators.empty());
  TRI_ASSERT(validator);
  _internalValidators.emplace_back(std::move(validator));
}

void LogicalCollection::decorateWithInternalValidators() {
  // Community validators go in here.
  decorateWithInternalEEValidators();
}

bool LogicalCollection::isLocalSmartEdgeCollection() const noexcept {
  return (_internalValidatorTypes & InternalValidatorType::LocalSmartEdge) != 0;
}

bool LogicalCollection::isRemoteSmartEdgeCollection() const noexcept {
  return (_internalValidatorTypes & InternalValidatorType::RemoteSmartEdge) !=
         0;
}

bool LogicalCollection::isSmartEdgeCollection() const noexcept {
  return (_internalValidatorTypes & InternalValidatorType::LogicalSmartEdge) !=
         0;
}

bool LogicalCollection::isSatToSmartEdgeCollection() const noexcept {
  return (_internalValidatorTypes & InternalValidatorType::SatToSmartEdge) != 0;
}

bool LogicalCollection::isSmartToSatEdgeCollection() const noexcept {
  return (_internalValidatorTypes & InternalValidatorType::SmartToSatEdge) != 0;
}

#ifndef USE_ENTERPRISE
void LogicalCollection::decorateWithInternalEEValidators() {
  // Only available in Enterprise Mode
}
#endif<|MERGE_RESOLUTION|>--- conflicted
+++ resolved
@@ -183,17 +183,11 @@
       _smartJoinAttribute(
           Helper::getStringValue(info, StaticStrings::SmartJoinAttribute, "")),
 #endif
-<<<<<<< HEAD
       _countCache(/*ttl*/ system() ? 900.0 : 180.0),
-      _physical(vocbase.server().getFeature<EngineSelectorFeature>().engine().createPhysicalCollection(
-          *this, info)) {
-=======
-      _countCache(/*ttl*/ system() ? 900.0 : 15.0),
       _physical(vocbase.server()
                     .getFeature<EngineSelectorFeature>()
                     .engine()
                     .createPhysicalCollection(*this, info)) {
->>>>>>> e449d8f3
 
   TRI_IF_FAILURE("disableRevisionsAsDocumentIds") {
     _usesRevisionsAsDocumentIds.store(false);
