////////////////////////////////////////////////////////////////////////////////
/// DISCLAIMER
///
/// Copyright 2014-2016 ArangoDB GmbH, Cologne, Germany
/// Copyright 2004-2014 triAGENS GmbH, Cologne, Germany
///
/// Licensed under the Apache License, Version 2.0 (the "License");
/// you may not use this file except in compliance with the License.
/// You may obtain a copy of the License at
///
///     http://www.apache.org/licenses/LICENSE-2.0
///
/// Unless required by applicable law or agreed to in writing, software
/// distributed under the License is distributed on an "AS IS" BASIS,
/// WITHOUT WARRANTIES OR CONDITIONS OF ANY KIND, either express or implied.
/// See the License for the specific language governing permissions and
/// limitations under the License.
///
/// Copyright holder is ArangoDB GmbH, Cologne, Germany
///
/// @author Jan Steemann
////////////////////////////////////////////////////////////////////////////////

#include "KeyGenerator.h"

#include "ApplicationFeatures/ApplicationServer.h"
#include "Basics/Endian.h"
#include "Basics/Mutex.h"
#include "Basics/MutexLocker.h"
#include "Basics/NumberUtils.h"
#include "Basics/StaticStrings.h"
#include "Basics/StringUtils.h"
#include "Basics/VelocyPackHelper.h"
#include "Basics/system-compiler.h"
#include "Cluster/ClusterFeature.h"
#include "Cluster/ClusterInfo.h"
#include "Cluster/ServerState.h"
#include "VocBase/ticks.h"
#include "VocBase/vocbase.h"

#include <boost/uuid/random_generator.hpp>
#include <boost/uuid/uuid.hpp>
#include <boost/uuid/uuid_io.hpp>

#include <array>

using namespace arangodb;
using namespace arangodb::basics;

namespace {

/// @brief lookup table for key checks
/// in case this table is changed, the regex in file
/// js/common/modules/@arangodb/common.js for function isValidDocumentKey
/// should be adjusted too
std::array<bool, 256> const keyCharLookupTable = {
    {/* 0x00 . */ false, /* 0x01 . */ false,
     /* 0x02 . */ false, /* 0x03 . */ false,
     /* 0x04 . */ false, /* 0x05 . */ false,
     /* 0x06 . */ false, /* 0x07 . */ false,
     /* 0x08 . */ false, /* 0x09 . */ false,
     /* 0x0a . */ false, /* 0x0b . */ false,
     /* 0x0c . */ false, /* 0x0d . */ false,
     /* 0x0e . */ false, /* 0x0f . */ false,
     /* 0x10 . */ false, /* 0x11 . */ false,
     /* 0x12 . */ false, /* 0x13 . */ false,
     /* 0x14 . */ false, /* 0x15 . */ false,
     /* 0x16 . */ false, /* 0x17 . */ false,
     /* 0x18 . */ false, /* 0x19 . */ false,
     /* 0x1a . */ false, /* 0x1b . */ false,
     /* 0x1c . */ false, /* 0x1d . */ false,
     /* 0x1e . */ false, /* 0x1f . */ false,
     /* 0x20   */ false, /* 0x21 ! */ true,
     /* 0x22 " */ false, /* 0x23 # */ false,
     /* 0x24 $ */ true,  /* 0x25 % */ true,
     /* 0x26 & */ false, /* 0x27 ' */ true,
     /* 0x28 ( */ true,  /* 0x29 ) */ true,
     /* 0x2a * */ true,  /* 0x2b + */ true,
     /* 0x2c , */ true,  /* 0x2d - */ true,
     /* 0x2e . */ true,  /* 0x2f / */ false,
     /* 0x30 0 */ true,  /* 0x31 1 */ true,
     /* 0x32 2 */ true,  /* 0x33 3 */ true,
     /* 0x34 4 */ true,  /* 0x35 5 */ true,
     /* 0x36 6 */ true,  /* 0x37 7 */ true,
     /* 0x38 8 */ true,  /* 0x39 9 */ true,
     /* 0x3a : */ true,  /* 0x3b ; */ true,
     /* 0x3c < */ false, /* 0x3d = */ true,
     /* 0x3e > */ false, /* 0x3f ? */ false,
     /* 0x40 @ */ true,  /* 0x41 A */ true,
     /* 0x42 B */ true,  /* 0x43 C */ true,
     /* 0x44 D */ true,  /* 0x45 E */ true,
     /* 0x46 F */ true,  /* 0x47 G */ true,
     /* 0x48 H */ true,  /* 0x49 I */ true,
     /* 0x4a J */ true,  /* 0x4b K */ true,
     /* 0x4c L */ true,  /* 0x4d M */ true,
     /* 0x4e N */ true,  /* 0x4f O */ true,
     /* 0x50 P */ true,  /* 0x51 Q */ true,
     /* 0x52 R */ true,  /* 0x53 S */ true,
     /* 0x54 T */ true,  /* 0x55 U */ true,
     /* 0x56 V */ true,  /* 0x57 W */ true,
     /* 0x58 X */ true,  /* 0x59 Y */ true,
     /* 0x5a Z */ true,  /* 0x5b [ */ false,
     /* 0x5c \ */ false, /* 0x5d ] */ false,
     /* 0x5e ^ */ false, /* 0x5f _ */ true,
     /* 0x60 ` */ false, /* 0x61 a */ true,
     /* 0x62 b */ true,  /* 0x63 c */ true,
     /* 0x64 d */ true,  /* 0x65 e */ true,
     /* 0x66 f */ true,  /* 0x67 g */ true,
     /* 0x68 h */ true,  /* 0x69 i */ true,
     /* 0x6a j */ true,  /* 0x6b k */ true,
     /* 0x6c l */ true,  /* 0x6d m */ true,
     /* 0x6e n */ true,  /* 0x6f o */ true,
     /* 0x70 p */ true,  /* 0x71 q */ true,
     /* 0x72 r */ true,  /* 0x73 s */ true,
     /* 0x74 t */ true,  /* 0x75 u */ true,
     /* 0x76 v */ true,  /* 0x77 w */ true,
     /* 0x78 x */ true,  /* 0x79 y */ true,
     /* 0x7a z */ true,  /* 0x7b { */ false,
     /* 0x7c | */ false, /* 0x7d } */ false,
     /* 0x7e ~ */ false, /* 0x7f   */ false,
     /* 0x80 . */ false, /* 0x81 . */ false,
     /* 0x82 . */ false, /* 0x83 . */ false,
     /* 0x84 . */ false, /* 0x85 . */ false,
     /* 0x86 . */ false, /* 0x87 . */ false,
     /* 0x88 . */ false, /* 0x89 . */ false,
     /* 0x8a . */ false, /* 0x8b . */ false,
     /* 0x8c . */ false, /* 0x8d . */ false,
     /* 0x8e . */ false, /* 0x8f . */ false,
     /* 0x90 . */ false, /* 0x91 . */ false,
     /* 0x92 . */ false, /* 0x93 . */ false,
     /* 0x94 . */ false, /* 0x95 . */ false,
     /* 0x96 . */ false, /* 0x97 . */ false,
     /* 0x98 . */ false, /* 0x99 . */ false,
     /* 0x9a . */ false, /* 0x9b . */ false,
     /* 0x9c . */ false, /* 0x9d . */ false,
     /* 0x9e . */ false, /* 0x9f . */ false,
     /* 0xa0 . */ false, /* 0xa1 . */ false,
     /* 0xa2 . */ false, /* 0xa3 . */ false,
     /* 0xa4 . */ false, /* 0xa5 . */ false,
     /* 0xa6 . */ false, /* 0xa7 . */ false,
     /* 0xa8 . */ false, /* 0xa9 . */ false,
     /* 0xaa . */ false, /* 0xab . */ false,
     /* 0xac . */ false, /* 0xad . */ false,
     /* 0xae . */ false, /* 0xaf . */ false,
     /* 0xb0 . */ false, /* 0xb1 . */ false,
     /* 0xb2 . */ false, /* 0xb3 . */ false,
     /* 0xb4 . */ false, /* 0xb5 . */ false,
     /* 0xb6 . */ false, /* 0xb7 . */ false,
     /* 0xb8 . */ false, /* 0xb9 . */ false,
     /* 0xba . */ false, /* 0xbb . */ false,
     /* 0xbc . */ false, /* 0xbd . */ false,
     /* 0xbe . */ false, /* 0xbf . */ false,
     /* 0xc0 . */ false, /* 0xc1 . */ false,
     /* 0xc2 . */ false, /* 0xc3 . */ false,
     /* 0xc4 . */ false, /* 0xc5 . */ false,
     /* 0xc6 . */ false, /* 0xc7 . */ false,
     /* 0xc8 . */ false, /* 0xc9 . */ false,
     /* 0xca . */ false, /* 0xcb . */ false,
     /* 0xcc . */ false, /* 0xcd . */ false,
     /* 0xce . */ false, /* 0xcf . */ false,
     /* 0xd0 . */ false, /* 0xd1 . */ false,
     /* 0xd2 . */ false, /* 0xd3 . */ false,
     /* 0xd4 . */ false, /* 0xd5 . */ false,
     /* 0xd6 . */ false, /* 0xd7 . */ false,
     /* 0xd8 . */ false, /* 0xd9 . */ false,
     /* 0xda . */ false, /* 0xdb . */ false,
     /* 0xdc . */ false, /* 0xdd . */ false,
     /* 0xde . */ false, /* 0xdf . */ false,
     /* 0xe0 . */ false, /* 0xe1 . */ false,
     /* 0xe2 . */ false, /* 0xe3 . */ false,
     /* 0xe4 . */ false, /* 0xe5 . */ false,
     /* 0xe6 . */ false, /* 0xe7 . */ false,
     /* 0xe8 . */ false, /* 0xe9 . */ false,
     /* 0xea . */ false, /* 0xeb . */ false,
     /* 0xec . */ false, /* 0xed . */ false,
     /* 0xee . */ false, /* 0xef . */ false,
     /* 0xf0 . */ false, /* 0xf1 . */ false,
     /* 0xf2 . */ false, /* 0xf3 . */ false,
     /* 0xf4 . */ false, /* 0xf5 . */ false,
     /* 0xf6 . */ false, /* 0xf7 . */ false,
     /* 0xf8 . */ false, /* 0xf9 . */ false,
     /* 0xfa . */ false, /* 0xfb . */ false,
     /* 0xfc . */ false, /* 0xfd . */ false,
     /* 0xfe . */ false, /* 0xff . */ false}};

/// @brief available key generators
enum class GeneratorType : int {
  UNKNOWN = 0,
  TRADITIONAL = 1,
  AUTOINCREMENT = 2,
  UUID = 3,
  PADDED = 4
};

/// @brief for older compilers
typedef std::underlying_type<GeneratorType>::type GeneratorMapType;

uint64_t readLastValue(VPackSlice options) {
  uint64_t lastValue = 0;

  if (VPackSlice lastValueSlice = options.get(StaticStrings::LastValue); lastValueSlice.isNumber()) {
    double v = lastValueSlice.getNumericValue<double>();
    if (v < 0.0) {
      // negative lastValue is not allowed
      THROW_ARANGO_EXCEPTION_MESSAGE(
          TRI_ERROR_ARANGO_INVALID_KEY_GENERATOR,
          "'lastValue' value must be greater than zero");
    }

    lastValue = lastValueSlice.getNumericValue<uint64_t>();
  }
  return lastValue;
}

/// Actual key generators following...

/// @brief base class for traditional key generators
class TraditionalKeyGenerator : public KeyGenerator {
 public:
  /// @brief create the generator
  explicit TraditionalKeyGenerator(bool allowUserKeys)
      : KeyGenerator(allowUserKeys) {}

  bool hasDynamicState() const override final { return true; }

  /// @brief generate a key
  std::string generate() override final {
    uint64_t tick = generateValue();

    if (ADB_UNLIKELY(tick == 0)) {
      // unlikely case we have run out of keys
      // returning an empty string will trigger an error on the call site
      return std::string();
    }

    return arangodb::basics::StringUtils::itoa(tick);
  }

  /// @brief validate a key
  int validate(char const* p, size_t length, bool isRestore) override {
    int res = KeyGenerator::validate(p, length, isRestore);

    if (res == TRI_ERROR_NO_ERROR) {
      track(p, length);
    }

    return res;
  }

  /// @brief track usage of a key
  void track(char const* p, size_t length) override {
    // check the numeric key part
    if (length > 0 && p[0] >= '0' && p[0] <= '9') {
      // potentially numeric key
      uint64_t value = NumberUtils::atoi_zero<uint64_t>(p, p + length);

      if (value > 0) {
        track(value);
      }
    }
  }

  /// @brief build a VelocyPack representation of the generator in the builder
  void toVelocyPack(arangodb::velocypack::Builder& builder) const override {
    KeyGenerator::toVelocyPack(builder);
    builder.add("type", VPackValue("traditional"));
  }

 protected:
  /// @brief generate a new key value (internal)
  virtual uint64_t generateValue() = 0;

  /// @brief track a value (internal)
  virtual void track(uint64_t value) = 0;
};

/// @brief traditional key generator for a single server
class TraditionalKeyGeneratorSingle final : public TraditionalKeyGenerator {
 public:
  /// @brief create the generator
  explicit TraditionalKeyGeneratorSingle(bool allowUserKeys, uint64_t lastValue)
      : TraditionalKeyGenerator(allowUserKeys), _lastValue(lastValue) {
    TRI_ASSERT(!ServerState::instance()->isCoordinator());
  }

  /// @brief build a VelocyPack representation of the generator in the builder
  void toVelocyPack(arangodb::velocypack::Builder& builder) const override {
    TraditionalKeyGenerator::toVelocyPack(builder);

    // add our specific stuff
    builder.add(StaticStrings::LastValue, VPackValue(_lastValue.load(std::memory_order_relaxed)));
  }

 private:
  /// @brief generate a key value (internal)
  uint64_t generateValue() override {
    uint64_t tick = TRI_NewTickServer();

    if (ADB_UNLIKELY(tick == UINT64_MAX)) {
      // out of keys
      return 0;
    }

    // keep track of last assigned value, and make sure the value
    // we hand out is always higher than it
    auto lastValue = _lastValue.load(std::memory_order_relaxed);    
    if (ADB_UNLIKELY(lastValue >= UINT64_MAX - 1ULL)) {
      // oops, out of keys!
      return 0;
    }

    do {
      if (tick <= lastValue) {
        tick = _lastValue.fetch_add(1, std::memory_order_relaxed) + 1;
        break;
      }
    } while (!_lastValue.compare_exchange_weak(lastValue, tick, std::memory_order_relaxed));

    return tick;
  }

  /// @brief track a key value (internal)
  void track(uint64_t value) override {
    auto lastValue = _lastValue.load(std::memory_order_relaxed);
    while (value > lastValue) {
      // and update our last value
      if (_lastValue.compare_exchange_weak(lastValue, value, std::memory_order_relaxed)) {
        break;
      }
    }
  }

 private:
  std::atomic<uint64_t> _lastValue;
};

/// @brief traditional key generator for a coordinator
/// please note that coordinator-based key generators are frequently
/// created and discarded, so ctor & dtor need to be very efficient.
/// additionally, do not put any state into this object, as for the
/// same logical collection the ClusterInfo may create many different
/// temporary LogicalCollection objects one after the other, which
/// will also discard the collection's particular KeyGenerator object!
class TraditionalKeyGeneratorCluster final : public TraditionalKeyGenerator {
 public:
  /// @brief create the generator
  explicit TraditionalKeyGeneratorCluster(ClusterInfo& ci, bool allowUserKeys)
      : TraditionalKeyGenerator(allowUserKeys), _ci(ci) {
    TRI_ASSERT(ServerState::instance()->isCoordinator());
  }

 private:
  /// @brief generate a key value (internal)
  uint64_t generateValue() override { return _ci.uniqid(); }

  /// @brief track a key value (internal)
  void track(uint64_t /* value */) override {}

 private:
  ClusterInfo& _ci;
};

/// @brief base class for padded key generators
class PaddedKeyGenerator : public KeyGenerator {
 public:
  /// @brief create the generator
  explicit PaddedKeyGenerator(bool allowUserKeys, uint64_t lastValue)
      : KeyGenerator(allowUserKeys), _lastValue(lastValue) {}

  bool hasDynamicState() const override final { return true; }
  
  /// @brief generate a key
  std::string generate() override {
    uint64_t tick = generateValue();
    
    if (ADB_UNLIKELY(tick == 0 || tick == UINT64_MAX)) {
      // unlikely case we have run out of keys
      // returning an empty string will trigger an error on the call site
      return std::string();
    }

<<<<<<< HEAD
    auto lastValue = _lastValue.load(std::memory_order_relaxed);
    if (ADB_UNLIKELY(lastValue >= UINT64_MAX - 1ULL)) {
      // oops, out of keys!
      return std::string();
    }

    do {
      if (tick <= lastValue) {
        tick = _lastValue.fetch_add(1, std::memory_order_relaxed) + 1;
        break;
      }
    } while (!_lastValue.compare_exchange_weak(lastValue, tick, std::memory_order_relaxed));


=======
>>>>>>> 603ccfa8
    return KeyGeneratorHelper::encodePadded(tick);
  }

  /// @brief validate a key
  int validate(char const* p, size_t length, bool isRestore) override {
    int res = KeyGenerator::validate(p, length, isRestore);

    if (res == TRI_ERROR_NO_ERROR) {
      track(p, length);
    }

    return res;
  }

  /// @brief track usage of a key
  void track(char const* p, size_t length) override final {
    // check the numeric key part
    uint64_t value = KeyGeneratorHelper::decodePadded(p, length);
    if (value > 0) {
      auto lastValue = _lastValue.load(std::memory_order_relaxed);
      while (value > lastValue) {
        // and update our last value
        if (_lastValue.compare_exchange_weak(lastValue, value, std::memory_order_relaxed)) {
          break;
        }
      }
    }
  }

  /// @brief build a VelocyPack representation of the generator in the builder
  void toVelocyPack(arangodb::velocypack::Builder& builder) const override final {
    KeyGenerator::toVelocyPack(builder);
    builder.add("type", VPackValue("padded"));
    
    // add our own specific values
    builder.add(StaticStrings::LastValue, VPackValue(_lastValue.load(std::memory_order_relaxed)));
  }

 protected:
  /// @brief generate a key value (internal)
  virtual uint64_t generateValue() = 0;
<<<<<<< HEAD
 
 private:
  std::atomic<uint64_t> _lastValue;
=======

  /// @brief track a value (internal)
  virtual void track(uint64_t value) = 0;
>>>>>>> 603ccfa8
};

/// @brief padded key generator for a single server
class PaddedKeyGeneratorSingle final : public PaddedKeyGenerator {
 public:
  /// @brief create the generator
  explicit PaddedKeyGeneratorSingle(bool allowUserKeys, uint64_t lastValue)
      : PaddedKeyGenerator(allowUserKeys, lastValue) {
    TRI_ASSERT(!ServerState::instance()->isCoordinator());
  }

 private:
  /// @brief generate a key
  uint64_t generateValue() override {
<<<<<<< HEAD
    return TRI_NewTickServer();
=======
    uint64_t tick = TRI_NewTickServer();

    if (ADB_UNLIKELY(tick == UINT64_MAX)) {
      // oops, out of keys!
      return 0;
    }

    auto lastValue = _lastValue.load(std::memory_order_relaxed);
    if (ADB_UNLIKELY(lastValue >= UINT64_MAX - 1ULL)) {
      // oops, out of keys!
      return 0;
    }

    do {
      if (tick <= lastValue) {
        tick = _lastValue.fetch_add(1, std::memory_order_relaxed) + 1;
        break;
      }
    } while (!_lastValue.compare_exchange_weak(lastValue, tick, std::memory_order_relaxed));


    return tick;
>>>>>>> 603ccfa8
  }
};

/// @brief padded key generator for a coordinator
/// please note that coordinator-based key generators are frequently
/// created and discarded, so ctor & dtor need to be very efficient.
/// additionally, do not put any state into this object, as for the
/// same logical collection the ClusterInfo may create many different
/// temporary LogicalCollection objects one after the other, which
/// will also discard the collection's particular KeyGenerator object!
class PaddedKeyGeneratorCluster final : public PaddedKeyGenerator {
 public:
  /// @brief create the generator
  explicit PaddedKeyGeneratorCluster(ClusterInfo& ci, bool allowUserKeys, uint64_t lastValue)
      : PaddedKeyGenerator(allowUserKeys, lastValue), _ci(ci) {
    TRI_ASSERT(ServerState::instance()->isCoordinator());
  }

 private:
  /// @brief generate a key value (internal)
  uint64_t generateValue() override { return _ci.uniqid(); }

 private:
  ClusterInfo& _ci;
};

/// @brief auto-increment key generator - not usable in cluster
class AutoIncrementKeyGenerator final : public KeyGenerator {
 public:
  /// @brief create the generator
  AutoIncrementKeyGenerator(bool allowUserKeys, uint64_t lastValue, uint64_t offset, uint64_t increment)
      : KeyGenerator(allowUserKeys), _lastValue(lastValue), _offset(offset), _increment(increment) {}

  bool hasDynamicState() const override { return true; }

  /// @brief generate a key
  std::string generate() override {
    uint64_t keyValue;

    auto lastValue = _lastValue.load(std::memory_order_relaxed);
    do {
      // user has not specified a key, generate one based on algorithm
      if (lastValue < _offset) {
        keyValue = _offset;
      } else {
        keyValue = lastValue + _increment - ((lastValue - _offset) % _increment);
      }

      // bounds and sanity checks
      if (keyValue == UINT64_MAX || keyValue < lastValue) {
        return "";
      }

      TRI_ASSERT(keyValue > lastValue);
      // update our last value
    } while (!_lastValue.compare_exchange_weak(lastValue, keyValue, std::memory_order_relaxed));

    return arangodb::basics::StringUtils::itoa(keyValue);
  }

  /// @brief validate a key
  int validate(char const* p, size_t length, bool isRestore) override {
    int res = KeyGenerator::validate(p, length, isRestore);

    if (res == TRI_ERROR_NO_ERROR) {
      char const* s = p;
      char const* e = s + length;
      TRI_ASSERT(s != e);
      do {
        if (*s < '0' || *s > '9') {
          return TRI_ERROR_ARANGO_DOCUMENT_KEY_BAD;
        }
      } while (++s < e);

      track(p, length);
    }

    return res;
  }

  /// @brief track usage of a key
  void track(char const* p, size_t length) override {
    // check the numeric key part
    if (length > 0 && p[0] >= '0' && p[0] <= '9') {
      uint64_t value = NumberUtils::atoi_zero<uint64_t>(p, p + length);

      if (value > 0) {
        auto lastValue = _lastValue.load(std::memory_order_relaxed);
        while (value > lastValue) {
          // and update our last value
          if (_lastValue.compare_exchange_weak(lastValue, value, std::memory_order_relaxed)) {
            break;
          }
        }
      }
    }
  }

  /// @brief build a VelocyPack representation of the generator in the builder
  void toVelocyPack(arangodb::velocypack::Builder& builder) const override {
    KeyGenerator::toVelocyPack(builder);
    builder.add("type", VPackValue("autoincrement"));

    builder.add("offset", VPackValue(_offset));
    builder.add("increment", VPackValue(_increment));
    builder.add(StaticStrings::LastValue, VPackValue(_lastValue.load(std::memory_order_relaxed)));
  }

 private:
  std::atomic<uint64_t> _lastValue;  // last value assigned
  uint64_t const _offset;  // start value
  uint64_t const _increment;  // increment value
};

/// @brief uuid key generator
class UuidKeyGenerator final : public KeyGenerator {
 public:
  /// @brief create the generator
  explicit UuidKeyGenerator(bool allowUserKeys) : KeyGenerator(allowUserKeys) {}

  bool hasDynamicState() const override { return false; }

  /// @brief generate a key
  std::string generate() override {
    MUTEX_LOCKER(locker, _lock);
    return boost::uuids::to_string(uuid());
  }

  /// @brief track usage of a key
  void track(char const* p, size_t length) override {}

  void toVelocyPack(arangodb::velocypack::Builder& builder) const override {
    KeyGenerator::toVelocyPack(builder);
    builder.add("type", VPackValue("uuid"));
  }

 private:
  arangodb::Mutex _lock;

  boost::uuids::random_generator uuid;
};

/// @brief all generators, by name
std::unordered_map<std::string, GeneratorType> const generatorNames = {
    {"traditional", GeneratorType::TRADITIONAL},
    {"autoincrement", GeneratorType::AUTOINCREMENT},
    {"uuid", GeneratorType::UUID},
    {"padded", GeneratorType::PADDED}};

/// @brief get the generator type from VelocyPack
GeneratorType generatorType(VPackSlice const& parameters) {
  if (!parameters.isObject()) {
    // the default
    return GeneratorType::TRADITIONAL;
  }

  VPackSlice const type = parameters.get("type");
  if (!type.isString()) {
    return GeneratorType::TRADITIONAL;
  }

  std::string const typeName = arangodb::basics::StringUtils::tolower(type.copyString());

  auto it = generatorNames.find(typeName);

  if (it != generatorNames.end()) {
    return (*it).second;
  }

  return GeneratorType::UNKNOWN;
}

std::unordered_map<GeneratorMapType, std::function<KeyGenerator*(application_features::ApplicationServer&, bool, VPackSlice)>> const factories = {
    {static_cast<GeneratorMapType>(GeneratorType::UNKNOWN),
     [](application_features::ApplicationServer&, bool, VPackSlice) -> KeyGenerator* {
       // unknown key generator type
       THROW_ARANGO_EXCEPTION_MESSAGE(TRI_ERROR_ARANGO_INVALID_KEY_GENERATOR,
                                      "invalid key generator type");
     }},
    {static_cast<GeneratorMapType>(GeneratorType::TRADITIONAL),
     [](application_features::ApplicationServer& server, bool allowUserKeys,
        VPackSlice options) -> KeyGenerator* {
       if (ServerState::instance()->isCoordinator()) {
         auto& ci = server.getFeature<ClusterFeature>().clusterInfo();
         return new TraditionalKeyGeneratorCluster(ci, allowUserKeys);
       }
       return new TraditionalKeyGeneratorSingle(allowUserKeys, ::readLastValue(options));
     }},
    {static_cast<GeneratorMapType>(GeneratorType::AUTOINCREMENT),
     [](application_features::ApplicationServer&, bool allowUserKeys,
        VPackSlice options) -> KeyGenerator* {
       if (ServerState::instance()->isCoordinator()) {
         THROW_ARANGO_EXCEPTION_MESSAGE(TRI_ERROR_CLUSTER_UNSUPPORTED,
                                        "the specified key generator is not "
                                        "supported for sharded collections");
       }

       uint64_t offset = 0;
       uint64_t increment = 1;
       
       if (VPackSlice incrementSlice = options.get("increment"); incrementSlice.isNumber()) {
         double v = incrementSlice.getNumericValue<double>();
         if (v <= 0.0) {
           // negative or 0 increment is not allowed
           THROW_ARANGO_EXCEPTION_MESSAGE(
               TRI_ERROR_ARANGO_INVALID_KEY_GENERATOR,
               "increment value must be greater than zero");
         }

         increment = incrementSlice.getNumericValue<uint64_t>();

         if (increment == 0 || increment >= (1ULL << 16)) {
           THROW_ARANGO_EXCEPTION_MESSAGE(
               TRI_ERROR_ARANGO_INVALID_KEY_GENERATOR,
               "increment value must be greater than zero and smaller than "
               "65536");
         }
       }

       if (VPackSlice offsetSlice = options.get("offset"); offsetSlice.isNumber()) {
         double v = offsetSlice.getNumericValue<double>();
         if (v < 0.0) {
           // negative or 0 offset is not allowed
           THROW_ARANGO_EXCEPTION_MESSAGE(
               TRI_ERROR_ARANGO_INVALID_KEY_GENERATOR,
               "offset value must be zero or greater");
         }

         offset = offsetSlice.getNumericValue<uint64_t>();

         if (offset >= UINT64_MAX) {
           THROW_ARANGO_EXCEPTION_MESSAGE(TRI_ERROR_ARANGO_INVALID_KEY_GENERATOR,
                                          "offset value is too high");
         }
       }

       return new AutoIncrementKeyGenerator(allowUserKeys, ::readLastValue(options), offset, increment);
     }},
    {static_cast<GeneratorMapType>(GeneratorType::UUID),
     [](application_features::ApplicationServer&, bool allowUserKeys, VPackSlice) -> KeyGenerator* {
       return new UuidKeyGenerator(allowUserKeys);
     }},
    {static_cast<GeneratorMapType>(GeneratorType::PADDED),
     [](application_features::ApplicationServer& server, bool allowUserKeys,
        VPackSlice options) -> KeyGenerator* {
       if (ServerState::instance()->isCoordinator()) {
         auto& ci = server.getFeature<ClusterFeature>().clusterInfo();
         return new PaddedKeyGeneratorCluster(ci, allowUserKeys, ::readLastValue(options));
       }
       return new PaddedKeyGeneratorSingle(allowUserKeys, ::readLastValue(options));
     }}};

}  // namespace

uint64_t KeyGeneratorHelper::decodePadded(char const* data, size_t length) {
  uint64_t result = 0;

  if (length != sizeof(uint64_t) * 2) {
    return result;
  }

  char const* p = data;
  char const* e = p + length;
  while (p < e) {
    uint64_t high, low;
    uint8_t c = (uint8_t)(*p++);
    if (c >= 'a' && c <= 'f') {
      high = (c - 'a') + 10;
    } else if (c >= '0' && c <= '9') {
      high = (c - '0');
    } else {
      return 0;
    }
    c = (uint8_t)(*p++);
    if (c >= 'a' && c <= 'f') {
      low = (c - 'a') + 10;
    } else if (c >= '0' && c <= '9') {
      low = (c - '0');
    } else {
      return 0;
    }
    result += ((high << 4) | low) << (uint64_t(8) * ((e - p) / 2));
  }

  return result;
}

std::string KeyGeneratorHelper::encodePadded(uint64_t value) {
  // convert to big endian
  uint64_t big = basics::hostToBig(value);

  uint8_t const* p = reinterpret_cast<uint8_t const*>(&big);
  uint8_t const* e = p + sizeof(value);

  char buffer[16];
  uint8_t* out = reinterpret_cast<uint8_t*>(&buffer[0]);
  while (p < e) {
    uint8_t c = (uint8_t)(*p++);
    uint8_t n1 = c >> 4;
    uint8_t n2 = c & 0x0F;
    *out++ = ((n1 < 10) ? ('0' + n1) : ('a' + n1 - 10));
    *out++ = ((n2 < 10) ? ('0' + n2) : ('a' + n2 - 10));
  }

  return std::string(&buffer[0], sizeof(uint64_t) * 2);
}

/// @brief create the key generator
KeyGenerator::KeyGenerator(bool allowUserKeys)
    : _allowUserKeys(allowUserKeys),
      _isDBServer(ServerState::instance()->isDBServer()) {}

/// @brief build a VelocyPack representation of the generator in the builder
void KeyGenerator::toVelocyPack(arangodb::velocypack::Builder& builder) const {
  TRI_ASSERT(!builder.isClosed());
  builder.add("allowUserKeys", VPackValue(_allowUserKeys));
}

/// @brief create a key generator based on the options specified
KeyGenerator* KeyGenerator::factory(application_features::ApplicationServer& server,
                                    VPackSlice options) {
  if (!options.isObject()) {
    options = VPackSlice::emptyObjectSlice();
  }

  ::GeneratorType type = ::generatorType(options);

  bool allowUserKeys =
      arangodb::basics::VelocyPackHelper::getBooleanValue(options,
                                                          "allowUserKeys", true);

  auto it = ::factories.find(static_cast<::GeneratorMapType>(type));

  if (it == ::factories.end()) {
    it = ::factories.find(static_cast<::GeneratorMapType>(::GeneratorType::UNKNOWN));
  }

  TRI_ASSERT(it != ::factories.end());

  return (*it).second(server, allowUserKeys, options);
}

/// @brief validate a key
int KeyGenerator::validate(char const* p, size_t length, bool isRestore) {
  return globalCheck(p, length, isRestore);
}

/// @brief check global key attributes
int KeyGenerator::globalCheck(char const* p, size_t length, bool isRestore) {
  // user has specified a key
  if (length > 0 && !_allowUserKeys && !isRestore && !_isDBServer) {
    // we do not allow user-generated keys
    // note: on a DB server the coordinator will already have generated the key
    return TRI_ERROR_ARANGO_DOCUMENT_KEY_UNEXPECTED;
  }

  if (length == 0 || length > maxKeyLength) {
    // user key is empty or user key is too long
    return TRI_ERROR_ARANGO_DOCUMENT_KEY_BAD;
  }

  // validate user-supplied key
  if (!validateKey(p, length)) {
    return TRI_ERROR_ARANGO_DOCUMENT_KEY_BAD;
  }

  return TRI_ERROR_NO_ERROR;
}

/// @brief validate a key
bool KeyGenerator::validateKey(char const* key, size_t len) {
  if (len == 0 || len > maxKeyLength) {
    return false;
  }

  unsigned char const* p = reinterpret_cast<unsigned char const*>(key);
  unsigned char const* e = p + len;
  TRI_ASSERT(p != e);
  do {
    if (!::keyCharLookupTable[*p]) {
      return false;
    }
  } while (++p < e);
  return true;
}

/// @brief validate a document id (collection name + / + document key)
bool KeyGenerator::validateId(char const* key, size_t len, size_t* split) {
  if (len < 3) {
    // 3 bytes is the minimum length for any document id
    return false;
  }

  char const* p = key;
  char c = *p;
  size_t pos = 0;

  // extract collection name
  if (!(c == '_' || (c >= '0' && c <= '9') || (c >= 'a' && c <= 'z') ||
        (c >= 'A' && c <= 'Z'))) {
    return false;
  }

  ++p;
  ++pos;

  while (true) {
    if (pos >= len) {
      return false;
    }

    c = *p;
    if (c == '_' || c == '-' || (c >= '0' && c <= '9') ||
        (c >= 'a' && c <= 'z') || (c >= 'A' && c <= 'Z')) {
      ++p;
      ++pos;
      continue;
    }

    if (c == '/') {
      break;
    }

    return false;
  }

  if (pos > TRI_COL_NAME_LENGTH) {
    return false;
  }

  // store split position
  if (split != nullptr) {
    *split = pos;
  }
  ++p;
  ++pos;

  // validate document key
  return KeyGenerator::validateKey(p, len - pos);
}<|MERGE_RESOLUTION|>--- conflicted
+++ resolved
@@ -379,7 +379,6 @@
       return std::string();
     }
 
-<<<<<<< HEAD
     auto lastValue = _lastValue.load(std::memory_order_relaxed);
     if (ADB_UNLIKELY(lastValue >= UINT64_MAX - 1ULL)) {
       // oops, out of keys!
@@ -393,9 +392,6 @@
       }
     } while (!_lastValue.compare_exchange_weak(lastValue, tick, std::memory_order_relaxed));
 
-
-=======
->>>>>>> 603ccfa8
     return KeyGeneratorHelper::encodePadded(tick);
   }
 
@@ -437,15 +433,9 @@
  protected:
   /// @brief generate a key value (internal)
   virtual uint64_t generateValue() = 0;
-<<<<<<< HEAD
- 
+
  private:
   std::atomic<uint64_t> _lastValue;
-=======
-
-  /// @brief track a value (internal)
-  virtual void track(uint64_t value) = 0;
->>>>>>> 603ccfa8
 };
 
 /// @brief padded key generator for a single server
@@ -460,32 +450,7 @@
  private:
   /// @brief generate a key
   uint64_t generateValue() override {
-<<<<<<< HEAD
     return TRI_NewTickServer();
-=======
-    uint64_t tick = TRI_NewTickServer();
-
-    if (ADB_UNLIKELY(tick == UINT64_MAX)) {
-      // oops, out of keys!
-      return 0;
-    }
-
-    auto lastValue = _lastValue.load(std::memory_order_relaxed);
-    if (ADB_UNLIKELY(lastValue >= UINT64_MAX - 1ULL)) {
-      // oops, out of keys!
-      return 0;
-    }
-
-    do {
-      if (tick <= lastValue) {
-        tick = _lastValue.fetch_add(1, std::memory_order_relaxed) + 1;
-        break;
-      }
-    } while (!_lastValue.compare_exchange_weak(lastValue, tick, std::memory_order_relaxed));
-
-
-    return tick;
->>>>>>> 603ccfa8
   }
 };
 
