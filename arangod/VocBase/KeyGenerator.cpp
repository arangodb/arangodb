////////////////////////////////////////////////////////////////////////////////
/// DISCLAIMER
///
/// Copyright 2014-2016 ArangoDB GmbH, Cologne, Germany
/// Copyright 2004-2014 triAGENS GmbH, Cologne, Germany
///
/// Licensed under the Apache License, Version 2.0 (the "License");
/// you may not use this file except in compliance with the License.
/// You may obtain a copy of the License at
///
///     http://www.apache.org/licenses/LICENSE-2.0
///
/// Unless required by applicable law or agreed to in writing, software
/// distributed under the License is distributed on an "AS IS" BASIS,
/// WITHOUT WARRANTIES OR CONDITIONS OF ANY KIND, either express or implied.
/// See the License for the specific language governing permissions and
/// limitations under the License.
///
/// Copyright holder is ArangoDB GmbH, Cologne, Germany
///
/// @author Jan Steemann
////////////////////////////////////////////////////////////////////////////////

#include "KeyGenerator.h"
#include "Basics/conversions.h"
#include "Basics/MutexLocker.h"
#include "Basics/NumberUtils.h"
#include "Basics/StringUtils.h"
#include "Basics/tri-strings.h"
#include "Basics/VelocyPackHelper.h"
#include "Basics/voc-errors.h"
#include "VocBase/ticks.h"
#include "VocBase/vocbase.h"

#include <array>

using namespace arangodb;
using namespace arangodb::basics;

/// @brief lookup table for key checks
static std::array<bool, 256> const lookupTable = { 
  /* 0x00 . */ false,    /* 0x01 . */ false,    /* 0x02 . */ false,    /* 0x03 . */ false,    
  /* 0x04 . */ false,    /* 0x05 . */ false,    /* 0x06 . */ false,    /* 0x07 . */ false,    
  /* 0x08 . */ false,    /* 0x09 . */ false,    /* 0x0a . */ false,    /* 0x0b . */ false,    
  /* 0x0c . */ false,    /* 0x0d . */ false,    /* 0x0e . */ false,    /* 0x0f . */ false,    
  /* 0x10 . */ false,    /* 0x11 . */ false,    /* 0x12 . */ false,    /* 0x13 . */ false,    
  /* 0x14 . */ false,    /* 0x15 . */ false,    /* 0x16 . */ false,    /* 0x17 . */ false,    
  /* 0x18 . */ false,    /* 0x19 . */ false,    /* 0x1a . */ false,    /* 0x1b . */ false,    
  /* 0x1c . */ false,    /* 0x1d . */ false,    /* 0x1e . */ false,    /* 0x1f . */ false,    
  /* 0x20   */ false,    /* 0x21 ! */ true,     /* 0x22 " */ false,    /* 0x23 # */ false,    
  /* 0x24 $ */ true,     /* 0x25 % */ true,     /* 0x26 & */ false,    /* 0x27 ' */ true,     
  /* 0x28 ( */ true,     /* 0x29 ) */ true,     /* 0x2a * */ true,     /* 0x2b + */ true,     
  /* 0x2c , */ true,     /* 0x2d - */ true,     /* 0x2e . */ true,     /* 0x2f / */ false,    
  /* 0x30 0 */ true,     /* 0x31 1 */ true,     /* 0x32 2 */ true,     /* 0x33 3 */ true,     
  /* 0x34 4 */ true,     /* 0x35 5 */ true,     /* 0x36 6 */ true,     /* 0x37 7 */ true,     
  /* 0x38 8 */ true,     /* 0x39 9 */ true,     /* 0x3a : */ true,     /* 0x3b ; */ true,     
  /* 0x3c < */ false,    /* 0x3d = */ true,     /* 0x3e > */ false,    /* 0x3f ? */ false,    
  /* 0x40 @ */ true,     /* 0x41 A */ true,     /* 0x42 B */ true,     /* 0x43 C */ true,     
  /* 0x44 D */ true,     /* 0x45 E */ true,     /* 0x46 F */ true,     /* 0x47 G */ true,     
  /* 0x48 H */ true,     /* 0x49 I */ true,     /* 0x4a J */ true,     /* 0x4b K */ true,     
  /* 0x4c L */ true,     /* 0x4d M */ true,     /* 0x4e N */ true,     /* 0x4f O */ true,     
  /* 0x50 P */ true,     /* 0x51 Q */ true,     /* 0x52 R */ true,     /* 0x53 S */ true,     
  /* 0x54 T */ true,     /* 0x55 U */ true,     /* 0x56 V */ true,     /* 0x57 W */ true,     
  /* 0x58 X */ true,     /* 0x59 Y */ true,     /* 0x5a Z */ true,     /* 0x5b [ */ false,    
  /* 0x5c \ */ false,    /* 0x5d ] */ false,    /* 0x5e ^ */ false,    /* 0x5f _ */ true,     
  /* 0x60 ` */ false,    /* 0x61 a */ true,     /* 0x62 b */ true,     /* 0x63 c */ true,     
  /* 0x64 d */ true,     /* 0x65 e */ true,     /* 0x66 f */ true,     /* 0x67 g */ true,     
  /* 0x68 h */ true,     /* 0x69 i */ true,     /* 0x6a j */ true,     /* 0x6b k */ true,     
  /* 0x6c l */ true,     /* 0x6d m */ true,     /* 0x6e n */ true,     /* 0x6f o */ true,     
  /* 0x70 p */ true,     /* 0x71 q */ true,     /* 0x72 r */ true,     /* 0x73 s */ true,     
  /* 0x74 t */ true,     /* 0x75 u */ true,     /* 0x76 v */ true,     /* 0x77 w */ true,     
  /* 0x78 x */ true,     /* 0x79 y */ true,     /* 0x7a z */ true,     /* 0x7b { */ false,    
  /* 0x7c | */ false,    /* 0x7d } */ false,    /* 0x7e ~ */ false,    /* 0x7f  */ false,    
  /* 0x80 . */ false,    /* 0x81 . */ false,    /* 0x82 . */ false,    /* 0x83 . */ false,    
  /* 0x84 . */ false,    /* 0x85 . */ false,    /* 0x86 . */ false,    /* 0x87 . */ false,    
  /* 0x88 . */ false,    /* 0x89 . */ false,    /* 0x8a . */ false,    /* 0x8b . */ false,    
  /* 0x8c . */ false,    /* 0x8d . */ false,    /* 0x8e . */ false,    /* 0x8f . */ false,    
  /* 0x90 . */ false,    /* 0x91 . */ false,    /* 0x92 . */ false,    /* 0x93 . */ false,    
  /* 0x94 . */ false,    /* 0x95 . */ false,    /* 0x96 . */ false,    /* 0x97 . */ false,    
  /* 0x98 . */ false,    /* 0x99 . */ false,    /* 0x9a . */ false,    /* 0x9b . */ false,    
  /* 0x9c . */ false,    /* 0x9d . */ false,    /* 0x9e . */ false,    /* 0x9f . */ false,    
  /* 0xa0 . */ false,    /* 0xa1 . */ false,    /* 0xa2 . */ false,    /* 0xa3 . */ false,    
  /* 0xa4 . */ false,    /* 0xa5 . */ false,    /* 0xa6 . */ false,    /* 0xa7 . */ false,    
  /* 0xa8 . */ false,    /* 0xa9 . */ false,    /* 0xaa . */ false,    /* 0xab . */ false,    
  /* 0xac . */ false,    /* 0xad . */ false,    /* 0xae . */ false,    /* 0xaf . */ false,    
  /* 0xb0 . */ false,    /* 0xb1 . */ false,    /* 0xb2 . */ false,    /* 0xb3 . */ false,    
  /* 0xb4 . */ false,    /* 0xb5 . */ false,    /* 0xb6 . */ false,    /* 0xb7 . */ false,    
  /* 0xb8 . */ false,    /* 0xb9 . */ false,    /* 0xba . */ false,    /* 0xbb . */ false,    
  /* 0xbc . */ false,    /* 0xbd . */ false,    /* 0xbe . */ false,    /* 0xbf . */ false,    
  /* 0xc0 . */ false,    /* 0xc1 . */ false,    /* 0xc2 . */ false,    /* 0xc3 . */ false,    
  /* 0xc4 . */ false,    /* 0xc5 . */ false,    /* 0xc6 . */ false,    /* 0xc7 . */ false,    
  /* 0xc8 . */ false,    /* 0xc9 . */ false,    /* 0xca . */ false,    /* 0xcb . */ false,    
  /* 0xcc . */ false,    /* 0xcd . */ false,    /* 0xce . */ false,    /* 0xcf . */ false,    
  /* 0xd0 . */ false,    /* 0xd1 . */ false,    /* 0xd2 . */ false,    /* 0xd3 . */ false,    
  /* 0xd4 . */ false,    /* 0xd5 . */ false,    /* 0xd6 . */ false,    /* 0xd7 . */ false,    
  /* 0xd8 . */ false,    /* 0xd9 . */ false,    /* 0xda . */ false,    /* 0xdb . */ false,    
  /* 0xdc . */ false,    /* 0xdd . */ false,    /* 0xde . */ false,    /* 0xdf . */ false,    
  /* 0xe0 . */ false,    /* 0xe1 . */ false,    /* 0xe2 . */ false,    /* 0xe3 . */ false,    
  /* 0xe4 . */ false,    /* 0xe5 . */ false,    /* 0xe6 . */ false,    /* 0xe7 . */ false,    
  /* 0xe8 . */ false,    /* 0xe9 . */ false,    /* 0xea . */ false,    /* 0xeb . */ false,    
  /* 0xec . */ false,    /* 0xed . */ false,    /* 0xee . */ false,    /* 0xef . */ false,    
  /* 0xf0 . */ false,    /* 0xf1 . */ false,    /* 0xf2 . */ false,    /* 0xf3 . */ false,    
  /* 0xf4 . */ false,    /* 0xf5 . */ false,    /* 0xf6 . */ false,    /* 0xf7 . */ false,    
  /* 0xf8 . */ false,    /* 0xf9 . */ false,    /* 0xfa . */ false,    /* 0xfb . */ false,    
  /* 0xfc . */ false,    /* 0xfd . */ false,    /* 0xfe . */ false,    /* 0xff . */ false
};

/// @brief create the key generator
KeyGenerator::KeyGenerator(bool allowUserKeys)
    : _allowUserKeys(allowUserKeys) {}

/// @brief destroy the key generator
KeyGenerator::~KeyGenerator() {}

/// @brief get the generator type from VelocyPack
KeyGenerator::GeneratorType KeyGenerator::generatorType(
    VPackSlice const& parameters) {
  if (!parameters.isObject()) {
    return KeyGenerator::TYPE_TRADITIONAL;
  }
  VPackSlice const type = parameters.get("type");

  if (!type.isString()) {
    return KeyGenerator::TYPE_TRADITIONAL;
  }

  std::string const typeName =
      arangodb::basics::StringUtils::tolower(type.copyString());

  if (typeName == TraditionalKeyGenerator::name()) {
    return KeyGenerator::TYPE_TRADITIONAL;
  }

  if (typeName == AutoIncrementKeyGenerator::name()) {
    return KeyGenerator::TYPE_AUTOINCREMENT;
  }

  // error
  return KeyGenerator::TYPE_UNKNOWN;
}

/// @brief create a key generator based on the options specified
KeyGenerator* KeyGenerator::factory(VPackSlice const& options) {
  KeyGenerator::GeneratorType type;

  bool const readOptions = options.isObject();

  if (readOptions) {
    type = generatorType(options);
  } else {
    type = TYPE_TRADITIONAL;
  }

  if (type == TYPE_UNKNOWN) {
    THROW_ARANGO_EXCEPTION_MESSAGE(TRI_ERROR_ARANGO_INVALID_KEY_GENERATOR, "invalid key generator type");
  }

  bool allowUserKeys = true;

  if (readOptions) {
    // Change allowUserKeys only if it is a boolean value, otherwise use default
    allowUserKeys = arangodb::basics::VelocyPackHelper::getBooleanValue(
        options, "allowUserKeys", allowUserKeys);
  }

  if (type == TYPE_TRADITIONAL) {
    return new TraditionalKeyGenerator(allowUserKeys);
  }

  else if (type == TYPE_AUTOINCREMENT) {
    uint64_t offset = 0;
    uint64_t increment = 1;

    if (readOptions) {
      VPackSlice const incrementSlice = options.get("increment");

      if (incrementSlice.isNumber()) {
        double v = incrementSlice.getNumericValue<double>();
        if (v <= 0.0) {
          // negative or 0 increment is not allowed
          THROW_ARANGO_EXCEPTION_MESSAGE(TRI_ERROR_ARANGO_INVALID_KEY_GENERATOR, "increment value must be greater than zero");
        }

        increment = incrementSlice.getNumericValue<uint64_t>();

        if (increment == 0 || increment >= (1ULL << 16)) {
          THROW_ARANGO_EXCEPTION_MESSAGE(TRI_ERROR_ARANGO_INVALID_KEY_GENERATOR, "increment value must be greater than zero");
        }
      }

      VPackSlice const offsetSlice = options.get("offset");

      if (offsetSlice.isNumber()) {
        double v = offsetSlice.getNumericValue<double>();
        if (v < 0.0) {
          // negative or 0 offset is not allowed
          THROW_ARANGO_EXCEPTION_MESSAGE(TRI_ERROR_ARANGO_INVALID_KEY_GENERATOR, "offset value must be zero or greater");
        }

        offset = offsetSlice.getNumericValue<uint64_t>();

        if (offset >= UINT64_MAX) {
          THROW_ARANGO_EXCEPTION_MESSAGE(TRI_ERROR_ARANGO_INVALID_KEY_GENERATOR, "offset value is too high");
        }
      }
    }

    return new AutoIncrementKeyGenerator(allowUserKeys, offset, increment);
  }

  // unknown key generator type
  THROW_ARANGO_EXCEPTION_MESSAGE(TRI_ERROR_ARANGO_INVALID_KEY_GENERATOR, "invalid key generator type");
}

/// @brief check global key attributes
int KeyGenerator::globalCheck(char const* p, size_t length, bool isRestore) {
  // user has specified a key
  if (length > 0 && !_allowUserKeys && !isRestore) {
    // we do not allow user-generated keys
    return TRI_ERROR_ARANGO_DOCUMENT_KEY_UNEXPECTED;
  }

  if (length == 0) {
    // user key is empty
    return TRI_ERROR_ARANGO_DOCUMENT_KEY_BAD;
  }

  if (length > TRI_VOC_KEY_MAX_LENGTH) {
    // user key is too long
    return TRI_ERROR_ARANGO_DOCUMENT_KEY_BAD;
  }

  return TRI_ERROR_NO_ERROR;
}

/// @brief return a VelocyPack representation of the generator
///        Not virtual because this is identical for all of them
std::shared_ptr<VPackBuilder> KeyGenerator::toVelocyPack() const {
  auto builder = std::make_shared<VPackBuilder>();
  toVelocyPack(*builder);
  builder->close();
  return builder;
}

/// @brief create the key generator
TraditionalKeyGenerator::TraditionalKeyGenerator(bool allowUserKeys)
    : KeyGenerator(allowUserKeys), _lastValue(0) {}

/// @brief destroy the key generator
TraditionalKeyGenerator::~TraditionalKeyGenerator() {}

/// @brief validate a key
bool TraditionalKeyGenerator::validateKey(char const* key, size_t len) {
  if (len == 0 || len > TRI_VOC_KEY_MAX_LENGTH) {
    return false;
  }

<<<<<<< HEAD
    if (!lookupTable[*p]) {
=======
  unsigned char const* p = reinterpret_cast<unsigned char const*>(key);
  unsigned char const* e = p + len;
  TRI_ASSERT(p != e);
  do {
    if (!LookupTable[*p]) {
>>>>>>> 19ab240b
      return false;
    }
  } while (++p < e);
  return true;
}

/// @brief generate a key
std::string TraditionalKeyGenerator::generate() {
  TRI_voc_tick_t tick = TRI_NewTickServer();
  
  {
    MUTEX_LOCKER(mutexLocker, _lock);

    if (tick <= _lastValue) {
      tick = ++_lastValue;
    } else {
      _lastValue = tick;
    }
  }

  if (tick == UINT64_MAX) {
    // sanity check
    return "";
  }
  return arangodb::basics::StringUtils::itoa(tick);
}

/// @brief validate a key
int TraditionalKeyGenerator::validate(char const* p, size_t length, bool isRestore) {
  int res = globalCheck(p, length, isRestore);

  if (res != TRI_ERROR_NO_ERROR) {
    return res;
  }

  // validate user-supplied key
  if (!validateKey(p, length)) {
    return TRI_ERROR_ARANGO_DOCUMENT_KEY_BAD;
  }
  
  if (length > 0 && p[0] >= '0' && p[0] <= '9') {
    // potentially numeric key
    uint64_t value = NumberUtils::atoi_zero<uint64_t>(p, p + length);
    
    if (value > 0) {
      MUTEX_LOCKER(mutexLocker, _lock);

      if (value > _lastValue) {
        // and update our last value
        _lastValue = value;
      }
    }
  }

  return TRI_ERROR_NO_ERROR;
}

/// @brief track usage of a key
void TraditionalKeyGenerator::track(char const* p, size_t length) {
  // check the numeric key part
  if (length > 0 && p[0] >= '0' && p[0] <= '9') {
    // potentially numeric key
    uint64_t value = NumberUtils::atoi_zero<uint64_t>(p, p + length);

    if (value > 0) {
      MUTEX_LOCKER(mutexLocker, _lock);

      if (value > _lastValue) {
        // and update our last value
        _lastValue = value;
      }
    }
  }
}

/// @brief create a VPack representation of the generator
void TraditionalKeyGenerator::toVelocyPack(VPackBuilder& builder) const {
  TRI_ASSERT(!builder.isClosed());
  builder.add("type", VPackValue(name()));
  builder.add("allowUserKeys", VPackValue(_allowUserKeys));
  builder.add("lastValue", VPackValue(_lastValue));
}

/// @brief create the generator
AutoIncrementKeyGenerator::AutoIncrementKeyGenerator(bool allowUserKeys,
                                                     uint64_t offset,
                                                     uint64_t increment)
    : KeyGenerator(allowUserKeys),
      _lastValue(0),
      _offset(offset),
      _increment(increment) {}

/// @brief destroy the generator
AutoIncrementKeyGenerator::~AutoIncrementKeyGenerator() {}

/// @brief validate a numeric key
bool AutoIncrementKeyGenerator::validateKey(char const* key, size_t len) {
  if (len == 0 || len > TRI_VOC_KEY_MAX_LENGTH) {
    return false;
  }

  char const* p = key;
  char const* e = p + len;
  TRI_ASSERT(p != e);
  do {
    if (*p < '0' || *p > '9') {
      return false;
    }
  } while (++p < e);
  return true;
}

/// @brief generate a key
std::string AutoIncrementKeyGenerator::generate() {
  uint64_t keyValue;

  {
    MUTEX_LOCKER(mutexLocker, _lock);

    // user has not specified a key, generate one based on algorithm
    if (_lastValue < _offset) {
      keyValue = _offset;
    } else {
      keyValue =
          _lastValue + _increment - ((_lastValue - _offset) % _increment);
    }

    // bounds and sanity checks
    if (keyValue == UINT64_MAX || keyValue < _lastValue) {
      return "";
    }

    TRI_ASSERT(keyValue > _lastValue);
    // update our last value
    _lastValue = keyValue;
  }

  return arangodb::basics::StringUtils::itoa(keyValue);
}

/// @brief validate a key
int AutoIncrementKeyGenerator::validate(char const* p, size_t length, bool isRestore) {
  int res = globalCheck(p, length, isRestore);

  if (res != TRI_ERROR_NO_ERROR) {
    return res;
  }

  // validate user-supplied key
  if (!validateKey(p, length)) {
    return TRI_ERROR_ARANGO_DOCUMENT_KEY_BAD;
  }

  uint64_t intValue = NumberUtils::atoi_zero<uint64_t>(p, p + length);
   
  if (intValue > 0) { 
    MUTEX_LOCKER(mutexLocker, _lock);

    if (intValue > _lastValue) {
      // update our last value
      _lastValue = intValue;
    }
  }

  return TRI_ERROR_NO_ERROR;
}

/// @brief track usage of a key
void AutoIncrementKeyGenerator::track(char const* p, size_t length) {
  // check the numeric key part
  if (length > 0 && p[0] >= '0' && p[0] <= '9') {
    uint64_t value = NumberUtils::atoi_zero<uint64_t>(p, p + length);
  
    if (value > 0) {
      MUTEX_LOCKER(mutexLocker, _lock);

      if (value > _lastValue) {
        // and update our last value
        _lastValue = value;
      }
    }
  }
}

/// @brief create a VelocyPack representation of the generator
void AutoIncrementKeyGenerator::toVelocyPack(VPackBuilder& builder) const {
  TRI_ASSERT(!builder.isClosed());
  builder.add("type", VPackValue(name()));
  builder.add("allowUserKeys", VPackValue(_allowUserKeys));
  builder.add("offset", VPackValue(_offset));
  builder.add("increment", VPackValue(_increment));
  builder.add("lastValue", VPackValue(_lastValue));
}

/// @brief validate a document id (collection name + / + document key)
bool TRI_ValidateDocumentIdKeyGenerator(char const* key, size_t len,
                                        size_t* split) {
  if (len == 0) {
    return false;
  }

  char const* p = key;
  char c = *p;
  size_t pos = 0;

  // extract collection name
  if (!(c == '_' || (c >= '0' && c <= '9') || (c >= 'a' && c <= 'z') ||
        (c >= 'A' && c <= 'Z'))) {
    return false;
  }

  ++p;
  ++pos;

  while (true) {
    if (pos >= len) {
      return false;
    }

    c = *p;
    if (c == '_' || c == '-' || (c >= '0' && c <= '9') ||
        (c >= 'a' && c <= 'z') || (c >= 'A' && c <= 'Z')) {
      ++p;
      ++pos;
      continue;
    }

    if (c == '/') {
      break;
    }

    return false;
  }

  if (pos > TRI_COL_NAME_LENGTH) {
    return false;
  }

  // store split position
  *split = pos;
  ++p;
  ++pos;

  // validate document key
  return TraditionalKeyGenerator::validateKey(p, len - pos);
}<|MERGE_RESOLUTION|>--- conflicted
+++ resolved
@@ -255,15 +255,11 @@
     return false;
   }
 
-<<<<<<< HEAD
-    if (!lookupTable[*p]) {
-=======
   unsigned char const* p = reinterpret_cast<unsigned char const*>(key);
   unsigned char const* e = p + len;
   TRI_ASSERT(p != e);
   do {
-    if (!LookupTable[*p]) {
->>>>>>> 19ab240b
+    if (!lookupTable[*p]) {
       return false;
     }
   } while (++p < e);
