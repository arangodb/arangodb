////////////////////////////////////////////////////////////////////////////////
/// DISCLAIMER
///
/// Copyright 2014-2017 ArangoDB GmbH, Cologne, Germany
/// Copyright 2004-2014 triAGENS GmbH, Cologne, Germany
///
/// Licensed under the Apache License, Version 2.0 (the "License");
/// you may not use this file except in compliance with the License.
/// You may obtain a copy of the License at
///
///     http://www.apache.org/licenses/LICENSE-2.0
///
/// Unless required by applicable law or agreed to in writing, software
/// distributed under the License is distributed on an "AS IS" BASIS,
/// WITHOUT WARRANTIES OR CONDITIONS OF ANY KIND, either express or implied.
/// See the License for the specific language governing permissions and
/// limitations under the License.
///
/// Copyright holder is ArangoDB GmbH, Cologne, Germany
///
/// @author Dr. Frank Celler
////////////////////////////////////////////////////////////////////////////////

#ifndef ARANGOD_VOC_BASE_AUTH_USER_H
#define ARANGOD_VOC_BASE_AUTH_USER_H 1

#include "Basics/Common.h"

#include <velocypack/Builder.h>
#include <velocypack/Slice.h>

namespace arangodb {

enum class AuthLevel { NONE, RO, RW };

AuthLevel convertToAuthLevel(velocypack::Slice grants);
AuthLevel convertToAuthLevel(std::string const& grant);
std::string convertFromAuthLevel(AuthLevel lvl);

enum class AuthSource { COLLECTION, LDAP };

class AuthContext;

class AuthUserEntry {
  friend class AuthInfo;

 public:
  std::string const& key() const { return _key; }
  std::string const& username() const { return _username; }
  std::string const& passwordMethod() const { return _passwordMethod; }
  std::string const& passwordSalt() const { return _passwordSalt; }
  std::string const& passwordHash() const { return _passwordHash; }
  bool isActive() const { return _active; }
  AuthSource source() const { return _source; }

  bool checkPassword(std::string const& password) const;
  void updatePassword(std::string const& password);

  std::shared_ptr<AuthContext> getAuthContext(
      std::string const& database) const;
  velocypack::Builder toVPackBuilder() const;

  void setActive(bool active) { _active = active; }

  void grantDatabase(std::string const& dbname, AuthLevel level);
  void removeDatabase(std::string const& dbname);
  void grantCollection(std::string const& dbname, std::string const& collection,
                       AuthLevel level);
  void removeCollection(std::string const& dbname,
                        std::string const& collection);

  static AuthUserEntry newUser(std::string const& user, std::string const& pass,
                               AuthSource source);
  static AuthUserEntry fromDocument(velocypack::Slice const&);

 private:
  AuthUserEntry() {}

 private:
  std::string _key;
  AuthSource _source = AuthSource::COLLECTION;

  std::string _username;
  std::string _passwordMethod;
  std::string _passwordSalt;
  std::string _passwordHash;
<<<<<<< HEAD
=======
  std::string _passwordChangeToken;
  bool _active = true;
  bool _changePassword = false;

>>>>>>> 60abc9ff
  std::unordered_map<std::string, std::shared_ptr<AuthContext>> _authContexts;
};
}

#endif<|MERGE_RESOLUTION|>--- conflicted
+++ resolved
@@ -84,13 +84,6 @@
   std::string _passwordMethod;
   std::string _passwordSalt;
   std::string _passwordHash;
-<<<<<<< HEAD
-=======
-  std::string _passwordChangeToken;
-  bool _active = true;
-  bool _changePassword = false;
-
->>>>>>> 60abc9ff
   std::unordered_map<std::string, std::shared_ptr<AuthContext>> _authContexts;
 };
 }
