////////////////////////////////////////////////////////////////////////////////
/// DISCLAIMER
///
/// Copyright 2014-2021 ArangoDB GmbH, Cologne, Germany
/// Copyright 2004-2014 triAGENS GmbH, Cologne, Germany
///
/// Licensed under the Apache License, Version 2.0 (the "License");
/// you may not use this file except in compliance with the License.
/// You may obtain a copy of the License at
///
///     http://www.apache.org/licenses/LICENSE-2.0
///
/// Unless required by applicable law or agreed to in writing, software
/// distributed under the License is distributed on an "AS IS" BASIS,
/// WITHOUT WARRANTIES OR CONDITIONS OF ANY KIND, either express or implied.
/// See the License for the specific language governing permissions and
/// limitations under the License.
///
/// Copyright holder is ArangoDB GmbH, Cologne, Germany
///
/// @author Jan Steemann
////////////////////////////////////////////////////////////////////////////////

#pragma once

#include "Auth/Common.h"
#include "Basics/Common.h"
#include "Basics/ReadWriteLock.h"
#include "Basics/Result.h"
#include "Logger/LogMacros.h"
#include "Logger/Logger.h"
#include "Meta/utility.h"
#include "VocBase/Identifiers/DataSourceId.h"
#include "VocBase/LogicalDataSource.h"
#include "VocBase/voc-types.h"

#include <velocypack/Buffer.h>

namespace arangodb {
namespace velocypack {

class Builder;
class Slice;
class StringRef;

}  // namespace velocypack
} // arangodb

namespace arangodb {

////////////////////////////////////////////////////////////////////////////////
/// @class LogicalView
////////////////////////////////////////////////////////////////////////////////
class LogicalView : public LogicalDataSource {
 public:
  typedef std::shared_ptr<LogicalView> ptr;
  typedef std::function<bool(DataSourceId)> CollectionVisitor;

  //////////////////////////////////////////////////////////////////////////////
  /// @brief casts a specified 'LogicalView' to a provided Target type
  //////////////////////////////////////////////////////////////////////////////
  template <typename Target, typename Source>
  inline static typename meta::adjustConst<Source, Target>::reference cast(Source& view) noexcept {
    typedef typename meta::adjustConst<
        Source, std::enable_if_t<std::is_base_of_v<LogicalView, Target> &&
                                 std::is_same_v<typename std::remove_const<Source>::type, LogicalView>,
                                 Target>>
        target_type_t;

#ifdef ARANGODB_ENABLE_MAINTAINER_MODE
    // do not use dynamic_cast<typename target_type_t::reference>(view)
    // to explicitly expose our intention to fail in 'noexcept' function
    // in case of wrong type
    auto impl = dynamic_cast<typename target_type_t::pointer>(&view);

    if (!impl) {
      LOG_TOPIC("62e7f", ERR, Logger::VIEWS)
          << "invalid convertion attempt from '" << typeid(Source).name() << "'"
          << " to '" << typeid(typename target_type_t::value_type).name() << "'";
      TRI_ASSERT(false);
    }

    return *impl;
#else
    return static_cast<typename target_type_t::reference>(view);
#endif
  }

  //////////////////////////////////////////////////////////////////////////////
  /// @brief casts a specified 'LogicalView' to a provided Target type
  //////////////////////////////////////////////////////////////////////////////
  template <typename Target, typename Source>
  inline static typename meta::adjustConst<Source, Target>::pointer cast(Source* view) noexcept {
    typedef typename meta::adjustConst<
        Source, typename std::enable_if<std::is_base_of<LogicalView, Target>::value &&
                                            std::is_same<typename std::remove_const<Source>::type, LogicalView>::value,
                                        Target>::type>::pointer target_type_t;

#ifdef ARANGODB_ENABLE_MAINTAINER_MODE
    return dynamic_cast<target_type_t>(view);
#else
    return static_cast<target_type_t>(view);
#endif
  }
<<<<<<< HEAD
  
=======

  using LogicalDataSource::properties;

  //////////////////////////////////////////////////////////////////////////////
  /// @brief updates properties of an existing DataSource
  /// @param definition the properties being updated
  /// @param partialUpdate modify only the specified properties (false == all)
  /// @param ctx request context
  //////////////////////////////////////////////////////////////////////////////
  virtual Result properties(velocypack::Slice definition,
                            bool isUserRequest,
                            bool partialUpdate) = 0;

>>>>>>> 128d570c
  //////////////////////////////////////////////////////////////////////////////
  /// @brief queries properties of an existing view
  //////////////////////////////////////////////////////////////////////////////
  virtual Result appendVelocyPack(velocypack::Builder& builder,
                                  Serialization context) const override final;

  //////////////////////////////////////////////////////////////////////////////
  /// @return the current view is granted 'level' access
  //////////////////////////////////////////////////////////////////////////////
  bool canUse(arangodb::auth::Level const& level);

  //////////////////////////////////////////////////////////////////////////////
  /// @brief the category representing a logical view
  //////////////////////////////////////////////////////////////////////////////
  static Category const& category() noexcept;

  //////////////////////////////////////////////////////////////////////////////
  /// @brief creates a new view according to a definition
  /// @param view out-param for created view on success
  ///        on success non-null, on failure undefined
  /// @param vocbase database where the view resides
  /// @param definition the view definition
  /// @param isUserRequest creation request is coming from a user
  /// @return success and sets 'view' or failure
  //////////////////////////////////////////////////////////////////////////////
  static Result create(LogicalView::ptr& view, TRI_vocbase_t& vocbase,
                       velocypack::Slice definition, bool isUserRequest);

  //////////////////////////////////////////////////////////////////////////////
  /// @brief drop an existing view
  //////////////////////////////////////////////////////////////////////////////
  virtual Result drop() override final;

  //////////////////////////////////////////////////////////////////////////////
  /// @brief calls the callback on every view found for the specified vocbase
  /// @param callback if false is returned then enumiration stops
  /// @return full enumeration finished successfully
  //////////////////////////////////////////////////////////////////////////////
  static bool enumerate(
    TRI_vocbase_t& vocbase,
    std::function<bool(std::shared_ptr<LogicalView> const&)> const& callback);

  //////////////////////////////////////////////////////////////////////////////
  /// @brief instantiates an existing view according to a definition
  /// @param vocbase database where the view resides
  /// @param definition the view definition
  /// @return view instance or nullptr on error
  //////////////////////////////////////////////////////////////////////////////
  static Result instantiate(LogicalView::ptr& view, TRI_vocbase_t& vocbase,
                            velocypack::Slice definition);

  //////////////////////////////////////////////////////////////////////////////
  /// @brief opens an existing view when the server is restarted
  //////////////////////////////////////////////////////////////////////////////
  virtual void open() = 0;

  //////////////////////////////////////////////////////////////////////////////
  /// @brief renames an existing view
  //////////////////////////////////////////////////////////////////////////////
  virtual Result rename(std::string&& newName) override final;

  //////////////////////////////////////////////////////////////////////////////
  /// @brief invoke visitor on all collections that a view will return
  /// @return visitation was successful
  //////////////////////////////////////////////////////////////////////////////
  virtual bool visitCollections(CollectionVisitor const& visitor) const = 0;

 protected:
  LogicalView(TRI_vocbase_t& vocbase, velocypack::Slice definition);

  //////////////////////////////////////////////////////////////////////////////
  /// @brief queries properties of an existing view
  //////////////////////////////////////////////////////////////////////////////
  virtual Result appendVelocyPackImpl(
    velocypack::Builder& builder,
    Serialization context) const = 0;

  //////////////////////////////////////////////////////////////////////////////
  /// @brief drop implementation-specific parts of an existing view
  ///        including persisted properties
  //////////////////////////////////////////////////////////////////////////////
  virtual Result dropImpl() = 0;

  //////////////////////////////////////////////////////////////////////////////
  /// @brief renames implementation-specific parts of an existing view
  ///        including persistance of properties
  //////////////////////////////////////////////////////////////////////////////
  virtual Result renameImpl(std::string const& oldName) = 0;
  
 private:
  // FIXME seems to be ugly
  friend struct ::TRI_vocbase_t;

  // ensure LogicalDataSource members (e.g. _deleted/_name) are not modified
  // asynchronously
  mutable basics::ReadWriteLock _lock;
};  // LogicalView

////////////////////////////////////////////////////////////////////////////////
/// @brief a helper for ClusterInfo View operations
////////////////////////////////////////////////////////////////////////////////
struct LogicalViewHelperClusterInfo {
  static Result construct(LogicalView::ptr& view, TRI_vocbase_t& vocbase,
                          velocypack::Slice definition) noexcept;

  static Result drop(LogicalView const& view) noexcept;

  static Result properties(velocypack::Builder& builder, LogicalView const& view) noexcept;

  static Result properties(LogicalView const& view) noexcept;

  static Result rename(LogicalView const& view, std::string const& oldName) noexcept;
};

////////////////////////////////////////////////////////////////////////////////
/// @brief a helper for StorageEngine View operations
////////////////////////////////////////////////////////////////////////////////
struct LogicalViewHelperStorageEngine {
  static Result construct(LogicalView::ptr& view, TRI_vocbase_t& vocbase,
                          velocypack::Slice definition) noexcept;

  static Result destruct(LogicalView const& view) noexcept;
  static Result drop(LogicalView const& view) noexcept;

  static Result properties(velocypack::Builder& builder, LogicalView const& view) noexcept;

  static Result properties(LogicalView const& view) noexcept;

  static Result rename(LogicalView const& view, std::string const& oldName) noexcept;
};

}  // namespace arangodb
<|MERGE_RESOLUTION|>--- conflicted
+++ resolved
@@ -102,9 +102,6 @@
     return static_cast<target_type_t>(view);
 #endif
   }
-<<<<<<< HEAD
-  
-=======
 
   using LogicalDataSource::properties;
 
@@ -118,7 +115,6 @@
                             bool isUserRequest,
                             bool partialUpdate) = 0;
 
->>>>>>> 128d570c
   //////////////////////////////////////////////////////////////////////////////
   /// @brief queries properties of an existing view
   //////////////////////////////////////////////////////////////////////////////
