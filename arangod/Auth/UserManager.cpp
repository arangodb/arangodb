--- conflicted
+++ resolved
@@ -518,12 +518,7 @@
       }
       it = toUpdate.erase(it);
     }
-<<<<<<< HEAD
-  } while (!toUpdate.empty() && res.ok() &&
-           !application_features::ApplicationServer::isStopping());
-=======
   } while (!toUpdate.empty() && res.ok() && !_server.isStopping());
->>>>>>> a83c2323
 
   // cannot hold _userCacheLock while  invalidating token cache
   if (triggerUpdate) {
