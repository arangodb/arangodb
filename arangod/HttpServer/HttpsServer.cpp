--- conflicted
+++ resolved
@@ -60,13 +60,7 @@
   _verificationCallback = func;
 }
 
-<<<<<<< HEAD
-
-
 ArangoTask* HttpsServer::createCommTask(TRI_socket_t s,
-=======
-HttpCommTask* HttpsServer::createCommTask(TRI_socket_t s,
->>>>>>> 3524ee82
                                           const ConnectionInfo& info) {
   return new HttpsCommTask(this, s, info, _keepAliveTimeout, _ctx,
                            _verificationMode, _verificationCallback);
