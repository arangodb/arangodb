--- conflicted
+++ resolved
@@ -60,13 +60,7 @@
   _verificationCallback = func;
 }
 
-<<<<<<< HEAD
-HttpCommTask* HttpsServer::createCommTask(TRI_socket_t s,
-=======
-
-
 ArangoTask* HttpsServer::createCommTask(TRI_socket_t s,
->>>>>>> 189c9aff
                                           const ConnectionInfo& info) {
   return new HttpsCommTask(this, s, info, _keepAliveTimeout, _ctx,
                            _verificationMode, _verificationCallback);
