////////////////////////////////////////////////////////////////////////////////
/// DISCLAIMER
///
/// Copyright 2014-2016 ArangoDB GmbH, Cologne, Germany
/// Copyright 2004-2014 triAGENS GmbH, Cologne, Germany
///
/// Licensed under the Apache License, Version 2.0 (the "License");
/// you may not use this file except in compliance with the License.
/// You may obtain a copy of the License at
///
///     http://www.apache.org/licenses/LICENSE-2.0
///
/// Unless required by applicable law or agreed to in writing, software
/// distributed under the License is distributed on an "AS IS" BASIS,
/// WITHOUT WARRANTIES OR CONDITIONS OF ANY KIND, either express or implied.
/// See the License for the specific language governing permissions and
/// limitations under the License.
///
/// Copyright holder is ArangoDB GmbH, Cologne, Germany
///
/// @author Dr. Frank Celler
/// @author Achim Brandt
////////////////////////////////////////////////////////////////////////////////

#ifndef ARANGOD_HTTP_SERVER_HTTP_LISTEN_TASK_H
#define ARANGOD_HTTP_SERVER_HTTP_LISTEN_TASK_H 1

#include "Scheduler/ListenTask.h"

namespace arangodb {
namespace rest {
class GeneralServer;
class Endpoint;

////////////////////////////////////////////////////////////////////////////////
/// @brief task used to establish connections
////////////////////////////////////////////////////////////////////////////////

class HttpListenTask : public ListenTask {
  HttpListenTask(HttpListenTask const&) = delete;
  HttpListenTask& operator=(HttpListenTask const&) = delete;

 public:
  //////////////////////////////////////////////////////////////////////////////
  /// @brief listen to given port
  //////////////////////////////////////////////////////////////////////////////

  HttpListenTask(GeneralServer* server, Endpoint* endpoint);

 protected:
<<<<<<< HEAD
  bool handleConnected(TRI_socket_t s, ConnectionInfo const& info);
=======

  bool handleConnected(TRI_socket_t s, ConnectionInfo const& info, bool _isHttp);
>>>>>>> 189c9aff

 private:
  //////////////////////////////////////////////////////////////////////////////
  /// @brief underlying general server
  //////////////////////////////////////////////////////////////////////////////

  GeneralServer* _server;
};
}
}

#endif<|MERGE_RESOLUTION|>--- conflicted
+++ resolved
@@ -48,12 +48,7 @@
   HttpListenTask(GeneralServer* server, Endpoint* endpoint);
 
  protected:
-<<<<<<< HEAD
-  bool handleConnected(TRI_socket_t s, ConnectionInfo const& info);
-=======
-
   bool handleConnected(TRI_socket_t s, ConnectionInfo const& info, bool _isHttp);
->>>>>>> 189c9aff
 
  private:
   //////////////////////////////////////////////////////////////////////////////
