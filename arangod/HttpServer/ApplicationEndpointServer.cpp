--- conflicted
+++ resolved
@@ -29,7 +29,7 @@
 #include "Basics/RandomGenerator.h"
 #include "Basics/ReadLocker.h"
 #include "Basics/WriteLocker.h"
-#include "Basics/Logger.h"
+#include "Basics/logging.h"
 #include "Basics/ssl-helper.h"
 #include "Basics/VelocyPackHelper.h"
 #include "Dispatcher/ApplicationDispatcher.h"
@@ -44,6 +44,8 @@
 
 using namespace arangodb::basics;
 using namespace arangodb::rest;
+using namespace std;
+
 
 namespace {
 class BIOGuard {
@@ -56,6 +58,8 @@
   BIO* _bio;
 };
 }
+
+
 
 ApplicationEndpointServer::ApplicationEndpointServer(
     ApplicationServer* applicationServer,
@@ -100,6 +104,7 @@
   _defaultApiCompatibility = Version::getNumericServerVersion();
 }
 
+
 ApplicationEndpointServer::~ApplicationEndpointServer() {
   // ..........................................................................
   // Where ever possible we should EXPLICITLY write down the type used in
@@ -121,6 +126,7 @@
   }
 }
 
+
 ////////////////////////////////////////////////////////////////////////////////
 /// @brief builds the endpoint servers
 ////////////////////////////////////////////////////////////////////////////////
@@ -143,8 +149,8 @@
   if (_endpointList.has(Endpoint::ENCRYPTION_SSL)) {
     // check the ssl context
     if (_sslContext == nullptr) {
-      LOG(INFO) << "please use the --server.keyfile option";
-      LOG(FATAL) << "no ssl context is known, cannot create https server"; FATAL_ERROR_EXIT();
+      LOG_INFO("please use the --server.keyfile option");
+      LOG_FATAL_AND_EXIT("no ssl context is known, cannot create https server");
     }
 
     // https
@@ -159,6 +165,8 @@
 
   return true;
 }
+
+
 
 void ApplicationEndpointServer::setupOptions(
     std::map<std::string, ProgramOptionsDescription>& options) {
@@ -194,6 +202,7 @@
       "SSL cipher list, see OpenSSL documentation");
 }
 
+
 bool ApplicationEndpointServer::afterOptionParsing(ProgramOptions& options) {
   // create the ssl context (if possible)
   bool ok = createSslContext();
@@ -203,11 +212,15 @@
   }
 
   if (_backlogSize <= 0) {
-    LOG(FATAL) << "invalid value for --server.backlog-size. expecting a positive value"; FATAL_ERROR_EXIT();
+    LOG_FATAL_AND_EXIT(
+        "invalid value for --server.backlog-size. expecting a positive value");
   }
 
   if (_backlogSize > SOMAXCONN) {
-    LOG(WARN) << "value for --server.backlog-size exceeds default system header SOMAXCONN value " << SOMAXCONN << ". trying to use " << SOMAXCONN << " anyway";
+    LOG_WARNING(
+        "value for --server.backlog-size exceeds default system header "
+        "SOMAXCONN value %d. trying to use %d anyway",
+        (int)SOMAXCONN, (int)SOMAXCONN);
   }
 
   if (!_httpPort.empty()) {
@@ -220,24 +233,18 @@
   // add & validate endpoints
   for (std::vector<std::string>::const_iterator i = _endpoints.begin();
        i != _endpoints.end(); ++i) {
-    bool ok = _endpointList.add((*i), std::vector<std::string>(), _backlogSize,
-                                _reuseAddress);
+    bool ok = _endpointList.add((*i), std::vector<std::string>(), _backlogSize, _reuseAddress);
 
     if (!ok) {
-      LOG(FATAL) << "invalid endpoint '" << (*i).c_str() << "'"; FATAL_ERROR_EXIT();
-    }
-  }
-
-<<<<<<< HEAD
-  if (_defaultApiCompatibility < HttpRequest::MinCompatibility) {
-    LOG(FATAL) << "invalid value for --server.default-api-compatibility. minimum allowed value is " << HttpRequest::MinCompatibility; FATAL_ERROR_EXIT();
-=======
+      LOG_FATAL_AND_EXIT("invalid endpoint '%s'", (*i).c_str());
+    }
+  }
+
   if (_defaultApiCompatibility < GeneralRequest::MinCompatibility) {
     LOG_FATAL_AND_EXIT(
         "invalid value for --server.default-api-compatibility. minimum allowed "
         "value is %d",
         (int)GeneralRequest::MinCompatibility);
->>>>>>> 189c9aff
   }
 
   // and return
@@ -272,7 +279,7 @@
     return false;
   }
 
-  LOG(TRACE) << "loading endpoint list from file '" << filename.c_str() << "'";
+  LOG_TRACE("loading endpoint list from file '%s'", filename.c_str());
 
   std::shared_ptr<VPackBuilder> builder;
   try {
@@ -284,7 +291,7 @@
   VPackSlice const slice = builder->slice();
 
   if (!slice.isObject()) {
-    LOG(WARN) << "error loading ENDPOINTS file '" << filename.c_str() << "'";
+    LOG_WARNING("error loading ENDPOINTS file '%s'", filename.c_str());
     return false;
   }
 
@@ -330,6 +337,7 @@
   return _endpointList.getMapping(endpoint);
 }
 
+
 bool ApplicationEndpointServer::prepare() {
   if (_disabled) {
     return true;
@@ -338,8 +346,8 @@
   loadEndpoints();
 
   if (_endpointList.empty()) {
-    LOG(INFO) << "please use the '--server.endpoint' option";
-    LOG(FATAL) << "no endpoints have been specified, giving up"; FATAL_ERROR_EXIT();
+    LOG_INFO("please use the '--server.endpoint' option");
+    LOG_FATAL_AND_EXIT("no endpoints have been specified, giving up");
   }
 
   // dump all endpoints for user information
@@ -349,10 +357,12 @@
       new GeneralHandlerFactory(_authenticationRealm, _defaultApiCompatibility,
                              _allowMethodOverride, _setContext, _contextData);
 
-  LOG(DEBUG) << "using default API compatibility: " << (long int)_defaultApiCompatibility;
+  LOG_DEBUG("using default API compatibility: %ld",
+            (long int)_defaultApiCompatibility);
 
   return true;
 }
+
 
 bool ApplicationEndpointServer::open() {
   if (_disabled) {
@@ -366,6 +376,7 @@
   return true;
 }
 
+
 void ApplicationEndpointServer::close() {
   if (_disabled) {
     return;
@@ -377,6 +388,7 @@
   }
 }
 
+
 void ApplicationEndpointServer::stop() {
   if (_disabled) {
     return;
@@ -386,6 +398,7 @@
     server->stop();
   }
 }
+
 
 ////////////////////////////////////////////////////////////////////////////////
 /// @brief creates an ssl context
@@ -399,21 +412,25 @@
 
   // validate protocol
   if (_sslProtocol <= SSL_UNKNOWN || _sslProtocol >= SSL_LAST) {
-    LOG(ERR) << "invalid SSL protocol version specified. Please use a valid value for --server.ssl-protocol.";
+    LOG_ERROR(
+        "invalid SSL protocol version specified. Please use a valid value for "
+        "--server.ssl-protocol.");
     return false;
   }
 
-  LOG(DEBUG) << "using SSL protocol version '" << protocolName((protocol_e)_sslProtocol).c_str() << "'";
+  LOG_DEBUG("using SSL protocol version '%s'",
+            protocolName((protocol_e)_sslProtocol).c_str());
 
   if (!FileUtils::exists(_httpsKeyfile)) {
-    LOG(FATAL) << "unable to find SSL keyfile '" << _httpsKeyfile.c_str() << "'"; FATAL_ERROR_EXIT();
+    LOG_FATAL_AND_EXIT("unable to find SSL keyfile '%s'",
+                       _httpsKeyfile.c_str());
   }
 
   // create context
   _sslContext = sslContext(protocol_e(_sslProtocol), _httpsKeyfile);
 
   if (_sslContext == nullptr) {
-    LOG(ERR) << "failed to create SSL context, cannot create HTTPS server";
+    LOG_ERROR("failed to create SSL context, cannot create HTTPS server");
     return false;
   }
 
@@ -422,20 +439,21 @@
       _sslContext, _sslCache ? SSL_SESS_CACHE_SERVER : SSL_SESS_CACHE_OFF);
 
   if (_sslCache) {
-    LOG(TRACE) << "using SSL session caching";
+    LOG_TRACE("using SSL session caching");
   }
 
   // set options
   SSL_CTX_set_options(_sslContext, (long)_sslOptions);
 
-  LOG(INFO) << "using SSL options: " << _sslOptions;
+  LOG_INFO("using SSL options: %ld", (long)_sslOptions);
 
   if (!_sslCipherList.empty()) {
     if (SSL_CTX_set_cipher_list(_sslContext, _sslCipherList.c_str()) != 1) {
-      LOG(ERR) << "SSL error: " << lastSSLError().c_str();
-      LOG(FATAL) << "cannot set SSL cipher list '" << _sslCipherList.c_str() << "'"; FATAL_ERROR_EXIT();
+      LOG_ERROR("SSL error: %s", lastSSLError().c_str());
+      LOG_FATAL_AND_EXIT("cannot set SSL cipher list '%s'",
+                         _sslCipherList.c_str());
     } else {
-      LOG(INFO) << "using SSL cipher-list '" << _sslCipherList.c_str() << "'";
+      LOG_INFO("using SSL cipher-list '%s'", _sslCipherList.c_str());
     }
   }
 
@@ -448,19 +466,20 @@
       _sslContext, (unsigned char const*)_rctx.c_str(), (int)_rctx.size());
 
   if (res != 1) {
-    LOG(ERR) << "SSL error: " << lastSSLError().c_str();
-    LOG(FATAL) << "cannot set SSL session id context '" << _rctx.c_str() << "'"; FATAL_ERROR_EXIT();
+    LOG_ERROR("SSL error: %s", lastSSLError().c_str());
+    LOG_FATAL_AND_EXIT("cannot set SSL session id context '%s'", _rctx.c_str());
   }
 
   // check CA
   if (!_cafile.empty()) {
-    LOG(TRACE) << "trying to load CA certificates from '" << _cafile.c_str() << "'";
+    LOG_TRACE("trying to load CA certificates from '%s'", _cafile.c_str());
 
     int res = SSL_CTX_load_verify_locations(_sslContext, _cafile.c_str(), 0);
 
     if (res == 0) {
-      LOG(ERR) << "SSL error: " << lastSSLError().c_str();
-      LOG(FATAL) << "cannot load CA certificates from '" << _cafile.c_str() << "'"; FATAL_ERROR_EXIT();
+      LOG_ERROR("SSL error: %s", lastSSLError().c_str());
+      LOG_FATAL_AND_EXIT("cannot load CA certificates from '%s'",
+                         _cafile.c_str());
     }
 
     STACK_OF(X509_NAME) * certNames;
@@ -468,11 +487,12 @@
     certNames = SSL_load_client_CA_file(_cafile.c_str());
 
     if (certNames == nullptr) {
-      LOG(ERR) << "ssl error: " << lastSSLError().c_str();
-      LOG(FATAL) << "cannot load CA certificates from '" << _cafile.c_str() << "'"; FATAL_ERROR_EXIT();
-    }
-
-    if (Logger::logLevel() == arangodb::LogLevel::TRACE) {
+      LOG_ERROR("ssl error: %s", lastSSLError().c_str());
+      LOG_FATAL_AND_EXIT("cannot load CA certificates from '%s'",
+                         _cafile.c_str());
+    }
+
+    if (TRI_IsTraceLogging(__FILE__)) {
       for (int i = 0; i < sk_X509_NAME_num(certNames); ++i) {
         X509_NAME* cert = sk_X509_NAME_value(certNames, i);
 
@@ -484,10 +504,12 @@
                               ASN1_STRFLGS_UTF8_CONVERT) &
                                  ~ASN1_STRFLGS_ESC_MSB);
 
+#ifdef TRI_ENABLE_LOGGER
           char* r;
           long len = BIO_get_mem_data(bout._bio, &r);
 
-          LOG(TRACE) << "name: " << std::string(r, len).c_str();
+          LOG_TRACE("name: %s", std::string(r, len).c_str());
+#endif
         }
       }
     }
