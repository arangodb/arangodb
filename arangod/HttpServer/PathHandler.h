////////////////////////////////////////////////////////////////////////////////
/// DISCLAIMER
///
/// Copyright 2014-2016 ArangoDB GmbH, Cologne, Germany
/// Copyright 2004-2014 triAGENS GmbH, Cologne, Germany
///
/// Licensed under the Apache License, Version 2.0 (the "License");
/// you may not use this file except in compliance with the License.
/// You may obtain a copy of the License at
///
///     http://www.apache.org/licenses/LICENSE-2.0
///
/// Unless required by applicable law or agreed to in writing, software
/// distributed under the License is distributed on an "AS IS" BASIS,
/// WITHOUT WARRANTIES OR CONDITIONS OF ANY KIND, either express or implied.
/// See the License for the specific language governing permissions and
/// limitations under the License.
///
/// Copyright holder is ArangoDB GmbH, Cologne, Germany
///
/// @author Dr. Frank Celler
////////////////////////////////////////////////////////////////////////////////

#ifndef ARANGOD_HTTP_SERVER_PATH_HANDLER_H
#define ARANGOD_HTTP_SERVER_PATH_HANDLER_H 1

#include "Basics/Common.h"
#include "HttpServer/GeneralHandler.h"

namespace arangodb {
namespace rest {

////////////////////////////////////////////////////////////////////////////////
/// @brief path handler
////////////////////////////////////////////////////////////////////////////////

class PathHandler : public GeneralHandler {
 public:
  //////////////////////////////////////////////////////////////////////////////
  /// @brief path options
  //////////////////////////////////////////////////////////////////////////////

  struct Options {
    Options() : allowSymbolicLink(false), cacheMaxAge(0) {}

    explicit Options(std::string const& path)
        : path(path),
          contentType("text/html"),
          allowSymbolicLink(false),
          cacheMaxAge(0) {}

    Options(std::string const& path, std::string const& contentType)
        : path(path),
          contentType(contentType),
          allowSymbolicLink(false),
          cacheMaxAge(0) {}

    std::string path;
    std::string contentType;
    bool allowSymbolicLink;
    std::string defaultFile;
    int64_t cacheMaxAge;
  };

 public:
  //////////////////////////////////////////////////////////////////////////////
  /// @brief factory methods
  //////////////////////////////////////////////////////////////////////////////

  static GeneralHandler* create(GeneralRequest* request, void* data) {
    Options* options = static_cast<Options*>(data);

    return new PathHandler(request, options);
  }

 public:
<<<<<<< HEAD
  PathHandler(HttpRequest* request, Options const* options);
=======

  PathHandler(GeneralRequest* request, Options const* options);
>>>>>>> 189c9aff

 public:
  bool isDirect() const override { return true; }

  status_t execute() override;

  void handleError(const basics::Exception&) override;

 private:
  std::string path;
  std::string contentType;
  bool allowSymbolicLink;
  std::string defaultFile;
  int64_t cacheMaxAge;
  std::string maxAgeHeader;
};
}
}

#endif<|MERGE_RESOLUTION|>--- conflicted
+++ resolved
@@ -74,12 +74,7 @@
   }
 
  public:
-<<<<<<< HEAD
-  PathHandler(HttpRequest* request, Options const* options);
-=======
-
   PathHandler(GeneralRequest* request, Options const* options);
->>>>>>> 189c9aff
 
  public:
   bool isDirect() const override { return true; }
