////////////////////////////////////////////////////////////////////////////////
/// DISCLAIMER
///
/// Copyright 2014-2016 ArangoDB GmbH, Cologne, Germany
/// Copyright 2004-2014 triAGENS GmbH, Cologne, Germany
///
/// Licensed under the Apache License, Version 2.0 (the "License");
/// you may not use this file except in compliance with the License.
/// You may obtain a copy of the License at
///
///     http://www.apache.org/licenses/LICENSE-2.0
///
/// Unless required by applicable law or agreed to in writing, software
/// distributed under the License is distributed on an "AS IS" BASIS,
/// WITHOUT WARRANTIES OR CONDITIONS OF ANY KIND, either express or implied.
/// See the License for the specific language governing permissions and
/// limitations under the License.
///
/// Copyright holder is ArangoDB GmbH, Cologne, Germany
///
/// @author Achim Brandt
/// @author Dr. Frank Celler
////////////////////////////////////////////////////////////////////////////////

#include "HttpCommTask.h"

#include "Basics/MutexLocker.h"
#include "Basics/StringBuffer.h"
<<<<<<< HEAD
#include "Basics/logging.h"
#include "HttpServer/GeneralHandler.h"
#include "HttpServer/GeneralHandlerFactory.h"
#include "HttpServer/GeneralServer.h"
=======
#include "Basics/Logger.h"
#include "HttpServer/HttpHandler.h"
#include "HttpServer/HttpHandlerFactory.h"
#include "HttpServer/HttpServer.h"
>>>>>>> 3524ee82
#include "Scheduler/Scheduler.h"

using namespace arangodb;
using namespace arangodb::basics;
using namespace arangodb::rest;

<<<<<<< HEAD
=======
////////////////////////////////////////////////////////////////////////////////
/// @brief static initializers
////////////////////////////////////////////////////////////////////////////////

size_t const HttpCommTask::MaximalHeaderSize = 1 * 1024 * 1024;       //   1 MB
size_t const HttpCommTask::MaximalBodySize = 512 * 1024 * 1024;       // 512 MB
size_t const HttpCommTask::MaximalPipelineSize = 1024 * 1024 * 1024;  //   1 GB

>>>>>>> 3524ee82
////////////////////////////////////////////////////////////////////////////////
/// @brief constructs a new task
////////////////////////////////////////////////////////////////////////////////

HttpCommTask::HttpCommTask(GeneralServer* server, TRI_socket_t socket,
                           ConnectionInfo const& info, double keepAliveTimeout)
    :Task("HttpCommTask"), 
    ArangoTask(server, socket, info, keepAliveTimeout, "HttpCommTask", 
                            GeneralRequest::HTTP_UNKNOWN, GeneralRequest::HTTP_REQUEST_ILLEGAL),
      _readPosition(0),
      _bodyPosition(0),
<<<<<<< HEAD
      _startPosition(0) {
=======
      _bodyLength(0),
      _requestPending(false),
      _closeRequested(false),
      _readRequestBody(false),
      _denyCredentials(false),
      _acceptDeflate(false),
      _newRequest(true),
      _isChunked(false),
      _request(nullptr),
      _httpVersion(HttpRequest::HTTP_UNKNOWN),
      _requestType(HttpRequest::HTTP_REQUEST_ILLEGAL),
      _fullUrl(),
      _origin(),
      _startPosition(0),
      _sinceCompactification(0),
      _originalBodyLength(0),
      _setupDone(false) {
  LOG(TRACE) << "connection established, client " << TRI_get_fd_or_handle_of_socket(socket) << ", server ip " << _connectionInfo.serverAddress << ", server port " << _connectionInfo.serverPort << ", client ip " << _connectionInfo.clientAddress << ", client port " << _connectionInfo.clientPort;

  // acquire a statistics entry and set the type to HTTP
  ConnectionStatisticsAgent::acquire();
  connectionStatisticsAgentSetStart();
>>>>>>> 3524ee82
  connectionStatisticsAgentSetHttp();
}

////////////////////////////////////////////////////////////////////////////////
/// @brief destructs a task
////////////////////////////////////////////////////////////////////////////////

HttpCommTask::~HttpCommTask() {
<<<<<<< HEAD
  // LOG(TRACE) << "connection closed, client " << TRI_get_fd_or_handle_of_socket(_commSocket);
=======
  LOG(TRACE) << "connection closed, client " << TRI_get_fd_or_handle_of_socket(_commSocket);
>>>>>>> 3524ee82

  // free write buffers and statistics
  for (auto& i : _writeBuffers) {
    delete i;
  }

  for (auto& i : _writeBuffersStats) {
    TRI_ReleaseRequestStatistics(i);
  }

  // free request
  delete _request;
}

<<<<<<< HEAD
=======
////////////////////////////////////////////////////////////////////////////////
/// @brief handles response
////////////////////////////////////////////////////////////////////////////////

void HttpCommTask::handleResponse(HttpResponse* response) {
  if (response->isChunked()) {
    _requestPending = true;
    _isChunked = true;
  } else {
    _requestPending = false;
    _isChunked = false;
  }

  addResponse(response);
}

>>>>>>> 3524ee82
////////////////////////////////////////////////////////////////////////////////
/// @brief reads data from the socket
////////////////////////////////////////////////////////////////////////////////

bool HttpCommTask::processRead() {
  if (_requestPending || _readBuffer->c_str() == nullptr) {
    return false;
  }

  bool handleRequest = false;

  // still trying to read the header fields
  if (!_readRequestBody) {
    // starting a new request
    if (_newRequest) {
      // acquire a new statistics entry for the request
      RequestStatisticsAgent::acquire();

      _newRequest = false;
      _startPosition = _readPosition;
      _httpVersion = GeneralRequest::HTTP_UNKNOWN;
      _requestType = GeneralRequest::HTTP_REQUEST_ILLEGAL;
      _fullUrl = "";
      _denyCredentials = false;
      _acceptDeflate = false;

      _sinceCompactification++;
    }

    char const* ptr = _readBuffer->c_str() + _readPosition;
    char const* end = _readBuffer->end() - 3;

    // read buffer contents are way to small. we can exit here directly
    if (ptr >= end) {
      return false;
    }

    // request started
    requestStatisticsAgentSetReadStart();

    // check for the end of the request
    for (; ptr < end; ptr++) {
      if (ptr[0] == '\r' && ptr[1] == '\n' && ptr[2] == '\r' &&
          ptr[3] == '\n') {
        break;
      }
    }

    // check if header is too large
    size_t headerLength = ptr - (_readBuffer->c_str() + _startPosition);

    if (headerLength > MaximalHeaderSize) {
      LOG(WARN) << "maximal header size is " << MaximalHeaderSize << ", request header size is " << headerLength;

      // header is too large
      GeneralResponse response(GeneralResponse::REQUEST_HEADER_FIELDS_TOO_LARGE,
                            getCompatibility());

      // we need to close the connection, because there is no way we
      // know what to remove and then continue
      resetState(true);
      handleResponse(&response);

      return false;
    }

    // header is complete
    if (ptr < end) {
      _readPosition = ptr - _readBuffer->c_str() + 4;

      LOG(TRACE) << "HTTP READ FOR " << (void*)this << ": " << std::string(_readBuffer->c_str() + _startPosition,
                            _readPosition - _startPosition);

      // check that we know, how to serve this request and update the connection
      // information, i. e. client and server addresses and ports and create a
      // request context for that request
      _request = _server->handlerFactory()->createRequest(
          _connectionInfo, _readBuffer->c_str() + _startPosition,
          _readPosition - _startPosition);

      if (_request == nullptr) {
        LOG(ERR) << "cannot generate request";

        // internal server error
        GeneralResponse response(GeneralResponse::SERVER_ERROR, getCompatibility());

        // we need to close the connection, because there is no way we
        // know how to remove the body and then continue
        resetState(true);
        handleResponse(&response);

        return false;
      }

      _request->setClientTaskId(_taskId);

      // check HTTP protocol version
      _httpVersion = _request->protocolVersion();

      if (_httpVersion != GeneralRequest::HTTP_1_0 &&
          _httpVersion != GeneralRequest::HTTP_1_1) {
        GeneralResponse response(GeneralResponse::HTTP_VERSION_NOT_SUPPORTED,
                              getCompatibility());

        // we need to close the connection, because there is no way we
        // know what to remove and then continue
        resetState(true);
        handleResponse(&response);

        return false;
      }

      // check max URL length
      _fullUrl = _request->fullUrl();

      if (_fullUrl.size() > 16384) {
        GeneralResponse response(GeneralResponse::REQUEST_URI_TOO_LONG,
                              getCompatibility());

        // we need to close the connection, because there is no way we
        // know what to remove and then continue
        resetState(true);
        handleResponse(&response);

        return false;
      }

      // update the connection information, i. e. client and server addresses
      // and ports
      _request->setProtocol(_server->protocol());

      LOG(TRACE) << "server port " << _connectionInfo.serverPort << ", client port " << _connectionInfo.clientPort;

      // set body start to current position
      _bodyPosition = _readPosition;
      _bodyLength = 0;

      // keep track of the original value of the "origin" request header (if
      // any)
      // we need this value to handle CORS requests
      _origin = _request->header("origin");

      if (!_origin.empty()) {
        // check for Access-Control-Allow-Credentials header
        bool found;
        std::string const& allowCredentials =
            _request->header("access-control-allow-credentials", found);

        if (found) {
          _denyCredentials = !StringUtils::boolean(allowCredentials);
        }
      }

      // store the original request's type. we need it later when responding
      // (original request object gets deleted before responding)
      _requestType = _request->requestType();

      requestStatisticsAgentSetRequestType(_requestType);

      // handle different HTTP methods
      switch (_requestType) {
        case GeneralRequest::HTTP_REQUEST_GET:
        case GeneralRequest::HTTP_REQUEST_DELETE:
        case GeneralRequest::HTTP_REQUEST_HEAD:
        case GeneralRequest::HTTP_REQUEST_OPTIONS:
        case GeneralRequest::HTTP_REQUEST_POST:
        case GeneralRequest::HTTP_REQUEST_PUT:
        case GeneralRequest::HTTP_REQUEST_PATCH: {
          // technically, sending a body for an HTTP DELETE request is not
          // forbidden, but it is not explicitly supported
          bool const expectContentLength =
              (_requestType == GeneralRequest::HTTP_REQUEST_POST ||
               _requestType == GeneralRequest::HTTP_REQUEST_PUT ||
               _requestType == GeneralRequest::HTTP_REQUEST_PATCH ||
               _requestType == GeneralRequest::HTTP_REQUEST_OPTIONS ||
               _requestType == GeneralRequest::HTTP_REQUEST_DELETE);

          if (!checkContentLength(expectContentLength)) {
            return false;
          }

          if (_bodyLength == 0) {
            handleRequest = true;
          }

          break;
        }

        default: {
          size_t l = _readPosition - _startPosition;

          if (6 < l) {
            l = 6;
          }

          LOG(WARN) << "got corrupted HTTP request '" << std::string(_readBuffer->c_str() + _startPosition, l) << "'";

          // bad request, method not allowed
          GeneralResponse response(GeneralResponse::METHOD_NOT_ALLOWED,
                                getCompatibility());

          // we need to close the connection, because there is no way we
          // know what to remove and then continue
          resetState(true);

          // force a socket close, response will be ignored!
          TRI_CLOSE_SOCKET(_commSocket);
          TRI_invalidatesocket(&_commSocket);

          // might delete this
          handleResponse(&response);

          return false;
        }
      }

      // .............................................................................
      // check if server is active
      // .............................................................................

      Scheduler const* scheduler =
          _server->scheduler();  // TODO(fc) this is singleton now

      if (scheduler != nullptr && !scheduler->isActive()) {
        // server is inactive and will intentionally respond with HTTP 503
        LOG(TRACE) << "cannot serve request - server is inactive";

        GeneralResponse response(GeneralResponse::SERVICE_UNAVAILABLE,
                              getCompatibility());

        // we need to close the connection, because there is no way we
        // know what to remove and then continue
        resetState(true);
        handleResponse(&response);

        return false;
      }

      // check for a 100-continue
      if (_readRequestBody) {
        bool found;
        std::string const& expect = _request->header("expect", found);

        if (found && StringUtils::trim(expect) == "100-continue") {
          LOG(TRACE) << "received a 100-continue request";

          auto buffer = std::make_unique<StringBuffer>(TRI_UNKNOWN_MEM_ZONE);
          buffer->appendText(
              TRI_CHAR_LENGTH_PAIR("HTTP/1.1 100 (Continue)\r\n\r\n"));

          _writeBuffers.push_back(buffer.get());
          buffer.release();

          _writeBuffersStats.push_back(nullptr);

          fillWriteBuffer();
        }
      }
    } else {
      size_t l = (_readBuffer->end() - _readBuffer->c_str());

      if (_startPosition + 4 <= l) {
        _readPosition = l - 4;
      }
    }
  }

  // readRequestBody might have changed, so cannot use else
  if (_readRequestBody) {
    if (_readBuffer->length() - _bodyPosition < _bodyLength) {
      setKeepAliveTimeout(_keepAliveTimeout);

      // let client send more
      return false;
    }

    // read "bodyLength" from read buffer and add this body to "GeneralRequest"
    _request->setBody(_readBuffer->c_str() + _bodyPosition, _bodyLength);

    LOG(TRACE) << "" << std::string(_readBuffer->c_str() + _bodyPosition,
                                _bodyLength);

    // remove body from read buffer and reset read position
    _readRequestBody = false;
    handleRequest = true;
  }

  // .............................................................................
  // request complete
  //
  // we have to delete request in here or pass it to a handler, which will
  // delete
  // it
  // .............................................................................

  if (!handleRequest) {
    return false;
  }

  requestStatisticsAgentSetReadEnd();
  requestStatisticsAgentAddReceivedBytes(_bodyPosition - _startPosition +
                                         _bodyLength);

  bool const isOptionsRequest =
      (_requestType == GeneralRequest::HTTP_REQUEST_OPTIONS);
  resetState(false);

  // .............................................................................
  // keep-alive handling
  // .............................................................................

  std::string connectionType =
      StringUtils::tolower(_request->header("connection"));

  if (connectionType == "close") {
    // client has sent an explicit "Connection: Close" header. we should close
    // the connection
    LOG(DEBUG) << "connection close requested by client";
    _closeRequested = true;
  } else if (_request->isHttp10() && connectionType != "keep-alive") {
    // HTTP 1.0 request, and no "Connection: Keep-Alive" header sent
    // we should close the connection
    LOG(DEBUG) << "no keep-alive, connection close requested by client";
    _closeRequested = true;
  } else if (_keepAliveTimeout <= 0.0) {
    // if keepAliveTimeout was set to 0.0, we'll close even keep-alive
    // connections immediately
    LOG(DEBUG) << "keep-alive disabled by admin";
    _closeRequested = true;
  }

  // we keep the connection open in all other cases (HTTP 1.1 or Keep-Alive
  // header sent)

  // .............................................................................
  // authenticate
  // .............................................................................

  auto const compatibility = _request->compatibility();

  GeneralResponse::HttpResponseCode authResult =
      _server->handlerFactory()->authenticateRequest(_request);

  // authenticated or an OPTIONS request. OPTIONS requests currently go
  // unauthenticated
  if (authResult == GeneralResponse::OK || isOptionsRequest) {
    // handle HTTP OPTIONS requests directly
    if (isOptionsRequest) {
      processCorsOptions(compatibility);
    } else {
      processRequest(compatibility);
    }
  }

  // not found
  else if (authResult == GeneralResponse::NOT_FOUND) {
    GeneralResponse response(authResult, compatibility);
    response.setContentType("application/json; charset=utf-8");

    response.body()
        .appendText(TRI_CHAR_LENGTH_PAIR("{\"error\":true,\"errorMessage\":\""))
        .appendText(TRI_errno_string(TRI_ERROR_ARANGO_DATABASE_NOT_FOUND))
        .appendText(TRI_CHAR_LENGTH_PAIR("\",\"code\":"))
        .appendInteger((int)authResult)
        .appendText(TRI_CHAR_LENGTH_PAIR(",\"errorNum\":"))
        .appendInteger(TRI_ERROR_ARANGO_DATABASE_NOT_FOUND)
        .appendText(TRI_CHAR_LENGTH_PAIR("}"));

    clearRequest();
    handleResponse(&response);
  }

  // forbidden
  else if (authResult == GeneralResponse::FORBIDDEN) {
    GeneralResponse response(authResult, compatibility);
    response.setContentType("application/json; charset=utf-8");

    response.body()
        .appendText(TRI_CHAR_LENGTH_PAIR(
            "{\"error\":true,\"errorMessage\":\"change password\",\"code\":"))
        .appendInteger((int)authResult)
        .appendText(TRI_CHAR_LENGTH_PAIR(",\"errorNum\":"))
        .appendInteger(TRI_ERROR_USER_CHANGE_PASSWORD)
        .appendText(TRI_CHAR_LENGTH_PAIR("}"));

    clearRequest();
    handleResponse(&response);
  }

  // not authenticated
  else {
    GeneralResponse response(GeneralResponse::UNAUTHORIZED, compatibility);
    std::string const realm =
        "basic realm=\"" +
        _server->handlerFactory()->authenticationRealm(_request) + "\"";

    if (sendWwwAuthenticateHeader()) {
      response.setHeader(TRI_CHAR_LENGTH_PAIR("www-authenticate"),
                         realm.c_str());
    }

    clearRequest();
    handleResponse(&response);
  }

  return true;
}

////////////////////////////////////////////////////////////////////////////////
/// @brief reads data from the socket
////////////////////////////////////////////////////////////////////////////////

void HttpCommTask::addResponse(GeneralResponse* response) {
  // CORS response handling
  if (!_origin.empty()) {
    // the request contained an Origin header. We have to send back the
    // access-control-allow-origin header now
    LOG(TRACE) << "handling CORS response";

    response->setHeader(TRI_CHAR_LENGTH_PAIR("access-control-expose-headers"),
                        "etag, content-encoding, content-length, location, "
                        "server, x-arango-errors, x-arango-async-id");

    // send back original value of "Origin" header
    response->setHeader(TRI_CHAR_LENGTH_PAIR("access-control-allow-origin"),
                        _origin);

    // send back "Access-Control-Allow-Credentials" header
    response->setHeader(
        TRI_CHAR_LENGTH_PAIR("access-control-allow-credentials"),
        (_denyCredentials ? "false" : "true"));
  }
  // CORS request handling EOF

  // set "connection" header
  // keep-alive is the default
  response->setHeader(TRI_CHAR_LENGTH_PAIR("connection"),
                      (_closeRequested ? "Close" : "Keep-Alive"));

  size_t const responseBodyLength = response->bodySize();

  if (_requestType == GeneralRequest::HTTP_REQUEST_HEAD) {
    // clear body if this is an HTTP HEAD request
    // HEAD must not return a body
    response->headResponse(responseBodyLength);
  }
  // else {
  //   // to enable automatic deflating of responses, active this.
  //   // deflate takes a lot of CPU time so it should only be enabled for
  //   // dedicated purposes and not generally
  //   if (responseBodyLength > 16384  && _acceptDeflate) {
  //     response->deflate();
  //     responseBodyLength = response->bodySize();
  //   }
  // }

  //reserve a buffer with some spare capacity
  auto buffer = std::make_unique<StringBuffer>(TRI_UNKNOWN_MEM_ZONE,
                                               responseBodyLength + 128);

  // write header
  response->writeHeader(buffer.get());

  // write body
  if (_requestType != GeneralRequest::HTTP_REQUEST_HEAD) {
    if (_isChunked) {
      if (0 != responseBodyLength) {
        buffer->appendHex(response->body().length());
        buffer->appendText(TRI_CHAR_LENGTH_PAIR("\r\n"));
        buffer->appendText(response->body());
        buffer->appendText(TRI_CHAR_LENGTH_PAIR("\r\n"));
      }
    } else {
      buffer->appendText(response->body());
    }
  }

  _writeBuffers.push_back(buffer.get());
  auto b = buffer.release();

  LOG(TRACE) << "HTTP WRITE FOR " << (void*)this << ": " << b->c_str();

  // clear body
  response->body().clear();

  double const totalTime = RequestStatisticsAgent::elapsedSinceReadStart();

  _writeBuffersStats.push_back(RequestStatisticsAgent::transfer());

<<<<<<< HEAD
  // disable the following statement to prevent excessive logging of incoming
  // requests
  LOG_USAGE(
      ",\"http-request\",\"%s\",\"%s\",\"%s\",%d,%llu,%llu,\"%s\",%.6f",
      _connectionInfo.clientAddress.c_str(),
      GeneralRequest::translateMethod(_requestType).c_str(),
      GeneralRequest::translateVersion(_httpVersion).c_str(),
      (int)response->responseCode(), (unsigned long long)_originalBodyLength,
      (unsigned long long)responseBodyLength, _fullUrl.c_str(), totalTime);
=======
  LOG_TOPIC(INFO, Logger::REQUESTS) 
      << "\"http-request\",\"" << _connectionInfo.clientAddress 
      << "\",\"" << HttpRequest::translateMethod(_requestType) << "\",\""
      << HttpRequest::translateVersion(_httpVersion) << "\"," 
      << static_cast<int>(response->responseCode()) << "," 
      << _originalBodyLength << "," 
      << responseBodyLength << ",\"" 
      << _fullUrl << "\","
      << Logger::DURATION(totalTime, 6);
>>>>>>> 3524ee82

  // start output
  fillWriteBuffer();
}

////////////////////////////////////////////////////////////////////////////////
/// check the content-length header of a request and fail it is broken
////////////////////////////////////////////////////////////////////////////////

bool HttpCommTask::checkContentLength(bool expectContentLength) {
  int64_t const bodyLength = _request->contentLength();

  if (bodyLength < 0) {
    // bad request, body length is < 0. this is a client error
    GeneralResponse response(GeneralResponse::LENGTH_REQUIRED, getCompatibility());

    resetState(true);
    handleResponse(&response);

    return false;
  }

  if (!expectContentLength && bodyLength > 0) {
    // content-length header was sent but the request method does not support
    // that
    // we'll warn but read the body anyway
    LOG(WARN) << "received HTTP GET/HEAD request with content-length, this should not happen";
  }

  if ((size_t)bodyLength > MaximalBodySize) {
    LOG(WARN) << "maximal body size is " << MaximalBodySize << ", request body size is " << bodyLength;

    // request entity too large
    GeneralResponse response(GeneralResponse::REQUEST_ENTITY_TOO_LARGE,
                          getCompatibility());

    resetState(true);
    handleResponse(&response);

    return false;
  }

  // set instance variable to content-length value
  _bodyLength = (size_t)bodyLength;
  _originalBodyLength = _bodyLength;

  if (_bodyLength > 0) {
    // we'll read the body
    _readRequestBody = true;
  }

  // everything's fine
  return true;
}

////////////////////////////////////////////////////////////////////////////////
/// @brief handles CORS options
////////////////////////////////////////////////////////////////////////////////

void HttpCommTask::processCorsOptions(uint32_t compatibility) {
  std::string const allowedMethods = "DELETE, GET, HEAD, PATCH, POST, PUT";

  GeneralResponse response(GeneralResponse::OK, compatibility);

  response.setHeader(TRI_CHAR_LENGTH_PAIR("allow"), allowedMethods);

  if (!_origin.empty()) {
    LOG(TRACE) << "got CORS preflight request";
    std::string const allowHeaders =
        StringUtils::trim(_request->header("access-control-request-headers"));

    // send back which HTTP methods are allowed for the resource
    // we'll allow all
    response.setHeader(TRI_CHAR_LENGTH_PAIR("access-control-allow-methods"),
                       allowedMethods);

    if (!allowHeaders.empty()) {
      // allow all extra headers the client requested
      // we don't verify them here. the worst that can happen is that the client
      // sends some broken headers and then later cannot access the data on the
      // server. that's a client problem.
      response.setHeader(TRI_CHAR_LENGTH_PAIR("access-control-allow-headers"),
                         allowHeaders);
      LOG(TRACE) << "client requested validation of the following headers: " << allowHeaders;
    }

    // set caching time (hard-coded value)
    response.setHeader(TRI_CHAR_LENGTH_PAIR("access-control-max-age"), "1800");
  }

  clearRequest();
  handleResponse(&response);
}

////////////////////////////////////////////////////////////////////////////////
/// @brief processes a request
////////////////////////////////////////////////////////////////////////////////

void HttpCommTask::processRequest(uint32_t compatibility) {
  // check for deflate
  bool found;
  std::string const acceptEncoding =
      _request->header("accept-encoding", found);

  if (found) {
    if (acceptEncoding.find("deflate") != std::string::npos) {
      _acceptDeflate = true;
    }
  }

  // check for an async request
  std::string const asyncExecution = _request->header("x-arango-async", found);

  // create handler, this will take over the request
  WorkItem::uptr<GeneralHandler> handler(
      _server->handlerFactory()->createHandler(_request));

  if (handler == nullptr) {
    LOG(TRACE) << "no handler is known, giving up";

    GeneralResponse response(GeneralResponse::NOT_FOUND, compatibility);

    clearRequest();
    handleResponse(&response);

    return;
  }

  handler->setTaskId(_taskId, _loop);

  // clear request object
  _request = nullptr;
  RequestStatisticsAgent::transfer(handler.get());

  // async execution
  bool ok = false;

  if (found && (asyncExecution == "true" || asyncExecution == "store")) {
    requestStatisticsAgentSetAsync();
    uint64_t jobId = 0;

    if (asyncExecution == "store") {
      // persist the responses
      ok = _server->handleRequestAsync(handler, &jobId);
    } else {
      // don't persist the responses
      ok = _server->handleRequestAsync(handler, nullptr);
    }

    if (ok) {
      GeneralResponse response(GeneralResponse::ACCEPTED, compatibility);

      if (jobId > 0) {
        // return the job id we just created
        response.setHeader(TRI_CHAR_LENGTH_PAIR("x-arango-async-id"),
                           StringUtils::itoa(jobId));
      }

      handleResponse(&response);

      return;
    }
  }

  // synchronous request
  else {
    ok = _server->handleRequest(this, handler);
  }

  if (!ok) {
    GeneralResponse response(GeneralResponse::SERVER_ERROR, compatibility);
    handleResponse(&response);
  }
}

////////////////////////////////////////////////////////////////////////////////
/// @brief resets the internal state
///
/// this method can be called to clean up when the request handling aborts
/// prematurely
////////////////////////////////////////////////////////////////////////////////

void HttpCommTask::resetState(bool close) {
  size_t const COMPACT_EVERY = 500;

  if (close) {
    clearRequest();

    _requestPending = false;
    _closeRequested = true;

    _readPosition = 0;
    _bodyPosition = 0;
    _bodyLength = 0;
  } else {
    _requestPending = true;

    bool compact = false;

    if (_sinceCompactification > COMPACT_EVERY) {
      compact = true;
    } else if (_readBuffer->length() > MaximalPipelineSize) {
      compact = true;
    }

    if (compact) {
      _readBuffer->erase_front(_bodyPosition + _bodyLength);

      _sinceCompactification = 0;
      _readPosition = 0;
    } else {
      _readPosition = _bodyPosition + _bodyLength;
    }

    _bodyPosition = 0;
    _bodyLength = 0;
  }

  _newRequest = true;
  _readRequestBody = false;
}


////////////////////////////////////////////////////////////////////////////////
/// @brief get request compatibility
////////////////////////////////////////////////////////////////////////////////

int32_t HttpCommTask::getCompatibility() const {
  if (_request != nullptr) {
    return _request->compatibility();
  }

<<<<<<< HEAD
  return GeneralRequest::MinCompatibility;
}

=======
  return HttpRequest::MinCompatibility;
}

bool HttpCommTask::setup(Scheduler* scheduler, EventLoop loop) {
  bool ok = SocketTask::setup(scheduler, loop);

  if (!ok) {
    return false;
  }

  _scheduler = scheduler;
  _loop = loop;

  setupDone();

  return true;
}

void HttpCommTask::cleanup() { SocketTask::cleanup(); }

bool HttpCommTask::handleEvent(EventToken token, EventType events) {
  bool result = SocketTask::handleEvent(token, events);

  if (_clientClosed) {
    _scheduler->destroyTask(this);
  }

  return result;
}

void HttpCommTask::signalTask(TaskData* data) {
  // data response
  if (data->_type == TaskData::TASK_DATA_RESPONSE) {
    data->transfer(this);
    handleResponse(data->_response.get());
    processRead();
  }

  // data chunk
  else if (data->_type == TaskData::TASK_DATA_CHUNK) {
    size_t len = data->_data.size();

    if (0 == len) {
      finishedChunked();
    } else {
      StringBuffer* buffer = new StringBuffer(TRI_UNKNOWN_MEM_ZONE, len);

      TRI_ASSERT(buffer != nullptr);

      buffer->appendHex(len);
      buffer->appendText(TRI_CHAR_LENGTH_PAIR("\r\n"));
      buffer->appendText(data->_data.c_str(), len);
      buffer->appendText(TRI_CHAR_LENGTH_PAIR("\r\n"));

      sendChunk(buffer);
    }
  }

  // do not know, what to do - give up
  else {
    _scheduler->destroyTask(this);
  }
}

>>>>>>> 3524ee82
bool HttpCommTask::handleRead() {
  bool res = true;

  if (!_setupDone.load(std::memory_order_relaxed)) {
    return res;
  }

  if (!_closeRequested) {
    res = fillReadBuffer();

    // process as much data as we got
    while (processRead()) {
      if (_closeRequested) {
        break;
      }
    }
  } else {
    // if we don't close here, the scheduler thread may fall into a
    // busy wait state, consuming 100% CPU!
    _clientClosed = true;
  }

  if (_clientClosed) {
    res = false;
    _server->handleCommunicationClosed(this);
  } else if (!res) {
    _clientClosed = true;
    _server->handleCommunicationFailure(this);
  }

  return res;
}

void HttpCommTask::completedWriteBuffer() {
  _writeBuffer = nullptr;
  _writeLength = 0;

  if (_writeBufferStatistics != nullptr) {
    _writeBufferStatistics->_writeEnd = TRI_StatisticsTime();

    TRI_ReleaseRequestStatistics(_writeBufferStatistics);
    _writeBufferStatistics = nullptr;
  }

  fillWriteBuffer();

  if (!_clientClosed && _closeRequested && !hasWriteBuffer() &&
      _writeBuffers.empty() && !_isChunked) {
    _clientClosed = true;
    _server->handleCommunicationClosed(this);
  }
}

<<<<<<< HEAD
////////////////////////////////////////////////////////////////////////////////
/// @brief fills the write buffer
////////////////////////////////////////////////////////////////////////////////

void HttpCommTask::fillWriteBuffer() {
  if (!hasWriteBuffer() && !_writeBuffers.empty()) {
    StringBuffer* buffer = _writeBuffers.front();
    _writeBuffers.pop_front();

    TRI_ASSERT(buffer != nullptr);

    TRI_request_statistics_t* statistics = _writeBuffersStats.front();
    _writeBuffersStats.pop_front();

    setWriteBuffer(buffer, statistics);
  }
}

void HttpCommTask::signalTask(TaskData* data) {
  // data response
  if (data->_type == TaskData::TASK_DATA_RESPONSE) {
    data->transfer(this);
    handleResponse(data->_response.get());
    processRead();
  }

  // data chunk
  else if (data->_type == TaskData::TASK_DATA_CHUNK) {
    size_t len = data->_data.size();

    if (0 == len) {
      finishedChunked();
    } else {
      StringBuffer* buffer = new StringBuffer(TRI_UNKNOWN_MEM_ZONE, len);

      TRI_ASSERT(buffer != nullptr);

      buffer->appendHex(len);
      buffer->appendText(TRI_CHAR_LENGTH_PAIR("\r\n"));
      buffer->appendText(data->_data.c_str(), len);
      buffer->appendText(TRI_CHAR_LENGTH_PAIR("\r\n"));

      sendChunk(buffer);
    }
  }

  // do not know, what to do - give up
  else {
    _scheduler->destroyTask(this);
  }
=======
void HttpCommTask::handleTimeout() {
  _clientClosed = true;
  _server->handleCommunicationClosed(this);
>>>>>>> 3524ee82
}<|MERGE_RESOLUTION|>--- conflicted
+++ resolved
@@ -26,34 +26,17 @@
 
 #include "Basics/MutexLocker.h"
 #include "Basics/StringBuffer.h"
-<<<<<<< HEAD
 #include "Basics/logging.h"
 #include "HttpServer/GeneralHandler.h"
 #include "HttpServer/GeneralHandlerFactory.h"
 #include "HttpServer/GeneralServer.h"
-=======
 #include "Basics/Logger.h"
-#include "HttpServer/HttpHandler.h"
-#include "HttpServer/HttpHandlerFactory.h"
-#include "HttpServer/HttpServer.h"
->>>>>>> 3524ee82
 #include "Scheduler/Scheduler.h"
 
 using namespace arangodb;
 using namespace arangodb::basics;
 using namespace arangodb::rest;
 
-<<<<<<< HEAD
-=======
-////////////////////////////////////////////////////////////////////////////////
-/// @brief static initializers
-////////////////////////////////////////////////////////////////////////////////
-
-size_t const HttpCommTask::MaximalHeaderSize = 1 * 1024 * 1024;       //   1 MB
-size_t const HttpCommTask::MaximalBodySize = 512 * 1024 * 1024;       // 512 MB
-size_t const HttpCommTask::MaximalPipelineSize = 1024 * 1024 * 1024;  //   1 GB
-
->>>>>>> 3524ee82
 ////////////////////////////////////////////////////////////////////////////////
 /// @brief constructs a new task
 ////////////////////////////////////////////////////////////////////////////////
@@ -65,32 +48,32 @@
                             GeneralRequest::HTTP_UNKNOWN, GeneralRequest::HTTP_REQUEST_ILLEGAL),
       _readPosition(0),
       _bodyPosition(0),
-<<<<<<< HEAD
+// <<<<<<< HEAD
       _startPosition(0) {
-=======
-      _bodyLength(0),
-      _requestPending(false),
-      _closeRequested(false),
-      _readRequestBody(false),
-      _denyCredentials(false),
-      _acceptDeflate(false),
-      _newRequest(true),
-      _isChunked(false),
-      _request(nullptr),
-      _httpVersion(HttpRequest::HTTP_UNKNOWN),
-      _requestType(HttpRequest::HTTP_REQUEST_ILLEGAL),
-      _fullUrl(),
-      _origin(),
-      _startPosition(0),
-      _sinceCompactification(0),
-      _originalBodyLength(0),
-      _setupDone(false) {
-  LOG(TRACE) << "connection established, client " << TRI_get_fd_or_handle_of_socket(socket) << ", server ip " << _connectionInfo.serverAddress << ", server port " << _connectionInfo.serverPort << ", client ip " << _connectionInfo.clientAddress << ", client port " << _connectionInfo.clientPort;
-
-  // acquire a statistics entry and set the type to HTTP
-  ConnectionStatisticsAgent::acquire();
-  connectionStatisticsAgentSetStart();
->>>>>>> 3524ee82
+// =======
+//       _bodyLength(0),
+//       _requestPending(false),
+//       _closeRequested(false),
+//       _readRequestBody(false),
+//       _denyCredentials(false),
+//       _acceptDeflate(false),
+//       _newRequest(true),
+//       _isChunked(false),
+//       _request(nullptr),
+//       _httpVersion(HttpRequest::HTTP_UNKNOWN),
+//       _requestType(HttpRequest::HTTP_REQUEST_ILLEGAL),
+//       _fullUrl(),
+//       _origin(),
+//       _startPosition(0),
+//       _sinceCompactification(0),
+//       _originalBodyLength(0),
+//       _setupDone(false) {
+//   LOG(TRACE) << "connection established, client " << TRI_get_fd_or_handle_of_socket(socket) << ", server ip " << _connectionInfo.serverAddress << ", server port " << _connectionInfo.serverPort << ", client ip " << _connectionInfo.clientAddress << ", client port " << _connectionInfo.clientPort;
+
+//   // acquire a statistics entry and set the type to HTTP
+//   ConnectionStatisticsAgent::acquire();
+//   connectionStatisticsAgentSetStart();
+// >>>>>>> upstream/devel
   connectionStatisticsAgentSetHttp();
 }
 
@@ -99,11 +82,11 @@
 ////////////////////////////////////////////////////////////////////////////////
 
 HttpCommTask::~HttpCommTask() {
-<<<<<<< HEAD
-  // LOG(TRACE) << "connection closed, client " << TRI_get_fd_or_handle_of_socket(_commSocket);
-=======
-  LOG(TRACE) << "connection closed, client " << TRI_get_fd_or_handle_of_socket(_commSocket);
->>>>>>> 3524ee82
+// <<<<<<< HEAD
+//   // LOG(TRACE) << "connection closed, client " << TRI_get_fd_or_handle_of_socket(_commSocket);
+// =======
+//   LOG(TRACE) << "connection closed, client " << TRI_get_fd_or_handle_of_socket(_commSocket);
+// >>>>>>> upstream/devel
 
   // free write buffers and statistics
   for (auto& i : _writeBuffers) {
@@ -118,25 +101,25 @@
   delete _request;
 }
 
-<<<<<<< HEAD
-=======
-////////////////////////////////////////////////////////////////////////////////
-/// @brief handles response
-////////////////////////////////////////////////////////////////////////////////
-
-void HttpCommTask::handleResponse(HttpResponse* response) {
-  if (response->isChunked()) {
-    _requestPending = true;
-    _isChunked = true;
-  } else {
-    _requestPending = false;
-    _isChunked = false;
-  }
-
-  addResponse(response);
-}
-
->>>>>>> 3524ee82
+// <<<<<<< HEAD
+// =======
+// ////////////////////////////////////////////////////////////////////////////////
+// /// @brief handles response
+// ////////////////////////////////////////////////////////////////////////////////
+
+// void HttpCommTask::handleResponse(HttpResponse* response) {
+//   if (response->isChunked()) {
+//     _requestPending = true;
+//     _isChunked = true;
+//   } else {
+//     _requestPending = false;
+//     _isChunked = false;
+//   }
+
+//   addResponse(response);
+// }
+
+// >>>>>>> upstream/devel
 ////////////////////////////////////////////////////////////////////////////////
 /// @brief reads data from the socket
 ////////////////////////////////////////////////////////////////////////////////
@@ -626,17 +609,17 @@
 
   _writeBuffersStats.push_back(RequestStatisticsAgent::transfer());
 
-<<<<<<< HEAD
-  // disable the following statement to prevent excessive logging of incoming
-  // requests
-  LOG_USAGE(
-      ",\"http-request\",\"%s\",\"%s\",\"%s\",%d,%llu,%llu,\"%s\",%.6f",
-      _connectionInfo.clientAddress.c_str(),
-      GeneralRequest::translateMethod(_requestType).c_str(),
-      GeneralRequest::translateVersion(_httpVersion).c_str(),
-      (int)response->responseCode(), (unsigned long long)_originalBodyLength,
-      (unsigned long long)responseBodyLength, _fullUrl.c_str(), totalTime);
-=======
+// <<<<<<< HEAD
+//   // disable the following statement to prevent excessive logging of incoming
+//   // requests
+//   LOG_USAGE(
+//       ",\"http-request\",\"%s\",\"%s\",\"%s\",%d,%llu,%llu,\"%s\",%.6f",
+//       _connectionInfo.clientAddress.c_str(),
+//       GeneralRequest::translateMethod(_requestType).c_str(),
+//       GeneralRequest::translateVersion(_httpVersion).c_str(),
+//       (int)response->responseCode(), (unsigned long long)_originalBodyLength,
+//       (unsigned long long)responseBodyLength, _fullUrl.c_str(), totalTime);
+// =======
   LOG_TOPIC(INFO, Logger::REQUESTS) 
       << "\"http-request\",\"" << _connectionInfo.clientAddress 
       << "\",\"" << HttpRequest::translateMethod(_requestType) << "\",\""
@@ -646,7 +629,7 @@
       << responseBodyLength << ",\"" 
       << _fullUrl << "\","
       << Logger::DURATION(totalTime, 6);
->>>>>>> 3524ee82
+// >>>>>>> upstream/devel
 
   // start output
   fillWriteBuffer();
@@ -879,39 +862,146 @@
     return _request->compatibility();
   }
 
-<<<<<<< HEAD
+// <<<<<<< HEAD
   return GeneralRequest::MinCompatibility;
 }
 
-=======
-  return HttpRequest::MinCompatibility;
-}
-
-bool HttpCommTask::setup(Scheduler* scheduler, EventLoop loop) {
-  bool ok = SocketTask::setup(scheduler, loop);
-
-  if (!ok) {
-    return false;
-  }
-
-  _scheduler = scheduler;
-  _loop = loop;
-
-  setupDone();
-
-  return true;
-}
-
-void HttpCommTask::cleanup() { SocketTask::cleanup(); }
-
-bool HttpCommTask::handleEvent(EventToken token, EventType events) {
-  bool result = SocketTask::handleEvent(token, events);
+// =======
+//   return HttpRequest::MinCompatibility;
+// }
+
+// bool HttpCommTask::setup(Scheduler* scheduler, EventLoop loop) {
+//   bool ok = SocketTask::setup(scheduler, loop);
+
+//   if (!ok) {
+//     return false;
+//   }
+
+//   _scheduler = scheduler;
+//   _loop = loop;
+
+//   setupDone();
+
+//   return true;
+// }
+
+// void HttpCommTask::cleanup() { SocketTask::cleanup(); }
+
+// bool HttpCommTask::handleEvent(EventToken token, EventType events) {
+//   bool result = SocketTask::handleEvent(token, events);
+
+//   if (_clientClosed) {
+//     _scheduler->destroyTask(this);
+//   }
+
+//   return result;
+// }
+
+// void HttpCommTask::signalTask(TaskData* data) {
+//   // data response
+//   if (data->_type == TaskData::TASK_DATA_RESPONSE) {
+//     data->transfer(this);
+//     handleResponse(data->_response.get());
+//     processRead();
+//   }
+
+//   // data chunk
+//   else if (data->_type == TaskData::TASK_DATA_CHUNK) {
+//     size_t len = data->_data.size();
+
+//     if (0 == len) {
+//       finishedChunked();
+//     } else {
+//       StringBuffer* buffer = new StringBuffer(TRI_UNKNOWN_MEM_ZONE, len);
+
+//       TRI_ASSERT(buffer != nullptr);
+
+//       buffer->appendHex(len);
+//       buffer->appendText(TRI_CHAR_LENGTH_PAIR("\r\n"));
+//       buffer->appendText(data->_data.c_str(), len);
+//       buffer->appendText(TRI_CHAR_LENGTH_PAIR("\r\n"));
+
+//       sendChunk(buffer);
+//     }
+//   }
+
+//   // do not know, what to do - give up
+//   else {
+//     _scheduler->destroyTask(this);
+//   }
+// }
+
+// >>>>>>> upstream/devel
+bool HttpCommTask::handleRead() {
+  bool res = true;
+
+  if (!_setupDone.load(std::memory_order_relaxed)) {
+    return res;
+  }
+
+  if (!_closeRequested) {
+    res = fillReadBuffer();
+
+    // process as much data as we got
+    while (processRead()) {
+      if (_closeRequested) {
+        break;
+      }
+    }
+  } else {
+    // if we don't close here, the scheduler thread may fall into a
+    // busy wait state, consuming 100% CPU!
+    _clientClosed = true;
+  }
 
   if (_clientClosed) {
-    _scheduler->destroyTask(this);
-  }
-
-  return result;
+    res = false;
+    _server->handleCommunicationClosed(this);
+  } else if (!res) {
+    _clientClosed = true;
+    _server->handleCommunicationFailure(this);
+  }
+
+  return res;
+}
+
+void HttpCommTask::completedWriteBuffer() {
+  _writeBuffer = nullptr;
+  _writeLength = 0;
+
+  if (_writeBufferStatistics != nullptr) {
+    _writeBufferStatistics->_writeEnd = TRI_StatisticsTime();
+
+    TRI_ReleaseRequestStatistics(_writeBufferStatistics);
+    _writeBufferStatistics = nullptr;
+  }
+
+  fillWriteBuffer();
+
+  if (!_clientClosed && _closeRequested && !hasWriteBuffer() &&
+      _writeBuffers.empty() && !_isChunked) {
+    _clientClosed = true;
+    _server->handleCommunicationClosed(this);
+  }
+}
+
+// <<<<<<< HEAD
+////////////////////////////////////////////////////////////////////////////////
+/// @brief fills the write buffer
+////////////////////////////////////////////////////////////////////////////////
+
+void HttpCommTask::fillWriteBuffer() {
+  if (!hasWriteBuffer() && !_writeBuffers.empty()) {
+    StringBuffer* buffer = _writeBuffers.front();
+    _writeBuffers.pop_front();
+
+    TRI_ASSERT(buffer != nullptr);
+
+    TRI_request_statistics_t* statistics = _writeBuffersStats.front();
+    _writeBuffersStats.pop_front();
+
+    setWriteBuffer(buffer, statistics);
+  }
 }
 
 void HttpCommTask::signalTask(TaskData* data) {
@@ -946,116 +1036,9 @@
   else {
     _scheduler->destroyTask(this);
   }
-}
-
->>>>>>> 3524ee82
-bool HttpCommTask::handleRead() {
-  bool res = true;
-
-  if (!_setupDone.load(std::memory_order_relaxed)) {
-    return res;
-  }
-
-  if (!_closeRequested) {
-    res = fillReadBuffer();
-
-    // process as much data as we got
-    while (processRead()) {
-      if (_closeRequested) {
-        break;
-      }
-    }
-  } else {
-    // if we don't close here, the scheduler thread may fall into a
-    // busy wait state, consuming 100% CPU!
-    _clientClosed = true;
-  }
-
-  if (_clientClosed) {
-    res = false;
-    _server->handleCommunicationClosed(this);
-  } else if (!res) {
-    _clientClosed = true;
-    _server->handleCommunicationFailure(this);
-  }
-
-  return res;
-}
-
-void HttpCommTask::completedWriteBuffer() {
-  _writeBuffer = nullptr;
-  _writeLength = 0;
-
-  if (_writeBufferStatistics != nullptr) {
-    _writeBufferStatistics->_writeEnd = TRI_StatisticsTime();
-
-    TRI_ReleaseRequestStatistics(_writeBufferStatistics);
-    _writeBufferStatistics = nullptr;
-  }
-
-  fillWriteBuffer();
-
-  if (!_clientClosed && _closeRequested && !hasWriteBuffer() &&
-      _writeBuffers.empty() && !_isChunked) {
-    _clientClosed = true;
-    _server->handleCommunicationClosed(this);
-  }
-}
-
-<<<<<<< HEAD
-////////////////////////////////////////////////////////////////////////////////
-/// @brief fills the write buffer
-////////////////////////////////////////////////////////////////////////////////
-
-void HttpCommTask::fillWriteBuffer() {
-  if (!hasWriteBuffer() && !_writeBuffers.empty()) {
-    StringBuffer* buffer = _writeBuffers.front();
-    _writeBuffers.pop_front();
-
-    TRI_ASSERT(buffer != nullptr);
-
-    TRI_request_statistics_t* statistics = _writeBuffersStats.front();
-    _writeBuffersStats.pop_front();
-
-    setWriteBuffer(buffer, statistics);
-  }
-}
-
-void HttpCommTask::signalTask(TaskData* data) {
-  // data response
-  if (data->_type == TaskData::TASK_DATA_RESPONSE) {
-    data->transfer(this);
-    handleResponse(data->_response.get());
-    processRead();
-  }
-
-  // data chunk
-  else if (data->_type == TaskData::TASK_DATA_CHUNK) {
-    size_t len = data->_data.size();
-
-    if (0 == len) {
-      finishedChunked();
-    } else {
-      StringBuffer* buffer = new StringBuffer(TRI_UNKNOWN_MEM_ZONE, len);
-
-      TRI_ASSERT(buffer != nullptr);
-
-      buffer->appendHex(len);
-      buffer->appendText(TRI_CHAR_LENGTH_PAIR("\r\n"));
-      buffer->appendText(data->_data.c_str(), len);
-      buffer->appendText(TRI_CHAR_LENGTH_PAIR("\r\n"));
-
-      sendChunk(buffer);
-    }
-  }
-
-  // do not know, what to do - give up
-  else {
-    _scheduler->destroyTask(this);
-  }
-=======
-void HttpCommTask::handleTimeout() {
-  _clientClosed = true;
-  _server->handleCommunicationClosed(this);
->>>>>>> 3524ee82
+// =======
+// void HttpCommTask::handleTimeout() {
+//   _clientClosed = true;
+//   _server->handleCommunicationClosed(this);
+// >>>>>>> upstream/devel
 }