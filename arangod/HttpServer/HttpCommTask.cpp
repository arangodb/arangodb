////////////////////////////////////////////////////////////////////////////////
/// DISCLAIMER
///
/// Copyright 2014-2016 ArangoDB GmbH, Cologne, Germany
/// Copyright 2004-2014 triAGENS GmbH, Cologne, Germany
///
/// Licensed under the Apache License, Version 2.0 (the "License");
/// you may not use this file except in compliance with the License.
/// You may obtain a copy of the License at
///
///     http://www.apache.org/licenses/LICENSE-2.0
///
/// Unless required by applicable law or agreed to in writing, software
/// distributed under the License is distributed on an "AS IS" BASIS,
/// WITHOUT WARRANTIES OR CONDITIONS OF ANY KIND, either express or implied.
/// See the License for the specific language governing permissions and
/// limitations under the License.
///
/// Copyright holder is ArangoDB GmbH, Cologne, Germany
///
/// @author Achim Brandt
/// @author Dr. Frank Celler
////////////////////////////////////////////////////////////////////////////////

#include "HttpCommTask.h"

#include "Basics/MutexLocker.h"
#include "Basics/StringBuffer.h"
<<<<<<< HEAD
#include "Basics/Logger.h"
#include "HttpServer/HttpHandler.h"
#include "HttpServer/HttpHandlerFactory.h"
#include "HttpServer/HttpServer.h"
=======
#include "Basics/logging.h"
#include "HttpServer/GeneralHandler.h"
#include "HttpServer/GeneralHandlerFactory.h"
#include "HttpServer/GeneralServer.h"
>>>>>>> 189c9aff
#include "Scheduler/Scheduler.h"

using namespace arangodb;
using namespace arangodb::basics;
using namespace arangodb::rest;

<<<<<<< HEAD
////////////////////////////////////////////////////////////////////////////////
/// @brief static initializers
////////////////////////////////////////////////////////////////////////////////

size_t const HttpCommTask::MaximalHeaderSize = 1 * 1024 * 1024;       //   1 MB
size_t const HttpCommTask::MaximalBodySize = 512 * 1024 * 1024;       // 512 MB
size_t const HttpCommTask::MaximalPipelineSize = 1024 * 1024 * 1024;  //   1 GB

=======
>>>>>>> 189c9aff
////////////////////////////////////////////////////////////////////////////////
/// @brief constructs a new task
////////////////////////////////////////////////////////////////////////////////

HttpCommTask::HttpCommTask(GeneralServer* server, TRI_socket_t socket,
                           ConnectionInfo const& info, double keepAliveTimeout)
    :Task("HttpCommTask"), 
    ArangoTask(server, socket, info, keepAliveTimeout, "HttpCommTask", 
                            GeneralRequest::HTTP_UNKNOWN, GeneralRequest::HTTP_REQUEST_ILLEGAL),
      _readPosition(0),
      _bodyPosition(0),
<<<<<<< HEAD
      _bodyLength(0),
      _requestPending(false),
      _closeRequested(false),
      _readRequestBody(false),
      _denyCredentials(false),
      _acceptDeflate(false),
      _newRequest(true),
      _isChunked(false),
      _request(nullptr),
      _httpVersion(HttpRequest::HTTP_UNKNOWN),
      _requestType(HttpRequest::HTTP_REQUEST_ILLEGAL),
      _fullUrl(),
      _origin(),
      _startPosition(0),
      _sinceCompactification(0),
      _originalBodyLength(0),
      _setupDone(false) {
  LOG(TRACE) << "connection established, client " << TRI_get_fd_or_handle_of_socket(socket) << ", server ip " << _connectionInfo.serverAddress.c_str() << ", server port " << _connectionInfo.serverPort << ", client ip " << _connectionInfo.clientAddress.c_str() << ", client port " << _connectionInfo.clientPort;

  // acquire a statistics entry and set the type to HTTP
  ConnectionStatisticsAgent::acquire();
  connectionStatisticsAgentSetStart();
=======
      _startPosition(0) {
>>>>>>> 189c9aff
  connectionStatisticsAgentSetHttp();
}

////////////////////////////////////////////////////////////////////////////////
/// @brief destructs a task
////////////////////////////////////////////////////////////////////////////////

HttpCommTask::~HttpCommTask() {
<<<<<<< HEAD
  LOG(TRACE) << "connection closed, client " << TRI_get_fd_or_handle_of_socket(_commSocket);
=======
  // LOG(TRACE) << "connection closed, client " << TRI_get_fd_or_handle_of_socket(_commSocket);
>>>>>>> 189c9aff

  // free write buffers and statistics
  for (auto& i : _writeBuffers) {
    delete i;
  }

  for (auto& i : _writeBuffersStats) {
    TRI_ReleaseRequestStatistics(i);
  }

  // free request
  delete _request;
}

<<<<<<< HEAD
////////////////////////////////////////////////////////////////////////////////
/// @brief handles response
////////////////////////////////////////////////////////////////////////////////

void HttpCommTask::handleResponse(HttpResponse* response) {
  if (response->isChunked()) {
    _requestPending = true;
    _isChunked = true;
  } else {
    _requestPending = false;
    _isChunked = false;
  }

  addResponse(response);
}

=======
>>>>>>> 189c9aff
////////////////////////////////////////////////////////////////////////////////
/// @brief reads data from the socket
////////////////////////////////////////////////////////////////////////////////

bool HttpCommTask::processRead() {
  if (_requestPending || _readBuffer->c_str() == nullptr) {
    return false;
  }

  bool handleRequest = false;

  // still trying to read the header fields
  if (!_readRequestBody) {
    // starting a new request
    if (_newRequest) {
      // acquire a new statistics entry for the request
      RequestStatisticsAgent::acquire();

      _newRequest = false;
      _startPosition = _readPosition;
      _httpVersion = GeneralRequest::HTTP_UNKNOWN;
      _requestType = GeneralRequest::HTTP_REQUEST_ILLEGAL;
      _fullUrl = "";
      _denyCredentials = false;
      _acceptDeflate = false;

      _sinceCompactification++;
    }

    char const* ptr = _readBuffer->c_str() + _readPosition;
    char const* end = _readBuffer->end() - 3;

    // read buffer contents are way to small. we can exit here directly
    if (ptr >= end) {
      return false;
    }

    // request started
    requestStatisticsAgentSetReadStart();

    // check for the end of the request
    for (; ptr < end; ptr++) {
      if (ptr[0] == '\r' && ptr[1] == '\n' && ptr[2] == '\r' &&
          ptr[3] == '\n') {
        break;
      }
    }

    // check if header is too large
    size_t headerLength = ptr - (_readBuffer->c_str() + _startPosition);

    if (headerLength > MaximalHeaderSize) {
      LOG(WARN) << "maximal header size is " << MaximalHeaderSize << ", request header size is " << headerLength;

      // header is too large
      GeneralResponse response(GeneralResponse::REQUEST_HEADER_FIELDS_TOO_LARGE,
                            getCompatibility());

      // we need to close the connection, because there is no way we
      // know what to remove and then continue
      resetState(true);
      handleResponse(&response);

      return false;
    }

    // header is complete
    if (ptr < end) {
      _readPosition = ptr - _readBuffer->c_str() + 4;

      LOG(TRACE) << "HTTP READ FOR " << (void*)this << ": " << std::string(_readBuffer->c_str() + _startPosition,
                            _readPosition - _startPosition).c_str();

      // check that we know, how to serve this request and update the connection
      // information, i. e. client and server addresses and ports and create a
      // request context for that request
      _request = _server->handlerFactory()->createRequest(
          _connectionInfo, _readBuffer->c_str() + _startPosition,
          _readPosition - _startPosition);

      if (_request == nullptr) {
        LOG(ERR) << "cannot generate request";

        // internal server error
        GeneralResponse response(GeneralResponse::SERVER_ERROR, getCompatibility());

        // we need to close the connection, because there is no way we
        // know how to remove the body and then continue
        resetState(true);
        handleResponse(&response);

        return false;
      }

      _request->setClientTaskId(_taskId);

      // check HTTP protocol version
      _httpVersion = _request->protocolVersion();

      if (_httpVersion != GeneralRequest::HTTP_1_0 &&
          _httpVersion != GeneralRequest::HTTP_1_1) {
        GeneralResponse response(GeneralResponse::HTTP_VERSION_NOT_SUPPORTED,
                              getCompatibility());

        // we need to close the connection, because there is no way we
        // know what to remove and then continue
        resetState(true);
        handleResponse(&response);

        return false;
      }

      // check max URL length
      _fullUrl = _request->fullUrl();

      if (_fullUrl.size() > 16384) {
        GeneralResponse response(GeneralResponse::REQUEST_URI_TOO_LONG,
                              getCompatibility());

        // we need to close the connection, because there is no way we
        // know what to remove and then continue
        resetState(true);
        handleResponse(&response);

        return false;
      }

      // update the connection information, i. e. client and server addresses
      // and ports
      _request->setProtocol(_server->protocol());

      LOG(TRACE) << "server port " << _connectionInfo.serverPort << ", client port " << _connectionInfo.clientPort;

      // set body start to current position
      _bodyPosition = _readPosition;
      _bodyLength = 0;

      // keep track of the original value of the "origin" request header (if
      // any)
      // we need this value to handle CORS requests
      _origin = _request->header("origin");

      if (!_origin.empty()) {
        // check for Access-Control-Allow-Credentials header
        bool found;
        std::string const& allowCredentials =
            _request->header("access-control-allow-credentials", found);

        if (found) {
          _denyCredentials = !StringUtils::boolean(allowCredentials);
        }
      }

      // store the original request's type. we need it later when responding
      // (original request object gets deleted before responding)
      _requestType = _request->requestType();

      requestStatisticsAgentSetRequestType(_requestType);

      // handle different HTTP methods
      switch (_requestType) {
        case GeneralRequest::HTTP_REQUEST_GET:
        case GeneralRequest::HTTP_REQUEST_DELETE:
        case GeneralRequest::HTTP_REQUEST_HEAD:
        case GeneralRequest::HTTP_REQUEST_OPTIONS:
        case GeneralRequest::HTTP_REQUEST_POST:
        case GeneralRequest::HTTP_REQUEST_PUT:
        case GeneralRequest::HTTP_REQUEST_PATCH: {
          // technically, sending a body for an HTTP DELETE request is not
          // forbidden, but it is not explicitly supported
          bool const expectContentLength =
              (_requestType == GeneralRequest::HTTP_REQUEST_POST ||
               _requestType == GeneralRequest::HTTP_REQUEST_PUT ||
               _requestType == GeneralRequest::HTTP_REQUEST_PATCH ||
               _requestType == GeneralRequest::HTTP_REQUEST_OPTIONS ||
               _requestType == GeneralRequest::HTTP_REQUEST_DELETE);

          if (!checkContentLength(expectContentLength)) {
            return false;
          }

          if (_bodyLength == 0) {
            handleRequest = true;
          }

          break;
        }

        default: {
          size_t l = _readPosition - _startPosition;

          if (6 < l) {
            l = 6;
          }

          LOG(WARN) << "got corrupted HTTP request '" << std::string(_readBuffer->c_str() + _startPosition, l).c_str() << "'";

          // bad request, method not allowed
          GeneralResponse response(GeneralResponse::METHOD_NOT_ALLOWED,
                                getCompatibility());

          // we need to close the connection, because there is no way we
          // know what to remove and then continue
          resetState(true);

          // force a socket close, response will be ignored!
          TRI_CLOSE_SOCKET(_commSocket);
          TRI_invalidatesocket(&_commSocket);

          // might delete this
          handleResponse(&response);

          return false;
        }
      }

      // .............................................................................
      // check if server is active
      // .............................................................................

      Scheduler const* scheduler =
          _server->scheduler();  // TODO(fc) this is singleton now

      if (scheduler != nullptr && !scheduler->isActive()) {
        // server is inactive and will intentionally respond with HTTP 503
        LOG(TRACE) << "cannot serve request - server is inactive";

        GeneralResponse response(GeneralResponse::SERVICE_UNAVAILABLE,
                              getCompatibility());

        // we need to close the connection, because there is no way we
        // know what to remove and then continue
        resetState(true);
        handleResponse(&response);

        return false;
      }

      // check for a 100-continue
      if (_readRequestBody) {
        bool found;
        std::string const& expect = _request->header("expect", found);

        if (found && StringUtils::trim(expect) == "100-continue") {
          LOG(TRACE) << "received a 100-continue request";

          auto buffer = std::make_unique<StringBuffer>(TRI_UNKNOWN_MEM_ZONE);
          buffer->appendText(
              TRI_CHAR_LENGTH_PAIR("HTTP/1.1 100 (Continue)\r\n\r\n"));

          _writeBuffers.push_back(buffer.get());
          buffer.release();

          _writeBuffersStats.push_back(nullptr);

          fillWriteBuffer();
        }
      }
    } else {
      size_t l = (_readBuffer->end() - _readBuffer->c_str());

      if (_startPosition + 4 <= l) {
        _readPosition = l - 4;
      }
    }
  }

  // readRequestBody might have changed, so cannot use else
  if (_readRequestBody) {
    if (_readBuffer->length() - _bodyPosition < _bodyLength) {
      setKeepAliveTimeout(_keepAliveTimeout);

      // let client send more
      return false;
    }

    // read "bodyLength" from read buffer and add this body to "GeneralRequest"
    _request->setBody(_readBuffer->c_str() + _bodyPosition, _bodyLength);

    LOG(TRACE) << "" << std::string(_readBuffer->c_str() + _bodyPosition,
                                _bodyLength).c_str();

    // remove body from read buffer and reset read position
    _readRequestBody = false;
    handleRequest = true;
  }

  // .............................................................................
  // request complete
  //
  // we have to delete request in here or pass it to a handler, which will
  // delete
  // it
  // .............................................................................

  if (!handleRequest) {
    return false;
  }

  requestStatisticsAgentSetReadEnd();
  requestStatisticsAgentAddReceivedBytes(_bodyPosition - _startPosition +
                                         _bodyLength);

  bool const isOptionsRequest =
      (_requestType == GeneralRequest::HTTP_REQUEST_OPTIONS);
  resetState(false);

  // .............................................................................
  // keep-alive handling
  // .............................................................................

  std::string connectionType =
      StringUtils::tolower(_request->header("connection"));

  if (connectionType == "close") {
    // client has sent an explicit "Connection: Close" header. we should close
    // the connection
    LOG(DEBUG) << "connection close requested by client";
    _closeRequested = true;
  } else if (_request->isHttp10() && connectionType != "keep-alive") {
    // HTTP 1.0 request, and no "Connection: Keep-Alive" header sent
    // we should close the connection
    LOG(DEBUG) << "no keep-alive, connection close requested by client";
    _closeRequested = true;
  } else if (_keepAliveTimeout <= 0.0) {
    // if keepAliveTimeout was set to 0.0, we'll close even keep-alive
    // connections immediately
    LOG(DEBUG) << "keep-alive disabled by admin";
    _closeRequested = true;
  }

  // we keep the connection open in all other cases (HTTP 1.1 or Keep-Alive
  // header sent)

  // .............................................................................
  // authenticate
  // .............................................................................

  auto const compatibility = _request->compatibility();

  GeneralResponse::HttpResponseCode authResult =
      _server->handlerFactory()->authenticateRequest(_request);

  // authenticated or an OPTIONS request. OPTIONS requests currently go
  // unauthenticated
  if (authResult == GeneralResponse::OK || isOptionsRequest) {
    // handle HTTP OPTIONS requests directly
    if (isOptionsRequest) {
      processCorsOptions(compatibility);
    } else {
      processRequest(compatibility);
    }
  }

  // not found
  else if (authResult == GeneralResponse::NOT_FOUND) {
    GeneralResponse response(authResult, compatibility);
    response.setContentType("application/json; charset=utf-8");

    response.body()
        .appendText(TRI_CHAR_LENGTH_PAIR("{\"error\":true,\"errorMessage\":\""))
        .appendText(TRI_errno_string(TRI_ERROR_ARANGO_DATABASE_NOT_FOUND))
        .appendText(TRI_CHAR_LENGTH_PAIR("\",\"code\":"))
        .appendInteger((int)authResult)
        .appendText(TRI_CHAR_LENGTH_PAIR(",\"errorNum\":"))
        .appendInteger(TRI_ERROR_ARANGO_DATABASE_NOT_FOUND)
        .appendText(TRI_CHAR_LENGTH_PAIR("}"));

    clearRequest();
    handleResponse(&response);
  }

  // forbidden
  else if (authResult == GeneralResponse::FORBIDDEN) {
    GeneralResponse response(authResult, compatibility);
    response.setContentType("application/json; charset=utf-8");

    response.body()
        .appendText(TRI_CHAR_LENGTH_PAIR(
            "{\"error\":true,\"errorMessage\":\"change password\",\"code\":"))
        .appendInteger((int)authResult)
        .appendText(TRI_CHAR_LENGTH_PAIR(",\"errorNum\":"))
        .appendInteger(TRI_ERROR_USER_CHANGE_PASSWORD)
        .appendText(TRI_CHAR_LENGTH_PAIR("}"));

    clearRequest();
    handleResponse(&response);
  }

  // not authenticated
  else {
    GeneralResponse response(GeneralResponse::UNAUTHORIZED, compatibility);
    std::string const realm =
        "basic realm=\"" +
        _server->handlerFactory()->authenticationRealm(_request) + "\"";

    if (sendWwwAuthenticateHeader()) {
      response.setHeader(TRI_CHAR_LENGTH_PAIR("www-authenticate"),
                         realm.c_str());
    }

    clearRequest();
    handleResponse(&response);
  }

  return true;
}

////////////////////////////////////////////////////////////////////////////////
/// @brief reads data from the socket
////////////////////////////////////////////////////////////////////////////////

void HttpCommTask::addResponse(GeneralResponse* response) {
  // CORS response handling
  if (!_origin.empty()) {
    // the request contained an Origin header. We have to send back the
    // access-control-allow-origin header now
    LOG(TRACE) << "handling CORS response";

    response->setHeader(TRI_CHAR_LENGTH_PAIR("access-control-expose-headers"),
                        "etag, content-encoding, content-length, location, "
                        "server, x-arango-errors, x-arango-async-id");

    // send back original value of "Origin" header
    response->setHeader(TRI_CHAR_LENGTH_PAIR("access-control-allow-origin"),
                        _origin);

    // send back "Access-Control-Allow-Credentials" header
    response->setHeader(
        TRI_CHAR_LENGTH_PAIR("access-control-allow-credentials"),
        (_denyCredentials ? "false" : "true"));
  }
  // CORS request handling EOF

  // set "connection" header
  // keep-alive is the default
  response->setHeader(TRI_CHAR_LENGTH_PAIR("connection"),
                      (_closeRequested ? "Close" : "Keep-Alive"));

  size_t const responseBodyLength = response->bodySize();

  if (_requestType == GeneralRequest::HTTP_REQUEST_HEAD) {
    // clear body if this is an HTTP HEAD request
    // HEAD must not return a body
    response->headResponse(responseBodyLength);
  }
  // else {
  //   // to enable automatic deflating of responses, active this.
  //   // deflate takes a lot of CPU time so it should only be enabled for
  //   // dedicated purposes and not generally
  //   if (responseBodyLength > 16384  && _acceptDeflate) {
  //     response->deflate();
  //     responseBodyLength = response->bodySize();
  //   }
  // }

  //reserve a buffer with some spare capacity
  auto buffer = std::make_unique<StringBuffer>(TRI_UNKNOWN_MEM_ZONE,
                                               responseBodyLength + 128);

  // write header
  response->writeHeader(buffer.get());

  // write body
  if (_requestType != GeneralRequest::HTTP_REQUEST_HEAD) {
    if (_isChunked) {
      if (0 != responseBodyLength) {
        buffer->appendHex(response->body().length());
        buffer->appendText(TRI_CHAR_LENGTH_PAIR("\r\n"));
        buffer->appendText(response->body());
        buffer->appendText(TRI_CHAR_LENGTH_PAIR("\r\n"));
      }
    } else {
      buffer->appendText(response->body());
    }
  }

  _writeBuffers.push_back(buffer.get());
  auto b = buffer.release();

  LOG(TRACE) << "HTTP WRITE FOR " << (void*)this << ": " << b->c_str();

  // clear body
  response->body().clear();

  double const totalTime = RequestStatisticsAgent::elapsedSinceReadStart();

  _writeBuffersStats.push_back(RequestStatisticsAgent::transfer());

<<<<<<< HEAD
  LOG_TOPIC(INFO, Logger::REQUESTS) 
      << "\"http-request\",\"" << _connectionInfo.clientAddress 
      << "\",\"" << HttpRequest::translateMethod(_requestType) << "\",\""
      << HttpRequest::translateVersion(_httpVersion) << "\"," 
      << static_cast<int>(response->responseCode()) << "," 
      << _originalBodyLength << "," 
      << responseBodyLength << ",\"" 
      << _fullUrl << "\","
      << Logger::DURATION(totalTime, 6);
=======
  // disable the following statement to prevent excessive logging of incoming
  // requests
  LOG_USAGE(
      ",\"http-request\",\"%s\",\"%s\",\"%s\",%d,%llu,%llu,\"%s\",%.6f",
      _connectionInfo.clientAddress.c_str(),
      GeneralRequest::translateMethod(_requestType).c_str(),
      GeneralRequest::translateVersion(_httpVersion).c_str(),
      (int)response->responseCode(), (unsigned long long)_originalBodyLength,
      (unsigned long long)responseBodyLength, _fullUrl.c_str(), totalTime);
>>>>>>> 189c9aff

  // start output
  fillWriteBuffer();
}

////////////////////////////////////////////////////////////////////////////////
/// check the content-length header of a request and fail it is broken
////////////////////////////////////////////////////////////////////////////////

bool HttpCommTask::checkContentLength(bool expectContentLength) {
  int64_t const bodyLength = _request->contentLength();

  if (bodyLength < 0) {
    // bad request, body length is < 0. this is a client error
    GeneralResponse response(GeneralResponse::LENGTH_REQUIRED, getCompatibility());

    resetState(true);
    handleResponse(&response);

    return false;
  }

  if (!expectContentLength && bodyLength > 0) {
    // content-length header was sent but the request method does not support
    // that
    // we'll warn but read the body anyway
    LOG(WARN) << "received HTTP GET/HEAD request with content-length, this should not happen";
  }

  if ((size_t)bodyLength > MaximalBodySize) {
    LOG(WARN) << "maximal body size is " << MaximalBodySize << ", request body size is " << bodyLength;

    // request entity too large
    GeneralResponse response(GeneralResponse::REQUEST_ENTITY_TOO_LARGE,
                          getCompatibility());

    resetState(true);
    handleResponse(&response);

    return false;
  }

  // set instance variable to content-length value
  _bodyLength = (size_t)bodyLength;
  _originalBodyLength = _bodyLength;

  if (_bodyLength > 0) {
    // we'll read the body
    _readRequestBody = true;
  }

  // everything's fine
  return true;
}

////////////////////////////////////////////////////////////////////////////////
/// @brief handles CORS options
////////////////////////////////////////////////////////////////////////////////

void HttpCommTask::processCorsOptions(uint32_t compatibility) {
  std::string const allowedMethods = "DELETE, GET, HEAD, PATCH, POST, PUT";

  GeneralResponse response(GeneralResponse::OK, compatibility);

  response.setHeader(TRI_CHAR_LENGTH_PAIR("allow"), allowedMethods);

  if (!_origin.empty()) {
    LOG(TRACE) << "got CORS preflight request";
    std::string const allowHeaders =
        StringUtils::trim(_request->header("access-control-request-headers"));

    // send back which HTTP methods are allowed for the resource
    // we'll allow all
    response.setHeader(TRI_CHAR_LENGTH_PAIR("access-control-allow-methods"),
                       allowedMethods);

    if (!allowHeaders.empty()) {
      // allow all extra headers the client requested
      // we don't verify them here. the worst that can happen is that the client
      // sends some broken headers and then later cannot access the data on the
      // server. that's a client problem.
      response.setHeader(TRI_CHAR_LENGTH_PAIR("access-control-allow-headers"),
                         allowHeaders);
      LOG(TRACE) << "client requested validation of the following headers: " << allowHeaders.c_str();
    }

    // set caching time (hard-coded value)
    response.setHeader(TRI_CHAR_LENGTH_PAIR("access-control-max-age"), "1800");
  }

  clearRequest();
  handleResponse(&response);
}

////////////////////////////////////////////////////////////////////////////////
/// @brief processes a request
////////////////////////////////////////////////////////////////////////////////

void HttpCommTask::processRequest(uint32_t compatibility) {
  // check for deflate
  bool found;
  std::string const acceptEncoding =
      _request->header("accept-encoding", found);

  if (found) {
    if (acceptEncoding.find("deflate") != std::string::npos) {
      _acceptDeflate = true;
    }
  }

  // check for an async request
  std::string const asyncExecution = _request->header("x-arango-async", found);

  // create handler, this will take over the request
  WorkItem::uptr<GeneralHandler> handler(
      _server->handlerFactory()->createHandler(_request));

  if (handler == nullptr) {
    LOG(TRACE) << "no handler is known, giving up";

    GeneralResponse response(GeneralResponse::NOT_FOUND, compatibility);

    clearRequest();
    handleResponse(&response);

    return;
  }

  handler->setTaskId(_taskId, _loop);

  // clear request object
  _request = nullptr;
  RequestStatisticsAgent::transfer(handler.get());

  // async execution
  bool ok = false;

  if (found && (asyncExecution == "true" || asyncExecution == "store")) {
    requestStatisticsAgentSetAsync();
    uint64_t jobId = 0;

    if (asyncExecution == "store") {
      // persist the responses
      ok = _server->handleRequestAsync(handler, &jobId);
    } else {
      // don't persist the responses
      ok = _server->handleRequestAsync(handler, nullptr);
    }

    if (ok) {
      GeneralResponse response(GeneralResponse::ACCEPTED, compatibility);

      if (jobId > 0) {
        // return the job id we just created
        response.setHeader(TRI_CHAR_LENGTH_PAIR("x-arango-async-id"),
                           StringUtils::itoa(jobId));
      }

      handleResponse(&response);

      return;
    }
  }

  // synchronous request
  else {
    ok = _server->handleRequest(this, handler);
  }

  if (!ok) {
    GeneralResponse response(GeneralResponse::SERVER_ERROR, compatibility);
    handleResponse(&response);
  }
}

////////////////////////////////////////////////////////////////////////////////
/// @brief resets the internal state
///
/// this method can be called to clean up when the request handling aborts
/// prematurely
////////////////////////////////////////////////////////////////////////////////

void HttpCommTask::resetState(bool close) {
  size_t const COMPACT_EVERY = 500;

  if (close) {
    clearRequest();

    _requestPending = false;
    _closeRequested = true;

    _readPosition = 0;
    _bodyPosition = 0;
    _bodyLength = 0;
  } else {
    _requestPending = true;

    bool compact = false;

    if (_sinceCompactification > COMPACT_EVERY) {
      compact = true;
    } else if (_readBuffer->length() > MaximalPipelineSize) {
      compact = true;
    }

    if (compact) {
      _readBuffer->erase_front(_bodyPosition + _bodyLength);

      _sinceCompactification = 0;
      _readPosition = 0;
    } else {
      _readPosition = _bodyPosition + _bodyLength;
    }

    _bodyPosition = 0;
    _bodyLength = 0;
  }

  _newRequest = true;
  _readRequestBody = false;
}


////////////////////////////////////////////////////////////////////////////////
/// @brief get request compatibility
////////////////////////////////////////////////////////////////////////////////

int32_t HttpCommTask::getCompatibility() const {
  if (_request != nullptr) {
    return _request->compatibility();
  }

<<<<<<< HEAD
  return HttpRequest::MinCompatibility;
}

bool HttpCommTask::setup(Scheduler* scheduler, EventLoop loop) {
  bool ok = SocketTask::setup(scheduler, loop);

  if (!ok) {
    return false;
  }

  _scheduler = scheduler;
  _loop = loop;

  setupDone();

  return true;
}

void HttpCommTask::cleanup() { SocketTask::cleanup(); }

bool HttpCommTask::handleEvent(EventToken token, EventType events) {
  bool result = SocketTask::handleEvent(token, events);

  if (_clientClosed) {
    _scheduler->destroyTask(this);
  }

  return result;
}

void HttpCommTask::signalTask(TaskData* data) {
  // data response
  if (data->_type == TaskData::TASK_DATA_RESPONSE) {
    data->transfer(this);
    handleResponse(data->_response.get());
    processRead();
  }

  // data chunk
  else if (data->_type == TaskData::TASK_DATA_CHUNK) {
    size_t len = data->_data.size();

    if (0 == len) {
      finishedChunked();
    } else {
      StringBuffer* buffer = new StringBuffer(TRI_UNKNOWN_MEM_ZONE, len);

      TRI_ASSERT(buffer != nullptr);

      buffer->appendHex(len);
      buffer->appendText(TRI_CHAR_LENGTH_PAIR("\r\n"));
      buffer->appendText(data->_data.c_str(), len);
      buffer->appendText(TRI_CHAR_LENGTH_PAIR("\r\n"));

      sendChunk(buffer);
    }
  }

  // do not know, what to do - give up
  else {
    _scheduler->destroyTask(this);
  }
}

bool HttpCommTask::handleRead() {
  bool res = true;

  if (!_setupDone.load(std::memory_order_relaxed)) {
    return res;
  }

  if (!_closeRequested) {
    res = fillReadBuffer();

    // process as much data as we got
    while (processRead()) {
      if (_closeRequested) {
        break;
      }
    }
  } else {
    // if we don't close here, the scheduler thread may fall into a
    // busy wait state, consuming 100% CPU!
    _clientClosed = true;
  }

  if (_clientClosed) {
    res = false;
    _server->handleCommunicationClosed(this);
  } else if (!res) {
    _clientClosed = true;
    _server->handleCommunicationFailure(this);
  }

  return res;
}

void HttpCommTask::completedWriteBuffer() {
  _writeBuffer = nullptr;
  _writeLength = 0;

  if (_writeBufferStatistics != nullptr) {
    _writeBufferStatistics->_writeEnd = TRI_StatisticsTime();

    TRI_ReleaseRequestStatistics(_writeBufferStatistics);
    _writeBufferStatistics = nullptr;
  }

  fillWriteBuffer();

  if (!_clientClosed && _closeRequested && !hasWriteBuffer() &&
      _writeBuffers.empty() && !_isChunked) {
    _clientClosed = true;
    _server->handleCommunicationClosed(this);
  }
}

void HttpCommTask::handleTimeout() {
  _clientClosed = true;
  _server->handleCommunicationClosed(this);
=======
  return GeneralRequest::MinCompatibility;
>>>>>>> 189c9aff
}<|MERGE_RESOLUTION|>--- conflicted
+++ resolved
@@ -26,34 +26,16 @@
 
 #include "Basics/MutexLocker.h"
 #include "Basics/StringBuffer.h"
-<<<<<<< HEAD
-#include "Basics/Logger.h"
-#include "HttpServer/HttpHandler.h"
-#include "HttpServer/HttpHandlerFactory.h"
-#include "HttpServer/HttpServer.h"
-=======
 #include "Basics/logging.h"
 #include "HttpServer/GeneralHandler.h"
 #include "HttpServer/GeneralHandlerFactory.h"
 #include "HttpServer/GeneralServer.h"
->>>>>>> 189c9aff
 #include "Scheduler/Scheduler.h"
 
 using namespace arangodb;
 using namespace arangodb::basics;
 using namespace arangodb::rest;
 
-<<<<<<< HEAD
-////////////////////////////////////////////////////////////////////////////////
-/// @brief static initializers
-////////////////////////////////////////////////////////////////////////////////
-
-size_t const HttpCommTask::MaximalHeaderSize = 1 * 1024 * 1024;       //   1 MB
-size_t const HttpCommTask::MaximalBodySize = 512 * 1024 * 1024;       // 512 MB
-size_t const HttpCommTask::MaximalPipelineSize = 1024 * 1024 * 1024;  //   1 GB
-
-=======
->>>>>>> 189c9aff
 ////////////////////////////////////////////////////////////////////////////////
 /// @brief constructs a new task
 ////////////////////////////////////////////////////////////////////////////////
@@ -65,32 +47,7 @@
                             GeneralRequest::HTTP_UNKNOWN, GeneralRequest::HTTP_REQUEST_ILLEGAL),
       _readPosition(0),
       _bodyPosition(0),
-<<<<<<< HEAD
-      _bodyLength(0),
-      _requestPending(false),
-      _closeRequested(false),
-      _readRequestBody(false),
-      _denyCredentials(false),
-      _acceptDeflate(false),
-      _newRequest(true),
-      _isChunked(false),
-      _request(nullptr),
-      _httpVersion(HttpRequest::HTTP_UNKNOWN),
-      _requestType(HttpRequest::HTTP_REQUEST_ILLEGAL),
-      _fullUrl(),
-      _origin(),
-      _startPosition(0),
-      _sinceCompactification(0),
-      _originalBodyLength(0),
-      _setupDone(false) {
-  LOG(TRACE) << "connection established, client " << TRI_get_fd_or_handle_of_socket(socket) << ", server ip " << _connectionInfo.serverAddress.c_str() << ", server port " << _connectionInfo.serverPort << ", client ip " << _connectionInfo.clientAddress.c_str() << ", client port " << _connectionInfo.clientPort;
-
-  // acquire a statistics entry and set the type to HTTP
-  ConnectionStatisticsAgent::acquire();
-  connectionStatisticsAgentSetStart();
-=======
       _startPosition(0) {
->>>>>>> 189c9aff
   connectionStatisticsAgentSetHttp();
 }
 
@@ -99,11 +56,7 @@
 ////////////////////////////////////////////////////////////////////////////////
 
 HttpCommTask::~HttpCommTask() {
-<<<<<<< HEAD
-  LOG(TRACE) << "connection closed, client " << TRI_get_fd_or_handle_of_socket(_commSocket);
-=======
   // LOG(TRACE) << "connection closed, client " << TRI_get_fd_or_handle_of_socket(_commSocket);
->>>>>>> 189c9aff
 
   // free write buffers and statistics
   for (auto& i : _writeBuffers) {
@@ -118,25 +71,6 @@
   delete _request;
 }
 
-<<<<<<< HEAD
-////////////////////////////////////////////////////////////////////////////////
-/// @brief handles response
-////////////////////////////////////////////////////////////////////////////////
-
-void HttpCommTask::handleResponse(HttpResponse* response) {
-  if (response->isChunked()) {
-    _requestPending = true;
-    _isChunked = true;
-  } else {
-    _requestPending = false;
-    _isChunked = false;
-  }
-
-  addResponse(response);
-}
-
-=======
->>>>>>> 189c9aff
 ////////////////////////////////////////////////////////////////////////////////
 /// @brief reads data from the socket
 ////////////////////////////////////////////////////////////////////////////////
@@ -189,7 +123,8 @@
     size_t headerLength = ptr - (_readBuffer->c_str() + _startPosition);
 
     if (headerLength > MaximalHeaderSize) {
-      LOG(WARN) << "maximal header size is " << MaximalHeaderSize << ", request header size is " << headerLength;
+      LOG_WARNING("maximal header size is %d, request header size is %d",
+                  (int)MaximalHeaderSize, (int)headerLength);
 
       // header is too large
       GeneralResponse response(GeneralResponse::REQUEST_HEADER_FIELDS_TOO_LARGE,
@@ -207,8 +142,9 @@
     if (ptr < end) {
       _readPosition = ptr - _readBuffer->c_str() + 4;
 
-      LOG(TRACE) << "HTTP READ FOR " << (void*)this << ": " << std::string(_readBuffer->c_str() + _startPosition,
-                            _readPosition - _startPosition).c_str();
+      LOG_TRACE("HTTP READ FOR %p: %s", (void*)this,
+                std::string(_readBuffer->c_str() + _startPosition,
+                            _readPosition - _startPosition).c_str());
 
       // check that we know, how to serve this request and update the connection
       // information, i. e. client and server addresses and ports and create a
@@ -218,7 +154,7 @@
           _readPosition - _startPosition);
 
       if (_request == nullptr) {
-        LOG(ERR) << "cannot generate request";
+        LOG_ERROR("cannot generate request");
 
         // internal server error
         GeneralResponse response(GeneralResponse::SERVER_ERROR, getCompatibility());
@@ -268,7 +204,9 @@
       // and ports
       _request->setProtocol(_server->protocol());
 
-      LOG(TRACE) << "server port " << _connectionInfo.serverPort << ", client port " << _connectionInfo.clientPort;
+      LOG_TRACE("server port %d, client port %d",
+                (int)_connectionInfo.serverPort,
+                (int)_connectionInfo.clientPort);
 
       // set body start to current position
       _bodyPosition = _readPosition;
@@ -332,7 +270,9 @@
             l = 6;
           }
 
-          LOG(WARN) << "got corrupted HTTP request '" << std::string(_readBuffer->c_str() + _startPosition, l).c_str() << "'";
+          LOG_WARNING(
+              "got corrupted HTTP request '%s'",
+              std::string(_readBuffer->c_str() + _startPosition, l).c_str());
 
           // bad request, method not allowed
           GeneralResponse response(GeneralResponse::METHOD_NOT_ALLOWED,
@@ -362,7 +302,7 @@
 
       if (scheduler != nullptr && !scheduler->isActive()) {
         // server is inactive and will intentionally respond with HTTP 503
-        LOG(TRACE) << "cannot serve request - server is inactive";
+        LOG_TRACE("cannot serve request - server is inactive");
 
         GeneralResponse response(GeneralResponse::SERVICE_UNAVAILABLE,
                               getCompatibility());
@@ -381,7 +321,7 @@
         std::string const& expect = _request->header("expect", found);
 
         if (found && StringUtils::trim(expect) == "100-continue") {
-          LOG(TRACE) << "received a 100-continue request";
+          LOG_TRACE("received a 100-continue request");
 
           auto buffer = std::make_unique<StringBuffer>(TRI_UNKNOWN_MEM_ZONE);
           buffer->appendText(
@@ -416,8 +356,8 @@
     // read "bodyLength" from read buffer and add this body to "GeneralRequest"
     _request->setBody(_readBuffer->c_str() + _bodyPosition, _bodyLength);
 
-    LOG(TRACE) << "" << std::string(_readBuffer->c_str() + _bodyPosition,
-                                _bodyLength).c_str();
+    LOG_TRACE("%s", std::string(_readBuffer->c_str() + _bodyPosition,
+                                _bodyLength).c_str());
 
     // remove body from read buffer and reset read position
     _readRequestBody = false;
@@ -454,17 +394,17 @@
   if (connectionType == "close") {
     // client has sent an explicit "Connection: Close" header. we should close
     // the connection
-    LOG(DEBUG) << "connection close requested by client";
+    LOG_DEBUG("connection close requested by client");
     _closeRequested = true;
   } else if (_request->isHttp10() && connectionType != "keep-alive") {
     // HTTP 1.0 request, and no "Connection: Keep-Alive" header sent
     // we should close the connection
-    LOG(DEBUG) << "no keep-alive, connection close requested by client";
+    LOG_DEBUG("no keep-alive, connection close requested by client");
     _closeRequested = true;
   } else if (_keepAliveTimeout <= 0.0) {
     // if keepAliveTimeout was set to 0.0, we'll close even keep-alive
     // connections immediately
-    LOG(DEBUG) << "keep-alive disabled by admin";
+    LOG_DEBUG("keep-alive disabled by admin");
     _closeRequested = true;
   }
 
@@ -554,7 +494,7 @@
   if (!_origin.empty()) {
     // the request contained an Origin header. We have to send back the
     // access-control-allow-origin header now
-    LOG(TRACE) << "handling CORS response";
+    LOG_TRACE("handling CORS response");
 
     response->setHeader(TRI_CHAR_LENGTH_PAIR("access-control-expose-headers"),
                         "etag, content-encoding, content-length, location, "
@@ -617,7 +557,7 @@
   _writeBuffers.push_back(buffer.get());
   auto b = buffer.release();
 
-  LOG(TRACE) << "HTTP WRITE FOR " << (void*)this << ": " << b->c_str();
+  LOG_TRACE("HTTP WRITE FOR %p: %s", (void*)this, b->c_str());
 
   // clear body
   response->body().clear();
@@ -626,17 +566,6 @@
 
   _writeBuffersStats.push_back(RequestStatisticsAgent::transfer());
 
-<<<<<<< HEAD
-  LOG_TOPIC(INFO, Logger::REQUESTS) 
-      << "\"http-request\",\"" << _connectionInfo.clientAddress 
-      << "\",\"" << HttpRequest::translateMethod(_requestType) << "\",\""
-      << HttpRequest::translateVersion(_httpVersion) << "\"," 
-      << static_cast<int>(response->responseCode()) << "," 
-      << _originalBodyLength << "," 
-      << responseBodyLength << ",\"" 
-      << _fullUrl << "\","
-      << Logger::DURATION(totalTime, 6);
-=======
   // disable the following statement to prevent excessive logging of incoming
   // requests
   LOG_USAGE(
@@ -646,7 +575,6 @@
       GeneralRequest::translateVersion(_httpVersion).c_str(),
       (int)response->responseCode(), (unsigned long long)_originalBodyLength,
       (unsigned long long)responseBodyLength, _fullUrl.c_str(), totalTime);
->>>>>>> 189c9aff
 
   // start output
   fillWriteBuffer();
@@ -673,11 +601,14 @@
     // content-length header was sent but the request method does not support
     // that
     // we'll warn but read the body anyway
-    LOG(WARN) << "received HTTP GET/HEAD request with content-length, this should not happen";
+    LOG_WARNING(
+        "received HTTP GET/HEAD request with content-length, this should not "
+        "happen");
   }
 
   if ((size_t)bodyLength > MaximalBodySize) {
-    LOG(WARN) << "maximal body size is " << MaximalBodySize << ", request body size is " << bodyLength;
+    LOG_WARNING("maximal body size is %d, request body size is %d",
+                (int)MaximalBodySize, (int)bodyLength);
 
     // request entity too large
     GeneralResponse response(GeneralResponse::REQUEST_ENTITY_TOO_LARGE,
@@ -714,7 +645,7 @@
   response.setHeader(TRI_CHAR_LENGTH_PAIR("allow"), allowedMethods);
 
   if (!_origin.empty()) {
-    LOG(TRACE) << "got CORS preflight request";
+    LOG_TRACE("got CORS preflight request");
     std::string const allowHeaders =
         StringUtils::trim(_request->header("access-control-request-headers"));
 
@@ -730,7 +661,8 @@
       // server. that's a client problem.
       response.setHeader(TRI_CHAR_LENGTH_PAIR("access-control-allow-headers"),
                          allowHeaders);
-      LOG(TRACE) << "client requested validation of the following headers: " << allowHeaders.c_str();
+      LOG_TRACE("client requested validation of the following headers: %s",
+                allowHeaders.c_str());
     }
 
     // set caching time (hard-coded value)
@@ -748,7 +680,7 @@
 void HttpCommTask::processRequest(uint32_t compatibility) {
   // check for deflate
   bool found;
-  std::string const acceptEncoding =
+  std::string const& acceptEncoding =
       _request->header("accept-encoding", found);
 
   if (found) {
@@ -758,14 +690,14 @@
   }
 
   // check for an async request
-  std::string const asyncExecution = _request->header("x-arango-async", found);
+  std::string const& asyncExecution = _request->header("x-arango-async", found);
 
   // create handler, this will take over the request
   WorkItem::uptr<GeneralHandler> handler(
       _server->handlerFactory()->createHandler(_request));
 
   if (handler == nullptr) {
-    LOG(TRACE) << "no handler is known, giving up";
+    LOG_TRACE("no handler is known, giving up");
 
     GeneralResponse response(GeneralResponse::NOT_FOUND, compatibility);
 
@@ -879,128 +811,5 @@
     return _request->compatibility();
   }
 
-<<<<<<< HEAD
-  return HttpRequest::MinCompatibility;
-}
-
-bool HttpCommTask::setup(Scheduler* scheduler, EventLoop loop) {
-  bool ok = SocketTask::setup(scheduler, loop);
-
-  if (!ok) {
-    return false;
-  }
-
-  _scheduler = scheduler;
-  _loop = loop;
-
-  setupDone();
-
-  return true;
-}
-
-void HttpCommTask::cleanup() { SocketTask::cleanup(); }
-
-bool HttpCommTask::handleEvent(EventToken token, EventType events) {
-  bool result = SocketTask::handleEvent(token, events);
-
-  if (_clientClosed) {
-    _scheduler->destroyTask(this);
-  }
-
-  return result;
-}
-
-void HttpCommTask::signalTask(TaskData* data) {
-  // data response
-  if (data->_type == TaskData::TASK_DATA_RESPONSE) {
-    data->transfer(this);
-    handleResponse(data->_response.get());
-    processRead();
-  }
-
-  // data chunk
-  else if (data->_type == TaskData::TASK_DATA_CHUNK) {
-    size_t len = data->_data.size();
-
-    if (0 == len) {
-      finishedChunked();
-    } else {
-      StringBuffer* buffer = new StringBuffer(TRI_UNKNOWN_MEM_ZONE, len);
-
-      TRI_ASSERT(buffer != nullptr);
-
-      buffer->appendHex(len);
-      buffer->appendText(TRI_CHAR_LENGTH_PAIR("\r\n"));
-      buffer->appendText(data->_data.c_str(), len);
-      buffer->appendText(TRI_CHAR_LENGTH_PAIR("\r\n"));
-
-      sendChunk(buffer);
-    }
-  }
-
-  // do not know, what to do - give up
-  else {
-    _scheduler->destroyTask(this);
-  }
-}
-
-bool HttpCommTask::handleRead() {
-  bool res = true;
-
-  if (!_setupDone.load(std::memory_order_relaxed)) {
-    return res;
-  }
-
-  if (!_closeRequested) {
-    res = fillReadBuffer();
-
-    // process as much data as we got
-    while (processRead()) {
-      if (_closeRequested) {
-        break;
-      }
-    }
-  } else {
-    // if we don't close here, the scheduler thread may fall into a
-    // busy wait state, consuming 100% CPU!
-    _clientClosed = true;
-  }
-
-  if (_clientClosed) {
-    res = false;
-    _server->handleCommunicationClosed(this);
-  } else if (!res) {
-    _clientClosed = true;
-    _server->handleCommunicationFailure(this);
-  }
-
-  return res;
-}
-
-void HttpCommTask::completedWriteBuffer() {
-  _writeBuffer = nullptr;
-  _writeLength = 0;
-
-  if (_writeBufferStatistics != nullptr) {
-    _writeBufferStatistics->_writeEnd = TRI_StatisticsTime();
-
-    TRI_ReleaseRequestStatistics(_writeBufferStatistics);
-    _writeBufferStatistics = nullptr;
-  }
-
-  fillWriteBuffer();
-
-  if (!_clientClosed && _closeRequested && !hasWriteBuffer() &&
-      _writeBuffers.empty() && !_isChunked) {
-    _clientClosed = true;
-    _server->handleCommunicationClosed(this);
-  }
-}
-
-void HttpCommTask::handleTimeout() {
-  _clientClosed = true;
-  _server->handleCommunicationClosed(this);
-=======
   return GeneralRequest::MinCompatibility;
->>>>>>> 189c9aff
 }