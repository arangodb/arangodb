////////////////////////////////////////////////////////////////////////////////
/// DISCLAIMER
///
/// Copyright 2014-2021 ArangoDB GmbH, Cologne, Germany
/// Copyright 2004-2014 triAGENS GmbH, Cologne, Germany
///
/// Licensed under the Apache License, Version 2.0 (the "License");
/// you may not use this file except in compliance with the License.
/// You may obtain a copy of the License at
///
///     http://www.apache.org/licenses/LICENSE-2.0
///
/// Unless required by applicable law or agreed to in writing, software
/// distributed under the License is distributed on an "AS IS" BASIS,
/// WITHOUT WARRANTIES OR CONDITIONS OF ANY KIND, either express or implied.
/// See the License for the specific language governing permissions and
/// limitations under the License.
///
/// Copyright holder is ArangoDB GmbH, Cologne, Germany
///
/// @author Jan Steemann
////////////////////////////////////////////////////////////////////////////////

#pragma once

#include "Basics/Common.h"
#include "Basics/Result.h"
#include "Cluster/ClusterTypes.h"
#include "Cluster/ServerState.h"
#include "Containers/HashSet.h"
#include "Containers/SmallVector.h"
#include "Transaction/Hints.h"
#include "Transaction/Options.h"
#include "Transaction/Status.h"
#include "VocBase/AccessMode.h"
#include "VocBase/Identifiers/DataSourceId.h"
#include "VocBase/Identifiers/TransactionId.h"
#include "VocBase/voc-types.h"

#include <map>
#include <variant>

#ifdef ARANGODB_ENABLE_MAINTAINER_MODE

#define LOG_TRX(logid, llevel, trx)                        \
  LOG_TOPIC(logid, llevel, arangodb::Logger::TRANSACTIONS) \
      << "#" << trx->id().id() << " ("                     \
      << transaction::statusString(trx->status()) << "): "

#else

#define LOG_TRX(logid, llevel, ...) \
  while (0) LOG_TOPIC(logid, llevel, arangodb::Logger::TRANSACTIONS)
#endif

struct TRI_vocbase_t;

namespace arangodb {

namespace transaction {
class Methods;
struct Options;
}  // namespace transaction

class TransactionCollection;
struct TransactionStatistics;

/// @brief transaction type
class TransactionState {
 public:
  /// @brief an implementation-dependent structure for storing runtime data
  struct Cookie {
    typedef std::unique_ptr<Cookie> ptr;
    virtual ~Cookie() = default;
  };

  [[nodiscard]] static bool ServerIdLessThan(ServerID const& lhs, ServerID const& rhs) {
    return lhs < rhs;
  }

  typedef std::function<void(TransactionState& state)> StatusChangeCallback;

  TransactionState() = delete;
  TransactionState(TransactionState const&) = delete;
  TransactionState& operator=(TransactionState const&) = delete;

  TransactionState(TRI_vocbase_t& vocbase, TransactionId tid,
                   transaction::Options const& options);
  virtual ~TransactionState();

  /// @return a cookie associated with the specified key, nullptr if none
  [[nodiscard]] Cookie* cookie(void const* key) const noexcept;

  /// @brief associate the specified cookie with the specified key
  /// @return the previously associated cookie, if any
  Cookie::ptr cookie(void const* key, Cookie::ptr&& cookie);

  [[nodiscard]] bool isRunningInCluster() const {
    return ServerState::isRunningInCluster(_serverRole);
  }
  [[nodiscard]] bool isDBServer() const {
    return ServerState::isDBServer(_serverRole);
  }
  [[nodiscard]] bool isCoordinator() const {
    return ServerState::isCoordinator(_serverRole);
  }
  [[nodiscard]] ServerState::RoleEnum serverRole() const { return _serverRole; }

  [[nodiscard]] transaction::Options& options() { return _options; }
  [[nodiscard]] transaction::Options const& options() const {
    return _options;
  }
  [[nodiscard]] TRI_vocbase_t& vocbase() const { return _vocbase; }
  [[nodiscard]] TransactionId id() const { return _id; }
  [[nodiscard]] transaction::Status status() const noexcept { return _status; }
  [[nodiscard]] bool isRunning() const {
    return _status == transaction::Status::RUNNING;
  }
  void setRegistered() noexcept { _registeredTransaction = true; }
  [[nodiscard]] bool wasRegistered() const noexcept {
    return _registeredTransaction;
  }

  /// @brief returns the name of the actor the transaction runs on:
  /// - leader
  /// - follower
  /// - coordinator
  /// - single
  [[nodiscard]] char const* actorName() const noexcept;

  /// @brief return a reference to the global transaction statistics/counters
  TransactionStatistics& statistics() noexcept;

  [[nodiscard]] double lockTimeout() const { return _options.lockTimeout; }
  void lockTimeout(double value) {
    if (value > 0.0) {
      _options.lockTimeout = value;
    }
  }

  [[nodiscard]] bool waitForSync() const { return _options.waitForSync; }
  void waitForSync(bool value) { _options.waitForSync = value; }

  [[nodiscard]] bool allowImplicitCollectionsForRead() const {
    return _options.allowImplicitCollectionsForRead;
  }
  void allowImplicitCollectionsForRead(bool value) {
    _options.allowImplicitCollectionsForRead = value;
  }

  /// @brief return the collection from a transaction
  [[nodiscard]] TransactionCollection* collection(DataSourceId cid,
                                                  AccessMode::Type accessType) const;

  /// @brief return the collection from a transaction
  [[nodiscard]] TransactionCollection* collection(std::string const& name,
                                                  AccessMode::Type accessType) const;

  /// @brief add a collection to a transaction
  [[nodiscard]] Result addCollection(DataSourceId cid, std::string const& cname,
                                     AccessMode::Type accessType, bool lockUsage);

  /// @brief use all participating collections of a transaction
  [[nodiscard]] Result useCollections();

  /// @brief run a callback on all collections of the transaction
  template <typename F>
  void allCollections(F&& cb) {
    for (auto& trxCollection : _collections) {
      TRI_ASSERT(trxCollection);  // ensured by addCollection(...)
      if (!std::forward<F>(cb)(*trxCollection)) {  // abort early
        return;
      }
    }
  }

  /// @brief return the number of collections in the transaction
  [[nodiscard]] size_t numCollections() const { return _collections.size(); }

  /// @brief whether or not a transaction consists of a single operation
  [[nodiscard]] bool isSingleOperation() const {
    return hasHint(transaction::Hints::Hint::SINGLE_OPERATION);
  }

  /// @brief update the status of a transaction
  void updateStatus(transaction::Status status) noexcept;

  /// @brief whether or not a specific hint is set for the transaction
  [[nodiscard]] bool hasHint(transaction::Hints::Hint hint) const {
    return _hints.has(hint);
  }

  /// @brief begin a transaction
  virtual arangodb::Result beginTransaction(transaction::Hints hints) = 0;

  /// @brief commit a transaction
  virtual arangodb::Result commitTransaction(transaction::Methods* trx) = 0;

  /// @brief abort a transaction
  virtual arangodb::Result abortTransaction(transaction::Methods* trx) = 0;

  /// @brief return number of commits.
  /// for cluster transactions on coordinator, this either returns 0 or 1.
  /// for leader, follower or single-server transactions, this can include any
  /// number, because it will also include intermediate commits.
  virtual uint64_t numCommits() const = 0;

  virtual bool hasFailedOperations() const = 0;

  virtual void beginQuery(bool /*isModificationQuery*/) {}
  virtual void endQuery(bool /*isModificationQuery*/) noexcept {}

  [[nodiscard]] TransactionCollection* findCollection(DataSourceId cid) const;

  /// @brief make a exclusive transaction, only valid before begin
  void setExclusiveAccessType();

  /// @brief whether or not a transaction is read-only
  [[nodiscard]] bool isReadOnlyTransaction() const noexcept {
    return _type == AccessMode::Type::READ;
  }

  /// @brief whether or not a transaction is a follower transaction
  [[nodiscard]] bool isFollowerTransaction() const {
    return hasHint(transaction::Hints::Hint::IS_FOLLOWER_TRX);
  }

  /// @brief servers already contacted
  [[nodiscard]] ::arangodb::containers::HashSet<std::string> const& knownServers() const {
    return _knownServers;
  }

  [[nodiscard]] bool knowsServer(std::string const& uuid) const {
    return _knownServers.find(uuid) != _knownServers.end();
  }

  /// @brief add a server to the known set
  void addKnownServer(std::string const& uuid) { _knownServers.emplace(uuid); }

  /// @brief remove a server from the known set
  void removeKnownServer(std::string const& uuid) { _knownServers.erase(uuid); }

  void clearKnownServers() { _knownServers.clear(); }

  /// @returns tick of last operation in a transaction
  /// @note the value is guaranteed to be valid only after
  ///       transaction is committed
  [[nodiscard]] virtual TRI_voc_tick_t lastOperationTick() const noexcept = 0;

  void acceptAnalyzersRevision(QueryAnalyzerRevisions const& analyzersRevsion) noexcept;

  [[nodiscard]] QueryAnalyzerRevisions const& analyzersRevision() const noexcept {
    return _analyzersRevision;
  }

#ifdef USE_ENTERPRISE
  void addInaccessibleCollection(DataSourceId cid, std::string const& cname);
  [[nodiscard]] bool isInaccessibleCollection(DataSourceId cid);
  [[nodiscard]] bool isInaccessibleCollection(std::string const& cname);
#endif

  /// @brief roll a new transaction ID on the coordintor. Use this method
  /// with care, it should only be used when retrying in a synchronized
  /// fashion after a fast-path locking detected a dead-lock situation.
  /// Only allowed on coordinators.
  void coordinatorRerollTransactionId();

 protected: 
  virtual std::unique_ptr<TransactionCollection> createTransactionCollection(
    DataSourceId cid, AccessMode::Type accessType) = 0;

  /// @brief find a collection in the transaction's list of collections
  struct CollectionNotFound {
    std::size_t lowerBound;
  };
  struct CollectionFound {
    TransactionCollection* collection;
  };
  [[nodiscard]] auto findCollectionOrPos(DataSourceId cid) const
      -> std::variant<CollectionNotFound, CollectionFound>;

  /// @brief clear the query cache for all collections that were modified by
  /// the transaction
  void clearQueryCache();

#ifdef ARANGODB_USE_GOOGLE_TESTS
  // reset the internal Transaction ID to none.
  // Only used in the Transaction Mock for internal reasons.
  void resetTransactionId();
#endif

 private:
  /// @brief check if current user can access this collection
  Result checkCollectionPermission(DataSourceId cid, std::string const& cname,
                                   AccessMode::Type);
  
  /// @brief helper function for addCollection
  Result addCollectionInternal(DataSourceId cid, std::string const& cname,
                               AccessMode::Type accessType, bool lockUsage);

 protected:
  TRI_vocbase_t& _vocbase;  /// @brief vocbase for this transaction

  /// @brief access type (read|write)
  AccessMode::Type _type = AccessMode::Type::READ;
  /// @brief current status
  transaction::Status _status = transaction::Status::CREATED;

<<<<<<< HEAD
  // list of participating collections
  arangodb::containers::SmallVectorWithArena<TransactionCollection*> _collections;
=======
  using ListType = arangodb::containers::SmallVector<TransactionCollection*>;
  ListType::allocator_type::arena_type _arena{};  // memory for collections
  ListType _collections;  // list of participating collections
>>>>>>> 50aa1ea4

  transaction::Hints _hints{};  // hints; set on _nestingLevel == 0

  ServerState::RoleEnum const _serverRole;  /// role of the server

  transaction::Options _options;

 private:
  TransactionId _id;  /// @brief local trx id

  /// a collection of stored cookies
  std::map<void const*, Cookie::ptr> _cookies;

  /// @brief servers we already talked to for this transactions
  ::arangodb::containers::HashSet<std::string> _knownServers;

  QueryAnalyzerRevisions _analyzersRevision;
  bool _registeredTransaction = false;
};

}  // namespace arangodb
<|MERGE_RESOLUTION|>--- conflicted
+++ resolved
@@ -306,14 +306,7 @@
   /// @brief current status
   transaction::Status _status = transaction::Status::CREATED;
 
-<<<<<<< HEAD
-  // list of participating collections
   arangodb::containers::SmallVectorWithArena<TransactionCollection*> _collections;
-=======
-  using ListType = arangodb::containers::SmallVector<TransactionCollection*>;
-  ListType::allocator_type::arena_type _arena{};  // memory for collections
-  ListType _collections;  // list of participating collections
->>>>>>> 50aa1ea4
 
   transaction::Hints _hints{};  // hints; set on _nestingLevel == 0
 
