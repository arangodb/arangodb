--- conflicted
+++ resolved
@@ -43,11 +43,7 @@
 
 #define LOG_TRX(logid, llevel, trx)                \
   LOG_TOPIC(logid, llevel, arangodb::Logger::TRANSACTIONS) \
-<<<<<<< HEAD
-      << "#" << trx->id().id() << "." << tlevel << " ("    \
-=======
-      << "#" << trx->id() << " ("         \
->>>>>>> 89765a2d
+      << "#" << trx->id().id() << " ("         \
       << transaction::statusString(trx->status()) << "): "
 
 #else
