--- conflicted
+++ resolved
@@ -549,17 +549,11 @@
 }
 
 /// @brief return the figures for a collection
-<<<<<<< HEAD
 futures::Future<OperationResult> PhysicalCollection::figures() {
   auto buffer = std::make_shared<VPackBufferUInt8>();
   VPackBuilder builder(buffer);
   
   builder.openObject();
-=======
-futures::Future<std::shared_ptr<VPackBuilder>> PhysicalCollection::figures() {
-  auto builder = std::make_shared<VPackBuilder>();
-  builder->openObject();
->>>>>>> d1b4cfc9
 
   // add index information
   size_t sizeIndexes = memory();
