////////////////////////////////////////////////////////////////////////////////
/// DISCLAIMER
///
/// Copyright 2014-2016 ArangoDB GmbH, Cologne, Germany
/// Copyright 2004-2014 triAGENS GmbH, Cologne, Germany
///
/// Licensed under the Apache License, Version 2.0 (the "License");
/// you may not use this file except in compliance with the License.
/// You may obtain a copy of the License at
///
///     http://www.apache.org/licenses/LICENSE-2.0
///
/// Unless required by applicable law or agreed to in writing, software
/// distributed under the License is distributed on an "AS IS" BASIS,
/// WITHOUT WARRANTIES OR CONDITIONS OF ANY KIND, either express or implied.
/// See the License for the specific language governing permissions and
/// limitations under the License.
///
/// Copyright holder is ArangoDB GmbH, Cologne, Germany
///
/// @author Jan Steemann
////////////////////////////////////////////////////////////////////////////////

#include "TransactionState.h"
#include "Aql/QueryCache.h"
#include "Basics/Exceptions.h"
#include "Logger/Logger.h"
#include "StorageEngine/EngineSelectorFeature.h"
#include "StorageEngine/StorageEngine.h"
#include "StorageEngine/TransactionCollection.h"
#include "Transaction/Methods.h"
#include "Transaction/Options.h"
#include "Utils/ExecContext.h"
#include "VocBase/ticks.h"

using namespace arangodb;

/// @brief transaction type
<<<<<<< HEAD
TransactionState::TransactionState(TRI_vocbase_t* vocbase,
                                   TRI_voc_tid_t tid,
                                   transaction::Options const& options)
=======
TransactionState::TransactionState(
    TRI_vocbase_t& vocbase,
    transaction::Options const& options
)
>>>>>>> 843e5847
    : _vocbase(vocbase),
      _id(tid),
      _type(AccessMode::Type::READ),
      _status(transaction::Status::CREATED),
      _arena(),
      _collections{_arena},  // assign arena to vector
      _serverRole(ServerState::instance()->getRole()),
      _resolver(&vocbase),
      _hints(),
      _nestingLevel(0),
      _options(options) {}

/// @brief free a transaction container
TransactionState::~TransactionState() {
  TRI_ASSERT(_status != transaction::Status::RUNNING);

  releaseCollections();

  // free all collections
  for (auto it = _collections.rbegin(); it != _collections.rend(); ++it) {
    delete (*it);
  }
}

std::vector<std::string> TransactionState::collectionNames() const {
  std::vector<std::string> result;
  result.reserve(_collections.size());

  for (auto& trxCollection : _collections) {
    if (trxCollection->collection() != nullptr) {
      result.emplace_back(trxCollection->collectionName());
    }
  }

  return result;
}

/// @brief return the collection from a transaction
TransactionCollection* TransactionState::collection(
    TRI_voc_cid_t cid, AccessMode::Type accessType) {
  TRI_ASSERT(_status == transaction::Status::CREATED ||
             _status == transaction::Status::RUNNING);

  size_t unused;
  TransactionCollection* trxCollection = findCollection(cid, unused);

  if (trxCollection == nullptr || !trxCollection->canAccess(accessType)) {
    // not found or not accessible in the requested mode
    return nullptr;
  }

  return trxCollection;
}

void TransactionState::addStatusChangeCallback(
    StatusChangeCallback const& callback
) {
  _statusChangeCallbacks.emplace_back(&callback);
}

TransactionState::Cookie* TransactionState::cookie(
    void const* key
) noexcept {
  auto itr = _cookies.find(key);

  return itr == _cookies.end() ? nullptr : itr->second.get();
}

TransactionState::Cookie::ptr TransactionState::cookie(
    void const* key,
    TransactionState::Cookie::ptr&& cookie
) {
  _cookies[key].swap(cookie);

  return std::move(cookie);
}

/// @brief add a collection to a transaction
int TransactionState::addCollection(TRI_voc_cid_t cid,
                                    AccessMode::Type accessType,
                                    int nestingLevel, bool force) {
  LOG_TRX(this, nestingLevel) << "adding collection " << cid;
  
  // upgrade transaction type if required
  if (nestingLevel == 0) {
    if (!force) {
      TRI_ASSERT(_status == transaction::Status::CREATED);
    }

    if (AccessMode::isWriteOrExclusive(accessType) &&
        !AccessMode::isWriteOrExclusive(_type)) {
      // if one collection is written to, the whole transaction becomes a
      // write-transaction
      _type = AccessMode::Type::WRITE;
    }
  }

  // check if we already got this collection in the _collections vector
  size_t position = 0;
  TransactionCollection* trxCollection = findCollection(cid, position);

  if (trxCollection != nullptr) {
    static_assert(AccessMode::Type::NONE < AccessMode::Type::READ &&
                  AccessMode::Type::READ < AccessMode::Type::WRITE &&
                  AccessMode::Type::READ < AccessMode::Type::EXCLUSIVE,
                  "AccessMode::Type total order fail");
    // we may need to recheck permissions here
    if (trxCollection->accessType() < accessType) {
      int res = checkCollectionPermission(cid, accessType);
      if (res != TRI_ERROR_NO_ERROR) {
        return res;
      }
    }
    // collection is already contained in vector
    return trxCollection->updateUsage(accessType, nestingLevel);
  }

  // collection not found.

  if (nestingLevel > 0 && AccessMode::isWriteOrExclusive(accessType)) {
    // trying to write access a collection in an embedded transaction
    return TRI_ERROR_TRANSACTION_UNREGISTERED_COLLECTION;
  }

  if (!AccessMode::isWriteOrExclusive(accessType) &&
      (isRunning() && !_options.allowImplicitCollections)) {
    return TRI_ERROR_TRANSACTION_UNREGISTERED_COLLECTION;
  }
  
  // now check the permissions
  int res = checkCollectionPermission(cid, accessType);
  if (res != TRI_ERROR_NO_ERROR) {
    return res;
  }
  
  // collection was not contained. now create and insert it
  TRI_ASSERT(trxCollection == nullptr);

  StorageEngine* engine = EngineSelectorFeature::ENGINE;
  trxCollection =
      engine->createTransactionCollection(this, cid, accessType, nestingLevel);

  TRI_ASSERT(trxCollection != nullptr);

  // insert collection at the correct position
  try {
    _collections.insert(_collections.begin() + position, trxCollection);
  } catch (...) {
    delete trxCollection;

    return TRI_ERROR_OUT_OF_MEMORY;
  }

  return TRI_ERROR_NO_ERROR;
}

/// @brief make sure all declared collections are used & locked
Result TransactionState::ensureCollections(int nestingLevel) {
  return useCollections(nestingLevel);
}

/// @brief run a callback on all collections
void TransactionState::allCollections(std::function<bool(TransactionCollection*)> const& cb) {
  for (auto& trxCollection : _collections) {
    if (!cb(trxCollection)) {
      // abort early
      return;
    }
  }
}

/// @brief use all participating collections of a transaction
Result TransactionState::useCollections(int nestingLevel) {
  Result res;
  // process collections in forward order
  for (auto& trxCollection : _collections) {
    res = trxCollection->use(nestingLevel);
    if (!res.ok()) {
      break;
    }
  }
  return res;
}

/// @brief release collection locks for a transaction
int TransactionState::unuseCollections(int nestingLevel) {
  // process collections in reverse order
  for (auto it = _collections.rbegin(); it != _collections.rend(); ++it) {
    (*it)->unuse(nestingLevel);
  }

  return TRI_ERROR_NO_ERROR;
}

int TransactionState::lockCollections() {
  for (auto& trxCollection : _collections) {
    int res = trxCollection->lockRecursive();

    if (res != TRI_ERROR_NO_ERROR && res != TRI_ERROR_LOCKED) {
      return res;
    }
  }
  return TRI_ERROR_NO_ERROR;
}

/// @brief find a collection in the transaction's list of collections
TransactionCollection* TransactionState::findCollection(
    TRI_voc_cid_t cid) const {
  for (auto* trxCollection : _collections) {
    if (cid == trxCollection->id()) {
      // found
      return trxCollection;
    }
    if (cid < trxCollection->id()) {
      // collection not found
      break;
    }
  }

  return nullptr;
}

/// @brief find a collection in the transaction's list of collections
///        The idea is if a collection is found it will be returned.
///        In this case the position is not used.
///        In case the collection is not found. It will return a
///        nullptr and the position will be set. The position
///        defines where the collection should be inserted,
///        so whenever we want to insert the collection we
///        have to use this position for insert.
TransactionCollection* TransactionState::findCollection(
    TRI_voc_cid_t cid, size_t& position) const {
  size_t const n = _collections.size();
  size_t i;

  for (i = 0; i < n; ++i) {
    auto trxCollection = _collections[i];
    
    if (cid == trxCollection->id()) {
      // found
      return trxCollection;
    }

    if (cid < trxCollection->id()) {
      // collection not found
      break;
    }
    // next
  }

  // update the insert position if required
  position = i;

  return nullptr;
}

void TransactionState::setType(AccessMode::Type type) {
  if (AccessMode::isWriteOrExclusive(type) &&
      AccessMode::isWriteOrExclusive(_type)) {
    // type already correct. do nothing
    return;
  }

  if (AccessMode::isRead(type) && AccessMode::isWriteOrExclusive(_type)) {
    THROW_ARANGO_EXCEPTION_MESSAGE(TRI_ERROR_INTERNAL,
                                   "cannot make a write transaction read-only");
  }
  if (AccessMode::isWriteOrExclusive(type) && AccessMode::isRead(_type) &&
      _status != transaction::Status::CREATED) {
    THROW_ARANGO_EXCEPTION_MESSAGE(
        TRI_ERROR_INTERNAL,
        "cannot make a running read transaction a write transaction");
  }
  // all right
  _type = type;
}
   
bool TransactionState::isExclusiveTransactionOnSingleCollection() const {
  return ((numCollections() == 1) && (_collections[0]->accessType() == AccessMode::Type::EXCLUSIVE));
}

int TransactionState::checkCollectionPermission(TRI_voc_cid_t cid,
                                                AccessMode::Type accessType) const {
  ExecContext const* exec = ExecContext::CURRENT;

  // no need to check for superuser, cluster_sync tests break otherwise
  if (exec != nullptr && !exec->isSuperuser() && ExecContext::isAuthEnabled()) {
    // server is in read-only mode
    if (accessType > AccessMode::Type::READ && !ServerState::writeOpsEnabled()) {
      LOG_TOPIC(WARN, Logger::TRANSACTIONS) << "server is in read-only mode";

      return TRI_ERROR_ARANGO_READ_ONLY;
    }

    std::string const colName = _resolver.getCollectionNameCluster(cid);
    auth::Level level = exec->collectionAuthLevel(_vocbase.name(), colName);

    TRI_ASSERT(level != auth::Level::UNDEFINED); // not allowed here

    if (level == auth::Level::NONE) {
      LOG_TOPIC(TRACE, Logger::AUTHORIZATION) << "User " << exec->user()
      << " has collection auth::Level::NONE";

      return TRI_ERROR_FORBIDDEN;
    }

    bool collectionWillWrite = AccessMode::isWriteOrExclusive(accessType);

    if (level == auth::Level::RO && collectionWillWrite) {
      LOG_TOPIC(TRACE, Logger::AUTHORIZATION) << "User " << exec->user()
      << " has no write right for collection " << colName;

      return TRI_ERROR_ARANGO_READ_ONLY;
    }
  }

  return TRI_ERROR_NO_ERROR;
}

/// @brief release collection locks for a transaction
int TransactionState::releaseCollections() {
  if (hasHint(transaction::Hints::Hint::LOCK_NEVER) ||
      hasHint(transaction::Hints::Hint::NO_USAGE_LOCK)) {
    return TRI_ERROR_NO_ERROR;
  }

  // process collections in reverse order
  for (auto it = _collections.rbegin(); it != _collections.rend(); ++it) {
    (*it)->release();
  }

  return TRI_ERROR_NO_ERROR;
}

/// @brief clear the query cache for all collections that were modified by
/// the transaction
void TransactionState::clearQueryCache() {
  if (_collections.empty()) {
    return;
  }

  try {
    std::vector<std::string> collections;

    for (auto& trxCollection : _collections) {
      if (trxCollection->hasOperations()) {
        // we're only interested in collections that may have been modified
        collections.emplace_back(trxCollection->collectionName());
      }
    }

    if (!collections.empty()) {
      arangodb::aql::QueryCache::instance()->invalidate(&_vocbase, collections);
    }
  } catch (...) {
    // in case something goes wrong, we have to remove all queries from the
    // cache
    arangodb::aql::QueryCache::instance()->invalidate(&_vocbase);
  }
}

/// @brief update the status of a transaction
void TransactionState::updateStatus(transaction::Status status) {
#ifdef ARANGODB_ENABLE_MAINTAINER_MODE
  if (_status != transaction::Status::CREATED && 
      _status != transaction::Status::RUNNING) {
    LOG_TOPIC(ERR, Logger::FIXME) << "trying to update transaction status with an invalid state. current: " << _status << ", future: " << status;
  }
#endif

  TRI_ASSERT(_status == transaction::Status::CREATED ||
             _status == transaction::Status::RUNNING);

  if (_status == transaction::Status::CREATED) {
    TRI_ASSERT(status == transaction::Status::RUNNING ||
               status == transaction::Status::ABORTED);
  } else if (_status == transaction::Status::RUNNING) {
    TRI_ASSERT(status == transaction::Status::COMMITTED ||
               status == transaction::Status::ABORTED);
  }

  _status = status;

  for (auto& callback: _statusChangeCallbacks) {
    TRI_ASSERT(callback);

    try {
      (*callback)(*this);
    } catch (...) {
      // we must not propagate exceptions from here
    }
  }
}<|MERGE_RESOLUTION|>--- conflicted
+++ resolved
@@ -36,16 +36,11 @@
 using namespace arangodb;
 
 /// @brief transaction type
-<<<<<<< HEAD
-TransactionState::TransactionState(TRI_vocbase_t* vocbase,
-                                   TRI_voc_tid_t tid,
-                                   transaction::Options const& options)
-=======
 TransactionState::TransactionState(
     TRI_vocbase_t& vocbase,
+    TRI_voc_tid_t tid,
     transaction::Options const& options
 )
->>>>>>> 843e5847
     : _vocbase(vocbase),
       _id(tid),
       _type(AccessMode::Type::READ),
