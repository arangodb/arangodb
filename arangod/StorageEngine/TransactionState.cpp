////////////////////////////////////////////////////////////////////////////////
/// DISCLAIMER
///
/// Copyright 2014-2021 ArangoDB GmbH, Cologne, Germany
/// Copyright 2004-2014 triAGENS GmbH, Cologne, Germany
///
/// Licensed under the Apache License, Version 2.0 (the "License");
/// you may not use this file except in compliance with the License.
/// You may obtain a copy of the License at
///
///     http://www.apache.org/licenses/LICENSE-2.0
///
/// Unless required by applicable law or agreed to in writing, software
/// distributed under the License is distributed on an "AS IS" BASIS,
/// WITHOUT WARRANTIES OR CONDITIONS OF ANY KIND, either express or implied.
/// See the License for the specific language governing permissions and
/// limitations under the License.
///
/// Copyright holder is ArangoDB GmbH, Cologne, Germany
///
/// @author Jan Steemann
////////////////////////////////////////////////////////////////////////////////

#include "TransactionState.h"

#include "ApplicationFeatures/ApplicationServer.h"
#include "Aql/QueryCache.h"
#include "Basics/DebugRaceController.h"
#include "Basics/Exceptions.h"
#include "Basics/StringUtils.h"
#include "Basics/overload.h"
#include "Logger/LogMacros.h"
#include "Logger/Logger.h"
#include "Logger/LoggerStream.h"
#include "RestServer/MetricsFeature.h"
#include "Statistics/ServerStatistics.h"
#include "StorageEngine/EngineSelectorFeature.h"
#include "StorageEngine/StorageEngine.h"
#include "StorageEngine/TransactionCollection.h"
#include "Transaction/Context.h"
#include "Transaction/Methods.h"
#include "Transaction/Options.h"
#include "Utils/ExecContext.h"
#include "VocBase/LogicalCollection.h"
#include "VocBase/ticks.h"

#include <any>

using namespace arangodb;

/// @brief transaction type
TransactionState::TransactionState(TRI_vocbase_t& vocbase, TransactionId tid,
                                   transaction::Options const& options)
    : _vocbase(vocbase),
      _collections{_arena},  // assign arena to vector
      _serverRole(ServerState::instance()->getRole()),
      _options(options),
      _id(tid) {

  // patch intermediateCommitCount for testing
#ifdef ARANGODB_ENABLE_FAILURE_TESTS
  transaction::Options::adjustIntermediateCommitCount(_options);
#endif
}

/// @brief free a transaction container
TransactionState::~TransactionState() {
  TRI_ASSERT(_status != transaction::Status::RUNNING);

  // process collections in reverse order, free all collections
  for (auto it = _collections.rbegin(); it != _collections.rend(); ++it) {
    (*it)->releaseUsage();
    delete (*it);
  }
}

/// @brief return the collection from a transaction
TransactionCollection* TransactionState::collection(DataSourceId cid,
                                                    AccessMode::Type accessType) const {
  TRI_ASSERT(_status == transaction::Status::CREATED ||
             _status == transaction::Status::RUNNING);

  auto collectionOrPos = findCollectionOrPos(cid);

  return std::visit(overload{
                        [](CollectionNotFound const&) -> TransactionCollection* {
                          return nullptr;
                        },
                        [&](CollectionFound const& colFound) -> TransactionCollection* {
                          auto* const col = colFound.collection;
                          return col->canAccess(accessType) ? col : nullptr;
                        },
                    },
                    collectionOrPos);
}

/// @brief return the collection from a transaction
TransactionCollection* TransactionState::collection(std::string const& name,
                                                    AccessMode::Type accessType) const {
  TRI_ASSERT(_status == transaction::Status::CREATED ||
             _status == transaction::Status::RUNNING);

  auto it = std::find_if(_collections.begin(), _collections.end(),
                         [&name](TransactionCollection const* trxColl) {
                           return trxColl->collectionName() == name;
                         });

  if (it == _collections.end() || !(*it)->canAccess(accessType)) {
    // not found or not accessible in the requested mode
    return nullptr;
  }

  return (*it);
}

TransactionState::Cookie* TransactionState::cookie(void const* key) const noexcept {
  auto itr = _cookies.find(key);

  return itr == _cookies.end() ? nullptr : itr->second.get();
}

TransactionState::Cookie::ptr TransactionState::cookie(void const* key,
                                                       TransactionState::Cookie::ptr&& cookie) {
  _cookies[key].swap(cookie);

  return std::move(cookie);
}

/// @brief add a collection to a transaction
Result TransactionState::addCollection(DataSourceId cid, std::string const& cname,
                                       AccessMode::Type accessType, bool lockUsage) {
#if defined(ARANGODB_ENABLE_MAINTAINER_MODE) && defined(ARANGODB_ENABLE_FAILURE_TESTS)
  TRI_IF_FAILURE(("WaitOnLock::" + cname).c_str()) {
    auto& raceController = basics::DebugRaceController::sharedInstance();
    if (!raceController.didTrigger()) {
      raceController.waitForOthers(2, _id, vocbase().server());
      // Slice out the first char, then we have a number
      uint32_t shardNum = basics::StringUtils::uint32(&cname.back(), 1);
      std::vector<std::any> const data = raceController.data();
      if (shardNum % 2 == 0) {
        auto min = *std::min_element(data.begin(), data.end(),
                                     [](std::any const& a, std::any const& b) {
                                       return std::any_cast<TransactionId>(a) <
                                              std::any_cast<TransactionId>(b);
                                     });
        if (_id == std::any_cast<TransactionId>(min)) {
          std::this_thread::sleep_for(std::chrono::milliseconds(5));
        }
      } else {
        auto max = *std::max_element(data.begin(), data.end(),
                                     [](std::any const& a, std::any const& b) {
                                       return std::any_cast<TransactionId>(a) <
                                              std::any_cast<TransactionId>(b);
                                     });
        if (_id == std::any_cast<TransactionId>(max)) {
          std::this_thread::sleep_for(std::chrono::milliseconds(5));
        }
      }
    }
  }
#endif

  Result res = addCollectionInternal(cid, cname, accessType, lockUsage);

  if (res.ok()) {
    // upgrade transaction type if required
    if (AccessMode::isWriteOrExclusive(accessType) &&
        !AccessMode::isWriteOrExclusive(_type)) {
        // if one collection is written to, the whole transaction becomes a
        // write-y transaction
      if (_status == transaction::Status::CREATED) {
        // this is safe to do before the transaction has started
        _type = std::max(_type, accessType);
      } else if (_status == transaction::Status::RUNNING &&
                 _options.allowImplicitCollectionsForWrite &&
                 !isReadOnlyTransaction()) {
        // it is also safe to add another write collection to a write
        _type = std::max(_type, accessType);
      } else {
        // everything else is not safe and must be rejected
        res.reset(TRI_ERROR_TRANSACTION_UNREGISTERED_COLLECTION,
                  std::string(TRI_errno_string(TRI_ERROR_TRANSACTION_UNREGISTERED_COLLECTION)) +
                  ": " + cname + " [" + AccessMode::typeString(accessType) + "]");
      }
    }
  }

  return res;
}

Result TransactionState::addCollectionInternal(DataSourceId cid, std::string const& cname,
                                               AccessMode::Type accessType, bool lockUsage) {
  Result res;

  // check if we already got this collection in the _collections vector
  auto colOrPos = findCollectionOrPos(cid);
  if (std::holds_alternative<CollectionFound>(colOrPos)) {
    auto* const trxColl = std::get<CollectionFound>(colOrPos).collection;
    LOG_TRX("ad6d0", TRACE, this)
        << "updating collection usage " << cid << ": '" << cname << "'";

    // we may need to recheck permissions here
    if (trxColl->accessType() < accessType) {
      res.reset(checkCollectionPermission(cid, cname, accessType));

      if (res.fail()) {
        return res;
      }
    }
    // collection is already contained in vector
    return res.reset(trxColl->updateUsage(accessType));
  }
  TRI_ASSERT(std::holds_alternative<CollectionNotFound>(colOrPos));
  auto const position = std::get<CollectionNotFound>(colOrPos).lowerBound;


  // collection not found.

  LOG_TRX("ad6e1", TRACE, this) << "adding new collection " << cid << ": '" << cname << "'";
  if (_status != transaction::Status::CREATED && AccessMode::isWriteOrExclusive(accessType) &&
      !_options.allowImplicitCollectionsForWrite) {
    // trying to write access a collection that was not declared at start.
    // this is only supported internally for replication transactions.
    return res.reset(TRI_ERROR_TRANSACTION_UNREGISTERED_COLLECTION,
                     std::string(TRI_errno_string(TRI_ERROR_TRANSACTION_UNREGISTERED_COLLECTION)) +
                         ": " + cname + " [" +
                         AccessMode::typeString(accessType) + "]");
  }

  if (!AccessMode::isWriteOrExclusive(accessType) &&
      (isRunning() && !_options.allowImplicitCollectionsForRead)) {
    return res.reset(TRI_ERROR_TRANSACTION_UNREGISTERED_COLLECTION,
                     std::string(TRI_errno_string(TRI_ERROR_TRANSACTION_UNREGISTERED_COLLECTION)) +
                         ": " + cname + " [" +
                         AccessMode::typeString(accessType) + "]");
  }

  // now check the permissions
  res = checkCollectionPermission(cid, cname, accessType);

  if (res.fail()) {
    return res;
  }

  // collection was not contained. now create and insert it

<<<<<<< HEAD
  StorageEngine& engine = vocbase().server().getFeature<EngineSelectorFeature>().engine();

  auto* const trxColl = engine.createTransactionCollection(*this, cid, accessType).release();
=======
  trxColl = createTransactionCollection(cid, accessType).release();
>>>>>>> 187a32da

  TRI_ASSERT(trxColl != nullptr);

  // insert collection at the correct position
  try {
    _collections.insert(_collections.begin() + position, trxColl);
  } catch (...) {
    delete trxColl;
    return res.reset(TRI_ERROR_OUT_OF_MEMORY);
  }

  if (lockUsage) {
    TRI_ASSERT(!isRunning() || !AccessMode::isWriteOrExclusive(accessType) ||
               _options.allowImplicitCollectionsForWrite);
    res = trxColl->lockUsage();
  }

  return res;
}

/// @brief use all participating collections of a transaction
Result TransactionState::useCollections() {
  Result res;
  // process collections in forward order

  for (TransactionCollection* trxCollection : _collections) {
    res = trxCollection->lockUsage();

    if (!res.ok()) {
      break;
    }
  }
  return res;
}

/// @brief find a collection in the transaction's list of collections
TransactionCollection* TransactionState::findCollection(DataSourceId cid) const {
  for (auto* trxCollection : _collections) {
    if (cid == trxCollection->id()) {
      // found
      return trxCollection;
    }
    if (cid < trxCollection->id()) {
      // collection not found
      break;
    }
  }

  return nullptr;
}

/// @brief find a collection in the transaction's list of collections
///        The idea is if a collection is found it will be returned.
///        In this case the position is not used.
///        In case the collection is not found. It will return a
///        lower bound of its position. The position
///        defines where the collection should be inserted,
///        so whenever we want to insert the collection we
///        have to use this position for insert.
auto TransactionState::findCollectionOrPos(DataSourceId cid) const
    -> std::variant<CollectionNotFound, CollectionFound> {
  size_t const n = _collections.size();
  size_t i;

  // TODO We could do a binary search here.
  for (i = 0; i < n; ++i) {
    auto* trxCollection = _collections[i];

    if (cid == trxCollection->id()) {
      // found
      return CollectionFound{trxCollection};
    }

    if (cid < trxCollection->id()) {
      // collection not found
      break;
    }
    // next
  }

  // return the insert position if required
  return CollectionNotFound{i};
}

void TransactionState::setExclusiveAccessType() {
  if (_status != transaction::Status::CREATED) {
    THROW_ARANGO_EXCEPTION_MESSAGE(
        TRI_ERROR_INTERNAL, "cannot change the type of a running transaction");
  }
  _type = AccessMode::Type::EXCLUSIVE;
}

void TransactionState::acceptAnalyzersRevision(QueryAnalyzerRevisions const& analyzersRevision) noexcept {
  // only init from default allowed! Or we have problem -> different analyzersRevision in one transaction
  LOG_TOPIC_IF("9127a", ERR, Logger::AQL,
               (_analyzersRevision != analyzersRevision && !_analyzersRevision.isDefault()))
      << " Changing analyzers revision for transaction from "
      << _analyzersRevision << " to " << analyzersRevision;
  TRI_ASSERT(_analyzersRevision == analyzersRevision || _analyzersRevision.isDefault());
  _analyzersRevision = analyzersRevision;
}

Result TransactionState::checkCollectionPermission(DataSourceId cid, std::string const& cname,
                                                   AccessMode::Type accessType) {
  TRI_ASSERT(!cname.empty());
  ExecContext const& exec = ExecContext::current();

  // no need to check for superuser, cluster_sync tests break otherwise
  if (exec.isSuperuser()) {
    return Result{};
  }

  auto level = exec.collectionAuthLevel(_vocbase.name(), cname);
  TRI_ASSERT(level != auth::Level::UNDEFINED);  // not allowed here

  if (level == auth::Level::NONE) {
    LOG_TOPIC("24971", TRACE, Logger::AUTHORIZATION)
        << "User " << exec.user() << " has collection auth::Level::NONE";

#ifdef USE_ENTERPRISE
    if (accessType == AccessMode::Type::READ && _options.skipInaccessibleCollections) {
      addInaccessibleCollection(cid, cname);
      return Result();
    }
#endif

    return Result(TRI_ERROR_FORBIDDEN,
                  std::string(TRI_errno_string(TRI_ERROR_FORBIDDEN)) + ": " +
                      cname + " [" + AccessMode::typeString(accessType) + "]");
  } else {
    bool collectionWillWrite = AccessMode::isWriteOrExclusive(accessType);

    if (level == auth::Level::RO && collectionWillWrite) {
      LOG_TOPIC("d3e61", TRACE, Logger::AUTHORIZATION)
          << "User " << exec.user() << " has no write right for collection " << cname;

      return Result(TRI_ERROR_ARANGO_READ_ONLY,
                    std::string(TRI_errno_string(TRI_ERROR_ARANGO_READ_ONLY)) +
                        ": " + cname + " [" +
                        AccessMode::typeString(accessType) + "]");
    }
  }

  return Result{};
}

/// @brief clear the query cache for all collections that were modified by
/// the transaction
void TransactionState::clearQueryCache() {
  if (_collections.empty()) {
    return;
  }

  try {
    std::vector<std::string> collections;

    for (auto& trxCollection : _collections) {
      if (trxCollection                      // valid instance
          && trxCollection->collection()     // has a valid collection
          && trxCollection->hasOperations()  // may have been modified
      ) {
        // we're only interested in collections that may have been modified
        collections.emplace_back(trxCollection->collection()->guid());
      }
    }

    if (!collections.empty()) {
      arangodb::aql::QueryCache::instance()->invalidate(&_vocbase, collections);
    }
  } catch (...) {
    // in case something goes wrong, we have to remove all queries from the
    // cache
    arangodb::aql::QueryCache::instance()->invalidate(&_vocbase);
  }
}

#ifdef ARANGODB_USE_GOOGLE_TESTS
// reset the internal Transaction ID to none.
// Only used in the Transaction Mock for internal reasons.
void TransactionState::resetTransactionId() {
  // avoid use of TransactionManagerFeature::manager()->unregisterTransaction(...)
  _id = arangodb::TransactionId::none();
}
#endif

/// @brief update the status of a transaction
void TransactionState::updateStatus(transaction::Status status) noexcept {
#ifdef ARANGODB_ENABLE_MAINTAINER_MODE
  if (_status != transaction::Status::CREATED && _status != transaction::Status::RUNNING) {
    LOG_TOPIC("257ea", ERR, Logger::FIXME)
        << "trying to update transaction status with "
           "an invalid state. current: "
        << _status << ", future: " << status;
  }
#endif

  TRI_ASSERT(_status == transaction::Status::CREATED ||
             _status == transaction::Status::RUNNING);

  if (_status == transaction::Status::CREATED) {
    TRI_ASSERT(status == transaction::Status::RUNNING ||
               status == transaction::Status::ABORTED);
  } else if (_status == transaction::Status::RUNNING) {
    TRI_ASSERT(status == transaction::Status::COMMITTED ||
               status == transaction::Status::ABORTED);
  }

  _status = status;
}

/// @brief returns the name of the actor the transaction runs on:
/// - leader
/// - follower
/// - coordinator
/// - single
char const* TransactionState::actorName() const noexcept {
  if (isDBServer()) {
    return hasHint(transaction::Hints::Hint::IS_FOLLOWER_TRX) ? "follower" : "leader";
  } else if (isCoordinator()) {
    return "coordinator";
  }
  return "single";
}

void TransactionState::coordinatorRerollTransactionId() {
  TRI_ASSERT(isCoordinator());
  TRI_ASSERT(isRunning());
  auto old = _id;
  _id = transaction::Context::makeTransactionId();
  LOG_TOPIC("a565a", DEBUG, Logger::TRANSACTIONS)
      << "Rerolling transaction id from " << old << " to " << _id;
  clearKnownServers();
  // Increase sequential lock by one.
  statistics()._sequentialLocks.count();
}

/// @brief return a reference to the global transaction statistics
TransactionStatistics& TransactionState::statistics() noexcept {
  return _vocbase.server().getFeature<MetricsFeature>().serverStatistics()._transactionsStatistics;
}<|MERGE_RESOLUTION|>--- conflicted
+++ resolved
@@ -244,13 +244,7 @@
 
   // collection was not contained. now create and insert it
 
-<<<<<<< HEAD
-  StorageEngine& engine = vocbase().server().getFeature<EngineSelectorFeature>().engine();
-
   auto* const trxColl = engine.createTransactionCollection(*this, cid, accessType).release();
-=======
-  trxColl = createTransactionCollection(cid, accessType).release();
->>>>>>> 187a32da
 
   TRI_ASSERT(trxColl != nullptr);
 
