////////////////////////////////////////////////////////////////////////////////
/// DISCLAIMER
///
/// Copyright 2014-2021 ArangoDB GmbH, Cologne, Germany
/// Copyright 2004-2014 triAGENS GmbH, Cologne, Germany
///
/// Licensed under the Apache License, Version 2.0 (the "License");
/// you may not use this file except in compliance with the License.
/// You may obtain a copy of the License at
///
///     http://www.apache.org/licenses/LICENSE-2.0
///
/// Unless required by applicable law or agreed to in writing, software
/// distributed under the License is distributed on an "AS IS" BASIS,
/// WITHOUT WARRANTIES OR CONDITIONS OF ANY KIND, either express or implied.
/// See the License for the specific language governing permissions and
/// limitations under the License.
///
/// Copyright holder is ArangoDB GmbH, Cologne, Germany
///
/// @author Jan Steemann
////////////////////////////////////////////////////////////////////////////////

#include "TransactionState.h"

#include "ApplicationFeatures/ApplicationServer.h"
#include "Aql/QueryCache.h"
#include "Basics/DebugRaceController.h"
#include "Basics/Exceptions.h"
#include "Basics/StringUtils.h"
#include "Basics/overload.h"
#include "Logger/LogMacros.h"
#include "Logger/Logger.h"
#include "Logger/LoggerStream.h"
#include "RestServer/MetricsFeature.h"
#include "Statistics/ServerStatistics.h"
#include "StorageEngine/EngineSelectorFeature.h"
#include "StorageEngine/StorageEngine.h"
#include "StorageEngine/TransactionCollection.h"
#include "Transaction/Context.h"
#include "Transaction/Methods.h"
#include "Transaction/Options.h"
#include "Utils/ExecContext.h"
#include "VocBase/LogicalCollection.h"
#include "VocBase/ticks.h"

#include <any>

using namespace arangodb;

/// @brief transaction type
TransactionState::TransactionState(TRI_vocbase_t& vocbase, TransactionId tid,
                                   transaction::Options const& options)
    : _vocbase(vocbase),
<<<<<<< HEAD
      _type(AccessMode::Type::READ),
      _status(transaction::Status::CREATED),
      _hints(),
=======
      _collections{_arena},  // assign arena to vector
>>>>>>> 50aa1ea4
      _serverRole(ServerState::instance()->getRole()),
      _options(options),
      _id(tid) {

  // patch intermediateCommitCount for testing
#ifdef ARANGODB_ENABLE_FAILURE_TESTS
  transaction::Options::adjustIntermediateCommitCount(_options);
#endif
}

/// @brief free a transaction container
TransactionState::~TransactionState() {
  TRI_ASSERT(_status != transaction::Status::RUNNING);

  // process collections in reverse order, free all collections
  for (auto it = _collections.rbegin(); it != _collections.rend(); ++it) {
    (*it)->releaseUsage();
    delete (*it);
  }
}

/// @brief return the collection from a transaction
TransactionCollection* TransactionState::collection(DataSourceId cid,
                                                    AccessMode::Type accessType) const {
  TRI_ASSERT(_status == transaction::Status::CREATED ||
             _status == transaction::Status::RUNNING);

  auto collectionOrPos = findCollectionOrPos(cid);

  return std::visit(overload{
                        [](CollectionNotFound const&) -> TransactionCollection* {
                          return nullptr;
                        },
                        [&](CollectionFound const& colFound) -> TransactionCollection* {
                          auto* const col = colFound.collection;
                          return col->canAccess(accessType) ? col : nullptr;
                        },
                    },
                    collectionOrPos);
}

/// @brief return the collection from a transaction
TransactionCollection* TransactionState::collection(std::string const& name,
                                                    AccessMode::Type accessType) const {
  TRI_ASSERT(_status == transaction::Status::CREATED ||
             _status == transaction::Status::RUNNING);

  auto it = std::find_if(_collections.begin(), _collections.end(),
                         [&name](TransactionCollection const* trxColl) {
                           return trxColl->collectionName() == name;
                         });

  if (it == _collections.end() || !(*it)->canAccess(accessType)) {
    // not found or not accessible in the requested mode
    return nullptr;
  }

  return (*it);
}

TransactionState::Cookie* TransactionState::cookie(void const* key) const noexcept {
  auto itr = _cookies.find(key);

  return itr == _cookies.end() ? nullptr : itr->second.get();
}

TransactionState::Cookie::ptr TransactionState::cookie(void const* key,
                                                       TransactionState::Cookie::ptr&& cookie) {
  _cookies[key].swap(cookie);

  return std::move(cookie);
}

/// @brief add a collection to a transaction
Result TransactionState::addCollection(DataSourceId cid, std::string const& cname,
                                       AccessMode::Type accessType, bool lockUsage) {
#if defined(ARANGODB_ENABLE_MAINTAINER_MODE) && defined(ARANGODB_ENABLE_FAILURE_TESTS)
  TRI_IF_FAILURE(("WaitOnLock::" + cname).c_str()) {
    auto& raceController = basics::DebugRaceController::sharedInstance();
    if (!raceController.didTrigger()) {
      raceController.waitForOthers(2, _id, vocbase().server());
      // Slice out the first char, then we have a number
      uint32_t shardNum = basics::StringUtils::uint32(&cname.back(), 1);
      std::vector<std::any> const data = raceController.data();
      if (shardNum % 2 == 0) {
        auto min = *std::min_element(data.begin(), data.end(),
                                     [](std::any const& a, std::any const& b) {
                                       return std::any_cast<TransactionId>(a) <
                                              std::any_cast<TransactionId>(b);
                                     });
        if (_id == std::any_cast<TransactionId>(min)) {
          std::this_thread::sleep_for(std::chrono::milliseconds(5));
        }
      } else {
        auto max = *std::max_element(data.begin(), data.end(),
                                     [](std::any const& a, std::any const& b) {
                                       return std::any_cast<TransactionId>(a) <
                                              std::any_cast<TransactionId>(b);
                                     });
        if (_id == std::any_cast<TransactionId>(max)) {
          std::this_thread::sleep_for(std::chrono::milliseconds(5));
        }
      }
    }
  }
#endif

  Result res = addCollectionInternal(cid, cname, accessType, lockUsage);

  if (res.ok()) {
    // upgrade transaction type if required
    if (AccessMode::isWriteOrExclusive(accessType) &&
        !AccessMode::isWriteOrExclusive(_type)) {
        // if one collection is written to, the whole transaction becomes a
        // write-y transaction
      if (_status == transaction::Status::CREATED) {
        // this is safe to do before the transaction has started
        _type = std::max(_type, accessType);
      } else if (_status == transaction::Status::RUNNING &&
                 _options.allowImplicitCollectionsForWrite &&
                 !isReadOnlyTransaction()) {
        // it is also safe to add another write collection to a write
        _type = std::max(_type, accessType);
      } else {
        // everything else is not safe and must be rejected
        res.reset(TRI_ERROR_TRANSACTION_UNREGISTERED_COLLECTION,
                  std::string(TRI_errno_string(TRI_ERROR_TRANSACTION_UNREGISTERED_COLLECTION)) +
                  ": " + cname + " [" + AccessMode::typeString(accessType) + "]");
      }
    }
  }

  return res;
}

Result TransactionState::addCollectionInternal(DataSourceId cid, std::string const& cname,
                                               AccessMode::Type accessType, bool lockUsage) {
  Result res;

  // check if we already got this collection in the _collections vector
  auto colOrPos = findCollectionOrPos(cid);
  if (std::holds_alternative<CollectionFound>(colOrPos)) {
    auto* const trxColl = std::get<CollectionFound>(colOrPos).collection;
    LOG_TRX("ad6d0", TRACE, this)
        << "updating collection usage " << cid << ": '" << cname << "'";

    // we may need to recheck permissions here
    if (trxColl->accessType() < accessType) {
      res.reset(checkCollectionPermission(cid, cname, accessType));

      if (res.fail()) {
        return res;
      }
    }
    // collection is already contained in vector
    return res.reset(trxColl->updateUsage(accessType));
  }
  TRI_ASSERT(std::holds_alternative<CollectionNotFound>(colOrPos));
  auto const position = std::get<CollectionNotFound>(colOrPos).lowerBound;


  // collection not found.

  LOG_TRX("ad6e1", TRACE, this) << "adding new collection " << cid << ": '" << cname << "'";
  if (_status != transaction::Status::CREATED && AccessMode::isWriteOrExclusive(accessType) &&
      !_options.allowImplicitCollectionsForWrite) {
    // trying to write access a collection that was not declared at start.
    // this is only supported internally for replication transactions.
    return res.reset(TRI_ERROR_TRANSACTION_UNREGISTERED_COLLECTION,
                     std::string(TRI_errno_string(TRI_ERROR_TRANSACTION_UNREGISTERED_COLLECTION)) +
                         ": " + cname + " [" +
                         AccessMode::typeString(accessType) + "]");
  }

  if (!AccessMode::isWriteOrExclusive(accessType) &&
      (isRunning() && !_options.allowImplicitCollectionsForRead)) {
    return res.reset(TRI_ERROR_TRANSACTION_UNREGISTERED_COLLECTION,
                     std::string(TRI_errno_string(TRI_ERROR_TRANSACTION_UNREGISTERED_COLLECTION)) +
                         ": " + cname + " [" +
                         AccessMode::typeString(accessType) + "]");
  }

  // now check the permissions
  res = checkCollectionPermission(cid, cname, accessType);

  if (res.fail()) {
    return res;
  }

  // collection was not contained. now create and insert it

  auto* const trxColl = createTransactionCollection(cid, accessType).release();

  TRI_ASSERT(trxColl != nullptr);

  // insert collection at the correct position
  try {
    _collections.insert(_collections.begin() + position, trxColl);
  } catch (...) {
    delete trxColl;
    return res.reset(TRI_ERROR_OUT_OF_MEMORY);
  }

  if (lockUsage) {
    TRI_ASSERT(!isRunning() || !AccessMode::isWriteOrExclusive(accessType) ||
               _options.allowImplicitCollectionsForWrite);
    res = trxColl->lockUsage();
  }

  return res;
}

/// @brief use all participating collections of a transaction
Result TransactionState::useCollections() {
  Result res;
  // process collections in forward order

  for (TransactionCollection* trxCollection : _collections) {
    res = trxCollection->lockUsage();

    if (!res.ok()) {
      break;
    }
  }
  return res;
}

/// @brief find a collection in the transaction's list of collections
TransactionCollection* TransactionState::findCollection(DataSourceId cid) const {
  for (auto* trxCollection : _collections) {
    if (cid == trxCollection->id()) {
      // found
      return trxCollection;
    }
    if (cid < trxCollection->id()) {
      // collection not found
      break;
    }
  }

  return nullptr;
}

/// @brief find a collection in the transaction's list of collections
///        The idea is if a collection is found it will be returned.
///        In this case the position is not used.
///        In case the collection is not found. It will return a
///        lower bound of its position. The position
///        defines where the collection should be inserted,
///        so whenever we want to insert the collection we
///        have to use this position for insert.
auto TransactionState::findCollectionOrPos(DataSourceId cid) const
    -> std::variant<CollectionNotFound, CollectionFound> {
  size_t const n = _collections.size();
  size_t i;

  // TODO We could do a binary search here.
  for (i = 0; i < n; ++i) {
    auto* trxCollection = _collections[i];

    if (cid == trxCollection->id()) {
      // found
      return CollectionFound{trxCollection};
    }

    if (cid < trxCollection->id()) {
      // collection not found
      break;
    }
    // next
  }

  // return the insert position if required
  return CollectionNotFound{i};
}

void TransactionState::setExclusiveAccessType() {
  if (_status != transaction::Status::CREATED) {
    THROW_ARANGO_EXCEPTION_MESSAGE(
        TRI_ERROR_INTERNAL, "cannot change the type of a running transaction");
  }
  _type = AccessMode::Type::EXCLUSIVE;
}

void TransactionState::acceptAnalyzersRevision(QueryAnalyzerRevisions const& analyzersRevision) noexcept {
  // only init from default allowed! Or we have problem -> different analyzersRevision in one transaction
  LOG_TOPIC_IF("9127a", ERR, Logger::AQL,
               (_analyzersRevision != analyzersRevision && !_analyzersRevision.isDefault()))
      << " Changing analyzers revision for transaction from "
      << _analyzersRevision << " to " << analyzersRevision;
  TRI_ASSERT(_analyzersRevision == analyzersRevision || _analyzersRevision.isDefault());
  _analyzersRevision = analyzersRevision;
}

Result TransactionState::checkCollectionPermission(DataSourceId cid, std::string const& cname,
                                                   AccessMode::Type accessType) {
  TRI_ASSERT(!cname.empty());
  ExecContext const& exec = ExecContext::current();

  // no need to check for superuser, cluster_sync tests break otherwise
  if (exec.isSuperuser()) {
    return Result{};
  }

  auto level = exec.collectionAuthLevel(_vocbase.name(), cname);
  TRI_ASSERT(level != auth::Level::UNDEFINED);  // not allowed here

  if (level == auth::Level::NONE) {
    LOG_TOPIC("24971", TRACE, Logger::AUTHORIZATION)
        << "User " << exec.user() << " has collection auth::Level::NONE";

#ifdef USE_ENTERPRISE
    if (accessType == AccessMode::Type::READ && _options.skipInaccessibleCollections) {
      addInaccessibleCollection(cid, cname);
      return Result();
    }
#endif

    return Result(TRI_ERROR_FORBIDDEN,
                  std::string(TRI_errno_string(TRI_ERROR_FORBIDDEN)) + ": " +
                      cname + " [" + AccessMode::typeString(accessType) + "]");
  } else {
    bool collectionWillWrite = AccessMode::isWriteOrExclusive(accessType);

    if (level == auth::Level::RO && collectionWillWrite) {
      LOG_TOPIC("d3e61", TRACE, Logger::AUTHORIZATION)
          << "User " << exec.user() << " has no write right for collection " << cname;

      return Result(TRI_ERROR_ARANGO_READ_ONLY,
                    std::string(TRI_errno_string(TRI_ERROR_ARANGO_READ_ONLY)) +
                        ": " + cname + " [" +
                        AccessMode::typeString(accessType) + "]");
    }
  }

  return Result{};
}

/// @brief clear the query cache for all collections that were modified by
/// the transaction
void TransactionState::clearQueryCache() {
  if (_collections.empty()) {
    return;
  }

  try {
    std::vector<std::string> collections;

    for (auto& trxCollection : _collections) {
      if (trxCollection                      // valid instance
          && trxCollection->collection()     // has a valid collection
          && trxCollection->hasOperations()  // may have been modified
      ) {
        // we're only interested in collections that may have been modified
        collections.emplace_back(trxCollection->collection()->guid());
      }
    }

    if (!collections.empty()) {
      arangodb::aql::QueryCache::instance()->invalidate(&_vocbase, collections);
    }
  } catch (...) {
    // in case something goes wrong, we have to remove all queries from the
    // cache
    arangodb::aql::QueryCache::instance()->invalidate(&_vocbase);
  }
}

#ifdef ARANGODB_USE_GOOGLE_TESTS
// reset the internal Transaction ID to none.
// Only used in the Transaction Mock for internal reasons.
void TransactionState::resetTransactionId() {
  // avoid use of TransactionManagerFeature::manager()->unregisterTransaction(...)
  _id = arangodb::TransactionId::none();
}
#endif

/// @brief update the status of a transaction
void TransactionState::updateStatus(transaction::Status status) noexcept {
#ifdef ARANGODB_ENABLE_MAINTAINER_MODE
  if (_status != transaction::Status::CREATED && _status != transaction::Status::RUNNING) {
    LOG_TOPIC("257ea", ERR, Logger::FIXME)
        << "trying to update transaction status with "
           "an invalid state. current: "
        << _status << ", future: " << status;
  }
#endif

  TRI_ASSERT(_status == transaction::Status::CREATED ||
             _status == transaction::Status::RUNNING);

  if (_status == transaction::Status::CREATED) {
    TRI_ASSERT(status == transaction::Status::RUNNING ||
               status == transaction::Status::ABORTED);
  } else if (_status == transaction::Status::RUNNING) {
    TRI_ASSERT(status == transaction::Status::COMMITTED ||
               status == transaction::Status::ABORTED);
  }

  _status = status;
}

/// @brief returns the name of the actor the transaction runs on:
/// - leader
/// - follower
/// - coordinator
/// - single
char const* TransactionState::actorName() const noexcept {
  if (isDBServer()) {
    return hasHint(transaction::Hints::Hint::IS_FOLLOWER_TRX) ? "follower" : "leader";
  } else if (isCoordinator()) {
    return "coordinator";
  }
  return "single";
}

void TransactionState::coordinatorRerollTransactionId() {
  TRI_ASSERT(isCoordinator());
  TRI_ASSERT(isRunning());
  auto old = _id;
  _id = transaction::Context::makeTransactionId();
  LOG_TOPIC("a565a", DEBUG, Logger::TRANSACTIONS)
      << "Rerolling transaction id from " << old << " to " << _id;
  clearKnownServers();
  // Increase sequential lock by one.
  statistics()._sequentialLocks.count();
}

/// @brief return a reference to the global transaction statistics
TransactionStatistics& TransactionState::statistics() noexcept {
  return _vocbase.server().getFeature<MetricsFeature>().serverStatistics()._transactionsStatistics;
}<|MERGE_RESOLUTION|>--- conflicted
+++ resolved
@@ -52,13 +52,6 @@
 TransactionState::TransactionState(TRI_vocbase_t& vocbase, TransactionId tid,
                                    transaction::Options const& options)
     : _vocbase(vocbase),
-<<<<<<< HEAD
-      _type(AccessMode::Type::READ),
-      _status(transaction::Status::CREATED),
-      _hints(),
-=======
-      _collections{_arena},  // assign arena to vector
->>>>>>> 50aa1ea4
       _serverRole(ServerState::instance()->getRole()),
       _options(options),
       _id(tid) {
