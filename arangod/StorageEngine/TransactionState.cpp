--- conflicted
+++ resolved
@@ -286,11 +286,7 @@
                                                 AccessMode::Type accessType) const {
   ExecContext const* exec = ExecContext::CURRENT;
   // no need to check for superuser, cluster_sync tests break otherwise
-<<<<<<< HEAD
-  if (exec != nullptr && !exec->isSuperuser()) {
-=======
   if (exec != nullptr && !exec->isSuperuser() && ExecContext::isAuthEnabled()) {
->>>>>>> 8673c1c3
     // server is in read-only mode
     if (accessType > AccessMode::Type::READ && !ServerState::writeOpsEnabled()) {
       LOG_TOPIC(WARN, Logger::TRANSACTIONS) << "server is in read-only mode";
