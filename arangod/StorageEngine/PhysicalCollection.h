////////////////////////////////////////////////////////////////////////////////
/// DISCLAIMER
///
/// Copyright 2014-2016 ArangoDB GmbH, Cologne, Germany
/// Copyright 2004-2014 triAGENS GmbH, Cologne, Germany
///
/// Licensed under the Apache License, Version 2.0 (the "License");
/// you may not use this file except in compliance with the License.
/// You may obtain a copy of the License at
///
///     http://www.apache.org/licenses/LICENSE-2.0
///
/// Unless required by applicable law or agreed to in writing, software
/// distributed under the License is distributed on an "AS IS" BASIS,
/// WITHOUT WARRANTIES OR CONDITIONS OF ANY KIND, either express or implied.
/// See the License for the specific language governing permissions and
/// limitations under the License.
///
/// Copyright holder is ArangoDB GmbH, Cologne, Germany
///
/// @author Jan Steemann
////////////////////////////////////////////////////////////////////////////////

#ifndef ARANGOD_VOCBASE_PHYSICAL_COLLECTION_H
#define ARANGOD_VOCBASE_PHYSICAL_COLLECTION_H 1

#include <set>

#include <velocypack/Builder.h>

#include "Basics/Common.h"
#include "Basics/ReadWriteLock.h"
#include "Containers/MerkleTree.h"
#include "Futures/Future.h"
#include "Indexes/Index.h"
#include "Indexes/IndexIterator.h"
#include "StorageEngine/ReplicationIterator.h"
#include "Utils/OperationResult.h"
#include "VocBase/Identifiers/IndexId.h"
#include "VocBase/voc-types.h"

namespace arangodb {

class LocalDocumentId;
class Index;
class IndexIterator;
class LogicalCollection;
class ManagedDocumentResult;
struct OperationOptions;
class Result;

class PhysicalCollection {
 public:
  constexpr static double defaultLockTimeout = 10.0 * 60.0;
  
  virtual ~PhysicalCollection() = default;

  virtual PhysicalCollection* clone(LogicalCollection& logical) const = 0;

  // path to logical collection
  virtual std::string const& path() const = 0;
  // creation happens atm in engine->createCollection
  virtual arangodb::Result updateProperties(arangodb::velocypack::Slice const& slice,
                                            bool doSync) = 0;
  virtual RevisionId revision(arangodb::transaction::Methods* trx) const = 0;

  /// @brief export properties
  virtual void getPropertiesVPack(velocypack::Builder&) const = 0;

  virtual int close() = 0;
  virtual void load() = 0;
  virtual void unload() = 0;

  // @brief Return the number of documents in this collection
  virtual uint64_t numberDocuments(transaction::Methods* trx) const = 0;

  /// @brief report extra memory used by indexes etc.
  virtual size_t memory() const = 0;

  void drop();

  ////////////////////////////////////
  // -- SECTION Indexes --
  ///////////////////////////////////

  /// @brief fetches current index selectivity estimates
  /// if allowUpdate is true, will potentially make a cluster-internal roundtrip
  /// to fetch current values!
  virtual IndexEstMap clusterIndexEstimates(bool allowUpdating, TRI_voc_tick_t tid);

  /// @brief sets the current index selectivity estimates
  virtual void setClusterIndexEstimates(IndexEstMap&& estimates);

  /// @brief flushes the current index selectivity estimates
  virtual void flushClusterIndexEstimates();

  virtual void prepareIndexes(arangodb::velocypack::Slice indexesSlice) = 0;

  bool hasIndexOfType(arangodb::Index::IndexType type) const;

  /// @brief determines order of index execution on collection
  struct IndexOrder {
    bool operator()(const std::shared_ptr<Index>& left,
                              const std::shared_ptr<Index>& right) const;
  };

  using IndexContainerType = std::set<std::shared_ptr<Index>, IndexOrder> ;
  /// @brief find index by definition
  static std::shared_ptr<Index> findIndex(velocypack::Slice const&,
                                          IndexContainerType const&);
  /// @brief Find index by definition
  std::shared_ptr<Index> lookupIndex(velocypack::Slice const&) const;

  /// @brief Find index by iid
  std::shared_ptr<Index> lookupIndex(IndexId) const;

  /// @brief Find index by name
  std::shared_ptr<Index> lookupIndex(std::string const&) const;

  /// @brief get list of all indices
  std::vector<std::shared_ptr<Index>> getIndexes() const;

  void getIndexesVPack(velocypack::Builder&,
                       std::function<bool(arangodb::Index const*, std::underlying_type<Index::Serialize>::type&)> const& filter) const;

  /// @brief return the figures for a collection
  virtual futures::Future<OperationResult> figures();

  /// @brief create or restore an index
  /// @param restore utilize specified ID, assume index has to be created
  virtual std::shared_ptr<Index> createIndex(arangodb::velocypack::Slice const& info,
                                             bool restore, bool& created) = 0;

  virtual bool dropIndex(IndexId iid) = 0;

  virtual std::unique_ptr<IndexIterator> getAllIterator(transaction::Methods* trx) const = 0;
  virtual std::unique_ptr<IndexIterator> getAnyIterator(transaction::Methods* trx) const = 0;

  /// @brief Get an iterator associated with the specified replication batch
  virtual std::unique_ptr<ReplicationIterator> getReplicationIterator(ReplicationIterator::Ordering,
                                                                      uint64_t batchId);

  /// @brief Get an iterator associated with the specified transaction
  virtual std::unique_ptr<ReplicationIterator> getReplicationIterator(
      ReplicationIterator::Ordering, transaction::Methods&);

  virtual void adjustNumberDocuments(transaction::Methods&, int64_t);

  ////////////////////////////////////
  // -- SECTION DML Operations --
  ///////////////////////////////////

  virtual Result truncate(transaction::Methods& trx, OperationOptions& options) = 0;

  /// @brief compact-data operation
  virtual Result compact() = 0;

  /// @brief Defer a callback to be executed when the collection
  ///        can be dropped. The callback is supposed to drop
  ///        the collection and it is guaranteed that no one is using
  ///        it at that moment.
  virtual void deferDropCollection(std::function<bool(LogicalCollection&)> const& callback) = 0;

  virtual Result lookupKey(transaction::Methods*, arangodb::velocypack::StringRef,
                           std::pair<LocalDocumentId, RevisionId>&) const = 0;

  virtual Result read(transaction::Methods*, arangodb::velocypack::StringRef const& key,
                      ManagedDocumentResult& result) = 0;

  /// @brief read a documument referenced by token (internal method)
  virtual bool readDocument(transaction::Methods* trx, LocalDocumentId const& token,
                            ManagedDocumentResult& result) const = 0;

  /// @brief read a documument referenced by token (internal method)
  virtual bool readDocumentWithCallback(transaction::Methods* trx,
                                        LocalDocumentId const& token,
                                        IndexIterator::DocumentCallback const& cb) const = 0;
  /**
   * @brief Perform document insert, may generate a '_key' value
   * If (options.returnNew == false && !options.silent) result might
   * just contain an object with the '_key' field
   */
  virtual Result insert(arangodb::transaction::Methods* trx,
                        arangodb::velocypack::Slice newSlice,
                        arangodb::ManagedDocumentResult& result,
                        OperationOptions& options) = 0;

  virtual Result update(arangodb::transaction::Methods* trx,
                        arangodb::velocypack::Slice newSlice,
                        ManagedDocumentResult& result, OperationOptions& options,
                        ManagedDocumentResult& previous) = 0;

  virtual Result replace(arangodb::transaction::Methods* trx,
                         arangodb::velocypack::Slice newSlice,
                         ManagedDocumentResult& result, OperationOptions& options,
                         ManagedDocumentResult& previous) = 0;

  virtual Result remove(transaction::Methods& trx, velocypack::Slice slice,
                        ManagedDocumentResult& previous, OperationOptions& options) = 0;

  virtual Result remove(transaction::Methods& trx, LocalDocumentId documentId,
                        ManagedDocumentResult& previous, OperationOptions& options);

  /// @brief new object for insert, value must have _key set correctly.
  Result newObjectForInsert(transaction::Methods* trx, velocypack::Slice const& value,
                            bool isEdgeCollection, velocypack::Builder& builder,
                            bool isRestore, RevisionId& revisionId) const;

  virtual std::unique_ptr<containers::RevisionTree> revisionTree(
      transaction::Methods& trx);
  virtual std::unique_ptr<containers::RevisionTree> revisionTree(uint64_t batchId);

  virtual Result rebuildRevisionTree();

  virtual void placeRevisionTreeBlocker(TRI_voc_tid_t transactionId);
  virtual void removeRevisionTreeBlocker(TRI_voc_tid_t transactionId);

  RevisionId newRevisionId() const;

  virtual Result upgrade();
  virtual bool didPartialUpgrade();
  virtual Result cleanupAfterUpgrade();

 protected:
  PhysicalCollection(LogicalCollection& collection, arangodb::velocypack::Slice const& info);

  /// @brief Inject figures that are specific to StorageEngine
  virtual void figuresSpecific(arangodb::velocypack::Builder&) = 0;

  // SECTION: Document pre commit preperation

  bool isValidEdgeAttribute(velocypack::Slice const& slice) const;

  /// @brief new object for remove, must have _key set
  void newObjectForRemove(transaction::Methods* trx, velocypack::Slice const& oldValue,
                          velocypack::Builder& builder, bool isRestore,
                          RevisionId& revisionId) const;

  /// @brief merge two objects for update
  Result mergeObjectsForUpdate(transaction::Methods* trx, velocypack::Slice const& oldValue,
                               velocypack::Slice const& newValue,
                               bool isEdgeCollection, bool mergeObjects,
                               bool keepNull, velocypack::Builder& builder,
                               bool isRestore, RevisionId& revisionId) const;

  /// @brief new object for replace
  Result newObjectForReplace(transaction::Methods* trx, velocypack::Slice const& oldValue,
                             velocypack::Slice const& newValue,
                             bool isEdgeCollection, velocypack::Builder& builder,
                             bool isRestore, RevisionId& revisionId) const;

<<<<<<< HEAD
  int checkRevision(transaction::Methods* trx, RevisionId expected, RevisionId found) const;
=======
  bool checkRevision(transaction::Methods* trx, TRI_voc_rid_t expected,
                     TRI_voc_rid_t found) const;
>>>>>>> 3269d3df

  LogicalCollection& _logicalCollection;
  bool const _isDBServer;

  mutable basics::ReadWriteLock _indexesLock;
  IndexContainerType _indexes;
};

}  // namespace arangodb

#endif<|MERGE_RESOLUTION|>--- conflicted
+++ resolved
@@ -249,12 +249,8 @@
                              bool isEdgeCollection, velocypack::Builder& builder,
                              bool isRestore, RevisionId& revisionId) const;
 
-<<<<<<< HEAD
-  int checkRevision(transaction::Methods* trx, RevisionId expected, RevisionId found) const;
-=======
-  bool checkRevision(transaction::Methods* trx, TRI_voc_rid_t expected,
-                     TRI_voc_rid_t found) const;
->>>>>>> 3269d3df
+  bool checkRevision(transaction::Methods* trx, RevisionId expected,
+                     RevisionId found) const;
 
   LogicalCollection& _logicalCollection;
   bool const _isDBServer;
