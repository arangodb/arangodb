--- conflicted
+++ resolved
@@ -37,15 +37,8 @@
 using namespace arangodb;
 
 MMFilesGeoIndexIterator::MMFilesGeoIndexIterator(
-<<<<<<< HEAD
-    LogicalCollection* collection, transaction::Methods* trx,
-    ManagedDocumentResult* mmdr, MMFilesGeoIndex const* index,
-    geo::QueryParams&& params) : IndexIterator(collection, trx, mmdr, index),
-=======
     LogicalCollection* collection, transaction::Methods* trx, MMFilesGeoIndex const* index,
-    arangodb::aql::AstNode const* cond, arangodb::aql::Variable const* var)
-    : IndexIterator(collection, trx, index),
->>>>>>> f8b9e17d
+    geo::QueryParams&& params) : IndexIterator(collection, trx, index),
       _index(index),
       _cursor(nullptr),
       _coor(),
@@ -200,7 +193,6 @@
   TRI_IF_FAILURE("GeoIndex::noIterator") {
     THROW_ARANGO_EXCEPTION(TRI_ERROR_DEBUG);
   }
-<<<<<<< HEAD
 
   geo::QueryParams params;
   params.sorted = true;
@@ -210,10 +202,7 @@
   TRI_ASSERT(params.minDistance == 0);
   TRI_ASSERT(params.filterType == geo::FilterType::NONE);
 
-  return new MMFilesGeoIndexIterator(_collection, trx, mmdr, this, std::move(params));
-=======
-  return new MMFilesGeoIndexIterator(_collection, trx, this, node, reference);
->>>>>>> f8b9e17d
+  return new MMFilesGeoIndexIterator(_collection, trx, this, std::move(params));
 }
 
 void MMFilesGeoIndexIterator::reset() { replaceCursor(nullptr); }
