////////////////////////////////////////////////////////////////////////////////
/// DISCLAIMER
///
/// Copyright 2014-2016 ArangoDB GmbH, Cologne, Germany
/// Copyright 2004-2014 triAGENS GmbH, Cologne, Germany
///
/// Licensed under the Apache License, Version 2.0 (the "License");
/// you may not use this file except in compliance with the License.
/// You may obtain a copy of the License at
///
///     http://www.apache.org/licenses/LICENSE-2.0
///
/// Unless required by applicable law or agreed to in writing, software
/// distributed under the License is distributed on an "AS IS" BASIS,
/// WITHOUT WARRANTIES OR CONDITIONS OF ANY KIND, either express or implied.
/// See the License for the specific language governing permissions and
/// limitations under the License.
///
/// Copyright holder is ArangoDB GmbH, Cologne, Germany
///
/// @author Jan Steemann
////////////////////////////////////////////////////////////////////////////////

#include "MMFilesRestReplicationHandler.h"
#include "Basics/VelocyPackHelper.h"
#include "Logger/Logger.h"
#include "MMFiles/MMFilesCollectionKeys.h"
#include "MMFiles/MMFilesEngine.h"
#include "MMFiles/MMFilesLogfileManager.h"
#include "MMFiles/mmfiles-replication-dump.h"
#include "RestServer/DatabaseFeature.h"
#include "StorageEngine/EngineSelectorFeature.h"
#include "StorageEngine/StorageEngine.h"
#include "Transaction/StandaloneContext.h"
#include "Utils/CollectionGuard.h"
#include "Utils/CollectionKeysRepository.h"
<<<<<<< HEAD
=======
#include "Utils/CollectionNameResolver.h"
#include "Utils/ExecContext.h"
#include "Utils/OperationOptions.h"
>>>>>>> f28bb69f
#include "VocBase/LogicalCollection.h"
#include "VocBase/ticks.h"

#include <velocypack/Builder.h>
#include <velocypack/Iterator.h>
#include <velocypack/Slice.h>
#include <velocypack/velocypack-aliases.h>

using namespace arangodb;
using namespace arangodb::basics;
using namespace arangodb::rest;

MMFilesRestReplicationHandler::MMFilesRestReplicationHandler(
    GeneralRequest* request, GeneralResponse* response)
    : RestReplicationHandler(request, response) {}

MMFilesRestReplicationHandler::~MMFilesRestReplicationHandler() {}

<<<<<<< HEAD
=======
RestStatus MMFilesRestReplicationHandler::execute() {
  // extract the request type
  auto const type = _request->requestType();
  auto const& suffixes = _request->suffixes();

  size_t const len = suffixes.size();

  if (len >= 1) {
    // we are getting into trouble during the dumping of "_users"
    // this workaround avoids the auth check in addCollectionAtRuntime
    ExecContext* old = ExecContext::CURRENT;
    if (old != nullptr && 
        old->systemAuthLevel() != AuthLevel::NONE) {
      ExecContext::CURRENT = nullptr;
    }
    TRI_DEFER(ExecContext::CURRENT = old);

    std::string const& command = suffixes[0];

    if (command == "logger-state") {
      if (type != rest::RequestType::GET) {
        goto BAD_CALL;
      }
      handleCommandLoggerState();
    } else if (command == "logger-tick-ranges") {
      if (type != rest::RequestType::GET) {
        goto BAD_CALL;
      }
      if (isCoordinatorError()) {
        return RestStatus::DONE;
      }
      handleCommandLoggerTickRanges();
    } else if (command == "logger-first-tick") {
      if (type != rest::RequestType::GET) {
        goto BAD_CALL;
      }
      if (isCoordinatorError()) {
        return RestStatus::DONE;
      }
      handleCommandLoggerFirstTick();
    } else if (command == "logger-follow") {
      if (type != rest::RequestType::GET && type != rest::RequestType::PUT) {
        goto BAD_CALL;
      }
      if (isCoordinatorError()) {
        return RestStatus::DONE;
      }
      handleCommandLoggerFollow();
    } else if (command == "determine-open-transactions") {
      if (type != rest::RequestType::GET) {
        goto BAD_CALL;
      }
      handleCommandDetermineOpenTransactions();
    } else if (command == "batch") {
      if (ServerState::instance()->isCoordinator()) {
        handleTrampolineCoordinator();
      } else {
        handleCommandBatch();
      }
    } else if (command == "barrier") {
      if (isCoordinatorError()) {
        return RestStatus::DONE;
      }
      handleCommandBarrier();
    } else if (command == "inventory") {
      if (type != rest::RequestType::GET) {
        goto BAD_CALL;
      }
      if (ServerState::instance()->isCoordinator()) {
        handleTrampolineCoordinator();
      } else {
        handleCommandInventory();
      }
    } else if (command == "keys") {
      if (type != rest::RequestType::GET && type != rest::RequestType::POST &&
          type != rest::RequestType::PUT &&
          type != rest::RequestType::DELETE_REQ) {
        goto BAD_CALL;
      }

      if (isCoordinatorError()) {
        return RestStatus::DONE;
      }

      if (type == rest::RequestType::POST) {
        handleCommandCreateKeys();
      } else if (type == rest::RequestType::GET) {
        handleCommandGetKeys();
      } else if (type == rest::RequestType::PUT) {
        handleCommandFetchKeys();
      } else if (type == rest::RequestType::DELETE_REQ) {
        handleCommandRemoveKeys();
      }
    } else if (command == "dump") {
      if (type != rest::RequestType::GET) {
        goto BAD_CALL;
      }

      if (ServerState::instance()->isCoordinator()) {
        handleTrampolineCoordinator();
      } else {
        handleCommandDump();
      }
    } else if (command == "restore-collection") {
      if (type != rest::RequestType::PUT) {
        goto BAD_CALL;
      }

      handleCommandRestoreCollection();
    } else if (command == "restore-indexes") {
      if (type != rest::RequestType::PUT) {
        goto BAD_CALL;
      }

      handleCommandRestoreIndexes();
    } else if (command == "restore-data") {
      if (type != rest::RequestType::PUT) {
        goto BAD_CALL;
      }
      handleCommandRestoreData();
    } else if (command == "sync") {
      if (type != rest::RequestType::PUT) {
        goto BAD_CALL;
      }

      if (isCoordinatorError()) {
        return RestStatus::DONE;
      }

      handleCommandSync();
    } else if (command == "make-slave") {
      if (type != rest::RequestType::PUT) {
        goto BAD_CALL;
      }

      if (isCoordinatorError()) {
        return RestStatus::DONE;
      }

      handleCommandMakeSlave();
    } else if (command == "server-id") {
      if (type != rest::RequestType::GET) {
        goto BAD_CALL;
      }
      handleCommandServerId();
    } else if (command == "applier-config") {
      if (type == rest::RequestType::GET) {
        handleCommandApplierGetConfig();
      } else {
        if (type != rest::RequestType::PUT) {
          goto BAD_CALL;
        }
        handleCommandApplierSetConfig();
      }
    } else if (command == "applier-start") {
      if (type != rest::RequestType::PUT) {
        goto BAD_CALL;
      }

      if (isCoordinatorError()) {
        return RestStatus::DONE;
      }

      handleCommandApplierStart();
    } else if (command == "applier-stop") {
      if (type != rest::RequestType::PUT) {
        goto BAD_CALL;
      }

      if (isCoordinatorError()) {
        return RestStatus::DONE;
      }

      handleCommandApplierStop();
    } else if (command == "applier-state") {
      if (type == rest::RequestType::DELETE_REQ) {
        handleCommandApplierDeleteState();
      } else {
        if (type != rest::RequestType::GET) {
          goto BAD_CALL;
        }
        handleCommandApplierGetState();
      }
    } else if (command == "clusterInventory") {
      if (type != rest::RequestType::GET) {
        goto BAD_CALL;
      }
      if (!ServerState::instance()->isCoordinator()) {
        generateError(rest::ResponseCode::FORBIDDEN,
                      TRI_ERROR_CLUSTER_ONLY_ON_COORDINATOR);
      } else {
        handleCommandClusterInventory();
      }
    } else if (command == "addFollower") {
      if (type != rest::RequestType::PUT) {
        goto BAD_CALL;
      }
      if (!ServerState::instance()->isDBServer()) {
        generateError(rest::ResponseCode::FORBIDDEN,
                      TRI_ERROR_CLUSTER_ONLY_ON_DBSERVER);
      } else {
        handleCommandAddFollower();
      }
    } else if (command == "removeFollower") {
      if (type != rest::RequestType::PUT) {
        goto BAD_CALL;
      }
      if (!ServerState::instance()->isDBServer()) {
        generateError(rest::ResponseCode::FORBIDDEN,
                      TRI_ERROR_CLUSTER_ONLY_ON_DBSERVER);
      } else {
        handleCommandRemoveFollower();
      }
    } else if (command == "holdReadLockCollection") {
      if (!ServerState::instance()->isDBServer()) {
        generateError(rest::ResponseCode::FORBIDDEN,
                      TRI_ERROR_CLUSTER_ONLY_ON_DBSERVER);
      } else {
        if (type == rest::RequestType::POST) {
          handleCommandHoldReadLockCollection();
        } else if (type == rest::RequestType::PUT) {
          handleCommandCheckHoldReadLockCollection();
        } else if (type == rest::RequestType::DELETE_REQ) {
          handleCommandCancelHoldReadLockCollection();
        } else if (type == rest::RequestType::GET) {
          handleCommandGetIdForReadLockCollection();
        } else {
          goto BAD_CALL;
        }
      }
    } else {
      generateError(rest::ResponseCode::BAD, TRI_ERROR_HTTP_BAD_PARAMETER,
                    "invalid command");
    }

    return RestStatus::DONE;
  }

BAD_CALL:
  if (len != 1) {
    generateError(rest::ResponseCode::BAD, TRI_ERROR_HTTP_SUPERFLUOUS_SUFFICES,
                  "expecting URL /_api/replication/<command>");
  } else {
    generateError(rest::ResponseCode::METHOD_NOT_ALLOWED,
                  TRI_ERROR_HTTP_METHOD_NOT_ALLOWED);
  }

  return RestStatus::DONE;
}

/// @brief comparator to sort collections
/// sort order is by collection type first (vertices before edges, this is
/// because edges depend on vertices being there), then name
bool MMFilesRestReplicationHandler::sortCollections(
    arangodb::LogicalCollection const* l,
    arangodb::LogicalCollection const* r) {
  if (l->type() != r->type()) {
    return l->type() < r->type();
  }
  std::string const leftName = l->name();
  std::string const rightName = r->name();

  return strcasecmp(leftName.c_str(), rightName.c_str()) < 0;
}

/// @brief filter a collection based on collection attributes
bool MMFilesRestReplicationHandler::filterCollection(
    arangodb::LogicalCollection* collection, void* data) {
  bool includeSystem = *((bool*)data);

  std::string const collectionName(collection->name());

  if (!includeSystem && collectionName[0] == '_') {
    // exclude all system collections
    return false;
  }

  if (TRI_ExcludeCollectionReplication(collectionName.c_str(), includeSystem)) {
    // collection is excluded from replication
    return false;
  }

  // all other cases should be included
  return true;
}

////////////////////////////////////////////////////////////////////////////////
>>>>>>> f28bb69f
/// @brief insert the applier action into an action list
void MMFilesRestReplicationHandler::insertClient(
    TRI_voc_tick_t lastServedTick) {
  bool found;
  std::string const& value = _request->value("serverId", found);

  if (found) {
    TRI_server_id_t serverId = (TRI_server_id_t)StringUtils::uint64(value);

    if (serverId > 0) {
      _vocbase->updateReplicationClient(serverId, lastServedTick);
    }
  }
}

void MMFilesRestReplicationHandler::handleCommandBatch() {
  // extract the request type
  auto const type = _request->requestType();
  auto const& suffixes = _request->suffixes();
  size_t const len = suffixes.size();

  TRI_ASSERT(len >= 1);

  if (type == rest::RequestType::POST) {
    // create a new blocker
    std::shared_ptr<VPackBuilder> input = _request->toVelocyPackBuilderPtr();

    if (input == nullptr || !input->slice().isObject()) {
      generateError(rest::ResponseCode::BAD, TRI_ERROR_HTTP_BAD_PARAMETER,
                    "invalid JSON");
      return;
    }

    // extract ttl
    double expires =
        VelocyPackHelper::getNumericValue<double>(input->slice(), "ttl", 0);

    TRI_voc_tick_t id;
    MMFilesEngine* engine = static_cast<MMFilesEngine*>(EngineSelectorFeature::ENGINE);
    int res = engine->insertCompactionBlocker(_vocbase, expires, id);

    if (res != TRI_ERROR_NO_ERROR) {
      THROW_ARANGO_EXCEPTION(res);
    }

    VPackBuilder b;
    b.add(VPackValue(VPackValueType::Object));
    b.add("id", VPackValue(std::to_string(id)));
    b.close();
    generateResult(rest::ResponseCode::OK, b.slice());
    return;
  }

  if (type == rest::RequestType::PUT && len >= 2) {
    // extend an existing blocker
    TRI_voc_tick_t id =
        static_cast<TRI_voc_tick_t>(StringUtils::uint64(suffixes[1]));

    auto input = _request->toVelocyPackBuilderPtr();

    if (input == nullptr || !input->slice().isObject()) {
      generateError(rest::ResponseCode::BAD, TRI_ERROR_HTTP_BAD_PARAMETER,
                    "invalid JSON");
      return;
    }

    // extract ttl
    double expires =
        VelocyPackHelper::getNumericValue<double>(input->slice(), "ttl", 0);

    // now extend the blocker
    MMFilesEngine* engine = static_cast<MMFilesEngine*>(EngineSelectorFeature::ENGINE);
    int res = engine->extendCompactionBlocker(_vocbase, id, expires);

    if (res == TRI_ERROR_NO_ERROR) {
      resetResponse(rest::ResponseCode::NO_CONTENT);
    } else {
      generateError(GeneralResponse::responseCode(res), res);
    }
    return;
  }

  if (type == rest::RequestType::DELETE_REQ && len >= 2) {
    // delete an existing blocker
    TRI_voc_tick_t id =
        static_cast<TRI_voc_tick_t>(StringUtils::uint64(suffixes[1]));

    MMFilesEngine* engine = static_cast<MMFilesEngine*>(EngineSelectorFeature::ENGINE);
    int res = engine->removeCompactionBlocker(_vocbase, id);

    if (res == TRI_ERROR_NO_ERROR) {
      resetResponse(rest::ResponseCode::NO_CONTENT);
    } else {
      generateError(GeneralResponse::responseCode(res), res);
    }
    return;
  }

  // we get here if anything above is invalid
  generateError(rest::ResponseCode::METHOD_NOT_ALLOWED,
                TRI_ERROR_HTTP_METHOD_NOT_ALLOWED);
}

/// @brief add or remove a WAL logfile barrier
void MMFilesRestReplicationHandler::handleCommandBarrier() {
  // extract the request type
  auto const type = _request->requestType();
  std::vector<std::string> const& suffixes = _request->suffixes();
  size_t const len = suffixes.size();

  TRI_ASSERT(len >= 1);

  if (type == rest::RequestType::POST) {
    // create a new barrier

    std::shared_ptr<VPackBuilder> input = _request->toVelocyPackBuilderPtr();

    if (input == nullptr || !input->slice().isObject()) {
      generateError(rest::ResponseCode::BAD, TRI_ERROR_HTTP_BAD_PARAMETER,
                    "invalid JSON");
      return;
    }

    // extract ttl
    double ttl =
        VelocyPackHelper::getNumericValue<double>(input->slice(), "ttl", 0);

    TRI_voc_tick_t minTick = 0;
    VPackSlice const v = input->slice().get("tick");

    if (v.isString()) {
      minTick = StringUtils::uint64(v.copyString());
    } else if (v.isNumber()) {
      minTick = v.getNumber<TRI_voc_tick_t>();
    }

    if (minTick == 0) {
      generateError(rest::ResponseCode::BAD, TRI_ERROR_HTTP_BAD_PARAMETER,
                    "invalid tick value");
      return;
    }

    TRI_voc_tick_t id =
        MMFilesLogfileManager::instance()->addLogfileBarrier(minTick, ttl);

    VPackBuilder b;
    b.add(VPackValue(VPackValueType::Object));
    std::string const idString(std::to_string(id));
    b.add("id", VPackValue(idString));
    b.close();
    generateResult(rest::ResponseCode::OK, b.slice());
    return;
  }

  if (type == rest::RequestType::PUT && len >= 2) {
    // extend an existing barrier
    TRI_voc_tick_t id = StringUtils::uint64(suffixes[1]);

    std::shared_ptr<VPackBuilder> input = _request->toVelocyPackBuilderPtr();

    if (input == nullptr || !input->slice().isObject()) {
      generateError(rest::ResponseCode::BAD, TRI_ERROR_HTTP_BAD_PARAMETER,
                    "invalid JSON");
      return;
    }

    // extract ttl
    double ttl =
        VelocyPackHelper::getNumericValue<double>(input->slice(), "ttl", 0);

    TRI_voc_tick_t minTick = 0;
    VPackSlice const v = input->slice().get("tick");

    if (v.isString()) {
      minTick = StringUtils::uint64(v.copyString());
    } else if (v.isNumber()) {
      minTick = v.getNumber<TRI_voc_tick_t>();
    }

    if (MMFilesLogfileManager::instance()->extendLogfileBarrier(id, ttl,
                                                                minTick)) {
      resetResponse(rest::ResponseCode::NO_CONTENT);
    } else {
      int res = TRI_ERROR_ARANGO_DOCUMENT_NOT_FOUND;
      generateError(GeneralResponse::responseCode(res), res);
    }
    return;
  }

  if (type == rest::RequestType::DELETE_REQ && len >= 2) {
    // delete an existing barrier
    TRI_voc_tick_t id = StringUtils::uint64(suffixes[1]);

    if (MMFilesLogfileManager::instance()->removeLogfileBarrier(id)) {
      resetResponse(rest::ResponseCode::NO_CONTENT);
    } else {
      int res = TRI_ERROR_ARANGO_DOCUMENT_NOT_FOUND;
      generateError(GeneralResponse::responseCode(res), res);
    }
    return;
  }

  if (type == rest::RequestType::GET) {
    // fetch all barriers
    auto ids = MMFilesLogfileManager::instance()->getLogfileBarriers();

    VPackBuilder b;
    b.add(VPackValue(VPackValueType::Array));
    for (auto& it : ids) {
      b.add(VPackValue(std::to_string(it)));
    }
    b.close();
    generateResult(rest::ResponseCode::OK, b.slice());
    return;
  }

  // we get here if anything above is invalid
  generateError(rest::ResponseCode::METHOD_NOT_ALLOWED,
                TRI_ERROR_HTTP_METHOD_NOT_ALLOWED);
}

void MMFilesRestReplicationHandler::handleCommandLoggerFollow() {
  bool useVst = false;
  if (_request->transportType() == Endpoint::TransportType::VST) {
    useVst = true;
  }

  // determine start and end tick
  MMFilesLogfileManagerState const state =
      MMFilesLogfileManager::instance()->state();
  TRI_voc_tick_t tickStart = 0;
  TRI_voc_tick_t tickEnd = UINT64_MAX;
  TRI_voc_tick_t firstRegularTick = 0;

  bool found;
  std::string const& value1 = _request->value("from", found);

  if (found) {
    tickStart = static_cast<TRI_voc_tick_t>(StringUtils::uint64(value1));
  }

  // determine end tick for dump
  std::string const& value2 = _request->value("to", found);

  if (found) {
    tickEnd = static_cast<TRI_voc_tick_t>(StringUtils::uint64(value2));
  }

  if (found && (tickStart > tickEnd || tickEnd == 0)) {
    generateError(rest::ResponseCode::BAD, TRI_ERROR_HTTP_BAD_PARAMETER,
                  "invalid from/to values");
    return;
  }

  // check if a barrier id was specified in request
  TRI_voc_tid_t barrierId = 0;
  std::string const& value3 = _request->value("barrier", found);

  if (found) {
    barrierId = static_cast<TRI_voc_tick_t>(StringUtils::uint64(value3));
  }

  bool includeSystem = true;
  std::string const& value4 = _request->value("includeSystem", found);

  if (found) {
    includeSystem = StringUtils::boolean(value4);
  }
  
  // grab list of transactions from the body value
  std::unordered_set<TRI_voc_tid_t> transactionIds;

  if (_request->requestType() == arangodb::rest::RequestType::PUT) {
    std::string const& value5 = _request->value("firstRegularTick", found);

    if (found) {
      firstRegularTick =
          static_cast<TRI_voc_tick_t>(StringUtils::uint64(value5));
    }
    // copy default options
    VPackOptions options = VPackOptions::Defaults;
    options.checkAttributeUniqueness = true;
    VPackSlice slice;
    try {
      slice = _request->payload(&options);
    } catch (...) {
      generateError(rest::ResponseCode::BAD, TRI_ERROR_HTTP_BAD_PARAMETER,
                    "invalid body value. expecting array");
      return;
    }
    if (!slice.isArray()) {
      generateError(rest::ResponseCode::BAD, TRI_ERROR_HTTP_BAD_PARAMETER,
                    "invalid body value. expecting array");
      return;
    }

    for (auto const& id : VPackArrayIterator(slice)) {
      if (!id.isString()) {
        generateError(rest::ResponseCode::BAD, TRI_ERROR_HTTP_BAD_PARAMETER,
                      "invalid body value. expecting array of ids");
        return;
      }
      transactionIds.emplace(StringUtils::uint64(id.copyString()));
    }
  }

  // extract collection
  TRI_voc_cid_t cid = 0;
  std::string const& value6 = _request->value("collection", found);

  if (found) {
    arangodb::LogicalCollection* c = _vocbase->lookupCollection(value6);

    if (c == nullptr) {
      generateError(rest::ResponseCode::NOT_FOUND,
                    TRI_ERROR_ARANGO_COLLECTION_NOT_FOUND);
      return;
    }

    cid = c->cid();
  }

  if (barrierId > 0) {
    // extend the WAL logfile barrier
    MMFilesLogfileManager::instance()->extendLogfileBarrier(barrierId, 180,
                                                            tickStart);
  }

  auto ctx = transaction::StandaloneContext::Create(_vocbase);
  // initialize the dump container
  MMFilesReplicationDumpContext dump(ctx,
                                     static_cast<size_t>(determineChunkSize()),
                                     includeSystem, cid, useVst);

  // and dump
  int res = MMFilesDumpLogReplication(&dump, transactionIds, firstRegularTick,
                                      tickStart, tickEnd, false);

  if (res != TRI_ERROR_NO_ERROR) {
    generateError(GeneralResponse::responseCode(res), res);
    return;
  }
  bool const checkMore = (dump._lastFoundTick > 0 &&
                          dump._lastFoundTick != state.lastCommittedTick);

  // generate the result
  size_t length = 0;
  if (useVst) {
    length = dump._slices.size();
  } else {
    length = TRI_LengthStringBuffer(dump._buffer);
  }

  if (length == 0) {
    resetResponse(rest::ResponseCode::NO_CONTENT);
  } else {
    resetResponse(rest::ResponseCode::OK);
  }

  // transfer ownership of the buffer contents
  _response->setContentType(rest::ContentType::DUMP);

  // set headers
  _response->setHeaderNC(TRI_REPLICATION_HEADER_CHECKMORE,
                         checkMore ? "true" : "false");
  _response->setHeaderNC(TRI_REPLICATION_HEADER_LASTINCLUDED,
                         StringUtils::itoa(dump._lastFoundTick));
  _response->setHeaderNC(TRI_REPLICATION_HEADER_LASTTICK,
                         StringUtils::itoa(state.lastCommittedTick));
  _response->setHeaderNC(TRI_REPLICATION_HEADER_ACTIVE, "true");
  _response->setHeaderNC(TRI_REPLICATION_HEADER_FROMPRESENT,
                         dump._fromTickIncluded ? "true" : "false");

  if (length > 0) {
    if (useVst) {
      for (auto message : dump._slices) {
        _response->addPayload(std::move(message), &dump._vpackOptions, true);
      }
    } else {
      HttpResponse* httpResponse =
          dynamic_cast<HttpResponse*>(_response.get());

      if (httpResponse == nullptr) {
        THROW_ARANGO_EXCEPTION_MESSAGE(TRI_ERROR_INTERNAL,
                                       "invalid response type");
      }
      // transfer ownership of the buffer contents
      httpResponse->body().set(dump._buffer);

      // to avoid double freeing
      TRI_StealStringBuffer(dump._buffer);
    }
    insertClient(dump._lastFoundTick);
  }
  // if no error
}
/// @brief run the command that determines which transactions were open at
/// a given tick value
/// this is an internal method use by ArangoDB's replication that should not
/// be called by client drivers directly
void MMFilesRestReplicationHandler::handleCommandDetermineOpenTransactions() {
  // determine start and end tick
  MMFilesLogfileManagerState const state =
      MMFilesLogfileManager::instance()->state();
  TRI_voc_tick_t tickStart = 0;
  TRI_voc_tick_t tickEnd = state.lastCommittedTick;

  bool found;
  std::string const& value1 = _request->value("from", found);

  if (found) {
    tickStart = static_cast<TRI_voc_tick_t>(StringUtils::uint64(value1));
  }

  // determine end tick for dump
  std::string const& value2 = _request->value("to", found);

  if (found) {
    tickEnd = static_cast<TRI_voc_tick_t>(StringUtils::uint64(value2));
  }

  if (found && (tickStart > tickEnd || tickEnd == 0)) {
    generateError(rest::ResponseCode::BAD, TRI_ERROR_HTTP_BAD_PARAMETER,
                  "invalid from/to values");
    return;
  }

  auto ctx = transaction::StandaloneContext::Create(_vocbase);
  // initialize the dump container
  MMFilesReplicationDumpContext dump(
      ctx, static_cast<size_t>(determineChunkSize()), false, 0);

  // and dump
  int res =
      MMFilesDetermineOpenTransactionsReplication(&dump, tickStart, tickEnd);

  if (res == TRI_ERROR_NO_ERROR) {
    // generate the result
    size_t const length = TRI_LengthStringBuffer(dump._buffer);

    if (length == 0) {
      resetResponse(rest::ResponseCode::NO_CONTENT);
    } else {
      resetResponse(rest::ResponseCode::OK);
    }

    HttpResponse* httpResponse = dynamic_cast<HttpResponse*>(_response.get());
    if (_response == nullptr) {
      THROW_ARANGO_EXCEPTION_MESSAGE(TRI_ERROR_INTERNAL,
                                     "invalid response type");
    }

    _response->setContentType(rest::ContentType::DUMP);

    _response->setHeaderNC(TRI_REPLICATION_HEADER_FROMPRESENT,
                           dump._fromTickIncluded ? "true" : "false");

    _response->setHeaderNC(TRI_REPLICATION_HEADER_LASTTICK,
                           StringUtils::itoa(dump._lastFoundTick));

    if (length > 0) {
      // transfer ownership of the buffer contents
      httpResponse->body().set(dump._buffer);

      // to avoid double freeing
      TRI_StealStringBuffer(dump._buffer);
    }
  }
}

void MMFilesRestReplicationHandler::handleCommandInventory() {
  TRI_voc_tick_t tick = TRI_CurrentTickServer();
  bool found;

  // include system collections?
  bool includeSystem = true;
  {
    std::string const& value = _request->value("includeSystem", found);

    if (found) {
      includeSystem = StringUtils::boolean(value);
    }
  }
  
  // produce inventory for all databases?
  bool global = false;
  {
    std::string const& value = _request->value("global", found);
    if (found) {
      global = StringUtils::boolean(value);
    }
  }
    
  if (global &&
      _request->databaseName() != StaticStrings::SystemDatabase) {
    generateError(rest::ResponseCode::FORBIDDEN, TRI_ERROR_FORBIDDEN,
                  "global inventory can only be created from within _system database");
    return;
  }
  
  auto nameFilter = [includeSystem](LogicalCollection const* collection) {
    std::string const cname = collection->name();
    if (!includeSystem && !cname.empty() && cname[0] == '_') {
      // exclude all system collections
      return false;
    }

    if (TRI_ExcludeCollectionReplication(cname, includeSystem)) {
      // collection is excluded from replication
      return false;
    }

    // all other cases should be included
    return true;
  };

  // collections and indexes
  VPackBuilder inventoryBuilder;
  if (global) {
    DatabaseFeature::DATABASE->inventory(inventoryBuilder, tick, nameFilter);
  } else {
    _vocbase->inventory(inventoryBuilder, tick, nameFilter);
  }
  VPackSlice const inventory = inventoryBuilder.slice();

  VPackBuilder builder;
  builder.openObject();

  if (global) {
    TRI_ASSERT(inventory.isObject());
    builder.add("databases", inventory);
  } else {
    // add collections data
    TRI_ASSERT(inventory.isArray());
    builder.add("collections", inventory);
  }

  // "state"
  builder.add("state", VPackValue(VPackValueType::Object));

  MMFilesLogfileManagerState const s =
      MMFilesLogfileManager::instance()->state();

  builder.add("running", VPackValue(true));
  builder.add("lastLogTick", VPackValue(std::to_string(s.lastCommittedTick)));
  builder.add("lastUncommittedLogTick",
              VPackValue(std::to_string(s.lastAssignedTick)));
  builder.add("totalEvents", VPackValue(s.numEvents + s.numEventsSync));
  builder.add("time", VPackValue(s.timeString));
  builder.close();  // state

  std::string const tickString(std::to_string(tick));
  builder.add("tick", VPackValue(tickString));
  builder.close();  // top level

  generateResult(rest::ResponseCode::OK, builder.slice());
}

/// @brief apply the data from a collection dump or the continuous log
/*
int MMFilesRestReplicationHandler::applyCollectionDumpMarker(
    transaction::Methods& trx, CollectionNameResolver const& resolver,
    std::string const& collectionName, TRI_replication_operation_e type,
    VPackSlice const& old, VPackSlice const& slice, std::string& errorMsg) {
  if (type == REPLICATION_MARKER_DOCUMENT) {
    // {"type":2400,"key":"230274209405676","data":{"_key":"230274209405676","_rev":"230274209405676","foo":"bar"}}

    TRI_ASSERT(slice.isObject());

    OperationOptions options;
    options.silent = true;
    options.ignoreRevs = true;
    options.isRestore = true;
    options.waitForSync = false;

    try {
      OperationResult opRes = trx.insert(collectionName, slice, options);

      if (opRes.code == TRI_ERROR_ARANGO_UNIQUE_CONSTRAINT_VIOLATED) {
        // must update
        opRes = trx.update(collectionName, slice, options);
      }

      return opRes.code;
    } catch (arangodb::basics::Exception const& ex) {
      return ex.code();
    } catch (...) {
      return TRI_ERROR_INTERNAL;
    }
  }

  else if (type == REPLICATION_MARKER_REMOVE) {
    // {"type":2402,"key":"592063"}

    try {
      OperationOptions options;
      options.silent = true;
      options.ignoreRevs = true;
      options.waitForSync = false;
      OperationResult opRes = trx.remove(collectionName, old, options);

      if (!opRes.successful() &&
          opRes.code == TRI_ERROR_ARANGO_DOCUMENT_NOT_FOUND) {
        // ignore this error
        return TRI_ERROR_NO_ERROR;
      }

      return opRes.code;
    } catch (arangodb::basics::Exception const& ex) {
      return ex.code();
    } catch (...) {
      return TRI_ERROR_INTERNAL;
    }
  }

  errorMsg = "unexpected marker type " + StringUtils::itoa(type);

  return TRI_ERROR_REPLICATION_UNEXPECTED_MARKER;
}*/

/// @brief produce list of keys for a specific collection
void MMFilesRestReplicationHandler::handleCommandCreateKeys() {
  std::string const& collection = _request->value("collection");

  if (collection.empty()) {
    generateError(rest::ResponseCode::BAD, TRI_ERROR_HTTP_BAD_PARAMETER,
                  "invalid collection parameter");
    return;
  }

  TRI_voc_tick_t tickEnd = UINT64_MAX;

  // determine end tick for keys
  bool found;
  std::string const& value = _request->value("to", found);

  if (found) {
    tickEnd = static_cast<TRI_voc_tick_t>(StringUtils::uint64(value));
  }

  arangodb::LogicalCollection* c = _vocbase->lookupCollection(collection);

  if (c == nullptr) {
    generateError(rest::ResponseCode::NOT_FOUND,
                  TRI_ERROR_ARANGO_COLLECTION_NOT_FOUND);
    return;
  }

  arangodb::CollectionGuard guard(_vocbase, c->cid(), false);

  arangodb::LogicalCollection* col = guard.collection();
  TRI_ASSERT(col != nullptr);

  // turn off the compaction for the collection
  MMFilesEngine* engine = static_cast<MMFilesEngine*>(EngineSelectorFeature::ENGINE);
  TRI_voc_tick_t id;
  int res = engine->insertCompactionBlocker(_vocbase, 1200.0, id);

  if (res != TRI_ERROR_NO_ERROR) {
    THROW_ARANGO_EXCEPTION(res);
  }

  // initialize a container with the keys
  auto keys =
      std::make_unique<MMFilesCollectionKeys>(_vocbase, col->name(), id, 300.0);

  std::string const idString(std::to_string(keys->id()));

  keys->create(tickEnd);
  size_t const count = keys->count();

  auto keysRepository = _vocbase->collectionKeys();

  keysRepository->store(keys.get());
  keys.release();

  VPackBuilder result;
  result.add(VPackValue(VPackValueType::Object));
  result.add("id", VPackValue(idString));
  result.add("count", VPackValue(count));
  result.close();
  generateResult(rest::ResponseCode::OK, result.slice());
}

/// @brief returns all key ranges
void MMFilesRestReplicationHandler::handleCommandGetKeys() {
  std::vector<std::string> const& suffixes = _request->suffixes();

  if (suffixes.size() != 2) {
    generateError(rest::ResponseCode::BAD, TRI_ERROR_HTTP_BAD_PARAMETER,
                  "expecting GET /_api/replication/keys/<keys-id>");
    return;
  }

  static uint64_t const DefaultChunkSize = 5000;
  uint64_t chunkSize = DefaultChunkSize;

  // determine chunk size
  bool found;
  std::string const& value = _request->value("chunkSize", found);

  if (found) {
    chunkSize = StringUtils::uint64(value);
    if (chunkSize < 100) {
      chunkSize = DefaultChunkSize;
    } else if (chunkSize > 20000) {
      chunkSize = 20000;
    }
  }

  std::string const& id = suffixes[1];

  auto keysRepository = _vocbase->collectionKeys();
  TRI_ASSERT(keysRepository != nullptr);

  auto collectionKeysId =
      static_cast<CollectionKeysId>(arangodb::basics::StringUtils::uint64(id));

  auto collectionKeys = keysRepository->find(collectionKeysId);

  if (collectionKeys == nullptr) {
    generateError(GeneralResponse::responseCode(TRI_ERROR_CURSOR_NOT_FOUND),
                  TRI_ERROR_CURSOR_NOT_FOUND);
    return;
  }

  try {
    VPackBuilder b;
    b.add(VPackValue(VPackValueType::Array));

    TRI_voc_tick_t max = static_cast<TRI_voc_tick_t>(collectionKeys->count());

    for (TRI_voc_tick_t from = 0; from < max; from += chunkSize) {
      TRI_voc_tick_t to = from + chunkSize;

      if (to > max) {
        to = max;
      }

      auto result = collectionKeys->hashChunk(static_cast<size_t>(from),
                                              static_cast<size_t>(to));

      // Add a chunk
      b.add(VPackValue(VPackValueType::Object));
      b.add("low", VPackValue(std::get<0>(result)));
      b.add("high", VPackValue(std::get<1>(result)));
      b.add("hash", VPackValue(std::to_string(std::get<2>(result))));
      b.close();
    }
    b.close();

    collectionKeys->release();
    generateResult(rest::ResponseCode::OK, b.slice());
  } catch (...) {
    collectionKeys->release();
    throw;
  }
}

/// @brief returns date for a key range
void MMFilesRestReplicationHandler::handleCommandFetchKeys() {
  std::vector<std::string> const& suffixes = _request->suffixes();

  if (suffixes.size() != 2) {
    generateError(rest::ResponseCode::BAD, TRI_ERROR_HTTP_BAD_PARAMETER,
                  "expecting PUT /_api/replication/keys/<keys-id>");
    return;
  }

  static uint64_t const DefaultChunkSize = 5000;
  uint64_t chunkSize = DefaultChunkSize;

  // determine chunk size
  bool found;
  std::string const& value1 = _request->value("chunkSize", found);

  if (found) {
    chunkSize = StringUtils::uint64(value1);
    if (chunkSize < 100) {
      chunkSize = DefaultChunkSize;
    } else if (chunkSize > 20000) {
      chunkSize = 20000;
    }
  }

  std::string const& value2 = _request->value("chunk", found);

  size_t chunk = 0;

  if (found) {
    chunk = static_cast<size_t>(StringUtils::uint64(value2));
  }

  std::string const& value3 = _request->value("type", found);

  bool keys = true;
  if (value3 == "keys") {
    keys = true;
  } else if (value3 == "docs") {
    keys = false;
  } else {
    generateError(rest::ResponseCode::BAD, TRI_ERROR_HTTP_BAD_PARAMETER,
                  "invalid 'type' value");
    return;
  }

  std::string const& id = suffixes[1];

  auto keysRepository = _vocbase->collectionKeys();
  TRI_ASSERT(keysRepository != nullptr);

  auto collectionKeysId =
      static_cast<CollectionKeysId>(arangodb::basics::StringUtils::uint64(id));

  auto collectionKeys = keysRepository->find(collectionKeysId);

  if (collectionKeys == nullptr) {
    generateError(GeneralResponse::responseCode(TRI_ERROR_CURSOR_NOT_FOUND),
                  TRI_ERROR_CURSOR_NOT_FOUND);
    return;
  }

  try {
    auto ctx = transaction::StandaloneContext::Create(_vocbase);
    VPackBuilder resultBuilder(ctx->getVPackOptions());
    resultBuilder.openArray();

    if (keys) {
      collectionKeys->dumpKeys(resultBuilder, chunk,
                               static_cast<size_t>(chunkSize));
    } else {
      bool success;
      std::shared_ptr<VPackBuilder> parsedIds = parseVelocyPackBody(success);
      if (!success) {
        // error already created
        collectionKeys->release();
        return;
      }
      collectionKeys->dumpDocs(resultBuilder, chunk,
                               static_cast<size_t>(chunkSize),
                               parsedIds->slice());
    }

    resultBuilder.close();

    collectionKeys->release();

    generateResult(rest::ResponseCode::OK, resultBuilder.slice(), ctx);
    return;
  } catch (...) {
    collectionKeys->release();
    throw;
  }
}

void MMFilesRestReplicationHandler::handleCommandRemoveKeys() {
  std::vector<std::string> const& suffixes = _request->suffixes();

  if (suffixes.size() != 2) {
    generateError(rest::ResponseCode::BAD, TRI_ERROR_HTTP_BAD_PARAMETER,
                  "expecting DELETE /_api/replication/keys/<keys-id>");
    return;
  }

  std::string const& id = suffixes[1];

  auto keys = _vocbase->collectionKeys();
  TRI_ASSERT(keys != nullptr);

  auto collectionKeysId =
      static_cast<CollectionKeysId>(arangodb::basics::StringUtils::uint64(id));
  bool found = keys->remove(collectionKeysId);

  if (!found) {
    generateError(rest::ResponseCode::NOT_FOUND, TRI_ERROR_CURSOR_NOT_FOUND);
    return;
  }

  VPackBuilder resultBuilder;
  resultBuilder.openObject();
  resultBuilder.add("id", VPackValue(id));  // id as a string
  resultBuilder.add("error", VPackValue(false));
  resultBuilder.add("code",
                    VPackValue(static_cast<int>(rest::ResponseCode::ACCEPTED)));
  resultBuilder.close();

  generateResult(rest::ResponseCode::ACCEPTED, resultBuilder.slice());
}

void MMFilesRestReplicationHandler::handleCommandDump() {
  std::string const& collection = _request->value("collection");

  if (collection.empty()) {
    generateError(rest::ResponseCode::BAD, TRI_ERROR_HTTP_BAD_PARAMETER,
                  "invalid collection parameter");
    return;
  }

  // determine start tick for dump
  TRI_voc_tick_t tickStart = 0;
  TRI_voc_tick_t tickEnd = static_cast<TRI_voc_tick_t>(UINT64_MAX);
  bool flush = true;  // flush WAL before dumping?
  bool withTicks = true;
  uint64_t flushWait = 0;

  // determine flush WAL value
  bool found;
  std::string const& value1 = _request->value("flush", found);

  if (found) {
    flush = StringUtils::boolean(value1);
  }

  // determine flush WAL wait time value
  std::string const& value3 = _request->value("flushWait", found);

  if (found) {
    flushWait = StringUtils::uint64(value3);
    if (flushWait > 60) {
      flushWait = 60;
    }
  }

  // determine start tick for dump
  std::string const& value4 = _request->value("from", found);

  if (found) {
    tickStart = (TRI_voc_tick_t)StringUtils::uint64(value4);
  }

  // determine end tick for dump
  std::string const& value5 = _request->value("to", found);

  if (found) {
    tickEnd = (TRI_voc_tick_t)StringUtils::uint64(value5);
  }

  if (tickStart > tickEnd || tickEnd == 0) {
    generateError(rest::ResponseCode::BAD, TRI_ERROR_HTTP_BAD_PARAMETER,
                  "invalid from/to values");
    return;
  }

  bool includeSystem = true;

  std::string const& value6 = _request->value("includeSystem", found);

  if (found) {
    includeSystem = StringUtils::boolean(value6);
  }

  std::string const& value7 = _request->value("ticks", found);

  if (found) {
    withTicks = StringUtils::boolean(value7);
  }

  arangodb::LogicalCollection* c = _vocbase->lookupCollection(collection);

  if (c == nullptr) {
    generateError(rest::ResponseCode::NOT_FOUND,
                  TRI_ERROR_ARANGO_COLLECTION_NOT_FOUND);
    return;
  }

  LOG_TOPIC(TRACE, arangodb::Logger::FIXME)
      << "requested collection dump for collection '" << collection
      << "', tickStart: " << tickStart << ", tickEnd: " << tickEnd;

  if (flush) {
    MMFilesLogfileManager::instance()->flush(true, true, false);

    // additionally wait for the collector
    if (flushWait > 0) {
      MMFilesLogfileManager::instance()->waitForCollectorQueue(
          c->cid(), static_cast<double>(flushWait));
    }
  }

  arangodb::CollectionGuard guard(_vocbase, c->cid(), false);

  arangodb::LogicalCollection* col = guard.collection();
  TRI_ASSERT(col != nullptr);

  auto ctx = std::make_shared<transaction::StandaloneContext>(_vocbase);
  // initialize the dump container
  MMFilesReplicationDumpContext dump(ctx,
                                     static_cast<size_t>(determineChunkSize()),
                                     includeSystem, 0);
  
  int res = MMFilesDumpCollectionReplication(&dump, col, tickStart, tickEnd,
                                             withTicks);

  if (res != TRI_ERROR_NO_ERROR) {
    THROW_ARANGO_EXCEPTION(res);
  }

  // generate the result
  size_t const length = TRI_LengthStringBuffer(dump._buffer);

  if (length == 0) {
    resetResponse(rest::ResponseCode::NO_CONTENT);
  } else {
    resetResponse(rest::ResponseCode::OK);
  }

  // TODO needs to generalized
  auto response = dynamic_cast<HttpResponse*>(_response.get());

  if (response == nullptr) {
    THROW_ARANGO_EXCEPTION_MESSAGE(TRI_ERROR_INTERNAL, "invalid response type");
  }

  response->setContentType(rest::ContentType::DUMP);

  // set headers
  _response->setHeaderNC(TRI_REPLICATION_HEADER_CHECKMORE,
                         (dump._hasMore ? "true" : "false"));

  _response->setHeaderNC(TRI_REPLICATION_HEADER_LASTINCLUDED,
                         StringUtils::itoa(dump._lastFoundTick));

  // transfer ownership of the buffer contents
  response->body().set(dump._buffer);

  // avoid double freeing
  TRI_StealStringBuffer(dump._buffer);
}<|MERGE_RESOLUTION|>--- conflicted
+++ resolved
@@ -34,12 +34,9 @@
 #include "Transaction/StandaloneContext.h"
 #include "Utils/CollectionGuard.h"
 #include "Utils/CollectionKeysRepository.h"
-<<<<<<< HEAD
-=======
 #include "Utils/CollectionNameResolver.h"
 #include "Utils/ExecContext.h"
 #include "Utils/OperationOptions.h"
->>>>>>> f28bb69f
 #include "VocBase/LogicalCollection.h"
 #include "VocBase/ticks.h"
 
@@ -58,296 +55,6 @@
 
 MMFilesRestReplicationHandler::~MMFilesRestReplicationHandler() {}
 
-<<<<<<< HEAD
-=======
-RestStatus MMFilesRestReplicationHandler::execute() {
-  // extract the request type
-  auto const type = _request->requestType();
-  auto const& suffixes = _request->suffixes();
-
-  size_t const len = suffixes.size();
-
-  if (len >= 1) {
-    // we are getting into trouble during the dumping of "_users"
-    // this workaround avoids the auth check in addCollectionAtRuntime
-    ExecContext* old = ExecContext::CURRENT;
-    if (old != nullptr && 
-        old->systemAuthLevel() != AuthLevel::NONE) {
-      ExecContext::CURRENT = nullptr;
-    }
-    TRI_DEFER(ExecContext::CURRENT = old);
-
-    std::string const& command = suffixes[0];
-
-    if (command == "logger-state") {
-      if (type != rest::RequestType::GET) {
-        goto BAD_CALL;
-      }
-      handleCommandLoggerState();
-    } else if (command == "logger-tick-ranges") {
-      if (type != rest::RequestType::GET) {
-        goto BAD_CALL;
-      }
-      if (isCoordinatorError()) {
-        return RestStatus::DONE;
-      }
-      handleCommandLoggerTickRanges();
-    } else if (command == "logger-first-tick") {
-      if (type != rest::RequestType::GET) {
-        goto BAD_CALL;
-      }
-      if (isCoordinatorError()) {
-        return RestStatus::DONE;
-      }
-      handleCommandLoggerFirstTick();
-    } else if (command == "logger-follow") {
-      if (type != rest::RequestType::GET && type != rest::RequestType::PUT) {
-        goto BAD_CALL;
-      }
-      if (isCoordinatorError()) {
-        return RestStatus::DONE;
-      }
-      handleCommandLoggerFollow();
-    } else if (command == "determine-open-transactions") {
-      if (type != rest::RequestType::GET) {
-        goto BAD_CALL;
-      }
-      handleCommandDetermineOpenTransactions();
-    } else if (command == "batch") {
-      if (ServerState::instance()->isCoordinator()) {
-        handleTrampolineCoordinator();
-      } else {
-        handleCommandBatch();
-      }
-    } else if (command == "barrier") {
-      if (isCoordinatorError()) {
-        return RestStatus::DONE;
-      }
-      handleCommandBarrier();
-    } else if (command == "inventory") {
-      if (type != rest::RequestType::GET) {
-        goto BAD_CALL;
-      }
-      if (ServerState::instance()->isCoordinator()) {
-        handleTrampolineCoordinator();
-      } else {
-        handleCommandInventory();
-      }
-    } else if (command == "keys") {
-      if (type != rest::RequestType::GET && type != rest::RequestType::POST &&
-          type != rest::RequestType::PUT &&
-          type != rest::RequestType::DELETE_REQ) {
-        goto BAD_CALL;
-      }
-
-      if (isCoordinatorError()) {
-        return RestStatus::DONE;
-      }
-
-      if (type == rest::RequestType::POST) {
-        handleCommandCreateKeys();
-      } else if (type == rest::RequestType::GET) {
-        handleCommandGetKeys();
-      } else if (type == rest::RequestType::PUT) {
-        handleCommandFetchKeys();
-      } else if (type == rest::RequestType::DELETE_REQ) {
-        handleCommandRemoveKeys();
-      }
-    } else if (command == "dump") {
-      if (type != rest::RequestType::GET) {
-        goto BAD_CALL;
-      }
-
-      if (ServerState::instance()->isCoordinator()) {
-        handleTrampolineCoordinator();
-      } else {
-        handleCommandDump();
-      }
-    } else if (command == "restore-collection") {
-      if (type != rest::RequestType::PUT) {
-        goto BAD_CALL;
-      }
-
-      handleCommandRestoreCollection();
-    } else if (command == "restore-indexes") {
-      if (type != rest::RequestType::PUT) {
-        goto BAD_CALL;
-      }
-
-      handleCommandRestoreIndexes();
-    } else if (command == "restore-data") {
-      if (type != rest::RequestType::PUT) {
-        goto BAD_CALL;
-      }
-      handleCommandRestoreData();
-    } else if (command == "sync") {
-      if (type != rest::RequestType::PUT) {
-        goto BAD_CALL;
-      }
-
-      if (isCoordinatorError()) {
-        return RestStatus::DONE;
-      }
-
-      handleCommandSync();
-    } else if (command == "make-slave") {
-      if (type != rest::RequestType::PUT) {
-        goto BAD_CALL;
-      }
-
-      if (isCoordinatorError()) {
-        return RestStatus::DONE;
-      }
-
-      handleCommandMakeSlave();
-    } else if (command == "server-id") {
-      if (type != rest::RequestType::GET) {
-        goto BAD_CALL;
-      }
-      handleCommandServerId();
-    } else if (command == "applier-config") {
-      if (type == rest::RequestType::GET) {
-        handleCommandApplierGetConfig();
-      } else {
-        if (type != rest::RequestType::PUT) {
-          goto BAD_CALL;
-        }
-        handleCommandApplierSetConfig();
-      }
-    } else if (command == "applier-start") {
-      if (type != rest::RequestType::PUT) {
-        goto BAD_CALL;
-      }
-
-      if (isCoordinatorError()) {
-        return RestStatus::DONE;
-      }
-
-      handleCommandApplierStart();
-    } else if (command == "applier-stop") {
-      if (type != rest::RequestType::PUT) {
-        goto BAD_CALL;
-      }
-
-      if (isCoordinatorError()) {
-        return RestStatus::DONE;
-      }
-
-      handleCommandApplierStop();
-    } else if (command == "applier-state") {
-      if (type == rest::RequestType::DELETE_REQ) {
-        handleCommandApplierDeleteState();
-      } else {
-        if (type != rest::RequestType::GET) {
-          goto BAD_CALL;
-        }
-        handleCommandApplierGetState();
-      }
-    } else if (command == "clusterInventory") {
-      if (type != rest::RequestType::GET) {
-        goto BAD_CALL;
-      }
-      if (!ServerState::instance()->isCoordinator()) {
-        generateError(rest::ResponseCode::FORBIDDEN,
-                      TRI_ERROR_CLUSTER_ONLY_ON_COORDINATOR);
-      } else {
-        handleCommandClusterInventory();
-      }
-    } else if (command == "addFollower") {
-      if (type != rest::RequestType::PUT) {
-        goto BAD_CALL;
-      }
-      if (!ServerState::instance()->isDBServer()) {
-        generateError(rest::ResponseCode::FORBIDDEN,
-                      TRI_ERROR_CLUSTER_ONLY_ON_DBSERVER);
-      } else {
-        handleCommandAddFollower();
-      }
-    } else if (command == "removeFollower") {
-      if (type != rest::RequestType::PUT) {
-        goto BAD_CALL;
-      }
-      if (!ServerState::instance()->isDBServer()) {
-        generateError(rest::ResponseCode::FORBIDDEN,
-                      TRI_ERROR_CLUSTER_ONLY_ON_DBSERVER);
-      } else {
-        handleCommandRemoveFollower();
-      }
-    } else if (command == "holdReadLockCollection") {
-      if (!ServerState::instance()->isDBServer()) {
-        generateError(rest::ResponseCode::FORBIDDEN,
-                      TRI_ERROR_CLUSTER_ONLY_ON_DBSERVER);
-      } else {
-        if (type == rest::RequestType::POST) {
-          handleCommandHoldReadLockCollection();
-        } else if (type == rest::RequestType::PUT) {
-          handleCommandCheckHoldReadLockCollection();
-        } else if (type == rest::RequestType::DELETE_REQ) {
-          handleCommandCancelHoldReadLockCollection();
-        } else if (type == rest::RequestType::GET) {
-          handleCommandGetIdForReadLockCollection();
-        } else {
-          goto BAD_CALL;
-        }
-      }
-    } else {
-      generateError(rest::ResponseCode::BAD, TRI_ERROR_HTTP_BAD_PARAMETER,
-                    "invalid command");
-    }
-
-    return RestStatus::DONE;
-  }
-
-BAD_CALL:
-  if (len != 1) {
-    generateError(rest::ResponseCode::BAD, TRI_ERROR_HTTP_SUPERFLUOUS_SUFFICES,
-                  "expecting URL /_api/replication/<command>");
-  } else {
-    generateError(rest::ResponseCode::METHOD_NOT_ALLOWED,
-                  TRI_ERROR_HTTP_METHOD_NOT_ALLOWED);
-  }
-
-  return RestStatus::DONE;
-}
-
-/// @brief comparator to sort collections
-/// sort order is by collection type first (vertices before edges, this is
-/// because edges depend on vertices being there), then name
-bool MMFilesRestReplicationHandler::sortCollections(
-    arangodb::LogicalCollection const* l,
-    arangodb::LogicalCollection const* r) {
-  if (l->type() != r->type()) {
-    return l->type() < r->type();
-  }
-  std::string const leftName = l->name();
-  std::string const rightName = r->name();
-
-  return strcasecmp(leftName.c_str(), rightName.c_str()) < 0;
-}
-
-/// @brief filter a collection based on collection attributes
-bool MMFilesRestReplicationHandler::filterCollection(
-    arangodb::LogicalCollection* collection, void* data) {
-  bool includeSystem = *((bool*)data);
-
-  std::string const collectionName(collection->name());
-
-  if (!includeSystem && collectionName[0] == '_') {
-    // exclude all system collections
-    return false;
-  }
-
-  if (TRI_ExcludeCollectionReplication(collectionName.c_str(), includeSystem)) {
-    // collection is excluded from replication
-    return false;
-  }
-
-  // all other cases should be included
-  return true;
-}
-
-////////////////////////////////////////////////////////////////////////////////
->>>>>>> f28bb69f
 /// @brief insert the applier action into an action list
 void MMFilesRestReplicationHandler::insertClient(
     TRI_voc_tick_t lastServedTick) {
