--- conflicted
+++ resolved
@@ -668,13 +668,6 @@
     bool wasAdjusted = false;
     MMFilesSimpleIndexElement element = physical->primaryIndex()->lookupKey(&trx, keySlice);
 
-<<<<<<< HEAD
-    if (element &&
-        element.revisionId() == revisionId) {
-      // make it point to datafile now
-      MMFilesMarker const* newPosition = reinterpret_cast<MMFilesMarker const*>(operation.datafilePosition);
-      wasAdjusted = physical->updateRevisionConditional(element.revisionId(), walMarker, newPosition, fid, false);
-=======
     if (element) {
       ManagedDocumentResult mmdr;
       if (collection->readDocument(&trx, element.localDocumentId(), mmdr)) {
@@ -684,11 +677,10 @@
           if (revisionId == currentRevision) {
             // make it point to datafile now
             MMFilesMarker const* newPosition = reinterpret_cast<MMFilesMarker const*>(operation.datafilePosition);
-            wasAdjusted = physical->updateLocalDocumentIdConditional(element.localDocumentId(), walMarker, newPosition, fid, false); 
+            wasAdjusted = physical->updateLocalDocumentIdConditional(element.localDocumentId(), walMarker, newPosition, fid, false);
           }
         }
       }
->>>>>>> af849100
     }
 
     if (wasAdjusted) {
@@ -715,14 +707,7 @@
 
     MMFilesSimpleIndexElement found = physical->primaryIndex()->lookupKey(&trx, keySlice);
 
-<<<<<<< HEAD
-    if (found &&
-        found.revisionId() > revisionId) {
-      // somebody re-created the document with a newer revision
-      dfi.numberDead++;
-      dfi.sizeDead += encoding::alignedSize<int64_t>(datafileMarkerSize);
-=======
-    if (found) { 
+    if (found) {
       ManagedDocumentResult mmdr;
       if (collection->readDocument(&trx, found.localDocumentId(), mmdr)) {
         uint8_t const* vpack = mmdr.vpack();
@@ -735,7 +720,6 @@
           }
         }
       }
->>>>>>> af849100
     }
   }
 }
