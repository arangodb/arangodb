--- conflicted
+++ resolved
@@ -26,11 +26,8 @@
 
 #include "Basics/AssocMulti.h"
 #include "Basics/Common.h"
-<<<<<<< HEAD
-=======
 #include "Basics/fasthash.h"
 #include "Indexes/Index.h"
->>>>>>> e070921b
 #include "Indexes/IndexIterator.h"
 #include "MMFiles/MMFilesIndex.h"
 #include "MMFiles/MMFilesIndexElement.h"
@@ -63,8 +60,8 @@
       return element.hash();
     }
 
-    TRI_voc_rid_t revisionId = element.revisionId();
-    return fasthash64_uint64(revisionId, 0x56781234);
+    uint64_t documentId = element.localDocumentIdValue();
+    return fasthash64_uint64(documentId, 0x56781234);
   }
 
   /// @brief checks if key and element match
@@ -86,7 +83,7 @@
   /// @brief checks for elements are equal
   inline bool IsEqualElementElement(void*, MMFilesSimpleIndexElement const& left,
                                     MMFilesSimpleIndexElement const& right) const {
-    return left.revisionId() == right.revisionId();
+    return left.localDocumentId() == right.localDocumentId();
   }
 
   /// @brief checks for elements are equal
@@ -125,7 +122,7 @@
 
   char const* typeName() const override { return "edge-index-iterator"; }
 
-  bool next(TokenCallback const& cb, size_t limit) override;
+  bool next(LocalDocumentIdCallback const& cb, size_t limit) override;
 
   void reset() override;
 
