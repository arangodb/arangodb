////////////////////////////////////////////////////////////////////////////////
/// DISCLAIMER
///
/// Copyright 2014-2016 ArangoDB GmbH, Cologne, Germany
/// Copyright 2004-2014 triAGENS GmbH, Cologne, Germany
///
/// Licensed under the Apache License, Version 2.0 (the "License");
/// you may not use this file except in compliance with the License.
/// You may obtain a copy of the License at
///
///     http://www.apache.org/licenses/LICENSE-2.0
///
/// Unless required by applicable law or agreed to in writing, software
/// distributed under the License is distributed on an "AS IS" BASIS,
/// WITHOUT WARRANTIES OR CONDITIONS OF ANY KIND, either express or implied.
/// See the License for the specific language governing permissions and
/// limitations under the License.
///
/// Copyright holder is ArangoDB GmbH, Cologne, Germany
///
/// @author Jan Steemann
/// @author Jan Christoph Uhde
////////////////////////////////////////////////////////////////////////////////

#include "MMFiles/MMFilesEngine.h"

#include "ApplicationFeatures/ApplicationServer.h"
#include "Basics/FileUtils.h"
#include "Basics/MutexLocker.h"
#include "Basics/MutexUnlocker.h"
#include "Basics/ReadLocker.h"
#include "Basics/StringUtils.h"
#include "Basics/VelocyPackHelper.h"
#include "Basics/WriteLocker.h"
#include "Basics/build.h"
#include "Basics/encoding.h"
#include "Basics/files.h"
#include "FeaturePhases/BasicFeaturePhaseServer.h"
#include "MMFiles/MMFilesCleanupThread.h"
#include "MMFiles/MMFilesCollection.h"
#include "MMFiles/MMFilesCompactionFeature.h"
#include "MMFiles/MMFilesCompactorThread.h"
#include "MMFiles/MMFilesDatafile.h"
#include "MMFiles/MMFilesDatafileHelper.h"
#include "MMFiles/MMFilesIncrementalSync.h"
#include "MMFiles/MMFilesIndexFactory.h"
#include "MMFiles/MMFilesLogfileManager.h"
#include "MMFiles/MMFilesOptimizerRules.h"
#include "MMFiles/MMFilesPersistentIndex.h"
#include "MMFiles/MMFilesPersistentIndexFeature.h"
#include "MMFiles/MMFilesRestHandlers.h"
#include "MMFiles/MMFilesTransactionCollection.h"
#include "MMFiles/MMFilesTransactionContextData.h"
#include "MMFiles/MMFilesTransactionState.h"
#include "MMFiles/MMFilesV8Functions.h"
#include "MMFiles/MMFilesWalAccess.h"
#include "MMFiles/MMFilesWalRecoveryFeature.h"
#include "MMFiles/mmfiles-replication-dump.h"
#include "Random/RandomGenerator.h"
#include "Replication/ReplicationClients.h"
#include "RestServer/DatabaseFeature.h"
#include "RestServer/DatabasePathFeature.h"
#include "RestServer/ServerIdFeature.h"
#include "StorageEngine/EngineSelectorFeature.h"
#include "VocBase/LogicalCollection.h"
#include "VocBase/LogicalView.h"
#include "VocBase/ticks.h"
#include "VocBase/vocbase.h"

#include <velocypack/Collection.h>
#include <velocypack/Iterator.h>
#include <velocypack/velocypack-aliases.h>

using namespace arangodb;
using namespace arangodb::basics;

namespace {
/// @brief collection meta info filename
static constexpr char const* parametersFilename() { return "parameter.json"; }

/// @brief extract the numeric part from a filename
/// the filename must look like this: /.*type-abc\.ending$/, where abc is
/// a number, and type and ending are arbitrary letters
static uint64_t getNumericFilenamePartFromDatafile(std::string const& filename) {
  char const* pos1 = strrchr(filename.c_str(), '.');

  if (pos1 == nullptr) {
    return 0;
  }

  char const* pos2 = strrchr(filename.c_str(), '-');

  if (pos2 == nullptr || pos2 > pos1) {
    return 0;
  }

  return basics::StringUtils::uint64(pos2 + 1, pos1 - pos2 - 1);
}

/// @brief extract the numeric part from a filename
static uint64_t getNumericFilenamePartFromDatabase(std::string const& filename) {
  char const* pos = strrchr(filename.c_str(), '-');

  if (pos == nullptr) {
    return 0;
  }

  return basics::StringUtils::uint64(pos + 1);
}

static uint64_t getNumericFilenamePartFromDatafile(MMFilesDatafile const* datafile) {
  return getNumericFilenamePartFromDatafile(datafile->getName());
}

std::vector<arangodb::MMFilesRecoveryHelper const*>& getRecoveryHelpers() {
  static std::vector<arangodb::MMFilesRecoveryHelper const*> helpers;

  return helpers;
}

struct DatafileComparator {
  bool operator()(MMFilesDatafile const* lhs, MMFilesDatafile const* rhs) const {
    return getNumericFilenamePartFromDatafile(lhs) <
           getNumericFilenamePartFromDatafile(rhs);
  }
};

/// @brief compare two filenames, based on the numeric part contained in
/// the filename. this is used to sort database filenames on startup
struct DatafileIdStringComparator {
  bool operator()(std::string const& lhs, std::string const& rhs) const {
    return getNumericFilenamePartFromDatafile(lhs) <
           getNumericFilenamePartFromDatafile(rhs);
  }
};

/// @brief compare two filenames, based on the numeric part contained in
/// the filename. this is used to sort database filenames on startup
struct DatabaseIdStringComparator {
  bool operator()(std::string const& lhs, std::string const& rhs) const {
    return getNumericFilenamePartFromDatabase(lhs) <
           getNumericFilenamePartFromDatabase(rhs);
  }
};

/// @brief reads 'path' propety from a specified
/// object slice and return value as string
/// @returns empty string in case if something gone wrong
std::string readPath(VPackSlice info) {
  if (info.isObject()) {
    VPackSlice path = info.get("path");
    if (path.isString()) {
      return path.copyString();
    }
  }
  return "";
}
}  // namespace

std::string const MMFilesEngine::EngineName("mmfiles");
std::string const MMFilesEngine::FeatureName("MMFilesEngine");

// create the storage engine
MMFilesEngine::MMFilesEngine(application_features::ApplicationServer& server)
    : StorageEngine(server, EngineName, FeatureName,
                    std::make_unique<MMFilesIndexFactory>()),
      _isUpgrade(false),
      _maxTick(0),
      _walAccess(new MMFilesWalAccess()),
      _releasedTick(0),
      _compactionDisabled(0) {
  startsAfter<application_features::BasicFeaturePhaseServer>();
  startsAfter<MMFilesPersistentIndexFeature>();  // yes, intentional!

  server.addFeature<MMFilesWalRecoveryFeature>();
  server.addFeature<MMFilesLogfileManager>();
  server.addFeature<MMFilesPersistentIndexFeature>();
  server.addFeature<MMFilesCompactionFeature>();
}

MMFilesEngine::~MMFilesEngine() {
  try {
    stopAllThreads();
  } catch (std::exception const& ex) {
    LOG_TOPIC("2b598", ERR, Logger::ENGINES) << "unable to shut down compactors: " << ex.what();
  }
}

// perform a physical deletion of the database
Result MMFilesEngine::dropDatabase(TRI_vocbase_t& database) {
  // drop logfile barriers for database
  server().getFeature<MMFilesLogfileManager>().dropLogfileBarriers(database.id());

  // delete persistent indexes for this database
  MMFilesPersistentIndexFeature::dropDatabase(database.id());

  // To shutdown the database (which destroys all LogicalCollection
  // objects of all collections) we need to make sure that the
  // Collector does not interfere. Therefore we execute the shutdown
  // in a phase in which the collector thread does not have any
  // queued operations, a service which it offers:
  auto callback = [&database]() {
    database.shutdown();
    std::this_thread::sleep_for(std::chrono::milliseconds(10));
  };

  while (!server().getFeature<MMFilesLogfileManager>().executeWhileNothingQueued(callback)) {
    LOG_TOPIC("86acb", TRACE, Logger::ENGINES)
        << "Trying to shutdown dropped database, waiting for phase in which "
        << "the collector thread does not have queued operations.";
    std::this_thread::sleep_for(std::chrono::milliseconds(500));
  }
  // stop compactor thread
  shutdownDatabase(database);

  {
    WRITE_LOCKER(locker, _pathsLock);
    _collectionPaths.erase(database.id());
  }

  return dropDatabaseDirectory(databaseDirectory(database.id()));
}

// add the storage engine's specific options to the global list of options
void MMFilesEngine::collectOptions(std::shared_ptr<options::ProgramOptions>) {}

// validate the storage engine's specific options
void MMFilesEngine::validateOptions(std::shared_ptr<options::ProgramOptions>) {}

// preparation phase for storage engine. can be used for internal setup.
// the storage engine must not start any threads here or write any files
void MMFilesEngine::prepare() {
  TRI_ASSERT(&(server().getFeature<EngineSelectorFeature>().engine()) == this);

  // get base path from DatabaseServerFeature
  auto& databasePathFeature = server().getFeature<DatabasePathFeature>();
  _basePath = databasePathFeature.directory();
  _databasePath += databasePathFeature.subdirectoryName("databases");
  if (_databasePath.empty() || _databasePath.back() != TRI_DIR_SEPARATOR_CHAR) {
    _databasePath.push_back(TRI_DIR_SEPARATOR_CHAR);
  }

  TRI_ASSERT(!_basePath.empty());
  TRI_ASSERT(!_databasePath.empty());
}

// initialize engine
void MMFilesEngine::start() {
  if (!isEnabled()) {
    return;
  }

  TRI_ASSERT(EngineSelectorFeature::ENGINE == this);

  // test if the "databases" directory is present and writable
  verifyDirectories();

  // get names of all databases
  std::vector<std::string> names(getDatabaseNames());

  if (names.empty()) {
    // no databases found, i.e. there is no system database!
    // create a database for the system database
    int res = createDatabaseDirectory(TRI_NewTickServer(), TRI_VOC_SYSTEM_DATABASE);

    if (res != TRI_ERROR_NO_ERROR) {
      LOG_TOPIC("982c7", ERR, arangodb::Logger::ENGINES)
          << "unable to initialize databases: " << TRI_errno_string(res);
      THROW_ARANGO_EXCEPTION(res);
    }
  }
}

// stop the storage engine. this can be used to flush all data to disk,
// shutdown threads etc. it is guaranteed that there will be no read and
// write requests to the storage engine after this call
void MMFilesEngine::stop() {
  TRI_ASSERT(EngineSelectorFeature::ENGINE == this);
  stopAllThreads();

  if (!inRecovery()) {
    auto logfileManager = MMFilesLogfileManager::instance();
    logfileManager->flush(true, false, false);
    logfileManager->waitForCollectorOnShutdown();
  }
}

std::unique_ptr<transaction::Manager> MMFilesEngine::createTransactionManager(
    transaction::ManagerFeature& feature) {
  return std::make_unique<transaction::Manager>(feature, /*keepData*/ true);
}

std::unique_ptr<transaction::ContextData> MMFilesEngine::createTransactionContextData() {
  return std::make_unique<MMFilesTransactionContextData>();
}

std::unique_ptr<TransactionState> MMFilesEngine::createTransactionState(
    TRI_vocbase_t& vocbase, TRI_voc_tick_t tid, transaction::Options const& options) {
  return std::make_unique<MMFilesTransactionState>(vocbase, tid, options);
}

std::unique_ptr<TransactionCollection> MMFilesEngine::createTransactionCollection(
    TransactionState& state, TRI_voc_cid_t cid, AccessMode::Type accessType, int nestingLevel) {
  return std::unique_ptr<TransactionCollection>(
      new MMFilesTransactionCollection(&state, cid, accessType, nestingLevel));
}

// create storage-engine specific collection
std::unique_ptr<PhysicalCollection> MMFilesEngine::createPhysicalCollection(
    LogicalCollection& collection, velocypack::Slice const& info) {
  TRI_ASSERT(EngineSelectorFeature::ENGINE == this);
  return std::unique_ptr<PhysicalCollection>(new MMFilesCollection(collection, info));
}

void MMFilesEngine::recoveryDone(TRI_vocbase_t& vocbase) {
  DatabaseFeature& databaseFeature = server().getFeature<DatabaseFeature>();

  if (!databaseFeature.checkVersion() && !databaseFeature.upgrade()) {
    // start compactor thread
    LOG_TOPIC("8b3f8", TRACE, arangodb::Logger::COMPACTOR)
        << "starting compactor for database '" << vocbase.name() << "'";

    startCompactor(vocbase);
  }

  // delete all collection files from collections marked as deleted
  for (auto& it : _deleted) {
    std::string const& name = it.first;
    std::string const& file = it.second;

    LOG_TOPIC("12a32", DEBUG, arangodb::Logger::ENGINES)
        << "collection/view '" << name << "' was deleted, wiping it";

    int res = TRI_RemoveDirectory(file.c_str());

    if (res != TRI_ERROR_NO_ERROR) {
      LOG_TOPIC("ef0bc", WARN, arangodb::Logger::ENGINES)
          << "cannot wipe deleted collection/view '" << name
          << "': " << TRI_errno_string(res);
    }
  }
  _deleted.clear();
}

Result MMFilesEngine::persistLocalDocumentIds(TRI_vocbase_t& vocbase) {
  Result result;

  LOG_TOPIC("30e33", DEBUG, Logger::ENGINES)
      << "beginning upgrade task to persist LocalDocumentIds";

  // ensure we are not in recovery
  TRI_ASSERT(!inRecovery());

  auto guard = scopeGuard([this]() -> void { _upgrading.store(false); });
  _upgrading.store(true);

  // flush the wal and wait for compactor just to be sure
  result = flushWal(true, true, false);
  if (result.fail()) {
    return result;
  }

  result = catchToResult([this, &result, &vocbase]() -> Result {
    // stop the compactor so we can make sure there's no other interference
    stopCompactor(&vocbase);

    auto collections = vocbase.collections(false);
    for (auto c : collections) {
      auto collection = static_cast<MMFilesCollection*>(c->getPhysical());
      LOG_TOPIC("43f8a", DEBUG, Logger::ENGINES) << "processing collection '" << c->name() << "'";
      collection->open(false);
      auto guard = scopeGuard([&collection]() -> void { collection->close(); });

      result = collection->persistLocalDocumentIds();
      if (result.fail()) {
        return result;
      }
    }
    return Result();
  });

  if (result.fail()) {
    LOG_TOPIC("90440", ERR, Logger::ENGINES)
        << "failure in persistence: " << result.errorMessage();
  }

  LOG_TOPIC("a09b3", DEBUG, Logger::ENGINES)
      << "done with upgrade task to persist LocalDocumentIds";

  return result;
}

/*static*/ arangodb::Result MMFilesEngine::registerRecoveryHelper(MMFilesRecoveryHelper const& helper) {
  try {
    getRecoveryHelpers().emplace_back(&helper);
  } catch (std::bad_alloc const&) {
    return arangodb::Result(TRI_ERROR_OUT_OF_MEMORY);
  }

  return arangodb::Result();
}

/*static*/ bool MMFilesEngine::visitRecoveryHelpers(
    std::function<bool(MMFilesRecoveryHelper const&)> const& visitor) {
  if (!visitor) {
    return false;
  }

  for (auto& helper : getRecoveryHelpers()) {
    TRI_ASSERT(helper);  // non-nullptr ensured by registerRecoveryHelper(...)

    if (!visitor(*helper)) {
      return false;
    }
  }

  return true;
}

// fill the Builder object with an array of databases that were detected
// by the storage engine. this method must sort out databases that were not
// fully created (see "createDatabase" below). called at server start only
void MMFilesEngine::getDatabases(arangodb::velocypack::Builder& result) {
  result.openArray();

  // open databases in defined order
  std::vector<std::string> files = TRI_FilesDirectory(_databasePath.c_str());
  std::sort(files.begin(), files.end(), DatabaseIdStringComparator());

  for (auto const& name : files) {
    TRI_ASSERT(!name.empty());

    TRI_voc_tick_t id = getNumericFilenamePartFromDatabase(name);

    if (id == 0) {
      // invalid id
      continue;
    }

    TRI_UpdateTickServer(id);

    // construct and validate path
    std::string const directory(basics::FileUtils::buildFilename(_databasePath, name));

    if (!TRI_IsDirectory(directory.c_str())) {
      continue;
    }

    if (!basics::StringUtils::isPrefix(name, "database-") ||
        basics::StringUtils::isSuffix(name, ".tmp")) {
      LOG_TOPIC("92383", TRACE, Logger::DATAFILES) << "ignoring file '" << name << "'";
      continue;
    }

    // we have a directory...

    if (!TRI_IsWritable(directory.c_str())) {
      // the database directory we found is not writable for the current user
      // this can cause serious trouble so we will abort the server start if we
      // encounter this situation
      LOG_TOPIC("2bbf8", ERR, arangodb::Logger::ENGINES)
          << "database directory '" << directory << "' is not writable for current user";
      THROW_ARANGO_EXCEPTION(TRI_ERROR_ARANGO_DATADIR_NOT_WRITABLE);
    }

    // we have a writable directory...
    std::string const tmpfile(
        basics::FileUtils::buildFilename(directory, ".tmp"));

    if (TRI_ExistsFile(tmpfile.c_str())) {
      // still a temporary... must ignore
      LOG_TOPIC("78570", TRACE, arangodb::Logger::ENGINES)
          << "ignoring temporary directory '" << tmpfile << "'";
      continue;
    }

    // a valid database directory

    // now read data from parameter.json file
    std::string const file = databaseParametersFilename(id);

    if (!TRI_ExistsFile(file.c_str())) {
      // no parameter.json file

      if (TRI_FilesDirectory(directory.c_str()).empty()) {
        // directory is otherwise empty, continue!
        LOG_TOPIC("aadfb", WARN, arangodb::Logger::ENGINES)
            << "ignoring empty database directory '" << directory
            << "' without parameters file";
        continue;
      }

      // abort
      LOG_TOPIC("8c808", ERR, arangodb::Logger::ENGINES)
          << "database directory '" << directory
          << "' does not contain parameters file or parameters file cannot be "
             "read";
      THROW_ARANGO_EXCEPTION(TRI_ERROR_ARANGO_ILLEGAL_PARAMETER_FILE);
    }

    LOG_TOPIC("686ee", DEBUG, arangodb::Logger::ENGINES)
        << "reading database parameters from file '" << file << "'";
    VPackBuilder builder;
    try {
      builder = arangodb::basics::VelocyPackHelper::velocyPackFromFile(file);
    } catch (...) {
      LOG_TOPIC("a49b4", ERR, arangodb::Logger::ENGINES)
          << "database directory '" << directory
          << "' does not contain a valid parameters file";

      // abort
      THROW_ARANGO_EXCEPTION(TRI_ERROR_ARANGO_ILLEGAL_PARAMETER_FILE);
    }

    VPackSlice parameters = builder.slice();
    std::string const parametersString = parameters.toJson();

    LOG_TOPIC("d9809", DEBUG, arangodb::Logger::ENGINES) << "database parameters: " << parametersString;

    VPackSlice idSlice = parameters.get("id");

    if (!idSlice.isString() ||
        id != static_cast<TRI_voc_tick_t>(basics::StringUtils::uint64(idSlice.copyString()))) {
      LOG_TOPIC("ae7c8", ERR, arangodb::Logger::ENGINES)
          << "database directory '" << directory
          << "' does not contain a valid parameters file. database id is not a "
             "string";
      THROW_ARANGO_EXCEPTION(TRI_ERROR_ARANGO_ILLEGAL_PARAMETER_FILE);
    }

    if (arangodb::basics::VelocyPackHelper::getBooleanValue(parameters,
                                                            "deleted", false)) {
      // database is deleted, skip it!
      LOG_TOPIC("ceebf", DEBUG, arangodb::Logger::ENGINES)
          << "found dropped database in directory '" << directory << "'";
      LOG_TOPIC("f54b8", DEBUG, arangodb::Logger::ENGINES)
          << "removing superfluous database directory '" << directory << "'";

      // delete persistent indexes for this database
      TRI_voc_tick_t id = static_cast<TRI_voc_tick_t>(
          basics::StringUtils::uint64(idSlice.copyString()));
      MMFilesPersistentIndexFeature::dropDatabase(id);

      dropDatabaseDirectory(directory);
      continue;
    }

    VPackSlice nameSlice = parameters.get("name");

    if (!nameSlice.isString()) {
      LOG_TOPIC("39231", ERR, arangodb::Logger::ENGINES)
          << "database directory '" << directory
          << "' does not contain a valid parameters file";
      THROW_ARANGO_EXCEPTION(TRI_ERROR_ARANGO_ILLEGAL_PARAMETER_FILE);
    }

    result.add(parameters);
  }

  result.close();
}

// fills the provided builder with information about the collection
void MMFilesEngine::getCollectionInfo(TRI_vocbase_t& vocbase, TRI_voc_cid_t id,
                                      arangodb::velocypack::Builder& builder,
                                      bool includeIndexes, TRI_voc_tick_t maxTick) {
  auto path = collectionDirectory(vocbase.id(), id);

  builder.openObject();

  VPackBuilder fileInfoBuilder = arangodb::basics::VelocyPackHelper::velocyPackFromFile(
      basics::FileUtils::buildFilename(path, parametersFilename()));
  builder.add("parameters", fileInfoBuilder.slice());

  if (includeIndexes) {
    // dump index information
    builder.add("indexes", VPackValue(VPackValueType::Array));

    std::vector<std::string> files = TRI_FilesDirectory(path.c_str());

    // sort by index id
    std::sort(files.begin(), files.end(), DatafileIdStringComparator());

    for (auto const& file : files) {
      if (StringUtils::isPrefix(file, "index-") &&
          StringUtils::isSuffix(file, ".json")) {
        std::string const filename = basics::FileUtils::buildFilename(path, file);
        VPackBuilder indexVPack = basics::VelocyPackHelper::velocyPackFromFile(filename);

        VPackSlice const indexSlice = indexVPack.slice();
        VPackSlice const id = indexSlice.get("id");

        if (id.isNumber()) {
          uint64_t iid = id.getNumericValue<uint64_t>();
          if (iid <= static_cast<uint64_t>(maxTick)) {
            // convert "id" to string
            VPackBuilder toMerge;
            {
              VPackObjectBuilder b(&toMerge);
              toMerge.add("id", VPackValue(std::to_string(iid)));
            }
            VPackBuilder mergedBuilder =
                VPackCollection::merge(indexSlice, toMerge.slice(), false);
            builder.add(mergedBuilder.slice());
          }
        } else if (id.isString()) {
          std::string data = id.copyString();
          uint64_t iid = StringUtils::uint64(data);
          if (iid <= static_cast<uint64_t>(maxTick)) {
            builder.add(indexSlice);
          }
        }
      }
    }
    builder.close();
  }

  builder.close();
}

// fill the Builder object with an array of collections (and their corresponding
// indexes) that were detected by the storage engine. called at server start
// only
int MMFilesEngine::getCollectionsAndIndexes(TRI_vocbase_t& vocbase,
                                            arangodb::velocypack::Builder& result,
                                            bool wasCleanShutdown, bool isUpgrade) {
  result.openArray();

  auto path = databaseDirectory(vocbase.id());
  std::vector<std::string> files = TRI_FilesDirectory(path.c_str());

  for (auto const& name : files) {
    TRI_ASSERT(!name.empty());

    if (!StringUtils::isPrefix(name, "collection-") ||
        StringUtils::isSuffix(name, ".tmp")) {
      // no match, ignore this file
      continue;
    }

    std::string const directory = FileUtils::buildFilename(path, name);

    if (!TRI_IsDirectory(directory.c_str())) {
      LOG_TOPIC("7aae1", DEBUG, arangodb::Logger::ENGINES)
          << "ignoring non-directory '" << directory << "'";
      continue;
    }

    if (!TRI_IsWritable(directory.c_str())) {
      // the collection directory we found is not writable for the current
      // user. this can cause serious trouble so we will abort the server start
      // if
      // we encounter this situation
      LOG_TOPIC("e61ff", ERR, arangodb::Logger::ENGINES)
          << "database subdirectory '" << directory
          << "' is not writable for current user";

      return TRI_ERROR_ARANGO_DATADIR_NOT_WRITABLE;
    }

    std::vector<std::string> files = TRI_FilesDirectory(directory.c_str());
    if (files.empty()) {
      // the list always contains the empty string as its first element
      // if the list is empty otherwise, this means the directory is also empty
      // and we can ignore it
      LOG_TOPIC("1a8bd", TRACE, Logger::ENGINES)
          << "ignoring empty collection directory '" << directory << "'";
      continue;
    }

    int res = TRI_ERROR_NO_ERROR;

    try {
      LOG_TOPIC("9c801", TRACE, Logger::ENGINES)
          << "loading collection info from directory '" << directory << "'";
      VPackBuilder builder = loadCollectionInfo(&vocbase, directory);
      VPackSlice info = builder.slice();

      if (VelocyPackHelper::readBooleanValue(info, "deleted", false)) {
        std::string name = VelocyPackHelper::getStringValue(info, "name", "");
        _deleted.emplace_back(std::make_pair(name, directory));
        continue;
      }
      // add collection info
      result.add(info);
    } catch (arangodb::basics::Exception const& e) {
      std::string tmpfile = FileUtils::buildFilename(directory, ".tmp");

      if (TRI_ExistsFile(tmpfile.c_str())) {
        LOG_TOPIC("7e7e4", TRACE, arangodb::Logger::ENGINES)
            << "ignoring temporary directory '" << tmpfile << "'";
        // temp file still exists. this means the collection was not created
        // fully and needs to be ignored
        continue;  // ignore this directory
      }

      res = e.code();

      LOG_TOPIC("5befe", ERR, arangodb::Logger::ENGINES)
          << "cannot read collection info file in directory '" << directory
          << "': " << TRI_errno_string(res);

      return res;
    }
  }

  result.close();

  return TRI_ERROR_NO_ERROR;
}

int MMFilesEngine::getViews(TRI_vocbase_t& vocbase, arangodb::velocypack::Builder& result) {
  result.openArray();

  std::string const path = databaseDirectory(vocbase.id());
  std::vector<std::string> files = TRI_FilesDirectory(path.c_str());

  for (auto const& name : files) {
    TRI_ASSERT(!name.empty());

    if (!StringUtils::isPrefix(name, "view-") ||
        StringUtils::isSuffix(name, ".tmp")) {
      // no match, ignore this file
      continue;
    }

    std::string const directory = FileUtils::buildFilename(path, name);

    if (!TRI_IsDirectory(directory.c_str())) {
      LOG_TOPIC("bd005", DEBUG, arangodb::Logger::ENGINES)
          << "ignoring non-directory '" << directory << "'";
      continue;
    }

    if (!TRI_IsWritable(directory.c_str())) {
      // the collection directory we found is not writable for the current
      // user. this can cause serious trouble so we will abort the server start
      // if
      // we encounter this situation
      LOG_TOPIC("99a09", ERR, arangodb::Logger::ENGINES)
          << "database subdirectory '" << directory
          << "' is not writable for current user";

      return TRI_ERROR_ARANGO_DATADIR_NOT_WRITABLE;
    }

    int res = TRI_ERROR_NO_ERROR;

    try {
      VPackBuilder builder = loadViewInfo(&vocbase, directory);
      VPackSlice info = builder.slice();

      LOG_TOPIC("41921", TRACE, Logger::VIEWS) << "got view slice: " << info.toJson();

      if (VelocyPackHelper::readBooleanValue(info, "deleted", false)) {
        std::string name = VelocyPackHelper::getStringValue(info, "name", "");
        _deleted.emplace_back(std::make_pair(name, directory));
        continue;
      }
      // add view info
      result.add(info);
    } catch (arangodb::basics::Exception const& e) {
      std::string tmpfile = FileUtils::buildFilename(directory, ".tmp");

      if (TRI_ExistsFile(tmpfile.c_str())) {
        LOG_TOPIC("1a586", TRACE, arangodb::Logger::ENGINES)
            << "ignoring temporary directory '" << tmpfile << "'";
        // temp file still exists. this means the view was not created
        // fully and needs to be ignored
        continue;  // ignore this directory
      }

      res = e.code();

      LOG_TOPIC("a4c7f", ERR, arangodb::Logger::VIEWS)
          << "cannot read view info file in directory '" << directory
          << "': " << TRI_errno_string(res);

      return res;
    }
  }

  result.close();

  return TRI_ERROR_NO_ERROR;
}

void MMFilesEngine::waitForSyncTick(TRI_voc_tick_t tick) {
  if (server().isStopping()) {
    THROW_ARANGO_EXCEPTION(TRI_ERROR_SHUTTING_DOWN);
  }

  server().getFeature<MMFilesLogfileManager>().slots()->waitForTick(tick);
}

void MMFilesEngine::waitForSyncTimeout(double maxWait) {
  if (server().isStopping()) {
    THROW_ARANGO_EXCEPTION(TRI_ERROR_SHUTTING_DOWN);
  }
  server().getFeature<MMFilesLogfileManager>().waitForSync(maxWait);
}

/// @brief return a list of the currently open WAL files
std::vector<std::string> MMFilesEngine::currentWalFiles() const {
  std::vector<std::string> result;

  for (auto const& it : server().getFeature<MMFilesLogfileManager>().ranges()) {
    result.push_back(it.filename);
  }

  return result;
}

Result MMFilesEngine::flushWal(bool waitForSync, bool waitForCollector, bool writeShutdownFile) {
  return server().getFeature<MMFilesLogfileManager>().flush(waitForSync, waitForCollector,
                                                            writeShutdownFile);
}

std::unique_ptr<TRI_vocbase_t> MMFilesEngine::openDatabase(arangodb::velocypack::Slice const& args,
                                                           bool isUpgrade, int& status) {
  VPackSlice idSlice = args.get("id");
  TRI_voc_tick_t id =
      static_cast<TRI_voc_tick_t>(basics::StringUtils::uint64(idSlice.copyString()));

  bool const wasCleanShutdown = MMFilesLogfileManager::hasFoundLastTick();
  status = TRI_ERROR_NO_ERROR;

  return openExistingDatabase(id, args, wasCleanShutdown, isUpgrade);
}

std::unique_ptr<TRI_vocbase_t> MMFilesEngine::createDatabaseMMFiles(
    TRI_voc_tick_t id, arangodb::velocypack::Slice const& data) {

  int res = 0;
  waitUntilDeletion(id, true, res);

  std::string const name = data.get("name").copyString();
  res = createDatabaseDirectory(id, name);

  if (res != TRI_ERROR_NO_ERROR) {
    THROW_ARANGO_EXCEPTION(res);
  }

  return openExistingDatabase(id, data, true, false);
}

void MMFilesEngine::prepareDropDatabase(TRI_vocbase_t& vocbase,
                                        bool useWriteMarker, int& status) {
  beginShutdownCompactor(&vocbase);  // signal the compactor thread to finish
  status = saveDatabaseParameters(vocbase.id(), vocbase.name(), true);

  if (status == TRI_ERROR_NO_ERROR) {
    if (useWriteMarker) {
      // TODO: what shall happen in case writeDropMarker() fails?
      writeDropMarker(vocbase.id(), vocbase.name());
    }
  }
}

/// @brief wait until a database directory disappears
void MMFilesEngine::waitUntilDeletion(TRI_voc_tick_t id, bool force, int& status) {
  std::string const path = databaseDirectory(id);

  int iterations = 0;
  // wait for at most 30 seconds for the directory to be removed
  while (TRI_IsDirectory(path.c_str())) {
    if (iterations == 0) {
      if (TRI_FilesDirectory(path.c_str()).empty()) {
        LOG_TOPIC("c9228", TRACE, arangodb::Logger::ENGINES)
            << "deleting empty database directory '" << path << "'";
        status = dropDatabaseDirectory(path);
        return;
      }

      LOG_TOPIC("041f5", TRACE, arangodb::Logger::ENGINES)
          << "waiting for deletion of database directory '" << path << "'";
    } else if (iterations >= 30 * 20) {
      LOG_TOPIC("e25bc", WARN, arangodb::Logger::ENGINES)
          << "timed out waiting for deletion of database directory '" << path << "'";

      if (force) {
        LOG_TOPIC("4f68e", WARN, arangodb::Logger::ENGINES)
            << "forcefully deleting database directory '" << path << "'";
        status = dropDatabaseDirectory(path);
        return;
      }
      status = TRI_ERROR_INTERNAL;
      return;
    }

    if (iterations == 5 * 20) {
      LOG_TOPIC("3f290", INFO, arangodb::Logger::ENGINES)
          << "waiting for deletion of database directory '" << path << "'";
    }

    ++iterations;
    std::this_thread::sleep_for(std::chrono::milliseconds(50));
  }

  status = TRI_ERROR_NO_ERROR;
  return;
}

// asks the storage engine to create a collection as specified in the VPack
// Slice object and persist the creation info. It is guaranteed by the server
// that no other active collection with the same name and id exists in the same
// database when this function is called. If this operation fails somewhere in
// the middle, the storage engine is required to fully clean up the creation
// and throw only then, so that subsequent collection creation requests will not
// fail.
// the WAL entry for the collection creation will be written *after* the call
// to "createCollection" returns
std::string MMFilesEngine::createCollection(TRI_vocbase_t& vocbase,
                                            LogicalCollection const& collection) {
  auto path = databasePath(&vocbase);
  TRI_ASSERT(!path.empty());
  const TRI_voc_cid_t id = collection.id();
  TRI_ASSERT(id != 0);

  // sanity check
  if (sizeof(MMFilesDatafileHeaderMarker) + sizeof(MMFilesDatafileFooterMarker) >
      static_cast<MMFilesCollection*>(collection.getPhysical())->journalSize()) {
    LOG_TOPIC("fde37", ERR, arangodb::Logger::DATAFILES)
        << "cannot create datafile '" << collection.name() << "' in '" << path << "', journal size '"
        << static_cast<MMFilesCollection*>(collection.getPhysical())->journalSize()
        << "' is too small";
    THROW_ARANGO_EXCEPTION(TRI_ERROR_ARANGO_DATAFILE_FULL);
  }

  if (!TRI_IsDirectory(path.c_str())) {
    LOG_TOPIC("042ae", ERR, arangodb::Logger::ENGINES)
        << "cannot create collection '" << path << "', database path is not a directory";
    THROW_ARANGO_EXCEPTION(TRI_ERROR_ARANGO_DATADIR_INVALID);
  }

  TRI_ASSERT(id != 0);
  std::string const dirname = createCollectionDirectoryName(path, id);

  registerCollectionPath(vocbase.id(), id, dirname);

  // directory must not exist
  if (TRI_ExistsFile(dirname.c_str())) {
    LOG_TOPIC("c5487", ERR, arangodb::Logger::ENGINES)
        << "cannot create collection '" << collection.name()
        << "' in directory '" << dirname << "': directory already exists";
    THROW_ARANGO_EXCEPTION(TRI_ERROR_ARANGO_COLLECTION_DIRECTORY_ALREADY_EXISTS);
  }

  // use a temporary directory first. this saves us from leaving an empty
  // directory behind, and the server refusing to start
  std::string const tmpname = dirname + ".tmp";

  // create directory
  std::string errorMessage;
  long systemError;
  int res = TRI_CreateDirectory(tmpname.c_str(), systemError, errorMessage);

  if (res != TRI_ERROR_NO_ERROR) {
    LOG_TOPIC("18359", ERR, arangodb::Logger::ENGINES)
        << "cannot create collection '" << collection.name()
        << "' in directory '" << path << "': " << TRI_errno_string(res) << " - "
        << systemError << " - " << errorMessage;
    THROW_ARANGO_EXCEPTION(res);
  }

  TRI_IF_FAILURE("CreateCollection::tempDirectory") {
    THROW_ARANGO_EXCEPTION(TRI_ERROR_DEBUG);
  }

  // create a temporary file (.tmp)
  std::string const tmpfile(
      arangodb::basics::FileUtils::buildFilename(tmpname, ".tmp"));
  res = TRI_WriteFile(tmpfile.c_str(), "", 0);

  // this file will be renamed to this filename later...
  std::string const tmpfile2(
      arangodb::basics::FileUtils::buildFilename(dirname, ".tmp"));

  TRI_IF_FAILURE("CreateCollection::tempFile") {
    THROW_ARANGO_EXCEPTION(TRI_ERROR_DEBUG);
  }

  if (res != TRI_ERROR_NO_ERROR) {
    LOG_TOPIC("9daa1", ERR, arangodb::Logger::ENGINES)
        << "cannot create collection '" << collection.name()
        << "' in directory '" << path << "': " << TRI_errno_string(res) << " - "
        << systemError << " - " << errorMessage;
    TRI_RemoveDirectory(tmpname.c_str());
    THROW_ARANGO_EXCEPTION(res);
  }

  TRI_IF_FAILURE("CreateCollection::renameDirectory") {
    THROW_ARANGO_EXCEPTION(TRI_ERROR_DEBUG);
  }

  res = TRI_RenameFile(tmpname.c_str(), dirname.c_str());

  if (res != TRI_ERROR_NO_ERROR) {
    LOG_TOPIC("01355", ERR, arangodb::Logger::ENGINES)
        << "cannot create collection '" << collection.name()
        << "' in directory '" << path << "': " << TRI_errno_string(res) << " - "
        << systemError << " - " << errorMessage;
    TRI_RemoveDirectory(tmpname.c_str());
    THROW_ARANGO_EXCEPTION(res);
  }

  // now we have the collection directory in place with the correct name and a
  // .tmp file in it

  // delete .tmp file
  TRI_UnlinkFile(tmpfile2.c_str());

  // save the parameters file
  bool const doSync = server().getFeature<DatabaseFeature>().forceSyncProperties();

  saveCollectionInfo(&vocbase, id, &collection, doSync);

  return dirname;
}

// asks the storage engine to persist the collection.
// After this call the collection is persisted over recovery.
// This call will write wal markers.
arangodb::Result MMFilesEngine::persistCollection(TRI_vocbase_t& vocbase,
                                                  LogicalCollection const& collection) {
  if (inRecovery()) {
    // Nothing to do. In recovery we do not write markers.
    return {};
  }
  VPackBuilder builder =
      collection.toVelocyPackIgnore({"path", "statusString"},
                                    LogicalDataSource::makeFlags(
                                        LogicalDataSource::Serialize::Detailed));
  VPackSlice const slice = builder.slice();

  auto cid = collection.id();

  TRI_ASSERT(cid != 0);
  TRI_UpdateTickServer(static_cast<TRI_voc_tick_t>(cid));

  int res = TRI_ERROR_NO_ERROR;

  try {
    MMFilesCollectionMarker marker(TRI_DF_MARKER_VPACK_CREATE_COLLECTION,
                                   vocbase.id(), cid, slice);
    MMFilesWalSlotInfoCopy slotInfo =
        server().getFeature<MMFilesLogfileManager>().allocateAndWrite(marker, false);

    if (slotInfo.errorCode != TRI_ERROR_NO_ERROR) {
      THROW_ARANGO_EXCEPTION(slotInfo.errorCode);
    }

    return {};
  } catch (arangodb::basics::Exception const& ex) {
    res = ex.code();
  } catch (...) {
    res = TRI_ERROR_INTERNAL;
  }

  LOG_TOPIC("f23dd", WARN, arangodb::Logger::ENGINES)
      << "could not save collection create marker in log: " << TRI_errno_string(res);

  return {res, TRI_errno_string(res)};
}

// asks the storage engine to drop the specified collection and persist the
// deletion info. Note that physical deletion of the collection data must not
// be carried out by this call, as there may
// still be readers of the collection's data.
// This call will write the WAL entry for collection deletion
arangodb::Result MMFilesEngine::dropCollection(TRI_vocbase_t& vocbase,
                                               LogicalCollection& collection) {
  if (inRecovery()) {
    // nothing to do here
    return {};
  }

  int res = TRI_ERROR_NO_ERROR;

  try {
    VPackBuilder builder;

    builder.openObject();
    builder.add("id", velocypack::Value(std::to_string(collection.id())));
    builder.add("name", velocypack::Value(collection.name()));
    builder.add("cuid", velocypack::Value(collection.guid()));
    builder.close();

    MMFilesCollectionMarker marker(TRI_DF_MARKER_VPACK_DROP_COLLECTION,
                                   vocbase.id(), collection.id(), builder.slice());
    MMFilesWalSlotInfoCopy slotInfo =
        server().getFeature<MMFilesLogfileManager>().allocateAndWrite(marker, false);

    if (slotInfo.errorCode != TRI_ERROR_NO_ERROR) {
      THROW_ARANGO_EXCEPTION(slotInfo.errorCode);
    }
  } catch (arangodb::basics::Exception const& ex) {
    res = ex.code();
  } catch (...) {
    res = TRI_ERROR_INTERNAL;
  }

  if (res != TRI_ERROR_NO_ERROR) {
    LOG_TOPIC("b42b6", WARN, arangodb::Logger::ENGINES)
        << "could not save collection drop marker in log: " << TRI_errno_string(res);
  }

  return {res, TRI_errno_string(res)};
}

// perform a physical deletion of the collection
// After this call data of this collection is corrupted, only perform if
// assured that no one is using the collection anymore
void MMFilesEngine::destroyCollection(TRI_vocbase_t& vocbase, LogicalCollection& collection) {
  auto& name = collection.name();
  auto* physical = static_cast<MMFilesCollection*>(collection.getPhysical());

  TRI_ASSERT(physical != nullptr);

  unregisterCollectionPath(vocbase.id(), collection.id());

  // delete persistent indexes
  MMFilesPersistentIndexFeature::dropCollection(vocbase.id(), collection.id());

  // rename collection directory
  if (physical->path().empty()) {
    return;
  }

  std::string const collectionPath = physical->path();

#ifdef _WIN32
  size_t pos = collectionPath.find_last_of('\\');
#else
  size_t pos = collectionPath.find_last_of('/');
#endif

  bool invalid = false;

  if (pos == std::string::npos || pos + 1 >= collectionPath.size()) {
    invalid = true;
  }

  std::string path;
  std::string relName;
  if (!invalid) {
    // extract path part
    if (pos > 0) {
      path = collectionPath.substr(0, pos);
    }

    // extract relative filename
    relName = collectionPath.substr(pos + 1);

    if (!StringUtils::isPrefix(relName, "collection-") ||
        StringUtils::isSuffix(relName, ".tmp")) {
      invalid = true;
    }
  }

  if (invalid) {
    LOG_TOPIC("f5b04", ERR, arangodb::Logger::ENGINES)
        << "cannot rename dropped collection '" << name << "': unknown path '"
        << physical->path() << "'";
  } else {
    // prefix the collection name with "deleted-"

    std::string const newFilename = FileUtils::buildFilename(
        path, "deleted-" + relName.substr(std::string("collection-").size()));

    // check if target directory already exists
    if (TRI_IsDirectory(newFilename.c_str())) {
      // remove existing target directory
      TRI_RemoveDirectory(newFilename.c_str());
    }

    // perform the rename
    LOG_TOPIC("1871f", TRACE, arangodb::Logger::ENGINES)
        << "renaming collection directory from '" << physical->path()
        << "' to '" << newFilename << "'";

    std::string systemError;
    int res = TRI_RenameFile(physical->path().c_str(), newFilename.c_str(),
                             nullptr, &systemError);

    if (res != TRI_ERROR_NO_ERROR) {
      if (!systemError.empty()) {
        systemError = ", error details: " + systemError;
      }
      LOG_TOPIC("03951", ERR, arangodb::Logger::ENGINES)
          << "cannot rename directory of dropped collection '" << name
          << "' from '" << physical->path() << "' to '" << newFilename
          << "': " << TRI_errno_string(res) << systemError;
    } else {
      LOG_TOPIC("423a1", DEBUG, arangodb::Logger::ENGINES)
          << "wiping dropped collection '" << name << "' from disk";

      res = TRI_RemoveDirectory(newFilename.c_str());

      if (res != TRI_ERROR_NO_ERROR) {
        LOG_TOPIC("792c6", ERR, arangodb::Logger::ENGINES)
            << "cannot wipe dropped collection '" << name
            << "' from disk: " << TRI_errno_string(res);
      }
    }
  }
}

// asks the storage engine to change properties of the collection as specified
// in
// the VPack Slice object and persist them. If this operation fails
// somewhere in the middle, the storage engine is required to fully revert the
// property changes and throw only then, so that subsequent operations will not
// fail.
// the WAL entry for the propery change will be written *after* the call
// to "changeCollection" returns
void MMFilesEngine::changeCollection(TRI_vocbase_t& vocbase,
                                     LogicalCollection const& collection, bool doSync) {
  saveCollectionInfo(&vocbase, collection.id(), &collection, doSync);
}

// asks the storage engine to persist renaming of a collection
// This will write a renameMarker if not in recovery
Result MMFilesEngine::renameCollection(TRI_vocbase_t& vocbase,
                                       LogicalCollection const& collection,
                                       std::string const& oldName) {
  if (inRecovery()) {
    // Nothing todo. Marker already there
    return {};
  }

  int res = TRI_ERROR_NO_ERROR;

  try {
    VPackBuilder builder;

    builder.openObject();
    builder.add("id", velocypack::Value(std::to_string(collection.id())));
    builder.add("oldName", VPackValue(oldName));
    builder.add("name", velocypack::Value(collection.name()));
    builder.close();

    MMFilesCollectionMarker marker(TRI_DF_MARKER_VPACK_RENAME_COLLECTION,
                                   vocbase.id(), collection.id(), builder.slice());
    MMFilesWalSlotInfoCopy slotInfo =
        server().getFeature<MMFilesLogfileManager>().allocateAndWrite(marker, false);

    if (slotInfo.errorCode != TRI_ERROR_NO_ERROR) {
      THROW_ARANGO_EXCEPTION(slotInfo.errorCode);
    }

    res = TRI_ERROR_NO_ERROR;
  } catch (arangodb::basics::Exception const& ex) {
    res = ex.code();
  } catch (...) {
    res = TRI_ERROR_INTERNAL;
  }

  if (res != TRI_ERROR_NO_ERROR) {
    LOG_TOPIC("41d79", WARN, arangodb::Logger::ENGINES)
        << "could not save collection rename marker in log: " << TRI_errno_string(res);
  }
  return {res, TRI_errno_string(res)};
}

Result MMFilesEngine::createView(TRI_vocbase_t& vocbase, TRI_voc_cid_t id,
                                 arangodb::LogicalView const& view) {
  std::string const path = databasePath(&vocbase);

  if (!TRI_IsDirectory(path.c_str())) {
    LOG_TOPIC("ab156", ERR, arangodb::Logger::ENGINES)
        << "cannot create view '" << path << "', database path is not a directory";
    return TRI_ERROR_ARANGO_DATADIR_INVALID;
  }

  TRI_ASSERT(id != 0);
  std::string const dirname = createViewDirectoryName(path, id);

  registerViewPath(vocbase.id(), id, dirname);

  // directory must not exist
  if (TRI_ExistsFile(dirname.c_str())) {
    LOG_TOPIC("94f58", ERR, arangodb::Logger::VIEWS)
        << "cannot create view '" << view.name() << "' in directory '"
        << dirname << "': directory already exists";
    return TRI_ERROR_ARANGO_COLLECTION_DIRECTORY_ALREADY_EXISTS;
  }

  // use a temporary directory first. this saves us from leaving an empty
  // directory behind, and the server refusing to start
  std::string const tmpname = dirname + ".tmp";

  // create directory
  std::string errorMessage;
  long systemError;
  int res = TRI_CreateDirectory(tmpname.c_str(), systemError, errorMessage);

  if (res != TRI_ERROR_NO_ERROR) {
    LOG_TOPIC("4353d", ERR, arangodb::Logger::VIEWS)
        << "cannot create view '" << view.name() << "' in directory '" << path
        << "': " << TRI_errno_string(res) << " - " << systemError << " - " << errorMessage;
    return res;
  }

  TRI_IF_FAILURE("CreateView::tempDirectory") { return TRI_ERROR_DEBUG; }

  // create a temporary file (.tmp)
  std::string const tmpfile(
      arangodb::basics::FileUtils::buildFilename(tmpname, ".tmp"));
  res = TRI_WriteFile(tmpfile.c_str(), "", 0);

  // this file will be renamed to this filename later...
  std::string const tmpfile2(
      arangodb::basics::FileUtils::buildFilename(dirname, ".tmp"));

  TRI_IF_FAILURE("CreateView::tempFile") { return TRI_ERROR_DEBUG; }

  if (res != TRI_ERROR_NO_ERROR) {
    LOG_TOPIC("06207", ERR, arangodb::Logger::VIEWS)
        << "cannot create view '" << view.name() << "' in directory '" << path
        << "': " << TRI_errno_string(res) << " - " << systemError << " - " << errorMessage;
    TRI_RemoveDirectory(tmpname.c_str());
    return res;
  }

  TRI_IF_FAILURE("CreateView::renameDirectory") { return TRI_ERROR_DEBUG; }

  res = TRI_RenameFile(tmpname.c_str(), dirname.c_str());

  if (res != TRI_ERROR_NO_ERROR) {
    LOG_TOPIC("c1d4b", ERR, arangodb::Logger::VIEWS)
        << "cannot create view '" << view.name() << "' in directory '" << path
        << "': " << TRI_errno_string(res) << " - " << systemError << " - " << errorMessage;
    TRI_RemoveDirectory(tmpname.c_str());
    return res;
  }

  // now we have the directory in place with the correct name
  // and a .tmp file in it

  // delete .tmp file
  TRI_UnlinkFile(tmpfile2.c_str());

  // save the parameters file
  bool const doSync = server().getFeature<DatabaseFeature>().forceSyncProperties();

  saveViewInfo(vocbase, view, doSync);

  if (inRecovery()) {
    // Nothing more do. In recovery we do not write markers.
    return {};
  }

  VPackBuilder builder;

  builder.openObject();
  view.properties(builder,
                  LogicalDataSource::makeFlags(LogicalDataSource::Serialize::Detailed,
                                               LogicalDataSource::Serialize::ForPersistence));
  builder.close();

  TRI_ASSERT(id != 0);
  TRI_UpdateTickServer(static_cast<TRI_voc_tick_t>(id));

  res = TRI_ERROR_NO_ERROR;

  try {
    MMFilesViewMarker marker(TRI_DF_MARKER_VPACK_CREATE_VIEW, vocbase.id(),
                             view.id(), builder.slice());
    MMFilesWalSlotInfoCopy slotInfo =
        server().getFeature<MMFilesLogfileManager>().allocateAndWrite(marker, false);

    if (slotInfo.errorCode != TRI_ERROR_NO_ERROR) {
      THROW_ARANGO_EXCEPTION(slotInfo.errorCode);
    }

    return {};
  } catch (arangodb::basics::Exception const& ex) {
    res = ex.code();
  } catch (...) {
    res = TRI_ERROR_INTERNAL;
  }

  LOG_TOPIC("105b2", WARN, arangodb::Logger::VIEWS)
      << "could not save view create marker in log: " << TRI_errno_string(res);

  return {res, TRI_errno_string(res)};
}

void MMFilesEngine::getViewProperties(TRI_vocbase_t& vocbase, LogicalView const& view,
                                      VPackBuilder& result) {
  TRI_ASSERT(result.isOpenObject());
  result.add("path", velocypack::Value(viewDirectory(vocbase.id(), view.id())));
}

arangodb::Result MMFilesEngine::dropView(TRI_vocbase_t const& vocbase,
                                         LogicalView const& view) {
  auto& db = server().getFeature<DatabaseFeature>();

  saveViewInfo(vocbase, view, db.forceSyncProperties());

  if (inRecovery()) {
    // nothing to do here
    return {};
  }

  int res = TRI_ERROR_NO_ERROR;

  try {
    VPackBuilder builder;
    builder.openObject();
    builder.add(StaticStrings::DataSourceId,
                velocypack::Value(std::to_string(view.id())));
    builder.add("cuid", velocypack::Value(view.guid()));
    builder.close();

    MMFilesViewMarker marker(TRI_DF_MARKER_VPACK_DROP_VIEW, vocbase.id(),
                             view.id(), builder.slice());
    MMFilesWalSlotInfoCopy slotInfo =
        server().getFeature<MMFilesLogfileManager>().allocateAndWrite(marker, false);

    if (slotInfo.errorCode != TRI_ERROR_NO_ERROR) {
      THROW_ARANGO_EXCEPTION(slotInfo.errorCode);
    }
  } catch (arangodb::basics::Exception const& ex) {
    res = ex.code();
  } catch (...) {
    res = TRI_ERROR_INTERNAL;
  }

  if (res != TRI_ERROR_NO_ERROR) {
    LOG_TOPIC("437a6", WARN, arangodb::Logger::VIEWS)
        << "could not save view drop marker in log: " << TRI_errno_string(res);
  }

  return {res, TRI_errno_string(res)};
}

void MMFilesEngine::destroyView(TRI_vocbase_t const& vocbase, LogicalView const& view) noexcept {
  try {
    auto directory = viewDirectory(vocbase.id(), view.id());

    if (directory.empty()) {
      return;
    }

    TRI_RemoveDirectory(directory.c_str());
  } catch (...) {
    // must ignore errors here as we are noexcpet
  }
}

void MMFilesEngine::saveViewInfo(TRI_vocbase_t const& vocbase,
                                 LogicalView const& view, bool forceSync) const {
  auto filename = viewParametersFilename(vocbase.id(), view.id());
  VPackBuilder builder;

  builder.openObject();
  view.properties(builder,
                  LogicalDataSource::makeFlags(LogicalDataSource::Serialize::Detailed,
                                               LogicalDataSource::Serialize::ForPersistence));
  builder.close();

  LOG_TOPIC("cff7f", TRACE, Logger::VIEWS) << "storing view properties in file '" << filename
                                  << "': " << builder.slice().toJson();

  bool ok = VelocyPackHelper::velocyPackToFile(filename, builder.slice(), forceSync);

  if (!ok) {
    int res = TRI_errno();
    THROW_ARANGO_EXCEPTION_MESSAGE(res,
                                   std::string(
                                       "cannot save view properties file '") +
                                       filename + "': " + TRI_errno_string(res));
  }
}

// asks the storage engine to change properties of the view as specified in
// the VPack Slice object and persist them. If this operation fails
// somewhere in the middle, the storage engine is required to fully revert the
// property changes and throw only then, so that subsequent operations will not
// fail.
// the WAL entry for the propery change will be written *after* the call
// to "changeView" returns
Result MMFilesEngine::changeView(TRI_vocbase_t& vocbase,
                                 arangodb::LogicalView const& view, bool doSync) {
  if (!inRecovery()) {
    VPackBuilder infoBuilder;

    infoBuilder.openObject();
    view.properties(infoBuilder,
                    LogicalDataSource::makeFlags(LogicalDataSource::Serialize::Detailed,
                                                 LogicalDataSource::Serialize::ForPersistence));
    infoBuilder.close();

    MMFilesViewMarker marker(TRI_DF_MARKER_VPACK_CHANGE_VIEW, vocbase.id(),
                             view.id(), infoBuilder.slice());

    MMFilesWalSlotInfoCopy slotInfo =
        server().getFeature<MMFilesLogfileManager>().allocateAndWrite(marker, false);

    if (slotInfo.errorCode != TRI_ERROR_NO_ERROR) {
      return Result(slotInfo.errorCode,
                    "could not save view change marker in log");
    }
  }

  saveViewInfo(vocbase, view, doSync);

  return {};
}

// asks the storage engine to create an index as specified in the VPack
// Slice object and persist the creation info. The database id, collection id
// and index data are passed in the Slice object. Note that this function
// is not responsible for inserting the individual documents into the index.
// If this operation fails somewhere in the middle, the storage engine is
// required
// to fully clean up the creation and throw only then, so that subsequent index
// creation requests will not fail.
// the WAL entry for the index creation will be written *after* the call
// to "createIndex" returns
void MMFilesEngine::createIndex(TRI_vocbase_t& vocbase,
                                TRI_voc_cid_t collectionId, TRI_idx_iid_t id,
                                arangodb::velocypack::Slice const& data) {
  // construct filename
  auto filename = indexFilename(vocbase.id(), collectionId, id);

  // and save
  bool const doSync = server().getFeature<DatabaseFeature>().forceSyncProperties();
  bool ok = arangodb::basics::VelocyPackHelper::velocyPackToFile(filename, data, doSync);

  if (!ok) {
    LOG_TOPIC("6c6bc", ERR, arangodb::Logger::ENGINES)
        << "cannot save index definition: " << TRI_last_error();
    THROW_ARANGO_EXCEPTION(TRI_errno());
  }
}

// asks the storage engine to drop the specified index and persist the deletion
// info. Note that physical deletion of the index must not be carried out by
// this call,
// as there may still be users of the index. It is recommended that this
// operation
// only sets a deletion flag for the index but let's an async task perform
// the actual deletion.
// the WAL entry for index deletion will be written *after* the call
// to "dropIndex" returns
void MMFilesEngine::dropIndex(TRI_vocbase_t* vocbase,
                              TRI_voc_cid_t collectionId, TRI_idx_iid_t id) {
  // construct filename
  std::string const filename = indexFilename(vocbase->id(), collectionId, id);

  int res = TRI_UnlinkFile(filename.c_str());

  if (res != TRI_ERROR_NO_ERROR) {
    LOG_TOPIC("45d35", DEBUG, arangodb::Logger::ENGINES)
        << "cannot remove index definition in file '" << filename
        << "': " << TRI_errno_string(res);
  }
}

void MMFilesEngine::dropIndexWalMarker(TRI_vocbase_t* vocbase, TRI_voc_cid_t collectionId,
                                       arangodb::velocypack::Slice const& data,
                                       bool writeMarker, int& error) {
  error = TRI_ERROR_NO_ERROR;
  if (!writeMarker) {
    return;
  }

  try {
    MMFilesCollectionMarker marker(TRI_DF_MARKER_VPACK_DROP_INDEX,
                                   vocbase->id(), collectionId, data);

    MMFilesWalSlotInfoCopy slotInfo =
        server().getFeature<MMFilesLogfileManager>().allocateAndWrite(marker, false);
    error = slotInfo.errorCode;
  } catch (arangodb::basics::Exception const& ex) {
    error = ex.code();
  } catch (...) {
    error = TRI_ERROR_INTERNAL;
  }
}

/// @brief callback for unloading a collection
static bool UnloadCollectionCallback(LogicalCollection* collection) {
  TRI_ASSERT(collection != nullptr);

  WRITE_LOCKER_EVENTUAL(locker, collection->lock());

  if (collection->status() != TRI_VOC_COL_STATUS_UNLOADING) {
    return false;
  }

  auto ditches = arangodb::MMFilesCollection::toMMFilesCollection(collection)->ditches();

  if (ditches->contains(arangodb::MMFilesDitch::TRI_DITCH_DOCUMENT) ||
      ditches->contains(arangodb::MMFilesDitch::TRI_DITCH_REPLICATION) ||
      ditches->contains(arangodb::MMFilesDitch::TRI_DITCH_COMPACTION)) {
    locker.unlock();

    // still some ditches left...
    // as the cleanup thread has already popped the unload ditch from the
    // ditches list,
    // we need to insert a new one to really execute the unload
    collection->vocbase().unloadCollection(collection, false);

    return false;
  }

  int res = collection->close();

  if (res != TRI_ERROR_NO_ERROR) {
    LOG_TOPIC("a0ec0", ERR, arangodb::Logger::ENGINES)
        << "failed to close collection '" << collection->name()
        << "': " << TRI_errno_string(res);

    collection->setStatus(TRI_VOC_COL_STATUS_CORRUPTED);
  } else {
    collection->setStatus(TRI_VOC_COL_STATUS_UNLOADED);
  }

  return true;
}

void MMFilesEngine::unloadCollection(TRI_vocbase_t& vocbase, LogicalCollection& collection) {
  // add callback for unload
  arangodb::MMFilesCollection::toMMFilesCollection(&collection)
      ->ditches()
      ->createMMFilesUnloadCollectionDitch(&collection, UnloadCollectionCallback,
                                           __FILE__, __LINE__);

  signalCleanup(vocbase);
}

void MMFilesEngine::signalCleanup(TRI_vocbase_t& vocbase) {
  MUTEX_LOCKER(locker, _threadsLock);
  auto it = _cleanupThreads.find(&vocbase);

  if (it == _cleanupThreads.end()) {
    return;
  }

  (*it).second->signal();
}

/// @brief scans a collection and locates all files
MMFilesEngineCollectionFiles MMFilesEngine::scanCollectionDirectory(std::string const& path) {
  LOG_TOPIC("26010", TRACE, Logger::DATAFILES) << "scanning collection directory '" << path << "'";

  MMFilesEngineCollectionFiles structure;

  // check files within the directory
  std::vector<std::string> files = TRI_FilesDirectory(path.c_str());

  for (auto const& file : files) {
    std::vector<std::string> parts = StringUtils::split(file, '.');

    if (parts.size() < 2 || parts.size() > 3 || parts[0].empty()) {
      LOG_TOPIC("d8d56", TRACE, Logger::DATAFILES)
          << "ignoring file '" << file << "' because it does not look like a datafile";
      continue;
    }

    std::string filename = FileUtils::buildFilename(path, file);
    std::string extension = parts[1];
    std::string isDead = (parts.size() > 2) ? parts[2] : "";

    std::vector<std::string> next = StringUtils::split(parts[0], "-");

    if (next.size() < 2) {
      LOG_TOPIC("1f937", TRACE, Logger::DATAFILES)
          << "ignoring file '" << file << "' because it does not look like a datafile";
      continue;
    }

    std::string filetype = next[0];
    next.erase(next.begin());
    std::string qualifier = StringUtils::join(next, '-');

    // file is dead
    if (!isDead.empty()) {
      if (isDead == "dead") {
        FileUtils::remove(filename);
      } else {
        LOG_TOPIC("d6e43", TRACE, Logger::DATAFILES)
            << "ignoring file '" << file << "' because it does not look like a datafile";
      }

      continue;
    }

    // file is an index
    if (filetype == "index" && extension == "json") {
      structure.indexes.emplace_back(filename);
      continue;
    }

    // file is a journal or datafile
    if (extension == "db") {
      // file is a journal
      if (filetype == "journal") {
        structure.journals.emplace_back(filename);
      }

      // file is a datafile
      else if (filetype == "datafile") {
        structure.datafiles.emplace_back(filename);
      }

      // file is a left-over compaction file. rename it back
      else if (filetype == "compaction") {
        std::string relName = "datafile-" + qualifier + "." + extension;
        std::string newName = FileUtils::buildFilename(path, relName);

        if (FileUtils::exists(newName)) {
          // we have a compaction-xxxx and a datafile-xxxx file. we'll keep
          // the datafile

          FileUtils::remove(filename);

          LOG_TOPIC("d141e", WARN, Logger::DATAFILES)
              << "removing left-over compaction file '" << filename << "'";

          continue;
        } else {
          // this should fail, but shouldn't do any harm either...
          FileUtils::remove(newName);

          // rename the compactor to a datafile
          int res = TRI_RenameFile(filename.c_str(), newName.c_str());

          if (res != TRI_ERROR_NO_ERROR) {
            LOG_TOPIC("f3891", ERR, Logger::DATAFILES)
                << "unable to rename compaction file '" << filename << "'";
            continue;
          }
        }

        structure.datafiles.emplace_back(filename);
      }

      // temporary file, we can delete it!
      else if (filetype == "temp") {
        LOG_TOPIC("d0375", WARN, Logger::DATAFILES)
            << "found temporary file '" << filename
            << "', which is probably a left-over. deleting it";
        FileUtils::remove(filename);
      }

      // ups, what kind of file is that
      else {
        LOG_TOPIC("675e2", ERR, Logger::DATAFILES) << "unknown datafile type '" << file << "'";
      }
    }
  }

  // now sort the files in the structures that we created.
  // the sorting allows us to iterate the files in the correct order
  std::sort(structure.journals.begin(), structure.journals.end(),
            DatafileIdStringComparator());
  std::sort(structure.compactors.begin(), structure.compactors.end(),
            DatafileIdStringComparator());
  std::sort(structure.datafiles.begin(), structure.datafiles.end(),
            DatafileIdStringComparator());
  std::sort(structure.indexes.begin(), structure.indexes.end(),
            DatafileIdStringComparator());

  return structure;
}

void MMFilesEngine::verifyDirectories() {
  if (!TRI_IsDirectory(_basePath.c_str())) {
    LOG_TOPIC("b5f7c", ERR, arangodb::Logger::ENGINES)
        << "database path '" << _basePath << "' is not a directory";

    THROW_ARANGO_EXCEPTION(TRI_ERROR_ARANGO_DATADIR_INVALID);
  }

  if (!TRI_IsWritable(_basePath.c_str())) {
    // database directory is not writable for the current user... bad luck
    LOG_TOPIC("72c25", ERR, arangodb::Logger::ENGINES)
        << "database directory '" << _basePath << "' is not writable for current user";

    THROW_ARANGO_EXCEPTION(TRI_ERROR_ARANGO_DATADIR_NOT_WRITABLE);
  }

  // verify existence of "databases" subdirectory
  if (!TRI_IsDirectory(_databasePath.c_str())) {
    long systemError;
    std::string errorMessage;
    int res = TRI_CreateDirectory(_databasePath.c_str(), systemError, errorMessage);

    if (res != TRI_ERROR_NO_ERROR) {
      LOG_TOPIC("76bb6", ERR, arangodb::Logger::ENGINES)
          << "unable to create database directory '" << _databasePath
          << "': " << errorMessage;

      THROW_ARANGO_EXCEPTION(TRI_ERROR_ARANGO_DATADIR_NOT_WRITABLE);
    }
  }

  if (!TRI_IsWritable(_databasePath.c_str())) {
    LOG_TOPIC("4c3bd", ERR, arangodb::Logger::ENGINES)
        << "database directory '" << _databasePath << "' is not writable";

    THROW_ARANGO_EXCEPTION(TRI_ERROR_ARANGO_DATADIR_NOT_WRITABLE);
  }
}

/// @brief get the names of all databases
std::vector<std::string> MMFilesEngine::getDatabaseNames() const {
  std::vector<std::string> databases;

  for (auto const& name : TRI_FilesDirectory(_databasePath.c_str())) {
    TRI_ASSERT(!name.empty());

    if (!basics::StringUtils::isPrefix(name, "database-")) {
      // found some other file
      continue;
    }

    // found a database name
    std::string const dname(arangodb::basics::FileUtils::buildFilename(_databasePath, name));

    if (TRI_IsDirectory(dname.c_str())) {
      databases.emplace_back(name);
    }
  }

  // sort by id
  std::sort(databases.begin(), databases.end(), DatabaseIdStringComparator());

  return databases;
}

/// @brief create a new database directory
int MMFilesEngine::createDatabaseDirectory(TRI_voc_tick_t id, std::string const& name) {
  std::string const dirname = databaseDirectory(id);

  // use a temporary directory first. otherwise, if creation fails, the server
  // might be left with an empty database directory at restart, and abort.

  std::string const tmpname(dirname + ".tmp");

  if (TRI_IsDirectory(tmpname.c_str())) {
    TRI_RemoveDirectory(tmpname.c_str());
  }

  std::string errorMessage;
  long systemError;

  int res = TRI_CreateDirectory(tmpname.c_str(), systemError, errorMessage);

  if (res != TRI_ERROR_NO_ERROR) {
    if (res != TRI_ERROR_FILE_EXISTS) {
      LOG_TOPIC("b547d", ERR, arangodb::Logger::ENGINES)
          << "failed to create database directory: " << errorMessage;
    }
    return res;
  }

  TRI_IF_FAILURE("CreateDatabase::tempDirectory") { return TRI_ERROR_DEBUG; }

  std::string const tmpfile(
      arangodb::basics::FileUtils::buildFilename(tmpname, ".tmp"));
  res = TRI_WriteFile(tmpfile.c_str(), "", 0);

  TRI_IF_FAILURE("CreateDatabase::tempFile") { return TRI_ERROR_DEBUG; }

  if (res != TRI_ERROR_NO_ERROR) {
    TRI_RemoveDirectory(tmpname.c_str());
    return res;
  }

  // finally rename
  res = TRI_RenameFile(tmpname.c_str(), dirname.c_str());

  TRI_IF_FAILURE("CreateDatabase::renameDirectory") { return TRI_ERROR_DEBUG; }

  if (res != TRI_ERROR_NO_ERROR) {
    TRI_RemoveDirectory(tmpname.c_str());  // clean up
    return res;
  }

  // now everything is valid

  res = saveDatabaseParameters(id, name, false);

  if (res != TRI_ERROR_NO_ERROR) {
    return res;
  }

  // finally remove the .tmp file
  {
    std::string const tmpfile(
        arangodb::basics::FileUtils::buildFilename(dirname, ".tmp"));
    TRI_UnlinkFile(tmpfile.c_str());
  }

  return TRI_ERROR_NO_ERROR;
}

/// @brief save a parameter.json file for a database
int MMFilesEngine::saveDatabaseParameters(TRI_voc_tick_t id,
                                          std::string const& name, bool deleted) {
  TRI_ASSERT(id > 0);
  TRI_ASSERT(!name.empty());

  VPackBuilder builder = databaseToVelocyPack(id, name, deleted);
  std::string const file = databaseParametersFilename(id);

  if (!arangodb::basics::VelocyPackHelper::velocyPackToFile(file, builder.slice(), true)) {
    LOG_TOPIC("9dbd3", ERR, arangodb::Logger::ENGINES)
        << "cannot save database information in file '" << file << "'";
    return TRI_ERROR_INTERNAL;
  }

  return TRI_ERROR_NO_ERROR;
}

VPackBuilder MMFilesEngine::databaseToVelocyPack(TRI_voc_tick_t id, std::string const& name,
                                                 bool deleted) const {
  TRI_ASSERT(id > 0);
  TRI_ASSERT(!name.empty());

  VPackBuilder builder;
  builder.openObject();
  builder.add("id", VPackValue(std::to_string(id)));
  builder.add("name", VPackValue(name));
  builder.add("deleted", VPackValue(deleted));
  builder.close();

  return builder;
}

std::string MMFilesEngine::versionFilename(TRI_voc_tick_t id) const {
  return databaseDirectory(id) + TRI_DIR_SEPARATOR_CHAR + "VERSION";
}

std::string MMFilesEngine::databaseDirectory(TRI_voc_tick_t id) const {
  return _databasePath + "database-" + std::to_string(id);
}

std::string MMFilesEngine::databaseParametersFilename(TRI_voc_tick_t id) const {
  return basics::FileUtils::buildFilename(databaseDirectory(id), parametersFilename());
}

std::string MMFilesEngine::collectionDirectory(TRI_voc_tick_t databaseId,
                                               TRI_voc_cid_t id) const {
  READ_LOCKER(locker, _pathsLock);

  auto it = _collectionPaths.find(databaseId);

  if (it == _collectionPaths.end()) {
    THROW_ARANGO_EXCEPTION_MESSAGE(
        TRI_ERROR_INTERNAL,
        "trying to determine collection directory for unknown database");
  }

  auto it2 = (*it).second.find(id);

  if (it2 == (*it).second.end()) {
    THROW_ARANGO_EXCEPTION_MESSAGE(
        TRI_ERROR_INTERNAL,
        "trying to determine directory for unknown collection");
  }
  return (*it2).second;
}

/// @brief build a parameters filename (absolute path)
std::string MMFilesEngine::collectionParametersFilename(TRI_voc_tick_t databaseId,
                                                        TRI_voc_cid_t id) const {
  return basics::FileUtils::buildFilename(collectionDirectory(databaseId, id),
                                          parametersFilename());
}

std::string MMFilesEngine::viewDirectory(TRI_voc_tick_t databaseId, TRI_voc_cid_t id) const {
  READ_LOCKER(locker, _pathsLock);

  auto it = _viewPaths.find(databaseId);

  if (it == _viewPaths.end()) {
    THROW_ARANGO_EXCEPTION_MESSAGE(
        TRI_ERROR_INTERNAL,
        "trying to determine view directory for unknown database");
  }

  auto it2 = (*it).second.find(id);

  if (it2 == (*it).second.end()) {
    THROW_ARANGO_EXCEPTION_MESSAGE(
        TRI_ERROR_INTERNAL, "trying to determine directory for unknown view");
  }
  return (*it2).second;
}

/// @brief build a parameters filename (absolute path)
std::string MMFilesEngine::viewParametersFilename(TRI_voc_tick_t databaseId,
                                                  TRI_voc_cid_t id) const {
  return basics::FileUtils::buildFilename(viewDirectory(databaseId, id),
                                          parametersFilename());
}

/// @brief build an index filename (absolute path)
std::string MMFilesEngine::indexFilename(TRI_voc_tick_t databaseId, TRI_voc_cid_t collectionId,
                                         TRI_idx_iid_t id) const {
  return basics::FileUtils::buildFilename(collectionDirectory(databaseId, collectionId),
                                          indexFilename(id));
}

/// @brief build an index filename (relative path)
std::string MMFilesEngine::indexFilename(TRI_idx_iid_t id) const {
  return std::string("index-") + std::to_string(id) + ".json";
}

/// @brief open an existing database. internal function
std::unique_ptr<TRI_vocbase_t> MMFilesEngine::openExistingDatabase(
<<<<<<< HEAD
    TRI_voc_tick_t id, std::string const& name, bool wasCleanShutdown, bool isUpgrade) {
  auto vocbase =
      std::make_unique<TRI_vocbase_t>(server(), TRI_VOCBASE_TYPE_NORMAL, id, name);
=======
    TRI_voc_tick_t id, VPackSlice args, bool wasCleanShutdown, bool isUpgrade) {


  arangodb::CreateDatabaseInfo info;
  TRI_ASSERT(args.get("name").isString());
  info.allowSystemDB(TRI_vocbase_t::IsSystemName(args.get("name").copyString()));
  auto rv = info.load(id, args, VPackSlice::emptyArraySlice());
  if (rv.fail()) {
    THROW_ARANGO_EXCEPTION(rv);
  }

  auto vocbase = std::make_unique<TRI_vocbase_t>(TRI_VOCBASE_TYPE_NORMAL, info);
>>>>>>> 1b9cc85c

  // scan the database path for views
  try {
    VPackBuilder builder;
    int res = getViews(*vocbase, builder);

    if (res != TRI_ERROR_NO_ERROR) {
      THROW_ARANGO_EXCEPTION(res);
    }

    VPackSlice slice = builder.slice();
    TRI_ASSERT(slice.isArray());

    for (auto const& it : VPackArrayIterator(slice)) {
      // we found a view that is still active
      LOG_TOPIC("60536", TRACE, Logger::VIEWS) << "processing view: " << it.toJson();

      TRI_ASSERT(!it.get("id").isNone());

      auto const viewPath = readPath(it);

      if (viewPath.empty()) {
        THROW_ARANGO_EXCEPTION_MESSAGE(TRI_ERROR_BAD_PARAMETER,
                                       "view path cannot be empty");
      }

      LogicalView::ptr view;
      auto res = LogicalView::instantiate(view, *vocbase, it);

      if (!res.ok()) {
        THROW_ARANGO_EXCEPTION(res);
      }

      if (!view) {
        THROW_ARANGO_EXCEPTION_MESSAGE( // exception
          TRI_ERROR_INTERNAL, // code
          std::string("failed to instantiate view in vocbase'") + vocbase->name() + "' from definition: " + it.toString()
        );
      }

      StorageEngine::registerView(*vocbase, view);

      registerViewPath(vocbase->id(), view->id(), viewPath);

      view->open();
    }
  } catch (std::exception const& ex) {
    LOG_TOPIC("dcb28", ERR, arangodb::Logger::VIEWS)
        << "error while opening database views: " << ex.what();
    throw;
  } catch (...) {
    LOG_TOPIC("d9517", ERR, arangodb::Logger::VIEWS)
        << "error while opening database views: unknown exception";
    throw;
  }

  // scan the database path for collections
  try {
    VPackBuilder builder;
    int res = getCollectionsAndIndexes(*vocbase, builder, wasCleanShutdown, isUpgrade);

    if (res != TRI_ERROR_NO_ERROR) {
      THROW_ARANGO_EXCEPTION(res);
    }

    VPackSlice slice = builder.slice();
    TRI_ASSERT(slice.isArray());

    for (auto const& it : VPackArrayIterator(slice)) {
      LOG_TOPIC("181d1", TRACE, Logger::ENGINES) << "processing collection: " << it.toJson();

      // we found a collection that is still active
      TRI_ASSERT(!it.get("id").isNone() || !it.get("cid").isNone());
      auto uniqCol = std::make_shared<arangodb::LogicalCollection>(*vocbase, it, false);
      auto collection = uniqCol.get();
      TRI_ASSERT(collection != nullptr);
      StorageEngine::registerCollection(*vocbase, uniqCol);
      auto physical = static_cast<MMFilesCollection*>(collection->getPhysical());
      TRI_ASSERT(physical != nullptr);

      registerCollectionPath(vocbase->id(), collection->id(), physical->path());

      if (!wasCleanShutdown) {
        // iterating markers may be time-consuming. we'll only do it if
        // we have to
        LOG_TOPIC("a2e06", WARN, arangodb::Logger::ENGINES)
            << "no shutdown info found. scanning all collection markers in "
            << "collection '" << collection->name() << "', database '"
            << vocbase->name() << "'";
        findMaxTickInJournals(physical->path());
      }

      LOG_TOPIC("2ca82", DEBUG, arangodb::Logger::ENGINES)
          << "added document collection '" << collection->name() << "'";
    }

    // start cleanup thread
    startCleanup(vocbase.get());

    return vocbase;
  } catch (std::exception const& ex) {
    LOG_TOPIC("6c1be", ERR, arangodb::Logger::ENGINES)
        << "error while opening database collections: " << ex.what();
    throw;
  } catch (...) {
    LOG_TOPIC("62693", ERR, arangodb::Logger::ENGINES)
        << "error while opening database collections: unknown exception";
    throw;
  }
}

/// @brief physically erases the database directory
int MMFilesEngine::dropDatabaseDirectory(std::string const& path) {
  // first create a .tmp file in the directory that will help us recover when we
  // crash
  // before the directory deletion is completed
  std::string const tmpfile(
      arangodb::basics::FileUtils::buildFilename(path, ".tmp"));
  // ignore errors from writing this file...
  TRI_WriteFile(tmpfile.c_str(), "", 0);

  return TRI_RemoveDirectoryDeterministic(path.c_str());
}

/// @brief iterate over a set of datafiles, identified by filenames
/// note: the files will be opened and closed
bool MMFilesEngine::iterateFiles(std::vector<std::string> const& files) {
  /// @brief this iterator is called on startup for journal and compactor file
  /// of a collection
  /// it will check the ticks of all markers and update the internal tick
  /// counter accordingly. this is done so we'll not re-assign an already used
  /// tick value
  auto cb = [this](MMFilesMarker const* marker, MMFilesDatafile* datafile) -> bool {
    TRI_voc_tick_t markerTick = marker->getTick();

    if (markerTick > _maxTick) {
      _maxTick = markerTick;
    }
    return true;
  };

  for (auto const& filename : files) {
    LOG_TOPIC("0726e", DEBUG, arangodb::Logger::ENGINES)
        << "iterating over collection journal file '" << filename << "'";

    std::unique_ptr<MMFilesDatafile> datafile(MMFilesDatafile::open(filename, true, false));

    if (datafile != nullptr) {
      TRI_IterateDatafile(datafile.get(), cb);
    }
  }

  return true;
}

/// @brief iterate over the markers in the collection's journals
/// this function is called on server startup for all collections. we do this
/// to get the last tick used in a collection
bool MMFilesEngine::findMaxTickInJournals(std::string const& path) {
  LOG_TOPIC("1c336", TRACE, arangodb::Logger::ENGINES)
      << "iterating ticks of journal '" << path << "'";
  MMFilesEngineCollectionFiles structure = scanCollectionDirectory(path);

  if (structure.journals.empty()) {
    // no journal found for collection. should not happen normally, but if
    // it does, we need to grab the ticks from the datafiles, too
    return iterateFiles(structure.datafiles);
  }

  // compactor files don't need to be iterated... they just contain data
  // copied from other files, so their tick values will never be any higher
  return iterateFiles(structure.journals);
}

/// @brief create a full directory name for a view
std::string MMFilesEngine::createViewDirectoryName(std::string const& basePath,
                                                   TRI_voc_cid_t id) {
  std::string filename("view-");
  filename.append(std::to_string(id));
  filename.push_back('-');
  filename.append(std::to_string(RandomGenerator::interval(UINT32_MAX)));

  return arangodb::basics::FileUtils::buildFilename(basePath, filename);
}

/// @brief create a full directory name for a collection
std::string MMFilesEngine::createCollectionDirectoryName(std::string const& basePath,
                                                         TRI_voc_cid_t cid) {
  std::string filename("collection-");
  filename.append(std::to_string(cid));
  filename.push_back('-');
  filename.append(std::to_string(RandomGenerator::interval(UINT32_MAX)));

  return arangodb::basics::FileUtils::buildFilename(basePath, filename);
}

void MMFilesEngine::registerCollectionPath(TRI_voc_tick_t databaseId,
                                           TRI_voc_cid_t id, std::string const& path) {
  WRITE_LOCKER(locker, _pathsLock);
  _collectionPaths[databaseId][id] = path;
}

void MMFilesEngine::unregisterCollectionPath(TRI_voc_tick_t databaseId, TRI_voc_cid_t id) {
  /*
  WRITE_LOCKER(locker, _pathsLock);

  auto it = _collectionPaths.find(databaseId);

  if (it == _collectionPaths.end()) {
    return;
  }
  (*it).second.erase(id);
  */
}

void MMFilesEngine::registerViewPath(TRI_voc_tick_t databaseId,
                                     TRI_voc_cid_t id, std::string const& path) {
  WRITE_LOCKER(locker, _pathsLock);
  _viewPaths[databaseId][id] = path;
}

void MMFilesEngine::saveCollectionInfo(TRI_vocbase_t* vocbase, TRI_voc_cid_t id,
                                       arangodb::LogicalCollection const* parameters,
                                       bool forceSync) const {
  std::string const filename = collectionParametersFilename(vocbase->id(), id);

  VPackBuilder builder =
      parameters->toVelocyPackIgnore({"path", "statusString"},
                                     LogicalDataSource::makeFlags(
                                         LogicalDataSource::Serialize::Detailed));
  TRI_ASSERT(id != 0);

  bool ok = VelocyPackHelper::velocyPackToFile(filename, builder.slice(), forceSync);

  if (!ok) {
    int res = TRI_errno();
    THROW_ARANGO_EXCEPTION_MESSAGE(
        res, std::string("cannot save collection properties file '") +
                 filename + "': " + TRI_errno_string(res));
  }
}

VPackBuilder MMFilesEngine::loadCollectionInfo(TRI_vocbase_t* vocbase,
                                               std::string const& path) {
  // find parameter file
  std::string filename =
      arangodb::basics::FileUtils::buildFilename(path, parametersFilename());

  if (!TRI_ExistsFile(filename.c_str())) {
    filename += ".tmp";  // try file with .tmp extension
    if (!TRI_ExistsFile(filename.c_str())) {
      LOG_TOPIC("142ea", ERR, arangodb::Logger::ENGINES)
          << "collection directory '" << path << " ' does not contain a "
          << "parameters file '" << filename.substr(0, filename.size() - 4) << "'";
      THROW_ARANGO_EXCEPTION(TRI_ERROR_ARANGO_ILLEGAL_PARAMETER_FILE);
    }
  }

  VPackBuilder content;
  VPackSlice slice;
  try {
    content = basics::VelocyPackHelper::velocyPackFromFile(filename);
    slice = content.slice();
  } catch (...) {
    // ignore errors right now but re-throw with the following exception
  }

  if (!slice.isObject()) {
    LOG_TOPIC("8d839", ERR, arangodb::Logger::ENGINES)
        << "cannot open '" << filename << "', collection parameters are not readable";
    THROW_ARANGO_EXCEPTION(TRI_ERROR_ARANGO_ILLEGAL_PARAMETER_FILE);
  }

  if (filename.substr(filename.size() - 4, 4) == ".tmp") {
    // we got a tmp file. Now try saving the original file
    std::string const original(filename.substr(0, filename.size() - 4));
    bool ok = arangodb::basics::VelocyPackHelper::velocyPackToFile(original, slice, true);

    if (!ok) {
      LOG_TOPIC("104f0", ERR, arangodb::Logger::ENGINES)
          << "cannot store collection parameters in file '" << original << "'";
    }
  }

  // fiddle "isSystem" value, which is not contained in the JSON file
  bool isSystemValue = false;
  if (slice.hasKey("name")) {
    auto name = slice.get("name").copyString();
    if (!name.empty()) {
      isSystemValue = name[0] == '_';
    }
  }

  VPackBuilder patch;
  patch.openObject();
  patch.add("isSystem", VPackValue(isSystemValue));
  patch.add("path", VPackValue(path));

  // auto-magic version detection to disambiguate collections from 3.0 and from
  // 3.1
  if (slice.hasKey("version") && slice.get("version").isNumber() &&
      slice.get("version").getNumber<int>() == LogicalCollection::VERSION_30 &&
      slice.hasKey("allowUserKeys") && slice.hasKey("replicationFactor") &&
      slice.hasKey("numberOfShards")) {
    // these attributes were added to parameter.json in 3.1. so this is a 3.1
    // collection already
    // fix version number
    patch.add("version", VPackValue(LogicalCollection::VERSION_31));
  }

  patch.close();
  VPackBuilder b2 = VPackCollection::merge(slice, patch.slice(), false);
  slice = b2.slice();

  // handle indexes
  std::unordered_set<uint64_t> foundIds;
  VPackBuilder indexesPatch;
  indexesPatch.openObject();
  indexesPatch.add("indexes", VPackValue(VPackValueType::Array));

  // merge indexes into the collection structure
  VPackSlice indexes = slice.get("indexes");
  if (indexes.isArray()) {
    // simply copy over existing index definitions
    for (auto const& it : VPackArrayIterator(indexes)) {
      indexesPatch.add(it);
      VPackSlice id = it.get("id");
      if (id.isString()) {
        foundIds.emplace(basics::StringUtils::uint64(id.copyString()));
      }
    }
  }

  // check files within the directory and find index definitions
  std::vector<std::string> files = TRI_FilesDirectory(path.c_str());

  for (auto const& file : files) {
    std::vector<std::string> parts = StringUtils::split(file, '.');

    if (parts.size() < 2 || parts.size() > 3 || parts[0].empty()) {
      continue;
    }

    std::vector<std::string> next = StringUtils::split(parts[0], "-");
    if (next.size() < 2) {
      continue;
    }

    if (next[0] == "index" && parts[1] == "json") {
      std::string filename = arangodb::basics::FileUtils::buildFilename(path, file);
      VPackBuilder content = basics::VelocyPackHelper::velocyPackFromFile(filename);
      VPackSlice indexSlice = content.slice();
      if (!indexSlice.isObject()) {
        // invalid index definition
        continue;
      }

      VPackSlice id = indexSlice.get("id");
      if (id.isString()) {
        auto idxId = basics::StringUtils::uint64(id.copyString());
        if (foundIds.find(idxId) == foundIds.end()) {
          foundIds.emplace(idxId);
          indexesPatch.add(indexSlice);
        }
      }
    }
  }

  indexesPatch.close();
  indexesPatch.close();

  return VPackCollection::merge(slice, indexesPatch.slice(), false);
}

VPackBuilder MMFilesEngine::loadViewInfo(TRI_vocbase_t* vocbase, std::string const& path) {
  // find parameter file
  std::string filename =
      arangodb::basics::FileUtils::buildFilename(path, parametersFilename());

  if (!TRI_ExistsFile(filename.c_str())) {
    filename += ".tmp";  // try file with .tmp extension
    if (!TRI_ExistsFile(filename.c_str())) {
      THROW_ARANGO_EXCEPTION(TRI_ERROR_ARANGO_ILLEGAL_PARAMETER_FILE);
    }
  }

  VPackBuilder content = basics::VelocyPackHelper::velocyPackFromFile(filename);
  VPackSlice slice = content.slice();
  if (!slice.isObject()) {
    LOG_TOPIC("35129", ERR, arangodb::Logger::ENGINES)
        << "cannot open '" << filename << "', view parameters are not readable";
    THROW_ARANGO_EXCEPTION(TRI_ERROR_ARANGO_ILLEGAL_PARAMETER_FILE);
  }

  if (filename.substr(filename.size() - 4, 4) == ".tmp") {
    // we got a tmp file. Now try saving the original file
    std::string const original(filename.substr(0, filename.size() - 4));
    bool ok = arangodb::basics::VelocyPackHelper::velocyPackToFile(original, slice, true);

    if (!ok) {
      LOG_TOPIC("580cb", ERR, arangodb::Logger::VIEWS)
          << "cannot store view parameters in file '" << original << "'";
    }
  }

  VPackBuilder patch;
  patch.openObject();
  patch.add("path", VPackValue(path));
  patch.close();
  return VPackCollection::merge(slice, patch.slice(), false);
}

/// @brief remove data of expired compaction blockers
bool MMFilesEngine::cleanupCompactionBlockers(TRI_vocbase_t* vocbase) {
  // check if we can instantly acquire the lock
  TRY_WRITE_LOCKER(locker, _compactionBlockersLock);

  if (!locker.isLocked()) {
    // couldn't acquire lock
    return false;
  }

  auto it = _compactionBlockers.find(vocbase);

  if (it == _compactionBlockers.end()) {
    // no entry for this database
    return true;
  }

  // we are now holding the write lock
  double now = TRI_microtime();

  size_t n = (*it).second.size();

  for (size_t i = 0; i < n; /* no hoisting */) {
    auto& blocker = (*it).second[i];

    if (blocker._expires < now) {
      (*it).second.erase((*it).second.begin() + i);
      n--;
    } else {
      i++;
    }
  }

  if ((*it).second.empty()) {
    // remove last element
    _compactionBlockers.erase(it);
  }

  return true;
}

/// @brief insert a compaction blocker
int MMFilesEngine::insertCompactionBlocker(TRI_vocbase_t* vocbase, double ttl,
                                           TRI_voc_tick_t& id) {
  id = 0;

  if (ttl <= 0.0) {
    return TRI_ERROR_BAD_PARAMETER;
  }

  CompactionBlocker blocker(TRI_NewTickServer(), TRI_microtime() + ttl);

  {
    WRITE_LOCKER_EVENTUAL(locker, _compactionBlockersLock);
    _compactionBlockers[vocbase].emplace_back(blocker);
  }

  id = blocker._id;

  return TRI_ERROR_NO_ERROR;
}

/// @brief touch an existing compaction blocker
int MMFilesEngine::extendCompactionBlocker(TRI_vocbase_t* vocbase,
                                           TRI_voc_tick_t id, double ttl) {
  if (ttl <= 0.0) {
    return TRI_ERROR_BAD_PARAMETER;
  }

  WRITE_LOCKER_EVENTUAL(locker, _compactionBlockersLock);

  auto it = _compactionBlockers.find(vocbase);

  if (it == _compactionBlockers.end()) {
    return TRI_ERROR_ARANGO_DOCUMENT_NOT_FOUND;
  }

  for (auto& blocker : (*it).second) {
    if (blocker._id == id) {
      blocker._expires = TRI_microtime() + ttl;
      return TRI_ERROR_NO_ERROR;
    }
  }

  return TRI_ERROR_ARANGO_DOCUMENT_NOT_FOUND;
}

/// @brief remove an existing compaction blocker
int MMFilesEngine::removeCompactionBlocker(TRI_vocbase_t* vocbase, TRI_voc_tick_t id) {
  WRITE_LOCKER_EVENTUAL(locker, _compactionBlockersLock);

  auto it = _compactionBlockers.find(vocbase);

  if (it == _compactionBlockers.end()) {
    return TRI_ERROR_ARANGO_DOCUMENT_NOT_FOUND;
  }

  size_t const n = (*it).second.size();

  for (size_t i = 0; i < n; ++i) {
    auto& blocker = (*it).second[i];
    if (blocker._id == id) {
      (*it).second.erase((*it).second.begin() + i);

      if ((*it).second.empty()) {
        // remove last item
        _compactionBlockers.erase(it);
      }
      return TRI_ERROR_NO_ERROR;
    }
  }

  return TRI_ERROR_ARANGO_DOCUMENT_NOT_FOUND;
}

void MMFilesEngine::preventCompaction(TRI_vocbase_t* vocbase,
                                      std::function<void(TRI_vocbase_t*)> const& callback) {
  WRITE_LOCKER_EVENTUAL(locker, _compactionBlockersLock);
  callback(vocbase);
}

bool MMFilesEngine::tryPreventCompaction(TRI_vocbase_t* vocbase,
                                         std::function<void(TRI_vocbase_t*)> const& callback,
                                         bool checkForActiveBlockers) {
  TRY_WRITE_LOCKER(locker, _compactionBlockersLock);

  if (locker.isLocked()) {
    if (checkForActiveBlockers) {
      double const now = TRI_microtime();

      // check if we have a still-valid compaction blocker
      auto it = _compactionBlockers.find(vocbase);

      if (it != _compactionBlockers.end()) {
        for (auto const& blocker : (*it).second) {
          if (blocker._expires > now) {
            // found a compaction blocker
            return false;
          }
        }
      }
    }
    callback(vocbase);
    return true;
  }
  return false;
}

int MMFilesEngine::shutdownDatabase(TRI_vocbase_t& vocbase) {
  try {
    stopCompactor(&vocbase);

    return stopCleanup(&vocbase);
  } catch (basics::Exception const& ex) {
    return ex.code();
  } catch (...) {
    return TRI_ERROR_INTERNAL;
  }
}

// start the cleanup thread for the database
int MMFilesEngine::startCleanup(TRI_vocbase_t* vocbase) {
  std::shared_ptr<MMFilesCleanupThread> thread;

  {
    MUTEX_LOCKER(locker, _threadsLock);

    thread.reset(new MMFilesCleanupThread(*vocbase));

    if (!thread->start()) {
      LOG_TOPIC("ebc76", ERR, arangodb::Logger::ENGINES)
          << "could not start cleanup thread";
      THROW_ARANGO_EXCEPTION(TRI_ERROR_OUT_OF_MEMORY);
    }

    _cleanupThreads.emplace(vocbase, std::move(thread));
  }

  return TRI_ERROR_NO_ERROR;
}

// stop and delete the cleanup thread for the database
int MMFilesEngine::stopCleanup(TRI_vocbase_t* vocbase) {
  std::shared_ptr<MMFilesCleanupThread> thread;

  {
    MUTEX_LOCKER(locker, _threadsLock);

    auto it = _cleanupThreads.find(vocbase);

    if (it == _cleanupThreads.end()) {
      // already stopped
      return TRI_ERROR_NO_ERROR;
    }

    thread = (*it).second;
    _cleanupThreads.erase(it);
  }

  TRI_ASSERT(thread != nullptr);

  thread->beginShutdown();
  thread->signal();

  while (thread->isRunning()) {
    std::this_thread::sleep_for(std::chrono::milliseconds(5));
  }

  return TRI_ERROR_NO_ERROR;
}

// start the compactor thread for the database
int MMFilesEngine::startCompactor(TRI_vocbase_t& vocbase) {
  std::shared_ptr<MMFilesCompactorThread> thread;

  {
    MUTEX_LOCKER(locker, _threadsLock);

    auto it = _compactorThreads.find(&vocbase);

    if (it != _compactorThreads.end()) {
      return TRI_ERROR_INTERNAL;
    }

    thread.reset(new MMFilesCompactorThread(vocbase));

    if (!thread->start()) {
      LOG_TOPIC("3addc", ERR, arangodb::Logger::COMPACTOR)
          << "could not start compactor thread";
      THROW_ARANGO_EXCEPTION(TRI_ERROR_OUT_OF_MEMORY);
    }

    _compactorThreads.emplace(&vocbase, std::move(thread));
  }

  return TRI_ERROR_NO_ERROR;
}

// signal the compactor thread to stop
int MMFilesEngine::beginShutdownCompactor(TRI_vocbase_t* vocbase) {
  std::shared_ptr<MMFilesCompactorThread> thread;

  {
    MUTEX_LOCKER(locker, _threadsLock);

    auto it = _compactorThreads.find(vocbase);

    if (it == _compactorThreads.end()) {
      // already stopped
      return TRI_ERROR_NO_ERROR;
    }

    thread = (*it).second;
  }

  TRI_ASSERT(thread != nullptr);

  thread->beginShutdown();
  thread->signal();

  return TRI_ERROR_NO_ERROR;
}

// stop and delete the compactor thread for the database
int MMFilesEngine::stopCompactor(TRI_vocbase_t* vocbase) {
  std::shared_ptr<MMFilesCompactorThread> thread;

  {
    MUTEX_LOCKER(locker, _threadsLock);

    auto it = _compactorThreads.find(vocbase);

    if (it == _compactorThreads.end()) {
      // already stopped
      return TRI_ERROR_NO_ERROR;
    }

    thread = (*it).second;
    _compactorThreads.erase(it);
  }

  TRI_ASSERT(thread != nullptr);

  thread->beginShutdown();
  thread->signal();

  while (thread->isRunning()) {
    std::this_thread::sleep_for(std::chrono::milliseconds(5));
  }

  return TRI_ERROR_NO_ERROR;
}

// stop and delete the compactor and cleanup threads for all databases
void MMFilesEngine::stopAllThreads() {
  {
    // send shutdown signals to all threads
    MUTEX_LOCKER(locker, _threadsLock);

    for (auto const& it : _compactorThreads) {
      auto& thread = it.second;
      thread->beginShutdown();
      thread->signal();
    }

    for (auto const& it : _cleanupThreads) {
      auto& thread = it.second;
      thread->beginShutdown();
      thread->signal();
    }
  }

  {
    // wait until all threads have shut down
    MUTEX_LOCKER(locker, _threadsLock);

    for (auto const& it : _compactorThreads) {
      auto& thread = it.second;
      while (thread->isRunning()) {
        MUTEX_UNLOCKER(unlocker, _threadsLock);
        std::this_thread::sleep_for(std::chrono::milliseconds(10));
      }
    }

    for (auto const& it : _cleanupThreads) {
      auto& thread = it.second;
      while (thread->isRunning()) {
        MUTEX_UNLOCKER(unlocker, _threadsLock);
        std::this_thread::sleep_for(std::chrono::milliseconds(10));
      }
    }
  }

  // finally free the thread objects
  MUTEX_LOCKER(locker, _threadsLock);
  _compactorThreads.clear();
  _cleanupThreads.clear();
}

/// @brief: check the initial markers in a datafile
bool MMFilesEngine::checkDatafileHeader(MMFilesDatafile* datafile,
                                        std::string const& filename) const {
  TRI_ASSERT(datafile != nullptr);

  // check the document header
  char const* ptr = datafile->data();

  // skip the datafile header
  ptr += encoding::alignedSize<size_t>(sizeof(MMFilesDatafileHeaderMarker));
  MMFilesCollectionHeaderMarker const* cm =
      reinterpret_cast<MMFilesCollectionHeaderMarker const*>(ptr);

  if (cm->base.getType() != TRI_DF_MARKER_COL_HEADER) {
    LOG_TOPIC("2618e", ERR, arangodb::Logger::DATAFILES)
        << "collection header mismatch in file '" << filename
        << "', expected TRI_DF_MARKER_COL_HEADER, found " << cm->base.getType();
    return false;
  }

  return true;
}

/// @brief checks a collection
int MMFilesEngine::openCollection(TRI_vocbase_t* vocbase,
                                  LogicalCollection* collection, bool ignoreErrors) {
  auto physical = static_cast<MMFilesCollection*>(collection->getPhysical());
  TRI_ASSERT(physical != nullptr);
  LOG_TOPIC("cc06a", TRACE, Logger::DATAFILES)
      << "checking collection directory '" << physical->path() << "'";

  std::vector<MMFilesDatafile*> all;
  std::vector<MMFilesDatafile*> compactors;
  std::vector<MMFilesDatafile*> datafiles;
  std::vector<MMFilesDatafile*> journals;
  std::vector<MMFilesDatafile*> sealed;
  bool stop = false;
  int result = TRI_ERROR_NO_ERROR;

  TRI_ASSERT(collection->id() != 0);

  // check files within the directory
  std::vector<std::string> files = TRI_FilesDirectory(physical->path().c_str());

  for (auto const& file : files) {
    std::vector<std::string> parts = StringUtils::split(file, '.');

    if (parts.size() < 2 || parts.size() > 3 || parts[0].empty()) {
      LOG_TOPIC("9c40b", TRACE, Logger::DATAFILES)
          << "ignoring file '" << file << "' because it does not look like a datafile";
      continue;
    }

    std::string extension = parts[1];
    std::string isDead = (parts.size() > 2) ? parts[2] : "";

    std::vector<std::string> next = StringUtils::split(parts[0], "-");

    if (next.size() < 2) {
      LOG_TOPIC("25027", TRACE, Logger::DATAFILES)
          << "ignoring file '" << file << "' because it does not look like a datafile";
      continue;
    }

    std::string filename = FileUtils::buildFilename(physical->path(), file);
    std::string filetype = next[0];
    next.erase(next.begin());
    std::string qualifier = StringUtils::join(next, '-');

    LOG_TOPIC("1b99a", TRACE, Logger::DATAFILES)
          << "found file '" << file << "', filetype: " << filetype << ", size: " << TRI_SizeFile(filename.c_str());

    // .............................................................................
    // file is dead
    // .............................................................................

    if (!isDead.empty() || filetype == "temp") {
      if (isDead == "dead" || filetype == "temp") {
        LOG_TOPIC("b5246", TRACE, Logger::DATAFILES)
            << "found temporary file '" << filename
            << "', which is probably a left-over. deleting it";
        FileUtils::remove(filename);
      } else {
        LOG_TOPIC("755b7", TRACE, Logger::DATAFILES)
            << "ignoring file '" << file << "' because it does not look like a datafile";
      }
      continue;
    }

    // file is an index. indexes are handled elsewhere
    if (filetype == "index" && extension == "json") {
      continue;
    }

    // file is a journal or datafile, open the datafile
    if (extension == "db") {
      bool autoSeal = false;

      // found a compaction file. now rename it back
      if (filetype == "compaction") {
        std::string relNameDatafile = "datafile-" + qualifier + "." + extension;
        std::string newName = FileUtils::buildFilename(physical->path(), relNameDatafile);

        std::string relNameJournal = "journal-" + qualifier + "." + extension;
        std::string nameJournal = FileUtils::buildFilename(physical->path(), relNameJournal);

        if (FileUtils::exists(newName) || FileUtils::exists(nameJournal)) {
          // we have a compaction-xxxx and a datafile-xxxx file. we'll keep
          // the datafile
          FileUtils::remove(filename);

          LOG_TOPIC("359e0", WARN, Logger::DATAFILES)
              << "removing unfinished compaction file '" << filename << "'";
          continue;
        } else {
          // this should fail, but shouldn't do any harm either...
          FileUtils::remove(newName);

          int res = TRI_RenameFile(filename.c_str(), newName.c_str());

          if (res != TRI_ERROR_NO_ERROR) {
            LOG_TOPIC("1488b", ERR, Logger::DATAFILES)
                << "unable to rename compaction file '" << filename << "' to '"
                << newName << "'";
            result = res;
            stop = true;
            break;
          }
        }

        // if we found a compaction file, it may not have been sealed yet
        // however, we require datafiles to be sealed, so we auto-seal
        // it now
        autoSeal = true;
        // reuse newName
        filename = std::move(newName);
      } else if (filetype == "datafile") {
        // if we found a datafile, it should have been sealed already
        // however, in some old cases, "compaction" files may have been
        // renamed to "datafile"s without being sealed, so we have to
        // seal here
        autoSeal = true;
      }

      TRI_set_errno(TRI_ERROR_NO_ERROR);

      std::unique_ptr<MMFilesDatafile> df(
          MMFilesDatafile::open(filename, ignoreErrors, autoSeal));

      if (df == nullptr) {
        LOG_TOPIC("28d6a", ERR, Logger::DATAFILES)
            << "cannot open datafile '" << filename << "': " << TRI_last_error();

        result = TRI_errno();
        stop = true;
        break;
      }

      all.emplace_back(df.get());
      MMFilesDatafile* datafile = df.release();

      if (!checkDatafileHeader(datafile, filename)) {
        result = TRI_ERROR_ARANGO_CORRUPTED_DATAFILE;
        stop = !ignoreErrors;
        break;
      }

      // file is a journal
      if (filetype == "journal") {
        if (datafile->isSealed()) {
          if (datafile->state() != TRI_DF_STATE_READ) {
            LOG_TOPIC("30796", WARN, Logger::DATAFILES)
                << "strange, journal '" << filename
                << "' is already sealed; must be a left over; will use "
                   "it as datafile";
          }

          sealed.emplace_back(datafile);
        } else {
          journals.emplace_back(datafile);
        }
      }

      // file is a compactor
      else if (filetype == "compactor") {
        // ignore
      }

      // file is a datafile (or was a compaction file)
      else if (filetype == "datafile" || filetype == "compaction") {
        if (!datafile->isSealed()) {
          LOG_TOPIC("5845f", DEBUG, Logger::DATAFILES)
              << "datafile '" << filename
              << "' is not sealed, this should not happen under normal "
                 "circumstances";
        }
        datafiles.emplace_back(datafile);
      }

      else {
        LOG_TOPIC("3d3c9", ERR, Logger::DATAFILES) << "unknown file '" << file << "'";
      }
    } else {
      LOG_TOPIC("7e1f5", ERR, Logger::DATAFILES) << "unknown file '" << file << "'";
    }
  }

  // convert the sealed journals into datafiles
  if (!stop) {
    for (auto& datafile : sealed) {
      std::string dname("datafile-" + std::to_string(datafile->fid()) + ".db");
      std::string filename =
          arangodb::basics::FileUtils::buildFilename(physical->path(), dname);

      int res = datafile->rename(filename);

      if (res == TRI_ERROR_NO_ERROR) {
        datafiles.emplace_back(datafile);
        LOG_TOPIC("9a581", DEBUG, arangodb::Logger::DATAFILES)
            << "renamed sealed journal to '" << filename << "'";
      } else {
        result = res;
        stop = true;
        LOG_TOPIC("69fac", ERR, arangodb::Logger::DATAFILES)
            << "cannot rename sealed journal to '" << filename
            << "': " << TRI_errno_string(res);
        break;
      }
    }
  }

  // stop if necessary
  if (stop) {
    for (auto& datafile : all) {
      LOG_TOPIC("762cf", TRACE, arangodb::Logger::DATAFILES)
          << "closing datafile '" << datafile->getName() << "'";
      delete datafile;
    }

    if (result != TRI_ERROR_NO_ERROR) {
      return result;
    }
    return TRI_ERROR_INTERNAL;
  }

  // sort the datafiles
  // this allows us to iterate them in the correct order later
  std::sort(datafiles.begin(), datafiles.end(), DatafileComparator());
  std::sort(journals.begin(), journals.end(), DatafileComparator());
  std::sort(compactors.begin(), compactors.end(), DatafileComparator());

  for (auto const& it : datafiles) {
    LOG_TOPIC("aad8a", TRACE, Logger::DATAFILES) << "found datafile '" << it->getName()
                                        << "', isSealed: " << it->isSealed();
  }
  for (auto const& it : journals) {
    LOG_TOPIC("b9b6d", TRACE, Logger::DATAFILES) << "found journal '" << it->getName()
                                        << "', isSealed: " << it->isSealed();
  }
  for (auto const& it : compactors) {
    LOG_TOPIC("7560d", TRACE, Logger::DATAFILES) << "found compactor '" << it->getName()
                                        << "', isSealed: " << it->isSealed();
  }

  if (journals.size() > 1) {
    LOG_TOPIC("a69c9", DEBUG, Logger::DATAFILES)
        << "found more than a single journal for collection '"
        << collection->name() << "'. now turning extra journals into datafiles";

    MMFilesDatafile* journal = journals.back();
    journals.pop_back();

    // got more than one journal. now add all the journals but the last one as
    // datafiles
    for (auto& it : journals) {
      int res = physical->sealDatafile(it, false);

      if (res == TRI_ERROR_NO_ERROR) {
        datafiles.emplace_back(it);
      } else {
        result = res;
        stop = true;
        LOG_TOPIC("38065", ERR, arangodb::Logger::DATAFILES)
            << "cannot convert extra journal '" << it->getName()
            << "' into a datafile: " << TRI_errno_string(res);
        break;
      }
    }

    journals.clear();
    journals.emplace_back(journal);

    TRI_ASSERT(journals.size() == 1);

    // sort datafiles again
    std::sort(datafiles.begin(), datafiles.end(), DatafileComparator());
  }

  // stop if necessary
  if (stop) {
    for (auto& datafile : all) {
      LOG_TOPIC("9ae7d", TRACE, arangodb::Logger::DATAFILES)
          << "closing datafile '" << datafile->getName() << "'";
      delete datafile;
    }

    if (result != TRI_ERROR_NO_ERROR) {
      return result;
    }
    return TRI_ERROR_INTERNAL;
  }

  LOG_TOPIC("c6146", DEBUG, Logger::DATAFILES)
      << "collection inventory for '" << collection->name()
      << "': datafiles: " << datafiles.size() << ", journals: " << journals.size()
      << ", compactors: " << compactors.size();

  // add the datafiles and journals
  physical->setInitialFiles(std::move(datafiles), std::move(journals), std::move(compactors));

  return TRI_ERROR_NO_ERROR;
}

/// @brief transfer markers into a collection, actual work
/// the collection must have been prepared to call this function
int MMFilesEngine::transferMarkers(LogicalCollection* collection,
                                   MMFilesCollectorCache* cache,
                                   MMFilesOperationsType const& operations,
                                   uint64_t& numBytesTransferred) {
  numBytesTransferred = 0;

  int res = transferMarkersWorker(collection, cache, operations, numBytesTransferred);

  TRI_IF_FAILURE("transferMarkersCrash") {
    // intentionally kill the server
    TRI_TerminateDebugging("CollectorThreadTransfer");
  }

  if (res == TRI_ERROR_NO_ERROR && !cache->operations->empty()) {
    // now sync the datafile
    res = syncJournalCollection(collection);

    if (res != TRI_ERROR_NO_ERROR) {
      THROW_ARANGO_EXCEPTION(res);
    }
  }

  return res;
}

/// @brief Add engine-specific optimizer rules
void MMFilesEngine::addOptimizerRules(aql::OptimizerRulesFeature& feature) {
  MMFilesOptimizerRules::registerResources(feature);
}

/// @brief Add engine-specific V8 functions
void MMFilesEngine::addV8Functions() {
  MMFilesV8Functions::registerResources();
}

/// @brief Add engine-specific REST handlers
void MMFilesEngine::addRestHandlers(rest::RestHandlerFactory& handlerFactory) {
  MMFilesRestHandlers::registerResources(&handlerFactory);
}

/// @brief transfer markers into a collection, actual work
/// the collection must have been prepared to call this function
int MMFilesEngine::transferMarkersWorker(LogicalCollection* collection,
                                         MMFilesCollectorCache* cache,
                                         MMFilesOperationsType const& operations,
                                         uint64_t& numBytesTransferred) {
  TRI_ASSERT(numBytesTransferred == 0);

  // used only for crash / recovery tests
  int numMarkers = 0;

  MMFilesCollection* mmfiles =
      static_cast<MMFilesCollection*>(collection->getPhysical());
  TRI_ASSERT(mmfiles);
  TRI_voc_tick_t const minTransferTick = mmfiles->maxTick();
  TRI_ASSERT(!operations.empty());

  for (auto it2 = operations.begin(); it2 != operations.end(); ++it2) {
    MMFilesMarker const* source = (*it2);
    TRI_voc_tick_t const tick = source->getTick();

    if (tick <= minTransferTick) {
      // we have already transferred this marker in a previous run, nothing
      // to
      // do
      continue;
    }

    TRI_IF_FAILURE("CollectorThreadTransfer") {
      if (++numMarkers > 5) {
        // intentionally kill the server
        TRI_TerminateDebugging("CollectorThreadTransfer");
      }
    }

    MMFilesMarkerType const type = source->getType();

    if (type == TRI_DF_MARKER_VPACK_DOCUMENT || type == TRI_DF_MARKER_VPACK_REMOVE) {
      uint32_t const size = source->getSize();

      char* dst = nextFreeMarkerPosition(collection, tick, type, size, cache);

      if (dst == nullptr) {
        return TRI_ERROR_OUT_OF_MEMORY;
      }

      numBytesTransferred += size;

      auto& dfi = cache->getDfi(cache->lastFid);
      dfi.numberUncollected++;

      memcpy(dst, source, size);

      finishMarker(reinterpret_cast<char const*>(source), dst, collection, tick, cache);
    }
  }

  TRI_IF_FAILURE("CollectorThreadTransferFinal") {
    // intentionally kill the server
    TRI_TerminateDebugging("CollectorThreadTransferFinal");
  }

  return TRI_ERROR_NO_ERROR;
}

/// @brief get the next position for a marker of the specified size
char* MMFilesEngine::nextFreeMarkerPosition(LogicalCollection* collection, TRI_voc_tick_t tick,
                                            MMFilesMarkerType type, uint32_t size,
                                            MMFilesCollectorCache* cache) {
  // align the specified size
  size = encoding::alignedSize<uint32_t>(size);

  char* dst = nullptr;  // will be modified by reserveJournalSpace()
  MMFilesDatafile* datafile = nullptr;  // will be modified by reserveJournalSpace()
  int res = static_cast<MMFilesCollection*>(collection->getPhysical())
                ->reserveJournalSpace(tick, size, dst, datafile);

  if (res != TRI_ERROR_NO_ERROR) {
    // could not reserve space, for whatever reason
    THROW_ARANGO_EXCEPTION(TRI_ERROR_ARANGO_NO_JOURNAL);
  }

  // if we get here, we successfully reserved space in the datafile

  TRI_ASSERT(datafile != nullptr);

  if (cache->lastFid != datafile->fid()) {
    if (cache->lastFid > 0) {
      // rotated the existing journal... now update the old journal's stats
      auto& dfi = cache->createDfi(cache->lastFid);
      static_cast<MMFilesCollection*>(collection->getPhysical())
          ->_datafileStatistics.increaseUncollected(cache->lastFid, dfi.numberUncollected);
      // and reset them afterwards
      dfi.numberUncollected = 0;
    }

    // reset datafile in cache
    cache->lastDatafile = datafile;
    cache->lastFid = datafile->fid();

    // create a local datafile info struct
    cache->createDfi(datafile->fid());

    // we only need the ditches when we are outside the recovery
    // the compactor will not run during recovery
    auto ditch = arangodb::MMFilesCollection::toMMFilesCollection(collection)
                     ->ditches()
                     ->createMMFilesDocumentDitch(false, __FILE__, __LINE__);

    if (ditch == nullptr) {
      THROW_ARANGO_EXCEPTION(TRI_ERROR_OUT_OF_MEMORY);
    }

    try {
      cache->addDitch(ditch);
    } catch (...) {
      // prevent leaking here
      arangodb::MMFilesCollection::toMMFilesCollection(collection)->ditches()->freeDitch(ditch);
      throw;
    }
  }

  TRI_ASSERT(dst != nullptr);

  MMFilesDatafileHelper::InitMarker(reinterpret_cast<MMFilesMarker*>(dst), type, size);

  return dst;
}

/// @brief set the tick of a marker and calculate its CRC value
void MMFilesEngine::finishMarker(char const* walPosition, char* datafilePosition,
                                 LogicalCollection* collection, TRI_voc_tick_t tick,
                                 MMFilesCollectorCache* cache) {
  MMFilesMarker* marker = reinterpret_cast<MMFilesMarker*>(datafilePosition);

  MMFilesDatafile* datafile = cache->lastDatafile;
  TRI_ASSERT(datafile != nullptr);

  // update ticks
  TRI_UpdateTicksDatafile(datafile, marker);

  MMFilesCollection* mmfiles =
      static_cast<MMFilesCollection*>(collection->getPhysical());
  TRI_ASSERT(mmfiles);
  TRI_ASSERT(mmfiles->maxTick() < tick);
  mmfiles->maxTick(tick);

  cache->operations->emplace_back(
      MMFilesCollectorOperation(datafilePosition, marker->getSize(),
                                walPosition, cache->lastFid));
}

/// @brief sync all journals of a collection
int MMFilesEngine::syncJournalCollection(LogicalCollection* collection) {
  TRI_IF_FAILURE("CollectorThread::syncDatafileCollection") {
    return TRI_ERROR_DEBUG;
  }

  return static_cast<MMFilesCollection*>(collection->getPhysical())->syncActiveJournal();
}

/// @brief writes a drop-database marker into the log
int MMFilesEngine::writeDropMarker(TRI_voc_tick_t id, std::string const& name) {
  int res = TRI_ERROR_NO_ERROR;

  try {
    VPackBuilder builder;
    builder.openObject();
    builder.add("id", VPackValue(std::to_string(id)));
    builder.add("name", VPackValue(name));
    builder.close();

    MMFilesDatabaseMarker marker(TRI_DF_MARKER_VPACK_DROP_DATABASE, id, builder.slice());

    MMFilesWalSlotInfoCopy slotInfo =
        server().getFeature<MMFilesLogfileManager>().allocateAndWrite(marker, false);

    if (slotInfo.errorCode != TRI_ERROR_NO_ERROR) {
      // throw an exception which is caught at the end of this function
      THROW_ARANGO_EXCEPTION(slotInfo.errorCode);
    }
  } catch (arangodb::basics::Exception const& ex) {
    res = ex.code();
  } catch (...) {
    res = TRI_ERROR_INTERNAL;
  }

  if (res != TRI_ERROR_NO_ERROR) {
    LOG_TOPIC("d0ba1", WARN, Logger::ENGINES)
        << "could not save drop database marker in log: " << TRI_errno_string(res);
  }

  return res;
}

RecoveryState MMFilesEngine::recoveryState() noexcept {
  return MMFilesLogfileManager::instance(true)->recoveryState();
}

TRI_voc_tick_t MMFilesEngine::recoveryTick() noexcept {
  return MMFilesLogfileManager::instance(true)->recoveryTick();
}

/// @brief writes a create-database marker into the log
int MMFilesEngine::writeCreateDatabaseMarker(TRI_voc_tick_t id, VPackSlice const& slice) {
  int res = TRI_ERROR_NO_ERROR;

  try {
    MMFilesDatabaseMarker marker(TRI_DF_MARKER_VPACK_CREATE_DATABASE, id, slice);
    MMFilesWalSlotInfoCopy slotInfo =
        server().getFeature<MMFilesLogfileManager>().allocateAndWrite(marker, false);

    if (slotInfo.errorCode != TRI_ERROR_NO_ERROR) {
      // throw an exception which is caught at the end of this function
      THROW_ARANGO_EXCEPTION(slotInfo.errorCode);
    }
  } catch (arangodb::basics::Exception const& ex) {
    res = ex.code();
  } catch (...) {
    res = TRI_ERROR_INTERNAL;
  }

  if (res != TRI_ERROR_NO_ERROR) {
    LOG_TOPIC("6880e", WARN, Logger::ENGINES)
        << "could not save create database marker in log: " << TRI_errno_string(res);
  }

  return res;
}

VPackBuilder MMFilesEngine::getReplicationApplierConfiguration(TRI_vocbase_t& vocbase,
                                                               int& status) {
  auto filename =
      arangodb::basics::FileUtils::buildFilename(databasePath(&vocbase),
                                                 "REPLICATION-APPLIER-CONFIG");

  return getReplicationApplierConfiguration(filename, status);
}

VPackBuilder MMFilesEngine::getReplicationApplierConfiguration(int& status) {
  std::string const filename = arangodb::basics::FileUtils::buildFilename(
      _databasePath, "GLOBAL-REPLICATION-APPLIER-CONFIG");

  return getReplicationApplierConfiguration(filename, status);
}

VPackBuilder MMFilesEngine::getReplicationApplierConfiguration(std::string const& filename,
                                                               int& status) {
  VPackBuilder builder;

  if (!TRI_ExistsFile(filename.c_str())) {
    status = TRI_ERROR_FILE_NOT_FOUND;
    return builder;
  }

  try {
    builder = VelocyPackHelper::velocyPackFromFile(filename);
    if (builder.slice().isObject()) {
      status = TRI_ERROR_NO_ERROR;
    } else {
      LOG_TOPIC("daca0", ERR, Logger::REPLICATION)
          << "unable to read replication applier configuration from file '"
          << filename << "'";
      status = TRI_ERROR_REPLICATION_INVALID_APPLIER_CONFIGURATION;
    }
  } catch (...) {
    LOG_TOPIC("d0b9b", ERR, Logger::REPLICATION)
        << "unable to read replication applier configuration from file '"
        << filename << "'";
    status = TRI_ERROR_REPLICATION_INVALID_APPLIER_CONFIGURATION;
  }

  return builder;
}

int MMFilesEngine::removeReplicationApplierConfiguration(TRI_vocbase_t& vocbase) {
  auto filename =
      arangodb::basics::FileUtils::buildFilename(databasePath(&vocbase),
                                                 "REPLICATION-APPLIER-CONFIG");

  return removeReplicationApplierConfiguration(filename);
}

int MMFilesEngine::removeReplicationApplierConfiguration() {
  std::string const filename = arangodb::basics::FileUtils::buildFilename(
      _databasePath, "GLOBAL-REPLICATION-APPLIER-CONFIG");
  return removeReplicationApplierConfiguration(filename);
}

int MMFilesEngine::removeReplicationApplierConfiguration(std::string const& filename) {
  if (TRI_ExistsFile(filename.c_str())) {
    return TRI_UnlinkFile(filename.c_str());
  }

  return TRI_ERROR_NO_ERROR;
}

int MMFilesEngine::saveReplicationApplierConfiguration(TRI_vocbase_t& vocbase,
                                                       velocypack::Slice slice, bool doSync) {
  auto filename =
      arangodb::basics::FileUtils::buildFilename(databasePath(&vocbase),
                                                 "REPLICATION-APPLIER-CONFIG");

  return saveReplicationApplierConfiguration(filename, slice, doSync);
}

int MMFilesEngine::saveReplicationApplierConfiguration(arangodb::velocypack::Slice slice,
                                                       bool doSync) {
  std::string const filename = arangodb::basics::FileUtils::buildFilename(
      _databasePath, "GLOBAL-REPLICATION-APPLIER-CONFIG");
  return saveReplicationApplierConfiguration(filename, slice, doSync);
}

int MMFilesEngine::saveReplicationApplierConfiguration(std::string const& filename,
                                                       arangodb::velocypack::Slice slice,
                                                       bool doSync) {
  if (!VelocyPackHelper::velocyPackToFile(filename, slice, doSync)) {
    return TRI_errno();
  }

  return TRI_ERROR_NO_ERROR;
}

Result MMFilesEngine::handleSyncKeys(DatabaseInitialSyncer& syncer,
                                     LogicalCollection& col, std::string const& keysId) {
  return handleSyncKeysMMFiles(syncer, &col, keysId);
}

Result MMFilesEngine::createLoggerState(TRI_vocbase_t* vocbase, VPackBuilder& builder) {
  // wait at most 10 seconds until everything is synced
  waitForSyncTimeout(10.0);

  MMFilesLogfileManagerState const s =
      server().getFeature<MMFilesLogfileManager>().state();
  builder.openObject();  // Base
  // "state" part
  builder.add("state", VPackValue(VPackValueType::Object));  // open
  builder.add("running", VPackValue(true));
  builder.add("lastLogTick", VPackValue(std::to_string(s.lastCommittedTick)));
  builder.add("lastUncommittedLogTick", VPackValue(std::to_string(s.lastAssignedTick)));
  builder.add("totalEvents",
              VPackValue(static_cast<double>(s.numEvents + s.numEventsSync)));  // s.numEvents + s.numEventsSync
  builder.add("time", VPackValue(s.timeString));
  builder.close();

  // "server" part
  builder.add("server", VPackValue(VPackValueType::Object));  // open
  builder.add("version", VPackValue(ARANGODB_VERSION));
  builder.add("serverId", VPackValue(std::to_string(ServerIdFeature::getId())));
  builder.add("engine", VPackValue(EngineName));  // "mmfiles"
  builder.close();

  // "clients" part
  builder.add("clients", VPackValue(VPackValueType::Array));  // open
  if (vocbase != nullptr) {                                   // add clients
    vocbase->replicationClients().toVelocyPack(builder);
  }
  builder.close();  // clients

  builder.close();  // base

  return Result();
}

Result MMFilesEngine::createTickRanges(VPackBuilder& builder) {
  auto const& ranges = server().getFeature<MMFilesLogfileManager>().ranges();
  builder.openArray();
  for (auto& it : ranges) {
    builder.openObject();
    // filename and state are already of type string
    builder.add("datafile", VPackValue(it.filename));
    builder.add("status", VPackValue(it.state));
    builder.add("tickMin", VPackValue(std::to_string(it.tickMin)));
    builder.add("tickMax", VPackValue(std::to_string(it.tickMax)));
    builder.close();
  }
  builder.close();
  return Result{};
}

Result MMFilesEngine::firstTick(uint64_t& tick) {
  auto const& ranges = server().getFeature<MMFilesLogfileManager>().ranges();
  for (auto& it : ranges) {
    if (it.tickMin == 0) {
      continue;
    }
    if (it.tickMin < tick) {
      tick = it.tickMin;
    }
  }
  return Result{};
};

Result MMFilesEngine::lastLogger(TRI_vocbase_t& /*vocbase*/,
                                 std::shared_ptr<transaction::Context> transactionContext,
                                 uint64_t tickStart, uint64_t tickEnd,
                                 std::shared_ptr<VPackBuilder>& builderSPtr) {
  Result res{};
  MMFilesReplicationDumpContext dump(transactionContext, 0, true, 0);
  int r = MMFilesDumpLogReplication(&dump, std::unordered_set<TRI_voc_tid_t>(),
                                    0, tickStart, tickEnd, true);
  if (r != TRI_ERROR_NO_ERROR) {
    res.reset(r);
    return res;
  }
  // parsing JSON
  VPackParser parser;
  parser.parse(dump._buffer->_buffer);
  builderSPtr = parser.steal();
  return res;
}

TRI_voc_tick_t MMFilesEngine::currentTick() const {
  return server().getFeature<MMFilesLogfileManager>().slots()->lastCommittedTick();
}

TRI_voc_tick_t MMFilesEngine::releasedTick() const {
  READ_LOCKER(lock, _releaseLock);
  return _releasedTick;
}

void MMFilesEngine::releaseTick(TRI_voc_tick_t tick) {
  WRITE_LOCKER(lock, _releaseLock);
  if (tick > _releasedTick) {
    _releasedTick = tick;
  }
}

WalAccess const* MMFilesEngine::walAccess() const {
  TRI_ASSERT(_walAccess);
  return _walAccess.get();
}

void MMFilesEngine::disableCompaction() {
  uint64_t previous = _compactionDisabled.fetch_add(1, std::memory_order_acq_rel);
  if (previous == 0) {
    LOG_TOPIC("3032e", INFO, Logger::ENGINES)
        << "disabling MMFiles compaction and collection";
  }
}

void MMFilesEngine::enableCompaction() {
  uint64_t previous = _compactionDisabled.fetch_sub(1, std::memory_order_acq_rel);
  TRI_ASSERT(previous > 0);
  if (previous == 1) {
    LOG_TOPIC("66933", INFO, Logger::ENGINES)
        << "enabling MMFiles compaction and collection";
  }
}

bool MMFilesEngine::isCompactionDisabled() const {
  return _compactionDisabled.load() > 0;
}

bool MMFilesEngine::upgrading() const { return _upgrading.load(); }<|MERGE_RESOLUTION|>--- conflicted
+++ resolved
@@ -2016,15 +2016,8 @@
 
 /// @brief open an existing database. internal function
 std::unique_ptr<TRI_vocbase_t> MMFilesEngine::openExistingDatabase(
-<<<<<<< HEAD
-    TRI_voc_tick_t id, std::string const& name, bool wasCleanShutdown, bool isUpgrade) {
-  auto vocbase =
-      std::make_unique<TRI_vocbase_t>(server(), TRI_VOCBASE_TYPE_NORMAL, id, name);
-=======
     TRI_voc_tick_t id, VPackSlice args, bool wasCleanShutdown, bool isUpgrade) {
-
-
-  arangodb::CreateDatabaseInfo info;
+  arangodb::CreateDatabaseInfo info(server());
   TRI_ASSERT(args.get("name").isString());
   info.allowSystemDB(TRI_vocbase_t::IsSystemName(args.get("name").copyString()));
   auto rv = info.load(id, args, VPackSlice::emptyArraySlice());
@@ -2033,7 +2026,6 @@
   }
 
   auto vocbase = std::make_unique<TRI_vocbase_t>(TRI_VOCBASE_TYPE_NORMAL, info);
->>>>>>> 1b9cc85c
 
   // scan the database path for views
   try {
