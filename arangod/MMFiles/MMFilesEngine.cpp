////////////////////////////////////////////////////////////////////////////////
/// DISCLAIMER
///
/// Copyright 2014-2016 ArangoDB GmbH, Cologne, Germany
/// Copyright 2004-2014 triAGENS GmbH, Cologne, Germany
///
/// Licensed under the Apache License, Version 2.0 (the "License");
/// you may not use this file except in compliance with the License.
/// You may obtain a copy of the License at
///
///     http://www.apache.org/licenses/LICENSE-2.0
///
/// Unless required by applicable law or agreed to in writing, software
/// distributed under the License is distributed on an "AS IS" BASIS,
/// WITHOUT WARRANTIES OR CONDITIONS OF ANY KIND, either express or implied.
/// See the License for the specific language governing permissions and
/// limitations under the License.
///
/// Copyright holder is ArangoDB GmbH, Cologne, Germany
///
/// @author Jan Steemann
/// @author Jan Christoph Uhde
////////////////////////////////////////////////////////////////////////////////

#include "ApplicationFeatures/ApplicationServer.h"
#include "Basics/FileUtils.h"
#include "Basics/MutexLocker.h"
#include "Basics/ReadLocker.h"
#include "Basics/StringUtils.h"
#include "Basics/VelocyPackHelper.h"
#include "Basics/WriteLocker.h"
#include "Basics/build.h"
#include "Basics/encoding.h"
#include "Basics/files.h"
#include "MMFiles/MMFilesAqlFunctions.h"
#include "MMFiles/MMFilesCleanupThread.h"
#include "MMFiles/MMFilesCollection.h"
#include "MMFiles/MMFilesCompactionFeature.h"
#include "MMFiles/MMFilesCompactorThread.h"
#include "MMFiles/MMFilesDatafile.h"
#include "MMFiles/MMFilesDatafileHelper.h"
#include "MMFiles/MMFilesEngine.h"
#include "MMFiles/MMFilesIndexFactory.h"
#include "MMFiles/MMFilesIncrementalSync.h"
#include "MMFiles/MMFilesLogfileManager.h"
#include "MMFiles/MMFilesOptimizerRules.h"
#include "MMFiles/MMFilesPersistentIndex.h"
#include "MMFiles/MMFilesPersistentIndexFeature.h"
#include "MMFiles/MMFilesRestHandlers.h"
#include "MMFiles/MMFilesTransactionCollection.h"
#include "MMFiles/MMFilesTransactionContextData.h"
#include "MMFiles/MMFilesTransactionManager.h"
#include "MMFiles/MMFilesTransactionState.h"
#include "MMFiles/MMFilesV8Functions.h"
#include "MMFiles/MMFilesWalAccess.h"
#include "MMFiles/MMFilesWalRecoveryFeature.h"
#include "MMFiles/mmfiles-replication-dump.h"
#include "Random/RandomGenerator.h"
#include "RestServer/DatabaseFeature.h"
#include "RestServer/DatabasePathFeature.h"
#include "RestServer/ServerIdFeature.h"
#include "StorageEngine/EngineSelectorFeature.h"
#include "VocBase/LogicalCollection.h"
#include "VocBase/LogicalView.h"
#include "VocBase/ticks.h"
#include "VocBase/vocbase.h"

#include <velocypack/Collection.h>
#include <velocypack/Iterator.h>
#include <velocypack/velocypack-aliases.h>

using namespace arangodb;
using namespace arangodb::basics;

namespace {
/// @brief collection meta info filename
static constexpr char const* parametersFilename() { return "parameter.json"; }

/// @brief extract the numeric part from a filename
/// the filename must look like this: /.*type-abc\.ending$/, where abc is
/// a number, and type and ending are arbitrary letters
static uint64_t getNumericFilenamePartFromDatafile(
    std::string const& filename) {
  char const* pos1 = strrchr(filename.c_str(), '.');

  if (pos1 == nullptr) {
    return 0;
  }

  char const* pos2 = strrchr(filename.c_str(), '-');

  if (pos2 == nullptr || pos2 > pos1) {
    return 0;
  }

  return basics::StringUtils::uint64(pos2 + 1, pos1 - pos2 - 1);
}

/// @brief extract the numeric part from a filename
static uint64_t getNumericFilenamePartFromDatabase(
    std::string const& filename) {
  char const* pos = strrchr(filename.c_str(), '-');

  if (pos == nullptr) {
    return 0;
  }

  return basics::StringUtils::uint64(pos + 1);
}

static uint64_t getNumericFilenamePartFromDatafile(
    MMFilesDatafile const* datafile) {
  return getNumericFilenamePartFromDatafile(datafile->getName());
}

struct DatafileComparator {
  bool operator()(MMFilesDatafile const* lhs,
                  MMFilesDatafile const* rhs) const {
    return getNumericFilenamePartFromDatafile(lhs) <
           getNumericFilenamePartFromDatafile(rhs);
  }
};

/// @brief compare two filenames, based on the numeric part contained in
/// the filename. this is used to sort database filenames on startup
struct DatafileIdStringComparator {
  bool operator()(std::string const& lhs, std::string const& rhs) const {
    return getNumericFilenamePartFromDatafile(lhs) <
           getNumericFilenamePartFromDatafile(rhs);
  }
};

/// @brief compare two filenames, based on the numeric part contained in
/// the filename. this is used to sort database filenames on startup
struct DatabaseIdStringComparator {
  bool operator()(std::string const& lhs, std::string const& rhs) const {
    return getNumericFilenamePartFromDatabase(lhs) <
           getNumericFilenamePartFromDatabase(rhs);
  }
};

/// @brief reads 'path' propety from a specified
/// object slice and return value as string
/// @returns empty string in case if something gone wrong
std::string readPath(VPackSlice info) {
  if (info.isObject()) {
    VPackSlice path = info.get("path");
    if (path.isString()) {
      return path.copyString();
    }
  }
  return "";
}
}

std::string const MMFilesEngine::EngineName("mmfiles");
std::string const MMFilesEngine::FeatureName("MMFilesEngine");

// create the storage engine
MMFilesEngine::MMFilesEngine(application_features::ApplicationServer* server)
    : StorageEngine(server, EngineName, FeatureName, new MMFilesIndexFactory()),
      _isUpgrade(false),
      _maxTick(0),
      _walAccess(new MMFilesWalAccess()),
      _releasedTick(0) {
  startsAfter("MMFilesPersistentIndex"); // yes, intentional!

  server->addFeature(new MMFilesWalRecoveryFeature(server));
  server->addFeature(new MMFilesLogfileManager(server));
  server->addFeature(new MMFilesPersistentIndexFeature(server));
  server->addFeature(new MMFilesCompactionFeature(server));
}

MMFilesEngine::~MMFilesEngine() {}

// perform a physical deletion of the database
Result MMFilesEngine::dropDatabase(TRI_vocbase_t* database) {
  // drop logfile barriers for database
  MMFilesLogfileManager::instance()->dropLogfileBarriers(database->id());
  
  // delete persistent indexes for this database
  MMFilesPersistentIndexFeature::dropDatabase(database->id());

  // To shutdown the database (which destroys all LogicalCollection
  // objects of all collections) we need to make sure that the
  // Collector does not interfere. Therefore we execute the shutdown
  // in a phase in which the collector thread does not have any
  // queued operations, a service which it offers:
  auto callback = [&database]() {
    database->shutdown();
    std::this_thread::sleep_for(std::chrono::microseconds(10000));
  };
  while (
      !MMFilesLogfileManager::instance()->executeWhileNothingQueued(callback)) {
    LOG_TOPIC(TRACE, Logger::FIXME)
        << "Trying to shutdown dropped database, waiting for phase in which "
           "the collector thread does not have queued operations.";
    std::this_thread::sleep_for(std::chrono::microseconds(500000));
  }
  // stop compactor thread
  shutdownDatabase(database);

  {
    WRITE_LOCKER(locker, _pathsLock);
    _collectionPaths.erase(database->id());
  }

  return dropDatabaseDirectory(databaseDirectory(database->id()));
}

// add the storage engine's specifc options to the global list of options
void MMFilesEngine::collectOptions(std::shared_ptr<options::ProgramOptions>) {}

// validate the storage engine's specific options
void MMFilesEngine::validateOptions(std::shared_ptr<options::ProgramOptions>) {}

// preparation phase for storage engine. can be used for internal setup.
// the storage engine must not start any threads here or write any files
void MMFilesEngine::prepare() {
  TRI_ASSERT(EngineSelectorFeature::ENGINE == this);

  // get base path from DatabaseServerFeature
  auto databasePathFeature =
      application_features::ApplicationServer::getFeature<DatabasePathFeature>(
          "DatabasePath");
  _basePath = databasePathFeature->directory();
  _databasePath += databasePathFeature->subdirectoryName("databases");
  if (_databasePath.empty() || _databasePath.back() != TRI_DIR_SEPARATOR_CHAR) {
    _databasePath.push_back(TRI_DIR_SEPARATOR_CHAR);
  }

  TRI_ASSERT(!_basePath.empty());
  TRI_ASSERT(!_databasePath.empty());
}

// initialize engine
void MMFilesEngine::start() {
  if (!isEnabled()) {
    return;
  }

  TRI_ASSERT(EngineSelectorFeature::ENGINE == this);

  // test if the "databases" directory is present and writable
  verifyDirectories();

  // get names of all databases
  std::vector<std::string> names(getDatabaseNames());

  if (names.empty()) {
    // no databases found, i.e. there is no system database!
    // create a database for the system database
    int res =
        createDatabaseDirectory(TRI_NewTickServer(), TRI_VOC_SYSTEM_DATABASE);

    if (res != TRI_ERROR_NO_ERROR) {
      LOG_TOPIC(ERR, arangodb::Logger::FIXME)
          << "unable to initialize databases: " << TRI_errno_string(res);
      THROW_ARANGO_EXCEPTION(res);
    }
  }
}

// stop the storage engine. this can be used to flush all data to disk,
// shutdown threads etc. it is guaranteed that there will be no read and
// write requests to the storage engine after this call
void MMFilesEngine::stop() {
  TRI_ASSERT(EngineSelectorFeature::ENGINE == this);

  if (!inRecovery()) {
    auto logfileManager = MMFilesLogfileManager::instance();
    logfileManager->flush(true, false, false);
    logfileManager->waitForCollectorOnShutdown();
  }
}

TransactionManager* MMFilesEngine::createTransactionManager() {
  return new MMFilesTransactionManager();
}

transaction::ContextData* MMFilesEngine::createTransactionContextData() {
  return new MMFilesTransactionContextData();
}

<<<<<<< HEAD
TransactionState* MMFilesEngine::createTransactionState(TRI_vocbase_t* vocbase,
                transaction::Options const& options) {
  return new MMFilesTransactionState(vocbase, TRI_NewTickServer(), options);
=======
std::unique_ptr<TransactionState> MMFilesEngine::createTransactionState(
    TRI_vocbase_t& vocbase,
    transaction::Options const& options
) {
  return std::unique_ptr<TransactionState>(
    new MMFilesTransactionState(vocbase, options)
  );
>>>>>>> 843e5847
}

TransactionCollection* MMFilesEngine::createTransactionCollection(
    TransactionState* state, TRI_voc_cid_t cid, AccessMode::Type accessType,
    int nestingLevel) {
  return new MMFilesTransactionCollection(state, cid, accessType, nestingLevel);
}

// create storage-engine specific collection
PhysicalCollection* MMFilesEngine::createPhysicalCollection(
    LogicalCollection* collection, VPackSlice const& info) {
  TRI_ASSERT(EngineSelectorFeature::ENGINE == this);
  return new MMFilesCollection(collection, info);
}

void MMFilesEngine::recoveryDone(TRI_vocbase_t& vocbase) {
  DatabaseFeature* databaseFeature =
      application_features::ApplicationServer::getFeature<DatabaseFeature>(
          "Database");

  if (!databaseFeature->checkVersion() && !databaseFeature->upgrade()) {
    // start compactor thread
    LOG_TOPIC(TRACE, arangodb::Logger::FIXME)
      << "starting compactor for database '" << vocbase.name() << "'";

    startCompactor(vocbase);
  }

  // delete all collection files from collections marked as deleted
  for (auto& it : _deleted) {
    std::string const& name = it.first;
    std::string const& file = it.second;

    LOG_TOPIC(DEBUG, arangodb::Logger::FIXME) << "collection/view '" << name
                                              << "' was deleted, wiping it";

    int res = TRI_RemoveDirectory(file.c_str());

    if (res != TRI_ERROR_NO_ERROR) {
      LOG_TOPIC(WARN, arangodb::Logger::FIXME)
          << "cannot wipe deleted collection/view '" << name
          << "': " << TRI_errno_string(res);
    }
  }
  _deleted.clear();
}

// fill the Builder object with an array of databases that were detected
// by the storage engine. this method must sort out databases that were not
// fully created (see "createDatabase" below). called at server start only
void MMFilesEngine::getDatabases(arangodb::velocypack::Builder& result) {
  result.openArray();

  // open databases in defined order
  std::vector<std::string> files = TRI_FilesDirectory(_databasePath.c_str());
  std::sort(files.begin(), files.end(), DatabaseIdStringComparator());

  for (auto const& name : files) {
    TRI_ASSERT(!name.empty());

    TRI_voc_tick_t id = getNumericFilenamePartFromDatabase(name);

    if (id == 0) {
      // invalid id
      continue;
    }

    TRI_UpdateTickServer(id);

    // construct and validate path
    std::string const directory(
        basics::FileUtils::buildFilename(_databasePath, name));

    if (!TRI_IsDirectory(directory.c_str())) {
      continue;
    }

    if (!basics::StringUtils::isPrefix(name, "database-") ||
        basics::StringUtils::isSuffix(name, ".tmp")) {
      LOG_TOPIC(TRACE, Logger::DATAFILES) << "ignoring file '" << name << "'";
      continue;
    }

    // we have a directory...

    if (!TRI_IsWritable(directory.c_str())) {
      // the database directory we found is not writable for the current user
      // this can cause serious trouble so we will abort the server start if we
      // encounter this situation
      LOG_TOPIC(ERR, arangodb::Logger::FIXME)
          << "database directory '" << directory
          << "' is not writable for current user";
      THROW_ARANGO_EXCEPTION(TRI_ERROR_ARANGO_DATADIR_NOT_WRITABLE);
    }

    // we have a writable directory...
    std::string const tmpfile(
        basics::FileUtils::buildFilename(directory, ".tmp"));

    if (TRI_ExistsFile(tmpfile.c_str())) {
      // still a temporary... must ignore
      LOG_TOPIC(TRACE, arangodb::Logger::FIXME)
          << "ignoring temporary directory '" << tmpfile << "'";
      continue;
    }

    // a valid database directory

    // now read data from parameter.json file
    std::string const file = databaseParametersFilename(id);

    if (!TRI_ExistsFile(file.c_str())) {
      // no parameter.json file

      if (TRI_FilesDirectory(directory.c_str()).empty()) {
        // directory is otherwise empty, continue!
        LOG_TOPIC(WARN, arangodb::Logger::FIXME)
            << "ignoring empty database directory '" << directory
            << "' without parameters file";
        continue;
      }

      // abort
      LOG_TOPIC(ERR, arangodb::Logger::FIXME)
          << "database directory '" << directory
          << "' does not contain parameters file or parameters file cannot be "
             "read";
      THROW_ARANGO_EXCEPTION(TRI_ERROR_ARANGO_ILLEGAL_PARAMETER_FILE);
    }

    LOG_TOPIC(DEBUG, arangodb::Logger::FIXME)
        << "reading database parameters from file '" << file << "'";
    VPackBuilder builder;
    try {
      builder = arangodb::basics::VelocyPackHelper::velocyPackFromFile(file);
    } catch (...) {
      LOG_TOPIC(ERR, arangodb::Logger::FIXME)
          << "database directory '" << directory
          << "' does not contain a valid parameters file";

      // abort
      THROW_ARANGO_EXCEPTION(TRI_ERROR_ARANGO_ILLEGAL_PARAMETER_FILE);
    }

    VPackSlice parameters = builder.slice();
    std::string const parametersString = parameters.toJson();

    LOG_TOPIC(DEBUG, arangodb::Logger::FIXME) << "database parameters: "
                                              << parametersString;

    VPackSlice idSlice = parameters.get("id");

    if (!idSlice.isString() ||
        id != static_cast<TRI_voc_tick_t>(
                  basics::StringUtils::uint64(idSlice.copyString()))) {
      LOG_TOPIC(ERR, arangodb::Logger::FIXME)
          << "database directory '" << directory
          << "' does not contain a valid parameters file. database id is not a "
             "string";
      THROW_ARANGO_EXCEPTION(TRI_ERROR_ARANGO_ILLEGAL_PARAMETER_FILE);
    }

    if (arangodb::basics::VelocyPackHelper::getBooleanValue(parameters,
                                                            "deleted", false)) {
      // database is deleted, skip it!
      LOG_TOPIC(DEBUG, arangodb::Logger::FIXME)
          << "found dropped database in directory '" << directory << "'";
      LOG_TOPIC(DEBUG, arangodb::Logger::FIXME)
          << "removing superfluous database directory '" << directory << "'";

      // delete persistent indexes for this database
      TRI_voc_tick_t id = static_cast<TRI_voc_tick_t>(
          basics::StringUtils::uint64(idSlice.copyString()));
      MMFilesPersistentIndexFeature::dropDatabase(id);

      dropDatabaseDirectory(directory);
      continue;
    }

    VPackSlice nameSlice = parameters.get("name");

    if (!nameSlice.isString()) {
      LOG_TOPIC(ERR, arangodb::Logger::FIXME)
          << "database directory '" << directory
          << "' does not contain a valid parameters file";
      THROW_ARANGO_EXCEPTION(TRI_ERROR_ARANGO_ILLEGAL_PARAMETER_FILE);
    }

    result.add(parameters);
  }

  result.close();
}

// fills the provided builder with information about the collection
void MMFilesEngine::getCollectionInfo(
    TRI_vocbase_t& vocbase,
    TRI_voc_cid_t id,
    arangodb::velocypack::Builder& builder,
    bool includeIndexes,
    TRI_voc_tick_t maxTick
) {
  auto path = collectionDirectory(vocbase.id(), id);

  builder.openObject();

  VPackBuilder fileInfoBuilder =
      arangodb::basics::VelocyPackHelper::velocyPackFromFile(
          basics::FileUtils::buildFilename(path, parametersFilename()));
  builder.add("parameters", fileInfoBuilder.slice());

  if (includeIndexes) {
    // dump index information
    builder.add("indexes", VPackValue(VPackValueType::Array));

    std::vector<std::string> files = TRI_FilesDirectory(path.c_str());

    // sort by index id
    std::sort(files.begin(), files.end(), DatafileIdStringComparator());

    for (auto const& file : files) {
      if (StringUtils::isPrefix(file, "index-") &&
          StringUtils::isSuffix(file, ".json")) {
        std::string const filename =
            basics::FileUtils::buildFilename(path, file);
        VPackBuilder indexVPack = basics::VelocyPackHelper::velocyPackFromFile(filename);

        VPackSlice const indexSlice = indexVPack.slice();
        VPackSlice const id = indexSlice.get("id");

        if (id.isNumber()) {
          uint64_t iid = id.getNumericValue<uint64_t>();
          if (iid <= static_cast<uint64_t>(maxTick)) {
            // convert "id" to string
            VPackBuilder toMerge;
            {
              VPackObjectBuilder b(&toMerge);
              toMerge.add("id", VPackValue(std::to_string(iid)));
            }
            VPackBuilder mergedBuilder =
                VPackCollection::merge(indexSlice, toMerge.slice(), false);
            builder.add(mergedBuilder.slice());
          }
        } else if (id.isString()) {
          std::string data = id.copyString();
          uint64_t iid = StringUtils::uint64(data);
          if (iid <= static_cast<uint64_t>(maxTick)) {
            builder.add(indexSlice);
          }
        }
      }
    }
    builder.close();
  }

  builder.close();
}

// fill the Builder object with an array of collections (and their corresponding
// indexes) that were detected by the storage engine. called at server start
// only
int MMFilesEngine::getCollectionsAndIndexes(
    TRI_vocbase_t& vocbase,
    arangodb::velocypack::Builder& result,
    bool wasCleanShutdown,
    bool isUpgrade
) {
  result.openArray();

  auto path = databaseDirectory(vocbase.id());
  std::vector<std::string> files = TRI_FilesDirectory(path.c_str());

  for (auto const& name : files) {
    TRI_ASSERT(!name.empty());

    if (!StringUtils::isPrefix(name, "collection-") ||
        StringUtils::isSuffix(name, ".tmp")) {
      // no match, ignore this file
      continue;
    }

    std::string const directory = FileUtils::buildFilename(path, name);

    if (!TRI_IsDirectory(directory.c_str())) {
      LOG_TOPIC(DEBUG, arangodb::Logger::FIXME) << "ignoring non-directory '"
                                                << directory << "'";
      continue;
    }

    if (!TRI_IsWritable(directory.c_str())) {
      // the collection directory we found is not writable for the current
      // user. this can cause serious trouble so we will abort the server start
      // if
      // we encounter this situation
      LOG_TOPIC(ERR, arangodb::Logger::FIXME)
          << "database subdirectory '" << directory
          << "' is not writable for current user";

      return TRI_ERROR_ARANGO_DATADIR_NOT_WRITABLE;
    }

    std::vector<std::string> files = TRI_FilesDirectory(directory.c_str());
    if (files.empty()) {
      // the list always contains the empty string as its first element
      // if the list is empty otherwise, this means the directory is also empty and
      // we can ignore it
      LOG_TOPIC(TRACE, Logger::FIXME) << "ignoring empty collection directory '" << directory << "'";
      continue;
    }

    int res = TRI_ERROR_NO_ERROR;

    try {
      LOG_TOPIC(TRACE, Logger::FIXME) << "loading collection info from directory '" << directory << "'";
      VPackBuilder builder = loadCollectionInfo(&vocbase, directory);
      VPackSlice info = builder.slice();

      if (VelocyPackHelper::readBooleanValue(info, "deleted", false)) {
        std::string name = VelocyPackHelper::getStringValue(info, "name", "");
        _deleted.emplace_back(std::make_pair(name, directory));
        continue;
      }
      // add collection info
      result.add(info);
    } catch (arangodb::basics::Exception const& e) {
      std::string tmpfile = FileUtils::buildFilename(directory, ".tmp");

      if (TRI_ExistsFile(tmpfile.c_str())) {
        LOG_TOPIC(TRACE, arangodb::Logger::FIXME)
            << "ignoring temporary directory '" << tmpfile << "'";
        // temp file still exists. this means the collection was not created
        // fully and needs to be ignored
        continue;  // ignore this directory
      }

      res = e.code();

      LOG_TOPIC(ERR, arangodb::Logger::FIXME)
          << "cannot read collection info file in directory '" << directory
          << "': " << TRI_errno_string(res);

      return res;
    }
  }

  result.close();

  return TRI_ERROR_NO_ERROR;
}

int MMFilesEngine::getViews(
    TRI_vocbase_t& vocbase, arangodb::velocypack::Builder& result
) {
  result.openArray();

  std::string const path = databaseDirectory(vocbase.id());
  std::vector<std::string> files = TRI_FilesDirectory(path.c_str());

  for (auto const& name : files) {
    TRI_ASSERT(!name.empty());

    if (!StringUtils::isPrefix(name, "view-") ||
        StringUtils::isSuffix(name, ".tmp")) {
      // no match, ignore this file
      continue;
    }

    std::string const directory = FileUtils::buildFilename(path, name);

    if (!TRI_IsDirectory(directory.c_str())) {
      LOG_TOPIC(DEBUG, arangodb::Logger::FIXME) << "ignoring non-directory '"
                                                << directory << "'";
      continue;
    }

    if (!TRI_IsWritable(directory.c_str())) {
      // the collection directory we found is not writable for the current
      // user. this can cause serious trouble so we will abort the server start
      // if
      // we encounter this situation
      LOG_TOPIC(ERR, arangodb::Logger::FIXME)
          << "database subdirectory '" << directory
          << "' is not writable for current user";

      return TRI_ERROR_ARANGO_DATADIR_NOT_WRITABLE;
    }

    int res = TRI_ERROR_NO_ERROR;

    try {
      VPackBuilder builder = loadViewInfo(&vocbase, directory);
      VPackSlice info = builder.slice();

      LOG_TOPIC(TRACE, Logger::FIXME) << "got view slice: " << info.toJson();

      if (VelocyPackHelper::readBooleanValue(info, "deleted", false)) {
        std::string name = VelocyPackHelper::getStringValue(info, "name", "");
        _deleted.emplace_back(std::make_pair(name, directory));
        continue;
      }
      // add view info
      result.add(info);
    } catch (arangodb::basics::Exception const& e) {
      std::string tmpfile = FileUtils::buildFilename(directory, ".tmp");

      if (TRI_ExistsFile(tmpfile.c_str())) {
        LOG_TOPIC(TRACE, arangodb::Logger::FIXME)
            << "ignoring temporary directory '" << tmpfile << "'";
        // temp file still exists. this means the view was not created
        // fully and needs to be ignored
        continue;  // ignore this directory
      }

      res = e.code();

      LOG_TOPIC(ERR, arangodb::Logger::FIXME)
          << "cannot read view info file in directory '" << directory
          << "': " << TRI_errno_string(res);

      return res;
    }
  }

  result.close();

  return TRI_ERROR_NO_ERROR;
}

void MMFilesEngine::waitForSyncTick(TRI_voc_tick_t tick) {
  if (application_features::ApplicationServer::isStopping()) {
    THROW_ARANGO_EXCEPTION(TRI_ERROR_SHUTTING_DOWN);
  }
  
  MMFilesLogfileManager::instance()->slots()->waitForTick(tick);
}

void MMFilesEngine::waitForSyncTimeout(double maxWait) {
  if (application_features::ApplicationServer::isStopping()) {
    THROW_ARANGO_EXCEPTION(TRI_ERROR_SHUTTING_DOWN);
  }
  MMFilesLogfileManager::instance()->waitForSync(maxWait);
}

Result MMFilesEngine::flushWal(bool waitForSync, bool waitForCollector,
                             bool writeShutdownFile) {
  return MMFilesLogfileManager::instance()->flush(
                        waitForSync, waitForCollector, writeShutdownFile);
}

TRI_vocbase_t* MMFilesEngine::openDatabase(
    arangodb::velocypack::Slice const& args, bool isUpgrade, int& status) {
  VPackSlice idSlice = args.get("id");
  TRI_voc_tick_t id = static_cast<TRI_voc_tick_t>(
      basics::StringUtils::uint64(idSlice.copyString()));
  std::string const name = args.get("name").copyString();

  bool const wasCleanShutdown =
      MMFilesLogfileManager::hasFoundLastTick();
  status = TRI_ERROR_NO_ERROR;

  return openExistingDatabase(id, name, wasCleanShutdown, isUpgrade);
}

TRI_vocbase_t* MMFilesEngine::createDatabaseMMFiles(
    TRI_voc_tick_t id, arangodb::velocypack::Slice const& data) {
  std::string const name = data.get("name").copyString();

  int res = 0;
  waitUntilDeletion(id, true, res);

  res = createDatabaseDirectory(id, name);

  if (res != TRI_ERROR_NO_ERROR) {
    THROW_ARANGO_EXCEPTION(res);
  }

  return openExistingDatabase(id, name, true, false);
}

void MMFilesEngine::prepareDropDatabase(TRI_vocbase_t* vocbase,
                                        bool useWriteMarker, int& status) {
  // signal the compactor thread to finish
  beginShutdownCompactor(vocbase);

  status = saveDatabaseParameters(vocbase->id(), vocbase->name(), true);

  if (status == TRI_ERROR_NO_ERROR) {
    if (useWriteMarker) {
      // TODO: what shall happen in case writeDropMarker() fails?
      writeDropMarker(vocbase->id(), vocbase->name());
    }
  }
}

/// @brief wait until a database directory disappears
void MMFilesEngine::waitUntilDeletion(TRI_voc_tick_t id, bool force,
                                      int& status) {
  std::string const path = databaseDirectory(id);

  int iterations = 0;
  // wait for at most 30 seconds for the directory to be removed
  while (TRI_IsDirectory(path.c_str())) {
    if (iterations == 0) {
      if (TRI_FilesDirectory(path.c_str()).empty()) {
        LOG_TOPIC(TRACE, arangodb::Logger::FIXME)
            << "deleting empty database directory '" << path << "'";
        status = dropDatabaseDirectory(path);
        return;
      }

      LOG_TOPIC(TRACE, arangodb::Logger::FIXME)
          << "waiting for deletion of database directory '" << path << "'";
    } else if (iterations >= 30 * 20) {
      LOG_TOPIC(WARN, arangodb::Logger::FIXME)
          << "timed out waiting for deletion of database directory '" << path << "'";

      if (force) {
        LOG_TOPIC(WARN, arangodb::Logger::FIXME)
            << "forcefully deleting database directory '" << path << "'";
        status = dropDatabaseDirectory(path);
        return;
      }
      status = TRI_ERROR_INTERNAL;
      return;
    }

    if (iterations == 5 * 20) {
      LOG_TOPIC(INFO, arangodb::Logger::FIXME)
          << "waiting for deletion of database directory '" << path << "'";
    }

    ++iterations;
    std::this_thread::sleep_for(std::chrono::microseconds(50000));
  }

  status = TRI_ERROR_NO_ERROR;
  return;
}

// asks the storage engine to create a collection as specified in the VPack
// Slice object and persist the creation info. It is guaranteed by the server
// that no other active collection with the same name and id exists in the same
// database when this function is called. If this operation fails somewhere in
// the middle, the storage engine is required to fully clean up the creation
// and throw only then, so that subsequent collection creation requests will not
// fail.
// the WAL entry for the collection creation will be written *after* the call
// to "createCollection" returns
std::string MMFilesEngine::createCollection(
    TRI_vocbase_t& vocbase,
    TRI_voc_cid_t id,
    arangodb::LogicalCollection const* parameters
) {
  auto path = databasePath(&vocbase);

  // sanity check
  if (sizeof(MMFilesDatafileHeaderMarker) + sizeof(MMFilesDatafileFooterMarker) >
      static_cast<MMFilesCollection*>(parameters->getPhysical())->journalSize()) {
    LOG_TOPIC(ERR, arangodb::Logger::FIXME)
        << "cannot create datafile '" << parameters->name() << "' in '" << path
        << "', journal size '" << static_cast<MMFilesCollection*>(parameters->getPhysical())->journalSize()
        << "' is too small";
    THROW_ARANGO_EXCEPTION(TRI_ERROR_ARANGO_DATAFILE_FULL);
  }

  if (!TRI_IsDirectory(path.c_str())) {
    LOG_TOPIC(ERR, arangodb::Logger::FIXME)
        << "cannot create collection '" << path
        << "', database path is not a directory";
    THROW_ARANGO_EXCEPTION(TRI_ERROR_ARANGO_DATADIR_INVALID);
  }

  TRI_ASSERT(id != 0);
  std::string const dirname = createCollectionDirectoryName(path, id);

  registerCollectionPath(vocbase.id(), id, dirname);

  // directory must not exist
  if (TRI_ExistsFile(dirname.c_str())) {
    LOG_TOPIC(ERR, arangodb::Logger::FIXME)
        << "cannot create collection '" << parameters->name()
        << "' in directory '" << dirname << "': directory already exists";
    THROW_ARANGO_EXCEPTION(
        TRI_ERROR_ARANGO_COLLECTION_DIRECTORY_ALREADY_EXISTS);
  }

  // use a temporary directory first. this saves us from leaving an empty
  // directory behind, and the server refusing to start
  std::string const tmpname = dirname + ".tmp";

  // create directory
  std::string errorMessage;
  long systemError;
  int res = TRI_CreateDirectory(tmpname.c_str(), systemError, errorMessage);

  if (res != TRI_ERROR_NO_ERROR) {
    LOG_TOPIC(ERR, arangodb::Logger::FIXME)
        << "cannot create collection '" << parameters->name()
        << "' in directory '" << path << "': " << TRI_errno_string(res) << " - "
        << systemError << " - " << errorMessage;
    THROW_ARANGO_EXCEPTION(res);
  }

  TRI_IF_FAILURE("CreateCollection::tempDirectory") {
    THROW_ARANGO_EXCEPTION(TRI_ERROR_DEBUG);
  }

  // create a temporary file (.tmp)
  std::string const tmpfile(
      arangodb::basics::FileUtils::buildFilename(tmpname, ".tmp"));
  res = TRI_WriteFile(tmpfile.c_str(), "", 0);

  // this file will be renamed to this filename later...
  std::string const tmpfile2(
      arangodb::basics::FileUtils::buildFilename(dirname, ".tmp"));

  TRI_IF_FAILURE("CreateCollection::tempFile") {
    THROW_ARANGO_EXCEPTION(TRI_ERROR_DEBUG);
  }

  if (res != TRI_ERROR_NO_ERROR) {
    LOG_TOPIC(ERR, arangodb::Logger::FIXME)
        << "cannot create collection '" << parameters->name()
        << "' in directory '" << path << "': " << TRI_errno_string(res) << " - "
        << systemError << " - " << errorMessage;
    TRI_RemoveDirectory(tmpname.c_str());
    THROW_ARANGO_EXCEPTION(res);
  }

  TRI_IF_FAILURE("CreateCollection::renameDirectory") {
    THROW_ARANGO_EXCEPTION(TRI_ERROR_DEBUG);
  }

  res = TRI_RenameFile(tmpname.c_str(), dirname.c_str());

  if (res != TRI_ERROR_NO_ERROR) {
    LOG_TOPIC(ERR, arangodb::Logger::FIXME)
        << "cannot create collection '" << parameters->name()
        << "' in directory '" << path << "': " << TRI_errno_string(res) << " - "
        << systemError << " - " << errorMessage;
    TRI_RemoveDirectory(tmpname.c_str());
    THROW_ARANGO_EXCEPTION(res);
  }

  // now we have the collection directory in place with the correct name and a
  // .tmp file in it

  // delete .tmp file
  TRI_UnlinkFile(tmpfile2.c_str());

  // save the parameters file
  bool const doSync =
      application_features::ApplicationServer::getFeature<DatabaseFeature>(
          "Database")
          ->forceSyncProperties();

  saveCollectionInfo(&vocbase, id, parameters, doSync);

  return dirname;
}

// asks the storage engine to persist the collection.
// After this call the collection is persisted over recovery.
// This call will write wal markers.
arangodb::Result MMFilesEngine::persistCollection(
    TRI_vocbase_t& vocbase,
    arangodb::LogicalCollection const* collection
) {
  TRI_ASSERT(collection != nullptr);

  if (inRecovery()) {
    // Nothing to do. In recovery we do not write markers.
    return {};
  }
  VPackBuilder builder =
      collection->toVelocyPackIgnore({"path", "statusString"}, true, false);
  VPackSlice const slice = builder.slice();

  auto cid = collection->id();
  TRI_ASSERT(cid != 0);
  TRI_UpdateTickServer(static_cast<TRI_voc_tick_t>(cid));

  int res = TRI_ERROR_NO_ERROR;

  try {
    MMFilesCollectionMarker marker(
      TRI_DF_MARKER_VPACK_CREATE_COLLECTION, vocbase.id(), cid, slice
    );
    MMFilesWalSlotInfoCopy slotInfo =
        MMFilesLogfileManager::instance()->allocateAndWrite(marker, false);

    if (slotInfo.errorCode != TRI_ERROR_NO_ERROR) {
      THROW_ARANGO_EXCEPTION(slotInfo.errorCode);
    }

    return {};
  } catch (arangodb::basics::Exception const& ex) {
    res = ex.code();
  } catch (...) {
    res = TRI_ERROR_INTERNAL;
  }

  LOG_TOPIC(WARN, arangodb::Logger::FIXME)
      << "could not save collection create marker in log: "
      << TRI_errno_string(res);

  return {res, TRI_errno_string(res)};
}

// asks the storage engine to drop the specified collection and persist the
// deletion info. Note that physical deletion of the collection data must not
// be carried out by this call, as there may
// still be readers of the collection's data.
// This call will write the WAL entry for collection deletion
arangodb::Result MMFilesEngine::dropCollection(
    TRI_vocbase_t& vocbase,
    arangodb::LogicalCollection* collection
) {
  if (inRecovery()) {
    // nothing to do here
    return {};
  }
  int res = TRI_ERROR_NO_ERROR;

  try {
    VPackBuilder builder;
    builder.openObject();
    builder.add("id", VPackValue(std::to_string(collection->id())));
    builder.add("name", VPackValue(collection->name()));
    builder.add("cuid", VPackValue(collection->guid()));
    builder.close();

    MMFilesCollectionMarker marker(
      TRI_DF_MARKER_VPACK_DROP_COLLECTION,
      vocbase.id(),
      collection->id(),
      builder.slice()
    );
    MMFilesWalSlotInfoCopy slotInfo =
        MMFilesLogfileManager::instance()->allocateAndWrite(marker, false);

    if (slotInfo.errorCode != TRI_ERROR_NO_ERROR) {
      THROW_ARANGO_EXCEPTION(slotInfo.errorCode);
    }
  } catch (arangodb::basics::Exception const& ex) {
    res = ex.code();
  } catch (...) {
    res = TRI_ERROR_INTERNAL;
  }

  if (res != TRI_ERROR_NO_ERROR) {
    LOG_TOPIC(WARN, arangodb::Logger::FIXME)
        << "could not save collection drop marker in log: "
        << TRI_errno_string(res);
  }

  return {res, TRI_errno_string(res)};
}

// perform a physical deletion of the collection
// After this call data of this collection is corrupted, only perform if
// assured that no one is using the collection anymore
void MMFilesEngine::destroyCollection(
    TRI_vocbase_t& vocbase,
    arangodb::LogicalCollection* collection
) {
  std::string const name(collection->name());
  auto physical = static_cast<MMFilesCollection*>(collection->getPhysical());
  TRI_ASSERT(physical != nullptr);

  unregisterCollectionPath(vocbase.id(), collection->id());

  // delete persistent indexes
  MMFilesPersistentIndexFeature::dropCollection(vocbase.id(), collection->id());

  // rename collection directory
  if (physical->path().empty()) {
    return;
  }

  std::string const collectionPath = physical->path();

#ifdef _WIN32
  size_t pos = collectionPath.find_last_of('\\');
#else
  size_t pos = collectionPath.find_last_of('/');
#endif

  bool invalid = false;

  if (pos == std::string::npos || pos + 1 >= collectionPath.size()) {
    invalid = true;
  }

  std::string path;
  std::string relName;
  if (!invalid) {
    // extract path part
    if (pos > 0) {
      path = collectionPath.substr(0, pos);
    }

    // extract relative filename
    relName = collectionPath.substr(pos + 1);

    if (!StringUtils::isPrefix(relName, "collection-") ||
        StringUtils::isSuffix(relName, ".tmp")) {
      invalid = true;
    }
  }

  if (invalid) {
    LOG_TOPIC(ERR, arangodb::Logger::FIXME)
        << "cannot rename dropped collection '" << name << "': unknown path '"
        << physical->path() << "'";
  } else {
    // prefix the collection name with "deleted-"

    std::string const newFilename = FileUtils::buildFilename(
        path, "deleted-" + relName.substr(std::string("collection-").size()));

    // check if target directory already exists
    if (TRI_IsDirectory(newFilename.c_str())) {
      // remove existing target directory
      TRI_RemoveDirectory(newFilename.c_str());
    }

    // perform the rename
    LOG_TOPIC(TRACE, arangodb::Logger::FIXME)
        << "renaming collection directory from '" << physical->path()
        << "' to '" << newFilename << "'";

    std::string systemError;
    int res = TRI_RenameFile(physical->path().c_str(), newFilename.c_str(),
                             nullptr, &systemError);

    if (res != TRI_ERROR_NO_ERROR) {
      if (!systemError.empty()) {
        systemError = ", error details: " + systemError;
      }
      LOG_TOPIC(ERR, arangodb::Logger::FIXME)
          << "cannot rename directory of dropped collection '" << name
          << "' from '" << physical->path() << "' to '" << newFilename
          << "': " << TRI_errno_string(res) << systemError;
    } else {
      LOG_TOPIC(DEBUG, arangodb::Logger::FIXME) << "wiping dropped collection '"
                                                << name << "' from disk";

      res = TRI_RemoveDirectory(newFilename.c_str());

      if (res != TRI_ERROR_NO_ERROR) {
        LOG_TOPIC(ERR, arangodb::Logger::FIXME)
            << "cannot wipe dropped collection '" << name
            << "' from disk: " << TRI_errno_string(res);
      }
    }
  }
}

// asks the storage engine to change properties of the collection as specified
// in
// the VPack Slice object and persist them. If this operation fails
// somewhere in the middle, the storage engine is required to fully revert the
// property changes and throw only then, so that subsequent operations will not
// fail.
// the WAL entry for the propery change will be written *after* the call
// to "changeCollection" returns
void MMFilesEngine::changeCollection(
    TRI_vocbase_t& vocbase,
    TRI_voc_cid_t id,
    arangodb::LogicalCollection const* parameters,
    bool doSync
) {
  saveCollectionInfo(&vocbase, id, parameters, doSync);
}

// asks the storage engine to persist renaming of a collection
// This will write a renameMarker if not in recovery
Result MMFilesEngine::renameCollection(
    TRI_vocbase_t& vocbase,
    arangodb::LogicalCollection const* collection,
    std::string const& oldName
) {
  if (inRecovery()) {
    // Nothing todo. Marker already there
    return {};
  }

  int res = TRI_ERROR_NO_ERROR;

  try {
    VPackBuilder builder;
    builder.openObject();
    builder.add("id", VPackValue(std::to_string(collection->id())));
    builder.add("oldName", VPackValue(oldName));
    builder.add("name", VPackValue(collection->name()));
    builder.close();

    MMFilesCollectionMarker marker(
      TRI_DF_MARKER_VPACK_RENAME_COLLECTION,
      vocbase.id(),
      collection->id(),
      builder.slice()
    );
    MMFilesWalSlotInfoCopy slotInfo =
        MMFilesLogfileManager::instance()->allocateAndWrite(marker, false);

    if (slotInfo.errorCode != TRI_ERROR_NO_ERROR) {
      THROW_ARANGO_EXCEPTION(slotInfo.errorCode);
    }

    res = TRI_ERROR_NO_ERROR;
  } catch (arangodb::basics::Exception const& ex) {
    res = ex.code();
  } catch (...) {
    res = TRI_ERROR_INTERNAL;
  }

  if (res != TRI_ERROR_NO_ERROR) {
    LOG_TOPIC(WARN, arangodb::Logger::FIXME)
        << "could not save collection rename marker in log: "
        << TRI_errno_string(res);
  }
  return {res, TRI_errno_string(res)};
}

// asks the storage engine to persist renaming of a view
// This will write a renameMarker if not in recovery
Result MMFilesEngine::renameView(
    TRI_vocbase_t& vocbase,
    arangodb::LogicalView const& view,
    std::string const& oldName
) {
  if (inRecovery()) {
    // Nothing todo. Marker already there
    return {};
  }

  int res = TRI_ERROR_NO_ERROR;

  try {
    VPackBuilder builder;

    builder.openObject();
    builder.add("id", VPackValue(std::to_string(view.id())));
    builder.add("oldName", VPackValue(oldName));
    builder.add("name", VPackValue(view.name()));
    builder.close();

    MMFilesViewMarker marker(
      TRI_DF_MARKER_VPACK_RENAME_VIEW, vocbase.id(), view.id(), builder.slice()
    );
    MMFilesWalSlotInfoCopy slotInfo =
        MMFilesLogfileManager::instance()->allocateAndWrite(marker, false);

    if (slotInfo.errorCode != TRI_ERROR_NO_ERROR) {
      THROW_ARANGO_EXCEPTION(slotInfo.errorCode);
    }

    res = TRI_ERROR_NO_ERROR;
  } catch (arangodb::basics::Exception const& ex) {
    res = ex.code();
  } catch (...) {
    res = TRI_ERROR_INTERNAL;
  }

  if (res != TRI_ERROR_NO_ERROR) {
    LOG_TOPIC(WARN, arangodb::Logger::FIXME)
        << "could not save view rename marker in log: "
        << TRI_errno_string(res);
  }

  return {res, TRI_errno_string(res)};
}

void MMFilesEngine::createView(
    TRI_vocbase_t& vocbase,
    TRI_voc_cid_t id,
    arangodb::LogicalView const& view
) {
  std::string const path = databasePath(&vocbase);

  if (!TRI_IsDirectory(path.c_str())) {
    LOG_TOPIC(ERR, arangodb::Logger::FIXME)
        << "cannot create view '" << path
        << "', database path is not a directory";
    THROW_ARANGO_EXCEPTION(TRI_ERROR_ARANGO_DATADIR_INVALID);
  }

  TRI_ASSERT(id != 0);
  std::string const dirname = createViewDirectoryName(path, id);

  registerViewPath(vocbase.id(), id, dirname);

  // directory must not exist
  if (TRI_ExistsFile(dirname.c_str())) {
    LOG_TOPIC(ERR, arangodb::Logger::FIXME)
        << "cannot create view '" << view.name() << "' in directory '"
        << dirname << "': directory already exists";
    THROW_ARANGO_EXCEPTION(
        TRI_ERROR_ARANGO_COLLECTION_DIRECTORY_ALREADY_EXISTS);  // TODO: change
                                                                // error code
  }

  // use a temporary directory first. this saves us from leaving an empty
  // directory behind, and the server refusing to start
  std::string const tmpname = dirname + ".tmp";

  // create directory
  std::string errorMessage;
  long systemError;
  int res = TRI_CreateDirectory(tmpname.c_str(), systemError, errorMessage);

  if (res != TRI_ERROR_NO_ERROR) {
    LOG_TOPIC(ERR, arangodb::Logger::FIXME)
        << "cannot create view '" << view.name() << "' in directory '"
        << path << "': " << TRI_errno_string(res) << " - " << systemError
        << " - " << errorMessage;
    THROW_ARANGO_EXCEPTION(res);
  }

  TRI_IF_FAILURE("CreateView::tempDirectory") {
    THROW_ARANGO_EXCEPTION(TRI_ERROR_DEBUG);
  }

  // create a temporary file (.tmp)
  std::string const tmpfile(
      arangodb::basics::FileUtils::buildFilename(tmpname, ".tmp"));
  res = TRI_WriteFile(tmpfile.c_str(), "", 0);

  // this file will be renamed to this filename later...
  std::string const tmpfile2(
      arangodb::basics::FileUtils::buildFilename(dirname, ".tmp"));

  TRI_IF_FAILURE("CreateView::tempFile") {
    THROW_ARANGO_EXCEPTION(TRI_ERROR_DEBUG);
  }

  if (res != TRI_ERROR_NO_ERROR) {
    LOG_TOPIC(ERR, arangodb::Logger::FIXME)
        << "cannot create view '" << view.name() << "' in directory '"
        << path << "': " << TRI_errno_string(res) << " - " << systemError
        << " - " << errorMessage;
    TRI_RemoveDirectory(tmpname.c_str());
    THROW_ARANGO_EXCEPTION(res);
  }

  TRI_IF_FAILURE("CreateView::renameDirectory") {
    THROW_ARANGO_EXCEPTION(TRI_ERROR_DEBUG);
  }

  res = TRI_RenameFile(tmpname.c_str(), dirname.c_str());

  if (res != TRI_ERROR_NO_ERROR) {
    LOG_TOPIC(ERR, arangodb::Logger::FIXME)
        << "cannot create view '" << view.name() << "' in directory '"
        << path << "': " << TRI_errno_string(res) << " - " << systemError
        << " - " << errorMessage;
    TRI_RemoveDirectory(tmpname.c_str());
    THROW_ARANGO_EXCEPTION(res);
  }

  // now we have the directory in place with the correct name and a .tmp file in
  // it

  // delete .tmp file
  TRI_UnlinkFile(tmpfile2.c_str());

  // save the parameters file
  bool const doSync =
      application_features::ApplicationServer::getFeature<DatabaseFeature>(
          "Database")
          ->forceSyncProperties();

  saveViewInfo(&vocbase, id, &view, doSync);
}

void MMFilesEngine::getViewProperties(
    TRI_vocbase_t& vocbase,
    arangodb::LogicalView const* view,
    VPackBuilder& result
) {
  TRI_ASSERT(result.isOpenObject());
  result.add("path", VPackValue(viewDirectory(vocbase.id(), view->id())));
}

arangodb::Result MMFilesEngine::persistView(
    TRI_vocbase_t& vocbase,
    arangodb::LogicalView const& view
) {
  if (inRecovery()) {
    // Nothing to do. In recovery we do not write markers.
    return {};
  }

  VPackBuilder builder;

  builder.openObject();
  view.toVelocyPack(builder, true, true);
  builder.close();

  VPackSlice const slice = builder.slice();
  auto id = view.id();

  TRI_ASSERT(id != 0);
  TRI_UpdateTickServer(static_cast<TRI_voc_tick_t>(id));

  int res = TRI_ERROR_NO_ERROR;

  try {
    MMFilesViewMarker marker(
      TRI_DF_MARKER_VPACK_CREATE_VIEW, vocbase.id(), id, slice
    );
    MMFilesWalSlotInfoCopy slotInfo =
        MMFilesLogfileManager::instance()->allocateAndWrite(marker, false);

    if (slotInfo.errorCode != TRI_ERROR_NO_ERROR) {
      THROW_ARANGO_EXCEPTION(slotInfo.errorCode);
    }

    return {};
  } catch (arangodb::basics::Exception const& ex) {
    res = ex.code();
  } catch (...) {
    res = TRI_ERROR_INTERNAL;
  }

  LOG_TOPIC(WARN, arangodb::Logger::FIXME)
      << "could not save view create marker in log: " << TRI_errno_string(res);

  return {res, TRI_errno_string(res)};
}

arangodb::Result MMFilesEngine::dropView(
    TRI_vocbase_t& vocbase,
    arangodb::LogicalView* view) {
  auto* db = application_features::ApplicationServer::getFeature<DatabaseFeature>("Database");

  TRI_ASSERT(db);
  saveViewInfo(&vocbase, view->id(), view, db->forceSyncProperties());

  if (inRecovery()) {
    // nothing to do here
    return {};
  }
  int res = TRI_ERROR_NO_ERROR;

  try {
    VPackBuilder builder;
    builder.openObject();
    builder.add("id", VPackValue(std::to_string(view->id())));
    builder.add("name", VPackValue(view->name()));
    builder.close();

    MMFilesViewMarker marker(
      TRI_DF_MARKER_VPACK_DROP_VIEW, vocbase.id(), view->id(), builder.slice()
    );
    MMFilesWalSlotInfoCopy slotInfo =
        MMFilesLogfileManager::instance()->allocateAndWrite(marker, false);

    if (slotInfo.errorCode != TRI_ERROR_NO_ERROR) {
      THROW_ARANGO_EXCEPTION(slotInfo.errorCode);
    }
  } catch (arangodb::basics::Exception const& ex) {
    res = ex.code();
  } catch (...) {
    res = TRI_ERROR_INTERNAL;
  }

  if (res != TRI_ERROR_NO_ERROR) {
    LOG_TOPIC(WARN, arangodb::Logger::FIXME)
        << "could not save view drop marker in log: " << TRI_errno_string(res);
  }

  return {res, TRI_errno_string(res)};
}

void MMFilesEngine::destroyView(
    TRI_vocbase_t& vocbase,
    arangodb::LogicalView* view) noexcept {
  try {
    auto directory = viewDirectory(vocbase.id(), view->id());

    if (directory.empty()) {
      return;
    }

    TRI_RemoveDirectory(directory.c_str());
  } catch (...) {
    // must ignore errors here as we are noexcpet
  }
}

void MMFilesEngine::saveViewInfo(TRI_vocbase_t* vocbase, TRI_voc_cid_t id,
                                 arangodb::LogicalView const* view,
                                 bool forceSync) const {
  std::string const filename = viewParametersFilename(vocbase->id(), id);

  VPackBuilder builder;
  builder.openObject();
  view->toVelocyPack(builder, true, true);
  builder.close();

  LOG_TOPIC(TRACE, Logger::FIXME) << "storing view properties in file '" << filename << "': " << builder.slice().toJson();

  bool ok =
      VelocyPackHelper::velocyPackToFile(filename, builder.slice(), forceSync);

  if (!ok) {
    int res = TRI_errno();
    THROW_ARANGO_EXCEPTION_MESSAGE(
        res,
        std::string("cannot save view properties file '") + filename +
            "': " + TRI_errno_string(res));
  }
}

// asks the storage engine to change properties of the view as specified in
// the VPack Slice object and persist them. If this operation fails
// somewhere in the middle, the storage engine is required to fully revert the
// property changes and throw only then, so that subsequent operations will not
// fail.
// the WAL entry for the propery change will be written *after* the call
// to "changeView" returns
void MMFilesEngine::changeView(
    TRI_vocbase_t& vocbase,
    TRI_voc_cid_t id,
    arangodb::LogicalView const& view,
    bool doSync
) {
  // FIXME make noexcept and return Result???

  if (!inRecovery()) {
    VPackBuilder infoBuilder;
    infoBuilder.openObject();
    view.toVelocyPack(infoBuilder, true, true);
    infoBuilder.close();

    MMFilesViewMarker marker(
      TRI_DF_MARKER_VPACK_CHANGE_VIEW, vocbase.id(), id, infoBuilder.slice()
    );

    MMFilesWalSlotInfoCopy slotInfo =
        MMFilesLogfileManager::instance()->allocateAndWrite(marker, false);

    if (slotInfo.errorCode != TRI_ERROR_NO_ERROR) {
      THROW_ARANGO_EXCEPTION_MESSAGE(
          slotInfo.errorCode,
          "could not save view change marker in log"
       );
    }
  }

  saveViewInfo(&vocbase, id, &view, doSync);
}

// asks the storage engine to create an index as specified in the VPack
// Slice object and persist the creation info. The database id, collection id
// and index data are passed in the Slice object. Note that this function
// is not responsible for inserting the individual documents into the index.
// If this operation fails somewhere in the middle, the storage engine is
// required
// to fully clean up the creation and throw only then, so that subsequent index
// creation requests will not fail.
// the WAL entry for the index creation will be written *after* the call
// to "createIndex" returns
void MMFilesEngine::createIndex(
    TRI_vocbase_t& vocbase,
    TRI_voc_cid_t collectionId,
    TRI_idx_iid_t id,
    arangodb::velocypack::Slice const& data
) {
  // construct filename
  auto filename = indexFilename(vocbase.id(), collectionId, id);

  // and save
  bool const doSync =
      application_features::ApplicationServer::getFeature<DatabaseFeature>(
          "Database")
          ->forceSyncProperties();
  bool ok = arangodb::basics::VelocyPackHelper::velocyPackToFile(filename, data,
                                                                 doSync);

  if (!ok) {
    LOG_TOPIC(ERR, arangodb::Logger::FIXME) << "cannot save index definition: "
                                            << TRI_last_error();
    THROW_ARANGO_EXCEPTION(TRI_errno());
  }
}

// asks the storage engine to drop the specified index and persist the deletion
// info. Note that physical deletion of the index must not be carried out by
// this call,
// as there may still be users of the index. It is recommended that this
// operation
// only sets a deletion flag for the index but let's an async task perform
// the actual deletion.
// the WAL entry for index deletion will be written *after* the call
// to "dropIndex" returns
void MMFilesEngine::dropIndex(TRI_vocbase_t* vocbase,
                              TRI_voc_cid_t collectionId, TRI_idx_iid_t id) {
  // construct filename
  std::string const filename = indexFilename(vocbase->id(), collectionId, id);

  int res = TRI_UnlinkFile(filename.c_str());

  if (res != TRI_ERROR_NO_ERROR) {
    LOG_TOPIC(DEBUG, arangodb::Logger::FIXME)
        << "cannot remove index definition in file '" << filename
        << "': " << TRI_errno_string(res);
  }
}

void MMFilesEngine::dropIndexWalMarker(TRI_vocbase_t* vocbase,
                                       TRI_voc_cid_t collectionId,
                                       arangodb::velocypack::Slice const& data,
                                       bool writeMarker, int& error) {
  error = TRI_ERROR_NO_ERROR;
  if (!writeMarker) {
    return;
  }

  try {
    MMFilesCollectionMarker marker(TRI_DF_MARKER_VPACK_DROP_INDEX,
                                   vocbase->id(), collectionId, data);

    MMFilesWalSlotInfoCopy slotInfo =
        MMFilesLogfileManager::instance()->allocateAndWrite(marker, false);
    error = slotInfo.errorCode;
  } catch (arangodb::basics::Exception const& ex) {
    error = ex.code();
  } catch (...) {
    error = TRI_ERROR_INTERNAL;
  }
}

/// @brief callback for unloading a collection
static bool UnloadCollectionCallback(LogicalCollection* collection) {
  TRI_ASSERT(collection != nullptr);

  WRITE_LOCKER_EVENTUAL(locker, collection->lock());

  if (collection->status() != TRI_VOC_COL_STATUS_UNLOADING) {
    return false;
  }

  auto ditches =
      arangodb::MMFilesCollection::toMMFilesCollection(collection)->ditches();

  if (ditches->contains(arangodb::MMFilesDitch::TRI_DITCH_DOCUMENT) ||
      ditches->contains(arangodb::MMFilesDitch::TRI_DITCH_REPLICATION) ||
      ditches->contains(arangodb::MMFilesDitch::TRI_DITCH_COMPACTION)) {
    locker.unlock();

    // still some ditches left...
    // as the cleanup thread has already popped the unload ditch from the
    // ditches list,
    // we need to insert a new one to really execute the unload
    collection->vocbase().unloadCollection(collection, false);

    return false;
  }

  int res = collection->close();

  if (res != TRI_ERROR_NO_ERROR) {
    LOG_TOPIC(ERR, arangodb::Logger::FIXME) << "failed to close collection '"
                                            << collection->name() << "': " << TRI_errno_string(res);

    collection->setStatus(TRI_VOC_COL_STATUS_CORRUPTED);
  } else {
    collection->setStatus(TRI_VOC_COL_STATUS_UNLOADED);
  }

  return true;
}

void MMFilesEngine::unloadCollection(
    TRI_vocbase_t& vocbase,
    LogicalCollection* collection
) {
  // add callback for unload
  arangodb::MMFilesCollection::toMMFilesCollection(collection)
      ->ditches()
      ->createMMFilesUnloadCollectionDitch(collection, UnloadCollectionCallback,
                                           __FILE__, __LINE__);

  signalCleanup(&vocbase);
}

void MMFilesEngine::signalCleanup(TRI_vocbase_t* vocbase) {
  MUTEX_LOCKER(locker, _threadsLock);

  auto it = _cleanupThreads.find(vocbase);

  if (it == _cleanupThreads.end()) {
    return;
  }

  (*it).second->signal();
}

/// @brief scans a collection and locates all files
MMFilesEngineCollectionFiles MMFilesEngine::scanCollectionDirectory(
    std::string const& path) {
  LOG_TOPIC(TRACE, Logger::DATAFILES) << "scanning collection directory '"
                                      << path << "'";

  MMFilesEngineCollectionFiles structure;

  // check files within the directory
  std::vector<std::string> files = TRI_FilesDirectory(path.c_str());

  for (auto const& file : files) {
    std::vector<std::string> parts = StringUtils::split(file, '.');

    if (parts.size() < 2 || parts.size() > 3 || parts[0].empty()) {
      LOG_TOPIC(TRACE, Logger::DATAFILES)
          << "ignoring file '" << file
          << "' because it does not look like a datafile";
      continue;
    }

    std::string filename = FileUtils::buildFilename(path, file);
    std::string extension = parts[1];
    std::string isDead = (parts.size() > 2) ? parts[2] : "";

    std::vector<std::string> next = StringUtils::split(parts[0], "-");

    if (next.size() < 2) {
      LOG_TOPIC(TRACE, Logger::DATAFILES)
          << "ignoring file '" << file
          << "' because it does not look like a datafile";
      continue;
    }

    std::string filetype = next[0];
    next.erase(next.begin());
    std::string qualifier = StringUtils::join(next, '-');

    // file is dead
    if (!isDead.empty()) {
      if (isDead == "dead") {
        FileUtils::remove(filename);
      } else {
        LOG_TOPIC(TRACE, Logger::DATAFILES)
            << "ignoring file '" << file
            << "' because it does not look like a datafile";
      }

      continue;
    }

    // file is an index
    if (filetype == "index" && extension == "json") {
      structure.indexes.emplace_back(filename);
      continue;
    }

    // file is a journal or datafile
    if (extension == "db") {
      // file is a journal
      if (filetype == "journal") {
        structure.journals.emplace_back(filename);
      }

      // file is a datafile
      else if (filetype == "datafile") {
        structure.datafiles.emplace_back(filename);
      }

      // file is a left-over compaction file. rename it back
      else if (filetype == "compaction") {
        std::string relName = "datafile-" + qualifier + "." + extension;
        std::string newName = FileUtils::buildFilename(path, relName);

        if (FileUtils::exists(newName)) {
          // we have a compaction-xxxx and a datafile-xxxx file. we'll keep
          // the datafile

          FileUtils::remove(filename);

          LOG_TOPIC(WARN, Logger::DATAFILES)
              << "removing left-over compaction file '" << filename << "'";

          continue;
        } else {
          // this should fail, but shouldn't do any harm either...
          FileUtils::remove(newName);

          // rename the compactor to a datafile
          int res = TRI_RenameFile(filename.c_str(), newName.c_str());

          if (res != TRI_ERROR_NO_ERROR) {
            LOG_TOPIC(ERR, Logger::DATAFILES)
                << "unable to rename compaction file '" << filename << "'";
            continue;
          }
        }

        structure.datafiles.emplace_back(filename);
      }

      // temporary file, we can delete it!
      else if (filetype == "temp") {
        LOG_TOPIC(WARN, Logger::DATAFILES)
            << "found temporary file '" << filename
            << "', which is probably a left-over. deleting it";
        FileUtils::remove(filename);
      }

      // ups, what kind of file is that
      else {
        LOG_TOPIC(ERR, Logger::DATAFILES) << "unknown datafile type '" << file
                                          << "'";
      }
    }
  }

  // now sort the files in the structures that we created.
  // the sorting allows us to iterate the files in the correct order
  std::sort(structure.journals.begin(), structure.journals.end(),
            DatafileIdStringComparator());
  std::sort(structure.compactors.begin(), structure.compactors.end(),
            DatafileIdStringComparator());
  std::sort(structure.datafiles.begin(), structure.datafiles.end(),
            DatafileIdStringComparator());
  std::sort(structure.indexes.begin(), structure.indexes.end(),
            DatafileIdStringComparator());

  return structure;
}

void MMFilesEngine::verifyDirectories() {
  if (!TRI_IsDirectory(_basePath.c_str())) {
    LOG_TOPIC(ERR, arangodb::Logger::FIXME) << "database path '" << _basePath
                                            << "' is not a directory";

    THROW_ARANGO_EXCEPTION(TRI_ERROR_ARANGO_DATADIR_INVALID);
  }

  if (!TRI_IsWritable(_basePath.c_str())) {
    // database directory is not writable for the current user... bad luck
    LOG_TOPIC(ERR, arangodb::Logger::FIXME)
        << "database directory '" << _basePath
        << "' is not writable for current user";

    THROW_ARANGO_EXCEPTION(TRI_ERROR_ARANGO_DATADIR_NOT_WRITABLE);
  }

  // verify existence of "databases" subdirectory
  if (!TRI_IsDirectory(_databasePath.c_str())) {
    long systemError;
    std::string errorMessage;
    int res =
        TRI_CreateDirectory(_databasePath.c_str(), systemError, errorMessage);

    if (res != TRI_ERROR_NO_ERROR) {
      LOG_TOPIC(ERR, arangodb::Logger::FIXME)
          << "unable to create database directory '" << _databasePath
          << "': " << errorMessage;

      THROW_ARANGO_EXCEPTION(TRI_ERROR_ARANGO_DATADIR_NOT_WRITABLE);
    }
  }

  if (!TRI_IsWritable(_databasePath.c_str())) {
    LOG_TOPIC(ERR, arangodb::Logger::FIXME)
        << "database directory '" << _databasePath << "' is not writable";

    THROW_ARANGO_EXCEPTION(TRI_ERROR_ARANGO_DATADIR_NOT_WRITABLE);
  }
}

/// @brief get the names of all databases
std::vector<std::string> MMFilesEngine::getDatabaseNames() const {
  std::vector<std::string> databases;

  for (auto const& name : TRI_FilesDirectory(_databasePath.c_str())) {
    TRI_ASSERT(!name.empty());

    if (!basics::StringUtils::isPrefix(name, "database-")) {
      // found some other file
      continue;
    }

    // found a database name
    std::string const dname(
        arangodb::basics::FileUtils::buildFilename(_databasePath, name));

    if (TRI_IsDirectory(dname.c_str())) {
      databases.emplace_back(name);
    }
  }

  // sort by id
  std::sort(databases.begin(), databases.end(), DatabaseIdStringComparator());

  return databases;
}

/// @brief create a new database directory
int MMFilesEngine::createDatabaseDirectory(TRI_voc_tick_t id,
                                           std::string const& name) {
  std::string const dirname = databaseDirectory(id);

  // use a temporary directory first. otherwise, if creation fails, the server
  // might be left with an empty database directory at restart, and abort.

  std::string const tmpname(dirname + ".tmp");

  if (TRI_IsDirectory(tmpname.c_str())) {
    TRI_RemoveDirectory(tmpname.c_str());
  }

  std::string errorMessage;
  long systemError;

  int res = TRI_CreateDirectory(tmpname.c_str(), systemError, errorMessage);

  if (res != TRI_ERROR_NO_ERROR) {
    if (res != TRI_ERROR_FILE_EXISTS) {
      LOG_TOPIC(ERR, arangodb::Logger::FIXME)
          << "failed to create database directory: " << errorMessage;
    }
    return res;
  }

  TRI_IF_FAILURE("CreateDatabase::tempDirectory") { return TRI_ERROR_DEBUG; }

  std::string const tmpfile(
      arangodb::basics::FileUtils::buildFilename(tmpname, ".tmp"));
  res = TRI_WriteFile(tmpfile.c_str(), "", 0);

  TRI_IF_FAILURE("CreateDatabase::tempFile") { return TRI_ERROR_DEBUG; }

  if (res != TRI_ERROR_NO_ERROR) {
    TRI_RemoveDirectory(tmpname.c_str());
    return res;
  }

  // finally rename
  res = TRI_RenameFile(tmpname.c_str(), dirname.c_str());

  TRI_IF_FAILURE("CreateDatabase::renameDirectory") { return TRI_ERROR_DEBUG; }

  if (res != TRI_ERROR_NO_ERROR) {
    TRI_RemoveDirectory(tmpname.c_str());  // clean up
    return res;
  }

  // now everything is valid

  res = saveDatabaseParameters(id, name, false);

  if (res != TRI_ERROR_NO_ERROR) {
    return res;
  }

  // finally remove the .tmp file
  {
    std::string const tmpfile(
        arangodb::basics::FileUtils::buildFilename(dirname, ".tmp"));
    TRI_UnlinkFile(tmpfile.c_str());
  }

  return TRI_ERROR_NO_ERROR;
}

/// @brief save a parameter.json file for a database
int MMFilesEngine::saveDatabaseParameters(TRI_voc_tick_t id,
                                          std::string const& name,
                                          bool deleted) {
  TRI_ASSERT(id > 0);
  TRI_ASSERT(!name.empty());

  VPackBuilder builder = databaseToVelocyPack(id, name, deleted);
  std::string const file = databaseParametersFilename(id);

  if (!arangodb::basics::VelocyPackHelper::velocyPackToFile(
          file, builder.slice(), true)) {
    LOG_TOPIC(ERR, arangodb::Logger::FIXME)
        << "cannot save database information in file '" << file << "'";
    return TRI_ERROR_INTERNAL;
  }

  return TRI_ERROR_NO_ERROR;
}

VPackBuilder MMFilesEngine::databaseToVelocyPack(TRI_voc_tick_t id,
                                                 std::string const& name,
                                                 bool deleted) const {
  TRI_ASSERT(id > 0);
  TRI_ASSERT(!name.empty());

  VPackBuilder builder;
  builder.openObject();
  builder.add("id", VPackValue(std::to_string(id)));
  builder.add("name", VPackValue(name));
  builder.add("deleted", VPackValue(deleted));
  builder.close();

  return builder;
}

std::string MMFilesEngine::versionFilename(TRI_voc_tick_t id) const {
  return databaseDirectory(id) + TRI_DIR_SEPARATOR_CHAR + "VERSION";
}

std::string MMFilesEngine::databaseDirectory(TRI_voc_tick_t id) const {
  return _databasePath + "database-" + std::to_string(id);
}

std::string MMFilesEngine::databaseParametersFilename(TRI_voc_tick_t id) const {
  return basics::FileUtils::buildFilename(databaseDirectory(id),
                                          parametersFilename());
}

std::string MMFilesEngine::collectionDirectory(TRI_voc_tick_t databaseId,
                                               TRI_voc_cid_t id) const {
  READ_LOCKER(locker, _pathsLock);

  auto it = _collectionPaths.find(databaseId);

  if (it == _collectionPaths.end()) {
    THROW_ARANGO_EXCEPTION_MESSAGE(
        TRI_ERROR_INTERNAL,
        "trying to determine directory for unknown database");
  }

  auto it2 = (*it).second.find(id);

  if (it2 == (*it).second.end()) {
    THROW_ARANGO_EXCEPTION_MESSAGE(
        TRI_ERROR_INTERNAL,
        "trying to determine directory for unknown collection");
  }
  return (*it2).second;
}

/// @brief build a parameters filename (absolute path)
std::string MMFilesEngine::collectionParametersFilename(
    TRI_voc_tick_t databaseId, TRI_voc_cid_t id) const {
  return basics::FileUtils::buildFilename(collectionDirectory(databaseId, id),
                                          parametersFilename());
}

std::string MMFilesEngine::viewDirectory(TRI_voc_tick_t databaseId,
                                         TRI_voc_cid_t id) const {
  READ_LOCKER(locker, _pathsLock);

  auto it = _viewPaths.find(databaseId);

  if (it == _viewPaths.end()) {
    THROW_ARANGO_EXCEPTION_MESSAGE(
        TRI_ERROR_INTERNAL,
        "trying to determine directory for unknown database");
  }

  auto it2 = (*it).second.find(id);

  if (it2 == (*it).second.end()) {
    THROW_ARANGO_EXCEPTION_MESSAGE(
        TRI_ERROR_INTERNAL, "trying to determine directory for unknown view");
  }
  return (*it2).second;
}

/// @brief build a parameters filename (absolute path)
std::string MMFilesEngine::viewParametersFilename(TRI_voc_tick_t databaseId,
                                                  TRI_voc_cid_t id) const {
  return basics::FileUtils::buildFilename(viewDirectory(databaseId, id),
                                          parametersFilename());
}

/// @brief build an index filename (absolute path)
std::string MMFilesEngine::indexFilename(TRI_voc_tick_t databaseId,
                                         TRI_voc_cid_t collectionId,
                                         TRI_idx_iid_t id) const {
  return basics::FileUtils::buildFilename(
      collectionDirectory(databaseId, collectionId), indexFilename(id));
}

/// @brief build an index filename (relative path)
std::string MMFilesEngine::indexFilename(TRI_idx_iid_t id) const {
  return std::string("index-") + std::to_string(id) + ".json";
}

/// @brief open an existing database. internal function
TRI_vocbase_t* MMFilesEngine::openExistingDatabase(TRI_voc_tick_t id,
                                                   std::string const& name,
                                                   bool wasCleanShutdown,
                                                   bool isUpgrade) {
  auto vocbase = std::make_unique<TRI_vocbase_t>(
    TRI_VOCBASE_TYPE_NORMAL, id, name
  );

  // scan the database path for views
  try {
    VPackBuilder builder;
    int res = getViews(*vocbase, builder);

    if (res != TRI_ERROR_NO_ERROR) {
      THROW_ARANGO_EXCEPTION(res);
    }

    VPackSlice slice = builder.slice();
    TRI_ASSERT(slice.isArray());

    for (auto const& it : VPackArrayIterator(slice)) {
      // we found a view that is still active
      LOG_TOPIC(TRACE, Logger::FIXME) << "processing view: " << it.toJson();

      TRI_ASSERT(!it.get("id").isNone());

      auto const viewPath = readPath(it);

      if (viewPath.empty()) {
        THROW_ARANGO_EXCEPTION_MESSAGE(
          TRI_ERROR_BAD_PARAMETER,
          "view path cannot be empty"
        );
      }

      auto const view = LogicalView::create(*vocbase, it, false);

      if (!view) {
        auto const message = "failed to instantiate view '" + name + "'";

        THROW_ARANGO_EXCEPTION_MESSAGE(TRI_ERROR_BAD_PARAMETER, message.c_str());
      }

      StorageEngine::registerView(*vocbase, view);

      registerViewPath(vocbase->id(), view->id(), viewPath);

      view->open();
    }
  } catch (std::exception const& ex) {
    LOG_TOPIC(ERR, arangodb::Logger::FIXME) << "error while opening database views: "
                                            << ex.what();
    throw;
  } catch (...) {
    LOG_TOPIC(ERR, arangodb::Logger::FIXME)
        << "error while opening database views: unknown exception";
    throw;
  }

  // scan the database path for collections
  try {
    VPackBuilder builder;
    int res =
      getCollectionsAndIndexes(*vocbase, builder, wasCleanShutdown, isUpgrade);

    if (res != TRI_ERROR_NO_ERROR) {
      THROW_ARANGO_EXCEPTION(res);
    }

    VPackSlice slice = builder.slice();
    TRI_ASSERT(slice.isArray());

    for (auto const& it : VPackArrayIterator(slice)) {
      LOG_TOPIC(TRACE, Logger::FIXME) << "processing collection: " << it.toJson();

      // we found a collection that is still active
      TRI_ASSERT(!it.get("id").isNone() || !it.get("cid").isNone());
      auto uniqCol =
        std::make_shared<arangodb::LogicalCollection>(*vocbase, it, false);
      auto collection = uniqCol.get();
      TRI_ASSERT(collection != nullptr);
      StorageEngine::registerCollection(*vocbase, uniqCol);
      auto physical =
          static_cast<MMFilesCollection*>(collection->getPhysical());
      TRI_ASSERT(physical != nullptr);

      registerCollectionPath(vocbase->id(), collection->id(), physical->path());

      if (!wasCleanShutdown) {
        // iterating markers may be time-consuming. we'll only do it if
        // we have to
        LOG_TOPIC(WARN, arangodb::Logger::FIXME)
            << "no shutdown info found. scanning all collection markers in "
               "collection '"
            << collection->name() << "', database '" << vocbase->name() << "'";
        findMaxTickInJournals(physical->path());
      }

      LOG_TOPIC(DEBUG, arangodb::Logger::FIXME) << "added document collection '"
                                                << collection->name() << "'";
    }

    // start cleanup thread
    startCleanup(vocbase.get());

    return vocbase.release();
  } catch (std::exception const& ex) {
    LOG_TOPIC(ERR, arangodb::Logger::FIXME) << "error while opening database collections: "
                                            << ex.what();
    throw;
  } catch (...) {
    LOG_TOPIC(ERR, arangodb::Logger::FIXME)
        << "error while opening database collections: unknown exception";
    throw;
  }
}

/// @brief physically erases the database directory
int MMFilesEngine::dropDatabaseDirectory(std::string const& path) {
  // first create a .tmp file in the directory that will help us recover when we
  // crash
  // before the directory deletion is completed
  std::string const tmpfile(
      arangodb::basics::FileUtils::buildFilename(path, ".tmp"));
  // ignore errors from writing this file...
  TRI_WriteFile(tmpfile.c_str(), "", 0);

  return TRI_RemoveDirectoryDeterministic(path.c_str());
}

/// @brief iterate over a set of datafiles, identified by filenames
/// note: the files will be opened and closed
bool MMFilesEngine::iterateFiles(std::vector<std::string> const& files) {
  /// @brief this iterator is called on startup for journal and compactor file
  /// of a collection
  /// it will check the ticks of all markers and update the internal tick
  /// counter accordingly. this is done so we'll not re-assign an already used
  /// tick value
  auto cb = [this](MMFilesMarker const* marker,
                   MMFilesDatafile* datafile) -> bool {
    TRI_voc_tick_t markerTick = marker->getTick();

    if (markerTick > _maxTick) {
      _maxTick = markerTick;
    }
    return true;
  };

  for (auto const& filename : files) {
    LOG_TOPIC(DEBUG, arangodb::Logger::FIXME)
        << "iterating over collection journal file '" << filename << "'";

    std::unique_ptr<MMFilesDatafile> datafile(
        MMFilesDatafile::open(filename, true));

    if (datafile != nullptr) {
      TRI_IterateDatafile(datafile.get(), cb);
    }
  }

  return true;
}

/// @brief iterate over the markers in the collection's journals
/// this function is called on server startup for all collections. we do this
/// to get the last tick used in a collection
bool MMFilesEngine::findMaxTickInJournals(std::string const& path) {
  LOG_TOPIC(TRACE, arangodb::Logger::FIXME) << "iterating ticks of journal '"
                                            << path << "'";
  MMFilesEngineCollectionFiles structure = scanCollectionDirectory(path);

  if (structure.journals.empty()) {
    // no journal found for collection. should not happen normally, but if
    // it does, we need to grab the ticks from the datafiles, too
    return iterateFiles(structure.datafiles);
  }

  // compactor files don't need to be iterated... they just contain data
  // copied from other files, so their tick values will never be any higher
  return iterateFiles(structure.journals);
}

/// @brief create a full directory name for a view
std::string MMFilesEngine::createViewDirectoryName(std::string const& basePath,
                                                   TRI_voc_cid_t id) {
  std::string filename("view-");
  filename.append(std::to_string(id));
  filename.push_back('-');
  filename.append(std::to_string(RandomGenerator::interval(UINT32_MAX)));

  return arangodb::basics::FileUtils::buildFilename(basePath, filename);
}

/// @brief create a full directory name for a collection
std::string MMFilesEngine::createCollectionDirectoryName(
    std::string const& basePath, TRI_voc_cid_t cid) {
  std::string filename("collection-");
  filename.append(std::to_string(cid));
  filename.push_back('-');
  filename.append(std::to_string(RandomGenerator::interval(UINT32_MAX)));

  return arangodb::basics::FileUtils::buildFilename(basePath, filename);
}

void MMFilesEngine::registerCollectionPath(TRI_voc_tick_t databaseId,
                                           TRI_voc_cid_t id,
                                           std::string const& path) {
  WRITE_LOCKER(locker, _pathsLock);

  auto it = _collectionPaths.find(databaseId);

  if (it == _collectionPaths.end()) {
    it = _collectionPaths
             .emplace(databaseId,
                      std::unordered_map<TRI_voc_cid_t, std::string>())
             .first;
  }
  (*it).second[id] = path;
}

void MMFilesEngine::unregisterCollectionPath(TRI_voc_tick_t databaseId,
                                             TRI_voc_cid_t id) {
  /*
  WRITE_LOCKER(locker, _pathsLock);

  auto it = _collectionPaths.find(databaseId);

  if (it == _collectionPaths.end()) {
    return;
  }
  (*it).second.erase(id);
  */
}

void MMFilesEngine::registerViewPath(TRI_voc_tick_t databaseId,
                                     TRI_voc_cid_t id,
                                     std::string const& path) {
  WRITE_LOCKER(locker, _pathsLock);

  auto it = _viewPaths.find(databaseId);

  if (it == _viewPaths.end()) {
    it = _viewPaths
             .emplace(databaseId,
                      std::unordered_map<TRI_voc_cid_t, std::string>())
             .first;
  }
  (*it).second[id] = path;
}

void MMFilesEngine::saveCollectionInfo(
    TRI_vocbase_t* vocbase, TRI_voc_cid_t id,
    arangodb::LogicalCollection const* parameters, bool forceSync) const {
  std::string const filename = collectionParametersFilename(vocbase->id(), id);

  VPackBuilder builder =
      parameters->toVelocyPackIgnore({"path", "statusString"}, true, false);
  TRI_ASSERT(id != 0);

  bool ok =
      VelocyPackHelper::velocyPackToFile(filename, builder.slice(), forceSync);

  if (!ok) {
    int res = TRI_errno();
    THROW_ARANGO_EXCEPTION_MESSAGE(
        res,
        std::string("cannot save collection properties file '") + filename +
            "': " + TRI_errno_string(res));
  }
}

VPackBuilder MMFilesEngine::loadCollectionInfo(TRI_vocbase_t* vocbase,
                                               std::string const& path) {
  // find parameter file
  std::string filename =
      arangodb::basics::FileUtils::buildFilename(path, parametersFilename());

  if (!TRI_ExistsFile(filename.c_str())) {
    filename += ".tmp";  // try file with .tmp extension
    if (!TRI_ExistsFile(filename.c_str())) {
      LOG_TOPIC(ERR, arangodb::Logger::FIXME)
          << "collection directory '" << path << " ' does not contain a "
          << "parameters file '" << filename.substr(0, filename.size() - 4) << "'";
      THROW_ARANGO_EXCEPTION(TRI_ERROR_ARANGO_ILLEGAL_PARAMETER_FILE);
    }
  }
      
  VPackBuilder content;
  VPackSlice slice;
  try {
    content = basics::VelocyPackHelper::velocyPackFromFile(filename);
    slice = content.slice();
  } catch (...) {
    // ignore errors right now but re-throw with the following exception
  }

  if (!slice.isObject()) {
    LOG_TOPIC(ERR, arangodb::Logger::FIXME)
        << "cannot open '" << filename
        << "', collection parameters are not readable";
    THROW_ARANGO_EXCEPTION(TRI_ERROR_ARANGO_ILLEGAL_PARAMETER_FILE);
  }

  if (filename.substr(filename.size() - 4, 4) == ".tmp") {
    // we got a tmp file. Now try saving the original file
    std::string const original(filename.substr(0, filename.size() - 4));
    bool ok = arangodb::basics::VelocyPackHelper::velocyPackToFile(original,
                                                                   slice, true);

    if (!ok) {
      LOG_TOPIC(ERR, arangodb::Logger::FIXME)
          << "cannot store collection parameters in file '" << original << "'";
    }
  }

  // fiddle "isSystem" value, which is not contained in the JSON file
  bool isSystemValue = false;
  if (slice.hasKey("name")) {
    auto name = slice.get("name").copyString();
    if (!name.empty()) {
      isSystemValue = name[0] == '_';
    }
  }

  VPackBuilder patch;
  patch.openObject();
  patch.add("isSystem", VPackValue(isSystemValue));
  patch.add("path", VPackValue(path));

  // auto-magic version detection to disambiguate collections from 3.0 and from
  // 3.1
  if (slice.hasKey("version") && slice.get("version").isNumber() &&
      slice.get("version").getNumber<int>() == LogicalCollection::VERSION_30 &&
      slice.hasKey("allowUserKeys") && slice.hasKey("replicationFactor") &&
      slice.hasKey("numberOfShards")) {
    // these attributes were added to parameter.json in 3.1. so this is a 3.1
    // collection already
    // fix version number
    patch.add("version", VPackValue(LogicalCollection::VERSION_31));
  }

  patch.close();
  VPackBuilder b2 = VPackCollection::merge(slice, patch.slice(), false);
  slice = b2.slice();

  // handle indexes
  std::unordered_set<uint64_t> foundIds;
  VPackBuilder indexesPatch;
  indexesPatch.openObject();
  indexesPatch.add("indexes", VPackValue(VPackValueType::Array));

  // merge indexes into the collection structure
  VPackSlice indexes = slice.get("indexes");
  if (indexes.isArray()) {
    // simply copy over existing index definitions
    for (auto const& it : VPackArrayIterator(indexes)) {
      indexesPatch.add(it);
      VPackSlice id = it.get("id");
      if (id.isString()) {
        foundIds.emplace(basics::StringUtils::uint64(id.copyString()));
      }
    }
  }

  // check files within the directory and find index definitions
  std::vector<std::string> files = TRI_FilesDirectory(path.c_str());

  for (auto const& file : files) {
    std::vector<std::string> parts = StringUtils::split(file, '.');

    if (parts.size() < 2 || parts.size() > 3 || parts[0].empty()) {
      continue;
    }

    std::vector<std::string> next = StringUtils::split(parts[0], "-");
    if (next.size() < 2) {
      continue;
    }

    if (next[0] == "index" && parts[1] == "json") {
      std::string filename =
          arangodb::basics::FileUtils::buildFilename(path, file);
      VPackBuilder content = basics::VelocyPackHelper::velocyPackFromFile(filename);
      VPackSlice indexSlice = content.slice();
      if (!indexSlice.isObject()) {
        // invalid index definition
        continue;
      }

      VPackSlice id = indexSlice.get("id");
      if (id.isString()) {
        auto idxId = basics::StringUtils::uint64(id.copyString());
        if (foundIds.find(idxId) == foundIds.end()) {
          foundIds.emplace(idxId);
          indexesPatch.add(indexSlice);
        }
      }
    }
  }

  indexesPatch.close();
  indexesPatch.close();

  return VPackCollection::merge(slice, indexesPatch.slice(), false);
}

VPackBuilder MMFilesEngine::loadViewInfo(TRI_vocbase_t* vocbase,
                                         std::string const& path) {
  // find parameter file
  std::string filename =
      arangodb::basics::FileUtils::buildFilename(path, parametersFilename());

  if (!TRI_ExistsFile(filename.c_str())) {
    filename += ".tmp";  // try file with .tmp extension
    if (!TRI_ExistsFile(filename.c_str())) {
      THROW_ARANGO_EXCEPTION(TRI_ERROR_ARANGO_ILLEGAL_PARAMETER_FILE);
    }
  }

  VPackBuilder content = basics::VelocyPackHelper::velocyPackFromFile(filename);
  VPackSlice slice = content.slice();
  if (!slice.isObject()) {
    LOG_TOPIC(ERR, arangodb::Logger::FIXME)
        << "cannot open '" << filename << "', view parameters are not readable";
    THROW_ARANGO_EXCEPTION(TRI_ERROR_ARANGO_ILLEGAL_PARAMETER_FILE);
  }

  if (filename.substr(filename.size() - 4, 4) == ".tmp") {
    // we got a tmp file. Now try saving the original file
    std::string const original(filename.substr(0, filename.size() - 4));
    bool ok = arangodb::basics::VelocyPackHelper::velocyPackToFile(original,
                                                                   slice, true);

    if (!ok) {
      LOG_TOPIC(ERR, arangodb::Logger::FIXME)
          << "cannot store view parameters in file '" << original << "'";
    }
  }

  VPackBuilder patch;
  patch.openObject();
  patch.add("path", VPackValue(path));
  patch.close();
  return VPackCollection::merge(slice, patch.slice(), false);
}

/// @brief remove data of expired compaction blockers
bool MMFilesEngine::cleanupCompactionBlockers(TRI_vocbase_t* vocbase) {
  // check if we can instantly acquire the lock
  TRY_WRITE_LOCKER(locker, _compactionBlockersLock);

  if (!locker.isLocked()) {
    // couldn't acquire lock
    return false;
  }

  auto it = _compactionBlockers.find(vocbase);

  if (it == _compactionBlockers.end()) {
    // no entry for this database
    return true;
  }

  // we are now holding the write lock
  double now = TRI_microtime();

  size_t n = (*it).second.size();

  for (size_t i = 0; i < n; /* no hoisting */) {
    auto& blocker = (*it).second[i];

    if (blocker._expires < now) {
      (*it).second.erase((*it).second.begin() + i);
      n--;
    } else {
      i++;
    }
  }

  if ((*it).second.empty()) {
    // remove last element
    _compactionBlockers.erase(it);
  }

  return true;
}

/// @brief insert a compaction blocker
int MMFilesEngine::insertCompactionBlocker(TRI_vocbase_t* vocbase, double ttl,
                                           TRI_voc_tick_t& id) {
  id = 0;

  if (ttl <= 0.0) {
    return TRI_ERROR_BAD_PARAMETER;
  }

  CompactionBlocker blocker(TRI_NewTickServer(), TRI_microtime() + ttl);

  {
    WRITE_LOCKER_EVENTUAL(locker, _compactionBlockersLock);

    auto it = _compactionBlockers.find(vocbase);

    if (it == _compactionBlockers.end()) {
      it =
          _compactionBlockers.emplace(vocbase, std::vector<CompactionBlocker>())
              .first;
    }

    (*it).second.emplace_back(blocker);
  }

  id = blocker._id;

  return TRI_ERROR_NO_ERROR;
}

/// @brief touch an existing compaction blocker
int MMFilesEngine::extendCompactionBlocker(TRI_vocbase_t* vocbase,
                                           TRI_voc_tick_t id, double ttl) {
  if (ttl <= 0.0) {
    return TRI_ERROR_BAD_PARAMETER;
  }

  WRITE_LOCKER_EVENTUAL(locker, _compactionBlockersLock);

  auto it = _compactionBlockers.find(vocbase);

  if (it == _compactionBlockers.end()) {
    return TRI_ERROR_ARANGO_DOCUMENT_NOT_FOUND;
  }

  for (auto& blocker : (*it).second) {
    if (blocker._id == id) {
      blocker._expires = TRI_microtime() + ttl;
      return TRI_ERROR_NO_ERROR;
    }
  }

  return TRI_ERROR_ARANGO_DOCUMENT_NOT_FOUND;
}

/// @brief remove an existing compaction blocker
int MMFilesEngine::removeCompactionBlocker(TRI_vocbase_t* vocbase,
                                           TRI_voc_tick_t id) {
  WRITE_LOCKER_EVENTUAL(locker, _compactionBlockersLock);

  auto it = _compactionBlockers.find(vocbase);

  if (it == _compactionBlockers.end()) {
    return TRI_ERROR_ARANGO_DOCUMENT_NOT_FOUND;
  }

  size_t const n = (*it).second.size();

  for (size_t i = 0; i < n; ++i) {
    auto& blocker = (*it).second[i];
    if (blocker._id == id) {
      (*it).second.erase((*it).second.begin() + i);

      if ((*it).second.empty()) {
        // remove last item
        _compactionBlockers.erase(it);
      }
      return TRI_ERROR_NO_ERROR;
    }
  }

  return TRI_ERROR_ARANGO_DOCUMENT_NOT_FOUND;
}

void MMFilesEngine::preventCompaction(
    TRI_vocbase_t* vocbase,
    std::function<void(TRI_vocbase_t*)> const& callback) {
  WRITE_LOCKER_EVENTUAL(locker, _compactionBlockersLock);
  callback(vocbase);
}

bool MMFilesEngine::tryPreventCompaction(
    TRI_vocbase_t* vocbase, std::function<void(TRI_vocbase_t*)> const& callback,
    bool checkForActiveBlockers) {
  TRY_WRITE_LOCKER(locker, _compactionBlockersLock);

  if (locker.isLocked()) {
    if (checkForActiveBlockers) {
      double const now = TRI_microtime();

      // check if we have a still-valid compaction blocker
      auto it = _compactionBlockers.find(vocbase);

      if (it != _compactionBlockers.end()) {
        for (auto const& blocker : (*it).second) {
          if (blocker._expires > now) {
            // found a compaction blocker
            return false;
          }
        }
      }
    }
    callback(vocbase);
    return true;
  }
  return false;
}

int MMFilesEngine::shutdownDatabase(TRI_vocbase_t* vocbase) {
  try {
    stopCompactor(vocbase);
    return stopCleanup(vocbase);
  } catch (basics::Exception const& ex) {
    return ex.code();
  } catch (...) {
    return TRI_ERROR_INTERNAL;
  }
}

// start the cleanup thread for the database
int MMFilesEngine::startCleanup(TRI_vocbase_t* vocbase) {
  std::shared_ptr<MMFilesCleanupThread> thread;

  {
    MUTEX_LOCKER(locker, _threadsLock);

    thread.reset(new MMFilesCleanupThread(vocbase));
  
    if (!thread->start()) {
      LOG_TOPIC(ERR, arangodb::Logger::FIXME) << "could not start cleanup thread";
      THROW_ARANGO_EXCEPTION(TRI_ERROR_OUT_OF_MEMORY);
    }

    _cleanupThreads.emplace(vocbase, std::move(thread));
  }

  return TRI_ERROR_NO_ERROR;
}

// stop and delete the cleanup thread for the database
int MMFilesEngine::stopCleanup(TRI_vocbase_t* vocbase) {
  std::shared_ptr<MMFilesCleanupThread> thread;

  {
    MUTEX_LOCKER(locker, _threadsLock);

    auto it = _cleanupThreads.find(vocbase);

    if (it == _cleanupThreads.end()) {
      // already stopped
      return TRI_ERROR_NO_ERROR;
    }

    thread = (*it).second;
    _cleanupThreads.erase(it);
  }

  TRI_ASSERT(thread != nullptr);

  thread->beginShutdown();
  thread->signal();

  while (thread->isRunning()) {
    std::this_thread::sleep_for(std::chrono::microseconds(5000));
  }

  return TRI_ERROR_NO_ERROR;
}

// start the compactor thread for the database
int MMFilesEngine::startCompactor(TRI_vocbase_t& vocbase) {
  std::shared_ptr<MMFilesCompactorThread> thread;

  {
    MUTEX_LOCKER(locker, _threadsLock);

    auto it = _compactorThreads.find(&vocbase);

    if (it != _compactorThreads.end()) {
      return TRI_ERROR_INTERNAL;
    }

    thread.reset(new MMFilesCompactorThread(vocbase));

    if (!thread->start()) {
      LOG_TOPIC(ERR, arangodb::Logger::FIXME)
          << "could not start compactor thread";
      THROW_ARANGO_EXCEPTION(TRI_ERROR_OUT_OF_MEMORY);
    }

    _compactorThreads.emplace(&vocbase, std::move(thread));
  }

  return TRI_ERROR_NO_ERROR;
}

// signal the compactor thread to stop
int MMFilesEngine::beginShutdownCompactor(TRI_vocbase_t* vocbase) {
  std::shared_ptr<MMFilesCompactorThread> thread;

  {
    MUTEX_LOCKER(locker, _threadsLock);

    auto it = _compactorThreads.find(vocbase);

    if (it == _compactorThreads.end()) {
      // already stopped
      return TRI_ERROR_NO_ERROR;
    }

    thread = (*it).second;
  }
 
  TRI_ASSERT(thread != nullptr);

  thread->beginShutdown();
  thread->signal();

  return TRI_ERROR_NO_ERROR;
}

// stop and delete the compactor thread for the database
int MMFilesEngine::stopCompactor(TRI_vocbase_t* vocbase) {
  std::shared_ptr<MMFilesCompactorThread> thread;

  {
    MUTEX_LOCKER(locker, _threadsLock);

    auto it = _compactorThreads.find(vocbase);

    if (it == _compactorThreads.end()) {
      // already stopped
      return TRI_ERROR_NO_ERROR;
    }

    thread = (*it).second;
    _compactorThreads.erase(it);
  }
  
  TRI_ASSERT(thread != nullptr);

  thread->beginShutdown();
  thread->signal();

  while (thread->isRunning()) {
    std::this_thread::sleep_for(std::chrono::microseconds(5000));
  }

  return TRI_ERROR_NO_ERROR;
}

/// @brief: check the initial markers in a datafile
bool MMFilesEngine::checkDatafileHeader(MMFilesDatafile* datafile,
                                        std::string const& filename) const {
  TRI_ASSERT(datafile != nullptr);

  // check the document header
  char const* ptr = datafile->data();

  // skip the datafile header
  ptr += encoding::alignedSize<size_t>(sizeof(MMFilesDatafileHeaderMarker));
  MMFilesCollectionHeaderMarker const* cm =
      reinterpret_cast<MMFilesCollectionHeaderMarker const*>(ptr);

  if (cm->base.getType() != TRI_DF_MARKER_COL_HEADER) {
    LOG_TOPIC(ERR, arangodb::Logger::FIXME)
        << "collection header mismatch in file '" << filename
        << "', expected TRI_DF_MARKER_COL_HEADER, found " << cm->base.getType();
    return false;
  }

  return true;
}

/// @brief checks a collection
int MMFilesEngine::openCollection(TRI_vocbase_t* vocbase,
                                  LogicalCollection* collection,
                                  bool ignoreErrors) {
  auto physical = static_cast<MMFilesCollection*>(collection->getPhysical());
  TRI_ASSERT(physical != nullptr);
  LOG_TOPIC(TRACE, Logger::DATAFILES) << "check collection directory '"
                                      << physical->path() << "'";

  std::vector<MMFilesDatafile*> all;
  std::vector<MMFilesDatafile*> compactors;
  std::vector<MMFilesDatafile*> datafiles;
  std::vector<MMFilesDatafile*> journals;
  std::vector<MMFilesDatafile*> sealed;
  bool stop = false;
  int result = TRI_ERROR_NO_ERROR;

  TRI_ASSERT(collection->id() != 0);

  // check files within the directory
  std::vector<std::string> files = TRI_FilesDirectory(physical->path().c_str());

  for (auto const& file : files) {
    std::vector<std::string> parts = StringUtils::split(file, '.');

    if (parts.size() < 2 || parts.size() > 3 || parts[0].empty()) {
      LOG_TOPIC(TRACE, Logger::DATAFILES)
          << "ignoring file '" << file
          << "' because it does not look like a datafile";
      continue;
    }

    std::string extension = parts[1];
    std::string isDead = (parts.size() > 2) ? parts[2] : "";

    std::vector<std::string> next = StringUtils::split(parts[0], "-");

    if (next.size() < 2) {
      LOG_TOPIC(TRACE, Logger::DATAFILES)
          << "ignoring file '" << file
          << "' because it does not look like a datafile";
      continue;
    }

    std::string filename = FileUtils::buildFilename(physical->path(), file);
    std::string filetype = next[0];
    next.erase(next.begin());
    std::string qualifier = StringUtils::join(next, '-');

    // .............................................................................
    // file is dead
    // .............................................................................

    if (!isDead.empty() || filetype == "temp") {
      if (isDead == "dead" || filetype == "temp") {
        LOG_TOPIC(TRACE, Logger::DATAFILES)
            << "found temporary file '" << filename
            << "', which is probably a left-over. deleting it";
        FileUtils::remove(filename);
      } else {
        LOG_TOPIC(TRACE, Logger::DATAFILES)
            << "ignoring file '" << file
            << "' because it does not look like a datafile";
      }
      continue;
    }

    // file is an index. indexes are handled elsewhere
    if (filetype == "index" && extension == "json") {
      continue;
    }

    // file is a journal or datafile, open the datafile
    if (extension == "db") {
      // found a compaction file. now rename it back
      if (filetype == "compaction") {
        std::string relName = "datafile-" + qualifier + "." + extension;
        std::string newName =
            FileUtils::buildFilename(physical->path(), relName);

        if (FileUtils::exists(newName)) {
          // we have a compaction-xxxx and a datafile-xxxx file. we'll keep
          // the datafile
          FileUtils::remove(filename);

          LOG_TOPIC(WARN, Logger::DATAFILES)
              << "removing unfinished compaction file '" << filename << "'";
          continue;
        } else {
          // this should fail, but shouldn't do any harm either...
          FileUtils::remove(newName);

          int res = TRI_RenameFile(filename.c_str(), newName.c_str());

          if (res != TRI_ERROR_NO_ERROR) {
            LOG_TOPIC(ERR, Logger::DATAFILES)
                << "unable to rename compaction file '" << filename << "' to '"
                << newName << "'";
            result = res;
            stop = true;
            break;
          }
        }

        // reuse newName
        filename = std::move(newName);
      }

      TRI_set_errno(TRI_ERROR_NO_ERROR);

      std::unique_ptr<MMFilesDatafile> df(
          MMFilesDatafile::open(filename, ignoreErrors));

      if (df == nullptr) {
        LOG_TOPIC(ERR, Logger::DATAFILES) << "cannot open datafile '"
                                          << filename
                                          << "': " << TRI_last_error();

        result = TRI_errno();
        stop = true;
        break;
      }

      all.emplace_back(df.get());
      MMFilesDatafile* datafile = df.release();

      if (!checkDatafileHeader(datafile, filename)) {
        result = TRI_ERROR_ARANGO_CORRUPTED_DATAFILE;
        stop = !ignoreErrors;
        break;
      }

      // file is a journal
      if (filetype == "journal") {
        if (datafile->isSealed()) {
          if (datafile->state() != TRI_DF_STATE_READ) {
            LOG_TOPIC(WARN, Logger::DATAFILES)
                << "strange, journal '" << filename
                << "' is already sealed; must be a left over; will use "
                   "it as datafile";
          }

          sealed.emplace_back(datafile);
        } else {
          journals.emplace_back(datafile);
        }
      }

      // file is a compactor
      else if (filetype == "compactor") {
        // ignore
      }

      // file is a datafile (or was a compaction file)
      else if (filetype == "datafile" || filetype == "compaction") {
        if (!datafile->isSealed()) {
          LOG_TOPIC(DEBUG, Logger::DATAFILES)
              << "datafile '" << filename
              << "' is not sealed, this should not happen under normal circumstances";
        }
        datafiles.emplace_back(datafile);
      }

      else {
        LOG_TOPIC(ERR, Logger::DATAFILES) << "unknown file '" << file
                                          << "'";
      }
    } else {
      LOG_TOPIC(ERR, Logger::DATAFILES) << "unknown file '" << file << "'";
    }
  }

  // convert the sealed journals into datafiles
  if (!stop) {
    for (auto& datafile : sealed) {
      std::string dname("datafile-" + std::to_string(datafile->fid()) + ".db");
      std::string filename =
          arangodb::basics::FileUtils::buildFilename(physical->path(), dname);

      int res = datafile->rename(filename);

      if (res == TRI_ERROR_NO_ERROR) {
        datafiles.emplace_back(datafile);
        LOG_TOPIC(DEBUG, arangodb::Logger::FIXME)
            << "renamed sealed journal to '" << filename << "'";
      } else {
        result = res;
        stop = true;
        LOG_TOPIC(ERR, arangodb::Logger::FIXME)
            << "cannot rename sealed journal to '" << filename
            << "': " << TRI_errno_string(res);
        break;
      }
    }
  }

  // stop if necessary
  if (stop) {
    for (auto& datafile : all) {
      LOG_TOPIC(TRACE, arangodb::Logger::FIXME) << "closing datafile '"
                                                << datafile->getName() << "'";
      delete datafile;
    }

    if (result != TRI_ERROR_NO_ERROR) {
      return result;
    }
    return TRI_ERROR_INTERNAL;
  }

  // sort the datafiles
  // this allows us to iterate them in the correct order later
  std::sort(datafiles.begin(), datafiles.end(), DatafileComparator());
  std::sort(journals.begin(), journals.end(), DatafileComparator());
  std::sort(compactors.begin(), compactors.end(), DatafileComparator());

  if (journals.size() > 1) {
    LOG_TOPIC(DEBUG, Logger::FIXME) << "found more than a single journal for collection '" << collection->name() << "'. now turning extra journals into datafiles";

    MMFilesDatafile* journal = journals.back();
    journals.pop_back();

    // got more than one journal. now add all the journals but the last one as datafiles
    for (auto& it : journals) {
      std::string dname("datafile-" + std::to_string(it->fid()) + ".db");
      std::string filename =
          arangodb::basics::FileUtils::buildFilename(physical->path(), dname);

      int res = it->rename(filename);

      if (res == TRI_ERROR_NO_ERROR) {
        datafiles.emplace_back(it);
        LOG_TOPIC(DEBUG, arangodb::Logger::FIXME)
            << "renamed extra journal to '" << filename << "'";
      } else {
        result = res;
        stop = true;
        LOG_TOPIC(ERR, arangodb::Logger::FIXME)
            << "cannot rename extra journal to '" << filename
            << "': " << TRI_errno_string(res);
        break;
      }
    }

    journals.clear();
    journals.emplace_back(journal);

    TRI_ASSERT(journals.size() == 1);

    // sort datafiles again
    std::sort(datafiles.begin(), datafiles.end(), DatafileComparator());
  }

  // stop if necessary
  if (stop) {
    for (auto& datafile : all) {
      LOG_TOPIC(TRACE, arangodb::Logger::FIXME) << "closing datafile '"
                                                << datafile->getName() << "'";
      delete datafile;
    }

    if (result != TRI_ERROR_NO_ERROR) {
      return result;
    }
    return TRI_ERROR_INTERNAL;
  }

  LOG_TOPIC(DEBUG, Logger::FIXME) << "collection inventory for '"
                                  << collection->name() << "': datafiles: "
                                  << datafiles.size() << ", journals: "
                                  << journals.size() << ", compactors: "
                                  << compactors.size();


  // add the datafiles and journals
  physical->setInitialFiles(std::move(datafiles), std::move(journals), std::move(compactors));

  return TRI_ERROR_NO_ERROR;
}

/// @brief transfer markers into a collection, actual work
/// the collection must have been prepared to call this function
int MMFilesEngine::transferMarkers(LogicalCollection* collection,
                                   MMFilesCollectorCache* cache,
                                   MMFilesOperationsType const& operations,
                                   uint64_t& numBytesTransferred) {
  numBytesTransferred = 0;

  int res = transferMarkersWorker(collection, cache, operations, numBytesTransferred);

  TRI_IF_FAILURE("transferMarkersCrash") {
    // intentionally kill the server
    TRI_SegfaultDebugging("CollectorThreadTransfer");
  }

  if (res == TRI_ERROR_NO_ERROR && !cache->operations->empty()) {
    // now sync the datafile
    res = syncJournalCollection(collection);

    if (res != TRI_ERROR_NO_ERROR) {
      THROW_ARANGO_EXCEPTION(res);
    }
  }

  return res;
}

/// @brief Add engine-specific AQL functions.
void MMFilesEngine::addAqlFunctions() {
  MMFilesAqlFunctions::registerResources();
}

/// @brief Add engine-specific optimizer rules
void MMFilesEngine::addOptimizerRules() {
  MMFilesOptimizerRules::registerResources();
}

/// @brief Add engine-specific V8 functions
void MMFilesEngine::addV8Functions() {
  MMFilesV8Functions::registerResources();
}

/// @brief Add engine-specific REST handlers
void MMFilesEngine::addRestHandlers(rest::RestHandlerFactory* handlerFactory) {
  MMFilesRestHandlers::registerResources(handlerFactory);
}

/// @brief transfer markers into a collection, actual work
/// the collection must have been prepared to call this function
int MMFilesEngine::transferMarkersWorker(
    LogicalCollection* collection, MMFilesCollectorCache* cache,
    MMFilesOperationsType const& operations,
    uint64_t& numBytesTransferred) {
  TRI_ASSERT(numBytesTransferred == 0);

  // used only for crash / recovery tests
  int numMarkers = 0;

  MMFilesCollection* mmfiles =
      static_cast<MMFilesCollection*>(collection->getPhysical());
  TRI_ASSERT(mmfiles);
  TRI_voc_tick_t const minTransferTick = mmfiles->maxTick();
  TRI_ASSERT(!operations.empty());

  for (auto it2 = operations.begin(); it2 != operations.end(); ++it2) {
    MMFilesMarker const* source = (*it2);
    TRI_voc_tick_t const tick = source->getTick();

    if (tick <= minTransferTick) {
      // we have already transferred this marker in a previous run, nothing
      // to
      // do
      continue;
    }

    TRI_IF_FAILURE("CollectorThreadTransfer") {
      if (++numMarkers > 5) {
        // intentionally kill the server
        TRI_SegfaultDebugging("CollectorThreadTransfer");
      }
    }

    MMFilesMarkerType const type = source->getType();

    if (type == TRI_DF_MARKER_VPACK_DOCUMENT ||
        type == TRI_DF_MARKER_VPACK_REMOVE) {
      uint32_t const size = source->getSize();

      char* dst = nextFreeMarkerPosition(collection, tick, type, size, cache);

      if (dst == nullptr) {
        return TRI_ERROR_OUT_OF_MEMORY;
      }

      numBytesTransferred += size;

      auto& dfi = cache->getDfi(cache->lastFid);
      dfi.numberUncollected++;

      memcpy(dst, source, size);

      finishMarker(reinterpret_cast<char const*>(source), dst, collection, tick,
                   cache);
    }
  }

  TRI_IF_FAILURE("CollectorThreadTransferFinal") {
    // intentionally kill the server
    TRI_SegfaultDebugging("CollectorThreadTransferFinal");
  }

  return TRI_ERROR_NO_ERROR;
}

/// @brief get the next position for a marker of the specified size
char* MMFilesEngine::nextFreeMarkerPosition(LogicalCollection* collection,
                                            TRI_voc_tick_t tick,
                                            MMFilesMarkerType type,
                                            uint32_t size,
                                            MMFilesCollectorCache* cache) {
  // align the specified size
  size = encoding::alignedSize<uint32_t>(size);

  char* dst = nullptr;  // will be modified by reserveJournalSpace()
  MMFilesDatafile* datafile =
      nullptr;  // will be modified by reserveJournalSpace()
  int res = static_cast<MMFilesCollection*>(collection->getPhysical())
                ->reserveJournalSpace(tick, size, dst, datafile);

  if (res != TRI_ERROR_NO_ERROR) {
    // could not reserve space, for whatever reason
    THROW_ARANGO_EXCEPTION(TRI_ERROR_ARANGO_NO_JOURNAL);
  }

  // if we get here, we successfully reserved space in the datafile

  TRI_ASSERT(datafile != nullptr);

  if (cache->lastFid != datafile->fid()) {
    if (cache->lastFid > 0) {
      // rotated the existing journal... now update the old journal's stats
      auto& dfi = cache->createDfi(cache->lastFid);
      static_cast<MMFilesCollection*>(collection->getPhysical())
          ->_datafileStatistics.increaseUncollected(cache->lastFid,
                                                    dfi.numberUncollected);
      // and reset them afterwards
      dfi.numberUncollected = 0;
    }

    // reset datafile in cache
    cache->lastDatafile = datafile;
    cache->lastFid = datafile->fid();

    // create a local datafile info struct
    cache->createDfi(datafile->fid());

    // we only need the ditches when we are outside the recovery
    // the compactor will not run during recovery
    auto ditch = arangodb::MMFilesCollection::toMMFilesCollection(collection)
                     ->ditches()
                     ->createMMFilesDocumentDitch(false, __FILE__, __LINE__);

    if (ditch == nullptr) {
      THROW_ARANGO_EXCEPTION(TRI_ERROR_OUT_OF_MEMORY);
    }

    cache->addDitch(ditch);
  }

  TRI_ASSERT(dst != nullptr);

  MMFilesDatafileHelper::InitMarker(reinterpret_cast<MMFilesMarker*>(dst),
                                    type, size);

  return dst;
}

/// @brief set the tick of a marker and calculate its CRC value
void MMFilesEngine::finishMarker(char const* walPosition,
                                 char* datafilePosition,
                                 LogicalCollection* collection,
                                 TRI_voc_tick_t tick,
                                 MMFilesCollectorCache* cache) {
  MMFilesMarker* marker =
      reinterpret_cast<MMFilesMarker*>(datafilePosition);

  MMFilesDatafile* datafile = cache->lastDatafile;
  TRI_ASSERT(datafile != nullptr);

  // update ticks
  TRI_UpdateTicksDatafile(datafile, marker);

  MMFilesCollection* mmfiles =
      static_cast<MMFilesCollection*>(collection->getPhysical());
  TRI_ASSERT(mmfiles);
  TRI_ASSERT(mmfiles->maxTick() < tick);
  mmfiles->maxTick(tick);

  cache->operations->emplace_back(MMFilesCollectorOperation(
      datafilePosition, marker->getSize(), walPosition, cache->lastFid));
}

/// @brief sync all journals of a collection
int MMFilesEngine::syncJournalCollection(LogicalCollection* collection) {
  TRI_IF_FAILURE("CollectorThread::syncDatafileCollection") {
    return TRI_ERROR_DEBUG;
  }

  return static_cast<MMFilesCollection*>(collection->getPhysical())
      ->syncActiveJournal();
}

/// @brief writes a drop-database marker into the log
int MMFilesEngine::writeDropMarker(TRI_voc_tick_t id, std::string const& name) {
  int res = TRI_ERROR_NO_ERROR;

  try {
    VPackBuilder builder;
    builder.openObject();
    builder.add("id", VPackValue(std::to_string(id)));
    builder.add("name", VPackValue(name));
    builder.close();

    MMFilesDatabaseMarker marker(TRI_DF_MARKER_VPACK_DROP_DATABASE, id,
                                 builder.slice());

    MMFilesWalSlotInfoCopy slotInfo =
        MMFilesLogfileManager::instance()->allocateAndWrite(marker, false);

    if (slotInfo.errorCode != TRI_ERROR_NO_ERROR) {
      // throw an exception which is caught at the end of this function
      THROW_ARANGO_EXCEPTION(slotInfo.errorCode);
    }
  } catch (arangodb::basics::Exception const& ex) {
    res = ex.code();
  } catch (...) {
    res = TRI_ERROR_INTERNAL;
  }

  if (res != TRI_ERROR_NO_ERROR) {
    LOG_TOPIC(WARN, Logger::FIXME)
        << "could not save drop database marker in log: "
        << TRI_errno_string(res);
  }

  return res;
}

bool MMFilesEngine::inRecovery() {
  return MMFilesLogfileManager::instance(true)->isInRecovery();
}

/// @brief writes a create-database marker into the log
int MMFilesEngine::writeCreateDatabaseMarker(TRI_voc_tick_t id,
                                             VPackSlice const& slice) {
  int res = TRI_ERROR_NO_ERROR;

  try {
    MMFilesDatabaseMarker marker(TRI_DF_MARKER_VPACK_CREATE_DATABASE, id,
                                 slice);
    MMFilesWalSlotInfoCopy slotInfo =
        MMFilesLogfileManager::instance()->allocateAndWrite(marker, false);

    if (slotInfo.errorCode != TRI_ERROR_NO_ERROR) {
      // throw an exception which is caught at the end of this function
      THROW_ARANGO_EXCEPTION(slotInfo.errorCode);
    }
  } catch (arangodb::basics::Exception const& ex) {
    res = ex.code();
  } catch (...) {
    res = TRI_ERROR_INTERNAL;
  }

  if (res != TRI_ERROR_NO_ERROR) {
    LOG_TOPIC(WARN, Logger::FIXME)
        << "could not save create database marker in log: "
        << TRI_errno_string(res);
  }

  return res;
}

VPackBuilder MMFilesEngine::getReplicationApplierConfiguration(TRI_vocbase_t* vocbase, int& status) {
  std::string const filename = arangodb::basics::FileUtils::buildFilename(databasePath(vocbase), "REPLICATION-APPLIER-CONFIG");
 
  return getReplicationApplierConfiguration(filename, status);
}

VPackBuilder MMFilesEngine::getReplicationApplierConfiguration(int& status) {
  std::string const filename = arangodb::basics::FileUtils::buildFilename(_databasePath, "GLOBAL-REPLICATION-APPLIER-CONFIG");

  return getReplicationApplierConfiguration(filename, status);
}

VPackBuilder MMFilesEngine::getReplicationApplierConfiguration(std::string const& filename, int& status) {
  VPackBuilder builder;

  if (!TRI_ExistsFile(filename.c_str())) {
    status = TRI_ERROR_FILE_NOT_FOUND;
    return builder;
  }

  try {
    builder = VelocyPackHelper::velocyPackFromFile(filename);
    if (builder.slice().isObject()) {
      status = TRI_ERROR_NO_ERROR;
    } else {
      LOG_TOPIC(ERR, Logger::REPLICATION)
          << "unable to read replication applier configuration from file '"
          << filename << "'";
      status = TRI_ERROR_REPLICATION_INVALID_APPLIER_CONFIGURATION;
    }
  } catch (...) {
    LOG_TOPIC(ERR, Logger::REPLICATION)
        << "unable to read replication applier configuration from file '"
        << filename << "'";
    status = TRI_ERROR_REPLICATION_INVALID_APPLIER_CONFIGURATION;
  }

  return builder;
}

int MMFilesEngine::removeReplicationApplierConfiguration(TRI_vocbase_t* vocbase) {
  std::string const filename = arangodb::basics::FileUtils::buildFilename(databasePath(vocbase), "REPLICATION-APPLIER-CONFIG");
  return removeReplicationApplierConfiguration(filename);
}

int MMFilesEngine::removeReplicationApplierConfiguration() {
  std::string const filename = arangodb::basics::FileUtils::buildFilename(_databasePath, "GLOBAL-REPLICATION-APPLIER-CONFIG");
  return removeReplicationApplierConfiguration(filename);
}

int MMFilesEngine::removeReplicationApplierConfiguration(std::string const& filename) {
  if (TRI_ExistsFile(filename.c_str())) {
    return TRI_UnlinkFile(filename.c_str());
  }

  return TRI_ERROR_NO_ERROR;
}

int MMFilesEngine::saveReplicationApplierConfiguration(TRI_vocbase_t* vocbase, arangodb::velocypack::Slice slice, bool doSync) {
  std::string const filename = arangodb::basics::FileUtils::buildFilename(databasePath(vocbase), "REPLICATION-APPLIER-CONFIG");
  return saveReplicationApplierConfiguration(filename, slice, doSync);
}

int MMFilesEngine::saveReplicationApplierConfiguration(arangodb::velocypack::Slice slice, bool doSync) { 
  std::string const filename = arangodb::basics::FileUtils::buildFilename(_databasePath, "GLOBAL-REPLICATION-APPLIER-CONFIG");
  return saveReplicationApplierConfiguration(filename, slice, doSync);
}

int MMFilesEngine::saveReplicationApplierConfiguration(std::string const& filename, arangodb::velocypack::Slice slice, bool doSync) { 
  if (!VelocyPackHelper::velocyPackToFile(filename, slice, doSync)) {
    return TRI_errno();
  }

  return TRI_ERROR_NO_ERROR;
}

Result MMFilesEngine::handleSyncKeys(arangodb::DatabaseInitialSyncer& syncer,
                                     arangodb::LogicalCollection* col,
                                     std::string const& keysId) {
  return handleSyncKeysMMFiles(syncer, col, keysId);
}

Result MMFilesEngine::createLoggerState(TRI_vocbase_t* vocbase, VPackBuilder& builder){
  MMFilesLogfileManagerState const s = MMFilesLogfileManager::instance()->state();
  builder.openObject();  // Base
  // "state" part
  builder.add("state", VPackValue(VPackValueType::Object));  // open
  builder.add("running", VPackValue(true));
  builder.add("lastLogTick", VPackValue(std::to_string(s.lastCommittedTick)));
  builder.add("lastUncommittedLogTick", VPackValue(std::to_string(s.lastAssignedTick)));
  builder.add("totalEvents", VPackValue(static_cast<double>(s.numEvents + s.numEventsSync)));  // s.numEvents + s.numEventsSync
  builder.add("time", VPackValue(s.timeString));
  builder.close();

  // "server" part
  builder.add("server", VPackValue(VPackValueType::Object));  // open
  builder.add("version", VPackValue(ARANGODB_VERSION));
  builder.add("serverId", VPackValue(std::to_string(ServerIdFeature::getId())));
  builder.close();

  // "clients" part
  builder.add("clients", VPackValue(VPackValueType::Array));  // open
  if (vocbase != nullptr) {                                   // add clients
    auto allClients = vocbase->getReplicationClients();
    for (auto& it : allClients) {
      // One client
      builder.add(VPackValue(VPackValueType::Object));
      builder.add("serverId", VPackValue(std::to_string(std::get<0>(it))));

      char buffer[21];
      TRI_GetTimeStampReplication(std::get<1>(it), &buffer[0], sizeof(buffer));
      builder.add("time", VPackValue(buffer));

      builder.add("lastServedTick",
                  VPackValue(std::to_string(std::get<2>(it))));

      builder.close();
    }
  }
  builder.close();  // clients

  builder.close();  // base

  return Result();
}

Result MMFilesEngine::createTickRanges(VPackBuilder& builder) {
  auto const& ranges = MMFilesLogfileManager::instance()->ranges();
  builder.openArray();
  for (auto& it : ranges) {
    builder.openObject();
    //filename and state are already of type string
    builder.add("datafile", VPackValue(it.filename));
    builder.add("status", VPackValue(it.state));
    builder.add("tickMin", VPackValue(std::to_string(it.tickMin)));
    builder.add("tickMax", VPackValue(std::to_string(it.tickMax)));
    builder.close();
  }
  builder.close();
  return Result{};
}

Result MMFilesEngine::firstTick(uint64_t& tick){
  auto const& ranges = MMFilesLogfileManager::instance()->ranges();
  for (auto& it : ranges) {
    if (it.tickMin == 0) {
      continue;
    }
    if (it.tickMin < tick) {
      tick = it.tickMin;
    }
  }
  return Result{};
};

Result MMFilesEngine::lastLogger(TRI_vocbase_t* /*vocbase*/, std::shared_ptr<transaction::Context> transactionContext,
                                 uint64_t tickStart, uint64_t tickEnd,  std::shared_ptr<VPackBuilder>& builderSPtr) {
  Result res{};
  MMFilesReplicationDumpContext dump(transactionContext, 0, true, 0);
  int r = MMFilesDumpLogReplication(&dump, std::unordered_set<TRI_voc_tid_t>(),
                                      0, tickStart, tickEnd, true);
  if (r != TRI_ERROR_NO_ERROR) {
    res.reset(r);
    return res;
  }
  // parsing JSON
  VPackParser parser;
  parser.parse(dump._buffer->_buffer);
  builderSPtr = parser.steal();
  return res;
}

TRI_voc_tick_t MMFilesEngine::currentTick() const {
  return MMFilesLogfileManager::instance()->slots()->lastCommittedTick();
}

TRI_voc_tick_t MMFilesEngine::releasedTick() const {
  READ_LOCKER(lock, _releaseLock);
  return _releasedTick;
}

void MMFilesEngine::releaseTick(TRI_voc_tick_t tick) {
  WRITE_LOCKER(lock, _releaseLock);
  if (tick > _releasedTick) {
    _releasedTick = tick;
  }
}

WalAccess const* MMFilesEngine::walAccess() const {
  TRI_ASSERT(_walAccess);
  return _walAccess.get();
}

// -----------------------------------------------------------------------------
// --SECTION--                                                       END-OF-FILE
// -----------------------------------------------------------------------------<|MERGE_RESOLUTION|>--- conflicted
+++ resolved
@@ -282,19 +282,13 @@
   return new MMFilesTransactionContextData();
 }
 
-<<<<<<< HEAD
-TransactionState* MMFilesEngine::createTransactionState(TRI_vocbase_t* vocbase,
-                transaction::Options const& options) {
-  return new MMFilesTransactionState(vocbase, TRI_NewTickServer(), options);
-=======
 std::unique_ptr<TransactionState> MMFilesEngine::createTransactionState(
     TRI_vocbase_t& vocbase,
     transaction::Options const& options
 ) {
   return std::unique_ptr<TransactionState>(
-    new MMFilesTransactionState(vocbase, options)
+    new MMFilesTransactionState(vocbase, TRI_NewTickServer(), options)
   );
->>>>>>> 843e5847
 }
 
 TransactionCollection* MMFilesEngine::createTransactionCollection(
