--- conflicted
+++ resolved
@@ -704,11 +704,7 @@
     // We also have to unload the indexes.
     WRITE_LOCKER(writeLocker, _dataLock, this);
 
-<<<<<<< HEAD
     READ_LOCKER_EVENTUAL(guard, _indexesLock, this); 
-=======
-    READ_LOCKER_EVENTUAL(guard, _indexesLock);
->>>>>>> c5587f1c
 
     for (auto& idx : _indexes) {
       idx->unload();
