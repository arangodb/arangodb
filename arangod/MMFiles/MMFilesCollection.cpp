////////////////////////////////////////////////////////////////////////////////
/// DISCLAIMER
///
/// Copyright 2014-2016 ArangoDB GmbH, Cologne, Germany
/// Copyright 2004-2014 triAGENS GmbH, Cologne, Germany
///
/// Licensed under the Apache License, Version 2.0 (the "License");
/// you may not use this file except in compliance with the License.
/// You may obtain a copy of the License at
///
///     http://www.apache.org/licenses/LICENSE-2.0
///
/// Unless required by applicable law or agreed to in writing, software
/// distributed under the License is distributed on an "AS IS" BASIS,
/// WITHOUT WARRANTIES OR CONDITIONS OF ANY KIND, either express or implied.
/// See the License for the specific language governing permissions and
/// limitations under the License.
///
/// Copyright holder is ArangoDB GmbH, Cologne, Germany
///
/// @author Jan Steemann
////////////////////////////////////////////////////////////////////////////////

#include "MMFilesCollection.h"
#include "ApplicationFeatures/ApplicationServer.h"
#include "Aql/PlanCache.h"
#include "Basics/Exceptions.h"
#include "Basics/FileUtils.h"
#include "Basics/PerformanceLogScope.h"
#include "Basics/ReadLocker.h"
#include "Basics/Result.h"
#include "Basics/StaticStrings.h"
#include "Basics/VelocyPackHelper.h"
#include "Basics/WriteLocker.h"
#include "Basics/WriteUnlocker.h"
#include "Basics/encoding.h"
#include "Basics/process-utils.h"
#include "Cluster/ClusterMethods.h"
#include "Cluster/CollectionLockState.h"
#include "Indexes/IndexIterator.h"
#include "Logger/Logger.h"
#include "MMFiles/MMFilesCollectionWriteLocker.h"
#include "MMFiles/MMFilesDatafile.h"
#include "MMFiles/MMFilesDatafileHelper.h"
#include "MMFiles/MMFilesDocumentOperation.h"
#include "MMFiles/MMFilesDocumentPosition.h"
#include "MMFiles/MMFilesEngine.h"
#include "MMFiles/MMFilesIndexElement.h"
#include "MMFiles/MMFilesLogfileManager.h"
#include "MMFiles/MMFilesPrimaryIndex.h"
#include "MMFiles/MMFilesTransactionState.h"
#include "RestServer/DatabaseFeature.h"
#include "Scheduler/Scheduler.h"
#include "Scheduler/SchedulerFeature.h"
#include "StorageEngine/EngineSelectorFeature.h"
#include "StorageEngine/StorageEngine.h"
#include "Transaction/Helpers.h"
#include "Transaction/Hints.h"
#include "Transaction/Methods.h"
#include "Transaction/StandaloneContext.h"
#include "Utils/CollectionNameResolver.h"
#include "Utils/Events.h"
#include "Utils/OperationOptions.h"
#include "Utils/SingleCollectionTransaction.h"
#include "VocBase/KeyGenerator.h"
#include "VocBase/LocalDocumentId.h"
#include "VocBase/LogicalCollection.h"
#include "VocBase/ticks.h"

using namespace arangodb;
using Helper = arangodb::basics::VelocyPackHelper;

namespace {

/// @brief helper class for filling indexes
class MMFilesIndexFillerTask : public basics::LocalTask {
 public:
  MMFilesIndexFillerTask(
      std::shared_ptr<basics::LocalTaskQueue> const& queue, transaction::Methods* trx, Index* idx,
      std::shared_ptr<std::vector<std::pair<LocalDocumentId, VPackSlice>>> const& documents)
      : LocalTask(queue), _trx(trx), _idx(idx), _documents(documents) {}

  void run() override {
    TRI_ASSERT(_idx->type() != Index::IndexType::TRI_IDX_TYPE_PRIMARY_INDEX);

    try {
      _idx->batchInsert(_trx, *_documents.get(), _queue);
    } catch (std::exception const&) {
      _queue->setStatus(TRI_ERROR_INTERNAL);
    }

    _queue->join();
  }

 private:
  transaction::Methods* _trx;
  Index* _idx;
  std::shared_ptr<std::vector<std::pair<LocalDocumentId, VPackSlice>>> _documents;
};

/// @brief find a statistics container for a given file id
static MMFilesDatafileStatisticsContainer* FindDatafileStats(
    MMFilesCollection::OpenIteratorState* state, TRI_voc_fid_t fid) {
  auto it = state->_stats.find(fid);

  if (it != state->_stats.end()) {
    return (*it).second;
  }

  auto stats = std::make_unique<MMFilesDatafileStatisticsContainer>();
  state->_stats.emplace(fid, stats.get());
  return stats.release();
}

}  // namespace

arangodb::Result MMFilesCollection::updateProperties(VPackSlice const& slice,
                                                     bool doSync) {
  // validation
  uint32_t tmp = arangodb::basics::VelocyPackHelper::getNumericValue<uint32_t>(
      slice, "indexBuckets",
      2 /*Just for validation, this default Value passes*/);

  if (tmp == 0 || tmp > 1024) {
    return {TRI_ERROR_BAD_PARAMETER,
            "indexBuckets must be a two-power between 1 and 1024"};
  }

  if (isVolatile() &&
      arangodb::basics::VelocyPackHelper::getBooleanValue(
          slice, "waitForSync", _logicalCollection->waitForSync())) {
    // the combination of waitForSync and isVolatile makes no sense
    THROW_ARANGO_EXCEPTION_MESSAGE(
        TRI_ERROR_BAD_PARAMETER,
        "volatile collections do not support the waitForSync option");
  }

  if (isVolatile() != arangodb::basics::VelocyPackHelper::getBooleanValue(
                          slice, "isVolatile", isVolatile())) {
    THROW_ARANGO_EXCEPTION_MESSAGE(
        TRI_ERROR_BAD_PARAMETER,
        "isVolatile option cannot be changed at runtime");
  }
  auto journalSlice = slice.get("journalSize");

  if (journalSlice.isNone()) {
    // In some APIs maximalSize is allowed instead
    journalSlice = slice.get("maximalSize");
  }

  if (!journalSlice.isNone() && journalSlice.isNumber()) {
    uint32_t toUpdate = journalSlice.getNumericValue<uint32_t>();
    if (toUpdate < TRI_JOURNAL_MINIMAL_SIZE) {
      return {TRI_ERROR_BAD_PARAMETER, "<properties>.journalSize too small"};
    }
  }

  _indexBuckets = Helper::getNumericValue<uint32_t>(slice, "indexBuckets",
                                                    _indexBuckets);  // MMFiles

  if (slice.hasKey("journalSize")) {
    _journalSize = Helper::getNumericValue<uint32_t>(slice, "journalSize",
                                                           _journalSize);
  } else {
    _journalSize = Helper::getNumericValue<uint32_t>(slice, "maximalSize",
                                                           _journalSize);
  }
  _doCompact = Helper::getBooleanValue(slice, "doCompact", _doCompact);

  int64_t count = arangodb::basics::VelocyPackHelper::getNumericValue<int64_t>(
      slice, "count", _initialCount);
  if (count != _initialCount) {
    _initialCount = count;
  }

  return {};
}

arangodb::Result MMFilesCollection::persistProperties() {
  Result res;

  try {
    VPackBuilder infoBuilder = _logicalCollection->toVelocyPackIgnore(
        {"path", "statusString"}, true, true);
    MMFilesCollectionMarker marker(
      TRI_DF_MARKER_VPACK_CHANGE_COLLECTION,
      _logicalCollection->vocbase().id(),
      _logicalCollection->id(),
      infoBuilder.slice()
    );
    MMFilesWalSlotInfoCopy slotInfo =
        MMFilesLogfileManager::instance()->allocateAndWrite(marker, false);

    res = slotInfo.errorCode;
  } catch (arangodb::basics::Exception const& ex) {
    res = ex.code();
  } catch (...) {
    res = TRI_ERROR_INTERNAL;
  }

  if (res.fail()) {
    // TODO: what to do here
    LOG_TOPIC(WARN, arangodb::Logger::ENGINES)
        << "could not save collection change marker in log: "
        << res.errorMessage();
  }
  return res;
}

PhysicalCollection* MMFilesCollection::clone(LogicalCollection* logical) const {
  return new MMFilesCollection(logical, this);
}

/// @brief process a document (or edge) marker when opening a collection
int MMFilesCollection::OpenIteratorHandleDocumentMarker(
    MMFilesMarker const* marker, MMFilesDatafile* datafile,
    MMFilesCollection::OpenIteratorState* state) {
  LogicalCollection* collection = state->_collection;
  TRI_ASSERT(collection != nullptr);
  auto physical = static_cast<MMFilesCollection*>(collection->getPhysical());
  TRI_ASSERT(physical != nullptr);
  transaction::Methods* trx = state->_trx;
  TRI_ASSERT(trx != nullptr);

  VPackSlice const slice(
      reinterpret_cast<char const*>(marker) +
      MMFilesDatafileHelper::VPackOffset(TRI_DF_MARKER_VPACK_DOCUMENT));
  uint8_t const* vpack = slice.begin();

  LocalDocumentId localDocumentId;
  if (marker->getSize() == MMFilesDatafileHelper::VPackOffset(TRI_DF_MARKER_VPACK_DOCUMENT) + slice.byteSize() + sizeof(LocalDocumentId::BaseType)) {
    // we do have a LocalDocumentId stored at the end of the marker
    uint8_t const* ptr = vpack + slice.byteSize();
    localDocumentId = LocalDocumentId(encoding::readNumber<LocalDocumentId::BaseType>(ptr, sizeof(LocalDocumentId::BaseType)));
  } else {
    localDocumentId = LocalDocumentId::create();
  }

  VPackSlice keySlice;
  TRI_voc_rid_t revisionId;

  transaction::helpers::extractKeyAndRevFromDocument(slice, keySlice,
                                                     revisionId);

  physical->setRevision(revisionId, false);

  if (state->_trackKeys) {
    VPackValueLength length;
    char const* p = keySlice.getString(length);
    collection->keyGenerator()->track(p, static_cast<size_t>(length));
  }

  ++state->_documents;

  TRI_voc_fid_t const fid = datafile->fid();
  if (state->_fid != fid) {
    // update the state
    state->_fid = fid;  // when we're here, we're looking at a datafile
    state->_dfi = FindDatafileStats(state, fid);
  }

  // no primary index lock required here because we are the only ones reading
  // from the index ATM
  MMFilesSimpleIndexElement* found =
      state->_primaryIndex->lookupKeyRef(trx, keySlice, state->_mmdr);

  // it is a new entry
  if (found == nullptr || !found->isSet()) {
    physical->insertLocalDocumentId(localDocumentId, vpack, fid, false, false);

    // insert into primary index
    Result res = state->_primaryIndex->insertKey(trx, localDocumentId,
                                                 VPackSlice(vpack),
                                                 state->_mmdr,
                                                 Index::OperationMode::normal);

    if (res.fail()) {
      physical->removeLocalDocumentId(localDocumentId, false);
      LOG_TOPIC(ERR, arangodb::Logger::FIXME)
          << "inserting document into primary index failed with error: "
          << res.errorMessage();

      return res.errorNumber();
    }

    // update the datafile info
    state->_dfi->numberAlive++;
    state->_dfi->sizeAlive +=
        MMFilesDatafileHelper::AlignedMarkerSize<int64_t>(marker);
  }

  // it is an update
  else {
    LocalDocumentId const oldLocalDocumentId = found->localDocumentId();
    // update the revision id in primary index
    found->updateLocalDocumentId(localDocumentId, static_cast<uint32_t>(keySlice.begin() - vpack));

    MMFilesDocumentPosition const old = physical->lookupDocument(oldLocalDocumentId);

    // remove old revision
    physical->removeLocalDocumentId(oldLocalDocumentId, false);

    // insert new revision
    physical->insertLocalDocumentId(localDocumentId, vpack, fid, false, false);

    // update the datafile info
    MMFilesDatafileStatisticsContainer* dfi;
    if (old.fid() == state->_fid) {
      dfi = state->_dfi;
    } else {
      dfi = FindDatafileStats(state, old.fid());
    }

    if (old.dataptr() != nullptr) {
      uint8_t const* vpack = static_cast<uint8_t const*>(old.dataptr());
      MMFilesMarker const* oldMarker = reinterpret_cast<MMFilesMarker const*>(vpack - MMFilesDatafileHelper::VPackOffset(TRI_DF_MARKER_VPACK_DOCUMENT));

      int64_t size = MMFilesDatafileHelper::AlignedMarkerSize<int64_t>(oldMarker);
      dfi->numberAlive--;
      dfi->sizeAlive -= size;
      dfi->numberDead++;
      dfi->sizeDead += size;
    }

    state->_dfi->numberAlive++;
    state->_dfi->sizeAlive +=
        MMFilesDatafileHelper::AlignedMarkerSize<int64_t>(marker);
  }

  return TRI_ERROR_NO_ERROR;
}

/// @brief process a deletion marker when opening a collection
int MMFilesCollection::OpenIteratorHandleDeletionMarker(
    MMFilesMarker const* marker, MMFilesDatafile* datafile,
    MMFilesCollection::OpenIteratorState* state) {
  LogicalCollection* collection = state->_collection;
  TRI_ASSERT(collection != nullptr);
  auto physical = static_cast<MMFilesCollection*>(collection->getPhysical());
  TRI_ASSERT(physical != nullptr);
  transaction::Methods* trx = state->_trx;

  VPackSlice const slice(
      reinterpret_cast<char const*>(marker) +
      MMFilesDatafileHelper::VPackOffset(TRI_DF_MARKER_VPACK_REMOVE));

  VPackSlice keySlice;
  TRI_voc_rid_t revisionId;

  transaction::helpers::extractKeyAndRevFromDocument(slice, keySlice, revisionId);

  physical->setRevision(revisionId, false);
  if (state->_trackKeys) {
    VPackValueLength length;
    char const* p = keySlice.getString(length);
    collection->keyGenerator()->track(p, length);
  }

  ++state->_deletions;

  if (state->_fid != datafile->fid()) {
    // update the state
    state->_fid = datafile->fid();
    state->_dfi = FindDatafileStats(state, datafile->fid());
  }

  // no primary index lock required here because we are the only ones reading
  // from the index ATM
  MMFilesSimpleIndexElement found =
      state->_primaryIndex->lookupKey(trx, keySlice, state->_mmdr);

  // it is a new entry, so we missed the create
  if (!found) {
    // update the datafile info
    state->_dfi->numberDeletions++;
  }

  // it is a real delete
  else {
    LocalDocumentId const oldLocalDocumentId = found.localDocumentId();

    MMFilesDocumentPosition const old = physical->lookupDocument(oldLocalDocumentId);

    // update the datafile info
    MMFilesDatafileStatisticsContainer* dfi;

    if (old.fid() == state->_fid) {
      dfi = state->_dfi;
    } else {
      dfi = FindDatafileStats(state, old.fid());
    }

    TRI_ASSERT(old.dataptr() != nullptr);

    uint8_t const* vpack = static_cast<uint8_t const*>(old.dataptr());
    MMFilesMarker const* oldMarker = reinterpret_cast<MMFilesMarker const*>(vpack - MMFilesDatafileHelper::VPackOffset(TRI_DF_MARKER_VPACK_DOCUMENT));

    int64_t size = MMFilesDatafileHelper::AlignedMarkerSize<int64_t>(oldMarker);
    dfi->numberAlive--;
    dfi->sizeAlive -= size;
    dfi->numberDead++;
    dfi->sizeDead += size;
    state->_dfi->numberDeletions++;

    state->_primaryIndex->removeKey(trx, oldLocalDocumentId, VPackSlice(vpack),
                                    state->_mmdr, Index::OperationMode::normal);

    physical->removeLocalDocumentId(oldLocalDocumentId, true);
  }

  return TRI_ERROR_NO_ERROR;
}

/// @brief iterator for open
bool MMFilesCollection::OpenIterator(MMFilesMarker const* marker,
                                     MMFilesCollection::OpenIteratorState* data,
                                     MMFilesDatafile* datafile) {
  TRI_voc_tick_t const tick = marker->getTick();
  MMFilesMarkerType const type = marker->getType();

  int res;

  if (type == TRI_DF_MARKER_VPACK_DOCUMENT) {
    res = OpenIteratorHandleDocumentMarker(marker, datafile, data);

    if (datafile->_dataMin == 0) {
      datafile->_dataMin = tick;
    }

    if (tick > datafile->_dataMax) {
      datafile->_dataMax = tick;
    }

    if (++data->_operations % 1024 == 0) {
      data->_mmdr.reset();
    }
  } else if (type == TRI_DF_MARKER_VPACK_REMOVE) {
    res = OpenIteratorHandleDeletionMarker(marker, datafile, data);
    if (++data->_operations % 1024 == 0) {
      data->_mmdr.reset();
    }
  } else {
    if (type == TRI_DF_MARKER_HEADER) {
      // ensure there is a datafile info entry for each datafile of the
      // collection
      FindDatafileStats(data, datafile->fid());
    }

    LOG_TOPIC(TRACE, arangodb::Logger::FIXME) << "skipping marker type "
                                              << TRI_NameMarkerDatafile(marker);
    res = TRI_ERROR_NO_ERROR;
  }

  if (datafile->_tickMin == 0) {
    datafile->_tickMin = tick;
  }

  if (tick > datafile->_tickMax) {
    datafile->_tickMax = tick;
  }

  auto physical = data->_collection->getPhysical();
  auto mmfiles = static_cast<MMFilesCollection*>(physical);
  TRI_ASSERT(mmfiles);
  if (tick > mmfiles->maxTick()) {
    if (type != TRI_DF_MARKER_HEADER && type != TRI_DF_MARKER_FOOTER &&
        type != TRI_DF_MARKER_COL_HEADER && type != TRI_DF_MARKER_PROLOGUE) {
      mmfiles->maxTick(tick);
    }
  }

  return (res == TRI_ERROR_NO_ERROR);
}

MMFilesCollection::MMFilesCollection(LogicalCollection* collection,
                                     VPackSlice const& info)
    : PhysicalCollection(collection, info),
      _ditches(collection),
      _initialCount(0),
      _revisionError(false),
      _lastRevision(0),
      _uncollectedLogfileEntries(0),
      _nextCompactionStartIndex(0),
      _lastCompactionStatus(nullptr),
      _lastCompactionStamp(0.0),
      _journalSize(Helper::readNumericValue<uint32_t>(
          info, "maximalSize",  // Backwards compatibility. Agency uses
                                // journalSize. paramters.json uses maximalSize
          Helper::readNumericValue<uint32_t>(info, "journalSize",
                                                   TRI_JOURNAL_DEFAULT_SIZE))),
      _isVolatile(arangodb::basics::VelocyPackHelper::readBooleanValue(
          info, "isVolatile", false)),
      _persistentIndexes(0),
      _primaryIndex(nullptr),
      _indexBuckets(Helper::readNumericValue<uint32_t>(
          info, "indexBuckets", defaultIndexBuckets)),
      _useSecondaryIndexes(true),
      _doCompact(Helper::readBooleanValue(info, "doCompact", true)),
      _maxTick(0) {
  if (_isVolatile && _logicalCollection->waitForSync()) {
    // Illegal collection configuration
    THROW_ARANGO_EXCEPTION_MESSAGE(
        TRI_ERROR_BAD_PARAMETER,
        "volatile collections do not support the waitForSync option");
  }

  if (_journalSize < TRI_JOURNAL_MINIMAL_SIZE) {
    THROW_ARANGO_EXCEPTION_MESSAGE(TRI_ERROR_BAD_PARAMETER,
                                   "<properties>.journalSize too small");
  }

  auto pathSlice = info.get("path");
  if (pathSlice.isString()) {
    _path = pathSlice.copyString();
  }
  setCompactionStatus("compaction not yet started");
}

MMFilesCollection::MMFilesCollection(LogicalCollection* logical,
                                     PhysicalCollection const* physical)
    : PhysicalCollection(logical, VPackSlice::emptyObjectSlice()),
      _ditches(logical),
      _isVolatile(static_cast<MMFilesCollection const*>(physical)->isVolatile()) {
  MMFilesCollection const& mmfiles = *static_cast<MMFilesCollection const*>(physical);
  _persistentIndexes = mmfiles._persistentIndexes;
  _useSecondaryIndexes = mmfiles._useSecondaryIndexes;
  _initialCount = mmfiles._initialCount;
  _revisionError = mmfiles._revisionError;
  _lastRevision = mmfiles._lastRevision;
  _nextCompactionStartIndex = mmfiles._nextCompactionStartIndex;
  _lastCompactionStatus = mmfiles._lastCompactionStatus;
  _lastCompactionStamp = mmfiles._lastCompactionStamp;
  _journalSize = mmfiles._journalSize;
  _indexBuckets = mmfiles._indexBuckets;
  _primaryIndex = mmfiles._primaryIndex;
  _path = mmfiles._path;
  _doCompact = mmfiles._doCompact;
  _maxTick = mmfiles._maxTick;
/*
  // Copy over index definitions
  _indexes.reserve(mmfiles._indexes.size());
  for (auto const& idx : mmfiles._indexes) {
    _indexes.emplace_back(idx);
  }
*/
  setCompactionStatus("compaction not yet started");
  //  not copied
  //  _datafiles;   // all datafiles
  //  _journals;    // all journals
  //  _compactors;  // all compactor files
  //  _uncollectedLogfileEntries = mmfiles.uncollectedLogfileEntries; //TODO
  //  FIXME
  //  _datafileStatistics;
  //  _revisionsCache;
}

MMFilesCollection::~MMFilesCollection() {}

TRI_voc_rid_t MMFilesCollection::revision(
    arangodb::transaction::Methods*) const {
  return _lastRevision;
}

TRI_voc_rid_t MMFilesCollection::revision() const { return _lastRevision; }

/// @brief update statistics for a collection
void MMFilesCollection::setRevision(TRI_voc_rid_t revision, bool force) {
  if (revision > 0 && (force || revision > _lastRevision)) {
    _lastRevision = revision;
  }
}

size_t MMFilesCollection::journalSize() const { return _journalSize; };

bool MMFilesCollection::isVolatile() const { return _isVolatile; }

/// @brief closes an open collection
int MMFilesCollection::close() {
  if (!_logicalCollection->deleted() &&
      !_logicalCollection->vocbase().isDropped()) {
    auto primIdx = primaryIndex();
    auto idxSize = primIdx->size();

    if (_initialCount != static_cast<int64_t>(idxSize)) {
      _initialCount = idxSize;

      // save new "count" value
      StorageEngine* engine = EngineSelectorFeature::ENGINE;
      bool const doSync =
          application_features::ApplicationServer::getFeature<DatabaseFeature>(
              "Database")
              ->forceSyncProperties();
      engine->changeCollection(
        _logicalCollection->vocbase(),
        _logicalCollection->id(),
        _logicalCollection,
        doSync
      );
    }
  }

  {
    // We also have to unload the indexes.
    WRITE_LOCKER(writeLocker, _dataLock);
    for (auto& idx : _indexes) {
      idx->unload();
    }
  }

  // wait until ditches have been processed fully
  while (_ditches.contains(MMFilesDitch::TRI_DITCH_DATAFILE_DROP) ||
         _ditches.contains(MMFilesDitch::TRI_DITCH_DATAFILE_RENAME) ||
         _ditches.contains(MMFilesDitch::TRI_DITCH_COMPACTION)) {
    WRITE_UNLOCKER(unlocker, _logicalCollection->lock());
    std::this_thread::sleep_for(std::chrono::milliseconds(20));
  }

  {
    WRITE_LOCKER(writeLocker, _filesLock);

    // close compactor files
    closeDatafiles(_compactors);
    for (auto& it : _compactors) {
      delete it;
    }
    _compactors.clear();

    // close journal files
    closeDatafiles(_journals);
    for (auto& it : _journals) {
      delete it;
    }
    _journals.clear();

    // close datafiles
    closeDatafiles(_datafiles);
    for (auto& it : _datafiles) {
      delete it;
    }
    _datafiles.clear();
  }

  _lastRevision = 0;

  // clear revisions lookup table
  _revisionsCache.clear();

  return TRI_ERROR_NO_ERROR;
}

/// @brief seal a datafile
int MMFilesCollection::sealDatafile(MMFilesDatafile* datafile,
                                    bool isCompactor) {
  int res = datafile->seal();

  if (res != TRI_ERROR_NO_ERROR) {
    LOG_TOPIC(ERR, arangodb::Logger::DATAFILES) << "failed to seal journal '"
                                                << datafile->getName()
                                                << "': " << TRI_errno_string(res);
    return res;
  }

  if (!isCompactor && datafile->isPhysical()) {
    // rename the file
    std::string dname("datafile-" + std::to_string(datafile->fid()) + ".db");
    std::string filename =
        arangodb::basics::FileUtils::buildFilename(path(), dname);

    res = datafile->rename(filename);

    if (res == TRI_ERROR_NO_ERROR) {
      LOG_TOPIC(TRACE, arangodb::Logger::DATAFILES) << "closed file '"
                                                    << datafile->getName() << "'";
    } else {
      LOG_TOPIC(ERR, arangodb::Logger::DATAFILES)
          << "failed to rename datafile '" << datafile->getName() << "' to '"
          << filename << "': " << TRI_errno_string(res);
    }
  }

  return res;
}

/// @brief set the initial datafiles for the collection
void MMFilesCollection::setInitialFiles(std::vector<MMFilesDatafile*>&& datafiles,
                                        std::vector<MMFilesDatafile*>&& journals,
                                        std::vector<MMFilesDatafile*>&& compactors) {
  WRITE_LOCKER(writeLocker, _filesLock);

  _datafiles = std::move(datafiles);
  _journals = std::move(journals);
  _compactors = std::move(compactors);

  TRI_ASSERT(_journals.size() <= 1);
}

/// @brief rotate the active journal - will do nothing if there is no journal
int MMFilesCollection::rotateActiveJournal() {
  WRITE_LOCKER(writeLocker, _filesLock);

  // note: only journals need to be handled here as the journal is the
  // only place that's ever written to. if a journal is full, it will have been
  // sealed and synced already
  if (_journals.empty()) {
    return TRI_ERROR_ARANGO_NO_JOURNAL;
  }

  if (_journals.size() > 1) {
    // we should never have more than a single journal at a time
    return TRI_ERROR_INTERNAL;
  }

  MMFilesDatafile* datafile = _journals.back();
  TRI_ASSERT(datafile != nullptr);

  TRI_IF_FAILURE("CreateMultipleJournals") {
    // create an additional journal now, without sealing and renaming the old one!
    _datafiles.emplace_back(datafile);
    _journals.pop_back();

    return TRI_ERROR_NO_ERROR;
  }

  // make sure we have enough room in the target vector before we go on
  _datafiles.reserve(_datafiles.size() + 1);

  int res = sealDatafile(datafile, false);

  if (res != TRI_ERROR_NO_ERROR) {
    return res;
  }

  // shouldn't throw as we reserved enough space before
  _datafiles.emplace_back(datafile);

  TRI_ASSERT(!_journals.empty());
  TRI_ASSERT(_journals.back() == datafile);
  _journals.pop_back();
  TRI_ASSERT(_journals.empty());

  return res;
}

/// @brief sync the active journal - will do nothing if there is no journal
/// or if the journal is volatile
int MMFilesCollection::syncActiveJournal() {
  WRITE_LOCKER(writeLocker, _filesLock);

  // note: only journals need to be handled here as the journal is the
  // only place that's ever written to. if a journal is full, it will have been
  // sealed and synced already
  if (_journals.empty()) {
    // nothing to do
    return TRI_ERROR_NO_ERROR;
  }

  TRI_ASSERT(_journals.size() == 1);

  MMFilesDatafile* datafile = _journals.back();
  TRI_ASSERT(datafile != nullptr);

  int res = TRI_ERROR_NO_ERROR;

  // we only need to care about physical datafiles
  // anonymous regions do not need to be synced
  if (datafile->isPhysical()) {
    char const* synced = datafile->_synced;
    char* written = datafile->_written;

    if (synced < written) {
      res = datafile->sync(synced, written);

      if (res == TRI_ERROR_NO_ERROR) {
        LOG_TOPIC(TRACE, Logger::COLLECTOR) << "msync succeeded "
                                            << (void*)synced << ", size "
                                            << (written - synced);
        datafile->_synced = written;
      } else {
        LOG_TOPIC(ERR, Logger::COLLECTOR) << "msync failed with: " << TRI_errno_string(res);
      }
    }
  }

  return res;
}

/// @brief reserve space in the current journal. if no create exists or the
/// current journal cannot provide enough space, close the old journal and
/// create a new one
int MMFilesCollection::reserveJournalSpace(TRI_voc_tick_t tick,
                                           uint32_t size,
                                           char*& resultPosition,
                                           MMFilesDatafile*& resultDatafile) {
  // reset results
  resultPosition = nullptr;
  resultDatafile = nullptr;

  // start with configured journal size
  uint32_t targetSize = static_cast<uint32_t>(_journalSize);

  // make sure that the document fits
  while (targetSize - 256 < size) {
    targetSize *= 2;
  }

  WRITE_LOCKER(writeLocker, _filesLock);
  TRI_ASSERT(_journals.size() <= 1);

  while (true) {
    // no need to go on if the collection is already deleted
    if (_logicalCollection->status() == TRI_VOC_COL_STATUS_DELETED) {
      return TRI_ERROR_ARANGO_DATA_SOURCE_NOT_FOUND;
    }

    MMFilesDatafile* datafile = nullptr;

    if (_journals.empty()) {
      // create enough room in the journals vector
      _journals.reserve(_journals.size() + 1);

      try {
        std::unique_ptr<MMFilesDatafile> df(
            createDatafile(tick, targetSize, false));

        // shouldn't throw as we reserved enough space before
        _journals.emplace_back(df.get());
        df.release();
        TRI_ASSERT(_journals.size() == 1);
      } catch (basics::Exception const& ex) {
        LOG_TOPIC(ERR, Logger::COLLECTOR) << "cannot select journal: "
                                          << ex.what();
        return ex.code();
      } catch (std::exception const& ex) {
        LOG_TOPIC(ERR, Logger::COLLECTOR) << "cannot select journal: "
                                          << ex.what();
        return TRI_ERROR_INTERNAL;
      } catch (...) {
        LOG_TOPIC(ERR, Logger::COLLECTOR)
            << "cannot select journal: unknown exception";
        return TRI_ERROR_INTERNAL;
      }
    }

    // select datafile
    TRI_ASSERT(!_journals.empty());
    TRI_ASSERT(_journals.size() == 1);

    datafile = _journals.back();

    TRI_ASSERT(datafile != nullptr);

    // try to reserve space in the datafile
    MMFilesMarker* position = nullptr;
    int res = datafile->reserveElement(size, &position, targetSize);

    // found a datafile with enough space left
    if (res == TRI_ERROR_NO_ERROR) {
      datafile->_written = ((char*)position) + size;
      // set result
      resultPosition = reinterpret_cast<char*>(position);
      resultDatafile = datafile;
      return TRI_ERROR_NO_ERROR;
    }

    if (res != TRI_ERROR_ARANGO_DATAFILE_FULL) {
      // some other error
      LOG_TOPIC(ERR, Logger::COLLECTOR) << "cannot select journal: '"
                                        << TRI_last_error() << "'";
      return res;
    }

    // TRI_ERROR_ARANGO_DATAFILE_FULL...
    // journal is full, close it and sync
    LOG_TOPIC(DEBUG, Logger::COLLECTOR) << "closing full journal '"
                                        << datafile->getName() << "'";

    // make sure we have enough room in the target vector before we go on
    _datafiles.reserve(_datafiles.size() + 1);

    res = sealDatafile(datafile, false);

    // move journal into _datafiles vector
    // this shouldn't fail, as we have reserved space before already
    _datafiles.emplace_back(datafile);

    // and finally erase it from _journals vector
    TRI_ASSERT(!_journals.empty());
    TRI_ASSERT(_journals.back() == datafile);
    _journals.pop_back();
    TRI_ASSERT(_journals.empty());

    if (res != TRI_ERROR_NO_ERROR) {
      // an error occurred, we must stop here
      return res;
    }
  }  // otherwise, next iteration!

  return TRI_ERROR_ARANGO_NO_JOURNAL;
}

/// @brief create compactor file
MMFilesDatafile* MMFilesCollection::createCompactor(
    TRI_voc_fid_t fid, uint32_t maximalSize) {
  WRITE_LOCKER(writeLocker, _filesLock);

  TRI_ASSERT(_compactors.empty());
  // reserve enough space for the later addition
  _compactors.reserve(_compactors.size() + 1);

  std::unique_ptr<MMFilesDatafile> compactor(
      createDatafile(fid, static_cast<uint32_t>(maximalSize), true));

  // should not throw, as we've reserved enough space before
  _compactors.emplace_back(compactor.get());
  TRI_ASSERT(_compactors.size() == 1);
  return compactor.release();
}

/// @brief close an existing compactor
int MMFilesCollection::closeCompactor(MMFilesDatafile* datafile) {
  WRITE_LOCKER(writeLocker, _filesLock);

  if (_compactors.size() != 1) {
    return TRI_ERROR_ARANGO_NO_JOURNAL;
  }

  MMFilesDatafile* compactor = _compactors[0];

  if (datafile != compactor) {
    // wrong compactor file specified... should not happen
    return TRI_ERROR_INTERNAL;
  }

  return sealDatafile(datafile, true);
}

/// @brief replace a datafile with a compactor
int MMFilesCollection::replaceDatafileWithCompactor(
    MMFilesDatafile* datafile, MMFilesDatafile* compactor) {
  TRI_ASSERT(datafile != nullptr);
  TRI_ASSERT(compactor != nullptr);

  WRITE_LOCKER(writeLocker, _filesLock);

  TRI_ASSERT(!_compactors.empty());

  for (size_t i = 0; i < _datafiles.size(); ++i) {
    if (_datafiles[i]->fid() == datafile->fid()) {
      // found!
      // now put the compactor in place of the datafile
      _datafiles[i] = compactor;

      // remove the compactor file from the list of compactors
      TRI_ASSERT(_compactors[0] != nullptr);
      TRI_ASSERT(_compactors[0]->fid() == compactor->fid());

      _compactors.erase(_compactors.begin());
      TRI_ASSERT(_compactors.empty());

      return TRI_ERROR_NO_ERROR;
    }
  }

  return TRI_ERROR_INTERNAL;
}

/// @brief creates a datafile
MMFilesDatafile* MMFilesCollection::createDatafile(TRI_voc_fid_t fid,
                                                   uint32_t journalSize,
                                                   bool isCompactor) {
  TRI_ASSERT(fid > 0);

  // create an entry for the new datafile
  try {
    _datafileStatistics.create(fid);
  } catch (basics::Exception const& ex) {
    THROW_ARANGO_EXCEPTION_MESSAGE(ex.code(), ex.what());
  } catch (std::exception const& ex) {
    // rethrow but do not change error code
    THROW_ARANGO_EXCEPTION_MESSAGE(TRI_ERROR_INTERNAL, ex.what());
  } catch (...) {
    THROW_ARANGO_EXCEPTION(TRI_ERROR_OUT_OF_MEMORY);
  }

  std::unique_ptr<MMFilesDatafile> datafile;

  if (isVolatile()) {
    // in-memory collection
    datafile.reset(
        MMFilesDatafile::create(StaticStrings::Empty, fid, journalSize, true));
  } else {
    // construct a suitable filename (which may be temporary at the beginning)
    std::string jname;
    if (isCompactor) {
      jname = "compaction-";
    } else {
      jname = "temp-";
    }

    jname.append(std::to_string(fid) + ".db");
    std::string filename =
        arangodb::basics::FileUtils::buildFilename(path(), jname);

    TRI_IF_FAILURE("CreateJournalDocumentCollection") {
      // simulate disk full
      THROW_ARANGO_EXCEPTION(TRI_ERROR_ARANGO_FILESYSTEM_FULL);
    }

    // remove an existing temporary file first
    if (TRI_ExistsFile(filename.c_str())) {
      // remove an existing file first
      TRI_UnlinkFile(filename.c_str());
    }

    datafile.reset(MMFilesDatafile::create(filename, fid, journalSize, true));
  }

  if (datafile == nullptr) {
    if (TRI_errno() == TRI_ERROR_OUT_OF_MEMORY_MMAP) {
      THROW_ARANGO_EXCEPTION(TRI_ERROR_OUT_OF_MEMORY_MMAP);
    }
    THROW_ARANGO_EXCEPTION(TRI_ERROR_ARANGO_NO_JOURNAL);
  }

  // datafile is there now
  TRI_ASSERT(datafile != nullptr);

  if (isCompactor) {
    LOG_TOPIC(TRACE, arangodb::Logger::DATAFILES) << "created new compactor '"
                                                  << datafile->getName() << "'";
  } else {
    LOG_TOPIC(TRACE, arangodb::Logger::DATAFILES) << "created new journal '"
                                                  << datafile->getName() << "'";
  }

  // create a collection header, still in the temporary file
  MMFilesMarker* position;
  int res = datafile->reserveElement(sizeof(MMFilesCollectionHeaderMarker),
                                     &position, journalSize);

  TRI_IF_FAILURE("CreateJournalDocumentCollectionReserve1") {
    res = TRI_ERROR_DEBUG;
  }

  if (res != TRI_ERROR_NO_ERROR) {
    LOG_TOPIC(ERR, arangodb::Logger::DATAFILES)
        << "cannot create collection header in file '" << datafile->getName()
        << "': " << TRI_errno_string(res);

    // close the journal and remove it
    std::string temp(datafile->getName());
    datafile.reset();
    TRI_UnlinkFile(temp.c_str());

    THROW_ARANGO_EXCEPTION(res);
  }

  MMFilesCollectionHeaderMarker cm;
  MMFilesDatafileHelper::InitMarker(
      reinterpret_cast<MMFilesMarker*>(&cm), TRI_DF_MARKER_COL_HEADER,
      sizeof(MMFilesCollectionHeaderMarker), static_cast<TRI_voc_tick_t>(fid));
  cm._cid = _logicalCollection->id();

  res = datafile->writeCrcElement(position, &cm.base, false);

  TRI_IF_FAILURE("CreateJournalDocumentCollectionReserve2") {
    res = TRI_ERROR_DEBUG;
  }

  if (res != TRI_ERROR_NO_ERROR) {
    int res = datafile->_lastError;
    LOG_TOPIC(ERR, arangodb::Logger::DATAFILES)
        << "cannot create collection header in file '" << datafile->getName()
        << "': " << TRI_last_error();

    // close the datafile and remove it
    std::string temp(datafile->getName());
    datafile.reset();
    TRI_UnlinkFile(temp.c_str());

    THROW_ARANGO_EXCEPTION(res);
  }

  TRI_ASSERT(fid == datafile->fid());

  // if a physical file, we can rename it from the temporary name to the correct
  // name
  if (!isCompactor && datafile->isPhysical()) {
    // and use the correct name
    std::string jname("journal-" + std::to_string(datafile->fid()) + ".db");
    std::string filename =
        arangodb::basics::FileUtils::buildFilename(path(), jname);

    int res = datafile->rename(filename);

    if (res != TRI_ERROR_NO_ERROR) {
      LOG_TOPIC(ERR, arangodb::Logger::DATAFILES)
          << "failed to rename journal '" << datafile->getName() << "' to '"
          << filename << "': " << TRI_errno_string(res);

      std::string temp(datafile->getName());
      datafile.reset();
      TRI_UnlinkFile(temp.c_str());

      THROW_ARANGO_EXCEPTION(res);
    }

    LOG_TOPIC(TRACE, arangodb::Logger::DATAFILES) << "renamed journal from '"
                                                  << datafile->getName() << "' to '"
                                                  << filename << "'";
  }

  return datafile.release();
}

/// @brief remove a compactor file from the list of compactors
bool MMFilesCollection::removeCompactor(MMFilesDatafile* df) {
  TRI_ASSERT(df != nullptr);

  WRITE_LOCKER(writeLocker, _filesLock);

  for (auto it = _compactors.begin(); it != _compactors.end(); ++it) {
    if ((*it) == df) {
      // and finally remove the file from the _compactors vector
      _compactors.erase(it);
      return true;
    }
  }

  // not found
  return false;
}

/// @brief remove a datafile from the list of datafiles
bool MMFilesCollection::removeDatafile(MMFilesDatafile* df) {
  TRI_ASSERT(df != nullptr);

  WRITE_LOCKER(writeLocker, _filesLock);

  for (auto it = _datafiles.begin(); it != _datafiles.end(); ++it) {
    if ((*it) == df) {
      // and finally remove the file from the _datafiles vector
      _datafiles.erase(it);
      return true;
    }
  }

  // not found
  return false;
}

/// @brief iterates over a collection
bool MMFilesCollection::iterateDatafiles(
    std::function<bool(MMFilesMarker const*, MMFilesDatafile*)> const& cb) {
  READ_LOCKER(readLocker, _filesLock);

  if (!iterateDatafilesVector(_datafiles, cb) ||
      !iterateDatafilesVector(_compactors, cb) ||
      !iterateDatafilesVector(_journals, cb)) {
    return false;
  }
  return true;
}

/// @brief iterate over all datafiles in a vector
/// the caller must hold the _filesLock
bool MMFilesCollection::iterateDatafilesVector(
    std::vector<MMFilesDatafile*> const& files,
    std::function<bool(MMFilesMarker const*, MMFilesDatafile*)> const& cb) {
  for (auto const& datafile : files) {
    datafile->sequentialAccess();
    datafile->willNeed();

    if (!TRI_IterateDatafile(datafile, cb)) {
      return false;
    }

    if (datafile->isPhysical() && datafile->isSealed()) {
      datafile->randomAccess();
    }
  }

  return true;
}

/// @brief closes the datafiles passed in the vector
bool MMFilesCollection::closeDatafiles(
    std::vector<MMFilesDatafile*> const& files) {
  bool result = true;

  for (auto const& datafile : files) {
    TRI_ASSERT(datafile != nullptr);
    if (datafile->state() == TRI_DF_STATE_CLOSED) {
      continue;
    }

    int res = datafile->close();

    if (res != TRI_ERROR_NO_ERROR) {
      result = false;
    }
  }

  return result;
}

/// @brief export properties
void MMFilesCollection::getPropertiesVPack(velocypack::Builder& result) const {
  TRI_ASSERT(result.isOpenObject());
  result.add("count", VPackValue(_initialCount));
  result.add("doCompact", VPackValue(_doCompact));
  result.add("indexBuckets", VPackValue(_indexBuckets));
  result.add("isVolatile", VPackValue(_isVolatile));
  result.add("journalSize", VPackValue(_journalSize));
  result.add("path", VPackValue(_path));

  TRI_ASSERT(result.isOpenObject());
}

/// @brief used for updating properties
/*void MMFilesCollection::getPropertiesVPackCoordinator(
    velocypack::Builder& result) const {
  TRI_ASSERT(result.isOpenObject());
  result.add("doCompact", VPackValue(_doCompact));
  result.add("indexBuckets", VPackValue(_indexBuckets));
  result.add("journalSize", VPackValue(_journalSize));
}*/

void MMFilesCollection::figuresSpecific(
    std::shared_ptr<arangodb::velocypack::Builder>& builder) {
  // fills in compaction status
  char const* lastCompactionStatus = "-";
  char lastCompactionStampString[21];
  lastCompactionStampString[0] = '-';
  lastCompactionStampString[1] = '\0';

  double lastCompactionStamp;

  {
    MUTEX_LOCKER(mutexLocker, _compactionStatusLock);
    lastCompactionStatus = _lastCompactionStatus;
    lastCompactionStamp = _lastCompactionStamp;
  }

  if (lastCompactionStatus != nullptr) {
    if (lastCompactionStamp == 0.0) {
      lastCompactionStamp = TRI_microtime();
    }
    struct tm tb;
    time_t tt = static_cast<time_t>(lastCompactionStamp);
    TRI_gmtime(tt, &tb);
    strftime(&lastCompactionStampString[0], sizeof(lastCompactionStampString),
             "%Y-%m-%dT%H:%M:%SZ", &tb);
  }
  builder->add("documentReferences",
               VPackValue(_ditches.numMMFilesDocumentMMFilesDitches()));

  char const* waitingForDitch = _ditches.head();
  builder->add("waitingFor",
               VPackValue(waitingForDitch == nullptr ? "-" : waitingForDitch));

  // add datafile statistics
  MMFilesDatafileStatisticsContainer dfi = _datafileStatistics.all();
  MMFilesDatafileStatistics::CompactionStats stats = _datafileStatistics.getStats();

  builder->add("alive", VPackValue(VPackValueType::Object)); {
    builder->add("count", VPackValue(dfi.numberAlive));
    builder->add("size", VPackValue(dfi.sizeAlive));
    builder->close();  // alive
  }

  builder->add("dead", VPackValue(VPackValueType::Object)); {
    builder->add("count", VPackValue(dfi.numberDead));
    builder->add("size", VPackValue(dfi.sizeDead));
    builder->add("deletion", VPackValue(dfi.numberDeletions));
    builder->close();  // dead
  }

  builder->add("compactionStatus", VPackValue(VPackValueType::Object)); {
    builder->add("message", VPackValue(lastCompactionStatus));
    builder->add("time", VPackValue(&lastCompactionStampString[0]));

    builder->add("count", VPackValue(stats._compactionCount));
    builder->add("filesCombined", VPackValue(stats._filesCombined));
    builder->add("bytesRead", VPackValue(stats._compactionBytesRead));
    builder->add("bytesWritten", VPackValue(stats._compactionBytesWritten));
    builder->close();  // compactionStatus
  }

  // add file statistics
  READ_LOCKER(readLocker, _filesLock);

  size_t sizeDatafiles = 0;
  builder->add("datafiles", VPackValue(VPackValueType::Object));
  for (auto const& it : _datafiles) {
    sizeDatafiles += it->initSize();
  }

  builder->add("count", VPackValue(_datafiles.size()));
  builder->add("fileSize", VPackValue(sizeDatafiles));
  builder->close();  // datafiles

  size_t sizeJournals = 0;
  for (auto const& it : _journals) {
    sizeJournals += it->initSize();
  }
  builder->add("journals", VPackValue(VPackValueType::Object));
  builder->add("count", VPackValue(_journals.size()));
  builder->add("fileSize", VPackValue(sizeJournals));
  builder->close();  // journals

  size_t sizeCompactors = 0;
  for (auto const& it : _compactors) {
    sizeCompactors += it->initSize();
  }
  builder->add("compactors", VPackValue(VPackValueType::Object));
  builder->add("count", VPackValue(_compactors.size()));
  builder->add("fileSize", VPackValue(sizeCompactors));
  builder->close();  // compactors

  builder->add("revisions", VPackValue(VPackValueType::Object));
  builder->add("count", VPackValue(_revisionsCache.size()));
  builder->add("size", VPackValue(_revisionsCache.memoryUsage()));
  builder->close();  // revisions

  builder->add("lastTick", VPackValue(_maxTick));
  builder->add("uncollectedLogfileEntries",
               VPackValue(uncollectedLogfileEntries()));
}

/// @brief iterate over a vector of datafiles and pick those with a specific
/// data range
std::vector<MMFilesCollection::DatafileDescription>
MMFilesCollection::datafilesInRange(TRI_voc_tick_t dataMin,
                                    TRI_voc_tick_t dataMax) {
  std::vector<DatafileDescription> result;

  auto apply = [&dataMin, &dataMax, &result](MMFilesDatafile const* datafile,
                                             bool isJournal) {
    DatafileDescription entry = {datafile, datafile->_dataMin,
                                 datafile->_dataMax, datafile->_tickMax,
                                 isJournal};
    LOG_TOPIC(TRACE, arangodb::Logger::DATAFILES)
        << "checking datafile " << datafile->fid() << " with data range "
        << datafile->_dataMin << " - " << datafile->_dataMax
        << ", tick max: " << datafile->_tickMax;

    if (datafile->_dataMin == 0 || datafile->_dataMax == 0) {
      // datafile doesn't have any data
      return;
    }

    TRI_ASSERT(datafile->_tickMin <= datafile->_tickMax);
    TRI_ASSERT(datafile->_dataMin <= datafile->_dataMax);

    if (dataMax < datafile->_dataMin) {
      // datafile is newer than requested range
      return;
    }

    if (dataMin > datafile->_dataMax) {
      // datafile is older than requested range
      return;
    }

    result.emplace_back(entry);
  };

  READ_LOCKER(readLocker, _filesLock);

  for (auto& it : _datafiles) {
    apply(it, false);
  }
  for (auto& it : _journals) {
    apply(it, true);
  }

  return result;
}

bool MMFilesCollection::applyForTickRange(
    TRI_voc_tick_t dataMin, TRI_voc_tick_t dataMax,
    std::function<bool(TRI_voc_tick_t foundTick,
                       MMFilesMarker const* marker)> const& callback) {
  LOG_TOPIC(TRACE, arangodb::Logger::DATAFILES)
      << "getting datafiles in data range " << dataMin << " - " << dataMax;

  std::vector<DatafileDescription> datafiles =
      datafilesInRange(dataMin, dataMax);
  // now we have a list of datafiles...

  size_t const n = datafiles.size();

  for (size_t i = 0; i < n; ++i) {
    auto const& e = datafiles[i];
    MMFilesDatafile const* datafile = e._data;

    // we are reading from a journal that might be modified in parallel
    // so we must read-lock it
    CONDITIONAL_READ_LOCKER(readLocker, _filesLock, e._isJournal);

    if (!e._isJournal) {
      TRI_ASSERT(datafile->isSealed());
    }

    char const* ptr = datafile->_data;
    char const* end = ptr + datafile->currentSize();

    while (ptr < end) {
      auto const* marker = reinterpret_cast<MMFilesMarker const*>(ptr);

      if (marker->getSize() == 0) {
        // end of datafile
        break;
      }

      MMFilesMarkerType type = marker->getType();

      if (type <= TRI_DF_MARKER_MIN) {
        break;
      }

      ptr += MMFilesDatafileHelper::AlignedMarkerSize<size_t>(marker);

      if (type == TRI_DF_MARKER_BLANK) {
        // fully ignore these marker types. they don't need to be replicated,
        // but we also cannot stop iteration if we find one of these
        continue;
      }

      // get the marker's tick and check whether we should include it
      TRI_voc_tick_t foundTick = marker->getTick();

      if (foundTick <= dataMin) {
        // marker too old
        continue;
      }

      if (foundTick > dataMax) {
        // marker too new
        return false;  // hasMore = false
      }

      if (type != TRI_DF_MARKER_VPACK_DOCUMENT &&
          type != TRI_DF_MARKER_VPACK_REMOVE) {
        // found a non-data marker...

        // check if we can abort searching
        if (foundTick >= dataMax || (foundTick > e._tickMax && i == (n - 1))) {
          // fetched the last available marker
          return false;  // hasMore = false
        }

        continue;
      }

      // note the last tick we processed
      bool doAbort = false;
      if (!callback(foundTick, marker)) {
        doAbort = true;
      }

      if (foundTick >= dataMax || (foundTick >= e._tickMax && i == (n - 1))) {
        // fetched the last available marker
        return false;  // hasMore = false
      }

      if (doAbort) {
        return true;  // hasMore = true
      }
    }  // next marker in datafile
  }    // next datafile

  return false;  // hasMore = false
}

// @brief Return the number of documents in this collection
uint64_t MMFilesCollection::numberDocuments(transaction::Methods* trx) const {
  TRI_ASSERT(!ServerState::instance()->isCoordinator());
  return primaryIndex()->size();
}

void MMFilesCollection::sizeHint(transaction::Methods* trx, int64_t hint) {
  if (hint <= 0) {
    return;
  }
  primaryIndex()->resize(trx, static_cast<size_t>(hint * 1.1));
}

/// @brief report extra memory used by indexes etc.
size_t MMFilesCollection::memory() const {
  return 0;  // TODO
}

/// @brief disallow compaction of the collection
void MMFilesCollection::preventCompaction() { _compactionLock.readLock(); }

/// @brief try disallowing compaction of the collection
bool MMFilesCollection::tryPreventCompaction() {
  return _compactionLock.tryReadLock();
}

/// @brief re-allow compaction of the collection
void MMFilesCollection::allowCompaction() { _compactionLock.unlock(); }

/// @brief exclusively lock the collection for compaction
void MMFilesCollection::lockForCompaction() { _compactionLock.writeLock(); }

/// @brief try to exclusively lock the collection for compaction
bool MMFilesCollection::tryLockForCompaction() {
  return _compactionLock.tryWriteLock();
}

/// @brief signal that compaction is finished
void MMFilesCollection::finishCompaction() { _compactionLock.unlock(); }

/// @brief iterator for index open
bool MMFilesCollection::openIndex(VPackSlice const& description,
                                  transaction::Methods* trx) {
  // VelocyPack must be an index description
  if (!description.isObject()) {
    return false;
  }

  bool unused = false;
  auto idx = _logicalCollection->createIndex(trx, description, unused);

  if (idx == nullptr) {
    // error was already printed if we get here
    return false;
  }

  return true;
}

/// @brief initializes an index with a set of existing documents
void MMFilesCollection::fillIndex(
    std::shared_ptr<arangodb::basics::LocalTaskQueue> queue, transaction::Methods* trx,
    arangodb::Index* idx,
    std::shared_ptr<std::vector<std::pair<LocalDocumentId, VPackSlice>>> documents,
    bool skipPersistent) {
  TRI_ASSERT(idx->type() != Index::IndexType::TRI_IDX_TYPE_PRIMARY_INDEX);
  TRI_ASSERT(!ServerState::instance()->isCoordinator());
  if (!useSecondaryIndexes()) {
    return;
  }

  if (idx->isPersistent() && skipPersistent) {
    return;
  }

  try {
    // move task into thread pool
    std::shared_ptr<::MMFilesIndexFillerTask> worker;
    worker.reset(new ::MMFilesIndexFillerTask(queue, trx, idx, documents));
    queue->enqueue(worker);
  } catch (...) {
    // set error code
    queue->setStatus(TRI_ERROR_INTERNAL);
  }
}

uint32_t MMFilesCollection::indexBuckets() const { return _indexBuckets; }

int MMFilesCollection::fillAllIndexes(transaction::Methods* trx) {
  return fillIndexes(trx, _indexes);
}

/// @brief Fill the given list of Indexes
int MMFilesCollection::fillIndexes(
    transaction::Methods* trx,
    std::vector<std::shared_ptr<arangodb::Index>> const& indexes,
    bool skipPersistent) {
  // distribute the work to index threads plus this thread
  TRI_ASSERT(!ServerState::instance()->isCoordinator());
  size_t const n = indexes.size();

  if (n == 0 || (n == 1 &&
                 indexes[0].get()->type() ==
                     Index::IndexType::TRI_IDX_TYPE_PRIMARY_INDEX)) {
    return TRI_ERROR_NO_ERROR;
  }

  bool rolledBack = false;
  auto rollbackAll = [&]() -> void {
    for (size_t i = 0; i < n; i++) {
      auto idx = indexes[i].get();
      if (idx->type() == Index::IndexType::TRI_IDX_TYPE_PRIMARY_INDEX) {
        continue;
      }
      if (idx->isPersistent()) {
        continue;
      }
      idx->unload();  // TODO: check is this safe? truncate not necessarily
                      // feasible
    }
  };

  TRI_ASSERT(n > 0);

  PerformanceLogScope logScope(
      std::string("fill-indexes-document-collection { collection: ") +
      _logicalCollection->vocbase().name() + "/" + _logicalCollection->name() +
      " }, indexes: " + std::to_string(n - 1));

  auto poster = [](std::function<void()> fn) -> void {
    SchedulerFeature::SCHEDULER->post(fn);
  };
  auto queue = std::make_shared<arangodb::basics::LocalTaskQueue>(poster);

  try {
    TRI_ASSERT(!ServerState::instance()->isCoordinator());

    // give the index a size hint
    auto primaryIdx = primaryIndex();
    auto nrUsed = primaryIdx->size();
    for (size_t i = 0; i < n; i++) {
      auto idx = indexes[i];
      if (idx->type() == Index::IndexType::TRI_IDX_TYPE_PRIMARY_INDEX) {
        continue;
      }
      idx.get()->sizeHint(trx, nrUsed);
    }

    // process documents a million at a time
    size_t blockSize = 1024 * 1024 * 1;

    if (nrUsed < blockSize) {
      blockSize = nrUsed;
    }
    if (blockSize == 0) {
      blockSize = 1;
    }

    auto documentsPtr = std::make_shared<std::vector<std::pair<LocalDocumentId, VPackSlice>>>();
    std::vector<std::pair<LocalDocumentId, VPackSlice>>& documents = *documentsPtr.get();
    documents.reserve(blockSize);

    auto insertInAllIndexes = [&]() -> void {
      for (size_t i = 0; i < n; ++i) {
        auto idx = indexes[i];
        if (idx->type() == Index::IndexType::TRI_IDX_TYPE_PRIMARY_INDEX) {
          continue;
        }
        fillIndex(queue, trx, idx.get(), documentsPtr, skipPersistent);
      }

      queue->dispatchAndWait();

      if (queue->status() != TRI_ERROR_NO_ERROR) {
        rollbackAll();
        rolledBack = true;
      }
    };

    if (nrUsed > 0) {
      arangodb::basics::BucketPosition position;
      uint64_t total = 0;

      while (true) {
        MMFilesSimpleIndexElement element =
            primaryIdx->lookupSequential(trx, position, total);

        if (!element) {
          break;
        }

        LocalDocumentId const documentId = element.localDocumentId();

        uint8_t const* vpack = lookupDocumentVPack(documentId);
        if (vpack != nullptr) {
          documents.emplace_back(std::make_pair(documentId, VPackSlice(vpack)));

          if (documents.size() == blockSize) {
            // now actually fill the secondary indexes
            insertInAllIndexes();
            if (queue->status() != TRI_ERROR_NO_ERROR) {
              break;
            }
            documents.clear();
          }
        }
      }
    }

    // process the remainder of the documents
    if (queue->status() == TRI_ERROR_NO_ERROR && !documents.empty()) {
      insertInAllIndexes();
    }
  } catch (arangodb::basics::Exception const& ex) {
    queue->setStatus(ex.code());
    LOG_TOPIC(WARN, arangodb::Logger::FIXME)
        << "caught exception while filling indexes: " << ex.what();
  } catch (std::bad_alloc const&) {
    queue->setStatus(TRI_ERROR_OUT_OF_MEMORY);
  } catch (std::exception const& ex) {
    LOG_TOPIC(WARN, arangodb::Logger::FIXME)
        << "caught exception while filling indexes: " << ex.what();
    queue->setStatus(TRI_ERROR_INTERNAL);
  } catch (...) {
    LOG_TOPIC(WARN, arangodb::Logger::FIXME)
        << "caught unknown exception while filling indexes";
    queue->setStatus(TRI_ERROR_INTERNAL);
  }

  if (queue->status() != TRI_ERROR_NO_ERROR && !rolledBack) {
    try {
      rollbackAll();
    } catch (...) {
    }
  }

  return queue->status();
}

/// @brief opens an existing collection
int MMFilesCollection::openWorker(bool ignoreErrors) {
  auto& vocbase = _logicalCollection->vocbase();
  PerformanceLogScope logScope(std::string("open-collection { collection: ") +
                               vocbase.name() + "/" +
                               _logicalCollection->name() + " }");

  try {
    // check for journals and datafiles
    MMFilesEngine* engine = static_cast<MMFilesEngine*>(EngineSelectorFeature::ENGINE);
    int res = engine->openCollection(&vocbase, _logicalCollection, ignoreErrors);

    if (res != TRI_ERROR_NO_ERROR) {
      LOG_TOPIC(DEBUG, arangodb::Logger::FIXME) << "cannot open '" << path()
                                                << "', check failed";
      return res;
    }

    return TRI_ERROR_NO_ERROR;
  } catch (basics::Exception const& ex) {
    LOG_TOPIC(ERR, arangodb::Logger::FIXME)
        << "cannot load collection parameter file '" << path()
        << "': " << ex.what();
    return ex.code();
  } catch (std::exception const& ex) {
    LOG_TOPIC(ERR, arangodb::Logger::FIXME)
        << "cannot load collection parameter file '" << path()
        << "': " << ex.what();
    return TRI_ERROR_INTERNAL;
  }
}

void MMFilesCollection::open(bool ignoreErrors) {
  VPackBuilder builder;
  StorageEngine* engine = EngineSelectorFeature::ENGINE;
  auto& vocbase = _logicalCollection->vocbase();
  auto cid = _logicalCollection->id();
  engine->getCollectionInfo(vocbase, cid, builder, true, 0);

  VPackSlice initialCount =
      builder.slice().get(std::vector<std::string>({"parameters", "count"}));
  if (initialCount.isNumber()) {
    int64_t count = initialCount.getNumber<int64_t>();
    if (count > 0) {
      _initialCount = count;
    }
  }

  PerformanceLogScope logScope(
    std::string("open-document-collection { collection: ") + vocbase.name() +
      "/" + _logicalCollection->name() + " }");

  int res = openWorker(ignoreErrors);

  if (res != TRI_ERROR_NO_ERROR) {
    THROW_ARANGO_EXCEPTION_MESSAGE(
        res,
        std::string("cannot open document collection from path '") + path() +
            "': " + TRI_errno_string(res));
  }

  arangodb::SingleCollectionTransaction trx(
    arangodb::transaction::StandaloneContext::Create(vocbase),
    cid,
    AccessMode::Type::READ
  );

  // the underlying collections must not be locked here because the "load"
  // routine can be invoked from any other place, e.g. from an AQL query
  trx.addHint(transaction::Hints::Hint::LOCK_NEVER);

  {
    PerformanceLogScope logScope(
      std::string("iterate-markers { collection: ") + vocbase.name() + "/" +
                                 _logicalCollection->name() + " }");
    // iterate over all markers of the collection
    res = iterateMarkersOnLoad(&trx);

    if (res != TRI_ERROR_NO_ERROR) {
      THROW_ARANGO_EXCEPTION_MESSAGE(
          res,
          std::string("cannot iterate data of document collection: ") +
              TRI_errno_string(res));
    }
  }

  // build the indexes meta-data, but do not fill the indexes yet
  {
    auto old = useSecondaryIndexes();

    // turn filling of secondary indexes off. we're now only interested in
    // getting
    // the indexes' definition. we'll fill them below ourselves.
    useSecondaryIndexes(false);

    try {
      detectIndexes(&trx);
      useSecondaryIndexes(old);
    } catch (basics::Exception const& ex) {
      useSecondaryIndexes(old);
      THROW_ARANGO_EXCEPTION_MESSAGE(
          ex.code(),
          std::string("cannot initialize collection indexes: ") + ex.what());
    } catch (std::exception const& ex) {
      useSecondaryIndexes(old);
      THROW_ARANGO_EXCEPTION_MESSAGE(
          TRI_ERROR_INTERNAL,
          std::string("cannot initialize collection indexes: ") + ex.what());
    } catch (...) {
      useSecondaryIndexes(old);
      THROW_ARANGO_EXCEPTION_MESSAGE(
          TRI_ERROR_INTERNAL,
          "cannot initialize collection indexes: unknown exception");
    }
  }

  if (!engine->inRecovery()) {
    // build the index structures, and fill the indexes
    fillIndexes(&trx, _indexes);
  }

  // successfully opened collection. now adjust version number
  if (_logicalCollection->version() != LogicalCollection::VERSION_31 &&
      !_revisionError &&
      application_features::ApplicationServer::server
          ->getFeature<DatabaseFeature>("Database")
          ->check30Revisions()) {
    _logicalCollection->setVersion(LogicalCollection::VERSION_31);
    bool const doSync =
        application_features::ApplicationServer::getFeature<DatabaseFeature>(
            "Database")
            ->forceSyncProperties();
    StorageEngine* engine = EngineSelectorFeature::ENGINE;
    engine->changeCollection(
      _logicalCollection->vocbase(),
      _logicalCollection->id(),
      _logicalCollection,
      doSync
    );
  }
}

/// @brief iterate all markers of the collection
int MMFilesCollection::iterateMarkersOnLoad(transaction::Methods* trx) {
  // initialize state for iteration
  OpenIteratorState openState(_logicalCollection, trx);

  if (_initialCount != -1) {
    _revisionsCache.sizeHint(_initialCount);
    sizeHint(trx, _initialCount);
    openState._initialCount = _initialCount;
  }

  // read all documents and fill primary index
  auto cb = [&openState](MMFilesMarker const* marker,
                         MMFilesDatafile* datafile) -> bool {
    return OpenIterator(marker, &openState, datafile);
  };

  iterateDatafiles(cb);

  LOG_TOPIC(TRACE, arangodb::Logger::FIXME)
      << "found " << openState._documents << " document markers, "
      << openState._deletions << " deletion markers for collection '"
      << _logicalCollection->name() << "'";

  if (_logicalCollection->version() <= LogicalCollection::VERSION_30 &&
      _lastRevision >= static_cast<TRI_voc_rid_t>(2016ULL - 1970ULL) * 1000ULL *
                           60ULL * 60ULL * 24ULL * 365ULL &&
      application_features::ApplicationServer::server
          ->getFeature<DatabaseFeature>("Database")
          ->check30Revisions()) {
    // a collection from 3.0 or earlier with a _rev value that is higher than we
    // can handle safely
    setRevisionError();

    LOG_TOPIC(WARN, arangodb::Logger::FIXME)
        << "collection '" << _logicalCollection->name()
        << "' contains _rev values that are higher than expected for an "
           "ArangoDB 3.1 database. If this collection was created or used with "
           "a pre-release or development version of ArangoDB 3.1, please "
           "restart the server with option '--database.check-30-revisions "
           "false' to suppress this warning. If this collection was created "
           "with an ArangoDB 3.0, please dump the 3.0 database with arangodump "
           "and restore it in 3.1 with arangorestore.";
    if (application_features::ApplicationServer::server
            ->getFeature<DatabaseFeature>("Database")
            ->fail30Revisions()) {
      THROW_ARANGO_EXCEPTION_MESSAGE(
          TRI_ERROR_ARANGO_CORRUPTED_DATAFILE,
          std::string("collection '") + _logicalCollection->name() +
              "' contains _rev values from 3.0 and needs to be migrated using "
              "dump/restore");
    }
  }

  // update the real statistics for the collection
  try {
    for (auto& it : openState._stats) {
      createStats(it.first, *(it.second));
    }
  } catch (basics::Exception const& ex) {
    return ex.code();
  } catch (...) {
    return TRI_ERROR_INTERNAL;
  }

  return TRI_ERROR_NO_ERROR;
}

LocalDocumentId MMFilesCollection::lookupKey(transaction::Methods *trx,
                                                     VPackSlice const& key) const {
  MMFilesPrimaryIndex *index = primaryIndex();
  MMFilesSimpleIndexElement element = index->lookupKey(trx, key);
  return element ? LocalDocumentId(element.localDocumentId()) : LocalDocumentId();
}

Result MMFilesCollection::read(transaction::Methods* trx, VPackSlice const& key,
                               ManagedDocumentResult& result, bool lock) {
  TRI_IF_FAILURE("ReadDocumentNoLock") {
    // test what happens if no lock can be acquired
    return Result(TRI_ERROR_DEBUG);
  }

  TRI_IF_FAILURE("ReadDocumentNoLockExcept") {
    THROW_ARANGO_EXCEPTION(TRI_ERROR_DEBUG);
  }

  bool const useDeadlockDetector =
      (lock && !trx->isSingleOperationTransaction() && !trx->state()->hasHint(transaction::Hints::Hint::NO_DLD));
  if (lock) {
    int res = lockRead(useDeadlockDetector, trx->tid());
    if (res != TRI_ERROR_NO_ERROR) {
      THROW_ARANGO_EXCEPTION(res);
    }
  }
  TRI_DEFER(if (lock) { unlockRead(useDeadlockDetector, trx->tid()); });
  
  Result res = lookupDocument(trx, key, result);
  if (res.fail()) {
    return res;
  }

  // we found a document
  return Result(TRI_ERROR_NO_ERROR);
}

Result MMFilesCollection::read(transaction::Methods* trx, StringRef const& key,
                               ManagedDocumentResult& result, bool lock){
  // copy string into a vpack string
  transaction::BuilderLeaser builder(trx);
  builder->add(VPackValuePair(key.data(), key.size(), VPackValueType::String));
  return read(trx, builder->slice(), result, lock);
}

bool MMFilesCollection::readDocument(transaction::Methods* trx,
                                     LocalDocumentId const& documentId,
                                     ManagedDocumentResult& result) const {
  uint8_t const* vpack = lookupDocumentVPack(documentId);
  if (vpack != nullptr) {
    result.setUnmanaged(vpack, documentId);
    return true;
  }
  return false;
}

bool MMFilesCollection::readDocumentWithCallback(transaction::Methods* trx,
                                                 LocalDocumentId const& documentId,
                                                 IndexIterator::DocumentCallback const& cb) const {
  uint8_t const* vpack = lookupDocumentVPack(documentId);
  if (vpack != nullptr) {
    cb(documentId, VPackSlice(vpack));
    return true;
  }
  return false;
}

size_t MMFilesCollection::readDocumentWithCallback(transaction::Methods* trx,
                                                   std::vector<std::pair<LocalDocumentId, uint8_t const*>>& documentIds,
                                                   IndexIterator::DocumentCallback const& cb){
  size_t count = 0;
  batchLookupRevisionVPack(documentIds);
  for (auto const& it : documentIds) {
    if (it.second) {
      cb(it.first, VPackSlice(it.second));
      ++count;
    }
  }
  return count;
}

bool MMFilesCollection::readDocumentConditional(
    transaction::Methods* trx, LocalDocumentId const& documentId,
    TRI_voc_tick_t maxTick, ManagedDocumentResult& result) {
  TRI_ASSERT(documentId.isSet());
  uint8_t const* vpack =
      lookupDocumentVPackConditional(documentId, maxTick, true);
  if (vpack != nullptr) {
    result.setUnmanaged(vpack, documentId);
    return true;
  }
  return false;
}

void MMFilesCollection::prepareIndexes(VPackSlice indexesSlice) {
  TRI_ASSERT(indexesSlice.isArray());
  
  bool foundPrimary = false;
  bool foundEdge = false;
  
  for (auto const& it : VPackArrayIterator(indexesSlice)) {
    auto const& s = it.get(arangodb::StaticStrings::IndexType);

    if (s.isString()) {
<<<<<<< HEAD
      if (s.isEqualString("primary")) {
=======
      std::string const type = s.copyString();

      if (type == "primary") {
>>>>>>> 843e5847
        foundPrimary = true;
      } else if (s.isEqualString("edge")) {
        foundEdge = true;
      }
    }
  }

  for (auto const& idx : _indexes) {
    if (idx->type() == Index::IndexType::TRI_IDX_TYPE_PRIMARY_INDEX) {
      foundPrimary = true;
    } else if (_logicalCollection->type() == TRI_COL_TYPE_EDGE &&
               idx->type() == Index::IndexType::TRI_IDX_TYPE_EDGE_INDEX) {
      foundEdge = true;
    }
  }
  
  std::vector<std::shared_ptr<arangodb::Index>> indexes;
  StorageEngine* engine = EngineSelectorFeature::ENGINE;
  if (!foundPrimary ||
      (!foundEdge && _logicalCollection->type() == TRI_COL_TYPE_EDGE)) {
    // we still do not have any of the default indexes, so create them now
    engine->indexFactory().fillSystemIndexes(_logicalCollection, indexes);
  }
  engine->indexFactory().prepareIndexes(_logicalCollection, indexesSlice, indexes);
  
  for (std::shared_ptr<Index>& idx : indexes) {
    if (ServerState::instance()->isRunningInCluster()) {
      addIndex(std::move(idx));
    } else {
      addIndexLocal(std::move(idx));
    }
  }

  TRI_ASSERT(!_indexes.empty());
  if (_indexes[0]->type() != Index::IndexType::TRI_IDX_TYPE_PRIMARY_INDEX ||
      (_logicalCollection->type() == TRI_COL_TYPE_EDGE &&
       (_indexes.size() < 2 || _indexes[1]->type() != Index::IndexType::TRI_IDX_TYPE_EDGE_INDEX))) {
#ifdef ARANGODB_ENABLE_MAINTAINER_MODE
    for (auto const& it : _indexes) {
      LOG_TOPIC(ERR, arangodb::Logger::FIXME) << "- " << it.get();
    }
#endif
    std::string errorMsg("got invalid indexes for collection '");
    errorMsg.append(_logicalCollection->name());
    errorMsg.push_back('\'');
    THROW_ARANGO_EXCEPTION_MESSAGE(TRI_ERROR_INTERNAL, errorMsg);
  }

#ifdef ARANGODB_ENABLE_MAINTAINER_MODE
  {
    bool foundPrimary = false;
    for (auto const& it : _indexes) {
      if (it->type() == Index::IndexType::TRI_IDX_TYPE_PRIMARY_INDEX) {
        if (foundPrimary) {
          std::string errorMsg("found multiple primary indexes for collection '");
          errorMsg.append(_logicalCollection->name());
          errorMsg.push_back('\'');
          THROW_ARANGO_EXCEPTION_MESSAGE(TRI_ERROR_INTERNAL, errorMsg);
        }
        foundPrimary = true;
      }
    }
  }
#endif
  
  TRI_ASSERT(!_indexes.empty());
}

std::shared_ptr<Index> MMFilesCollection::lookupIndex(
    VPackSlice const& info) const {
  TRI_ASSERT(info.isObject());

  // extract type
  auto value = info.get(arangodb::StaticStrings::IndexType);

  if (!value.isString()) {
    // Compatibility with old v8-vocindex.
    THROW_ARANGO_EXCEPTION_MESSAGE(TRI_ERROR_INTERNAL, "invalid index definition");
  }

  std::string tmp = value.copyString();
  arangodb::Index::IndexType const type = arangodb::Index::type(tmp.c_str());

  for (auto const& idx : _indexes) {
    if (idx->type() == type) {
      // Only check relevant indices
      if (idx->matchesDefinition(info)) {
        // We found an index for this definition.
        return idx;
      }
    }
  }
  return nullptr;
}

std::shared_ptr<Index> MMFilesCollection::createIndex(transaction::Methods* trx,
                                                      VPackSlice const& info,
                                                      bool& created) {
  // TODO Get LOCK for the vocbase
  auto idx = lookupIndex(info);
  if (idx != nullptr) {
    created = false;
    // We already have this index.
    return idx;
  }

  StorageEngine* engine = EngineSelectorFeature::ENGINE;

  // We are sure that we do not have an index of this type.
  // We also hold the lock.
  // Create it

  idx = engine->indexFactory().prepareIndexFromSlice(
    info, true, _logicalCollection, false
  );
  TRI_ASSERT(idx != nullptr);

  if (ServerState::instance()->isCoordinator()) {
    // In the coordinator case we do not fill the index
    // We only inform the others.
    addIndex(idx);
    created = true;
    return idx;
  }

  int res = saveIndex(trx, idx);

  if (res != TRI_ERROR_NO_ERROR) {
    THROW_ARANGO_EXCEPTION(res);
  }

#if USE_PLAN_CACHE
  arangodb::aql::PlanCache::instance()->invalidate(
      _logicalCollection->vocbase());
#endif
  // Until here no harm is done if sth fails. The shared ptr will clean up. if
  // left before

  addIndexLocal(idx);
  {
    bool const doSync =
        application_features::ApplicationServer::getFeature<DatabaseFeature>(
            "Database")
            ->forceSyncProperties();
    VPackBuilder builder =
        _logicalCollection->toVelocyPackIgnore({"path", "statusString"}, true, true);
    _logicalCollection->updateProperties(builder.slice(), doSync);
  }
  created = true;
  return idx;
}

/// @brief Persist an index information to file
int MMFilesCollection::saveIndex(transaction::Methods* trx,
                                 std::shared_ptr<arangodb::Index> idx) {
  TRI_ASSERT(!ServerState::instance()->isCoordinator());
  // we cannot persist PrimaryIndex
  TRI_ASSERT(idx->type() != Index::IndexType::TRI_IDX_TYPE_PRIMARY_INDEX);
  std::vector<std::shared_ptr<arangodb::Index>> indexListLocal;
  indexListLocal.emplace_back(idx);

  int res = fillIndexes(trx, indexListLocal, false);

  if (res != TRI_ERROR_NO_ERROR) {
    return res;
  }

  std::shared_ptr<VPackBuilder> builder;
  try {
    builder = idx->toVelocyPack(false, true);
  } catch (arangodb::basics::Exception const& ex) {
    LOG_TOPIC(ERR, arangodb::Logger::FIXME) << "cannot save index definition: " << ex.what();
    return ex.code();
  } catch (std::exception const& ex) {
    LOG_TOPIC(ERR, arangodb::Logger::FIXME) << "cannot save index definition: " << ex.what();
    return TRI_ERROR_INTERNAL;
  } catch (...) {
    LOG_TOPIC(ERR, arangodb::Logger::FIXME) << "cannot save index definition";
    return TRI_ERROR_INTERNAL;
  }
  if (builder == nullptr) {
    LOG_TOPIC(ERR, arangodb::Logger::FIXME) << "cannot save index definition";
    return TRI_ERROR_OUT_OF_MEMORY;
  }

  auto& vocbase = _logicalCollection->vocbase();
  auto collectionId = _logicalCollection->id();
  VPackSlice data = builder->slice();

  StorageEngine* engine = EngineSelectorFeature::ENGINE;
  engine->createIndex(vocbase, collectionId, idx->id(), data);

  if (!engine->inRecovery()) {
    // We need to write an index marker
    try {
      MMFilesCollectionMarker marker(
        TRI_DF_MARKER_VPACK_CREATE_INDEX, vocbase.id(), collectionId, data
      );
      MMFilesWalSlotInfoCopy slotInfo =
          MMFilesLogfileManager::instance()->allocateAndWrite(marker, false);

      res = slotInfo.errorCode;
    } catch (arangodb::basics::Exception const& ex) {
      LOG_TOPIC(ERR, arangodb::Logger::FIXME) << "cannot save index definition: " << ex.what();
      res = ex.code();
    } catch (std::exception const& ex) {
      LOG_TOPIC(ERR, arangodb::Logger::FIXME) << "cannot save index definition: " << ex.what();
      return TRI_ERROR_INTERNAL;
    } catch (...) {
      res = TRI_ERROR_INTERNAL;
    }
  }
  return res;
}

bool MMFilesCollection::addIndex(std::shared_ptr<arangodb::Index> idx) {
  auto const id = idx->id();
  for (auto const& it : _indexes) {
    if (it->id() == id) {
      // already have this particular index. do not add it again
      return false;
    }
  }

  TRI_UpdateTickServer(static_cast<TRI_voc_tick_t>(id));

  _indexes.emplace_back(idx);
  if (idx->type() == Index::TRI_IDX_TYPE_PRIMARY_INDEX) {
    TRI_ASSERT(idx->id() == 0);
    _primaryIndex = static_cast<MMFilesPrimaryIndex*>(idx.get());
  }
  return true;
}

void MMFilesCollection::addIndexLocal(std::shared_ptr<arangodb::Index> idx) {
  // primary index must be added at position 0
  TRI_ASSERT(idx->type() != arangodb::Index::TRI_IDX_TYPE_PRIMARY_INDEX ||
             _indexes.empty());

  if (!addIndex(idx)) {
    return;
  }

  // update statistics
  if (idx->isPersistent()) {
    ++_persistentIndexes;
  }
}

int MMFilesCollection::restoreIndex(transaction::Methods* trx,
                                    VPackSlice const& info,
                                    std::shared_ptr<arangodb::Index>& idx) {
  // The coordinator can never get into this state!
  TRI_ASSERT(!ServerState::instance()->isCoordinator());
  idx.reset();  // Clear it to make sure.
  if (!info.isObject()) {
    return TRI_ERROR_INTERNAL;
  }

  // We create a new Index object to make sure that the index
  // is not handed out except for a successful case.
  std::shared_ptr<Index> newIdx;

  try {
    StorageEngine* engine = EngineSelectorFeature::ENGINE;

    newIdx = engine->indexFactory().prepareIndexFromSlice(
      info, false, _logicalCollection, false
    );
  } catch (arangodb::basics::Exception const& e) {
    // Something with index creation went wrong.
    // Just report.
    return e.code();
  }

  TRI_ASSERT(newIdx != nullptr);

  TRI_UpdateTickServer(newIdx->id());

  auto const id = newIdx->id();
  for (auto& it : _indexes) {
    if (it->id() == id) {
      // index already exists
      idx = it;
      return TRI_ERROR_NO_ERROR;
    }
  }

  TRI_ASSERT(newIdx.get()->type() !=
             Index::IndexType::TRI_IDX_TYPE_PRIMARY_INDEX);
  std::vector<std::shared_ptr<arangodb::Index>> indexListLocal;
  indexListLocal.emplace_back(newIdx);

  int res = fillIndexes(trx, indexListLocal, false);

  if (res != TRI_ERROR_NO_ERROR) {
    return res;
  }

  addIndexLocal(newIdx);
  idx = newIdx;
  return TRI_ERROR_NO_ERROR;
}

bool MMFilesCollection::dropIndex(TRI_idx_iid_t iid) {
  if (iid == 0) {
    // invalid index id or primary index
    events::DropIndex("", std::to_string(iid), TRI_ERROR_NO_ERROR);
    return true;
  }
  auto& vocbase = _logicalCollection->vocbase();

  if (!removeIndex(iid)) {
    // We tried to remove an index that does not exist
    events::DropIndex("", std::to_string(iid),
                      TRI_ERROR_ARANGO_INDEX_NOT_FOUND);
    return false;
  }

  auto cid = _logicalCollection->id();
  MMFilesEngine* engine = static_cast<MMFilesEngine*>(EngineSelectorFeature::ENGINE);

  engine->dropIndex(&vocbase, cid, iid);

  {
    bool const doSync =
        application_features::ApplicationServer::getFeature<DatabaseFeature>(
            "Database")
            ->forceSyncProperties();
    VPackBuilder builder =
        _logicalCollection->toVelocyPackIgnore({"path", "statusString"}, true, true);
    _logicalCollection->updateProperties(builder.slice(), doSync);
  }

  if (!engine->inRecovery()) {
    int res = TRI_ERROR_NO_ERROR;

    VPackBuilder markerBuilder;
    markerBuilder.openObject();
    markerBuilder.add("id", VPackValue(std::to_string(iid)));
    markerBuilder.close();
    engine->dropIndexWalMarker(&vocbase, cid, markerBuilder.slice(), true, res);

    if (res == TRI_ERROR_NO_ERROR) {
      events::DropIndex("", std::to_string(iid), TRI_ERROR_NO_ERROR);
    } else {
      LOG_TOPIC(WARN, arangodb::Logger::FIXME)
          << "could not save index drop marker in log: "
          << TRI_errno_string(res);
      events::DropIndex("", std::to_string(iid), res);
    }
  }
  return true;
}

/// @brief removes an index by id
bool MMFilesCollection::removeIndex(TRI_idx_iid_t iid) {
  size_t const n = _indexes.size();

  for (size_t i = 0; i < n; ++i) {
    auto idx = _indexes[i];

    if (!idx->canBeDropped()) {
      continue;
    }

    if (idx->id() == iid) {
      // found!
      idx->drop();

      _indexes.erase(_indexes.begin() + i);

      // update statistics
      if (idx->isPersistent()) {
        --_persistentIndexes;
      }

      return true;
    }
  }

  // not found
  return false;
}

std::unique_ptr<IndexIterator> MMFilesCollection::getAllIterator(transaction::Methods* trx) const {
  return std::unique_ptr<IndexIterator>(primaryIndex()->allIterator(trx));
}

std::unique_ptr<IndexIterator> MMFilesCollection::getAnyIterator(
    transaction::Methods* trx) const {
  return std::unique_ptr<IndexIterator>(primaryIndex()->anyIterator(trx));
}

void MMFilesCollection::invokeOnAllElements(
    transaction::Methods* trx,
    std::function<bool(LocalDocumentId const&)> callback) {
  primaryIndex()->invokeOnAllElements(callback);
}

/// @brief read locks a collection, with a timeout (in µseconds)
int MMFilesCollection::lockRead(bool useDeadlockDetector, TRI_voc_tid_t tid, double timeout) {
  if (CollectionLockState::_noLockHeaders != nullptr) {
    auto it =
        CollectionLockState::_noLockHeaders->find(_logicalCollection->name());
    if (it != CollectionLockState::_noLockHeaders->end()) {
      // do not lock by command
      // LOCKING-DEBUG
      // std::cout << "BeginReadTimed blocked: " << _name <<
      // std::endl;
      return TRI_ERROR_NO_ERROR;
    }
  }

  // LOCKING-DEBUG
  // std::cout << "BeginReadTimed: " << _name << std::endl;
  int iterations = 0;
  bool wasBlocked = false;
  uint64_t waitTime = 0;  // indicate that times uninitialized
  double startTime = 0.0;

  while (true) {
    TRY_READ_LOCKER(locker, _dataLock);

    if (locker.isLocked()) {
      // when we are here, we've got the read lock
      if (useDeadlockDetector) {
        _logicalCollection->vocbase()._deadlockDetector.addReader(
            tid, _logicalCollection, wasBlocked);
      }

      // keep lock and exit loop
      locker.steal();
      return TRI_ERROR_NO_ERROR;
    }

    if (useDeadlockDetector) {
      try {
        if (!wasBlocked) {
          // insert reader
          wasBlocked = true;

          if (_logicalCollection->vocbase()._deadlockDetector.setReaderBlocked(
                  tid, _logicalCollection) == TRI_ERROR_DEADLOCK) {
            // deadlock
            LOG_TOPIC(TRACE, arangodb::Logger::FIXME)
                << "deadlock detected while trying to acquire read-lock "
                   "on collection '"
                << _logicalCollection->name() << "'";
            return TRI_ERROR_DEADLOCK;
          }
          LOG_TOPIC(TRACE, arangodb::Logger::FIXME)
              << "waiting for read-lock on collection '"
              << _logicalCollection->name() << "'";
          // intentionally falls through
        } else if (++iterations >= 5) {
          // periodically check for deadlocks
          TRI_ASSERT(wasBlocked);
          iterations = 0;

          if (_logicalCollection->vocbase()._deadlockDetector.detectDeadlock(
                  tid, _logicalCollection, false) == TRI_ERROR_DEADLOCK) {
            // deadlock
            _logicalCollection->vocbase()._deadlockDetector.unsetReaderBlocked(
                tid, _logicalCollection);
            LOG_TOPIC(TRACE, arangodb::Logger::FIXME)
                << "deadlock detected while trying to acquire read-lock "
                   "on collection '"
                << _logicalCollection->name() << "'";
            return TRI_ERROR_DEADLOCK;
          }
        }
      } catch (...) {
        // clean up!
        if (wasBlocked) {
          _logicalCollection->vocbase()._deadlockDetector.unsetReaderBlocked(
              tid, _logicalCollection);
        }
        // always exit
        return TRI_ERROR_OUT_OF_MEMORY;
      }
    }

    double now = TRI_microtime();

    if (waitTime == 0) {  // initialize times
      // set end time for lock waiting
      if (timeout <= 0.0) {
        timeout = defaultLockTimeout;
      }
      startTime = now;
      waitTime = 1;
    }

    if (now > startTime + timeout) {
      if (useDeadlockDetector) {
        _logicalCollection->vocbase()._deadlockDetector.unsetReaderBlocked(
            tid, _logicalCollection);
      }
      LOG_TOPIC(TRACE, arangodb::Logger::FIXME)
          << "timed out after " << timeout
          << " s waiting for read-lock on collection '"
          << _logicalCollection->name() << "'";
      return TRI_ERROR_LOCK_TIMEOUT;
    }

    if (now - startTime < 0.001) {
      std::this_thread::yield();
    } else {
      std::this_thread::sleep_for(std::chrono::microseconds(waitTime));
      if (waitTime < 32) {
        waitTime *= 2;
      }
    }
  }
}

/// @brief write locks a collection, with a timeout
int MMFilesCollection::lockWrite(bool useDeadlockDetector, TRI_voc_tid_t tid, double timeout) {
  if (CollectionLockState::_noLockHeaders != nullptr) {
    auto it =
        CollectionLockState::_noLockHeaders->find(_logicalCollection->name());
    if (it != CollectionLockState::_noLockHeaders->end()) {
      // do not lock by command
      // LOCKING-DEBUG
      // std::cout << "BeginWriteTimed blocked: " << _name <<
      // std::endl;
      return TRI_ERROR_NO_ERROR;
    }
  }

  // LOCKING-DEBUG
  // std::cout << "BeginWriteTimed: " << document->_info._name << std::endl;
  int iterations = 0;
  bool wasBlocked = false;
  uint64_t waitTime = 0;  // indicate that times uninitialized
  double startTime = 0.0;

  while (true) {
    TRY_WRITE_LOCKER(locker, _dataLock);

    if (locker.isLocked()) {
      // register writer
      if (useDeadlockDetector) {
        _logicalCollection->vocbase()._deadlockDetector.addWriter(
            tid, _logicalCollection, wasBlocked);
      }
      // keep lock and exit loop
      locker.steal();
      return TRI_ERROR_NO_ERROR;
    }

    if (useDeadlockDetector) {
      try {
        if (!wasBlocked) {
          // insert writer
          wasBlocked = true;
          if (_logicalCollection->vocbase()._deadlockDetector.setWriterBlocked(
                  tid, _logicalCollection) == TRI_ERROR_DEADLOCK) {
            // deadlock
            LOG_TOPIC(TRACE, arangodb::Logger::FIXME)
                << "deadlock detected while trying to acquire "
                   "write-lock on collection '"
                << _logicalCollection->name() << "'";
            return TRI_ERROR_DEADLOCK;
          }
          LOG_TOPIC(TRACE, arangodb::Logger::FIXME)
              << "waiting for write-lock on collection '"
              << _logicalCollection->name() << "'";
        } else if (++iterations >= 5) {
          // periodically check for deadlocks
          TRI_ASSERT(wasBlocked);
          iterations = 0;

          if (_logicalCollection->vocbase()._deadlockDetector.detectDeadlock(
                  tid, _logicalCollection, true) == TRI_ERROR_DEADLOCK) {
            // deadlock
            _logicalCollection->vocbase()._deadlockDetector.unsetWriterBlocked(
                tid, _logicalCollection);
            LOG_TOPIC(TRACE, arangodb::Logger::FIXME)
                << "deadlock detected while trying to acquire "
                   "write-lock on collection '"
                << _logicalCollection->name() << "'";
            return TRI_ERROR_DEADLOCK;
          }
        }
      } catch (...) {
        // clean up!
        if (wasBlocked) {
          _logicalCollection->vocbase()._deadlockDetector.unsetWriterBlocked(
              tid, _logicalCollection);
        }
        // always exit
        return TRI_ERROR_OUT_OF_MEMORY;
      }
    }

    double now = TRI_microtime();

    if (waitTime == 0) {  // initialize times
      // set end time for lock waiting
      if (timeout <= 0.0) {
        timeout = defaultLockTimeout;
      }
      startTime = now;
      waitTime = 1;
    }

    if (now > startTime + timeout) {
      if (useDeadlockDetector) {
        _logicalCollection->vocbase()._deadlockDetector.unsetWriterBlocked(
            tid, _logicalCollection);
      }

      LOG_TOPIC(TRACE, arangodb::Logger::FIXME)
          << "timed out after " << timeout
          << " s waiting for write-lock on collection '"
          << _logicalCollection->name() << "'";

      return TRI_ERROR_LOCK_TIMEOUT;
    }

    if (now - startTime < 0.001) {
      std::this_thread::yield();
    } else {
      std::this_thread::sleep_for(std::chrono::microseconds(waitTime));
      if (waitTime < 32) {
        waitTime *= 2;
      }
    }
  }
}

/// @brief read unlocks a collection
int MMFilesCollection::unlockRead(bool useDeadlockDetector, TRI_voc_tid_t tid) {
  if (CollectionLockState::_noLockHeaders != nullptr) {
    auto it =
        CollectionLockState::_noLockHeaders->find(_logicalCollection->name());
    if (it != CollectionLockState::_noLockHeaders->end()) {
      // do not lock by command
      // LOCKING-DEBUG
      // std::cout << "EndRead blocked: " << _name << std::endl;
      return TRI_ERROR_NO_ERROR;
    }
  }

  if (useDeadlockDetector) {
    // unregister reader
    try {
      _logicalCollection->vocbase()._deadlockDetector.unsetReader(
          tid, _logicalCollection);
    } catch (...) {
    }
  }

  // LOCKING-DEBUG
  // std::cout << "EndRead: " << _name << std::endl;
  _dataLock.unlockRead();

  return TRI_ERROR_NO_ERROR;
}

/// @brief write unlocks a collection
int MMFilesCollection::unlockWrite(bool useDeadlockDetector, TRI_voc_tid_t tid) {
  if (CollectionLockState::_noLockHeaders != nullptr) {
    auto it =
        CollectionLockState::_noLockHeaders->find(_logicalCollection->name());
    if (it != CollectionLockState::_noLockHeaders->end()) {
      // do not lock by command
      // LOCKING-DEBUG
      // std::cout << "EndWrite blocked: " << _name <<
      // std::endl;
      return TRI_ERROR_NO_ERROR;
    }
  }

  if (useDeadlockDetector) {
    // unregister writer
    try {
      _logicalCollection->vocbase()._deadlockDetector.unsetWriter(
          tid, _logicalCollection);
    } catch (...) {
      // must go on here to unlock the lock
    }
  }

  // LOCKING-DEBUG
  // std::cout << "EndWrite: " << _name << std::endl;
  _dataLock.unlockWrite();

  return TRI_ERROR_NO_ERROR;
}

void MMFilesCollection::truncate(transaction::Methods* trx,
                                 OperationOptions& options) {
  auto primaryIdx = primaryIndex();

  options.ignoreRevs = true;

  // create remove marker
  transaction::BuilderLeaser builder(trx);

  auto callback = [&](MMFilesSimpleIndexElement const& element) {
    LocalDocumentId const oldDocumentId = element.localDocumentId();
    uint8_t const* vpack = lookupDocumentVPack(oldDocumentId);
    if (vpack != nullptr) {
      builder->clear();
      VPackSlice oldDoc(vpack);

      LocalDocumentId const documentId = LocalDocumentId::create();
      TRI_voc_rid_t revisionId;
      newObjectForRemove(trx, oldDoc, *builder.get(), options.isRestore, revisionId);

      Result res = removeFastPath(trx, revisionId, oldDocumentId, VPackSlice(vpack),
                                  options, documentId, builder->slice());

      if (res.fail()) {
        THROW_ARANGO_EXCEPTION(res);
      }
    }

    return true;
  };
  primaryIdx->invokeOnAllElementsForRemoval(callback);

  auto indexes = _indexes;
  size_t const n = indexes.size();

  for (size_t i = 1; i < n; ++i) {
    auto idx = indexes[i];
    TRI_ASSERT(idx->type() != Index::IndexType::TRI_IDX_TYPE_PRIMARY_INDEX);
    idx->afterTruncate();
  }
}

LocalDocumentId MMFilesCollection::reuseOrCreateLocalDocumentId(OperationOptions const& options) const {
  //LOG_TOPIC(ERR, Logger::FIXME) << "REUSEORCREATE. ISRECOVERY: " << (options.recoveryData != nullptr);
  if (options.recoveryData != nullptr) {
    auto marker = static_cast<MMFilesWalMarker*>(options.recoveryData);
  //LOG_TOPIC(ERR, Logger::FIXME) << "CHECKING FOR EXISTING DOCUMENTID";
    if (marker->hasLocalDocumentId()) {
  //LOG_TOPIC(ERR, Logger::FIXME) << "FOUND EXISTING DOCUMENTID: " << marker->getLocalDocumentId().id();
      return marker->getLocalDocumentId();
    }
    // falls through intentionally
  }

  // new operation, no recovery -> generate a new LocalDocumentId
  //LOG_TOPIC(ERR, Logger::FIXME) << "GENERATING NEW DOCUMENTID";
  return LocalDocumentId::create();
}

Result MMFilesCollection::insert(transaction::Methods* trx,
                                 VPackSlice const slice,
                                 ManagedDocumentResult& result,
                                 OperationOptions& options,
                                 TRI_voc_tick_t& resultMarkerTick, bool lock,
                                 TRI_voc_tick_t& revisionId) {

  VPackSlice fromSlice;
  VPackSlice toSlice;

  LocalDocumentId const documentId = reuseOrCreateLocalDocumentId(options);
  //LOG_TOPIC(ERR, Logger::FIXME) << "INSERT. EFFECTIVE LOCALDOCUMENTID: " << documentId.id();
  bool const isEdgeCollection =
      (_logicalCollection->type() == TRI_COL_TYPE_EDGE);

  if (isEdgeCollection) {
    // _from:
    fromSlice = slice.get(StaticStrings::FromString);
    if (!fromSlice.isString()) {
      return Result(TRI_ERROR_ARANGO_INVALID_EDGE_ATTRIBUTE);
    }
    VPackValueLength len;
    char const* docId = fromSlice.getString(len);
    size_t split;
    if (!TRI_ValidateDocumentIdKeyGenerator(docId, static_cast<size_t>(len),
                                            &split)) {
      return Result(TRI_ERROR_ARANGO_INVALID_EDGE_ATTRIBUTE);
    }
    // _to:
    toSlice = slice.get(StaticStrings::ToString);
    if (!toSlice.isString()) {
      return Result(TRI_ERROR_ARANGO_INVALID_EDGE_ATTRIBUTE);
    }
    docId = toSlice.getString(len);
    if (!TRI_ValidateDocumentIdKeyGenerator(docId, static_cast<size_t>(len),
                                            &split)) {
      return Result(TRI_ERROR_ARANGO_INVALID_EDGE_ATTRIBUTE);
    }
  }

  transaction::BuilderLeaser builder(trx);
  VPackSlice newSlice;
  Result res(TRI_ERROR_NO_ERROR);
  if (options.recoveryData == nullptr) {
    res = newObjectForInsert(trx, slice, fromSlice, toSlice, isEdgeCollection,
                             *builder.get(), options.isRestore, revisionId);
    if (res.fail()) {
      return res;
    }
    newSlice = builder->slice();
  } else {
    TRI_ASSERT(slice.isObject());
    // we can get away with the fast hash function here, as key values are
    // restricted to strings
    newSlice = slice;

    VPackSlice keySlice = newSlice.get(StaticStrings::KeyString);
    if (keySlice.isString()) {
      VPackValueLength l;
      char const* p = keySlice.getString(l);
      TRI_ASSERT(p != nullptr);
      _logicalCollection->keyGenerator()->track(p, l);
    }

    VPackSlice revSlice = newSlice.get(StaticStrings::RevString);
    if (revSlice.isString()) {
      VPackValueLength l;
      char const* p = revSlice.getString(l);
      TRI_ASSERT(p != nullptr);
      revisionId = TRI_StringToRid(p, l, false);
    }
  }

  // create marker
  MMFilesCrudMarker insertMarker(
      TRI_DF_MARKER_VPACK_DOCUMENT,
      static_cast<MMFilesTransactionState*>(trx->state())->idForMarker(),
      documentId,
      newSlice);

  MMFilesWalMarker const* marker;
  if (options.recoveryData == nullptr) {
    marker = &insertMarker;
  } else {
    marker = static_cast<MMFilesWalMarker*>(options.recoveryData);
  }

  // now insert into indexes
  TRI_IF_FAILURE("InsertDocumentNoLock") {
    // test what happens if no lock can be acquired
    return Result(TRI_ERROR_DEBUG);
  }

  // TODO Do we need a LogicalCollection here?
  MMFilesDocumentOperation operation(_logicalCollection,
                                     TRI_VOC_DOCUMENT_OPERATION_INSERT);

  TRI_IF_FAILURE("InsertDocumentNoHeader") {
    // test what happens if no header can be acquired
    return Result(TRI_ERROR_DEBUG);
  }

  TRI_IF_FAILURE("InsertDocumentNoHeaderExcept") {
    // test what happens if no header can be acquired
    THROW_ARANGO_EXCEPTION(TRI_ERROR_DEBUG);
  }

  VPackSlice const doc(marker->vpack());
  operation.setDocumentIds(MMFilesDocumentDescriptor(),
                           MMFilesDocumentDescriptor(documentId, doc.begin()));

  try {
    insertLocalDocumentId(documentId, marker->vpack(), 0, true, true);
    // and go on with the insertion...
  } catch (basics::Exception const& ex) {
    return Result(ex.code());
  } catch (std::bad_alloc const&) {
    return Result(TRI_ERROR_OUT_OF_MEMORY);
  } catch (std::exception const& ex) {
    return Result(TRI_ERROR_INTERNAL, ex.what());
  } catch (...) {
    return Result(TRI_ERROR_INTERNAL);
  }

  res = Result();
  {
    // use lock?
    bool const useDeadlockDetector =
      (lock && !trx->isSingleOperationTransaction() && !trx->state()->hasHint(transaction::Hints::Hint::NO_DLD));
    try {
      arangodb::MMFilesCollectionWriteLocker collectionLocker(
          this, useDeadlockDetector, trx->tid(), lock);

      try {
        // insert into indexes
        res = insertDocument(trx, documentId, revisionId, doc, operation,
                             marker, options, options.waitForSync);
      } catch (basics::Exception const& ex) {
        res = Result(ex.code());
      } catch (std::bad_alloc const&) {
        res = Result(TRI_ERROR_OUT_OF_MEMORY);
      } catch (std::exception const& ex) {
        res = Result(TRI_ERROR_INTERNAL, ex.what());
      } catch (...) {
        res = Result(TRI_ERROR_INTERNAL);
      }
    } catch (...) {
      // the collectionLocker may have thrown in its constructor...
      // if it did, then we need to manually remove the revision id
      // from the list of revisions
      try {
        removeLocalDocumentId(documentId, false);
      } catch (...) {
      }
      throw;
    }

    if (res.fail()) {
      operation.revert(trx);
    }
  }

  if (res.ok()) {
    result.setManaged(doc.begin(), documentId);
    // store the tick that was used for writing the document
    resultMarkerTick = operation.tick();
  }
  return res;
}

bool MMFilesCollection::isFullyCollected() const {
  int64_t uncollected = _uncollectedLogfileEntries.load();
  return (uncollected == 0);
}

MMFilesDocumentPosition MMFilesCollection::lookupDocument(LocalDocumentId const& documentId) const {
  TRI_ASSERT(documentId.isSet());
  MMFilesDocumentPosition const old = _revisionsCache.lookup(documentId);
  if (old) {
    return old;
  }
  THROW_ARANGO_EXCEPTION_MESSAGE(TRI_ERROR_INTERNAL,
                                 "got invalid revision value on lookup");
}

uint8_t const* MMFilesCollection::lookupDocumentVPack(LocalDocumentId const& documentId) const {
  TRI_ASSERT(documentId.isSet());

  MMFilesDocumentPosition const old = _revisionsCache.lookup(documentId);
  if (old) {
    uint8_t const* vpack = static_cast<uint8_t const*>(old.dataptr());
    TRI_ASSERT(VPackSlice(vpack).isObject());
    return vpack;
  }
  THROW_ARANGO_EXCEPTION_MESSAGE(TRI_ERROR_INTERNAL,
                                 "got invalid vpack value on lookup");
}

uint8_t const* MMFilesCollection::lookupDocumentVPackConditional(
    LocalDocumentId const& documentId, TRI_voc_tick_t maxTick, bool excludeWal) const {
  TRI_ASSERT(documentId.isSet());

  MMFilesDocumentPosition const old = _revisionsCache.lookup(documentId);
  if (!old) {
    return nullptr;
  }
  if (excludeWal && old.pointsToWal()) {
    return nullptr;
  }

  uint8_t const* vpack = static_cast<uint8_t const*>(old.dataptr());

  if (maxTick > 0) {
    MMFilesMarker const* marker = reinterpret_cast<MMFilesMarker const*>(
        vpack -
        MMFilesDatafileHelper::VPackOffset(TRI_DF_MARKER_VPACK_DOCUMENT));
    if (marker->getTick() > maxTick) {
      return nullptr;
    }
  }

  return vpack;
}

void MMFilesCollection::batchLookupRevisionVPack(std::vector<std::pair<LocalDocumentId, uint8_t const*>>& documentIds) const {
  _revisionsCache.batchLookup(documentIds);
}

MMFilesDocumentPosition MMFilesCollection::insertLocalDocumentId(
    LocalDocumentId const& documentId, uint8_t const* dataptr, TRI_voc_fid_t fid,
    bool isInWal, bool shouldLock) {
  TRI_ASSERT(documentId.isSet());
  TRI_ASSERT(dataptr != nullptr);
  return _revisionsCache.insert(documentId, dataptr, fid, isInWal, shouldLock);
}

void MMFilesCollection::insertLocalDocumentId(MMFilesDocumentPosition const& position,
                                              bool shouldLock) {
  return _revisionsCache.insert(position, shouldLock);
}

void MMFilesCollection::updateLocalDocumentId(LocalDocumentId const& documentId,
                                              uint8_t const* dataptr,
                                              TRI_voc_fid_t fid, bool isInWal) {
  TRI_ASSERT(documentId.isSet());
  TRI_ASSERT(dataptr != nullptr);
  _revisionsCache.update(documentId, dataptr, fid, isInWal);
}

bool MMFilesCollection::updateLocalDocumentIdConditional(
    LocalDocumentId const& documentId, MMFilesMarker const* oldPosition,
    MMFilesMarker const* newPosition, TRI_voc_fid_t newFid, bool isInWal) {
  TRI_ASSERT(documentId.isSet());
  TRI_ASSERT(newPosition != nullptr);
  return _revisionsCache.updateConditional(documentId, oldPosition, newPosition,
                                           newFid, isInWal);
}

void MMFilesCollection::removeLocalDocumentId(LocalDocumentId const& documentId,
                                              bool updateStats) {
  TRI_ASSERT(documentId.isSet());
  if (updateStats) {
    MMFilesDocumentPosition const old =
        _revisionsCache.fetchAndRemove(documentId);
    if (old && !old.pointsToWal() && old.fid() != 0) {
      TRI_ASSERT(old.dataptr() != nullptr);
      uint8_t const* vpack = static_cast<uint8_t const*>(old.dataptr());
      auto oldMarker = reinterpret_cast<MMFilesMarker const*>(vpack - MMFilesDatafileHelper::VPackOffset(TRI_DF_MARKER_VPACK_DOCUMENT));
      int64_t size = MMFilesDatafileHelper::AlignedMarkerSize<int64_t>(oldMarker);
      _datafileStatistics.increaseDead(old.fid(), 1, size);
    }
  } else {
    _revisionsCache.remove(documentId);
  }
}

/// @brief creates a new entry in the primary index
Result MMFilesCollection::insertPrimaryIndex(transaction::Methods* trx,
                                             LocalDocumentId const& documentId,
                                             VPackSlice const& doc,
                                             OperationOptions& options) {
  TRI_IF_FAILURE("InsertPrimaryIndex") { return Result(TRI_ERROR_DEBUG); }

  // insert into primary index
  return primaryIndex()->insertKey(trx, documentId, doc, options.indexOperationMode);
}

/// @brief deletes an entry from the primary index
Result MMFilesCollection::deletePrimaryIndex(
    arangodb::transaction::Methods* trx, LocalDocumentId const& documentId,
    VPackSlice const& doc, OperationOptions& options) {
  TRI_IF_FAILURE("DeletePrimaryIndex") { return Result(TRI_ERROR_DEBUG); }

  return primaryIndex()->removeKey(trx, documentId, doc, options.indexOperationMode);
}

/// @brief creates a new entry in the secondary indexes
Result MMFilesCollection::insertSecondaryIndexes(
    arangodb::transaction::Methods* trx, LocalDocumentId const& documentId,
    VPackSlice const& doc, Index::OperationMode mode) {
  // Coordinator doesn't know index internals
  TRI_ASSERT(!ServerState::instance()->isCoordinator());
  TRI_IF_FAILURE("InsertSecondaryIndexes") { return Result(TRI_ERROR_DEBUG); }

  bool const useSecondary = useSecondaryIndexes();
  if (!useSecondary && _persistentIndexes == 0) {
    return TRI_ERROR_NO_ERROR;
  }

  Result result;

  auto indexes = _indexes;
  size_t const n = indexes.size();

  for (size_t i = 1; i < n; ++i) {
    auto idx = indexes[i];
    TRI_ASSERT(idx->type() != Index::IndexType::TRI_IDX_TYPE_PRIMARY_INDEX);

    if (!useSecondary && !idx->isPersistent()) {
      continue;
    }

    Result res = idx->insert(trx, documentId, doc, mode);

    // in case of no-memory, return immediately
    if (res.errorNumber() == TRI_ERROR_OUT_OF_MEMORY) {
      return res;
    }
    if (!res.ok()) {
      if (res.errorNumber() == TRI_ERROR_ARANGO_UNIQUE_CONSTRAINT_VIOLATED ||
          result.ok()) {
        // "prefer" unique constraint violated
        result = res;
      }
    }
  }

  return result;
}

/// @brief deletes an entry from the secondary indexes
Result MMFilesCollection::deleteSecondaryIndexes(
    arangodb::transaction::Methods* trx, LocalDocumentId const& documentId,
    VPackSlice const& doc, Index::OperationMode mode) {
  // Coordintor doesn't know index internals
  TRI_ASSERT(!ServerState::instance()->isCoordinator());

  bool const useSecondary = useSecondaryIndexes();
  if (!useSecondary && _persistentIndexes == 0) {
    return Result(TRI_ERROR_NO_ERROR);
  }

  TRI_IF_FAILURE("DeleteSecondaryIndexes") { return Result(TRI_ERROR_DEBUG); }

  Result result;

  // TODO FIXME
  auto indexes = _logicalCollection->getIndexes();
  size_t const n = indexes.size();

  for (size_t i = 1; i < n; ++i) {
    auto idx = indexes[i];
    TRI_ASSERT(idx->type() != Index::IndexType::TRI_IDX_TYPE_PRIMARY_INDEX);

    if (!useSecondary && !idx->isPersistent()) {
      continue;
    }

    Result res = idx->remove(trx, documentId, doc, mode);

    if (res.fail()) {
      // an error occurred
      result = res;
    }
  }

  return result;
}

/// @brief enumerate all indexes of the collection, but don't fill them yet
int MMFilesCollection::detectIndexes(transaction::Methods* trx) {
  StorageEngine* engine = EngineSelectorFeature::ENGINE;
  VPackBuilder builder;

  engine->getCollectionInfo(
    _logicalCollection->vocbase(),
    _logicalCollection->id(),
    builder,
    true,
    UINT64_MAX
  );

  // iterate over all index files
  for (auto const& it : VPackArrayIterator(builder.slice().get("indexes"))) {
    bool ok = openIndex(it, trx);

    if (!ok) {
      LOG_TOPIC(ERR, arangodb::Logger::FIXME)
          << "cannot load index for collection '" << _logicalCollection->name()
          << "'";
    }
  }

  return TRI_ERROR_NO_ERROR;
}

/// @brief insert a document into all indexes known to
///        this collection.
///        This function guarantees all or nothing,
///        If it returns NO_ERROR all indexes are filled.
///        If it returns an error no documents are inserted
Result MMFilesCollection::insertIndexes(arangodb::transaction::Methods* trx,
                                        LocalDocumentId const& documentId,
                                        VPackSlice const& doc,
                                        OperationOptions& options) {
  // insert into primary index first
  Result res = insertPrimaryIndex(trx, documentId, doc, options);

  if (res.fail()) {
    // insert has failed
    return res;
  }

  // insert into secondary indexes
  res = insertSecondaryIndexes(trx, documentId, doc, options.indexOperationMode);

  if (res.fail()) {
    deleteSecondaryIndexes(trx, documentId, doc,
                           Index::OperationMode::rollback);
    deletePrimaryIndex(trx, documentId, doc, options);
  }
  return res;
}

/// @brief insert a document, low level worker
/// the caller must make sure the write lock on the collection is held
Result MMFilesCollection::insertDocument(arangodb::transaction::Methods* trx,
                                         LocalDocumentId const& documentId,
                                         TRI_voc_rid_t revisionId,
                                         VPackSlice const& doc,
                                         MMFilesDocumentOperation& operation,
                                         MMFilesWalMarker const* marker,
                                         OperationOptions& options,
                                         bool& waitForSync) {
  Result res = insertIndexes(trx, documentId, doc, options);
  if (res.fail()) {
    return res;
  }
  operation.indexed();

  TRI_IF_FAILURE("InsertDocumentNoOperation") { return Result(TRI_ERROR_DEBUG); }

  TRI_IF_FAILURE("InsertDocumentNoOperationExcept") {
    THROW_ARANGO_EXCEPTION(TRI_ERROR_DEBUG);
  }

  return Result(static_cast<MMFilesTransactionState*>(trx->state())
      ->addOperation(documentId, revisionId, operation, marker, waitForSync));
}

Result MMFilesCollection::update(
    arangodb::transaction::Methods* trx, VPackSlice const newSlice,
    ManagedDocumentResult& result, OperationOptions& options,
    TRI_voc_tick_t& resultMarkerTick, bool lock, TRI_voc_rid_t& prevRev,
    ManagedDocumentResult& previous, VPackSlice const key) {
  LocalDocumentId const documentId = reuseOrCreateLocalDocumentId(options);

  bool const isEdgeCollection =
      (_logicalCollection->type() == TRI_COL_TYPE_EDGE);
  TRI_IF_FAILURE("UpdateDocumentNoLock") { return Result(TRI_ERROR_DEBUG); }

  bool const useDeadlockDetector =
      (lock && !trx->isSingleOperationTransaction() && !trx->state()->hasHint(transaction::Hints::Hint::NO_DLD));
  arangodb::MMFilesCollectionWriteLocker collectionLocker(
      this, useDeadlockDetector, trx->tid(), lock);

  // get the previous revision
  Result res = lookupDocument(trx, key, previous);

  if (res.fail()) {
    return res;
  }

  LocalDocumentId const oldDocumentId = previous.localDocumentId();
  VPackSlice const oldDoc(previous.vpack());
  TRI_voc_rid_t const oldRevisionId =
      transaction::helpers::extractRevFromDocument(oldDoc);
  prevRev = oldRevisionId;

  TRI_IF_FAILURE("UpdateDocumentNoMarker") {
    // test what happens when no marker can be created
    return Result(TRI_ERROR_DEBUG);
  }

  TRI_IF_FAILURE("UpdateDocumentNoMarkerExcept") {
    // test what happens when no marker can be created
    THROW_ARANGO_EXCEPTION(TRI_ERROR_DEBUG);
  }

  // Check old revision:
  if (!options.ignoreRevs) {
    TRI_voc_rid_t expectedRev = 0;
    if (newSlice.isObject()) {
      expectedRev = TRI_ExtractRevisionId(newSlice);
    }
    int res = checkRevision(trx, expectedRev, prevRev);
    if (res != TRI_ERROR_NO_ERROR) {
      return Result(res);
    }
  }

  if (newSlice.length() <= 1) {
    // no need to do anything
    result = std::move(previous);
    if (_logicalCollection->waitForSync()) {
      options.waitForSync = true;
    }
    return Result();
  }

  // merge old and new values
  TRI_voc_rid_t revisionId;
  transaction::BuilderLeaser builder(trx);
  if (options.recoveryData == nullptr) {
    mergeObjectsForUpdate(trx, oldDoc, newSlice, isEdgeCollection,
                          options.mergeObjects, options.keepNull,
                          *builder.get(), options.isRestore, revisionId);

    if (_isDBServer) {
      // Need to check that no sharding keys have changed:
      if (arangodb::shardKeysChanged(
            _logicalCollection->vocbase().name(),
            trx->resolver()->getCollectionNameCluster(
              _logicalCollection->planId()
            ),
            oldDoc,
            builder->slice(),
            false
         )) {
        return Result(TRI_ERROR_CLUSTER_MUST_NOT_CHANGE_SHARDING_ATTRIBUTES);
      }
    }
  } else {
    revisionId = TRI_ExtractRevisionId(VPackSlice(static_cast<MMFilesMarkerEnvelope*>(options.recoveryData)->vpack()));
  }

  // create marker
  MMFilesCrudMarker updateMarker(
      TRI_DF_MARKER_VPACK_DOCUMENT,
      static_cast<MMFilesTransactionState*>(trx->state())->idForMarker(),
      documentId,
      builder->slice());

  MMFilesWalMarker const* marker;
  if (options.recoveryData == nullptr) {
    marker = &updateMarker;
  } else {
    marker = static_cast<MMFilesWalMarker*>(options.recoveryData);
  }

  VPackSlice const newDoc(marker->vpack());

  MMFilesDocumentOperation operation(_logicalCollection,
                                     TRI_VOC_DOCUMENT_OPERATION_UPDATE);

  try {
    insertLocalDocumentId(documentId, marker->vpack(), 0, true, true);

    operation.setDocumentIds(MMFilesDocumentDescriptor(oldDocumentId, oldDoc.begin()),
                             MMFilesDocumentDescriptor(documentId, newDoc.begin()));

    res = updateDocument(trx, revisionId, oldDocumentId, oldDoc, documentId,
                         newDoc, operation, marker, options,
                         options.waitForSync);
  } catch (basics::Exception const& ex) {
    res = Result(ex.code());
  } catch (std::bad_alloc const&) {
    res = Result(TRI_ERROR_OUT_OF_MEMORY);
  } catch (std::exception const& ex) {
    res = Result(TRI_ERROR_INTERNAL, ex.what());
  } catch (...) {
    res = Result(TRI_ERROR_INTERNAL);
  }

  if (res.fail()) {
    operation.revert(trx);
  } else {
    result.setManaged(newDoc.begin(), documentId);
    
    if (options.waitForSync) {
      // store the tick that was used for writing the new document
      resultMarkerTick = operation.tick();
    }
  }

  return res;
}

Result MMFilesCollection::replace(
    transaction::Methods* trx, VPackSlice const newSlice,
    ManagedDocumentResult& result, OperationOptions& options,
    TRI_voc_tick_t& resultMarkerTick, bool lock, TRI_voc_rid_t& prevRev,
    ManagedDocumentResult& previous,
    VPackSlice const fromSlice, VPackSlice const toSlice) {
  LocalDocumentId const documentId = reuseOrCreateLocalDocumentId(options);

  bool const isEdgeCollection =
      (_logicalCollection->type() == TRI_COL_TYPE_EDGE);
  TRI_IF_FAILURE("ReplaceDocumentNoLock") { return Result(TRI_ERROR_DEBUG); }

  // get the previous revision
  VPackSlice key = newSlice.get(StaticStrings::KeyString);
  if (key.isNone()) {
    return TRI_ERROR_ARANGO_DOCUMENT_HANDLE_BAD;
  }

  bool const useDeadlockDetector =
      (lock && !trx->isSingleOperationTransaction() && !trx->state()->hasHint(transaction::Hints::Hint::NO_DLD));
  arangodb::MMFilesCollectionWriteLocker collectionLocker(
      this, useDeadlockDetector, trx->tid(), lock);

  // get the previous revision
  Result res = lookupDocument(trx, key, previous);

  if (res.fail()) {
    return res;
  }

  TRI_IF_FAILURE("ReplaceDocumentNoMarker") {
    // test what happens when no marker can be created
    return Result(TRI_ERROR_DEBUG);
  }

  TRI_IF_FAILURE("ReplaceDocumentNoMarkerExcept") {
    // test what happens when no marker can be created
    THROW_ARANGO_EXCEPTION(TRI_ERROR_DEBUG);
  }

  uint8_t const* vpack = previous.vpack();
  LocalDocumentId const oldDocumentId = previous.localDocumentId();

  VPackSlice oldDoc(vpack);
  TRI_voc_rid_t oldRevisionId =
      transaction::helpers::extractRevFromDocument(oldDoc);
  prevRev = oldRevisionId;

  // Check old revision:
  if (!options.ignoreRevs) {
    TRI_voc_rid_t expectedRev = 0;
    if (newSlice.isObject()) {
      expectedRev = TRI_ExtractRevisionId(newSlice);
    }
    int res = checkRevision(trx, expectedRev, prevRev);
    if (res != TRI_ERROR_NO_ERROR) {
      return Result(res);
    }
  }

  // merge old and new values
  TRI_voc_rid_t revisionId;
  transaction::BuilderLeaser builder(trx);
  newObjectForReplace(trx, oldDoc, newSlice, fromSlice, toSlice,
                      isEdgeCollection, *builder.get(),
                      options.isRestore, revisionId);

  if (_isDBServer) {
    // Need to check that no sharding keys have changed:
    if (arangodb::shardKeysChanged(
          _logicalCollection->vocbase().name(),
          trx->resolver()->getCollectionNameCluster(
            _logicalCollection->planId()
          ),
          oldDoc,
          builder->slice(),
          false
       )) {
      return Result(TRI_ERROR_CLUSTER_MUST_NOT_CHANGE_SHARDING_ATTRIBUTES);
    }
  }

  // create marker
  MMFilesCrudMarker replaceMarker(
      TRI_DF_MARKER_VPACK_DOCUMENT,
      static_cast<MMFilesTransactionState*>(trx->state())->idForMarker(),
      documentId,
      builder->slice());

  MMFilesWalMarker const* marker;
  if (options.recoveryData == nullptr) {
    marker = &replaceMarker;
  } else {
    marker = static_cast<MMFilesWalMarker*>(options.recoveryData);
  }

  VPackSlice const newDoc(marker->vpack());

  MMFilesDocumentOperation operation(_logicalCollection,
                                     TRI_VOC_DOCUMENT_OPERATION_REPLACE);

  try {
    insertLocalDocumentId(documentId, marker->vpack(), 0, true, true);

    operation.setDocumentIds(MMFilesDocumentDescriptor(oldDocumentId, oldDoc.begin()),
                             MMFilesDocumentDescriptor(documentId, newDoc.begin()));

    res = updateDocument(trx, revisionId, oldDocumentId, oldDoc, documentId,
                         newDoc, operation, marker, options,
                         options.waitForSync);
  } catch (basics::Exception const& ex) {
    res = Result(ex.code());
  } catch (std::bad_alloc const&) {
    res = Result(TRI_ERROR_OUT_OF_MEMORY);
  } catch (std::exception const& ex) {
    res = Result(TRI_ERROR_INTERNAL, ex.what());
  } catch (...) {
    res = Result(TRI_ERROR_INTERNAL);
  }

  if (res.fail()) {
    operation.revert(trx);
  } else {
    result.setManaged(newDoc.begin(), documentId);

    if (options.waitForSync) {
      // store the tick that was used for writing the new document
      resultMarkerTick = operation.tick();
    }
  }

  return res;
}

Result MMFilesCollection::remove(arangodb::transaction::Methods* trx,
                                 VPackSlice const slice,
                                 ManagedDocumentResult& previous,
                                 OperationOptions& options,
                                 TRI_voc_tick_t& resultMarkerTick, bool lock,
                                 TRI_voc_rid_t& prevRev,
                                 TRI_voc_rid_t& revisionId) {
  prevRev = 0;
  LocalDocumentId const documentId = LocalDocumentId::create();

  transaction::BuilderLeaser builder(trx);
  newObjectForRemove(trx, slice, *builder.get(), options.isRestore, revisionId);

  TRI_IF_FAILURE("RemoveDocumentNoMarker") {
    // test what happens when no marker can be created
    return Result(TRI_ERROR_DEBUG);
  }

  TRI_IF_FAILURE("RemoveDocumentNoMarkerExcept") {
    // test what happens if no marker can be created
    THROW_ARANGO_EXCEPTION(TRI_ERROR_DEBUG);
  }

  // create marker
  MMFilesCrudMarker removeMarker(
      TRI_DF_MARKER_VPACK_REMOVE,
      static_cast<MMFilesTransactionState*>(trx->state())->idForMarker(),
      documentId,
      builder->slice());

  MMFilesWalMarker const* marker;
  if (options.recoveryData == nullptr) {
    marker = &removeMarker;
  } else {
    marker = static_cast<MMFilesWalMarker*>(options.recoveryData);
  }

  TRI_IF_FAILURE("RemoveDocumentNoLock") {
    // test what happens if no lock can be acquired
    return Result(TRI_ERROR_DEBUG);
  }

  VPackSlice key;
  if (slice.isString()) {
    key = slice;
  } else {
    key = slice.get(StaticStrings::KeyString);
  }
  TRI_ASSERT(!key.isNone());

  MMFilesDocumentOperation operation(_logicalCollection,
                                     TRI_VOC_DOCUMENT_OPERATION_REMOVE);

  bool const useDeadlockDetector =
      (lock && !trx->isSingleOperationTransaction() && !trx->state()->hasHint(transaction::Hints::Hint::NO_DLD));
  arangodb::MMFilesCollectionWriteLocker collectionLocker(
      this, useDeadlockDetector, trx->tid(), lock);

  // get the previous revision
  Result res = lookupDocument(trx, key, previous);

  if (res.fail()) {
    return res;
  }

  VPackSlice const oldDoc(previous.vpack());
  LocalDocumentId const oldDocumentId = previous.localDocumentId();
  TRI_voc_rid_t oldRevisionId = arangodb::transaction::helpers::extractRevFromDocument(oldDoc);
  prevRev = oldRevisionId;

  // Check old revision:
  if (!options.ignoreRevs && slice.isObject()) {
    TRI_voc_rid_t expectedRevisionId = TRI_ExtractRevisionId(slice);
    res = checkRevision(trx, expectedRevisionId, oldRevisionId);

    if (res.fail()) {
      return res;
    }
  }

  // we found a document to remove
  try {
    operation.setDocumentIds(MMFilesDocumentDescriptor(oldDocumentId, oldDoc.begin()),
                             MMFilesDocumentDescriptor());

    // delete from indexes
    res = deleteSecondaryIndexes(trx, oldDocumentId, oldDoc,
                                 options.indexOperationMode);

    if (res.fail()) {
      insertSecondaryIndexes(trx, oldDocumentId, oldDoc,
                             Index::OperationMode::rollback);
      THROW_ARANGO_EXCEPTION(res);
    }

    res = deletePrimaryIndex(trx, oldDocumentId, oldDoc, options);

    if (res.fail()) {
      insertSecondaryIndexes(trx, oldDocumentId, oldDoc,
                             Index::OperationMode::rollback);
      THROW_ARANGO_EXCEPTION(res);
    }

    operation.indexed();

    TRI_IF_FAILURE("RemoveDocumentNoOperation") {
      THROW_ARANGO_EXCEPTION(TRI_ERROR_DEBUG);
    }

    try {
      removeLocalDocumentId(oldDocumentId, true);
    } catch (...) {
    }

    TRI_IF_FAILURE("RemoveDocumentNoOperationExcept") {
      THROW_ARANGO_EXCEPTION(TRI_ERROR_DEBUG);
    }

    res =
        static_cast<MMFilesTransactionState*>(trx->state())
            ->addOperation(documentId, revisionId, operation, marker, options.waitForSync);
  } catch (basics::Exception const& ex) {
    res = Result(ex.code(), ex.what());
  } catch (std::bad_alloc const&) {
    res = Result(TRI_ERROR_OUT_OF_MEMORY);
  } catch (std::exception const& ex) {
    res = Result(TRI_ERROR_INTERNAL, ex.what());
  } catch (...) {
    res = Result(TRI_ERROR_INTERNAL);
  }

  if (res.fail()) {
    operation.revert(trx);
  } else {
    // store the tick that was used for removing the document
    resultMarkerTick = operation.tick();
  }
  return res;
}

/// @brief Defer a callback to be executed when the collection
///        can be dropped. The callback is supposed to drop
///        the collection and it is guaranteed that no one is using
///        it at that moment.
void MMFilesCollection::deferDropCollection(
    std::function<bool(LogicalCollection*)> callback) {
  // add callback for dropping
  ditches()->createMMFilesDropCollectionDitch(_logicalCollection, callback,
                                              __FILE__, __LINE__);
}

/// @brief rolls back a document operation
Result MMFilesCollection::rollbackOperation(
    transaction::Methods* trx, TRI_voc_document_operation_e type,
    LocalDocumentId const& oldDocumentId, VPackSlice const& oldDoc,
    LocalDocumentId const& newDocumentId, VPackSlice const& newDoc) {
  OperationOptions options;
  options.indexOperationMode=  Index::OperationMode::rollback;

  if (type == TRI_VOC_DOCUMENT_OPERATION_INSERT) {
    TRI_ASSERT(oldDocumentId.empty());
    TRI_ASSERT(oldDoc.isNone());
    TRI_ASSERT(!newDocumentId.empty());
    TRI_ASSERT(!newDoc.isNone());

    // ignore any errors we're getting from this
    deletePrimaryIndex(trx, newDocumentId, newDoc, options);
    deleteSecondaryIndexes(trx, newDocumentId, newDoc,
                           Index::OperationMode::rollback);
    return TRI_ERROR_NO_ERROR;
  }

  if (type == TRI_VOC_DOCUMENT_OPERATION_UPDATE ||
      type == TRI_VOC_DOCUMENT_OPERATION_REPLACE) {
    TRI_ASSERT(!oldDocumentId.empty());
    TRI_ASSERT(!oldDoc.isNone());
    TRI_ASSERT(!newDocumentId.empty());
    TRI_ASSERT(!newDoc.isNone());

    // remove the current values from the indexes
    deleteSecondaryIndexes(trx, newDocumentId, newDoc,
                           Index::OperationMode::rollback);
    // re-insert old state
    return insertSecondaryIndexes(trx, oldDocumentId, oldDoc,
                                  Index::OperationMode::rollback);
  }

  if (type == TRI_VOC_DOCUMENT_OPERATION_REMOVE) {
    // re-insert old document
    TRI_ASSERT(!oldDocumentId.empty());
    TRI_ASSERT(!oldDoc.isNone());
    TRI_ASSERT(newDocumentId.empty());
    TRI_ASSERT(newDoc.isNone());

    Result res = insertPrimaryIndex(trx, oldDocumentId, oldDoc, options);

    if (res.ok()) {
      res = insertSecondaryIndexes(trx, oldDocumentId, oldDoc,
                                   Index::OperationMode::rollback);
    } else {
      LOG_TOPIC(ERR, arangodb::Logger::FIXME)
          << "error rolling back remove operation";
    }
    return res;
  }

#ifdef ARANGODB_ENABLE_MAINTAINER_MODE
  LOG_TOPIC(ERR, arangodb::Logger::FIXME)
      << "logic error. invalid operation type on rollback";
#endif
  return TRI_ERROR_INTERNAL;
}

/// @brief removes a document or edge, fast path function for database documents
Result MMFilesCollection::removeFastPath(arangodb::transaction::Methods* trx,
                                         TRI_voc_rid_t revisionId,
                                         LocalDocumentId const& oldDocumentId,
                                         VPackSlice const oldDoc,
                                         OperationOptions& options,
                                         LocalDocumentId const& documentId,
                                         VPackSlice const toRemove) {
  TRI_IF_FAILURE("RemoveDocumentNoMarker") {
    // test what happens when no marker can be created
    return Result(TRI_ERROR_DEBUG);
  }

  TRI_IF_FAILURE("RemoveDocumentNoMarkerExcept") {
    // test what happens if no marker can be created
    THROW_ARANGO_EXCEPTION(TRI_ERROR_DEBUG);
  }

  // create marker
  MMFilesCrudMarker removeMarker(
      TRI_DF_MARKER_VPACK_REMOVE,
      static_cast<MMFilesTransactionState*>(trx->state())->idForMarker(),
      documentId,
      toRemove);

  MMFilesWalMarker const* marker = &removeMarker;

  TRI_IF_FAILURE("RemoveDocumentNoLock") {
    // test what happens if no lock can be acquired
    return Result(TRI_ERROR_DEBUG);
  }

  VPackSlice key =
      arangodb::transaction::helpers::extractKeyFromDocument(oldDoc);
  TRI_ASSERT(!key.isNone());

  MMFilesDocumentOperation operation(_logicalCollection,
                                     TRI_VOC_DOCUMENT_OPERATION_REMOVE);

  operation.setDocumentIds(MMFilesDocumentDescriptor(oldDocumentId, oldDoc.begin()),
                           MMFilesDocumentDescriptor());

  // delete from indexes
  Result res;
  try {
    res = deleteSecondaryIndexes(trx, oldDocumentId, oldDoc,
                                 options.indexOperationMode);

    if (res.fail()) {
      insertSecondaryIndexes(trx, oldDocumentId, oldDoc,
                             Index::OperationMode::rollback);
      THROW_ARANGO_EXCEPTION(res);
    }

    res = deletePrimaryIndex(trx, oldDocumentId, oldDoc, options);

    if (res.fail()) {
      insertSecondaryIndexes(trx, oldDocumentId, oldDoc,
                             Index::OperationMode::rollback);
      THROW_ARANGO_EXCEPTION(res);
    }

    operation.indexed();

    try {
      removeLocalDocumentId(oldDocumentId, true);
    } catch (...) {
    }

    TRI_IF_FAILURE("RemoveDocumentNoOperation") {
      THROW_ARANGO_EXCEPTION(TRI_ERROR_DEBUG);
    }

    TRI_IF_FAILURE("RemoveDocumentNoOperationExcept") {
      THROW_ARANGO_EXCEPTION(TRI_ERROR_DEBUG);
    }

    res =
        static_cast<MMFilesTransactionState*>(trx->state())
            ->addOperation(documentId, revisionId, operation, marker, options.waitForSync);
  } catch (basics::Exception const& ex) {
    res = Result(ex.code());
  } catch (std::bad_alloc const&) {
    res = Result(TRI_ERROR_OUT_OF_MEMORY);
  } catch (std::exception const& ex) {
    res = Result(TRI_ERROR_INTERNAL, ex.what());
  } catch (...) {
    res = Result(TRI_ERROR_INTERNAL);
  }

  if (res.fail()) {
    operation.revert(trx);
  }

  return res;
}

/// @brief looks up a document by key, low level worker
/// the caller must make sure the read lock on the collection is held
/// the key must be a string slice, no revision check is performed
Result MMFilesCollection::lookupDocument(transaction::Methods* trx,
                                         VPackSlice key,
                                         ManagedDocumentResult& result) {
  if (!key.isString()) {
    return Result(TRI_ERROR_ARANGO_DOCUMENT_KEY_BAD);
  }

  MMFilesSimpleIndexElement element =
      primaryIndex()->lookupKey(trx, key, result);
  if (element) {
    LocalDocumentId const documentId = element.localDocumentId();
    uint8_t const* vpack = lookupDocumentVPack(documentId);
    if (vpack != nullptr) {
      result.setUnmanaged(vpack, documentId);
    }
    return Result(TRI_ERROR_NO_ERROR);
  }

  return Result(TRI_ERROR_ARANGO_DOCUMENT_NOT_FOUND);
}

/// @brief updates an existing document, low level worker
/// the caller must make sure the write lock on the collection is held
Result MMFilesCollection::updateDocument(
    transaction::Methods* trx,TRI_voc_rid_t revisionId,
    LocalDocumentId const& oldDocumentId,
    VPackSlice const& oldDoc, LocalDocumentId const& newDocumentId,
    VPackSlice const& newDoc, MMFilesDocumentOperation& operation,
    MMFilesWalMarker const* marker, OperationOptions& options,
    bool& waitForSync) {
  // remove old document from secondary indexes
  // (it will stay in the primary index as the key won't change)
  Result res = deleteSecondaryIndexes(trx, oldDocumentId, oldDoc,
                                      options.indexOperationMode);

  if (res.fail()) {
    // re-insert the document in case of failure, ignore errors during rollback
    insertSecondaryIndexes(trx, oldDocumentId, oldDoc,
                           Index::OperationMode::rollback);
    return res;
  }

  // insert new document into secondary indexes
  res = insertSecondaryIndexes(trx, newDocumentId, newDoc,
                               options.indexOperationMode);

  if (res.fail()) {
    // rollback
    deleteSecondaryIndexes(trx, newDocumentId, newDoc,
                           Index::OperationMode::rollback);
    insertSecondaryIndexes(trx, oldDocumentId, oldDoc,
                           Index::OperationMode::rollback);
    return res;
  }

  // update the index element (primary index only - other indexes have been
  // adjusted)
  // TODO: pass key into this function so it does not have to be looked up again
  VPackSlice keySlice(transaction::helpers::extractKeyFromDocument(newDoc));
  MMFilesSimpleIndexElement* element =
      primaryIndex()->lookupKeyRef(trx, keySlice);
  if (element != nullptr && element->isSet()) {
    element->updateLocalDocumentId(
        newDocumentId,
        static_cast<uint32_t>(keySlice.begin() - newDoc.begin()));
  }

  operation.indexed();

  try {
    removeLocalDocumentId(oldDocumentId, true);
  } catch (...) {
  }

  TRI_IF_FAILURE("UpdateDocumentNoOperation") {
    return Result(TRI_ERROR_DEBUG);
  }

  TRI_IF_FAILURE("UpdateDocumentNoOperationExcept") {
    THROW_ARANGO_EXCEPTION(TRI_ERROR_DEBUG);
  }

  return Result(static_cast<MMFilesTransactionState*>(trx->state())
      ->addOperation(newDocumentId, revisionId, operation, marker, waitForSync));
}<|MERGE_RESOLUTION|>--- conflicted
+++ resolved
@@ -2027,13 +2027,7 @@
     auto const& s = it.get(arangodb::StaticStrings::IndexType);
 
     if (s.isString()) {
-<<<<<<< HEAD
       if (s.isEqualString("primary")) {
-=======
-      std::string const type = s.copyString();
-
-      if (type == "primary") {
->>>>>>> 843e5847
         foundPrimary = true;
       } else if (s.isEqualString("edge")) {
         foundEdge = true;
