////////////////////////////////////////////////////////////////////////////////
/// DISCLAIMER
///
/// Copyright 2014-2016 ArangoDB GmbH, Cologne, Germany
/// Copyright 2004-2014 triAGENS GmbH, Cologne, Germany
///
/// Licensed under the Apache License, Version 2.0 (the "License");
/// you may not use this file except in compliance with the License.
/// You may obtain a copy of the License at
///
///     http://www.apache.org/licenses/LICENSE-2.0
///
/// Unless required by applicable law or agreed to in writing, software
/// distributed under the License is distributed on an "AS IS" BASIS,
/// WITHOUT WARRANTIES OR CONDITIONS OF ANY KIND, either express or implied.
/// See the License for the specific language governing permissions and
/// limitations under the License.
///
/// Copyright holder is ArangoDB GmbH, Cologne, Germany
///
/// @author Jan Steemann
////////////////////////////////////////////////////////////////////////////////

#include "MMFilesCollection.h"
#include "ApplicationFeatures/ApplicationServer.h"
#include "Aql/PlanCache.h"
#include "Basics/Exceptions.h"
#include "Basics/FileUtils.h"
#include "Basics/PerformanceLogScope.h"
#include "Basics/ReadLocker.h"
#include "Basics/ReadUnlocker.h"
#include "Basics/Result.h"
#include "Basics/StaticStrings.h"
#include "Basics/StringRef.h"
#include "Basics/VelocyPackHelper.h"
#include "Basics/WriteLocker.h"
#include "Basics/WriteUnlocker.h"
#include "Basics/encoding.h"
#include "Basics/process-utils.h"
#include "Cluster/ClusterMethods.h"
#include "Indexes/IndexIterator.h"
#include "Logger/Logger.h"
#include "MMFiles/MMFilesCollectionWriteLocker.h"
#include "MMFiles/MMFilesCompactorThread.h"
#include "MMFiles/MMFilesDatafile.h"
#include "MMFiles/MMFilesDatafileHelper.h"
#include "MMFiles/MMFilesDocumentOperation.h"
#include "MMFiles/MMFilesDocumentPosition.h"
#include "MMFiles/MMFilesEngine.h"
#include "MMFiles/MMFilesIndexElement.h"
#include "MMFiles/MMFilesLogfileManager.h"
#include "MMFiles/MMFilesPrimaryIndex.h"
#include "MMFiles/MMFilesTransactionState.h"
#include "RestServer/DatabaseFeature.h"
#include "Scheduler/Scheduler.h"
#include "Scheduler/SchedulerFeature.h"
#include "StorageEngine/EngineSelectorFeature.h"
#include "StorageEngine/StorageEngine.h"
#include "StorageEngine/TransactionState.h"
#include "Transaction/Helpers.h"
#include "Transaction/Hints.h"
#include "Transaction/Methods.h"
#include "Transaction/StandaloneContext.h"
#include "Utils/CollectionNameResolver.h"
#include "Utils/Events.h"
#include "Utils/OperationOptions.h"
#include "Utils/SingleCollectionTransaction.h"
#include "VocBase/KeyGenerator.h"
#include "VocBase/KeyLockInfo.h"
#include "VocBase/LocalDocumentId.h"
#include "VocBase/LogicalCollection.h"
#include "VocBase/ticks.h"

using namespace arangodb;
using Helper = arangodb::basics::VelocyPackHelper;

namespace {

/// @brief helper class for filling indexes
class MMFilesIndexFillerTask : public basics::LocalTask {
 public:
  MMFilesIndexFillerTask(std::shared_ptr<basics::LocalTaskQueue> const& queue,
                         transaction::Methods* trx, Index* idx,
                         std::shared_ptr<std::vector<std::pair<LocalDocumentId, VPackSlice>>> const& documents)
      : LocalTask(queue), _trx(trx), _idx(idx), _documents(documents) {}

  void run() override {
    TRI_ASSERT(_idx->type() != Index::IndexType::TRI_IDX_TYPE_PRIMARY_INDEX);

    try {
      _idx->batchInsert(_trx, *_documents.get(), _queue);
    } catch (std::exception const&) {
      _queue->setStatus(TRI_ERROR_INTERNAL);
    }

    _queue->join();
  }

 private:
  transaction::Methods* _trx;
  Index* _idx;
  std::shared_ptr<std::vector<std::pair<LocalDocumentId, VPackSlice>>> _documents;
};

/// @brief find a statistics container for a given file id
static MMFilesDatafileStatisticsContainer* FindDatafileStats(MMFilesCollection::OpenIteratorState* state,
                                                             TRI_voc_fid_t fid) {
  auto it = state->_stats.find(fid);

  if (it != state->_stats.end()) {
    return (*it).second;
  }

  auto stats = std::make_unique<MMFilesDatafileStatisticsContainer>();
  state->_stats.emplace(fid, stats.get());
  return stats.release();
}

bool countDocumentsIterator(MMFilesMarker const* marker, void* counter, MMFilesDatafile*) {
  TRI_ASSERT(nullptr != counter);
  if (marker->getType() == TRI_DF_MARKER_VPACK_DOCUMENT) {
    (*static_cast<int*>(counter))++;
  }
  return true;
}

Result persistLocalDocumentIdIterator(MMFilesMarker const* marker, void* data,
                                      MMFilesDatafile* inputFile) {
  Result res;
  auto outputFile = static_cast<MMFilesDatafile*>(data);
  switch (marker->getType()) {
    case TRI_DF_MARKER_VPACK_DOCUMENT: {
      auto transactionId = MMFilesDatafileHelper::TransactionId(marker);

      VPackSlice const slice(reinterpret_cast<char const*>(marker) +
                             MMFilesDatafileHelper::VPackOffset(TRI_DF_MARKER_VPACK_DOCUMENT));
      uint8_t const* vpack = slice.begin();

      LocalDocumentId localDocumentId;
      if (marker->getSize() ==
          MMFilesDatafileHelper::VPackOffset(TRI_DF_MARKER_VPACK_DOCUMENT) +
              slice.byteSize() + sizeof(LocalDocumentId::BaseType)) {
        // we do have a LocalDocumentId stored at the end of the marker
        uint8_t const* ptr = vpack + slice.byteSize();
        localDocumentId = LocalDocumentId(
            encoding::readNumber<LocalDocumentId::BaseType>(ptr, sizeof(LocalDocumentId::BaseType)));
      } else {
        localDocumentId = LocalDocumentId::create();
      }

      MMFilesCrudMarker updatedMarker(TRI_DF_MARKER_VPACK_DOCUMENT,
                                      transactionId, localDocumentId, slice);

      std::unique_ptr<char[]> buffer(new char[updatedMarker.size()]);
      MMFilesMarker* outputMarker = reinterpret_cast<MMFilesMarker*>(buffer.get());
      MMFilesDatafileHelper::InitMarker(outputMarker, updatedMarker.type(),
                                        updatedMarker.size(), marker->getTick());
      updatedMarker.store(buffer.get());

      MMFilesMarker* result;
      res = outputFile->reserveElement(outputMarker->getSize(), &result, 0);
      if (res.fail()) {
        return res;
      }
      res = outputFile->writeCrcElement(result, outputMarker);
      if (res.fail()) {
        return res;
      }
      break;
    }
    case TRI_DF_MARKER_HEADER:
    case TRI_DF_MARKER_COL_HEADER:
    case TRI_DF_MARKER_FOOTER: {
      // skip marker, either already written by createCompactor or will be
      // written by closeCompactor
      break;
    }
    default: {
      // direct copy
      MMFilesMarker* result;
      res = outputFile->reserveElement(marker->getSize(), &result, 0);
      if (res.fail()) {
        return res;
      }
      res = outputFile->writeElement(result, marker);
      if (res.fail()) {
        return res;
      }
      break;
    }
  }

  return res;
}

}  // namespace

arangodb::Result MMFilesCollection::updateProperties(VPackSlice const& slice, bool doSync) {
  // validation
  uint32_t tmp = arangodb::basics::VelocyPackHelper::getNumericValue<uint32_t>(
      slice, "indexBuckets", 2 /*Just for validation, this default Value passes*/);

  if (tmp == 0 || tmp > 1024) {
    return {TRI_ERROR_BAD_PARAMETER,
            "indexBuckets must be a two-power between 1 and 1024"};
  }

  if (isVolatile() && arangodb::basics::VelocyPackHelper::getBooleanValue(
                          slice, "waitForSync", _logicalCollection.waitForSync())) {
    // the combination of waitForSync and isVolatile makes no sense
    THROW_ARANGO_EXCEPTION_MESSAGE(
        TRI_ERROR_BAD_PARAMETER,
        "volatile collections do not support the waitForSync option");
  }

  if (isVolatile() !=
      arangodb::basics::VelocyPackHelper::getBooleanValue(slice, "isVolatile", isVolatile())) {
    THROW_ARANGO_EXCEPTION_MESSAGE(
        TRI_ERROR_BAD_PARAMETER,
        "isVolatile option cannot be changed at runtime");
  }
  auto journalSlice = slice.get("journalSize");

  if (journalSlice.isNone()) {
    // In some APIs maximalSize is allowed instead
    journalSlice = slice.get("maximalSize");
  }

  if (!journalSlice.isNone() && journalSlice.isNumber()) {
    uint32_t toUpdate = journalSlice.getNumericValue<uint32_t>();
    if (toUpdate < TRI_JOURNAL_MINIMAL_SIZE) {
      return {TRI_ERROR_BAD_PARAMETER, "<properties>.journalSize too small"};
    }
  }

  _indexBuckets = Helper::getNumericValue<uint32_t>(slice, "indexBuckets",
                                                    _indexBuckets);  // MMFiles

  if (slice.hasKey("journalSize")) {
    _journalSize = Helper::getNumericValue<uint32_t>(slice, "journalSize", _journalSize);
  } else {
    _journalSize = Helper::getNumericValue<uint32_t>(slice, "maximalSize", _journalSize);
  }
  _doCompact = Helper::getBooleanValue(slice, "doCompact", _doCompact);

  int64_t count =
      arangodb::basics::VelocyPackHelper::getNumericValue<int64_t>(slice,
                                                                   "count", _initialCount);
  if (count != _initialCount) {
    _initialCount = count;
  }

  return {};
}

arangodb::Result MMFilesCollection::persistProperties() {
  Result res;

  try {
    auto infoBuilder =
        _logicalCollection.toVelocyPackIgnore({"path", "statusString"}, true, true);
    MMFilesCollectionMarker marker(TRI_DF_MARKER_VPACK_CHANGE_COLLECTION,
                                   _logicalCollection.vocbase().id(),
                                   _logicalCollection.id(), infoBuilder.slice());
    MMFilesWalSlotInfoCopy slotInfo =
        MMFilesLogfileManager::instance()->allocateAndWrite(marker, false);

    res = slotInfo.errorCode;
  } catch (arangodb::basics::Exception const& ex) {
    res = ex.code();
  } catch (...) {
    res = TRI_ERROR_INTERNAL;
  }

  if (res.fail()) {
    // TODO: what to do here
    LOG_TOPIC(WARN, arangodb::Logger::ENGINES)
        << "could not save collection change marker in log: " << res.errorMessage();
  }
  return res;
}

PhysicalCollection* MMFilesCollection::clone(LogicalCollection& logical) const {
  return new MMFilesCollection(logical, this);
}

/// @brief process a document (or edge) marker when opening a collection
int MMFilesCollection::OpenIteratorHandleDocumentMarker(MMFilesMarker const* marker,
                                                        MMFilesDatafile* datafile,
                                                        MMFilesCollection::OpenIteratorState* state) {
  LogicalCollection* collection = state->_collection;
  TRI_ASSERT(collection != nullptr);
  auto physical = static_cast<MMFilesCollection*>(collection->getPhysical());
  TRI_ASSERT(physical != nullptr);
  transaction::Methods* trx = state->_trx;
  TRI_ASSERT(trx != nullptr);

  VPackSlice const slice(reinterpret_cast<char const*>(marker) +
                         MMFilesDatafileHelper::VPackOffset(TRI_DF_MARKER_VPACK_DOCUMENT));
  uint8_t const* vpack = slice.begin();

  LocalDocumentId localDocumentId;
  if (marker->getSize() == MMFilesDatafileHelper::VPackOffset(TRI_DF_MARKER_VPACK_DOCUMENT) +
                               slice.byteSize() + sizeof(LocalDocumentId::BaseType)) {
    // we do have a LocalDocumentId stored at the end of the marker
    uint8_t const* ptr = vpack + slice.byteSize();
    localDocumentId = LocalDocumentId(
        encoding::readNumber<LocalDocumentId::BaseType>(ptr, sizeof(LocalDocumentId::BaseType)));
  } else {
    localDocumentId = LocalDocumentId::create();
    state->_hasAllPersistentLocalIds = false;
  }

  VPackSlice keySlice;
  TRI_voc_rid_t revisionId;

  transaction::helpers::extractKeyAndRevFromDocument(slice, keySlice, revisionId);

  physical->setRevision(revisionId, false);

  {
    // track keys
    VPackValueLength length;
    char const* p = keySlice.getString(length);
    collection->keyGenerator()->track(p, static_cast<size_t>(length));
  }

  ++state->_documents;

  TRI_voc_fid_t const fid = datafile->fid();
  if (state->_fid != fid) {
    // update the state
    state->_fid = fid;  // when we're here, we're looking at a datafile
    state->_dfi = FindDatafileStats(state, fid);
  }

  // no primary index lock required here because we are the only ones reading
  // from the index ATM
  MMFilesSimpleIndexElement* found =
      state->_primaryIndex->lookupKeyRef(trx, keySlice, state->_mmdr);

  // it is a new entry
  if (found == nullptr || !found->isSet()) {
    physical->insertLocalDocumentId(localDocumentId, vpack, fid, false, false);

    // insert into primary index
    Result res = state->_primaryIndex->insertKey(trx, localDocumentId,
                                                 VPackSlice(vpack), state->_mmdr,
                                                 Index::OperationMode::normal);

    if (res.fail()) {
      physical->removeLocalDocumentId(localDocumentId, false);
      LOG_TOPIC(ERR, arangodb::Logger::ENGINES)
          << "inserting document into primary index failed with error: "
          << res.errorMessage();

      return res.errorNumber();
    }

    // update the datafile info
    state->_dfi->numberAlive++;
    state->_dfi->sizeAlive += MMFilesDatafileHelper::AlignedMarkerSize<int64_t>(marker);
  }

  // it is an update
  else {
    LocalDocumentId const oldLocalDocumentId = found->localDocumentId();
    // update the revision id in primary index
    found->updateLocalDocumentId(localDocumentId,
                                 static_cast<uint32_t>(keySlice.begin() - vpack));

    MMFilesDocumentPosition const old = physical->lookupDocument(oldLocalDocumentId);

    // remove old revision
    physical->removeLocalDocumentId(oldLocalDocumentId, false);

    // insert new revision
    physical->insertLocalDocumentId(localDocumentId, vpack, fid, false, false);

    // update the datafile info
    MMFilesDatafileStatisticsContainer* dfi;
    if (old.fid() == state->_fid) {
      dfi = state->_dfi;
    } else {
      dfi = FindDatafileStats(state, old.fid());
    }

    if (old.dataptr() != nullptr) {
      uint8_t const* vpack = static_cast<uint8_t const*>(old.dataptr());
      MMFilesMarker const* oldMarker = reinterpret_cast<MMFilesMarker const*>(
          vpack - MMFilesDatafileHelper::VPackOffset(TRI_DF_MARKER_VPACK_DOCUMENT));

      int64_t size = MMFilesDatafileHelper::AlignedMarkerSize<int64_t>(oldMarker);
      dfi->numberAlive--;
      dfi->sizeAlive -= size;
      dfi->numberDead++;
      dfi->sizeDead += size;
    }

    state->_dfi->numberAlive++;
    state->_dfi->sizeAlive += MMFilesDatafileHelper::AlignedMarkerSize<int64_t>(marker);
  }

  return TRI_ERROR_NO_ERROR;
}

/// @brief process a deletion marker when opening a collection
int MMFilesCollection::OpenIteratorHandleDeletionMarker(MMFilesMarker const* marker,
                                                        MMFilesDatafile* datafile,
                                                        MMFilesCollection::OpenIteratorState* state) {
  LogicalCollection* collection = state->_collection;
  TRI_ASSERT(collection != nullptr);
  auto physical = static_cast<MMFilesCollection*>(collection->getPhysical());
  TRI_ASSERT(physical != nullptr);
  transaction::Methods* trx = state->_trx;

  VPackSlice const slice(reinterpret_cast<char const*>(marker) +
                         MMFilesDatafileHelper::VPackOffset(TRI_DF_MARKER_VPACK_REMOVE));

  VPackSlice keySlice;
  TRI_voc_rid_t revisionId;

  transaction::helpers::extractKeyAndRevFromDocument(slice, keySlice, revisionId);

  physical->setRevision(revisionId, false);
  {
    // track keys
    VPackValueLength length;
    char const* p = keySlice.getString(length);
    collection->keyGenerator()->track(p, length);
  }

  ++state->_deletions;

  if (state->_fid != datafile->fid()) {
    // update the state
    state->_fid = datafile->fid();
    state->_dfi = FindDatafileStats(state, datafile->fid());
  }

  // no primary index lock required here because we are the only ones reading
  // from the index ATM
  MMFilesSimpleIndexElement found =
      state->_primaryIndex->lookupKey(trx, keySlice, state->_mmdr);

  // it is a new entry, so we missed the create
  if (!found) {
    // update the datafile info
    state->_dfi->numberDeletions++;
  }

  // it is a real delete
  else {
    LocalDocumentId const oldLocalDocumentId = found.localDocumentId();

    MMFilesDocumentPosition const old = physical->lookupDocument(oldLocalDocumentId);

    // update the datafile info
    MMFilesDatafileStatisticsContainer* dfi;

    if (old.fid() == state->_fid) {
      dfi = state->_dfi;
    } else {
      dfi = FindDatafileStats(state, old.fid());
    }

    TRI_ASSERT(old.dataptr() != nullptr);

    uint8_t const* vpack = static_cast<uint8_t const*>(old.dataptr());
    MMFilesMarker const* oldMarker = reinterpret_cast<MMFilesMarker const*>(
        vpack - MMFilesDatafileHelper::VPackOffset(TRI_DF_MARKER_VPACK_DOCUMENT));

    int64_t size = MMFilesDatafileHelper::AlignedMarkerSize<int64_t>(oldMarker);
    dfi->numberAlive--;
    dfi->sizeAlive -= size;
    dfi->numberDead++;
    dfi->sizeDead += size;
    state->_dfi->numberDeletions++;

    state->_primaryIndex->removeKey(trx, oldLocalDocumentId, VPackSlice(vpack),
                                    state->_mmdr, Index::OperationMode::normal);

    physical->removeLocalDocumentId(oldLocalDocumentId, true);
  }

  return TRI_ERROR_NO_ERROR;
}

/// @brief iterator for open
bool MMFilesCollection::OpenIterator(MMFilesMarker const* marker,
                                     MMFilesCollection::OpenIteratorState* data,
                                     MMFilesDatafile* datafile) {
  TRI_voc_tick_t const tick = marker->getTick();
  MMFilesMarkerType const type = marker->getType();

  int res;

  if (type == TRI_DF_MARKER_VPACK_DOCUMENT) {
    res = OpenIteratorHandleDocumentMarker(marker, datafile, data);

    if (datafile->_dataMin == 0) {
      datafile->_dataMin = tick;
    }

    if (tick > datafile->_dataMax) {
      datafile->_dataMax = tick;
    }
  } else if (type == TRI_DF_MARKER_VPACK_REMOVE) {
    res = OpenIteratorHandleDeletionMarker(marker, datafile, data);
  } else {
    if (type == TRI_DF_MARKER_HEADER) {
      // ensure there is a datafile info entry for each datafile of the
      // collection
      FindDatafileStats(data, datafile->fid());
    }

    LOG_TOPIC(TRACE, arangodb::Logger::ENGINES)
        << "skipping marker type " << TRI_NameMarkerDatafile(marker);
    res = TRI_ERROR_NO_ERROR;
  }

  if (datafile->_tickMin == 0) {
    datafile->_tickMin = tick;
  }

  if (tick > datafile->_tickMax) {
    datafile->_tickMax = tick;
  }

  auto physical = data->_collection->getPhysical();
  auto mmfiles = static_cast<MMFilesCollection*>(physical);
  TRI_ASSERT(mmfiles);
  if (tick > mmfiles->maxTick()) {
    if (type != TRI_DF_MARKER_HEADER && type != TRI_DF_MARKER_FOOTER &&
        type != TRI_DF_MARKER_COL_HEADER && type != TRI_DF_MARKER_PROLOGUE) {
      mmfiles->maxTick(tick);
    }
  }

  return (res == TRI_ERROR_NO_ERROR);
}

MMFilesCollection::MMFilesCollection(LogicalCollection& collection, VPackSlice const& info)
    : PhysicalCollection(collection, info),
      _ditches(&collection),
      _initialCount(0),
      _lastRevision(0),
      _uncollectedLogfileEntries(0),
      _nextCompactionStartIndex(0),
      _lastCompactionStatus(nullptr),
      _lastCompactionStamp(0.0),
      _journalSize(Helper::readNumericValue<uint32_t>(
          info, "maximalSize",  // Backwards compatibility. Agency uses
                                // journalSize. paramters.json uses maximalSize
          Helper::readNumericValue<uint32_t>(info, "journalSize", TRI_JOURNAL_DEFAULT_SIZE))),
      _isVolatile(
          arangodb::basics::VelocyPackHelper::readBooleanValue(info,
                                                               "isVolatile", false)),
      _persistentIndexes(0),
      _primaryIndex(nullptr),
      _indexBuckets(Helper::readNumericValue<uint32_t>(info, "indexBuckets", defaultIndexBuckets)),
      _useSecondaryIndexes(true),
      _doCompact(Helper::readBooleanValue(info, "doCompact", true)),
      _maxTick(0) {
  TRI_ASSERT(!ServerState::instance()->isCoordinator());

  if (_isVolatile && _logicalCollection.waitForSync()) {
    // Illegal collection configuration
    THROW_ARANGO_EXCEPTION_MESSAGE(
        TRI_ERROR_BAD_PARAMETER,
        "volatile collections do not support the waitForSync option");
  }

  if (_journalSize < TRI_JOURNAL_MINIMAL_SIZE) {
    THROW_ARANGO_EXCEPTION_MESSAGE(TRI_ERROR_BAD_PARAMETER,
                                   "<properties>.journalSize too small");
  }

  auto pathSlice = info.get("path");

  if (pathSlice.isString()) {
    _path = pathSlice.copyString();
  }

  setCompactionStatus("compaction not yet started");
}

MMFilesCollection::MMFilesCollection(LogicalCollection& logical,
                                     PhysicalCollection const* physical)
    : PhysicalCollection(logical, VPackSlice::emptyObjectSlice()),
      _ditches(&logical),
      _isVolatile(static_cast<MMFilesCollection const*>(physical)->isVolatile()) {
  MMFilesCollection const& mmfiles = *static_cast<MMFilesCollection const*>(physical);
  _persistentIndexes = mmfiles._persistentIndexes;
  _useSecondaryIndexes = mmfiles._useSecondaryIndexes;
  _initialCount = mmfiles._initialCount;
  _lastRevision = mmfiles._lastRevision;
  _nextCompactionStartIndex = mmfiles._nextCompactionStartIndex;
  _lastCompactionStatus = mmfiles._lastCompactionStatus;
  _lastCompactionStamp = mmfiles._lastCompactionStamp;
  _journalSize = mmfiles._journalSize;
  _indexBuckets = mmfiles._indexBuckets;
  _primaryIndex = mmfiles._primaryIndex;
  _path = mmfiles._path;
  _doCompact = mmfiles._doCompact;
  _maxTick = mmfiles._maxTick;
  /*
    // Copy over index definitions
    _indexes.reserve(mmfiles._indexes.size());
    for (auto const& idx : mmfiles._indexes) {
      _indexes.emplace_back(idx);
    }
  */
  TRI_ASSERT(!ServerState::instance()->isCoordinator());
  setCompactionStatus("compaction not yet started");
  //  not copied
  //  _datafiles;   // all datafiles
  //  _journals;    // all journals
  //  _compactors;  // all compactor files
  //  _uncollectedLogfileEntries = mmfiles.uncollectedLogfileEntries; //TODO
  //  FIXME
  //  _datafileStatistics;
  //  _revisionsCache;
}

MMFilesCollection::~MMFilesCollection() {}

TRI_voc_rid_t MMFilesCollection::revision(arangodb::transaction::Methods*) const {
  return _lastRevision;
}

TRI_voc_rid_t MMFilesCollection::revision() const { return _lastRevision; }

/// @brief update statistics for a collection
void MMFilesCollection::setRevision(TRI_voc_rid_t revision, bool force) {
  if (revision > 0 && (force || revision > _lastRevision)) {
    _lastRevision = revision;
  }
}

size_t MMFilesCollection::journalSize() const { return _journalSize; };

bool MMFilesCollection::isVolatile() const { return _isVolatile; }

/// @brief closes an open collection
int MMFilesCollection::close() {
  LOG_TOPIC(DEBUG, Logger::ENGINES) << "closing '" << _logicalCollection.name() << "'";
  if (!_logicalCollection.deleted() && !_logicalCollection.vocbase().isDropped()) {
    auto primIdx = primaryIndex();
    auto idxSize = primIdx->size();

    if (_initialCount != static_cast<int64_t>(idxSize)) {
      _initialCount = idxSize;

      // save new "count" value
      StorageEngine* engine = EngineSelectorFeature::ENGINE;
      bool const doSync =
          application_features::ApplicationServer::getFeature<DatabaseFeature>(
              "Database")
              ->forceSyncProperties();

      engine->changeCollection(_logicalCollection.vocbase(),
                               _logicalCollection.id(), _logicalCollection, doSync);
    }
  }

  {
    // We also have to unload the indexes.
    READ_LOCKER(guard, _indexesLock);  /// TODO - DEADLOCK!?!?
    WRITE_LOCKER(writeLocker, _dataLock);
    for (auto& idx : _indexes) {
      idx->unload();
    }
  }

  // wait until ditches have been processed fully
  while (_ditches.contains(MMFilesDitch::TRI_DITCH_DATAFILE_DROP) ||
         _ditches.contains(MMFilesDitch::TRI_DITCH_DATAFILE_RENAME) ||
         _ditches.contains(MMFilesDitch::TRI_DITCH_COMPACTION)) {
    WRITE_UNLOCKER(unlocker, _logicalCollection.lock());
    std::this_thread::sleep_for(std::chrono::milliseconds(20));
  }

  {
    WRITE_LOCKER(writeLocker, _filesLock);

    // close compactor files
    closeDatafiles(_compactors);

    for (auto& it : _compactors) {
      delete it;
    }

    _compactors.clear();

    // close journal files
    closeDatafiles(_journals);

    for (auto& it : _journals) {
      delete it;
    }

    _journals.clear();

    // close datafiles
    closeDatafiles(_datafiles);

    for (auto& it : _datafiles) {
      delete it;
    }

    _datafiles.clear();
  }

  _lastRevision = 0;

  // clear revisions lookup table
  _revisionsCache.clear();

  return TRI_ERROR_NO_ERROR;
}

/// @brief seal a datafile
int MMFilesCollection::sealDatafile(MMFilesDatafile* datafile, bool isCompactor) {
  int res = datafile->seal();

  if (res != TRI_ERROR_NO_ERROR) {
    LOG_TOPIC(ERR, arangodb::Logger::DATAFILES)
        << "failed to seal journal '" << datafile->getName()
        << "': " << TRI_errno_string(res);
    return res;
  }

  if (!isCompactor && datafile->isPhysical()) {
    // rename the file
    std::string dname("datafile-" + std::to_string(datafile->fid()) + ".db");
    std::string filename = arangodb::basics::FileUtils::buildFilename(path(), dname);

    LOG_TOPIC(TRACE, arangodb::Logger::DATAFILES)
        << "closing and renaming journal file '" << datafile->getName() << "'";

    res = datafile->rename(filename);

    if (res == TRI_ERROR_NO_ERROR) {
      LOG_TOPIC(TRACE, arangodb::Logger::DATAFILES)
          << "closed and renamed journal file '" << datafile->getName() << "'";
    } else {
      LOG_TOPIC(ERR, arangodb::Logger::DATAFILES)
          << "failed to rename datafile '" << datafile->getName() << "' to '"
          << filename << "': " << TRI_errno_string(res);
    }
  }

  return res;
}

/// @brief set the initial datafiles for the collection
void MMFilesCollection::setInitialFiles(std::vector<MMFilesDatafile*>&& datafiles,
                                        std::vector<MMFilesDatafile*>&& journals,
                                        std::vector<MMFilesDatafile*>&& compactors) {
  WRITE_LOCKER(writeLocker, _filesLock);

  _datafiles = std::move(datafiles);
  _journals = std::move(journals);
  _compactors = std::move(compactors);

  TRI_ASSERT(_journals.size() <= 1);
}

/// @brief rotate the active journal - will do nothing if there is no journal
int MMFilesCollection::rotateActiveJournal() {
  WRITE_LOCKER(writeLocker, _filesLock);

  // note: only journals need to be handled here as the journal is the
  // only place that's ever written to. if a journal is full, it will have been
  // sealed and synced already
  if (_journals.empty()) {
    return TRI_ERROR_ARANGO_NO_JOURNAL;
  }

  if (_journals.size() > 1) {
    // we should never have more than a single journal at a time
    return TRI_ERROR_INTERNAL;
  }

  MMFilesDatafile* datafile = _journals.back();
  TRI_ASSERT(datafile != nullptr);

  TRI_IF_FAILURE("CreateMultipleJournals") {
    // create an additional journal now, without sealing and renaming the old one!
    _datafiles.emplace_back(datafile);
    _journals.pop_back();

    return TRI_ERROR_NO_ERROR;
  }

  // make sure we have enough room in the target vector before we go on
  _datafiles.reserve(_datafiles.size() + 1);

  int res = sealDatafile(datafile, false);

  if (res != TRI_ERROR_NO_ERROR) {
    return res;
  }

  // shouldn't throw as we reserved enough space before
  _datafiles.emplace_back(datafile);

  TRI_ASSERT(!_journals.empty());
  TRI_ASSERT(_journals.back() == datafile);
  _journals.pop_back();
  TRI_ASSERT(_journals.empty());

  return res;
}

/// @brief sync the active journal - will do nothing if there is no journal
/// or if the journal is volatile
int MMFilesCollection::syncActiveJournal() {
  WRITE_LOCKER(writeLocker, _filesLock);

  // note: only journals need to be handled here as the journal is the
  // only place that's ever written to. if a journal is full, it will have been
  // sealed and synced already
  if (_journals.empty()) {
    // nothing to do
    return TRI_ERROR_NO_ERROR;
  }

  TRI_ASSERT(_journals.size() == 1);

  MMFilesDatafile* datafile = _journals.back();
  TRI_ASSERT(datafile != nullptr);

  return datafile->sync();
}

/// @brief reserve space in the current journal. if no create exists or the
/// current journal cannot provide enough space, close the old journal and
/// create a new one
int MMFilesCollection::reserveJournalSpace(TRI_voc_tick_t tick, uint32_t size,
                                           char*& resultPosition,
                                           MMFilesDatafile*& resultDatafile) {
  // reset results
  resultPosition = nullptr;
  resultDatafile = nullptr;

  // start with configured journal size
  uint32_t targetSize = static_cast<uint32_t>(_journalSize);

  // make sure that the document fits
  while (targetSize - 256 < size) {
    targetSize *= 2;
  }

  WRITE_LOCKER(writeLocker, _filesLock);
  TRI_ASSERT(_journals.size() <= 1);

  while (true) {
    // no need to go on if the collection is already deleted
    if (TRI_VOC_COL_STATUS_DELETED == _logicalCollection.status()) {
      return TRI_ERROR_ARANGO_DATA_SOURCE_NOT_FOUND;
    }

    MMFilesDatafile* datafile = nullptr;

    if (_journals.empty()) {
      // create enough room in the journals vector
      _journals.reserve(_journals.size() + 1);

      try {
        std::unique_ptr<MMFilesDatafile> df(createDatafile(tick, targetSize, false));

        // shouldn't throw as we reserved enough space before
        _journals.emplace_back(df.get());
        df.release();
        TRI_ASSERT(_journals.size() == 1);
      } catch (basics::Exception const& ex) {
        LOG_TOPIC(ERR, Logger::COLLECTOR) << "cannot select journal: " << ex.what();
        return ex.code();
      } catch (std::exception const& ex) {
        LOG_TOPIC(ERR, Logger::COLLECTOR) << "cannot select journal: " << ex.what();
        return TRI_ERROR_INTERNAL;
      } catch (...) {
        LOG_TOPIC(ERR, Logger::COLLECTOR)
            << "cannot select journal: unknown exception";
        return TRI_ERROR_INTERNAL;
      }
    }

    // select datafile
    TRI_ASSERT(!_journals.empty());
    TRI_ASSERT(_journals.size() == 1);

    datafile = _journals.back();

    TRI_ASSERT(datafile != nullptr);

    // try to reserve space in the datafile
    MMFilesMarker* position = nullptr;
    int res = datafile->reserveElement(size, &position, targetSize);

    // found a datafile with enough space left
    if (res == TRI_ERROR_NO_ERROR) {
      // set result
      resultPosition = reinterpret_cast<char*>(position);
      resultDatafile = datafile;
      return TRI_ERROR_NO_ERROR;
    }

    if (res != TRI_ERROR_ARANGO_DATAFILE_FULL) {
      // some other error
      LOG_TOPIC(ERR, Logger::COLLECTOR)
          << "cannot select journal: '" << TRI_last_error() << "'";
      return res;
    }

    // TRI_ERROR_ARANGO_DATAFILE_FULL...
    // journal is full, close it and sync
    LOG_TOPIC(DEBUG, Logger::COLLECTOR)
        << "closing full journal '" << datafile->getName() << "'";

    // make sure we have enough room in the target vector before we go on
    _datafiles.reserve(_datafiles.size() + 1);

    res = sealDatafile(datafile, false);

    // move journal into _datafiles vector
    // this shouldn't fail, as we have reserved space before already
    _datafiles.emplace_back(datafile);

    // and finally erase it from _journals vector
    TRI_ASSERT(!_journals.empty());
    TRI_ASSERT(_journals.back() == datafile);
    _journals.pop_back();
    TRI_ASSERT(_journals.empty());

    if (res != TRI_ERROR_NO_ERROR) {
      // an error occurred, we must stop here
      return res;
    }
  }  // otherwise, next iteration!

  return TRI_ERROR_ARANGO_NO_JOURNAL;
}

/// @brief create compactor file
MMFilesDatafile* MMFilesCollection::createCompactor(TRI_voc_fid_t fid, uint32_t maximalSize) {
  WRITE_LOCKER(writeLocker, _filesLock);

  TRI_ASSERT(_compactors.empty());
  // reserve enough space for the later addition
  _compactors.reserve(_compactors.size() + 1);

  std::unique_ptr<MMFilesDatafile> compactor(
      createDatafile(fid, static_cast<uint32_t>(maximalSize), true));

  // should not throw, as we've reserved enough space before
  _compactors.emplace_back(compactor.get());
  TRI_ASSERT(_compactors.size() == 1);
  return compactor.release();
}

/// @brief close an existing compactor
int MMFilesCollection::closeCompactor(MMFilesDatafile* datafile) {
  WRITE_LOCKER(writeLocker, _filesLock);

  if (_compactors.size() != 1) {
    return TRI_ERROR_ARANGO_NO_JOURNAL;
  }

  MMFilesDatafile* compactor = _compactors[0];

  if (datafile != compactor) {
    // wrong compactor file specified... should not happen
    return TRI_ERROR_INTERNAL;
  }

  return sealDatafile(datafile, true);
}

/// @brief replace a datafile with a compactor
int MMFilesCollection::replaceDatafileWithCompactor(MMFilesDatafile* datafile,
                                                    MMFilesDatafile* compactor) {
  TRI_ASSERT(datafile != nullptr);
  TRI_ASSERT(compactor != nullptr);

  WRITE_LOCKER(writeLocker, _filesLock);

  TRI_ASSERT(!_compactors.empty());

  for (size_t i = 0; i < _datafiles.size(); ++i) {
    if (_datafiles[i]->fid() == datafile->fid()) {
      // found!
      // now put the compactor in place of the datafile
      _datafiles[i] = compactor;

      // remove the compactor file from the list of compactors
      TRI_ASSERT(_compactors[0] != nullptr);
      TRI_ASSERT(_compactors[0]->fid() == compactor->fid());

      _compactors.erase(_compactors.begin());
      TRI_ASSERT(_compactors.empty());

      return TRI_ERROR_NO_ERROR;
    }
  }

  return TRI_ERROR_INTERNAL;
}

/// @brief creates a datafile
MMFilesDatafile* MMFilesCollection::createDatafile(TRI_voc_fid_t fid, uint32_t journalSize,
                                                   bool isCompactor) {
  TRI_ASSERT(fid > 0);

  // create an entry for the new datafile
  try {
    _datafileStatistics.create(fid);
  } catch (basics::Exception const& ex) {
    THROW_ARANGO_EXCEPTION_MESSAGE(ex.code(), ex.what());
  } catch (std::exception const& ex) {
    // rethrow but do not change error code
    THROW_ARANGO_EXCEPTION_MESSAGE(TRI_ERROR_INTERNAL, ex.what());
  } catch (...) {
    THROW_ARANGO_EXCEPTION(TRI_ERROR_OUT_OF_MEMORY);
  }

  std::unique_ptr<MMFilesDatafile> datafile;

  if (isVolatile()) {
    // in-memory collection
    datafile.reset(MMFilesDatafile::create(StaticStrings::Empty, fid, journalSize, true));
  } else {
    // construct a suitable filename (which may be temporary at the beginning)
    std::string jname;
    if (isCompactor) {
      jname = "compaction-";
    } else {
      jname = "temp-";
    }

    jname.append(std::to_string(fid) + ".db");
    std::string filename = arangodb::basics::FileUtils::buildFilename(path(), jname);

    TRI_IF_FAILURE("CreateJournalDocumentCollection") {
      // simulate disk full
      THROW_ARANGO_EXCEPTION(TRI_ERROR_ARANGO_FILESYSTEM_FULL);
    }

    // remove an existing temporary file first
    if (TRI_ExistsFile(filename.c_str())) {
      // remove an existing file first
      TRI_UnlinkFile(filename.c_str());
    }

    datafile.reset(MMFilesDatafile::create(filename, fid, journalSize, true));
  }

  if (datafile == nullptr) {
    if (TRI_errno() == TRI_ERROR_OUT_OF_MEMORY_MMAP) {
      THROW_ARANGO_EXCEPTION(TRI_ERROR_OUT_OF_MEMORY_MMAP);
    }
    THROW_ARANGO_EXCEPTION(TRI_ERROR_ARANGO_NO_JOURNAL);
  }

  // datafile is there now
  TRI_ASSERT(datafile != nullptr);

  if (isCompactor) {
    LOG_TOPIC(TRACE, arangodb::Logger::DATAFILES)
        << "created new compactor '" << datafile->getName() << "'";
  } else {
    LOG_TOPIC(TRACE, arangodb::Logger::DATAFILES)
        << "created new journal '" << datafile->getName() << "'";
  }

  // create a collection header, still in the temporary file
  MMFilesMarker* position;
  int res = datafile->reserveElement(sizeof(MMFilesCollectionHeaderMarker),
                                     &position, journalSize);

  TRI_IF_FAILURE("CreateJournalDocumentCollectionReserve1") {
    res = TRI_ERROR_DEBUG;
  }

  if (res != TRI_ERROR_NO_ERROR) {
    LOG_TOPIC(ERR, arangodb::Logger::DATAFILES)
        << "cannot create collection header in file '" << datafile->getName()
        << "': " << TRI_errno_string(res);

    // close the journal and remove it
    std::string temp(datafile->getName());
    datafile.reset();
    TRI_UnlinkFile(temp.c_str());

    THROW_ARANGO_EXCEPTION(res);
  }

  MMFilesCollectionHeaderMarker cm;
  MMFilesDatafileHelper::InitMarker(reinterpret_cast<MMFilesMarker*>(&cm), TRI_DF_MARKER_COL_HEADER,
                                    sizeof(MMFilesCollectionHeaderMarker),
                                    static_cast<TRI_voc_tick_t>(fid));

  cm._cid = _logicalCollection.id();
  res = datafile->writeCrcElement(position, &cm.base);

  TRI_IF_FAILURE("CreateJournalDocumentCollectionReserve2") {
    res = TRI_ERROR_DEBUG;
  }

  if (res != TRI_ERROR_NO_ERROR) {
    int res = datafile->_lastError;
    LOG_TOPIC(ERR, arangodb::Logger::DATAFILES)
        << "cannot create collection header in file '" << datafile->getName()
        << "': " << TRI_last_error();

    // close the datafile and remove it
    std::string temp(datafile->getName());
    datafile.reset();
    TRI_UnlinkFile(temp.c_str());

    THROW_ARANGO_EXCEPTION(res);
  }

  TRI_ASSERT(fid == datafile->fid());

  // if a physical file, we can rename it from the temporary name to the correct
  // name
  if (!isCompactor && datafile->isPhysical()) {
    // and use the correct name
    std::string oldName = datafile->getName();
    std::string jname("journal-" + std::to_string(datafile->fid()) + ".db");
    std::string filename = arangodb::basics::FileUtils::buildFilename(path(), jname);

    int res = datafile->rename(filename);

    if (res != TRI_ERROR_NO_ERROR) {
      LOG_TOPIC(ERR, arangodb::Logger::DATAFILES)
          << "failed to rename journal '" << datafile->getName() << "' to '"
          << filename << "': " << TRI_errno_string(res);

      std::string temp(datafile->getName());
      datafile.reset();
      TRI_UnlinkFile(temp.c_str());

      THROW_ARANGO_EXCEPTION(res);
    }

    LOG_TOPIC(TRACE, arangodb::Logger::DATAFILES)
        << "renamed journal from '" << oldName << "' to '" << filename << "'";
  }

  return datafile.release();
}

/// @brief remove a compactor file from the list of compactors
bool MMFilesCollection::removeCompactor(MMFilesDatafile* df) {
  TRI_ASSERT(df != nullptr);

  WRITE_LOCKER(writeLocker, _filesLock);

  for (auto it = _compactors.begin(); it != _compactors.end(); ++it) {
    if ((*it) == df) {
      // and finally remove the file from the _compactors vector
      _compactors.erase(it);
      return true;
    }
  }

  // not found
  return false;
}

/// @brief remove a datafile from the list of datafiles
bool MMFilesCollection::removeDatafile(MMFilesDatafile* df) {
  TRI_ASSERT(df != nullptr);

  WRITE_LOCKER(writeLocker, _filesLock);

  for (auto it = _datafiles.begin(); it != _datafiles.end(); ++it) {
    if ((*it) == df) {
      // and finally remove the file from the _datafiles vector
      _datafiles.erase(it);
      return true;
    }
  }

  // not found
  return false;
}

/// @brief iterates over a collection
bool MMFilesCollection::iterateDatafiles(
    std::function<bool(MMFilesMarker const*, MMFilesDatafile*)> const& cb) {
  READ_LOCKER(readLocker, _filesLock);

  if (!iterateDatafilesVector(_datafiles, cb) || !iterateDatafilesVector(_compactors, cb) ||
      !iterateDatafilesVector(_journals, cb)) {
    return false;
  }
  return true;
}

/// @brief iterate over all datafiles in a vector
/// the caller must hold the _filesLock
bool MMFilesCollection::iterateDatafilesVector(
    std::vector<MMFilesDatafile*> const& files,
    std::function<bool(MMFilesMarker const*, MMFilesDatafile*)> const& cb) {
  for (auto const& datafile : files) {
    datafile->sequentialAccess();
    datafile->willNeed();

    if (!TRI_IterateDatafile(datafile, cb)) {
      return false;
    }

    if (datafile->isPhysical() && datafile->isSealed()) {
      datafile->randomAccess();
    }
  }

  return true;
}

/// @brief closes the datafiles passed in the vector
bool MMFilesCollection::closeDatafiles(std::vector<MMFilesDatafile*> const& files) {
  bool result = true;

  for (auto const& datafile : files) {
    TRI_ASSERT(datafile != nullptr);
    if (datafile->state() == TRI_DF_STATE_CLOSED) {
      continue;
    }

    int res = datafile->close();

    if (res != TRI_ERROR_NO_ERROR) {
      result = false;
    }
  }

  return result;
}

/// @brief export properties
void MMFilesCollection::getPropertiesVPack(velocypack::Builder& result) const {
  TRI_ASSERT(result.isOpenObject());
  result.add("count", VPackValue(_initialCount));
  result.add("doCompact", VPackValue(_doCompact));
  result.add("indexBuckets", VPackValue(_indexBuckets));
  result.add("isVolatile", VPackValue(_isVolatile));
  result.add("journalSize", VPackValue(_journalSize));
  result.add("path", VPackValue(_path));

  TRI_ASSERT(result.isOpenObject());
}

void MMFilesCollection::figuresSpecific(std::shared_ptr<arangodb::velocypack::Builder>& builder) {
  // fills in compaction status
  char const* lastCompactionStatus = "-";
  char lastCompactionStampString[21];
  lastCompactionStampString[0] = '-';
  lastCompactionStampString[1] = '\0';

  double lastCompactionStamp;

  {
    MUTEX_LOCKER(mutexLocker, _compactionStatusLock);
    lastCompactionStatus = _lastCompactionStatus;
    lastCompactionStamp = _lastCompactionStamp;
  }

  if (lastCompactionStatus != nullptr) {
    if (lastCompactionStamp == 0.0) {
      lastCompactionStamp = TRI_microtime();
    }
    struct tm tb;
    time_t tt = static_cast<time_t>(lastCompactionStamp);
    TRI_gmtime(tt, &tb);
    strftime(&lastCompactionStampString[0], sizeof(lastCompactionStampString),
             "%Y-%m-%dT%H:%M:%SZ", &tb);
  }
  builder->add("documentReferences",
               VPackValue(_ditches.numMMFilesDocumentMMFilesDitches()));

  char const* waitingForDitch = _ditches.head();
  builder->add("waitingFor", VPackValue(waitingForDitch == nullptr ? "-" : waitingForDitch));

  // add datafile statistics
  MMFilesDatafileStatisticsContainer dfi = _datafileStatistics.all();
  MMFilesDatafileStatistics::CompactionStats stats = _datafileStatistics.getStats();

  builder->add("alive", VPackValue(VPackValueType::Object));
  {
    builder->add("count", VPackValue(dfi.numberAlive));
    builder->add("size", VPackValue(dfi.sizeAlive));
    builder->close();  // alive
  }

  builder->add("dead", VPackValue(VPackValueType::Object));
  {
    builder->add("count", VPackValue(dfi.numberDead));
    builder->add("size", VPackValue(dfi.sizeDead));
    builder->add("deletion", VPackValue(dfi.numberDeletions));
    builder->close();  // dead
  }

  builder->add("compactionStatus", VPackValue(VPackValueType::Object));
  {
    builder->add("message", VPackValue(lastCompactionStatus));
    builder->add("time", VPackValue(&lastCompactionStampString[0]));

    builder->add("count", VPackValue(stats._compactionCount));
    builder->add("filesCombined", VPackValue(stats._filesCombined));
    builder->add("bytesRead", VPackValue(stats._compactionBytesRead));
    builder->add("bytesWritten", VPackValue(stats._compactionBytesWritten));
    builder->close();  // compactionStatus
  }

  // add file statistics
  READ_LOCKER(readLocker, _filesLock);

  size_t sizeDatafiles = 0;
  builder->add("datafiles", VPackValue(VPackValueType::Object));
  for (auto const& it : _datafiles) {
    sizeDatafiles += it->initSize();
  }

  builder->add("count", VPackValue(_datafiles.size()));
  builder->add("fileSize", VPackValue(sizeDatafiles));
  builder->close();  // datafiles

  size_t sizeJournals = 0;
  for (auto const& it : _journals) {
    sizeJournals += it->initSize();
  }
  builder->add("journals", VPackValue(VPackValueType::Object));
  builder->add("count", VPackValue(_journals.size()));
  builder->add("fileSize", VPackValue(sizeJournals));
  builder->close();  // journals

  size_t sizeCompactors = 0;
  for (auto const& it : _compactors) {
    sizeCompactors += it->initSize();
  }
  builder->add("compactors", VPackValue(VPackValueType::Object));
  builder->add("count", VPackValue(_compactors.size()));
  builder->add("fileSize", VPackValue(sizeCompactors));
  builder->close();  // compactors

  builder->add("revisions", VPackValue(VPackValueType::Object));
  builder->add("count", VPackValue(_revisionsCache.size()));
  builder->add("size", VPackValue(_revisionsCache.memoryUsage()));
  builder->close();  // revisions

  builder->add("lastTick", VPackValue(_maxTick));
  builder->add("uncollectedLogfileEntries", VPackValue(uncollectedLogfileEntries()));
}

/// @brief iterate over a vector of datafiles and pick those with a specific
/// data range
std::vector<MMFilesCollection::DatafileDescription> MMFilesCollection::datafilesInRange(
    TRI_voc_tick_t dataMin, TRI_voc_tick_t dataMax) {
  std::vector<DatafileDescription> result;

  auto apply = [&dataMin, &dataMax, &result](MMFilesDatafile const* datafile, bool isJournal) {
    DatafileDescription entry = {datafile, datafile->_dataMin, datafile->_dataMax,
                                 datafile->_tickMax, isJournal};
    LOG_TOPIC(TRACE, arangodb::Logger::DATAFILES)
        << "checking datafile " << datafile->fid() << " with data range "
        << datafile->_dataMin << " - " << datafile->_dataMax
        << ", tick max: " << datafile->_tickMax;

    if (datafile->_dataMin == 0 || datafile->_dataMax == 0) {
      // datafile doesn't have any data
      return;
    }

    TRI_ASSERT(datafile->_tickMin <= datafile->_tickMax);
    TRI_ASSERT(datafile->_dataMin <= datafile->_dataMax);

    if (dataMax < datafile->_dataMin) {
      // datafile is newer than requested range
      return;
    }

    if (dataMin > datafile->_dataMax) {
      // datafile is older than requested range
      return;
    }

    result.emplace_back(entry);
  };

  READ_LOCKER(readLocker, _filesLock);

  for (auto& it : _datafiles) {
    apply(it, false);
  }
  for (auto& it : _journals) {
    apply(it, true);
  }

  return result;
}

bool MMFilesCollection::applyForTickRange(
    TRI_voc_tick_t dataMin, TRI_voc_tick_t dataMax,
    std::function<bool(TRI_voc_tick_t foundTick, MMFilesMarker const* marker)> const& callback) {
  LOG_TOPIC(TRACE, arangodb::Logger::DATAFILES)
      << "getting datafiles in data range " << dataMin << " - " << dataMax;

  std::vector<DatafileDescription> datafiles = datafilesInRange(dataMin, dataMax);
  // now we have a list of datafiles...

  size_t const n = datafiles.size();

  for (size_t i = 0; i < n; ++i) {
    auto const& e = datafiles[i];
    MMFilesDatafile const* datafile = e._data;

    // we are reading from a journal that might be modified in parallel
    // so we must read-lock it
    CONDITIONAL_READ_LOCKER(readLocker, _filesLock, e._isJournal);

    if (!e._isJournal) {
      TRI_ASSERT(datafile->isSealed());
    }

    char const* ptr = datafile->_data;
    char const* end = ptr + datafile->currentSize();

    while (ptr < end) {
      auto const* marker = reinterpret_cast<MMFilesMarker const*>(ptr);

      if (marker->getSize() == 0) {
        // end of datafile
        break;
      }

      MMFilesMarkerType type = marker->getType();

      if (type <= TRI_DF_MARKER_MIN) {
        break;
      }

      ptr += MMFilesDatafileHelper::AlignedMarkerSize<size_t>(marker);

      if (type == TRI_DF_MARKER_BLANK) {
        // fully ignore these marker types. they don't need to be replicated,
        // but we also cannot stop iteration if we find one of these
        continue;
      }

      // get the marker's tick and check whether we should include it
      TRI_voc_tick_t foundTick = marker->getTick();

      if (foundTick <= dataMin) {
        // marker too old
        continue;
      }

      if (foundTick > dataMax) {
        // marker too new
        return false;  // hasMore = false
      }

      if (type != TRI_DF_MARKER_VPACK_DOCUMENT && type != TRI_DF_MARKER_VPACK_REMOVE) {
        // found a non-data marker...

        // check if we can abort searching
        if (foundTick >= dataMax || (foundTick > e._tickMax && i == (n - 1))) {
          // fetched the last available marker
          return false;  // hasMore = false
        }

        continue;
      }

      // note the last tick we processed
      bool doAbort = false;
      if (!callback(foundTick, marker)) {
        doAbort = true;
      }

      if (foundTick >= dataMax || (foundTick >= e._tickMax && i == (n - 1))) {
        // fetched the last available marker
        return false;  // hasMore = false
      }

      if (doAbort) {
        return true;  // hasMore = true
      }
    }  // next marker in datafile
  }    // next datafile

  return false;  // hasMore = false
}

// @brief Return the number of documents in this collection
uint64_t MMFilesCollection::numberDocuments(transaction::Methods* trx) const {
  TRI_ASSERT(!ServerState::instance()->isCoordinator());
  return primaryIndex()->size();
}

void MMFilesCollection::sizeHint(transaction::Methods* trx, int64_t hint) {
  if (hint <= 0) {
    return;
  }
  primaryIndex()->resize(trx, static_cast<size_t>(hint * 1.1));
}

/// @brief report extra memory used by indexes etc.
size_t MMFilesCollection::memory() const {
  return 0;  // TODO
}

/// @brief disallow compaction of the collection
void MMFilesCollection::preventCompaction() { _compactionLock.readLock(); }

/// @brief try disallowing compaction of the collection
bool MMFilesCollection::tryPreventCompaction() {
  return _compactionLock.tryReadLock();
}

/// @brief re-allow compaction of the collection
void MMFilesCollection::allowCompaction() { _compactionLock.unlock(); }

/// @brief exclusively lock the collection for compaction
void MMFilesCollection::lockForCompaction() { _compactionLock.writeLock(); }

/// @brief try to exclusively lock the collection for compaction
bool MMFilesCollection::tryLockForCompaction() {
  return _compactionLock.tryWriteLock();
}

/// @brief signal that compaction is finished
void MMFilesCollection::finishCompaction() { _compactionLock.unlock(); }

/// @brief iterator for index open
bool MMFilesCollection::openIndex(VPackSlice const& description, transaction::Methods* trx) {
  // VelocyPack must be an index description
  if (!description.isObject()) {
    return false;
  }

  bool unused = false;
  auto idx = createIndex(trx, description, /*restore*/ false, unused);

  if (idx == nullptr) {
    // error was already printed if we get here
    return false;
  }

  return true;
}

/// @brief initializes an index with a set of existing documents
void MMFilesCollection::fillIndex(
    std::shared_ptr<arangodb::basics::LocalTaskQueue> queue,
    transaction::Methods* trx, arangodb::Index* idx,
    std::shared_ptr<std::vector<std::pair<LocalDocumentId, VPackSlice>>> documents,
    bool skipPersistent) {
  TRI_ASSERT(idx->type() != Index::IndexType::TRI_IDX_TYPE_PRIMARY_INDEX);
  TRI_ASSERT(!ServerState::instance()->isCoordinator());
  if (!useSecondaryIndexes()) {
    return;
  }

  if (idx->isPersistent() && skipPersistent) {
    return;
  }

  try {
    // move task into thread pool
    std::shared_ptr<::MMFilesIndexFillerTask> worker;
    worker.reset(new ::MMFilesIndexFillerTask(queue, trx, idx, documents));
    queue->enqueue(worker);
  } catch (...) {
    // set error code
    queue->setStatus(TRI_ERROR_INTERNAL);
  }
}

uint32_t MMFilesCollection::indexBuckets() const { return _indexBuckets; }

int MMFilesCollection::fillAllIndexes(transaction::Methods* trx) {
  READ_LOCKER(guard, _indexesLock);
  return fillIndexes(trx, _indexes);
}

/// @brief Fill the given list of Indexes
int MMFilesCollection::fillIndexes(transaction::Methods* trx,
                                   std::vector<std::shared_ptr<arangodb::Index>> const& indexes,
                                   bool skipPersistent) {
  // distribute the work to index threads plus this thread
  TRI_ASSERT(!ServerState::instance()->isCoordinator());
  size_t const n = indexes.size();

  if (n == 0 || (n == 1 && indexes[0].get()->type() == Index::IndexType::TRI_IDX_TYPE_PRIMARY_INDEX)) {
    return TRI_ERROR_NO_ERROR;
  }

  bool rolledBack = false;
  auto rollbackAll = [&]() -> void {
    for (size_t i = 0; i < n; i++) {
      auto idx = indexes[i].get();
      if (idx->type() == Index::IndexType::TRI_IDX_TYPE_PRIMARY_INDEX) {
        continue;
      }
      if (idx->isPersistent()) {
        continue;
      }
      idx->unload();  // TODO: check is this safe? truncate not necessarily
                      // feasible
    }
  };

  TRI_ASSERT(n > 0);

  PerformanceLogScope logScope(
      std::string("fill-indexes-document-collection { collection: ") +
      _logicalCollection.vocbase().name() + "/" + _logicalCollection.name() +
      " }, indexes: " + std::to_string(n - 1));

  auto poster = [](std::function<void(bool)> fn) -> void {
    SchedulerFeature::SCHEDULER->queue(RequestPriority::LOW, fn);
  };
  auto queue = std::make_shared<arangodb::basics::LocalTaskQueue>(poster);

  try {
    TRI_ASSERT(!ServerState::instance()->isCoordinator());

    // give the index a size hint
    auto primaryIdx = primaryIndex();
    auto nrUsed = primaryIdx->size();
    for (size_t i = 0; i < n; i++) {
      auto idx = indexes[i];
      if (idx->type() == Index::IndexType::TRI_IDX_TYPE_PRIMARY_INDEX) {
        continue;
      }
      idx.get()->sizeHint(trx, nrUsed);
    }

    // process documents a million at a time
    size_t blockSize = 1024 * 1024 * 1;

    if (nrUsed < blockSize) {
      blockSize = nrUsed;
    }
    if (blockSize == 0) {
      blockSize = 1;
    }

    auto documentsPtr =
        std::make_shared<std::vector<std::pair<LocalDocumentId, VPackSlice>>>();
    std::vector<std::pair<LocalDocumentId, VPackSlice>>& documents =
        *documentsPtr.get();
    documents.reserve(blockSize);

    auto insertInAllIndexes = [&]() -> void {
      for (size_t i = 0; i < n; ++i) {
        auto idx = indexes[i];
        if (idx->type() == Index::IndexType::TRI_IDX_TYPE_PRIMARY_INDEX) {
          continue;
        }
        fillIndex(queue, trx, idx.get(), documentsPtr, skipPersistent);
      }

      queue->dispatchAndWait();

      if (queue->status() != TRI_ERROR_NO_ERROR) {
        rollbackAll();
        rolledBack = true;
      }
    };

    if (nrUsed > 0) {
      arangodb::basics::BucketPosition position;
      uint64_t total = 0;

      while (true) {
        MMFilesSimpleIndexElement element =
            primaryIdx->lookupSequential(trx, position, total);

        if (!element) {
          break;
        }

        LocalDocumentId const documentId = element.localDocumentId();

        uint8_t const* vpack = lookupDocumentVPack(documentId);
        if (vpack != nullptr) {
          documents.emplace_back(std::make_pair(documentId, VPackSlice(vpack)));

          if (documents.size() == blockSize) {
            // now actually fill the secondary indexes
            insertInAllIndexes();
            if (queue->status() != TRI_ERROR_NO_ERROR) {
              break;
            }
            documents.clear();
          }
        }
      }
    }

    // process the remainder of the documents
    if (queue->status() == TRI_ERROR_NO_ERROR && !documents.empty()) {
      insertInAllIndexes();
    }
  } catch (arangodb::basics::Exception const& ex) {
    queue->setStatus(ex.code());
    LOG_TOPIC(WARN, arangodb::Logger::ENGINES)
        << "caught exception while filling indexes: " << ex.what();
  } catch (std::bad_alloc const&) {
    queue->setStatus(TRI_ERROR_OUT_OF_MEMORY);
  } catch (std::exception const& ex) {
    LOG_TOPIC(WARN, arangodb::Logger::ENGINES)
        << "caught exception while filling indexes: " << ex.what();
    queue->setStatus(TRI_ERROR_INTERNAL);
  } catch (...) {
    LOG_TOPIC(WARN, arangodb::Logger::ENGINES)
        << "caught unknown exception while filling indexes";
    queue->setStatus(TRI_ERROR_INTERNAL);
  }

  if (queue->status() != TRI_ERROR_NO_ERROR && !rolledBack) {
    try {
      rollbackAll();
    } catch (...) {
    }
  }

  return queue->status();
}

/// @brief opens an existing collection
int MMFilesCollection::openWorker(bool ignoreErrors) {
  auto& vocbase = _logicalCollection.vocbase();
  PerformanceLogScope logScope(std::string("open-collection { collection: ") +
                               vocbase.name() + "/" +
                               _logicalCollection.name() + " }");

  try {
    // check for journals and datafiles
    MMFilesEngine* engine = static_cast<MMFilesEngine*>(EngineSelectorFeature::ENGINE);
    auto res = engine->openCollection(&vocbase, &_logicalCollection, ignoreErrors);

    if (res != TRI_ERROR_NO_ERROR) {
      LOG_TOPIC(DEBUG, arangodb::Logger::ENGINES)
          << "cannot open '" << path() << "', check failed";

      return res;
    }

    return TRI_ERROR_NO_ERROR;
  } catch (basics::Exception const& ex) {
    LOG_TOPIC(ERR, arangodb::Logger::ENGINES)
        << "cannot load collection parameter file '" << path() << "': " << ex.what();
    return ex.code();
  } catch (std::exception const& ex) {
    LOG_TOPIC(ERR, arangodb::Logger::ENGINES)
        << "cannot load collection parameter file '" << path() << "': " << ex.what();
    return TRI_ERROR_INTERNAL;
  }
}

void MMFilesCollection::open(bool ignoreErrors) {
  VPackBuilder builder;
  auto engine = static_cast<MMFilesEngine*>(EngineSelectorFeature::ENGINE);
  auto& vocbase = _logicalCollection.vocbase();
  auto cid = _logicalCollection.id();

  engine->getCollectionInfo(vocbase, cid, builder, true, 0);

  VPackSlice initialCount =
      builder.slice().get(std::vector<std::string>({"parameters", "count"}));

  if (initialCount.isNumber()) {
    int64_t count = initialCount.getNumber<int64_t>();

    if (count > 0) {
      _initialCount = count;
    }
  }

  PerformanceLogScope logScope(
      std::string("open-document-collection { collection: ") + vocbase.name() +
      "/" + _logicalCollection.name() + " }");

  int res = openWorker(ignoreErrors);

  if (res != TRI_ERROR_NO_ERROR) {
    THROW_ARANGO_EXCEPTION_MESSAGE(
        res, std::string("cannot open document collection from path '") +
                 path() + "': " + TRI_errno_string(res));
  }

  arangodb::SingleCollectionTransaction trx(arangodb::transaction::StandaloneContext::Create(vocbase),
                                            _logicalCollection, AccessMode::Type::READ);

  // the underlying collections must not be locked here because the "load"
  // routine can be invoked from any other place, e.g. from an AQL query
  trx.addHint(transaction::Hints::Hint::LOCK_NEVER);

  {
    PerformanceLogScope logScope(std::string("iterate-markers { collection: ") +
                                 vocbase.name() + "/" +
                                 _logicalCollection.name() + " }");

    // iterate over all markers of the collection
    res = iterateMarkersOnLoad(&trx);

    if (res != TRI_ERROR_NO_ERROR) {
      THROW_ARANGO_EXCEPTION_MESSAGE(
          res, std::string("cannot iterate data of document collection: ") +
                   TRI_errno_string(res));
    }
  }

  // build the indexes meta-data, but do not fill the indexes yet
  {
    auto old = useSecondaryIndexes();

    // turn filling of secondary indexes off. we're now only interested in
    // getting
    // the indexes' definition. we'll fill them below ourselves.
    useSecondaryIndexes(false);

    try {
      detectIndexes(&trx);
      useSecondaryIndexes(old);
    } catch (basics::Exception const& ex) {
      useSecondaryIndexes(old);
      THROW_ARANGO_EXCEPTION_MESSAGE(
          ex.code(), std::string("cannot initialize collection indexes: ") + ex.what());
    } catch (std::exception const& ex) {
      useSecondaryIndexes(old);
      THROW_ARANGO_EXCEPTION_MESSAGE(
          TRI_ERROR_INTERNAL,
          std::string("cannot initialize collection indexes: ") + ex.what());
    } catch (...) {
      useSecondaryIndexes(old);
      THROW_ARANGO_EXCEPTION_MESSAGE(
          TRI_ERROR_INTERNAL,
          "cannot initialize collection indexes: unknown exception");
    }
  }

  if (!engine->inRecovery() && !engine->upgrading()) {
    // build the index structures, and fill the indexes
    fillAllIndexes(&trx);
  }

  // successfully opened collection. now adjust version number
  if (LogicalCollection::currentVersion() != _logicalCollection.version() &&
      !engine->upgrading()) {
    setCurrentVersion();
    // updates have already happened elsewhere, it is safe to bump the number
  }
}

/// @brief iterate all markers of the collection
int MMFilesCollection::iterateMarkersOnLoad(transaction::Methods* trx) {
  // initialize state for iteration
  OpenIteratorState openState(&_logicalCollection, trx);

  if (_initialCount != -1) {
    _revisionsCache.sizeHint(_initialCount);
    sizeHint(trx, _initialCount);
    openState._initialCount = _initialCount;
  }

  // read all documents and fill primary index
  auto cb = [&openState](MMFilesMarker const* marker, MMFilesDatafile* datafile) -> bool {
    return OpenIterator(marker, &openState, datafile);
  };

  iterateDatafiles(cb);

  LOG_TOPIC(TRACE, arangodb::Logger::ENGINES)
      << "found " << openState._documents << " document markers, " << openState._deletions
      << " deletion markers for collection '" << _logicalCollection.name() << "'";

  // pick up persistent id flag from state
  _hasAllPersistentLocalIds.store(openState._hasAllPersistentLocalIds);
  auto engine = static_cast<MMFilesEngine*>(EngineSelectorFeature::ENGINE);
  LOG_TOPIC_IF(WARN, arangodb::Logger::ENGINES,
<<<<<<< HEAD
               !openState._hasAllPersistentLocalIds && !engine->upgrading())
=======
               !openState._hasAllPersistentLocalIds && !engine->upgrading() &&
                   !engine->inRecovery())
>>>>>>> a14f6dd5
      << "collection '" << _logicalCollection.name() << "' does not have all "
      << "persistent LocalDocumentIds; cannot be linked to an arangosearch "
         "view";

  // update the real statistics for the collection
  try {
    for (auto& it : openState._stats) {
      createStats(it.first, *(it.second));
    }
  } catch (basics::Exception const& ex) {
    return ex.code();
  } catch (...) {
    return TRI_ERROR_INTERNAL;
  }

  return TRI_ERROR_NO_ERROR;
}

LocalDocumentId MMFilesCollection::lookupKey(transaction::Methods* trx,
                                             VPackSlice const& key) const {
  MMFilesPrimaryIndex* index = primaryIndex();
  MMFilesSimpleIndexElement element = index->lookupKey(trx, key);
  return element ? LocalDocumentId(element.localDocumentId()) : LocalDocumentId();
}

Result MMFilesCollection::read(transaction::Methods* trx, VPackSlice const& key,
                               ManagedDocumentResult& result, bool lock) {
  TRI_IF_FAILURE("ReadDocumentNoLock") {
    // test what happens if no lock can be acquired
    return Result(TRI_ERROR_DEBUG);
  }

  TRI_IF_FAILURE("ReadDocumentNoLockExcept") {
    THROW_ARANGO_EXCEPTION(TRI_ERROR_DEBUG);
  }

  bool const useDeadlockDetector =
      (lock && !trx->isSingleOperationTransaction() &&
       !trx->state()->hasHint(transaction::Hints::Hint::NO_DLD));
  if (lock) {
    int res = lockRead(useDeadlockDetector, trx->state());
    if (res != TRI_ERROR_NO_ERROR) {
      THROW_ARANGO_EXCEPTION(res);
    }
  }
  TRI_DEFER(if (lock) { unlockRead(useDeadlockDetector, trx->state()); });

  Result res = lookupDocument(trx, key, result);
  if (res.fail()) {
    return res;
  }

  // we found a document
  return Result(TRI_ERROR_NO_ERROR);
}

Result MMFilesCollection::read(transaction::Methods* trx, StringRef const& key,
                               ManagedDocumentResult& result, bool lock) {
  // copy string into a vpack string
  transaction::BuilderLeaser builder(trx);
  builder->add(VPackValuePair(key.data(), key.size(), VPackValueType::String));
  return read(trx, builder->slice(), result, lock);
}

bool MMFilesCollection::readDocument(transaction::Methods* trx,
                                     LocalDocumentId const& documentId,
                                     ManagedDocumentResult& result) const {
  uint8_t const* vpack = lookupDocumentVPack(documentId);
  if (vpack != nullptr) {
    result.setUnmanaged(vpack, documentId);
    return true;
  }
  return false;
}

bool MMFilesCollection::readDocumentWithCallback(transaction::Methods* trx,
                                                 LocalDocumentId const& documentId,
                                                 IndexIterator::DocumentCallback const& cb) const {
  uint8_t const* vpack = lookupDocumentVPack(documentId);
  if (vpack != nullptr) {
    cb(documentId, VPackSlice(vpack));
    return true;
  }
  return false;
}

size_t MMFilesCollection::readDocumentWithCallback(
    transaction::Methods* trx,
    std::vector<std::pair<LocalDocumentId, uint8_t const*>>& documentIds,
    IndexIterator::DocumentCallback const& cb) {
  size_t count = 0;
  batchLookupRevisionVPack(documentIds);
  for (auto const& it : documentIds) {
    if (it.second) {
      cb(it.first, VPackSlice(it.second));
      ++count;
    }
  }
  return count;
}

bool MMFilesCollection::readDocumentConditional(transaction::Methods* trx,
                                                LocalDocumentId const& documentId,
                                                TRI_voc_tick_t maxTick,
                                                ManagedDocumentResult& result) {
  TRI_ASSERT(documentId.isSet());
  uint8_t const* vpack = lookupDocumentVPackConditional(documentId, maxTick, true);
  if (vpack != nullptr) {
    result.setUnmanaged(vpack, documentId);
    return true;
  }
  return false;
}

void MMFilesCollection::prepareIndexes(VPackSlice indexesSlice) {
  TRI_ASSERT(indexesSlice.isArray());

  bool foundPrimary = false;
  bool foundEdge = false;

  for (auto const& it : VPackArrayIterator(indexesSlice)) {
    auto const& s = it.get(arangodb::StaticStrings::IndexType);

    if (s.isString()) {
      if (s.isEqualString("primary")) {
        foundPrimary = true;
      } else if (s.isEqualString("edge")) {
        foundEdge = true;
      }
    }
  }

  {
    READ_LOCKER(guard, _indexesLock);
    for (auto const& idx : _indexes) {
      if (idx->type() == Index::IndexType::TRI_IDX_TYPE_PRIMARY_INDEX) {
        foundPrimary = true;
      } else if (TRI_COL_TYPE_EDGE == _logicalCollection.type() &&
                 idx->type() == Index::IndexType::TRI_IDX_TYPE_EDGE_INDEX) {
        foundEdge = true;
      }
    }
  }

  std::vector<std::shared_ptr<arangodb::Index>> indexes;
  StorageEngine* engine = EngineSelectorFeature::ENGINE;

  if (!foundPrimary || (!foundEdge && TRI_COL_TYPE_EDGE == _logicalCollection.type())) {
    // we still do not have any of the default indexes, so create them now
    engine->indexFactory().fillSystemIndexes(_logicalCollection, indexes);
  }

  engine->indexFactory().prepareIndexes(_logicalCollection, indexesSlice, indexes);

  for (std::shared_ptr<Index>& idx : indexes) {
    if (ServerState::instance()->isRunningInCluster()) {
      addIndex(std::move(idx));
    } else {
      addIndexLocal(std::move(idx));
    }
  }

  {
    READ_LOCKER(guard, _indexesLock);
    TRI_ASSERT(!_indexes.empty());
    if (_indexes[0]->type() != Index::IndexType::TRI_IDX_TYPE_PRIMARY_INDEX ||
        (TRI_COL_TYPE_EDGE == _logicalCollection.type() &&
         (_indexes.size() < 2 || _indexes[1]->type() != Index::IndexType::TRI_IDX_TYPE_EDGE_INDEX))) {
#ifdef ARANGODB_ENABLE_MAINTAINER_MODE
      for (auto const& it : _indexes) {
        LOG_TOPIC(ERR, arangodb::Logger::ENGINES) << "- " << it.get();
      }
#endif
      std::string errorMsg("got invalid indexes for collection '");

      errorMsg.append(_logicalCollection.name());
      errorMsg.push_back('\'');
      THROW_ARANGO_EXCEPTION_MESSAGE(TRI_ERROR_INTERNAL, errorMsg);
    }
  }

#ifdef ARANGODB_ENABLE_MAINTAINER_MODE
  {
    READ_LOCKER(guard, _indexesLock);
    bool foundPrimary = false;

    for (auto const& it : _indexes) {
      if (it->type() == Index::IndexType::TRI_IDX_TYPE_PRIMARY_INDEX) {
        if (foundPrimary) {
          std::string errorMsg(
              "found multiple primary indexes for collection '");

          errorMsg.append(_logicalCollection.name());
          errorMsg.push_back('\'');
          THROW_ARANGO_EXCEPTION_MESSAGE(TRI_ERROR_INTERNAL, errorMsg);
        }

        foundPrimary = true;
      }
    }
  }
#endif

  TRI_ASSERT(!_indexes.empty());
}

std::shared_ptr<Index> MMFilesCollection::lookupIndex(VPackSlice const& info) const {
  TRI_ASSERT(info.isObject());

  // extract type
  auto value = info.get(arangodb::StaticStrings::IndexType);

  if (!value.isString()) {
    // Compatibility with old v8-vocindex.
    THROW_ARANGO_EXCEPTION_MESSAGE(TRI_ERROR_INTERNAL,
                                   "invalid index definition");
  }

  std::string tmp = value.copyString();
  arangodb::Index::IndexType const type = arangodb::Index::type(tmp.c_str());

  {
    READ_LOCKER(guard, _indexesLock);
    for (auto const& idx : _indexes) {
      if (idx->type() == type) {
        // Only check relevant indices
        if (idx->matchesDefinition(info)) {
          // We found an index for this definition.
          return idx;
        }
      }
    }
  }
  return nullptr;
}

std::shared_ptr<Index> MMFilesCollection::createIndex(arangodb::velocypack::Slice const& info,
                                                      bool restore, bool& created) {
  SingleCollectionTransaction trx(transaction::StandaloneContext::Create(
                                      _logicalCollection.vocbase()),
                                  _logicalCollection, AccessMode::Type::EXCLUSIVE);
  Result res = trx.begin();

  if (!res.ok()) {
    THROW_ARANGO_EXCEPTION(res);
  }

  std::shared_ptr<Index> idx = createIndex(&trx, info, restore, created);
  if (idx) {
    res = trx.commit();
  }

  return idx;
}

std::shared_ptr<Index> MMFilesCollection::createIndex(transaction::Methods* trx,
                                                      VPackSlice const& info,
                                                      bool restore, bool& created) {
  // prevent concurrent dropping
  //  TRI_ASSERT(trx->isLocked(&_logicalCollection, AccessMode::Type::READ));
  TRI_ASSERT(!ServerState::instance()->isCoordinator());

  TRI_ASSERT(info.isObject());
  std::shared_ptr<Index> idx = lookupIndex(info);
  if (idx != nullptr) {  // We already have this index.
    created = false;
    return idx;
  }

  StorageEngine* engine = EngineSelectorFeature::ENGINE;

  // We are sure that we do not have an index of this type.
  // We also hold the lock. Create it

  bool generateKey = !restore;  // Restore is not allowed to generate an id
  idx = engine->indexFactory().prepareIndexFromSlice(info, generateKey,
                                                     _logicalCollection, false);
  if (!idx) {
    LOG_TOPIC(ERR, Logger::ENGINES) << "index creation failed while restoring";
    THROW_ARANGO_EXCEPTION(TRI_ERROR_ARANGO_INDEX_CREATION_FAILED);
  }

  if (!restore) {
    TRI_UpdateTickServer(idx->id());
  }

  auto other = PhysicalCollection::lookupIndex(idx->id());
  if (other) {
    return other;
  }

  TRI_ASSERT(idx->type() != Index::IndexType::TRI_IDX_TYPE_PRIMARY_INDEX);

  int res = saveIndex(trx, idx);

  if (res != TRI_ERROR_NO_ERROR) {
    THROW_ARANGO_EXCEPTION(res);
  }

#if USE_PLAN_CACHE
  arangodb::aql::PlanCache::instance()->invalidate(_logicalCollection->vocbase());
#endif
  // Until here no harm is done if sth fails. The shared ptr will clean up. if
  // left before

  addIndexLocal(idx);
  // trigger a rewrite
  if (!engine->inRecovery()) {
    auto builder =
        _logicalCollection.toVelocyPackIgnore({"path", "statusString"}, true, true);
    _logicalCollection.properties(builder.slice(), false);  // always a full-update
  }

  created = true;
  return idx;
}

/// @brief Persist an index information to file
int MMFilesCollection::saveIndex(transaction::Methods* trx,
                                 std::shared_ptr<arangodb::Index> idx) {
  TRI_ASSERT(!ServerState::instance()->isCoordinator());
  // we cannot persist PrimaryIndex
  TRI_ASSERT(idx->type() != Index::IndexType::TRI_IDX_TYPE_PRIMARY_INDEX);
  std::vector<std::shared_ptr<arangodb::Index>> indexListLocal;
  indexListLocal.emplace_back(idx);

  int res = fillIndexes(trx, indexListLocal, false);

  if (res != TRI_ERROR_NO_ERROR) {
    return res;
  }

  std::shared_ptr<VPackBuilder> builder;
  try {
    builder = idx->toVelocyPack(Index::makeFlags(Index::Serialize::ObjectId));
  } catch (arangodb::basics::Exception const& ex) {
    LOG_TOPIC(ERR, arangodb::Logger::ENGINES)
        << "cannot save index definition: " << ex.what();
    return ex.code();
  } catch (std::exception const& ex) {
    LOG_TOPIC(ERR, arangodb::Logger::ENGINES)
        << "cannot save index definition: " << ex.what();
    return TRI_ERROR_INTERNAL;
  } catch (...) {
    LOG_TOPIC(ERR, arangodb::Logger::ENGINES) << "cannot save index definition";
    return TRI_ERROR_INTERNAL;
  }
  if (builder == nullptr) {
    LOG_TOPIC(ERR, arangodb::Logger::ENGINES) << "cannot save index definition";
    return TRI_ERROR_OUT_OF_MEMORY;
  }

  auto& vocbase = _logicalCollection.vocbase();
  auto collectionId = _logicalCollection.id();
  VPackSlice data = builder->slice();
  StorageEngine* engine = EngineSelectorFeature::ENGINE;

  static_cast<MMFilesEngine*>(engine)->createIndex(vocbase, collectionId, idx->id(), data);

  if (!engine->inRecovery()) {
    // We need to write an index marker
    try {
      MMFilesCollectionMarker marker(TRI_DF_MARKER_VPACK_CREATE_INDEX,
                                     vocbase.id(), collectionId, data);
      MMFilesWalSlotInfoCopy slotInfo =
          MMFilesLogfileManager::instance()->allocateAndWrite(marker, false);

      res = slotInfo.errorCode;
    } catch (arangodb::basics::Exception const& ex) {
      LOG_TOPIC(ERR, arangodb::Logger::ENGINES)
          << "cannot save index definition: " << ex.what();
      res = ex.code();
    } catch (std::exception const& ex) {
      LOG_TOPIC(ERR, arangodb::Logger::ENGINES)
          << "cannot save index definition: " << ex.what();
      return TRI_ERROR_INTERNAL;
    } catch (...) {
      res = TRI_ERROR_INTERNAL;
    }
  }
  return res;
}

bool MMFilesCollection::addIndex(std::shared_ptr<arangodb::Index> idx) {
  WRITE_LOCKER(guard, _indexesLock);

  auto const id = idx->id();
  for (auto const& it : _indexes) {
    if (it->id() == id) {
      // already have this particular index. do not add it again
      return false;
    }
  }

  TRI_UpdateTickServer(static_cast<TRI_voc_tick_t>(id));

  _indexes.emplace_back(idx);
  if (idx->type() == Index::TRI_IDX_TYPE_PRIMARY_INDEX) {
    TRI_ASSERT(idx->id() == 0);
    _primaryIndex = static_cast<MMFilesPrimaryIndex*>(idx.get());
  }
  return true;
}

void MMFilesCollection::addIndexLocal(std::shared_ptr<arangodb::Index> idx) {
  // primary index must be added at position 0
  TRI_ASSERT(idx->type() != arangodb::Index::TRI_IDX_TYPE_PRIMARY_INDEX ||
             _indexes.empty());

  if (!addIndex(idx)) {
    return;
  }

  // update statistics
  if (idx->isPersistent()) {
    ++_persistentIndexes;
  }
}

bool MMFilesCollection::dropIndex(TRI_idx_iid_t iid) {
  if (iid == 0) {
    // invalid index id or primary index
    events::DropIndex("", std::to_string(iid), TRI_ERROR_NO_ERROR);
    return true;
  }

  auto& vocbase = _logicalCollection.vocbase();

  if (!removeIndex(iid)) {
    // We tried to remove an index that does not exist
    events::DropIndex("", std::to_string(iid), TRI_ERROR_ARANGO_INDEX_NOT_FOUND);
    return false;
  }

  auto cid = _logicalCollection.id();
  MMFilesEngine* engine = static_cast<MMFilesEngine*>(EngineSelectorFeature::ENGINE);

  engine->dropIndex(&vocbase, cid, iid);

  {
    auto builder =
        _logicalCollection.toVelocyPackIgnore({"path", "statusString"}, true, true);

    _logicalCollection.properties(builder.slice(), false);  // always a full-update
  }

  if (!engine->inRecovery()) {
    int res = TRI_ERROR_NO_ERROR;

    VPackBuilder markerBuilder;
    markerBuilder.openObject();
    markerBuilder.add("id", VPackValue(std::to_string(iid)));
    markerBuilder.close();
    engine->dropIndexWalMarker(&vocbase, cid, markerBuilder.slice(), true, res);

    if (res == TRI_ERROR_NO_ERROR) {
      events::DropIndex("", std::to_string(iid), TRI_ERROR_NO_ERROR);
    } else {
      LOG_TOPIC(WARN, arangodb::Logger::ENGINES)
          << "could not save index drop marker in log: " << TRI_errno_string(res);
      events::DropIndex("", std::to_string(iid), res);
    }
  }
  return true;
}

/// @brief removes an index by id
bool MMFilesCollection::removeIndex(TRI_idx_iid_t iid) {
  WRITE_LOCKER(guard, _indexesLock);

  size_t const n = _indexes.size();

  for (size_t i = 0; i < n; ++i) {
    auto idx = _indexes[i];

    if (!idx->canBeDropped()) {
      continue;
    }

    if (idx->id() == iid) {
      // found!
      idx->drop();

      _indexes.erase(_indexes.begin() + i);

      // update statistics
      if (idx->isPersistent()) {
        --_persistentIndexes;
      }

      return true;
    }
  }

  // not found
  return false;
}

std::unique_ptr<IndexIterator> MMFilesCollection::getAllIterator(transaction::Methods* trx) const {
  return std::unique_ptr<IndexIterator>(primaryIndex()->allIterator(trx));
}

std::unique_ptr<IndexIterator> MMFilesCollection::getAnyIterator(transaction::Methods* trx) const {
  return std::unique_ptr<IndexIterator>(primaryIndex()->anyIterator(trx));
}

void MMFilesCollection::invokeOnAllElements(transaction::Methods* trx,
                                            std::function<bool(LocalDocumentId const&)> callback) {
  primaryIndex()->invokeOnAllElements(callback);
}

/// @brief read locks a collection, with a timeout (in µseconds)
int MMFilesCollection::lockRead(bool useDeadlockDetector,
                                TransactionState const* state, double timeout) {
  TRI_ASSERT(state != nullptr);

  if (state->isLockedShard(_logicalCollection.name())) {
    // do not lock by command
    return TRI_ERROR_NO_ERROR;
  }

  TRI_voc_tid_t tid = state->id();

  // LOCKING-DEBUG
  // std::cout << "BeginReadTimed: " << _name << std::endl;
  int iterations = 0;
  bool wasBlocked = false;
  uint64_t waitTime = 0;  // indicate that times uninitialized
  double startTime = 0.0;

  while (true) {
    TRY_READ_LOCKER(locker, _dataLock);

    if (locker.isLocked()) {
      // when we are here, we've got the read lock
      if (useDeadlockDetector) {
        _logicalCollection.vocbase()._deadlockDetector.addReader(tid, &_logicalCollection,
                                                                 wasBlocked);
      }

      // keep lock and exit loop
      locker.steal();

      return TRI_ERROR_NO_ERROR;
    }

    if (useDeadlockDetector) {
      try {
        if (!wasBlocked) {
          // insert reader
          wasBlocked = true;

          if (TRI_ERROR_DEADLOCK ==
              _logicalCollection.vocbase()._deadlockDetector.setReaderBlocked(tid, &_logicalCollection)) {
            // deadlock
            LOG_TOPIC(TRACE, arangodb::Logger::ENGINES)
                << "deadlock detected while trying to acquire read-lock "
                << "on collection '" << _logicalCollection.name() << "'";

            return TRI_ERROR_DEADLOCK;
          }

          LOG_TOPIC(TRACE, arangodb::Logger::ENGINES)
              << "waiting for read-lock on collection '"
              << _logicalCollection.name() << "'";
          // intentionally falls through
        } else if (++iterations >= 5) {
          // periodically check for deadlocks
          TRI_ASSERT(wasBlocked);
          iterations = 0;

          if (TRI_ERROR_DEADLOCK ==
              _logicalCollection.vocbase()._deadlockDetector.detectDeadlock(tid, &_logicalCollection,
                                                                            false)) {
            // deadlock
            _logicalCollection.vocbase()._deadlockDetector.unsetReaderBlocked(tid, &_logicalCollection);
            LOG_TOPIC(TRACE, arangodb::Logger::ENGINES)
                << "deadlock detected while trying to acquire read-lock "
                   "on collection '"
                << _logicalCollection.name() << "'";

            return TRI_ERROR_DEADLOCK;
          }
        }
      } catch (...) {
        // clean up!
        if (wasBlocked) {
          _logicalCollection.vocbase()._deadlockDetector.unsetReaderBlocked(tid, &_logicalCollection);
        }

        // always exit
        return TRI_ERROR_OUT_OF_MEMORY;
      }
    }

    double now = TRI_microtime();

    if (waitTime == 0) {  // initialize times
      // set end time for lock waiting
      if (timeout <= 0.0) {
        timeout = defaultLockTimeout;
      }

      startTime = now;
      waitTime = 1;
    }

    if (now > startTime + timeout) {
      if (useDeadlockDetector) {
        _logicalCollection.vocbase()._deadlockDetector.unsetReaderBlocked(tid, &_logicalCollection);
      }

      LOG_TOPIC(TRACE, arangodb::Logger::ENGINES)
          << "timed out after " << timeout << " s waiting for read-lock on collection '"
          << _logicalCollection.name() << "'";

      return TRI_ERROR_LOCK_TIMEOUT;
    }

    if (now - startTime < 0.001) {
      std::this_thread::yield();
    } else {
      std::this_thread::sleep_for(std::chrono::microseconds(waitTime));
      if (waitTime < 32) {
        waitTime *= 2;
      }
    }
  }
}

/// @brief write locks a collection, with a timeout
int MMFilesCollection::lockWrite(bool useDeadlockDetector,
                                 TransactionState const* state, double timeout) {
  TRI_ASSERT(state != nullptr);

  if (state->isLockedShard(_logicalCollection.name())) {
    // do not lock by command
    return TRI_ERROR_NO_ERROR;
  }

  TRI_voc_tid_t tid = state->id();

  // LOCKING-DEBUG
  // std::cout << "BeginWriteTimed: " << document->_info._name << std::endl;
  int iterations = 0;
  bool wasBlocked = false;
  uint64_t waitTime = 0;  // indicate that times uninitialized
  double startTime = 0.0;

  while (true) {
    TRY_WRITE_LOCKER(locker, _dataLock);

    if (locker.isLocked()) {
      // register writer
      if (useDeadlockDetector) {
        _logicalCollection.vocbase()._deadlockDetector.addWriter(tid, &_logicalCollection,
                                                                 wasBlocked);
      }

      // keep lock and exit loop
      locker.steal();

      return TRI_ERROR_NO_ERROR;
    }

    if (useDeadlockDetector) {
      try {
        if (!wasBlocked) {
          // insert writer
          wasBlocked = true;

          if (TRI_ERROR_DEADLOCK ==
              _logicalCollection.vocbase()._deadlockDetector.setWriterBlocked(tid, &_logicalCollection)) {
            // deadlock
            LOG_TOPIC(TRACE, arangodb::Logger::ENGINES)
                << "deadlock detected while trying to acquire "
                << "write-lock on collection '" << _logicalCollection.name() << "'";

            return TRI_ERROR_DEADLOCK;
          }

          LOG_TOPIC(TRACE, arangodb::Logger::ENGINES)
              << "waiting for write-lock on collection '"
              << _logicalCollection.name() << "'";
        } else if (++iterations >= 5) {
          // periodically check for deadlocks
          TRI_ASSERT(wasBlocked);
          iterations = 0;

          if (TRI_ERROR_DEADLOCK ==
              _logicalCollection.vocbase()._deadlockDetector.detectDeadlock(tid, &_logicalCollection,
                                                                            true)) {
            // deadlock
            _logicalCollection.vocbase()._deadlockDetector.unsetWriterBlocked(tid, &_logicalCollection);
            LOG_TOPIC(TRACE, arangodb::Logger::ENGINES)
                << "deadlock detected while trying to acquire "
                << "write-lock on collection '" << _logicalCollection.name() << "'";

            return TRI_ERROR_DEADLOCK;
          }
        }
      } catch (...) {
        // clean up!
        if (wasBlocked) {
          _logicalCollection.vocbase()._deadlockDetector.unsetWriterBlocked(tid, &_logicalCollection);
        }

        // always exit
        return TRI_ERROR_OUT_OF_MEMORY;
      }
    }

    double now = TRI_microtime();

    if (waitTime == 0) {  // initialize times
      // set end time for lock waiting
      if (timeout <= 0.0) {
        timeout = defaultLockTimeout;
      }

      startTime = now;
      waitTime = 1;
    }

    if (now > startTime + timeout) {
      if (useDeadlockDetector) {
        _logicalCollection.vocbase()._deadlockDetector.unsetWriterBlocked(tid, &_logicalCollection);
      }

      LOG_TOPIC(TRACE, arangodb::Logger::ENGINES)
          << "timed out after " << timeout << " s waiting for write-lock on collection '"
          << _logicalCollection.name() << "'";

      return TRI_ERROR_LOCK_TIMEOUT;
    }

    if (now - startTime < 0.001) {
      std::this_thread::yield();
    } else {
      std::this_thread::sleep_for(std::chrono::microseconds(waitTime));
      if (waitTime < 32) {
        waitTime *= 2;
      }
    }
  }
}

/// @brief read unlocks a collection
int MMFilesCollection::unlockRead(bool useDeadlockDetector, TransactionState const* state) {
  TRI_ASSERT(state != nullptr);

  if (state->isLockedShard(_logicalCollection.name())) {
    // do not lock by command
    return TRI_ERROR_NO_ERROR;
  }

  TRI_voc_tid_t tid = state->id();

  if (useDeadlockDetector) {
    // unregister reader
    try {
      _logicalCollection.vocbase()._deadlockDetector.unsetReader(tid, &_logicalCollection);
    } catch (...) {
    }
  }

  // LOCKING-DEBUG
  // std::cout << "EndRead: " << _name << std::endl;
  _dataLock.unlockRead();

  return TRI_ERROR_NO_ERROR;
}

/// @brief write unlocks a collection
int MMFilesCollection::unlockWrite(bool useDeadlockDetector, TransactionState const* state) {
  TRI_ASSERT(state != nullptr);

  if (state->isLockedShard(_logicalCollection.name())) {
    // do not lock by command
    return TRI_ERROR_NO_ERROR;
  }

  TRI_voc_tid_t tid = state->id();

  if (useDeadlockDetector) {
    // unregister writer
    try {
      _logicalCollection.vocbase()._deadlockDetector.unsetWriter(tid, &_logicalCollection);
    } catch (...) {
      // must go on here to unlock the lock
    }
  }

  // LOCKING-DEBUG
  // std::cout << "EndWrite: " << _name << std::endl;
  _dataLock.unlockWrite();

  return TRI_ERROR_NO_ERROR;
}

Result MMFilesCollection::truncate(transaction::Methods* trx, OperationOptions& options) {
  auto primaryIdx = primaryIndex();

  options.ignoreRevs = true;

  // create remove marker
  transaction::BuilderLeaser builder(trx);

  auto callback = [&](MMFilesSimpleIndexElement const& element) {
    LocalDocumentId const oldDocumentId = element.localDocumentId();
    uint8_t const* vpack = lookupDocumentVPack(oldDocumentId);
    if (vpack != nullptr) {
      builder->clear();
      VPackSlice oldDoc(vpack);

      LocalDocumentId const documentId = LocalDocumentId::create();
      TRI_voc_rid_t revisionId;
      newObjectForRemove(trx, oldDoc, *builder.get(), options.isRestore, revisionId);

      Result res = removeFastPath(trx, revisionId, oldDocumentId, VPackSlice(vpack),
                                  options, documentId, builder->slice());

      if (res.fail()) {
        THROW_ARANGO_EXCEPTION(res);
      }
    }

    return true;
  };
  try {
    primaryIdx->invokeOnAllElementsForRemoval(callback);
  } catch (basics::Exception const& e) {
    return Result(e.code(), e.message());
  } catch (std::exception const& e) {
    return Result(TRI_ERROR_INTERNAL, e.what());
  } catch (...) {
    return Result(TRI_ERROR_INTERNAL, "unknown error during truncate");
  }

  READ_LOCKER(guard, _indexesLock);
  auto indexes = _indexes;
  size_t const n = indexes.size();

  TRI_voc_tick_t tick = TRI_NewTickServer();
  for (size_t i = 1; i < n; ++i) {
    auto idx = indexes[i];
    TRI_ASSERT(idx->type() != Index::IndexType::TRI_IDX_TYPE_PRIMARY_INDEX);
    idx->afterTruncate(tick);
  }
  return Result();
}

LocalDocumentId MMFilesCollection::reuseOrCreateLocalDocumentId(OperationOptions const& options) const {
  if (options.recoveryData != nullptr) {
    auto marker = static_cast<MMFilesWalMarker*>(options.recoveryData);
    if (marker->hasLocalDocumentId()) {
      return marker->getLocalDocumentId();
    }
    // falls through intentionally
  }

  // new operation, no recovery -> generate a new LocalDocumentId
  return LocalDocumentId::create();
}

Result MMFilesCollection::insert(arangodb::transaction::Methods* trx, VPackSlice const slice,
                                 arangodb::ManagedDocumentResult& result,
                                 OperationOptions& options,
                                 TRI_voc_tick_t& resultMarkerTick, bool lock,
                                 TRI_voc_tick_t& revisionId, KeyLockInfo* keyLockInfo,
                                 std::function<Result(void)> callbackDuringLock) {
  LocalDocumentId const documentId = reuseOrCreateLocalDocumentId(options);
  auto isEdgeCollection = (TRI_COL_TYPE_EDGE == _logicalCollection.type());
  transaction::BuilderLeaser builder(trx);
  VPackSlice newSlice;
  Result res(TRI_ERROR_NO_ERROR);

  if (options.recoveryData == nullptr) {
    res = newObjectForInsert(trx, slice, isEdgeCollection, *builder.get(),
                             options.isRestore, revisionId);

    if (res.fail()) {
      return res;
    }

    newSlice = builder->slice();
  } else {
    TRI_ASSERT(slice.isObject());
    // we can get away with the fast hash function here, as key values are
    // restricted to strings
    newSlice = slice;

    VPackSlice keySlice = newSlice.get(StaticStrings::KeyString);

    if (keySlice.isString()) {
      VPackValueLength l;
      char const* p = keySlice.getString(l);

      TRI_ASSERT(p != nullptr);
      _logicalCollection.keyGenerator()->track(p, l);
    }

    VPackSlice revSlice = newSlice.get(StaticStrings::RevString);

    if (revSlice.isString()) {
      VPackValueLength l;
      char const* p = revSlice.getString(l);
      TRI_ASSERT(p != nullptr);
      revisionId = TRI_StringToRid(p, l, false);
    }
  }

  // create marker
  MMFilesCrudMarker insertMarker(
      TRI_DF_MARKER_VPACK_DOCUMENT,
      static_cast<MMFilesTransactionState*>(trx->state())->idForMarker(),
      documentId, newSlice);

  MMFilesWalMarker const* marker;
  if (options.recoveryData == nullptr) {
    marker = &insertMarker;
  } else {
    marker = static_cast<MMFilesWalMarker*>(options.recoveryData);
  }

  // now insert into indexes
  TRI_IF_FAILURE("InsertDocumentNoLock") {
    // test what happens if no lock can be acquired
    return Result(TRI_ERROR_DEBUG);
  }

  // TODO Do we need a LogicalCollection here?
  MMFilesDocumentOperation operation(&_logicalCollection, TRI_VOC_DOCUMENT_OPERATION_INSERT);

  TRI_IF_FAILURE("InsertDocumentNoHeader") {
    // test what happens if no header can be acquired
    return Result(TRI_ERROR_DEBUG);
  }

  TRI_IF_FAILURE("InsertDocumentNoHeaderExcept") {
    // test what happens if no header can be acquired
    THROW_ARANGO_EXCEPTION(TRI_ERROR_DEBUG);
  }

  VPackSlice const doc(marker->vpack());
  operation.setDocumentIds(MMFilesDocumentDescriptor(),
                           MMFilesDocumentDescriptor(documentId, doc.begin()));

  try {
    insertLocalDocumentId(documentId, marker->vpack(), 0, true, true);
    // and go on with the insertion...
  } catch (basics::Exception const& ex) {
    return Result(ex.code());
  } catch (std::bad_alloc const&) {
    return Result(TRI_ERROR_OUT_OF_MEMORY);
  } catch (std::exception const& ex) {
    return Result(TRI_ERROR_INTERNAL, ex.what());
  } catch (...) {
    return Result(TRI_ERROR_INTERNAL);
  }

  TRI_ASSERT(keyLockInfo != nullptr);
  if (keyLockInfo->shouldLock) {
    TRI_ASSERT(lock);
    lockKey(*keyLockInfo, newSlice.get(StaticStrings::KeyString));
  }

  res = Result();
  {
    // use lock?
    bool const useDeadlockDetector =
        (lock && !trx->isSingleOperationTransaction() &&
         !trx->state()->hasHint(transaction::Hints::Hint::NO_DLD));
    try {
      arangodb::MMFilesCollectionWriteLocker collectionLocker(this, useDeadlockDetector,
                                                              trx->state(), lock);

      try {
        // insert into indexes
        res = insertDocument(trx, documentId, revisionId, doc, operation,
                             marker, options, options.waitForSync);
      } catch (basics::Exception const& ex) {
        res = Result(ex.code());
      } catch (std::bad_alloc const&) {
        res = Result(TRI_ERROR_OUT_OF_MEMORY);
      } catch (std::exception const& ex) {
        res = Result(TRI_ERROR_INTERNAL, ex.what());
      } catch (...) {
        res = Result(TRI_ERROR_INTERNAL);
      }

      if (res.ok() && callbackDuringLock != nullptr) {
        res = callbackDuringLock();
      }
    } catch (...) {
      // the collectionLocker may have thrown in its constructor...
      // if it did, then we need to manually remove the revision id
      // from the list of revisions
      try {
        removeLocalDocumentId(documentId, false);
      } catch (...) {
      }
      throw;
    }

    if (res.fail()) {
      operation.revert(trx);
    }
  }

  if (res.ok()) {
    result.setManaged(doc.begin(), documentId);
    // store the tick that was used for writing the document
    resultMarkerTick = operation.tick();
  }

  return res;
}

bool MMFilesCollection::isFullyCollected() const {
  int64_t uncollected = _uncollectedLogfileEntries.load();
  return (uncollected == 0);
}

MMFilesDocumentPosition MMFilesCollection::lookupDocument(LocalDocumentId const& documentId) const {
  TRI_ASSERT(documentId.isSet());
  MMFilesDocumentPosition const old = _revisionsCache.lookup(documentId);
  if (old) {
    return old;
  }
  TRI_ASSERT(false);
  THROW_ARANGO_EXCEPTION_MESSAGE(TRI_ERROR_INTERNAL,
                                 "got invalid revision value on lookup");
}

uint8_t const* MMFilesCollection::lookupDocumentVPack(LocalDocumentId const& documentId) const {
  TRI_ASSERT(documentId.isSet());

  MMFilesDocumentPosition const old = _revisionsCache.lookup(documentId);
  if (old) {
    uint8_t const* vpack = static_cast<uint8_t const*>(old.dataptr());
    TRI_ASSERT(VPackSlice(vpack).isObject());
    return vpack;
  }
  TRI_ASSERT(false);
  THROW_ARANGO_EXCEPTION_MESSAGE(TRI_ERROR_INTERNAL,
                                 "got invalid vpack value on lookup");
}

uint8_t const* MMFilesCollection::lookupDocumentVPackConditional(
    LocalDocumentId const& documentId, TRI_voc_tick_t maxTick, bool excludeWal) const {
  TRI_ASSERT(documentId.isSet());

  MMFilesDocumentPosition const old = _revisionsCache.lookup(documentId);
  if (!old) {
    return nullptr;
  }
  if (excludeWal && old.pointsToWal()) {
    return nullptr;
  }

  uint8_t const* vpack = static_cast<uint8_t const*>(old.dataptr());

  if (maxTick > 0) {
    MMFilesMarker const* marker = reinterpret_cast<MMFilesMarker const*>(
        vpack - MMFilesDatafileHelper::VPackOffset(TRI_DF_MARKER_VPACK_DOCUMENT));
    if (marker->getTick() > maxTick) {
      return nullptr;
    }
  }

  return vpack;
}

void MMFilesCollection::batchLookupRevisionVPack(
    std::vector<std::pair<LocalDocumentId, uint8_t const*>>& documentIds) const {
  _revisionsCache.batchLookup(documentIds);
}

MMFilesDocumentPosition MMFilesCollection::insertLocalDocumentId(
    LocalDocumentId const& documentId, uint8_t const* dataptr,
    TRI_voc_fid_t fid, bool isInWal, bool shouldLock) {
  TRI_ASSERT(documentId.isSet());
  TRI_ASSERT(dataptr != nullptr);
  return _revisionsCache.insert(documentId, dataptr, fid, isInWal, shouldLock);
}

void MMFilesCollection::insertLocalDocumentId(MMFilesDocumentPosition const& position,
                                              bool shouldLock) {
  return _revisionsCache.insert(position, shouldLock);
}

void MMFilesCollection::updateLocalDocumentId(LocalDocumentId const& documentId,
                                              uint8_t const* dataptr,
                                              TRI_voc_fid_t fid, bool isInWal) {
  TRI_ASSERT(documentId.isSet());
  TRI_ASSERT(dataptr != nullptr);
  _revisionsCache.update(documentId, dataptr, fid, isInWal);
}

bool MMFilesCollection::updateLocalDocumentIdConditional(
    LocalDocumentId const& documentId, MMFilesMarker const* oldPosition,
    MMFilesMarker const* newPosition, TRI_voc_fid_t newFid, bool isInWal) {
  TRI_ASSERT(documentId.isSet());
  TRI_ASSERT(newPosition != nullptr);
  return _revisionsCache.updateConditional(documentId, oldPosition, newPosition,
                                           newFid, isInWal);
}

void MMFilesCollection::removeLocalDocumentId(LocalDocumentId const& documentId,
                                              bool updateStats) {
  TRI_ASSERT(documentId.isSet());
  if (updateStats) {
    MMFilesDocumentPosition const old = _revisionsCache.fetchAndRemove(documentId);
    if (old && !old.pointsToWal() && old.fid() != 0) {
      TRI_ASSERT(old.dataptr() != nullptr);
      uint8_t const* vpack = static_cast<uint8_t const*>(old.dataptr());
      auto oldMarker = reinterpret_cast<MMFilesMarker const*>(
          vpack - MMFilesDatafileHelper::VPackOffset(TRI_DF_MARKER_VPACK_DOCUMENT));
      int64_t size = MMFilesDatafileHelper::AlignedMarkerSize<int64_t>(oldMarker);
      _datafileStatistics.increaseDead(old.fid(), 1, size);
    }
  } else {
    _revisionsCache.remove(documentId);
  }
}

bool MMFilesCollection::hasAllPersistentLocalIds() const {
  return _hasAllPersistentLocalIds.load();
}

Result MMFilesCollection::persistLocalDocumentIdsForDatafile(MMFilesCollection& collection,
                                                             MMFilesDatafile& file) {
  Result res;
  // make a first pass to count documents and determine output size
  size_t numDocuments = 0;
  bool ok = TRI_IterateDatafile(&file, ::countDocumentsIterator, &numDocuments);
  if (!ok) {
    res.reset(TRI_ERROR_INTERNAL, "could not count documents");
    return res;
  }

  size_t outputSizeLimit = file.currentSize() + (numDocuments * sizeof(LocalDocumentId));
  MMFilesDatafile* outputFile = nullptr;
  {
    READ_UNLOCKER(unlocker, collection._filesLock);
    outputFile = collection.createCompactor(file.fid(), outputSizeLimit);
  }
  if (nullptr == outputFile) {
    return Result(TRI_ERROR_INTERNAL);
  }

  res = TRI_IterateDatafile(&file, ::persistLocalDocumentIdIterator, outputFile);
  if (res.fail()) {
    return res;
  }

  {
    READ_UNLOCKER(unlocker, collection._filesLock);
    res = collection.closeCompactor(outputFile);

    if (res.fail()) {
      return res;
    }

    // TODO detect error in replacement?
    MMFilesCompactorThread::RenameDatafileCallback(&file, outputFile,
                                                   &collection._logicalCollection);
  }

  return res;
}

Result MMFilesCollection::persistLocalDocumentIds() {
  if (_logicalCollection.version() >= LogicalCollection::CollectionVersions::VERSION_34) {
    // already good, just continue
    return Result();
  }

  WRITE_LOCKER(dataLocker, _dataLock);
  TRI_ASSERT(_compactors.empty());

  // convert journal to datafile first
  int res = rotateActiveJournal();
  if (TRI_ERROR_NO_ERROR != res && TRI_ERROR_ARANGO_NO_JOURNAL != res) {
    return Result(res);
  }

  // now handle datafiles
  {
    READ_LOCKER(locker, _filesLock);
    for (auto file : _datafiles) {
      Result result = persistLocalDocumentIdsForDatafile(*this, *file);
      if (result.fail()) {
        return result;
      }
    }
  }

  _hasAllPersistentLocalIds.store(true);

  TRI_ASSERT(_compactors.empty());
  TRI_ASSERT(_journals.empty());

  // mark collection as upgraded so we can avoid re-checking
  setCurrentVersion();

  return Result();
}

void MMFilesCollection::setCurrentVersion() {
  _logicalCollection.setVersion(static_cast<LogicalCollection::CollectionVersions>(
      LogicalCollection::currentVersion()));

  bool const doSync = application_features::ApplicationServer::getFeature<DatabaseFeature>(
                          "Database")
                          ->forceSyncProperties();
  StorageEngine* engine = EngineSelectorFeature::ENGINE;

  engine->changeCollection(_logicalCollection.vocbase(),
                           _logicalCollection.id(), _logicalCollection, doSync);
}

/// @brief creates a new entry in the primary index
Result MMFilesCollection::insertPrimaryIndex(transaction::Methods* trx,
                                             LocalDocumentId const& documentId,
                                             VPackSlice const& doc,
                                             OperationOptions& options) {
  TRI_IF_FAILURE("InsertPrimaryIndex") { return Result(TRI_ERROR_DEBUG); }

  // insert into primary index
  return primaryIndex()->insertKey(trx, documentId, doc, options.indexOperationMode);
}

/// @brief deletes an entry from the primary index
Result MMFilesCollection::deletePrimaryIndex(arangodb::transaction::Methods* trx,
                                             LocalDocumentId const& documentId,
                                             VPackSlice const& doc,
                                             OperationOptions& options) {
  TRI_IF_FAILURE("DeletePrimaryIndex") { return Result(TRI_ERROR_DEBUG); }

  return primaryIndex()->removeKey(trx, documentId, doc, options.indexOperationMode);
}

/// @brief creates a new entry in the secondary indexes
Result MMFilesCollection::insertSecondaryIndexes(arangodb::transaction::Methods* trx,
                                                 LocalDocumentId const& documentId,
                                                 VPackSlice const& doc,
                                                 Index::OperationMode mode) {
  // Coordinator doesn't know index internals
  TRI_ASSERT(!ServerState::instance()->isCoordinator());
  TRI_IF_FAILURE("InsertSecondaryIndexes") { return Result(TRI_ERROR_DEBUG); }

  bool const useSecondary = useSecondaryIndexes();
  if (!useSecondary && _persistentIndexes == 0) {
    return TRI_ERROR_NO_ERROR;
  }

  Result result;

  READ_LOCKER(guard, _indexesLock);

  auto indexes = _indexes;
  size_t const n = indexes.size();

  for (size_t i = 1; i < n; ++i) {
    auto idx = indexes[i];
    TRI_ASSERT(idx->type() != Index::IndexType::TRI_IDX_TYPE_PRIMARY_INDEX);

    if (!useSecondary && !idx->isPersistent()) {
      continue;
    }

    Result res = idx->insert(trx, documentId, doc, mode);

    // in case of no-memory, return immediately
    if (res.errorNumber() == TRI_ERROR_OUT_OF_MEMORY) {
      return res;
    }
    if (!res.ok()) {
      if (res.errorNumber() == TRI_ERROR_ARANGO_UNIQUE_CONSTRAINT_VIOLATED ||
          result.ok()) {
        // "prefer" unique constraint violated
        result = res;
      }
    }
  }

  return result;
}

/// @brief deletes an entry from the secondary indexes
Result MMFilesCollection::deleteSecondaryIndexes(arangodb::transaction::Methods* trx,
                                                 LocalDocumentId const& documentId,
                                                 VPackSlice const& doc,
                                                 Index::OperationMode mode) {
  // Coordintor doesn't know index internals
  TRI_ASSERT(!ServerState::instance()->isCoordinator());

  bool const useSecondary = useSecondaryIndexes();
  if (!useSecondary && _persistentIndexes == 0) {
    return Result(TRI_ERROR_NO_ERROR);
  }

  TRI_IF_FAILURE("DeleteSecondaryIndexes") { return Result(TRI_ERROR_DEBUG); }

  Result result;

  READ_LOCKER(guard, _indexesLock);
  auto indexes = _indexes;
  size_t const n = indexes.size();

  for (size_t i = 1; i < n; ++i) {
    auto idx = indexes[i];
    TRI_ASSERT(idx->type() != Index::IndexType::TRI_IDX_TYPE_PRIMARY_INDEX);

    if (!useSecondary && !idx->isPersistent()) {
      continue;
    }

    Result res = idx->remove(trx, documentId, doc, mode);

    if (res.fail()) {
      // an error occurred
      result = res;
    }
  }

  return result;
}

/// @brief enumerate all indexes of the collection, but don't fill them yet
int MMFilesCollection::detectIndexes(transaction::Methods* trx) {
  StorageEngine* engine = EngineSelectorFeature::ENGINE;
  VPackBuilder builder;

  engine->getCollectionInfo(_logicalCollection.vocbase(),
                            _logicalCollection.id(), builder, true, UINT64_MAX);

  // iterate over all index files
  for (auto const& it : VPackArrayIterator(builder.slice().get("indexes"))) {
    bool ok = openIndex(it, trx);

    if (!ok) {
      LOG_TOPIC(ERR, arangodb::Logger::ENGINES)
          << "cannot load index for collection '" << _logicalCollection.name() << "'";
    }
  }

  return TRI_ERROR_NO_ERROR;
}

/// @brief insert a document into all indexes known to
///        this collection.
///        This function guarantees all or nothing,
///        If it returns NO_ERROR all indexes are filled.
///        If it returns an error no documents are inserted
Result MMFilesCollection::insertIndexes(arangodb::transaction::Methods* trx,
                                        LocalDocumentId const& documentId,
                                        VPackSlice const& doc, OperationOptions& options) {
  // insert into primary index first
  Result res = insertPrimaryIndex(trx, documentId, doc, options);

  if (res.fail()) {
    // insert has failed
    return res;
  }

  // insert into secondary indexes
  res = insertSecondaryIndexes(trx, documentId, doc, options.indexOperationMode);

  if (res.fail()) {
    deleteSecondaryIndexes(trx, documentId, doc, Index::OperationMode::rollback);
    deletePrimaryIndex(trx, documentId, doc, options);
  }
  return res;
}

/// @brief insert a document, low level worker
/// the caller must make sure the write lock on the collection is held
Result MMFilesCollection::insertDocument(arangodb::transaction::Methods* trx,
                                         LocalDocumentId const& documentId,
                                         TRI_voc_rid_t revisionId, VPackSlice const& doc,
                                         MMFilesDocumentOperation& operation,
                                         MMFilesWalMarker const* marker,
                                         OperationOptions& options, bool& waitForSync) {
  Result res = insertIndexes(trx, documentId, doc, options);
  if (res.fail()) {
    return res;
  }
  operation.indexed();

  TRI_IF_FAILURE("InsertDocumentNoOperation") {
    return Result(TRI_ERROR_DEBUG);
  }

  TRI_IF_FAILURE("InsertDocumentNoOperationExcept") {
    THROW_ARANGO_EXCEPTION(TRI_ERROR_DEBUG);
  }

  return Result(static_cast<MMFilesTransactionState*>(trx->state())
                    ->addOperation(documentId, revisionId, operation, marker, waitForSync));
}

Result MMFilesCollection::update(arangodb::transaction::Methods* trx,
                                 VPackSlice const newSlice, ManagedDocumentResult& result,
                                 OperationOptions& options, TRI_voc_tick_t& resultMarkerTick,
                                 bool lock, TRI_voc_rid_t& prevRev,
                                 ManagedDocumentResult& previous, VPackSlice const key,
                                 std::function<Result(void)> callbackDuringLock) {
  LocalDocumentId const documentId = reuseOrCreateLocalDocumentId(options);
  auto isEdgeCollection = (TRI_COL_TYPE_EDGE == _logicalCollection.type());

  TRI_IF_FAILURE("UpdateDocumentNoLock") { return Result(TRI_ERROR_DEBUG); }

  bool const useDeadlockDetector =
      (lock && !trx->isSingleOperationTransaction() &&
       !trx->state()->hasHint(transaction::Hints::Hint::NO_DLD));
  arangodb::MMFilesCollectionWriteLocker collectionLocker(this, useDeadlockDetector,
                                                          trx->state(), lock);

  // get the previous revision
  Result res = lookupDocument(trx, key, previous);

  if (res.fail()) {
    return res;
  }

  LocalDocumentId const oldDocumentId = previous.localDocumentId();
  VPackSlice const oldDoc(previous.vpack());
  TRI_voc_rid_t const oldRevisionId = transaction::helpers::extractRevFromDocument(oldDoc);
  prevRev = oldRevisionId;

  TRI_IF_FAILURE("UpdateDocumentNoMarker") {
    // test what happens when no marker can be created
    return Result(TRI_ERROR_DEBUG);
  }

  TRI_IF_FAILURE("UpdateDocumentNoMarkerExcept") {
    // test what happens when no marker can be created
    THROW_ARANGO_EXCEPTION(TRI_ERROR_DEBUG);
  }

  // Check old revision:
  if (!options.ignoreRevs) {
    TRI_voc_rid_t expectedRev = 0;
    if (newSlice.isObject()) {
      expectedRev = TRI_ExtractRevisionId(newSlice);
    }
    int res = checkRevision(trx, expectedRev, prevRev);
    if (res != TRI_ERROR_NO_ERROR) {
      return Result(res);
    }
  }

  if (newSlice.length() <= 1) {
    // no need to do anything
    result = previous;

    if (_logicalCollection.waitForSync()) {
      options.waitForSync = true;
    }

    return Result();
  }

  // merge old and new values
  TRI_voc_rid_t revisionId;
  transaction::BuilderLeaser builder(trx);
  if (options.recoveryData == nullptr) {
    res = mergeObjectsForUpdate(trx, oldDoc, newSlice, isEdgeCollection,
                                options.mergeObjects, options.keepNull,
                                *builder.get(), options.isRestore, revisionId);

    if (res.fail()) {
      return res;
    }

    if (_isDBServer) {
      // Need to check that no sharding keys have changed:
      if (arangodb::shardKeysChanged(_logicalCollection, oldDoc, builder->slice(), false)) {
        return Result(TRI_ERROR_CLUSTER_MUST_NOT_CHANGE_SHARDING_ATTRIBUTES);
      }
    }
  } else {
    revisionId = TRI_ExtractRevisionId(VPackSlice(
        static_cast<MMFilesMarkerEnvelope*>(options.recoveryData)->vpack()));
  }

  // create marker
  MMFilesCrudMarker updateMarker(
      TRI_DF_MARKER_VPACK_DOCUMENT,
      static_cast<MMFilesTransactionState*>(trx->state())->idForMarker(),
      documentId, builder->slice());
  MMFilesWalMarker const* marker;

  if (options.recoveryData == nullptr) {
    marker = &updateMarker;
  } else {
    marker = static_cast<MMFilesWalMarker*>(options.recoveryData);
  }

  VPackSlice const newDoc(marker->vpack());
  MMFilesDocumentOperation operation(&_logicalCollection, TRI_VOC_DOCUMENT_OPERATION_UPDATE);

  try {
    insertLocalDocumentId(documentId, marker->vpack(), 0, true, true);

    operation.setDocumentIds(MMFilesDocumentDescriptor(oldDocumentId, oldDoc.begin()),
                             MMFilesDocumentDescriptor(documentId, newDoc.begin()));

    res = updateDocument(trx, revisionId, oldDocumentId, oldDoc, documentId,
                         newDoc, operation, marker, options, options.waitForSync);

    if (res.ok() && callbackDuringLock != nullptr) {
      res = callbackDuringLock();
    }
  } catch (basics::Exception const& ex) {
    res = Result(ex.code());
  } catch (std::bad_alloc const&) {
    res = Result(TRI_ERROR_OUT_OF_MEMORY);
  } catch (std::exception const& ex) {
    res = Result(TRI_ERROR_INTERNAL, ex.what());
  } catch (...) {
    res = Result(TRI_ERROR_INTERNAL);
  }

  if (res.fail()) {
    operation.revert(trx);
  } else {
    result.setManaged(newDoc.begin(), documentId);

    if (options.waitForSync) {
      // store the tick that was used for writing the new document
      resultMarkerTick = operation.tick();
    }
  }

  return res;
}

Result MMFilesCollection::replace(transaction::Methods* trx, VPackSlice const newSlice,
                                  ManagedDocumentResult& result, OperationOptions& options,
                                  TRI_voc_tick_t& resultMarkerTick, bool lock,
                                  TRI_voc_rid_t& prevRev, ManagedDocumentResult& previous,
                                  std::function<Result(void)> callbackDuringLock) {
  LocalDocumentId const documentId = reuseOrCreateLocalDocumentId(options);
  auto isEdgeCollection = (TRI_COL_TYPE_EDGE == _logicalCollection.type());

  TRI_IF_FAILURE("ReplaceDocumentNoLock") { return Result(TRI_ERROR_DEBUG); }

  // get the previous revision
  VPackSlice key = newSlice.get(StaticStrings::KeyString);
  if (key.isNone()) {
    return TRI_ERROR_ARANGO_DOCUMENT_HANDLE_BAD;
  }

  bool const useDeadlockDetector =
      (lock && !trx->isSingleOperationTransaction() &&
       !trx->state()->hasHint(transaction::Hints::Hint::NO_DLD));
  arangodb::MMFilesCollectionWriteLocker collectionLocker(this, useDeadlockDetector,
                                                          trx->state(), lock);

  // get the previous revision
  Result res = lookupDocument(trx, key, previous);

  if (res.fail()) {
    return res;
  }

  TRI_IF_FAILURE("ReplaceDocumentNoMarker") {
    // test what happens when no marker can be created
    return Result(TRI_ERROR_DEBUG);
  }

  TRI_IF_FAILURE("ReplaceDocumentNoMarkerExcept") {
    // test what happens when no marker can be created
    THROW_ARANGO_EXCEPTION(TRI_ERROR_DEBUG);
  }

  uint8_t const* vpack = previous.vpack();
  LocalDocumentId const oldDocumentId = previous.localDocumentId();

  VPackSlice oldDoc(vpack);
  TRI_voc_rid_t oldRevisionId = transaction::helpers::extractRevFromDocument(oldDoc);
  prevRev = oldRevisionId;

  // Check old revision:
  if (!options.ignoreRevs) {
    TRI_voc_rid_t expectedRev = 0;
    if (newSlice.isObject()) {
      expectedRev = TRI_ExtractRevisionId(newSlice);
    }
    int res = checkRevision(trx, expectedRev, prevRev);
    if (res != TRI_ERROR_NO_ERROR) {
      return Result(res);
    }
  }

  // merge old and new values
  TRI_voc_rid_t revisionId;
  transaction::BuilderLeaser builder(trx);
  res = newObjectForReplace(trx, oldDoc, newSlice, isEdgeCollection,
                            *builder.get(), options.isRestore, revisionId);

  if (res.fail()) {
    return res;
  }

  if (options.recoveryData == nullptr) {
    if (_isDBServer) {
      // Need to check that no sharding keys have changed:
      if (arangodb::shardKeysChanged(_logicalCollection, oldDoc, builder->slice(), false)) {
        return Result(TRI_ERROR_CLUSTER_MUST_NOT_CHANGE_SHARDING_ATTRIBUTES);
      }
    }
  }

  // create marker
  MMFilesCrudMarker replaceMarker(
      TRI_DF_MARKER_VPACK_DOCUMENT,
      static_cast<MMFilesTransactionState*>(trx->state())->idForMarker(),
      documentId, builder->slice());
  MMFilesWalMarker const* marker;

  if (options.recoveryData == nullptr) {
    marker = &replaceMarker;
  } else {
    marker = static_cast<MMFilesWalMarker*>(options.recoveryData);
  }

  VPackSlice const newDoc(marker->vpack());
  MMFilesDocumentOperation operation(&_logicalCollection, TRI_VOC_DOCUMENT_OPERATION_REPLACE);

  try {
    insertLocalDocumentId(documentId, marker->vpack(), 0, true, true);

    operation.setDocumentIds(MMFilesDocumentDescriptor(oldDocumentId, oldDoc.begin()),
                             MMFilesDocumentDescriptor(documentId, newDoc.begin()));

    res = updateDocument(trx, revisionId, oldDocumentId, oldDoc, documentId,
                         newDoc, operation, marker, options, options.waitForSync);

    if (res.ok() && callbackDuringLock != nullptr) {
      res = callbackDuringLock();
    }
  } catch (basics::Exception const& ex) {
    res = Result(ex.code());
  } catch (std::bad_alloc const&) {
    res = Result(TRI_ERROR_OUT_OF_MEMORY);
  } catch (std::exception const& ex) {
    res = Result(TRI_ERROR_INTERNAL, ex.what());
  } catch (...) {
    res = Result(TRI_ERROR_INTERNAL);
  }

  if (res.fail()) {
    operation.revert(trx);
  } else {
    result.setManaged(newDoc.begin(), documentId);

    if (options.waitForSync) {
      // store the tick that was used for writing the new document
      resultMarkerTick = operation.tick();
    }
  }

  return res;
}

Result MMFilesCollection::remove(arangodb::transaction::Methods* trx, VPackSlice slice,
                                 arangodb::ManagedDocumentResult& previous,
                                 OperationOptions& options, TRI_voc_tick_t& resultMarkerTick,
                                 bool lock, TRI_voc_rid_t& prevRev,
                                 TRI_voc_rid_t& revisionId, KeyLockInfo* keyLockInfo,
                                 std::function<Result(void)> callbackDuringLock) {
  prevRev = 0;
  LocalDocumentId const documentId = LocalDocumentId::create();

  transaction::BuilderLeaser builder(trx);
  newObjectForRemove(trx, slice, *builder.get(), options.isRestore, revisionId);

  TRI_IF_FAILURE("RemoveDocumentNoMarker") {
    // test what happens when no marker can be created
    return Result(TRI_ERROR_DEBUG);
  }

  TRI_IF_FAILURE("RemoveDocumentNoMarkerExcept") {
    // test what happens if no marker can be created
    THROW_ARANGO_EXCEPTION(TRI_ERROR_DEBUG);
  }

  // create marker
  MMFilesCrudMarker removeMarker(
      TRI_DF_MARKER_VPACK_REMOVE,
      static_cast<MMFilesTransactionState*>(trx->state())->idForMarker(),
      documentId, builder->slice());
  MMFilesWalMarker const* marker;

  if (options.recoveryData == nullptr) {
    marker = &removeMarker;
  } else {
    marker = static_cast<MMFilesWalMarker*>(options.recoveryData);
  }

  TRI_IF_FAILURE("RemoveDocumentNoLock") {
    // test what happens if no lock can be acquired
    return Result(TRI_ERROR_DEBUG);
  }

  VPackSlice key;

  if (slice.isString()) {
    key = slice;
  } else {
    key = slice.get(StaticStrings::KeyString);
  }

  TRI_ASSERT(!key.isNone());

  TRI_ASSERT(keyLockInfo != nullptr);
  if (keyLockInfo->shouldLock) {
    lockKey(*keyLockInfo, key);
  }

  MMFilesDocumentOperation operation(&_logicalCollection, TRI_VOC_DOCUMENT_OPERATION_REMOVE);
  bool const useDeadlockDetector =
      (lock && !trx->isSingleOperationTransaction() &&
       !trx->state()->hasHint(transaction::Hints::Hint::NO_DLD));
  arangodb::MMFilesCollectionWriteLocker collectionLocker(this, useDeadlockDetector,
                                                          trx->state(), lock);

  // get the previous revision
  Result res = lookupDocument(trx, key, previous);

  if (res.fail()) {
    return res;
  }

  VPackSlice const oldDoc(previous.vpack());
  LocalDocumentId const oldDocumentId = previous.localDocumentId();
  TRI_voc_rid_t oldRevisionId =
      arangodb::transaction::helpers::extractRevFromDocument(oldDoc);
  prevRev = oldRevisionId;

  // Check old revision:
  if (!options.ignoreRevs && slice.isObject()) {
    TRI_voc_rid_t expectedRevisionId = TRI_ExtractRevisionId(slice);
    res = checkRevision(trx, expectedRevisionId, oldRevisionId);

    if (res.fail()) {
      return res;
    }
  }

  // we found a document to remove
  try {
    operation.setDocumentIds(MMFilesDocumentDescriptor(oldDocumentId, oldDoc.begin()),
                             MMFilesDocumentDescriptor());

    // delete from indexes
    res = deleteSecondaryIndexes(trx, oldDocumentId, oldDoc, options.indexOperationMode);

    if (res.fail()) {
      insertSecondaryIndexes(trx, oldDocumentId, oldDoc, Index::OperationMode::rollback);
      THROW_ARANGO_EXCEPTION(res);
    }

    res = deletePrimaryIndex(trx, oldDocumentId, oldDoc, options);

    if (res.fail()) {
      insertSecondaryIndexes(trx, oldDocumentId, oldDoc, Index::OperationMode::rollback);
      THROW_ARANGO_EXCEPTION(res);
    }

    operation.indexed();

    TRI_IF_FAILURE("RemoveDocumentNoOperation") {
      THROW_ARANGO_EXCEPTION(TRI_ERROR_DEBUG);
    }

    try {
      removeLocalDocumentId(oldDocumentId, true);
    } catch (...) {
    }

    TRI_IF_FAILURE("RemoveDocumentNoOperationExcept") {
      THROW_ARANGO_EXCEPTION(TRI_ERROR_DEBUG);
    }

    res = static_cast<MMFilesTransactionState*>(trx->state())
              ->addOperation(documentId, revisionId, operation, marker, options.waitForSync);

    if (res.ok() && callbackDuringLock != nullptr) {
      res = callbackDuringLock();
    }
  } catch (basics::Exception const& ex) {
    res = Result(ex.code(), ex.what());
  } catch (std::bad_alloc const&) {
    res = Result(TRI_ERROR_OUT_OF_MEMORY);
  } catch (std::exception const& ex) {
    res = Result(TRI_ERROR_INTERNAL, ex.what());
  } catch (...) {
    res = Result(TRI_ERROR_INTERNAL);
  }

  if (res.fail()) {
    operation.revert(trx);
  } else {
    // store the tick that was used for removing the document
    resultMarkerTick = operation.tick();
  }
  return res;
}

/// @brief Defer a callback to be executed when the collection
///        can be dropped. The callback is supposed to drop
///        the collection and it is guaranteed that no one is using
///        it at that moment.
void MMFilesCollection::deferDropCollection(std::function<bool(LogicalCollection&)> const& callback) {
  // add callback for dropping
  ditches()->createMMFilesDropCollectionDitch(_logicalCollection, callback, __FILE__, __LINE__);
}

/// @brief rolls back a document operation
Result MMFilesCollection::rollbackOperation(transaction::Methods* trx,
                                            TRI_voc_document_operation_e type,
                                            LocalDocumentId const& oldDocumentId,
                                            VPackSlice const& oldDoc,
                                            LocalDocumentId const& newDocumentId,
                                            VPackSlice const& newDoc) {
  OperationOptions options;
  options.indexOperationMode = Index::OperationMode::rollback;

  if (type == TRI_VOC_DOCUMENT_OPERATION_INSERT) {
    TRI_ASSERT(oldDocumentId.empty());
    TRI_ASSERT(oldDoc.isNone());
    TRI_ASSERT(!newDocumentId.empty());
    TRI_ASSERT(!newDoc.isNone());

    // ignore any errors we're getting from this
    deletePrimaryIndex(trx, newDocumentId, newDoc, options);
    deleteSecondaryIndexes(trx, newDocumentId, newDoc, Index::OperationMode::rollback);
    return TRI_ERROR_NO_ERROR;
  }

  if (type == TRI_VOC_DOCUMENT_OPERATION_UPDATE || type == TRI_VOC_DOCUMENT_OPERATION_REPLACE) {
    TRI_ASSERT(!oldDocumentId.empty());
    TRI_ASSERT(!oldDoc.isNone());
    TRI_ASSERT(!newDocumentId.empty());
    TRI_ASSERT(!newDoc.isNone());

    // remove the current values from the indexes
    deleteSecondaryIndexes(trx, newDocumentId, newDoc, Index::OperationMode::rollback);
    // re-insert old state
    return insertSecondaryIndexes(trx, oldDocumentId, oldDoc, Index::OperationMode::rollback);
  }

  if (type == TRI_VOC_DOCUMENT_OPERATION_REMOVE) {
    // re-insert old document
    TRI_ASSERT(!oldDocumentId.empty());
    TRI_ASSERT(!oldDoc.isNone());
    TRI_ASSERT(newDocumentId.empty());
    TRI_ASSERT(newDoc.isNone());

    Result res = insertPrimaryIndex(trx, oldDocumentId, oldDoc, options);

    if (res.ok()) {
      res = insertSecondaryIndexes(trx, oldDocumentId, oldDoc, Index::OperationMode::rollback);
    } else {
      LOG_TOPIC(ERR, arangodb::Logger::ENGINES)
          << "error rolling back remove operation";
    }
    return res;
  }

#ifdef ARANGODB_ENABLE_MAINTAINER_MODE
  LOG_TOPIC(ERR, arangodb::Logger::ENGINES)
      << "logic error. invalid operation type on rollback";
#endif
  return TRI_ERROR_INTERNAL;
}

/// @brief removes a document or edge, fast path function for database documents
Result MMFilesCollection::removeFastPath(arangodb::transaction::Methods* trx,
                                         TRI_voc_rid_t revisionId,
                                         LocalDocumentId const& oldDocumentId,
                                         VPackSlice const oldDoc, OperationOptions& options,
                                         LocalDocumentId const& documentId,
                                         VPackSlice const toRemove) {
  TRI_IF_FAILURE("RemoveDocumentNoMarker") {
    // test what happens when no marker can be created
    return Result(TRI_ERROR_DEBUG);
  }

  TRI_IF_FAILURE("RemoveDocumentNoMarkerExcept") {
    // test what happens if no marker can be created
    THROW_ARANGO_EXCEPTION(TRI_ERROR_DEBUG);
  }

  // create marker
  MMFilesCrudMarker removeMarker(
      TRI_DF_MARKER_VPACK_REMOVE,
      static_cast<MMFilesTransactionState*>(trx->state())->idForMarker(),
      documentId, toRemove);

  MMFilesWalMarker const* marker = &removeMarker;

  TRI_IF_FAILURE("RemoveDocumentNoLock") {
    // test what happens if no lock can be acquired
    return Result(TRI_ERROR_DEBUG);
  }

  VPackSlice key = arangodb::transaction::helpers::extractKeyFromDocument(oldDoc);
  TRI_ASSERT(!key.isNone());

  MMFilesDocumentOperation operation(&_logicalCollection, TRI_VOC_DOCUMENT_OPERATION_REMOVE);

  operation.setDocumentIds(MMFilesDocumentDescriptor(oldDocumentId, oldDoc.begin()),
                           MMFilesDocumentDescriptor());

  // delete from indexes
  Result res;
  try {
    res = deleteSecondaryIndexes(trx, oldDocumentId, oldDoc, options.indexOperationMode);

    if (res.fail()) {
      insertSecondaryIndexes(trx, oldDocumentId, oldDoc, Index::OperationMode::rollback);
      THROW_ARANGO_EXCEPTION(res);
    }

    res = deletePrimaryIndex(trx, oldDocumentId, oldDoc, options);

    if (res.fail()) {
      insertSecondaryIndexes(trx, oldDocumentId, oldDoc, Index::OperationMode::rollback);
      THROW_ARANGO_EXCEPTION(res);
    }

    operation.indexed();

    try {
      removeLocalDocumentId(oldDocumentId, true);
    } catch (...) {
    }

    TRI_IF_FAILURE("RemoveDocumentNoOperation") {
      THROW_ARANGO_EXCEPTION(TRI_ERROR_DEBUG);
    }

    TRI_IF_FAILURE("RemoveDocumentNoOperationExcept") {
      THROW_ARANGO_EXCEPTION(TRI_ERROR_DEBUG);
    }

    res = static_cast<MMFilesTransactionState*>(trx->state())
              ->addOperation(documentId, revisionId, operation, marker, options.waitForSync);
  } catch (basics::Exception const& ex) {
    res = Result(ex.code());
  } catch (std::bad_alloc const&) {
    res = Result(TRI_ERROR_OUT_OF_MEMORY);
  } catch (std::exception const& ex) {
    res = Result(TRI_ERROR_INTERNAL, ex.what());
  } catch (...) {
    res = Result(TRI_ERROR_INTERNAL);
  }

  if (res.fail()) {
    operation.revert(trx);
  }

  return res;
}

/// @brief looks up a document by key, low level worker
/// the caller must make sure the read lock on the collection is held
/// the key must be a string slice, no revision check is performed
Result MMFilesCollection::lookupDocument(transaction::Methods* trx, VPackSlice key,
                                         ManagedDocumentResult& result) {
  if (!key.isString()) {
    return Result(TRI_ERROR_ARANGO_DOCUMENT_KEY_BAD);
  }

  MMFilesSimpleIndexElement element = primaryIndex()->lookupKey(trx, key, result);
  if (element) {
    LocalDocumentId const documentId = element.localDocumentId();
    uint8_t const* vpack = lookupDocumentVPack(documentId);
    if (vpack != nullptr) {
      result.setUnmanaged(vpack, documentId);
    }
    return Result(TRI_ERROR_NO_ERROR);
  }

  return Result(TRI_ERROR_ARANGO_DOCUMENT_NOT_FOUND);
}

/// @brief updates an existing document, low level worker
/// the caller must make sure the write lock on the collection is held
Result MMFilesCollection::updateDocument(
    transaction::Methods* trx, TRI_voc_rid_t revisionId, LocalDocumentId const& oldDocumentId,
    VPackSlice const& oldDoc, LocalDocumentId const& newDocumentId,
    VPackSlice const& newDoc, MMFilesDocumentOperation& operation,
    MMFilesWalMarker const* marker, OperationOptions& options, bool& waitForSync) {
  // remove old document from secondary indexes
  // (it will stay in the primary index as the key won't change)
  Result res = deleteSecondaryIndexes(trx, oldDocumentId, oldDoc, options.indexOperationMode);

  if (res.fail()) {
    // re-insert the document in case of failure, ignore errors during rollback
    insertSecondaryIndexes(trx, oldDocumentId, oldDoc, Index::OperationMode::rollback);
    return res;
  }

  // insert new document into secondary indexes
  res = insertSecondaryIndexes(trx, newDocumentId, newDoc, options.indexOperationMode);

  if (res.fail()) {
    // rollback
    deleteSecondaryIndexes(trx, newDocumentId, newDoc, Index::OperationMode::rollback);
    insertSecondaryIndexes(trx, oldDocumentId, oldDoc, Index::OperationMode::rollback);
    return res;
  }

  // update the index element (primary index only - other indexes have been
  // adjusted)
  // TODO: pass key into this function so it does not have to be looked up again
  VPackSlice keySlice(transaction::helpers::extractKeyFromDocument(newDoc));
  MMFilesSimpleIndexElement* element = primaryIndex()->lookupKeyRef(trx, keySlice);
  if (element != nullptr && element->isSet()) {
    element->updateLocalDocumentId(newDocumentId, static_cast<uint32_t>(
                                                      keySlice.begin() - newDoc.begin()));
  }

  operation.indexed();

  try {
    removeLocalDocumentId(oldDocumentId, true);
  } catch (...) {
  }

  TRI_IF_FAILURE("UpdateDocumentNoOperation") {
    return Result(TRI_ERROR_DEBUG);
  }

  TRI_IF_FAILURE("UpdateDocumentNoOperationExcept") {
    THROW_ARANGO_EXCEPTION(TRI_ERROR_DEBUG);
  }

  return Result(static_cast<MMFilesTransactionState*>(trx->state())
                    ->addOperation(newDocumentId, revisionId, operation, marker, waitForSync));
}

void MMFilesCollection::lockKey(KeyLockInfo& keyLockInfo, VPackSlice const& key) {
  TRI_ASSERT(keyLockInfo.key.empty());

  // copy out the key we need to lock
  TRI_ASSERT(key.isString());
  std::string k = key.copyString();

  MMFilesCollection::KeyLockShard& shard = getShardForKey(k);

  // register key unlock function
  keyLockInfo.unlocker = [this](KeyLockInfo& keyLock) { unlockKey(keyLock); };

  do {
    {
      MUTEX_LOCKER(locker, shard._mutex);
      // if the insert fails because the key is already in the set,
      // we carry on trying until the previous value is gone from the set.
      // if the insert fails because of an out-of-memory exception,
      // we can let the exception escape from here. no harm will be done
      if (shard._keys.insert(k).second) {
        // if insertion into the lock set succeeded, we can
        // go on without the lock. otherwise we just need to carry on trying
        locker.unlock();

        // store key to unlock later. the move assignment will not fail
        keyLockInfo.key = std::move(k);
        return;
      }
    }
    std::this_thread::yield();
  } while (!application_features::ApplicationServer::isStopping());

  // we can only get here on shutdown
  THROW_ARANGO_EXCEPTION(TRI_ERROR_SHUTTING_DOWN);
}

void MMFilesCollection::unlockKey(KeyLockInfo& keyLockInfo) noexcept {
  TRI_ASSERT(keyLockInfo.shouldLock);
  if (!keyLockInfo.key.empty()) {
    MMFilesCollection::KeyLockShard& shard = getShardForKey(keyLockInfo.key);
    MUTEX_LOCKER(locker, shard._mutex);
    shard._keys.erase(keyLockInfo.key);
  }
}

MMFilesCollection::KeyLockShard& MMFilesCollection::getShardForKey(std::string const& key) noexcept {
  size_t hash = std::hash<std::string>()(key);
  return _keyLockShards[hash % numKeyLockShards];
}<|MERGE_RESOLUTION|>--- conflicted
+++ resolved
@@ -1888,12 +1888,8 @@
   _hasAllPersistentLocalIds.store(openState._hasAllPersistentLocalIds);
   auto engine = static_cast<MMFilesEngine*>(EngineSelectorFeature::ENGINE);
   LOG_TOPIC_IF(WARN, arangodb::Logger::ENGINES,
-<<<<<<< HEAD
-               !openState._hasAllPersistentLocalIds && !engine->upgrading())
-=======
                !openState._hasAllPersistentLocalIds && !engine->upgrading() &&
                    !engine->inRecovery())
->>>>>>> a14f6dd5
       << "collection '" << _logicalCollection.name() << "' does not have all "
       << "persistent LocalDocumentIds; cannot be linked to an arangosearch "
          "view";
