--- conflicted
+++ resolved
@@ -311,7 +311,7 @@
     TRI_idx_iid_t id,
     bool isClusterConstructor
   )->std::shared_ptr<Index> {
-    return std::make_shared<MMFilesGeoIndex>(id, collection, definition);
+    return std::make_shared<MMFilesGeoS2Index>(id, collection, definition, "geo1");
   });
 
   emplaceFactory("geo2", [](
@@ -320,7 +320,16 @@
     TRI_idx_iid_t id,
     bool isClusterConstructor
   )->std::shared_ptr<Index> {
-    return std::make_shared<MMFilesGeoIndex>(id, collection, definition);
+    return std::make_shared<MMFilesGeoS2Index>(id, collection, definition, "geo2");
+  });
+  
+  emplaceFactory("s2index", [](
+    LogicalCollection* collection,
+    velocypack::Slice const& definition,
+    TRI_idx_iid_t id,
+    bool isClusterConstructor
+    )->std::shared_ptr<Index> {
+    return std::make_shared<MMFilesGeoS2Index>(id, collection, definition, "s2index");
   });
 
   emplaceFactory("hash", [](
@@ -407,57 +416,6 @@
       return EnhanceJsonIndexGeo2(definition, normalized, isCreation);
     }
 
-<<<<<<< HEAD
-
-    enhanced.add("type", VPackValue(Index::oldtypeName(type)));
-
-    switch (type) {
-      case Index::TRI_IDX_TYPE_PRIMARY_INDEX:
-      case Index::TRI_IDX_TYPE_EDGE_INDEX: {
-        break;
-      }
-
-      case Index::TRI_IDX_TYPE_GEO1_INDEX:
-        res = EnhanceJsonIndexGeo1(definition, enhanced, create);
-        break;
-
-      case Index::TRI_IDX_TYPE_GEO2_INDEX:
-        res = EnhanceJsonIndexGeo2(definition, enhanced, create);
-        break;
-
-      case Index::TRI_IDX_TYPE_S2_INDEX:
-        res = EnhanceJsonIndexGeoS2(definition, enhanced, create);
-        break;
-
-      case Index::TRI_IDX_TYPE_HASH_INDEX:
-        res = EnhanceJsonIndexHash(definition, enhanced, create);
-        break;
-
-      case Index::TRI_IDX_TYPE_SKIPLIST_INDEX:
-        res = EnhanceJsonIndexSkiplist(definition, enhanced, create);
-        break;
-
-      case Index::TRI_IDX_TYPE_PERSISTENT_INDEX:
-        res = EnhanceJsonIndexPersistent(definition, enhanced, create);
-        break;
-
-      case Index::TRI_IDX_TYPE_FULLTEXT_INDEX:
-        res = EnhanceJsonIndexFulltext(definition, enhanced, create);
-        break;
-
-  #ifdef USE_IRESEARCH
-      case Index::TRI_IDX_TYPE_IRESEARCH_LINK:
-        res = arangodb::iresearch::EnhanceJsonIResearchLink(definition, enhanced, create);
-        break;
-  #endif
-
-      case Index::TRI_IDX_TYPE_UNKNOWN:
-      default: {
-        res = TRI_ERROR_BAD_PARAMETER;
-        break;
-      }
-
-=======
     normalized.add("type", VPackValue(Index::oldtypeName(Index::TRI_IDX_TYPE_GEO1_INDEX)));
 
     return EnhanceJsonIndexGeo1(definition, normalized, isCreation);
@@ -483,6 +441,17 @@
     normalized.add("type", VPackValue(Index::oldtypeName(Index::TRI_IDX_TYPE_GEO2_INDEX)));
 
     return EnhanceJsonIndexGeo2(definition, normalized, isCreation);
+  });
+  
+  emplaceNormalizer("s2index", [](
+    velocypack::Builder& normalized,
+    velocypack::Slice definition,
+    bool isCreation
+  )->arangodb::Result {
+    TRI_ASSERT(normalized.isOpenObject());
+    normalized.add("type", VPackValue(Index::oldtypeName(Index::TRI_IDX_TYPE_S2_INDEX)));
+    
+    return EnhanceJsonIndexGeoS2(definition, normalized, isCreation);
   });
 
   emplaceNormalizer("hash", [](
@@ -504,53 +473,11 @@
     if (isCreation) {
       // creating these indexes yourself is forbidden
       return TRI_ERROR_FORBIDDEN;
->>>>>>> 27491cc2
     }
 
     TRI_ASSERT(normalized.isOpenObject());
     normalized.add("type", VPackValue(Index::oldtypeName(Index::TRI_IDX_TYPE_PRIMARY_INDEX)));
 
-<<<<<<< HEAD
-  std::string const typeString = value.copyString();
-  if (typeString == "primary") {
-    if (!isClusterConstructor) {
-      // this indexes cannot be created directly
-      THROW_ARANGO_EXCEPTION_MESSAGE(TRI_ERROR_INTERNAL,
-                                      "cannot create primary index");
-    }
-    return std::make_shared<MMFilesPrimaryIndex>(col);
-  }
-  if (typeString == "edge") {
-    if (!isClusterConstructor) {
-      // this indexes cannot be created directly
-      THROW_ARANGO_EXCEPTION_MESSAGE(TRI_ERROR_INTERNAL,
-                                      "cannot create edge index");
-    }
-    return std::make_shared<MMFilesEdgeIndex>(iid, col);
-  }
-  if ("geo1" == typeString || "geo2" == typeString || "s2index" == typeString) {
-    return std::make_shared<MMFilesGeoS2Index>(iid, col, info, typeString);
-  }
-  if (typeString == "hash") {
-    return std::make_shared<MMFilesHashIndex>(iid, col, info);
-  }
-  if (typeString == "skiplist") {
-    return std::make_shared<MMFilesSkiplistIndex>(iid, col, info);
-  }
-  if (typeString == "persistent") {
-    return std::make_shared<MMFilesPersistentIndex>(iid, col, info);
-  }
-  if (typeString == "fulltext") {
-    return std::make_shared<MMFilesFulltextIndex>(iid, col, info);
-  }
-#ifdef USE_IRESEARCH
-  if (arangodb::iresearch::IResearchFeature::type() == typeString) {
-    return arangodb::iresearch::IResearchMMFilesLink::make(iid, col, info);
-  }
-#endif
-
-  THROW_ARANGO_EXCEPTION_MESSAGE(TRI_ERROR_NOT_IMPLEMENTED, std::string("invalid or unsupported index type '") + typeString + "'");
-=======
     return TRI_ERROR_INTERNAL;
   });
 
@@ -586,7 +513,6 @@
 
     return EnhanceJsonIndexSkiplist(definition, normalized, isCreation);
   });
->>>>>>> 27491cc2
 }
 
 void MMFilesIndexFactory::fillSystemIndexes(
