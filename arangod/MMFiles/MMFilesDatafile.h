--- conflicted
+++ resolved
@@ -238,15 +238,9 @@
   int writeCrcElement(void* position, MMFilesMarker* marker, bool sync);
 
   /// @brief reserves room for an element, advances the pointer
-<<<<<<< HEAD
-  int reserveElement(TRI_voc_size_t size, MMFilesMarker** position,
-                     TRI_voc_size_t maximalJournalSize);
-
-=======
   int reserveElement(uint32_t size, MMFilesMarker** position,
                      uint32_t maximalJournalSize);
-  
->>>>>>> af849100
+
   void sequentialAccess();
   void randomAccess();
   void willNeed();
@@ -263,20 +257,11 @@
   int fd() const { return _fd; }
   char const* data() const { return _data; }
   void* mmHandle() const { return _mmHandle; }
-<<<<<<< HEAD
-  TRI_voc_size_t initSize() const { return _initSize; }
-  TRI_voc_size_t maximalSize() const { return _maximalSize; }
-  TRI_voc_size_t currentSize() const { return _currentSize; }
-  TRI_voc_size_t footerSize() const { return _footerSize; }
-  TRI_voc_tick_t maxTick() const { return _tickMax; }
-
-=======
   uint32_t initSize() const { return _initSize; }
   uint32_t maximalSize() const { return _maximalSize; }
   uint32_t currentSize() const { return _currentSize; }
   uint32_t footerSize() const { return _footerSize; }
-  
->>>>>>> af849100
+
   void setState(TRI_df_state_e state) { _state = state; }
 
   bool isSealed() const { return _isSealed; }
@@ -293,13 +278,8 @@
  private:
   /// @brief returns information about the datafile
   DatafileScan scanHelper();
-<<<<<<< HEAD
-
-  int truncateAndSeal(TRI_voc_size_t position);
-=======
-  
+
   int truncateAndSeal(uint32_t position);
->>>>>>> af849100
 
   /// @brief checks a datafile
   bool check(bool ignoreFailures);
@@ -316,13 +296,8 @@
   /// @brief tries to repair a datafile
   bool tryRepair();
 
-<<<<<<< HEAD
-  void printMarker(MMFilesMarker const* marker, TRI_voc_size_t size, char const* begin, char const* end) const;
-
-=======
   void printMarker(MMFilesMarker const* marker, uint32_t size, char const* begin, char const* end) const;
-  
->>>>>>> af849100
+
  private:
   std::string _filename;  // underlying filename
   TRI_voc_fid_t const _fid;  // datafile identifier
@@ -331,19 +306,11 @@
 
   void* _mmHandle;  // underlying memory map object handle (windows only)
 
-<<<<<<< HEAD
-  TRI_voc_size_t const _initSize; // initial size of the datafile (constant)
-  TRI_voc_size_t _maximalSize;    // maximal size of the datafile (may be adjusted/reduced at runtime)
-  TRI_voc_size_t _currentSize;    // current size of the datafile
-  TRI_voc_size_t _footerSize;     // size of the final footer
-
-=======
   uint32_t const _initSize; // initial size of the datafile (constant)
   uint32_t _maximalSize;    // maximal size of the datafile (may be adjusted/reduced at runtime)
   uint32_t _currentSize;    // current size of the datafile
   uint32_t _footerSize;     // size of the final footer
-  
->>>>>>> af849100
+
   bool _full;  // at least one request was rejected because there is not enough
                // room
   bool _isSealed;  // true, if footer has been written
@@ -425,15 +392,9 @@
   inline off_t offsetOfTypeAndTick() const noexcept {
     return offsetof(MMFilesMarker, _typeAndTick);
   }
-<<<<<<< HEAD
-  inline TRI_voc_size_t getSize() const noexcept { return _size; }
-  inline void setSize(TRI_voc_size_t size) noexcept { _size = size; }
-
-=======
   inline uint32_t getSize() const noexcept { return _size; }
   inline void setSize(uint32_t size) noexcept { _size = size; }
-  
->>>>>>> af849100
+
   inline TRI_voc_crc_t getCrc() const noexcept { return _crc; }
   inline void setCrc(TRI_voc_crc_t crc) noexcept { _crc = crc; }
 
