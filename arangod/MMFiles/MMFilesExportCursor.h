--- conflicted
+++ resolved
@@ -49,13 +49,8 @@
 
   size_t count() const override final;
 
-<<<<<<< HEAD
-  std::pair<arangodb::aql::ExecutionState, Result> dump(
-      velocypack::Builder& result, std::function<void(bool)> const& ch) override final;
-=======
   std::pair<arangodb::aql::ExecutionState, Result> dump(velocypack::Builder& result,
                                                         std::function<void()> const& ch) override final;
->>>>>>> a14f6dd5
 
   Result dumpSync(velocypack::Builder& result) override final;
 
