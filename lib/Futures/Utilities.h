--- conflicted
+++ resolved
@@ -20,10 +20,7 @@
 ///
 /// @author Lars Maier
 ////////////////////////////////////////////////////////////////////////////////
-
-<<<<<<< HEAD
-#ifndef ARANGOD_FUTURES_UTILITIES_H
-#define ARANGOD_FUTURES_UTILITIES_H 1
+#pragma once
 #if defined(__GNUC__) && (__GNUC__ > 9 || (__GNUC__ == 9 && __GNUC_MINOR__ >= 2))
 #pragma GCC diagnostic push
 #pragma GCC diagnostic ignored "-Wmaybe-uninitialized"
@@ -76,65 +73,7 @@
         .and_then([](T&& v) -> Try<T> {
           return {std::in_place, std::move(v)};
         });
-=======
-#pragma once
-
-#include <algorithm>
-#include <chrono>
-#include <condition_variable>
-#include <mutex>
-#include <vector>
-
-#include "Futures/Future.h"
-#include "Futures/Unit.h"
-
-namespace arangodb {
-namespace futures {
-
-template <class T>
-Future<T> makeFuture(Try<T>&& t) {
-  return Future<T>(detail::SharedState<T>::make(std::move(t)));
-}
-
-/// Make a complete void future
-Future<Unit> makeFuture();
-
-/// Make a completed Future by moving in a value. e.g.
-template <class T>
-Future<typename std::decay<T>::type> makeFuture(T&& t) {
-  return makeFuture(Try<typename std::decay<T>::type>(std::forward<T>(t)));
-}
-
-/// Make a failed Future from an std::exception_ptr.
-template <class T>
-Future<T> makeFuture(std::exception_ptr const& e) {
-  return makeFuture(Try<T>(e));
-}
-
-/// Make a Future from an exception type E that can be passed to
-/// std::make_exception_ptr().
-template <class T, class E>
-typename std::enable_if<std::is_base_of<std::exception, E>::value, Future<T>>::type makeFuture(E const& e) {
-  return makeFuture(Try<T>(std::make_exception_ptr<E>(e)));
-}
-
-// makeFutureWith(Future<T>()) -> Future<T>
-template <typename F, typename R = std::result_of_t<F()>>
-typename std::enable_if<isFuture<R>::value, R>::type makeFutureWith(F&& func) {
-  using InnerType = typename isFuture<R>::inner;
-  try {
-    return std::forward<F>(func)();
-  } catch (...) {
-    return makeFuture<InnerType>(std::current_exception());
->>>>>>> 154f8a65
   }
 };
 
-}  // namespace arangodb::futures
-
-<<<<<<< HEAD
-#endif
-=======
-}  // namespace futures
-}  // namespace arangodb
->>>>>>> 154f8a65
+}  // namespace arangodb::futures