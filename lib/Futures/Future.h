////////////////////////////////////////////////////////////////////////////////
/// DISCLAIMER
///
/// Copyright 2018 ArangoDB GmbH, Cologne, Germany
///
/// Licensed under the Apache License, Version 2.0 (the "License");
/// you may not use this file except in compliance with the License.
/// You may obtain a copy of the License at
///
///     http://www.apache.org/licenses/LICENSE-2.0
///
/// Unless required by applicable law or agreed to in writing, software
/// distributed under the License is distributed on an "AS IS" BASIS,
/// WITHOUT WARRANTIES OR CONDITIONS OF ANY KIND, either express or implied.
/// See the License for the specific language governing permissions and
/// limitations under the License.
///
/// Copyright holder is ArangoDB GmbH, Cologne, Germany
///
/// @author Simon Grätzer
////////////////////////////////////////////////////////////////////////////////

#ifndef ARANGOD_FUTURES_FUTURE_H
#define ARANGOD_FUTURES_FUTURE_H 1

#include <chrono>
#include <condition_variable>
<<<<<<< HEAD
#include <mutex>
=======
>>>>>>> 35c62f39
#include <thread>

#include "Basics/debugging.h"
#include "Futures/Exceptions.h"
#include "Futures/Promise.h"
#include "Futures/SharedState.h"
#include "Futures/Unit.h"
#include "Futures/backports.h"

namespace arangodb {
namespace futures {

template <typename T>
class Future;

template <typename T>
class Promise;

template <typename T>
struct isFuture {
  static constexpr bool value = false;
  typedef typename lift_unit<T>::type inner;
};

template <typename T>
struct isFuture<Future<T>> {
  static constexpr bool value = true;
  // typedef T inner;
  typedef typename lift_unit<T>::type inner;
};

namespace detail {

template <typename...>
struct ArgType;

template <typename Arg, typename... Args>
struct ArgType<Arg, Args...> {
  typedef Arg FirstArg;
};

template <>
struct ArgType<> {
  typedef void FirstArg;
};

template <typename F, typename... Args>
struct argResult {
  using ArgList = ArgType<Args...>;
  using Result = typename std::result_of<F(Args...)>::type;
};

template <typename T, typename F>
struct tryCallableResult {
  typedef detail::argResult<F, Try<T>&&> Arg;
  typedef isFuture<typename Arg::Result> ReturnsFuture;
  typedef typename Arg::ArgList::FirstArg FirstArg;
  typedef Future<typename ReturnsFuture::inner> FutureT;
};

template <typename T, typename F>
struct valueCallableResult {
  typedef detail::argResult<F, T&&> Arg;
  typedef isFuture<typename Arg::Result> ReturnsFuture;
  typedef typename Arg::ArgList::FirstArg FirstArg;
  typedef Future<typename ReturnsFuture::inner> FutureT;
};

template <class F, typename R = typename std::result_of<F()>::type>
typename std::enable_if<!std::is_same<R, void>::value, Try<R>>::type makeTryWith(F&& func) noexcept {
  try {
    return Try<R>(in_place, func());
  } catch (...) {
    return Try<R>(std::current_exception());
  }
}

template <class F, typename R = typename std::result_of<F()>::type>
typename std::enable_if<std::is_same<R, void>::value, Try<Unit>>::type makeTryWith(F&& func) noexcept {
  try {
    func();
    return Try<Unit>(unit);
  } catch (...) {
    return Try<Unit>(std::current_exception());
  }
}

// decay variant that does not remove cv-qualifier
template <class T>
struct decay {
 private:
  typedef typename std::remove_reference<T>::type U;

 public:
  typedef
      typename std::conditional<std::is_function<U>::value, typename std::add_pointer<U>::type, T>::type type;
};

template <class T>
using decay_t = typename decay<T>::type;

struct EmptyConstructor {};

// uses a condition_variable to wait
<<<<<<< HEAD
template <typename T>
void waitImpl(Future<T>& f) {
  if (f.isReady()) {
    return;  // short-circuit
  }

  std::mutex m;
  std::condition_variable cv;

  std::unique_lock<std::mutex> lock(m);

  Promise<T> p;
  f.thenFinal([&p, &cv](Try<T>&& t) {
    p.setTry(std::move(t));
    cv.notify_one();
  });
  f = std::move(p.getFuture());
  cv.wait(lock, [&f] { return f.isReady(); });
=======
template<typename T>
void waitImpl(Future<T>& f) {
  if (f.isReady()) {
    return; // short-circuit
  }
  
  std::mutex m;
  std::condition_variable cv;
  
  Promise<T> p;
  Future<T> ret = p.getFuture();
  f.thenFinal([&p, &cv, &m](Try<T>&& t) {
    p.setTry(std::move(t));
    std::lock_guard<std::mutex> guard(m);
    cv.notify_one();
  });
  std::unique_lock<std::mutex> lock(m);
  cv.wait(lock, [&ret]{ return ret.isReady(); });
  f = std::move(ret);
>>>>>>> 35c62f39
}
}  // namespace detail

/// @brief Specifies state of a future as returned by wait_for and wait_until
enum class FutureStatus : uint8_t {
  Ready,
  Timeout,
  Deferred
};

/// Simple Future library based on Facebooks Folly
template <typename T>
class Future {
  static_assert(!std::is_same<void, T>::value,
                "use futures::Unit instead of void");

  friend class Promise<T>;
  template <class T2>
  friend Future<T2> makeFuture(Try<T2>&&);
  friend Future<Unit> makeFuture();

 public:
  /// @brief value type of the future
  typedef T value_type;
  
  /// @brief Constructs a Future with no shared state.
  static Future<T> makeEmpty() { return Future<T>(detail::EmptyConstructor{}); }

  // Construct a Future from a value (perfect forwarding)
  template <class T2 = T, typename = typename std::enable_if<!std::is_same<T2, void>::value &&
                                                             !isFuture<typename std::decay<T2>::type>::value>::type>
  /* implicit */ Future(T2&& val)
      : _state(detail::SharedState<T>::make(Try<T>(std::forward<T2>(val)))) {}

  // Construct a (logical) Future-of-void.
  // cppcheck-ignore noExplicitConstructor
  template <class T2 = T>
  /* implicit */ Future(typename std::enable_if<std::is_same<Unit, T2>::value>::type* p = nullptr)
      : _state(detail::SharedState<T2>::make(Try<Unit>())) {}

  // Construct a Future from a `T` constructed from `args`
  template <class... Args, typename std::enable_if<std::is_constructible<T, Args&&...>::value, int>::type = 0>
  explicit Future(in_place_t, Args&&... args)
      : _state(detail::SharedState<T>::make(in_place, std::forward<Args>(args)...)) {}

  Future(Future const& o) = delete;
  Future(Future<T>&& o) noexcept : _state(std::move(o._state)) {
    o._state = nullptr;
  }
  Future& operator=(Future const&) = delete;
  Future& operator=(Future<T>&& o) noexcept {
    detach();
    std::swap(_state, o._state);
    TRI_ASSERT(o._state == nullptr);
    return *this;
  }

  ~Future() { detach(); }

  /// is there a shared state set
  bool valid() const noexcept { return _state != nullptr; }

  // True when the result (or exception) is ready
  bool isReady() const { return getState().hasResult(); }

  /// True if the future already has a callback set
  bool hasCallback() const { return getState().hasCallback(); }

  /// True if the result is a value (not an exception)
  bool hasValue() const {
    TRI_ASSERT(isReady());
    return result().hasValue();
  }

  /// True if the result is an exception (not a value) on a future
  bool hasException() const {
    TRI_ASSERT(isReady());
    return result().hasException();
  }

  // template <bool x = std::is_copy_constructible<T>::value,
  //          std::enable_if_t<x,int> = 0>
  T& get() & {
    wait();
    return result().get();
  }

  /// waits and moves the result out
  T get() && {
    wait();
    return Future<T>(std::move(*this)).result().get();
  }

  template <class Rep, class Period>
  T get(const std::chrono::duration<Rep, Period>& duration) & {
    wait_for(duration);
    return result().get();
  }

  template <class Rep, class Period>
  T get(const std::chrono::duration<Rep, Period>& duration) && {
    wait_for(duration);
    return Future<T>(std::move(*this)).result().get();
  }

  /// Blocks until the future is fulfilled. Returns the Try of the result
  Try<T>& getTry() & {
    wait();
    return getStateTryChecked();
  }

  Try<T>&& getTry() && {
    wait();
    return std::move(getStateTryChecked());
  }

  /// Returns a reference to the result's Try if it is ready, with a reference
  /// category and const-qualification like those of the future.
  /// Does not `wait()`; see `get()` for that.
  Try<T>& result() & { return getStateTryChecked(); }
  Try<T> const& result() const& { return getStateTryChecked(); }
  Try<T>&& result() && { return std::move(getStateTryChecked()); }
  Try<T> const&& result() const&& { return std::move(getStateTryChecked()); }

  /// Blocks until this Future is complete.
  void wait() {
<<<<<<< HEAD
    while (!isReady()) {
      unsigned i = 8;
      while (!isReady() && i--) {
        std::this_thread::yield();
        std::this_thread::yield();
      }
=======
    unsigned i = 8;
    while (!isReady() && i--) {
      std::this_thread::yield();
>>>>>>> 35c62f39
    }
    detail::waitImpl(*this);
  }

  /// waits for the result, returns if it is not available
  /// for the specified timeout duration. Future must be valid
  template <class Rep, class Period>
  FutureStatus wait_for(const std::chrono::duration<Rep, Period>& timeout_duration) const {
    return wait_until(std::chrono::steady_clock::now() + timeout_duration);
  }

  /// waits for the result, returns if it is not available until
  /// specified time point. Future must be valid
  template <class Clock, class Duration>
  FutureStatus wait_until(const std::chrono::time_point<Clock, Duration>& timeout_time) const {
    if (isReady()) {
      return FutureStatus::Ready;
    }
    std::this_thread::yield();
    while (!isReady()) {
      if (Clock::now() > timeout_time) {
        return FutureStatus::Timeout;
      }
      std::this_thread::yield();
    }
    return FutureStatus::Ready;
  }

  /// When this Future has completed, execute func which is a function that
  /// can be called with either `T&&` or `Try<T>&&`.
  ///
  /// Func shall return either another Future or a value.
  ///
  /// A Future for the return type of func is returned.
  ///
  ///   Future<string> f2 = f1.then([](Try<T>&&) { return string("foo"); });
  ///
  /// Preconditions:
  ///
  /// - `valid() == true` (else throws FutureException(ErrorCode::NoState)))
  ///
  /// Postconditions:
  ///
  /// - Calling code should act as if `valid() == false`,
  ///   i.e., as if `*this` was moved into RESULT.
  /// - `RESULT.valid() == true`

  /// Variant: callable accepts T&&, returns value
  ///  e.g. f.then([](T&& t){ return t; });
  template <typename F, typename R = detail::valueCallableResult<T, F>>
  typename std::enable_if<!isTry<typename R::FirstArg>::value && !R::ReturnsFuture::value, typename R::FutureT>::type
  thenValue(F&& fn) && {
    typedef typename R::ReturnsFuture::inner B;
    using DF = detail::decay_t<F>;

    static_assert(!isFuture<B>::value, "");
    static_assert(!std::is_same<B, void>::value, "");
    static_assert(!R::ReturnsFuture::value, "");

    Promise<B> promise;
    auto future = promise.getFuture();
    getState().setCallback(
        [fn = std::forward<DF>(fn), pr = std::move(promise)](Try<T>&& t) mutable {
          if (t.hasException()) {
            pr.setException(std::move(t).exception());
          } else {
            pr.setTry(detail::makeTryWith([&fn, &t] {
              return futures::invoke(std::forward<DF>(fn), std::move(t).get());
            }));
          }
        });
    return future;
  }

  /// Variant: callable accepts T&&, returns future
  ///  e.g. f.then([](T&& t){ return makeFuture<T>(t); });
  template <typename F, typename R = detail::valueCallableResult<T, F>>
  typename std::enable_if<!isTry<typename R::FirstArg>::value && R::ReturnsFuture::value, typename R::FutureT>::type
  thenValue(F&& fn) && {
    typedef typename R::ReturnsFuture::inner B;
    using DF = detail::decay_t<F>;

    static_assert(!isFuture<B>::value, "");
    static_assert(is_invocable_r<Future<B>, F, T>::value,
                  "Function must be invocable with T");

    Promise<B> promise;
    auto future = promise.getFuture();
    getState().setCallback([fn = std::forward<DF>(fn),
                            pr = std::move(promise)](Try<T>&& t) mutable {
      if (t.hasException()) {
        pr.setException(std::move(t).exception());
      } else {
        try {
          auto f = futures::invoke(std::forward<DF>(fn), std::move(t).get());
          std::move(f).then([pr = std::move(pr)](Try<B>&& t) mutable {
            pr.setTry(std::move(t));
          });
        } catch (...) {
          pr.setException(std::current_exception());
        }
      }
    });
    return future;
  }

  /// Variant: callable accepts Try<T&&>, returns value
  ///  e.g. f.then([](T&& t){ return t; });
  template <typename F, typename R = detail::tryCallableResult<T, F>>
  typename std::enable_if<isTry<typename R::FirstArg>::value && !R::ReturnsFuture::value, typename R::FutureT>::type
  then(F&& func) && {
    typedef typename R::ReturnsFuture::inner B;
    using DF = detail::decay_t<F>;

    static_assert(!isFuture<B>::value, "");
    static_assert(!std::is_same<B, void>::value, "");

    Promise<B> promise;
    auto future = promise.getFuture();
    getState().setCallback([fn = std::forward<DF>(func),
                            pr = std::move(promise)](Try<T>&& t) mutable {
      pr.setTry(detail::makeTryWith([&fn, &t] {
        return futures::invoke(std::forward<DF>(fn), std::move(t));
      }));
    });
    return future;
  }

  /// Variant: callable accepts Try<T&&>, returns future
  ///  e.g. f.then([](T&& t){ return makeFuture<T>(t); });
  template <typename F, typename R = detail::tryCallableResult<T, F>>
  typename std::enable_if<isTry<typename R::FirstArg>::value && R::ReturnsFuture::value, typename R::FutureT>::type
  then(F&& func) && {
    typedef typename R::ReturnsFuture::inner B;
    static_assert(!isFuture<B>::value, "");

    Promise<B> promise;
    auto future = promise.getFuture();
    getState().setCallback([fn = std::forward<F>(func),
                            pr = std::move(promise)](Try<T>&& t) mutable {
      try {
        auto f = futures::invoke(std::forward<F>(fn), std::move(t));
        std::move(f).then([pr = std::move(pr)](Try<B>&& t) mutable {
          pr.setTry(std::move(t));
        });
      } catch (...) {
        pr.setException(std::current_exception());
      }
    });
    return future;
  }

  /// Variant: function returns void and accepts Try<T>&&
  /// When this Future has completed, execute func which is a function that
  /// can be called with either `T&&` or `Try<T>&&`.
  template <typename F, typename R = typename std::result_of<F && (Try<T> &&)>::type>
  typename std::enable_if<std::is_same<R, void>::value>::type thenFinal(F&& fn) {
    getState().setCallback(std::forward<detail::decay_t<F>>(fn));
  }

  /// Set an error continuation for this Future where the continuation can
  /// be called with a known exception type and returns a `T`
  template <typename ExceptionType, typename F, typename R = std::result_of_t<F(ExceptionType)>>
  typename std::enable_if<!isFuture<R>::value, Future<typename lift_unit<R>::type>>::type thenError(
      F&& func) && {
    typedef typename lift_unit<R>::type B;
    typedef std::decay_t<ExceptionType> ET;
    using DF = detail::decay_t<F>;

    Promise<B> promise;
    auto future = promise.getFuture();
    getState().setCallback([fn = std::forward<DF>(func),
                            pr = std::move(promise)](Try<T>&& t) mutable {
      if (t.hasException()) {
        try {
          std::rethrow_exception(std::move(t).exception());
        } catch (ET& e) {
          pr.setTry(detail::makeTryWith([&fn, &e]() mutable {
            return futures::invoke(std::forward<DF>(fn), e);
          }));
        } catch (...) {
          pr.setException(std::current_exception());
        }
      } else {
        pr.setTry(std::move(t));
      }
    });
    return future;
  }

  /// Set an error continuation for this Future where the continuation can
  /// be called with a known exception type and returns a `Future<T>`
  template <typename ExceptionType, typename F, typename R = std::result_of_t<F(ExceptionType)>>
  typename std::enable_if<isFuture<R>::value, Future<typename isFuture<R>::inner>>::type thenError(F&& fn) && {
    typedef typename isFuture<R>::inner B;
    typedef std::decay_t<ExceptionType> ET;
    using DF = detail::decay_t<F>;

    Promise<B> promise;
    auto future = promise.getFuture();
    getState().setCallback(
        [fn = std::forward<DF>(fn), pr = std::move(promise)](Try<T>&& t) mutable {
          if (t.hasException()) {
            try {
              std::rethrow_exception(std::move(t).exception());
            } catch (ET& e) {
              try {
                auto f = futures::invoke(std::forward<DF>(fn), e);
                std::move(f).then([pr = std::move(pr)](Try<B>&& t) mutable {
                  pr.setTry(std::move(t));
                });
              } catch (...) {
                pr.setException(std::current_exception());
              }
            } catch (...) {
              pr.setException(std::current_exception());
            }
          } else {
            pr.setTry(std::move(t));
          }
        });
    return future;
  }

 private:
  explicit Future(detail::EmptyConstructor) : _state(nullptr) {}
  explicit Future(detail::SharedState<T>* state) : _state(state) {}

  // convenience method that checks if _state is set
  inline detail::SharedState<T>& getState() {
    if (!_state) {
      throw FutureException(ErrorCode::NoState);
    }
    return *_state;
  }
  inline detail::SharedState<T> const& getState() const {
    if (!_state) {
      throw FutureException(ErrorCode::NoState);
    }
    return *_state;
  }

  inline Try<T>& getStateTryChecked() { return getStateTryChecked(*this); }
  inline Try<T> const& getStateTryChecked() const {
    return getStateTryChecked(*this);
  }

  template <typename Self>
  static decltype(auto) getStateTryChecked(Self& self) {
    auto& state = self.getState();
    if (!state.hasResult()) {
      throw FutureException(ErrorCode::FutureNotReady);
    }
    return state.getTry();
  }

  void detach() {
    if (_state) {
      _state->detachFuture();
      _state = nullptr;
    }
  }

 private:
  detail::SharedState<T>* _state;
};

}  // namespace futures
}  // namespace arangodb
#endif  // ARANGOD_FUTURES_FUTURE_H<|MERGE_RESOLUTION|>--- conflicted
+++ resolved
@@ -25,10 +25,7 @@
 
 #include <chrono>
 #include <condition_variable>
-<<<<<<< HEAD
 #include <mutex>
-=======
->>>>>>> 35c62f39
 #include <thread>
 
 #include "Basics/debugging.h"
@@ -133,26 +130,6 @@
 struct EmptyConstructor {};
 
 // uses a condition_variable to wait
-<<<<<<< HEAD
-template <typename T>
-void waitImpl(Future<T>& f) {
-  if (f.isReady()) {
-    return;  // short-circuit
-  }
-
-  std::mutex m;
-  std::condition_variable cv;
-
-  std::unique_lock<std::mutex> lock(m);
-
-  Promise<T> p;
-  f.thenFinal([&p, &cv](Try<T>&& t) {
-    p.setTry(std::move(t));
-    cv.notify_one();
-  });
-  f = std::move(p.getFuture());
-  cv.wait(lock, [&f] { return f.isReady(); });
-=======
 template<typename T>
 void waitImpl(Future<T>& f) {
   if (f.isReady()) {
@@ -172,7 +149,6 @@
   std::unique_lock<std::mutex> lock(m);
   cv.wait(lock, [&ret]{ return ret.isReady(); });
   f = std::move(ret);
->>>>>>> 35c62f39
 }
 }  // namespace detail
 
@@ -299,18 +275,9 @@
 
   /// Blocks until this Future is complete.
   void wait() {
-<<<<<<< HEAD
-    while (!isReady()) {
-      unsigned i = 8;
-      while (!isReady() && i--) {
-        std::this_thread::yield();
-        std::this_thread::yield();
-      }
-=======
     unsigned i = 8;
     while (!isReady() && i--) {
       std::this_thread::yield();
->>>>>>> 35c62f39
     }
     detail::waitImpl(*this);
   }
