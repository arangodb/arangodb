////////////////////////////////////////////////////////////////////////////////
/// DISCLAIMER
///
/// Copyright 2018 ArangoDB GmbH, Cologne, Germany
///
/// Licensed under the Apache License, Version 2.0 (the "License");
/// you may not use this file except in compliance with the License.
/// You may obtain a copy of the License at
///
///     http://www.apache.org/licenses/LICENSE-2.0
///
/// Unless required by applicable law or agreed to in writing, software
/// distributed under the License is distributed on an "AS IS" BASIS,
/// WITHOUT WARRANTIES OR CONDITIONS OF ANY KIND, either express or implied.
/// See the License for the specific language governing permissions and
/// limitations under the License.
///
/// Copyright holder is ArangoDB GmbH, Cologne, Germany
///
/// @author Simon Grätzer
////////////////////////////////////////////////////////////////////////////////

#ifndef ARANGOD_FUTURES_BACKPORTS_H
#define ARANGOD_FUTURES_BACKPORTS_H 1

<<<<<<< HEAD
#if __cplusplus >= 201703L
#include <type_traits>
#include <utility>
#endif
=======
#include <functional>
>>>>>>> 70de5fea

namespace arangodb {
namespace futures {

/// Backports from C++17 of:
/// std::in_place_t
/// std::in_place
/// std::is_invocable
/// std::is_invocable_r
/// std::invoke

#if __cplusplus < 201703L
struct in_place_tag {};
using in_place_t = in_place_tag (&)(in_place_tag);
inline in_place_tag in_place(in_place_tag = {}) { return {}; }

template <typename F, typename... Args>
struct is_invocable
    : std::is_constructible<std::function<void(Args...)>,
                            std::reference_wrapper<typename std::remove_reference<F>::type>> {
};

template <typename R, typename F, typename... Args>
struct is_invocable_r
    : std::is_constructible<std::function<R(Args...)>, std::reference_wrapper<typename std::remove_reference<F>::type>> {
};

//  mimic: std::invoke, C++17
template <typename F, typename... Args>
constexpr auto invoke(F&& f, Args&&... args) noexcept(
    noexcept(static_cast<F&&>(f)(static_cast<Args&&>(args)...)))
    -> decltype(static_cast<F&&>(f)(static_cast<Args&&>(args)...)) {
  return static_cast<F&&>(f)(static_cast<Args&&>(args)...);
}
template <typename M, typename C, typename... Args>
constexpr auto invoke(M(C::*d), Args&&... args)
    -> decltype(std::mem_fn(d)(static_cast<Args&&>(args)...)) {
  return std::mem_fn(d)(static_cast<Args&&>(args)...);
}

#else
using std::invoke;
using in_place_t = std::in_place_t;
inline constexpr in_place_t in_place{};

template <class R, class FN, class... ArgTypes>
using is_invocable_r = std::is_invocable_r<R, FN, ArgTypes...>;

template <class FN, class... ArgTypes>
using is_invocable = std::is_invocable<FN, ArgTypes...>;
#endif

}  // namespace futures
}  // namespace arangodb

#endif<|MERGE_RESOLUTION|>--- conflicted
+++ resolved
@@ -23,14 +23,12 @@
 #ifndef ARANGOD_FUTURES_BACKPORTS_H
 #define ARANGOD_FUTURES_BACKPORTS_H 1
 
-<<<<<<< HEAD
 #if __cplusplus >= 201703L
 #include <type_traits>
 #include <utility>
 #endif
-=======
+
 #include <functional>
->>>>>>> 70de5fea
 
 namespace arangodb {
 namespace futures {
