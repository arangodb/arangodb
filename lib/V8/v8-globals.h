////////////////////////////////////////////////////////////////////////////////
/// DISCLAIMER
///
/// Copyright 2014-2016 ArangoDB GmbH, Cologne, Germany
/// Copyright 2004-2014 triAGENS GmbH, Cologne, Germany
///
/// Licensed under the Apache License, Version 2.0 (the "License");
/// you may not use this file except in compliance with the License.
/// You may obtain a copy of the License at
///
///     http://www.apache.org/licenses/LICENSE-2.0
///
/// Unless required by applicable law or agreed to in writing, software
/// distributed under the License is distributed on an "AS IS" BASIS,
/// WITHOUT WARRANTIES OR CONDITIONS OF ANY KIND, either express or implied.
/// See the License for the specific language governing permissions and
/// limitations under the License.
///
/// Copyright holder is ArangoDB GmbH, Cologne, Germany
///
/// @author Dr. Frank Celler
////////////////////////////////////////////////////////////////////////////////

#ifndef ARANGODB_V8_V8__GLOBALS_H
#define ARANGODB_V8_V8__GLOBALS_H 1

#include "Basics/Common.h"

#include "ApplicationFeatures/V8PlatformFeature.h"

struct TRI_vocbase_t;

namespace arangodb {

class LogicalDataSource;  // forward declaration
<<<<<<< HEAD

=======
>>>>>>> a14f6dd5
}

/// @brief shortcut for fetching the isolate from the thread context
#define ISOLATE v8::Isolate* isolate = v8::Isolate::GetCurrent()

/// @brief macro to initiate a try-catch sequence for V8 callbacks
#define TRI_V8_TRY_CATCH_BEGIN(isolateVar) \
  auto isolateVar = args.GetIsolate();     \
  try {
/// @brief macro to terminate a try-catch sequence for V8 callbacks
#define TRI_V8_TRY_CATCH_END                                       \
  }                                                                \
  catch (arangodb::basics::Exception const& ex) {                  \
    TRI_V8_THROW_EXCEPTION_FULL(ex.code(), ex.what());             \
  }                                                                \
  catch (std::exception const& ex) {                               \
    TRI_V8_THROW_EXCEPTION_MESSAGE(TRI_ERROR_INTERNAL, ex.what()); \
  }                                                                \
  catch (...) {                                                    \
    TRI_V8_THROW_EXCEPTION(TRI_ERROR_INTERNAL);                    \
  }

static inline v8::Handle<v8::String> v8OneByteStringFactory(v8::Isolate* isolate,
                                                            void const* ptr, int length) {
  return v8::String::NewFromOneByte(isolate, static_cast<uint8_t const*>(ptr),
                                    v8::String::kNormalString, length);
}

static inline v8::Handle<v8::String> v8TwoByteStringFactory(v8::Isolate* isolate,
                                                            void const* ptr, int length) {
  return v8::String::NewFromTwoByte(isolate, static_cast<uint16_t const*>(ptr),
                                    v8::String::kNormalString, length);
}

static inline v8::Handle<v8::String> v8Utf8StringFactory(v8::Isolate* isolate,
                                                         void const* ptr, int length) {
  return v8::String::NewFromUtf8(isolate, static_cast<char const*>(ptr),
                                 v8::String::kNormalString, length);
}

/// @brief shortcut for creating a v8 symbol for the specified string
#define TRI_V8_ASCII_STRING(isolate, name) \
  v8OneByteStringFactory(isolate, (name), (int)strlen(name))

#define TRI_V8_ASCII_STD_STRING(isolate, name) \
  v8OneByteStringFactory(isolate, (name).data(), (int)(name).size())

#define TRI_V8_ASCII_PAIR_STRING(isolate, name, length) \
  v8OneByteStringFactory(isolate, (name), (int)(length))

/// @brief shortcut for creating a v8 symbol for the specified string of unknown
/// length
#define TRI_V8_STRING(isolate, name) \
  v8Utf8StringFactory(isolate, (name), (int)strlen(name))

/// @brief shortcut for creating a v8 symbol for the specified string
#define TRI_V8_STD_STRING(isolate, name) \
  v8Utf8StringFactory(isolate, (name).data(), (int)(name).size())

/// @brief shortcut for creating a v8 symbol for the specified string of known
/// length
#define TRI_V8_PAIR_STRING(isolate, name, length) \
  v8Utf8StringFactory(isolate, (name), (int)(length))

/// @brief shortcut for creating a v8 symbol for the specified string
#define TRI_V8_STRING_UTF16(isolate, name, length) \
  v8TwoByteStringFactory(isolate, (name), (int)(length))

/// @brief shortcut for current v8 globals and scope
#define TRI_V8_CURRENT_GLOBALS_AND_SCOPE                            \
  TRI_v8_global_t* v8g = static_cast<TRI_v8_global_t*>(             \
      isolate->GetData(arangodb::V8PlatformFeature::V8_DATA_SLOT)); \
  v8::HandleScope scope(isolate);                                   \
  do {                                                              \
  } while (0)

/// @brief shortcut for throwing an exception with an error code
#define TRI_V8_SET_EXCEPTION(code)        \
  do {                                    \
    TRI_CreateErrorObject(isolate, code); \
  } while (0)

#define TRI_V8_THROW_EXCEPTION(code) \
  do {                               \
    TRI_V8_SET_EXCEPTION(code);      \
    return;                          \
  } while (0)

/// @brief shortcut for throwing an exception and returning
#define TRI_V8_SET_EXCEPTION_MESSAGE(code, message)      \
  do {                                                   \
    TRI_CreateErrorObject(isolate, code, message, true); \
  } while (0)

#define TRI_V8_THROW_EXCEPTION_MESSAGE(code, message) \
  do {                                                \
    TRI_V8_SET_EXCEPTION_MESSAGE(code, message);      \
    return;                                           \
  } while (0)

/// @brief shortcut for throwing an exception and returning
#define TRI_V8_THROW_EXCEPTION_FULL(code, message)        \
  do {                                                    \
    TRI_CreateErrorObject(isolate, code, message, false); \
    return;                                               \
  } while (0)

/// @brief shortcut for throwing a usage exception and returning
#define TRI_V8_THROW_EXCEPTION_USAGE(usage)                              \
  do {                                                                   \
    std::string msg = "usage: ";                                         \
    msg += usage;                                                        \
    TRI_CreateErrorObject(isolate, TRI_ERROR_BAD_PARAMETER, msg, false); \
    return;                                                              \
  } while (0)

/// @brief shortcut for throwing an internal exception and returning
#define TRI_V8_THROW_EXCEPTION_INTERNAL(message)                        \
  do {                                                                  \
    TRI_CreateErrorObject(isolate, TRI_ERROR_INTERNAL, message, false); \
    return;                                                             \
  } while (0)

/// @brief shortcut for throwing a parameter exception and returning
#define TRI_V8_THROW_EXCEPTION_PARAMETER(message)                            \
  do {                                                                       \
    TRI_CreateErrorObject(isolate, TRI_ERROR_BAD_PARAMETER, message, false); \
    return;                                                                  \
  } while (0)

/// @brief shortcut for throwing an out-of-memory exception and returning
#define TRI_V8_SET_EXCEPTION_MEMORY()                        \
  do {                                                       \
    TRI_CreateErrorObject(isolate, TRI_ERROR_OUT_OF_MEMORY); \
  } while (0)

#define TRI_V8_THROW_EXCEPTION_MEMORY() \
  do {                                  \
    TRI_V8_SET_EXCEPTION_MEMORY();      \
    return;                             \
  } while (0)

/// @brief shortcut for throwing an exception for an system error
#define TRI_V8_THROW_EXCEPTION_SYS(message)                  \
  do {                                                       \
    TRI_set_errno(TRI_ERROR_SYS_ERROR);                      \
    std::string msg = message;                               \
    msg += ": ";                                             \
    msg += TRI_LAST_ERROR_STR;                               \
    TRI_CreateErrorObject(isolate, TRI_errno(), msg, false); \
    return;                                                  \
  } while (0)

/// @brief shortcut for logging and forward throwing an error
#define TRI_V8_LOG_THROW_EXCEPTION(TRYCATCH) \
  do {                                       \
    TRI_LogV8Exception(isolate, &TRYCATCH);  \
    TRYCATCH.ReThrow();                      \
    return;                                  \
  } while (0)

/// @brief shortcut for throwing an error
#define TRI_V8_SET_ERROR(message)                                                   \
  do {                                                                              \
    isolate->ThrowException(v8::Exception::Error(TRI_V8_STRING(isolate, message))); \
  } while (0)

#define TRI_V8_THROW_ERROR(message) \
  do {                              \
    TRI_V8_SET_ERROR(message);      \
    return;                         \
  } while (0)

/// @brief shortcut for throwing a range error
#define TRI_V8_THROW_RANGE_ERROR(message)                                                \
  do {                                                                                   \
    isolate->ThrowException(v8::Exception::RangeError(TRI_V8_STRING(isolate, message))); \
    return;                                                                              \
  } while (0)

/// @brief shortcut for throwing a syntax error
#define TRI_V8_THROW_SYNTAX_ERROR(message)                                                \
  do {                                                                                    \
    isolate->ThrowException(v8::Exception::SyntaxError(TRI_V8_STRING(isolate, message))); \
    return;                                                                               \
  } while (0)

/// @brief shortcut for throwing a type error
#define TRI_V8_SET_TYPE_ERROR(message)                                                  \
  do {                                                                                  \
    isolate->ThrowException(v8::Exception::TypeError(TRI_V8_STRING(isolate, message))); \
  } while (0)

#define TRI_V8_THROW_TYPE_ERROR(message) \
  do {                                   \
    TRI_V8_SET_TYPE_ERROR(message);      \
    return;                              \
  } while (0)

/// @brief "not yet implemented" handler for sharding
#define TRI_THROW_SHARDING_COLLECTION_NOT_YET_IMPLEMENTED(collection) \
  if (collection && ServerState::instance()->isCoordinator()) {       \
    TRI_V8_THROW_EXCEPTION(TRI_ERROR_NOT_IMPLEMENTED);                \
  }

/// @brief Return undefined (default..)
///   implicitly requires 'args and 'isolate' to be available
#define TRI_V8_RETURN_UNDEFINED()                    \
  args.GetReturnValue().Set(v8::Undefined(isolate)); \
  return

/// @brief Return 'true'
///   implicitly requires 'args and 'isolate' to be available
#define TRI_V8_RETURN_TRUE()                    \
  args.GetReturnValue().Set(v8::True(isolate)); \
  return

/// @brief Return 'false'
///   implicitly requires 'args and 'isolate' to be available
#define TRI_V8_RETURN_FALSE()                    \
  args.GetReturnValue().Set(v8::False(isolate)); \
  return

/// @brief return 'null'
///   implicitly requires 'args and 'isolate' to be available
#define TRI_V8_RETURN_NULL()                    \
  args.GetReturnValue().Set(v8::Null(isolate)); \
  return

/// @brief return any sort of V8-value
///   implicitly requires 'args and 'isolate' to be available
/// @param WHAT the name of the v8::Value/v8::Number/...
#define TRI_V8_RETURN(WHAT)        \
  args.GetReturnValue().Set(WHAT); \
  return

/// @brief return a char*
///   implicitly requires 'args and 'isolate' to be available
/// @param WHAT the name of the char* variable
#define TRI_V8_RETURN_STRING(WHAT)                                   \
  args.GetReturnValue().Set(v8::String::NewFromUtf8(isolate, WHAT)); \
  return

/// @brief return a std::string
///   implicitly requires 'args and 'isolate' to be available
/// @param WHAT the name of the std::string variable
#define TRI_V8_RETURN_STD_STRING(WHAT)                                         \
  args.GetReturnValue().Set(v8::String::NewFromUtf8(isolate, WHAT.c_str(),     \
                                                    v8::String::kNormalString, \
                                                    (int)WHAT.length()));      \
  return

/// @brief return a std::wstring
///   implicitly requires 'args and 'isolate' to be available
/// @param WHAT the name of the std::string variable
#define TRI_V8_RETURN_STD_WSTRING(WHAT)                                           \
  args.GetReturnValue().Set(                                                      \
      v8::String::NewFromTwoByte(isolate, (const uint16_t*)WHAT.c_str(),          \
                                 v8::String::kNormalString, (int)WHAT.length())); \
  return

/// @brief return a string which you know the length of
///   implicitly requires 'args and 'isolate' to be available
/// @param WHAT the name of the char* variable
/// @param WHATLEn the name of the int variable containing the length of WHAT
#define TRI_V8_RETURN_PAIR_STRING(WHAT, WHATLEN)                                        \
  args.GetReturnValue().Set(                                                            \
      v8::String::NewFromUtf8(isolate, WHAT, v8::String::kNormalString, (int)WHATLEN)); \
  return

/// @brief retrieve the instance of the TRI_v8_global of the current thread
///   implicitly creates a variable 'v8g' with a pointer to it.
///   implicitly requires 'isolate' to be available
#define TRI_GET_GLOBALS()                               \
  TRI_v8_global_t* v8g = static_cast<TRI_v8_global_t*>( \
      isolate->GetData(arangodb::V8PlatformFeature::V8_DATA_SLOT))

#define TRI_GET_GLOBALS2(isolate)                       \
  TRI_v8_global_t* v8g = static_cast<TRI_v8_global_t*>( \
      isolate->GetData(arangodb::V8PlatformFeature::V8_DATA_SLOT))

/// @brief fetch a string-member from the global into the local scope of the
/// function
///     will give you a variable of the same name.
///     implicitly requires 'v8g' and 'isolate' to be there.
/// @param WHICH the member string name to get as local variable
#define TRI_GET_GLOBAL_STRING(WHICH) \
  auto WHICH = v8::Local<v8::String>::New(isolate, v8g->WHICH)

/// @brief fetch a member from the global into the local scope of the function
///     will give you a variable of the same name.
///     implicitly requires 'v8g' and 'isolate' to be there.
/// @param WHICH the member name to get as local variable
/// @param TYPE  the type of the member to instantiate
#define TRI_GET_GLOBAL(WHICH, TYPE) \
  auto WHICH = v8::Local<TYPE>::New(isolate, v8g->WHICH)

/// @brief globals stored in the isolate
struct TRI_v8_global_t {
  /// @brief wrapper around a v8::Persistent to hold a shared_ptr and cleanup
  class DataSourcePersistent {
   public:
    DataSourcePersistent(v8::Isolate* isolate,
                         std::shared_ptr<arangodb::LogicalDataSource> const& datasource,
                         std::function<void()>&& cleanupCallback  // function to call at the end of the Persistent WeakCallbackInfo::Callback (to avoid linking against arangod)
    );
    DataSourcePersistent(DataSourcePersistent&&) = delete;
    DataSourcePersistent(DataSourcePersistent const&) = delete;
    ~DataSourcePersistent();
    DataSourcePersistent& operator=(DataSourcePersistent&&) = delete;
    DataSourcePersistent& operator=(DataSourcePersistent const&) = delete;
    v8::Local<v8::External> get() const { return _persistent.Get(_isolate); }

   private:
    std::function<void()> _cleanupCallback;
    std::shared_ptr<arangodb::LogicalDataSource> _datasource;
    v8::Isolate* _isolate;
    v8::Persistent<v8::External> _persistent;
  };

  explicit TRI_v8_global_t(v8::Isolate*);

  ~TRI_v8_global_t();

  /// @brief whether or not the context has active externals
  inline bool hasActiveExternals() const { return _activeExternals > 0; }

  /// @brief increase the number of active externals
  inline void increaseActiveExternals() { ++_activeExternals; }

  /// @brief decrease the number of active externals
  inline void decreaseActiveExternals() { --_activeExternals; }

  /// @brief datasource mapping for weak pointers
  std::unordered_map<void*, DataSourcePersistent> JSDatasources;

  /// @brief agency template
  v8::Persistent<v8::ObjectTemplate> AgencyTempl;

  /// @brief local agent template
  v8::Persistent<v8::ObjectTemplate> AgentTempl;

  /// @brief clusterinfo template
  v8::Persistent<v8::ObjectTemplate> ClusterInfoTempl;

  /// @brief server state template
  v8::Persistent<v8::ObjectTemplate> ServerStateTempl;

  /// @brief cluster comm template
  v8::Persistent<v8::ObjectTemplate> ClusterCommTempl;

  /// @brief ArangoError template
  v8::Persistent<v8::ObjectTemplate> ArangoErrorTempl;

  /// @brief collection template
  v8::Persistent<v8::ObjectTemplate> VocbaseColTempl;

  /// @brief view template
  v8::Persistent<v8::ObjectTemplate> VocbaseViewTempl;

  /// @brief TRI_vocbase_t template
  v8::Persistent<v8::ObjectTemplate> VocbaseTempl;

  /// @brief TRI_vocbase_t template
  v8::Persistent<v8::ObjectTemplate> EnvTempl;

  /// @brief users template
  v8::Persistent<v8::ObjectTemplate> UsersTempl;

  /// @brief general graphs module template
  v8::Persistent<v8::ObjectTemplate> GeneralGraphModuleTempl;

  /// @brief general graph class template
  v8::Persistent<v8::ObjectTemplate> GeneralGraphTempl;

#ifdef USE_ENTERPRISE
  /// @brief smart graph class template
  v8::Persistent<v8::ObjectTemplate> SmartGraphTempl;
  // there is no smart graph module becuase they are
  // identical, just return different graph instances.
#endif

  /// @brief Buffer template
  v8::Persistent<v8::FunctionTemplate> BufferTempl;

  /// @brief stream query cursor templace
  v8::Persistent<v8::FunctionTemplate> StreamQueryCursorTempl;

  /// @brief "Buffer" constant
  v8::Persistent<v8::String> BufferConstant;

  /// @brief "DELETE" constant
  v8::Persistent<v8::String> DeleteConstant;

  /// @brief "GET" constant
  v8::Persistent<v8::String> GetConstant;

  /// @brief "HEAD" constant
  v8::Persistent<v8::String> HeadConstant;

  /// @brief "OPTIONS" constant
  v8::Persistent<v8::String> OptionsConstant;

  /// @brief "PATCH" constant
  v8::Persistent<v8::String> PatchConstant;

  /// @brief "POST" constant
  v8::Persistent<v8::String> PostConstant;

  /// @brief "PUT" constant
  v8::Persistent<v8::String> PutConstant;

  /// @brief "address" key name
  v8::Persistent<v8::String> AddressKey;

  /// @brief "allowUseDatabase" key name
  v8::Persistent<v8::String> AllowUseDatabaseKey;

  /// @brief "authorized" key name
  v8::Persistent<v8::String> AuthorizedKey;

  /// @brief "bodyFromFile" key name
  v8::Persistent<v8::String> BodyFromFileKey;

  /// @brief "body" key name
  v8::Persistent<v8::String> BodyKey;

  /// @brief "client" key name
  v8::Persistent<v8::String> ClientKey;

  /// @brief "clientTransactionID" key name
  v8::Persistent<v8::String> ClientTransactionIDKey;

  /// @brief "code" key name
  v8::Persistent<v8::String> CodeKey;

  /// @brief "contentType" key name
  v8::Persistent<v8::String> ContentTypeKey;

  /// @brief "cookies" key name
  v8::Persistent<v8::String> CookiesKey;

  /// @brief "coordTransactionID" key name
  v8::Persistent<v8::String> CoordTransactionIDKey;

  /// @brief "database" key name
  v8::Persistent<v8::String> DatabaseKey;

  /// @brief "domain" key
  v8::Persistent<v8::String> DomainKey;

  /// @brief "endpoint" key name
  v8::Persistent<v8::String> EndpointKey;

  /// @brief "error" key name
  v8::Persistent<v8::String> ErrorKey;

  /// @brief "errorMessage" key name
  v8::Persistent<v8::String> ErrorMessageKey;

  /// @brief "errorNum" key name
  v8::Persistent<v8::String> ErrorNumKey;

  /// @brief "headers" key name
  v8::Persistent<v8::String> HeadersKey;

  /// @brief "httpOnly" key
  v8::Persistent<v8::String> HttpOnlyKey;

  /// @brief "id" key name
  v8::Persistent<v8::String> IdKey;

  /// @brief "initTimeout" key name
  v8::Persistent<v8::String> InitTimeoutKey;

  /// @brief "isRestore" key name
  v8::Persistent<v8::String> IsRestoreKey;

  /// @brief "isSynchronousReplication" key name
  v8::Persistent<v8::String> IsSynchronousReplicationKey;

  /// @brief "isSystem" key name
  v8::Persistent<v8::String> IsSystemKey;

  /// @brief "keepNull" key name
  v8::Persistent<v8::String> KeepNullKey;

  /// @brief "keyOptions" key name
  v8::Persistent<v8::String> KeyOptionsKey;

  /// @brief "length" key
  v8::Persistent<v8::String> LengthKey;

  /// @brief "lifeTime" key
  v8::Persistent<v8::String> LifeTimeKey;

  /// @brief "mergeObjects" key name
  v8::Persistent<v8::String> MergeObjectsKey;

  /// @brief "name" key
  v8::Persistent<v8::String> NameKey;

  /// @brief "operationID" key
  v8::Persistent<v8::String> OperationIDKey;

  /// @brief "overwrite" key
  v8::Persistent<v8::String> OverwriteKey;

  /// @brief "parameters" key name
  v8::Persistent<v8::String> ParametersKey;

  /// @brief "path" key name
  v8::Persistent<v8::String> PathKey;

  /// @brief "prefix" key name
  v8::Persistent<v8::String> PrefixKey;

  /// @brief "port" key name
  v8::Persistent<v8::String> PortKey;

  /// @brief "portType" key name
  v8::Persistent<v8::String> PortTypeKey;

  /// @brief "protocol" key name
  v8::Persistent<v8::String> ProtocolKey;

  /// @brief "rawSuffix" key name
  v8::Persistent<v8::String> RawSuffixKey;

  /// @brief "requestBody" key name
  v8::Persistent<v8::String> RequestBodyKey;

  /// @brief "requestType" key name
  v8::Persistent<v8::String> RequestTypeKey;

  /// @brief "responseCode" key name
  v8::Persistent<v8::String> ResponseCodeKey;

  /// @brief "returnNew" key name
  v8::Persistent<v8::String> ReturnNewKey;

  /// @brief "returnOld" key name
  v8::Persistent<v8::String> ReturnOldKey;

  /// @brief "secure" key
  v8::Persistent<v8::String> SecureKey;

  /// @brief "server" key
  v8::Persistent<v8::String> ServerKey;

  /// @brief "shardID" key name
  v8::Persistent<v8::String> ShardIDKey;

  /// @brief "silent" key name
  v8::Persistent<v8::String> SilentKey;

  /// @brief "singleRequest" key name
  v8::Persistent<v8::String> SingleRequestKey;

  /// @brief "status" key name
  v8::Persistent<v8::String> StatusKey;

  /// @brief "suffix" key name
  v8::Persistent<v8::String> SuffixKey;

  /// @brief "timeout" key name
  v8::Persistent<v8::String> TimeoutKey;

  /// @brief "toJson" key name
  v8::Persistent<v8::String> ToJsonKey;

  /// @brief "transformations" key name
  v8::Persistent<v8::String> TransformationsKey;

  /// @brief "url" key name
  v8::Persistent<v8::String> UrlKey;

  /// @brief "user" key name
  v8::Persistent<v8::String> UserKey;

  /// @brief "value" key
  v8::Persistent<v8::String> ValueKey;

  /// @brief "version" key
  v8::Persistent<v8::String> VersionKeyHidden;

  /// @brief "waitForSync" key name
  v8::Persistent<v8::String> WaitForSyncKey;

  /// @brief "_dbCache" key name
  v8::Persistent<v8::String> _DbCacheKey;

  /// @brief "_dbName" key name
  v8::Persistent<v8::String> _DbNameKey;

  /// @brief system attribute names
  v8::Persistent<v8::String> _IdKey;
  v8::Persistent<v8::String> _KeyKey;
  v8::Persistent<v8::String> _RevKey;
  v8::Persistent<v8::String> _FromKey;
  v8::Persistent<v8::String> _ToKey;

  /// @brief currently request object (might be invalid!)
  v8::Handle<v8::Value> _currentRequest;

  /// @brief currently response object (might be invalid!)
  v8::Handle<v8::Value> _currentResponse;

  /// @brief information about the currently running transaction
  void* _transactionContext;

  /// @brief query registry - note: this shouldn't be changed once set
  void* _queryRegistry;

  /// @brief current AQL query
  void* _query;

  /// @brief pointer to the vocbase (TRI_vocbase_t*)
  TRI_vocbase_t* _vocbase;

  /// @brief number of v8 externals used in the context
  int64_t _activeExternals;

  /// @brief cancel has been caught
  bool _canceled;

  /// @brief whether or not useDatabase() is allowed
  bool _allowUseDatabase;
};

/// @brief creates a global context
TRI_v8_global_t* TRI_CreateV8Globals(v8::Isolate*);

/// @brief gets the global context
TRI_v8_global_t* TRI_GetV8Globals(v8::Isolate*);

/// @brief adds a method to the prototype of an object
template <typename TARGET>
void TRI_V8_AddProtoMethod(v8::Isolate* isolate, TARGET tpl, v8::Handle<v8::String> name,
                           v8::FunctionCallback callback, bool isHidden = false) {
  // hidden method
  if (isHidden) {
    tpl->PrototypeTemplate()->Set(name, v8::FunctionTemplate::New(isolate, callback),
                                  v8::DontEnum);
  }

  // normal method
  else {
    tpl->PrototypeTemplate()->Set(name, v8::FunctionTemplate::New(isolate, callback));
  }
}

/// @brief adds a method to an object
template <typename TARGET>
inline void TRI_V8_AddMethod(v8::Isolate* isolate, TARGET tpl, v8::Handle<v8::String> name,
                             v8::Handle<v8::FunctionTemplate> callback,
                             bool isHidden = false) {
  // hidden method
  if (isHidden) {
    tpl->ForceSet(name, callback->GetFunction(), v8::DontEnum);
  }
  // normal method
  else {
    tpl->Set(name, callback->GetFunction());
  }
}

template <typename TARGET>
inline void TRI_V8_AddMethod(v8::Isolate* isolate, TARGET tpl, v8::Handle<v8::String> name,
                             v8::FunctionCallback callback, bool isHidden = false) {
  // hidden method
  if (isHidden) {
    tpl->ForceSet(name, v8::FunctionTemplate::New(isolate, callback)->GetFunction(),
                  v8::DontEnum);
  }
  // normal method
  else {
    tpl->Set(name, v8::FunctionTemplate::New(isolate, callback)->GetFunction());
  }
}

template <>
inline void TRI_V8_AddMethod(v8::Isolate* isolate, v8::Handle<v8::FunctionTemplate> tpl,
                             v8::Handle<v8::String> name,
                             v8::FunctionCallback callback, bool isHidden) {
  TRI_V8_AddMethod(isolate, tpl->GetFunction(), name, callback, isHidden);
}

/// @brief adds a method to an object
void TRI_AddMethodVocbase(v8::Isolate* isolate, v8::Handle<v8::ObjectTemplate> tpl,
                          v8::Handle<v8::String> name,
                          void (*func)(v8::FunctionCallbackInfo<v8::Value> const&),
                          bool isHidden = false);

/// @brief adds a global function to the given context
void TRI_AddGlobalFunctionVocbase(v8::Isolate* isolate, v8::Handle<v8::String> name,
                                  void (*func)(v8::FunctionCallbackInfo<v8::Value> const&),
                                  bool isHidden = false);

/// @brief adds a global function to the given context
void TRI_AddGlobalFunctionVocbase(v8::Isolate* isolate, v8::Handle<v8::String> name,
                                  v8::Handle<v8::Function> func, bool isHidden = false);

/// @brief adds a global read-only variable to the given context
void TRI_AddGlobalVariableVocbase(v8::Isolate* isolate, v8::Handle<v8::String> name,
                                  v8::Handle<v8::Value> value);

#endif<|MERGE_RESOLUTION|>--- conflicted
+++ resolved
@@ -31,12 +31,7 @@
 struct TRI_vocbase_t;
 
 namespace arangodb {
-
 class LogicalDataSource;  // forward declaration
-<<<<<<< HEAD
-
-=======
->>>>>>> a14f6dd5
 }
 
 /// @brief shortcut for fetching the isolate from the thread context
