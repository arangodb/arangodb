////////////////////////////////////////////////////////////////////////////////
/// DISCLAIMER
///
/// Copyright 2014-2024 ArangoDB GmbH, Cologne, Germany
/// Copyright 2004-2014 triAGENS GmbH, Cologne, Germany
///
/// Licensed under the Business Source License 1.1 (the "License");
/// you may not use this file except in compliance with the License.
/// You may obtain a copy of the License at
///
///     https://github.com/arangodb/arangodb/blob/devel/LICENSE
///
/// Unless required by applicable law or agreed to in writing, software
/// distributed under the License is distributed on an "AS IS" BASIS,
/// WITHOUT WARRANTIES OR CONDITIONS OF ANY KIND, either express or implied.
/// See the License for the specific language governing permissions and
/// limitations under the License.
///
/// Copyright holder is ArangoDB GmbH, Cologne, Germany
///
/// @author Julia Volmer
////////////////////////////////////////////////////////////////////////////////
#pragma once

#include "Async/Registry/promise.h"
#include "Logger/LogContext.h"
#include "TaskMonitoring/task.h"
#include "Utils/ExecContext.h"

namespace arangodb {

/**
   Global context in arangodb

   In an asynchronous coroutine we need to capture this context when suspending
   and resetting it when resuming to make sure that the global variables are set
   correctly.
 */
struct Context {
  std::shared_ptr<ExecContext const> _execContext;
  async_registry::CurrentRequester _requester;
  task_monitoring::Task* _task;
  // Note that this is optional just because LogContext::clear is private,
  // and operator= needs the LHS to be cleared. A simple change to LogContext
  // could make this optional unnecessary.
  std::optional<LogContext> _logContext;

  Context()
      : _execContext{ExecContext::currentAsShared()},
<<<<<<< HEAD
        _requester{*async_registry::get_current_coroutine()},
        _task{*task_monitoring::get_current_task()},
        _logContext{LogContext::current()} {}

  auto operator=(Context&& other) noexcept -> Context& {
    _execContext = std::move(other._execContext);
    _requester = other._requester;
    _task = other._task;
    _logContext.reset();
    _logContext = std::move(other._logContext);
    other._logContext.reset();

    return *this;
  }

  auto set() noexcept -> void {
=======
        _requester{std::move(*async_registry::get_current_coroutine())},
        _task{*task_monitoring::get_current_task()} {}

  Context(Context const& other) = delete;
  auto operator=(Context const& other) -> Context& = delete;
  Context(Context&& other) = default;
  auto operator=(Context&& other) -> Context& = default;

  auto set() -> void {
>>>>>>> d0979f95
    ExecContext::set(_execContext);
    if (_requester != *async_registry::get_current_coroutine()) {
      *async_registry::get_current_coroutine() = _requester;
    }
    *task_monitoring::get_current_task() = _task;
    LogContext::setCurrent(*_logContext);
  }

  auto update() -> void {
    _execContext = ExecContext::currentAsShared();
    if (_requester != *async_registry::get_current_coroutine()) {
      _requester = *async_registry::get_current_coroutine();
    }
    _task = *task_monitoring::get_current_task();
  }

  ~Context() = default;
};

}  // namespace arangodb<|MERGE_RESOLUTION|>--- conflicted
+++ resolved
@@ -47,15 +47,20 @@
 
   Context()
       : _execContext{ExecContext::currentAsShared()},
-<<<<<<< HEAD
-        _requester{*async_registry::get_current_coroutine()},
+        _requester{std::move(*async_registry::get_current_coroutine())},
         _task{*task_monitoring::get_current_task()},
         _logContext{LogContext::current()} {}
+
+  Context(Context const& other) = delete;
+  auto operator=(Context const& other) -> Context& = delete;
+  Context(Context&& other) = default;
 
   auto operator=(Context&& other) noexcept -> Context& {
     _execContext = std::move(other._execContext);
     _requester = other._requester;
     _task = other._task;
+    // See the comment on the _logContext member how to make this contortion
+    // unnecessary.
     _logContext.reset();
     _logContext = std::move(other._logContext);
     other._logContext.reset();
@@ -63,18 +68,7 @@
     return *this;
   }
 
-  auto set() noexcept -> void {
-=======
-        _requester{std::move(*async_registry::get_current_coroutine())},
-        _task{*task_monitoring::get_current_task()} {}
-
-  Context(Context const& other) = delete;
-  auto operator=(Context const& other) -> Context& = delete;
-  Context(Context&& other) = default;
-  auto operator=(Context&& other) -> Context& = default;
-
   auto set() -> void {
->>>>>>> d0979f95
     ExecContext::set(_execContext);
     if (_requester != *async_registry::get_current_coroutine()) {
       *async_registry::get_current_coroutine() = _requester;
