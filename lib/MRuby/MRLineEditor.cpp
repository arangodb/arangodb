////////////////////////////////////////////////////////////////////////////////
/// @brief V8 line editor
///
/// @file
///
/// DISCLAIMER
///
/// Copyright 2004-2012 triagens GmbH, Cologne, Germany
///
/// Licensed under the Apache License, Version 2.0 (the "License");
/// you may not use this file except in compliance with the License.
/// You may obtain a copy of the License at
///
///     http://www.apache.org/licenses/LICENSE-2.0
///
/// Unless required by applicable law or agreed to in writing, software
/// distributed under the License is distributed on an "AS IS" BASIS,
/// WITHOUT WARRANTIES OR CONDITIONS OF ANY KIND, either express or implied.
/// See the License for the specific language governing permissions and
/// limitations under the License.
///
/// Copyright holder is triAGENS GmbH, Cologne, Germany
///
/// @author Dr. Frank Celler
/// @author Copyright 2011-2012, triAGENS GmbH, Cologne, Germany
////////////////////////////////////////////////////////////////////////////////

#include "MRLineEditor.h"

#include <readline/readline.h>
#include <readline/history.h>

#include "BasicsC/strings.h"

#if RL_READLINE_VERSION >= 0x0500
#define completion_matches rl_completion_matches
#endif

#include "mruby.h"
#include "mruby/compile.h"

using namespace std;

// -----------------------------------------------------------------------------
// --SECTION--                                                 private functions
// -----------------------------------------------------------------------------

////////////////////////////////////////////////////////////////////////////////
/// @addtogroup MRShell
/// @{
////////////////////////////////////////////////////////////////////////////////

////////////////////////////////////////////////////////////////////////////////
/// @brief checks if the code block is open
///
/// Copied from mirb.c
////////////////////////////////////////////////////////////////////////////////

static int IsCodeBlockOpen (struct mrb_parser_state *parser)
{
  int code_block_open = FALSE;

  /* check for unterminated string */
  if (parser->sterm) return TRUE;

  /* check if parser error are available */
  if (0 < parser->nerr) {
    const char *unexpected_end = "syntax error, unexpected $end";
    const char *message = parser->error_buffer[0].message;

    /* a parser error occur, we have to check if */
    /* we need to read one more line or if there is */
    /* a different issue which we have to show to */
    /* the user */

    if (strncmp(message, unexpected_end, strlen(unexpected_end)) == 0) {
      code_block_open = TRUE;
    }
    else if (strcmp(message, "syntax error, unexpected keyword_end") == 0) {
      code_block_open = FALSE;
    }
    else if (strcmp(message, "syntax error, unexpected tREGEXP_BEG") == 0) {
      code_block_open = FALSE;
    }
<<<<<<< HEAD
    else {
      properties = current->GetPropertyNames();
    }

    // locate
    if (! properties.IsEmpty()) {
      size_t n = properties->Length();

      for (size_t i = 0;  i < n;  ++i) {
        v8::Handle<v8::Value> v = properties->Get(i);
                  
        TRI_Utf8ValueNFC str(TRI_UNKNOWN_MEM_ZONE, v);
        char const* s = *str;
        
        if (s != 0 && *s) {
          string suffix = (current->Get(v)->IsFunction()) ? "()" : "";
          string name = path + s + suffix;
                  
          if (*prefix == '\0' || TRI_IsPrefixString(s, prefix)) {
            result.push_back(name);
          }
        }
      }
    }

    currentIndex = 0;

    TRI_FreeString(prefix);
=======
    return code_block_open;
>>>>>>> ba77d4d1
  }

  switch (parser->lstate) {

  /* all states which need more code */

  case EXPR_BEG:
    /* an expression was just started, */
    /* we can't end it like this */
    code_block_open = TRUE;
    break;
  case EXPR_DOT:
    /* a message dot was the last token, */
    /* there has to come more */
    code_block_open = TRUE;
    break;
  case EXPR_CLASS:
    /* a class keyword is not enough! */
    /* we need also a name of the class */
    code_block_open = TRUE;
    break;
  case EXPR_FNAME:
    /* a method name is necessary */
    code_block_open = TRUE;
    break;
  case EXPR_VALUE:
    /* if, elsif, etc. without condition */
    code_block_open = TRUE;
    break;

  /* now all the states which are closed */

  case EXPR_ARG:
    /* an argument is the last token */
    code_block_open = FALSE;
    break;

  /* all states which are unsure */

  case EXPR_CMDARG:
    break;
  case EXPR_END:
    /* an expression was ended */
    break;
  case EXPR_ENDARG:
    /* closing parenthese */
    break;
  case EXPR_ENDFN:
    /* definition end */
    break;
  case EXPR_MID:
    /* jump keyword like break, return, ... */
    break;
  case EXPR_MAX_STATE:
    /* don't know what to do with this token */
    break;
  default:
    /* this state is unexpected! */
    break;
  }

  return code_block_open;
}

////////////////////////////////////////////////////////////////////////////////
/// @}
////////////////////////////////////////////////////////////////////////////////

// -----------------------------------------------------------------------------
// --SECTION--                                                class MRLineEditor
// -----------------------------------------------------------------------------

// -----------------------------------------------------------------------------
// --SECTION--                                      constructors and destructors
// -----------------------------------------------------------------------------

////////////////////////////////////////////////////////////////////////////////
/// @addtogroup MRLineEditor
/// @{
////////////////////////////////////////////////////////////////////////////////

////////////////////////////////////////////////////////////////////////////////
/// @brief constructs a new editor
////////////////////////////////////////////////////////////////////////////////

MRLineEditor::MRLineEditor (MR_state_t* mrs, string const& history)
  : LineEditor(history), _current(), _mrs(mrs) {
}

////////////////////////////////////////////////////////////////////////////////
/// @}
////////////////////////////////////////////////////////////////////////////////

// -----------------------------------------------------------------------------
// --SECTION--                                                    public methods
// -----------------------------------------------------------------------------

////////////////////////////////////////////////////////////////////////////////
/// @addtogroup MRLineEditor
/// @{
////////////////////////////////////////////////////////////////////////////////

////////////////////////////////////////////////////////////////////////////////
/// @brief line editor open
////////////////////////////////////////////////////////////////////////////////

bool MRLineEditor::open (const bool autoComplete) {
  return LineEditor::open(autoComplete);
}

////////////////////////////////////////////////////////////////////////////////
/// @}
////////////////////////////////////////////////////////////////////////////////

// -----------------------------------------------------------------------------
// --SECTION--                                                 protected methods
// -----------------------------------------------------------------------------

////////////////////////////////////////////////////////////////////////////////
/// @addtogroup LineEditor
/// @{
////////////////////////////////////////////////////////////////////////////////

////////////////////////////////////////////////////////////////////////////////
/// @brief check if line is complete
////////////////////////////////////////////////////////////////////////////////

bool MRLineEditor::isComplete (string const& source, size_t lineno, size_t column) {
  char* text = TRI_DuplicateString(source.c_str());

  mrb_state* mrb = mrb_open();
  mrb_parser_state* parser = mrb_parser_new(mrb);
  parser->s = text;
  parser->send = text + source.size();
  parser->capture_errors = 1;
  parser->lineno = 1;

  mrbc_context* cxt = mrbc_context_new(mrb);
  cxt->capture_errors = 1;

  mrb_parser_parse(parser, cxt);
  bool codeBlockOpen = IsCodeBlockOpen(parser); 

  TRI_FreeString(TRI_CORE_MEM_ZONE, text);

  mrbc_context_free(mrb, cxt);
  mrb_parser_free(parser);
  mrb_close(mrb);

  return ! codeBlockOpen;
}

////////////////////////////////////////////////////////////////////////////////
/// @}
////////////////////////////////////////////////////////////////////////////////

// Local Variables:
// mode: outline-minor
// outline-regexp: "^\\(/// @brief\\|/// {@inheritDoc}\\|/// @addtogroup\\|// --SECTION--\\|/// @\\}\\)"
// End:<|MERGE_RESOLUTION|>--- conflicted
+++ resolved
@@ -82,38 +82,7 @@
     else if (strcmp(message, "syntax error, unexpected tREGEXP_BEG") == 0) {
       code_block_open = FALSE;
     }
-<<<<<<< HEAD
-    else {
-      properties = current->GetPropertyNames();
-    }
-
-    // locate
-    if (! properties.IsEmpty()) {
-      size_t n = properties->Length();
-
-      for (size_t i = 0;  i < n;  ++i) {
-        v8::Handle<v8::Value> v = properties->Get(i);
-                  
-        TRI_Utf8ValueNFC str(TRI_UNKNOWN_MEM_ZONE, v);
-        char const* s = *str;
-        
-        if (s != 0 && *s) {
-          string suffix = (current->Get(v)->IsFunction()) ? "()" : "";
-          string name = path + s + suffix;
-                  
-          if (*prefix == '\0' || TRI_IsPrefixString(s, prefix)) {
-            result.push_back(name);
-          }
-        }
-      }
-    }
-
-    currentIndex = 0;
-
-    TRI_FreeString(prefix);
-=======
     return code_block_open;
->>>>>>> ba77d4d1
   }
 
   switch (parser->lstate) {
