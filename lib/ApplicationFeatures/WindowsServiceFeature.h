////////////////////////////////////////////////////////////////////////////////
/// DISCLAIMER
///
/// Copyright 2016 ArangoDB GmbH, Cologne, Germany
///
/// Licensed under the Apache License, Version 2.0 (the "License");
/// you may not use this file except in compliance with the License.
/// You may obtain a copy of the License at
///
///     http://www.apache.org/licenses/LICENSE-2.0
///
/// Unless required by applicable law or agreed to in writing, software
/// distributed under the License is distributed on an "AS IS" BASIS,
/// WITHOUT WARRANTIES OR CONDITIONS OF ANY KIND, either express or implied.
/// See the License for the specific language governing permissions and
/// limitations under the License.
///
/// Copyright holder is ArangoDB GmbH, Cologne, Germany
///
/// @author Wilfried Goesgens
////////////////////////////////////////////////////////////////////////////////

#ifndef ARANGODB_APPLICATION_FEATURES_WINDOWS_SERVICE_FEATURE_H
#define ARANGODB_APPLICATION_FEATURES_WINDOWS_SERVICE_FEATURE_H 1

#include "ApplicationFeatures/ApplicationFeature.h"

extern SERVICE_STATUS_HANDLE ServiceStatus;

void SetServiceStatus(DWORD dwCurrentState, DWORD dwWin32ExitCode,
                      DWORD dwCheckPoint, DWORD dwWaitHint, DWORD exitCode);

void WINAPI ServiceCtrl(DWORD dwCtrlCode);

namespace arangodb {

class WindowsServiceFeature final : public application_features::ApplicationFeature {
 public:
  explicit WindowsServiceFeature(
    application_features::ApplicationServer& server
  );

  void collectOptions(std::shared_ptr<options::ProgramOptions>) override final;
  void validateOptions(std::shared_ptr<options::ProgramOptions>) override final;

 private:
  void installService();
  void StartArangoService (bool WaitForRunning);
  void StopArangoService (bool WaitForShutdown);
  void startupProgress ();

  void startupFinished ();

  void shutDownBegins ();
  void shutDownComplete ();
  void shutDownFailure ();
<<<<<<< HEAD
  void abortFailure(uint16_t exitCode);
  static void abortService(uint16_t exitCode);
=======
  void abortFailure();
  static void abortService();

>>>>>>> 86204ed0
 public:
  bool _installService = false;
  bool _unInstallService = false;
  bool _forceUninstall = false;
  bool _startAsService = false;
  bool _startService = false;
  bool _startWaitService = false;
  bool _stopService = false;
  bool _stopWaitService = false;

  application_features::ApplicationServer* _server;

 private:
  uint16_t _progress;
};

} // arangodb

#endif<|MERGE_RESOLUTION|>--- conflicted
+++ resolved
@@ -54,14 +54,9 @@
   void shutDownBegins ();
   void shutDownComplete ();
   void shutDownFailure ();
-<<<<<<< HEAD
   void abortFailure(uint16_t exitCode);
   static void abortService(uint16_t exitCode);
-=======
-  void abortFailure();
-  static void abortService();
 
->>>>>>> 86204ed0
  public:
   bool _installService = false;
   bool _unInstallService = false;
