////////////////////////////////////////////////////////////////////////////////
/// DISCLAIMER
///
/// Copyright 2014-2022 ArangoDB GmbH, Cologne, Germany
/// Copyright 2004-2014 triAGENS GmbH, Cologne, Germany
///
/// Licensed under the Apache License, Version 2.0 (the "License");
/// you may not use this file except in compliance with the License.
/// You may obtain a copy of the License at
///
///     http://www.apache.org/licenses/LICENSE-2.0
///
/// Unless required by applicable law or agreed to in writing, software
/// distributed under the License is distributed on an "AS IS" BASIS,
/// WITHOUT WARRANTIES OR CONDITIONS OF ANY KIND, either express or implied.
/// See the License for the specific language governing permissions and
/// limitations under the License.
///
/// Copyright holder is ArangoDB GmbH, Cologne, Germany
///
/// @author Dr. Frank Celler
////////////////////////////////////////////////////////////////////////////////

#include "LanguageFeature.h"

#include <stdlib.h>

#include "Basics/ArangoGlobalContext.h"
#include "Basics/FileUtils.h"
#include "Basics/Utf8Helper.h"
#include "Basics/application-exit.h"
#include "Basics/directories.h"
#include "Basics/error.h"
#include "Basics/exitcodes.h"
#include "Basics/files.h"
#include "Basics/memory.h"
#include "Logger/LogMacros.h"
#include "Logger/Logger.h"
#include "Logger/LoggerStream.h"
#include "ProgramOptions/Option.h"
#include "ProgramOptions/Parameters.h"
#include "ProgramOptions/ProgramOptions.h"

namespace {
void setCollator(std::string const& language, void* icuDataPtr,
                 bool isDefaultLanguage) {
  using arangodb::basics::Utf8Helper;
  if (!Utf8Helper::DefaultUtf8Helper.setCollatorLanguage(language, icuDataPtr,
                                                         isDefaultLanguage)) {
    LOG_TOPIC("01490", FATAL, arangodb::Logger::FIXME)
        << "error setting collator language to '" << language << "'. "
        << "The icudtl.dat file might be of the wrong version. "
        << "Check for an incorrectly set ICU_DATA environment variable";
    FATAL_ERROR_EXIT_CODE(TRI_EXIT_ICU_INITIALIZATION_FAILED);
  }
}

void setLocale(icu::Locale& locale) {
  using arangodb::basics::Utf8Helper;
  std::string languageName;

  if (Utf8Helper::DefaultUtf8Helper.getCollatorCountry() != "") {
    languageName =
        std::string(Utf8Helper::DefaultUtf8Helper.getCollatorLanguage() + "_" +
                    Utf8Helper::DefaultUtf8Helper.getCollatorCountry());
    locale =
        icu::Locale(Utf8Helper::DefaultUtf8Helper.getCollatorLanguage().c_str(),
                    Utf8Helper::DefaultUtf8Helper.getCollatorCountry().c_str()
                    /*
                       const   char * variant  = 0,
                       const   char * keywordsAndValues = 0
                    */
        );
  } else {
    locale = icu::Locale(
        Utf8Helper::DefaultUtf8Helper.getCollatorLanguage().c_str());
    languageName = Utf8Helper::DefaultUtf8Helper.getCollatorLanguage();
  }

  LOG_TOPIC("f6e04", DEBUG, arangodb::Logger::CONFIG)
      << "using default language '" << languageName << "'";
}
}  // namespace

using namespace arangodb::basics;
using namespace arangodb::options;

namespace arangodb {

LanguageFeature::~LanguageFeature() {
  if (_icuDataPtr != nullptr) {
    TRI_Free(_icuDataPtr);
  }
}

void LanguageFeature::collectOptions(
    std::shared_ptr<options::ProgramOptions> options) {
  options->addOption(
      "--default-language", "ISO-639 language code",
<<<<<<< HEAD
      new StringParameter(&_defaultLanguage),
      arangodb::options::makeDefaultFlags(arangodb::options::Flags::Hidden));

  options->addOption(
      "--icu-language", "ICU language", new StringParameter(&_icuLanguage),
      arangodb::options::makeDefaultFlags(arangodb::options::Flags::Hidden));
=======
      new StringParameter(&_language),
      arangodb::options::makeDefaultFlags(arangodb::options::Flags::Uncommon));
>>>>>>> 3471747f

  options
      ->addOption("--default-language-check",
                  "check if default language matches stored language",
                  new BooleanParameter(&_forceLanguageCheck),
                  arangodb::options::makeDefaultFlags(
                      arangodb::options::Flags::Uncommon))
      .setIntroducedIn(30800);
}

void* LanguageFeature::prepareIcu(std::string const& binaryPath,
                                  std::string const& binaryExecutionPath,
                                  std::string& path,
                                  std::string const& binaryName) {
  std::string fn("icudtl.dat");
  if (TRI_GETENV("ICU_DATA", path)) {
    path = FileUtils::buildFilename(path, fn);
  }
  if (path.empty() || !TRI_IsRegularFile(path.c_str())) {
    if (!path.empty()) {
      LOG_TOPIC("581d1", WARN, arangodb::Logger::FIXME)
          << "failed to locate '" << fn << "' at '" << path << "'";
    }

    std::string bpfn = FileUtils::buildFilename(binaryExecutionPath, fn);

    if (TRI_IsRegularFile(fn.c_str())) {
      path = fn;
    } else if (TRI_IsRegularFile(bpfn.c_str())) {
      path = bpfn;
    } else {
      std::string argv0 =
          FileUtils::buildFilename(binaryExecutionPath, binaryName);
      path = TRI_LocateInstallDirectory(argv0.c_str(), binaryPath.c_str());
      path = FileUtils::buildFilename(path, ICU_DESTINATION_DIRECTORY, fn);

      if (!TRI_IsRegularFile(path.c_str())) {
        // Try whether we have an absolute install prefix:
        path = FileUtils::buildFilename(ICU_DESTINATION_DIRECTORY, fn);
      }
    }

    if (!TRI_IsRegularFile(path.c_str())) {
      std::string msg =
          std::string("failed to initialize ICU library. Could not locate '") +
          path +
          "'. Please make sure it is available. "
          "The environment variable ICU_DATA";
      std::string icupath;
      if (TRI_GETENV("ICU_DATA", icupath)) {
        msg += "='" + icupath + "'";
      }
      msg += " should point to the directory containing '" + fn + "'";

      LOG_TOPIC("0de77", FATAL, arangodb::Logger::FIXME) << msg;
      FATAL_ERROR_EXIT_CODE(TRI_EXIT_ICU_INITIALIZATION_FAILED);
    } else {
      std::string icu_path = path.substr(0, path.length() - fn.length());
      FileUtils::makePathAbsolute(icu_path);
      FileUtils::normalizePath(icu_path);
#ifndef _WIN32
      setenv("ICU_DATA", icu_path.c_str(), 1);
#else
      icu::UnicodeString uicuEnv(icu_path.c_str(), (uint16_t)icu_path.length());
      SetEnvironmentVariableW(L"ICU_DATA",
                              (wchar_t*)uicuEnv.getTerminatedBuffer());
#endif
    }
  }

  void* icuDataPtr = TRI_SlurpFile(path.c_str(), nullptr);

  if (icuDataPtr == nullptr) {
    LOG_TOPIC("d8a98", FATAL, arangodb::Logger::FIXME)
        << "failed to load '" << fn << "' at '" << path << "' - "
        << TRI_last_error();
    FATAL_ERROR_EXIT_CODE(TRI_EXIT_ICU_INITIALIZATION_FAILED);
  }
  return icuDataPtr;
}

void LanguageFeature::prepare() {
  std::string p;
  auto context = ArangoGlobalContext::CONTEXT;
  std::string binaryExecutionPath = context->getBinaryPath();
  std::string binaryName = context->binaryName();
  _icuDataPtr = LanguageFeature::prepareIcu(_binaryPath, binaryExecutionPath, p,
                                            binaryName);

  bool isDefaultSet = !_defaultLanguage.empty();
  bool isIcuSet = !_icuLanguage.empty();

  if (isDefaultSet && isIcuSet) {
    LOG_TOPIC("d8a99", FATAL, arangodb::Logger::CONFIG)
        << "Only one parameter from --default-language and --icu-language "
           "should be specified";
    FATAL_ERROR_EXIT();
  }

  ::setCollator(isIcuSet ? _icuLanguage : _defaultLanguage, _icuDataPtr,
                !isIcuSet);  // if _defaultLanguage is empty,
                             // we will work with _icuLanguage
}

void LanguageFeature::start() { ::setLocale(_locale); }

icu::Locale& LanguageFeature::getLocale() { return _locale; }

std::string_view LanguageFeature::getDefaultLanguage() const {
  return _defaultLanguage;
}

std::string_view LanguageFeature::getIcuLanguage() const {
  return _icuLanguage;
}

bool LanguageFeature::forceLanguageCheck() const { return _forceLanguageCheck; }

std::string LanguageFeature::getCollatorLanguage() const {
  using arangodb::basics::Utf8Helper;
  std::string languageName;
  if (Utf8Helper::DefaultUtf8Helper.getCollatorCountry() != "") {
    languageName =
        std::string(Utf8Helper::DefaultUtf8Helper.getCollatorLanguage() + "_" +
                    Utf8Helper::DefaultUtf8Helper.getCollatorCountry());
  } else {
    languageName = Utf8Helper::DefaultUtf8Helper.getCollatorLanguage();
  }
  return languageName;
}

void LanguageFeature::resetDefaultLanguage(std::string_view language) {
  _icuLanguage.clear();
  _defaultLanguage = language;
  ::setCollator(_defaultLanguage, _icuDataPtr, true);
  ::setLocale(_locale);
}

void LanguageFeature::resetIcuLanguage(std::string_view language) {
  _defaultLanguage.clear();
  _icuLanguage = language;
  ::setCollator(_icuLanguage, _icuDataPtr, false);
  ::setLocale(_locale);
}

}  // namespace arangodb<|MERGE_RESOLUTION|>--- conflicted
+++ resolved
@@ -97,17 +97,12 @@
     std::shared_ptr<options::ProgramOptions> options) {
   options->addOption(
       "--default-language", "ISO-639 language code",
-<<<<<<< HEAD
       new StringParameter(&_defaultLanguage),
       arangodb::options::makeDefaultFlags(arangodb::options::Flags::Hidden));
 
   options->addOption(
       "--icu-language", "ICU language", new StringParameter(&_icuLanguage),
       arangodb::options::makeDefaultFlags(arangodb::options::Flags::Hidden));
-=======
-      new StringParameter(&_language),
-      arangodb::options::makeDefaultFlags(arangodb::options::Flags::Uncommon));
->>>>>>> 3471747f
 
   options
       ->addOption("--default-language-check",
