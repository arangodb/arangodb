--- conflicted
+++ resolved
@@ -61,29 +61,19 @@
 void LogThread::flush() noexcept {
   int tries = 0;
 
-<<<<<<< HEAD
-  while (++tries < 500) {
-    if (MESSAGES->empty()) {
-      break;
-    }
-
-    // cppcheck-suppress redundantPointerOp
-#ifdef ARANGODB_SHOW_LOCK_TIME
-    basics::ConditionLocker guard(CONDITION, __FILE__, __LINE__, false);
-#else
-    CONDITION_LOCKER(guard, *CONDITION);
-#endif
-    guard.signal();
-=======
   while (++tries < 5 && hasMessages()) {
     wakeup();
->>>>>>> b63b3176
   }
 }
 
 void LogThread::wakeup() noexcept {
+#ifdef ARANGODB_SHOW_LOCK_TIME
+  // cppcheck-suppress redundantPointerOp
+  basics::ConditionLocker guard(_condition, __FILE__, __LINE__, false);
+#else
   // cppcheck-suppress redundantPointerOp
   CONDITION_LOCKER(guard, _condition);
+#endif
   guard.signal();
 }
 
