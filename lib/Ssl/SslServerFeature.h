////////////////////////////////////////////////////////////////////////////////
/// DISCLAIMER
///
/// Copyright 2016 ArangoDB GmbH, Cologne, Germany
///
/// Licensed under the Apache License, Version 2.0 (the "License");
/// you may not use this file except in compliance with the License.
/// You may obtain a copy of the License at
///
///     http://www.apache.org/licenses/LICENSE-2.0
///
/// Unless required by applicable law or agreed to in writing, software
/// distributed under the License is distributed on an "AS IS" BASIS,
/// WITHOUT WARRANTIES OR CONDITIONS OF ANY KIND, either express or implied.
/// See the License for the specific language governing permissions and
/// limitations under the License.
///
/// Copyright holder is ArangoDB GmbH, Cologne, Germany
///
/// @author Dr. Frank Celler
////////////////////////////////////////////////////////////////////////////////

#ifndef ARANGODB_APPLICATION_FEATURES_SSL_SERVER_FEATURE_H
#define ARANGODB_APPLICATION_FEATURES_SSL_SERVER_FEATURE_H 1

#include "ApplicationFeatures/ApplicationFeature.h"

// needs to come first
#include "Ssl/ssl-helper.h"

// needs to come second in order to recognize ssl
#include "Basics/asio_ns.h"

namespace arangodb {

class SslServerFeature : public application_features::ApplicationFeature {
 public:
  static SslServerFeature* SSL;

  explicit SslServerFeature(application_features::ApplicationServer& server);

  void collectOptions(std::shared_ptr<options::ProgramOptions>) override;
  void validateOptions(std::shared_ptr<options::ProgramOptions>) override;
  void prepare() override final;
  void unprepare() override final;
  virtual void verifySslOptions();

<<<<<<< HEAD
=======
  virtual asio::ssl::context createSslContext() const;

>>>>>>> 2bc672ce
 protected:
  virtual void createSslContext();

  std::string _cafile;
  std::string _keyfile;
  bool _sessionCache;
  std::string _cipherList;
  uint64_t _sslProtocol;
  uint64_t _sslOptions;
  std::string _ecdhCurve;
  std::unique_ptr<asio::ssl::context> _context;

 public:
  asio::ssl::context& getSslContext() {
    TRI_ASSERT(_context);
    return *_context.get();
  }

  std::string _rctx;
};

}

#endif<|MERGE_RESOLUTION|>--- conflicted
+++ resolved
@@ -45,11 +45,6 @@
   void unprepare() override final;
   virtual void verifySslOptions();
 
-<<<<<<< HEAD
-=======
-  virtual asio::ssl::context createSslContext() const;
-
->>>>>>> 2bc672ce
  protected:
   virtual void createSslContext();
 
