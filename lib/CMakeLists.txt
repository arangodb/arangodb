# -*- mode: CMAKE; -*-

include_directories(.)

################################################################################
## LIB_ARANGO
################################################################################

if (MSVC)
  set(LIB_ARANGO_MSVC
    Basics/locks-win32.cpp
    Basics/memory-map-win32.cpp
    Basics/terminal-utils-win32.cpp
    Basics/threads-win32.cpp
    Basics/win-utils.cpp
    Zip/iowin32.cpp
    ApplicationFeatures/WindowsServiceFeature.cpp
  )
else ()
  set(LIB_ARANGO_POSIX
    ApplicationFeatures/DaemonFeature.cpp
    ApplicationFeatures/SupervisorFeature.cpp
    Basics/locks-posix.cpp
    Basics/memory-map-posix.cpp
    Basics/terminal-utils-posix.cpp
    Basics/threads-posix.cpp
    Endpoint/EndpointUnixDomain.cpp
    Endpoint/EndpointSrv.cpp
  )
endif ()

set(LIB_ARANGO_LINENOISE
  ${PROJECT_SOURCE_DIR}/3rdParty/linenoise-ng/src/ConvertUTF.cpp
  ${PROJECT_SOURCE_DIR}/3rdParty/linenoise-ng/src/linenoise.cpp
  ${PROJECT_SOURCE_DIR}/3rdParty/linenoise-ng/src/wcwidth.cpp
  Utilities/LinenoiseShell.cpp
  Utilities/LineEditor.cpp
  Utilities/ShellBase.cpp
)

set(LIB_ARANGO_DATE
  ${PROJECT_SOURCE_DIR}/3rdParty/date/src/tz.cpp
)
add_definitions("-DHAS_REMOTE_API=0")

set(LIB_ARANGO_VPACK
  ${PROJECT_SOURCE_DIR}/3rdParty/velocypack/src/AttributeTranslator.cpp
  ${PROJECT_SOURCE_DIR}/3rdParty/velocypack/src/Builder.cpp
  ${PROJECT_SOURCE_DIR}/3rdParty/velocypack/src/Collection.cpp
  ${PROJECT_SOURCE_DIR}/3rdParty/velocypack/src/Compare.cpp
  ${PROJECT_SOURCE_DIR}/3rdParty/velocypack/src/Dumper.cpp
  ${PROJECT_SOURCE_DIR}/3rdParty/velocypack/src/Exception.cpp
  ${PROJECT_SOURCE_DIR}/3rdParty/velocypack/src/HashedStringRef.cpp
  ${PROJECT_SOURCE_DIR}/3rdParty/velocypack/src/HexDump.cpp
  ${PROJECT_SOURCE_DIR}/3rdParty/velocypack/src/Iterator.cpp
  ${PROJECT_SOURCE_DIR}/3rdParty/velocypack/src/Options.cpp
  ${PROJECT_SOURCE_DIR}/3rdParty/velocypack/src/Parser.cpp
  ${PROJECT_SOURCE_DIR}/3rdParty/velocypack/src/Serializable.cpp
  ${PROJECT_SOURCE_DIR}/3rdParty/velocypack/src/SharedSlice.cpp
  ${PROJECT_SOURCE_DIR}/3rdParty/velocypack/src/Slice.cpp
  ${PROJECT_SOURCE_DIR}/3rdParty/velocypack/src/SliceStaticData.cpp
  ${PROJECT_SOURCE_DIR}/3rdParty/velocypack/src/StringRef.cpp
  ${PROJECT_SOURCE_DIR}/3rdParty/velocypack/src/Utf8Helper.cpp
  ${PROJECT_SOURCE_DIR}/3rdParty/velocypack/src/Value.cpp
  ${PROJECT_SOURCE_DIR}/3rdParty/velocypack/src/ValueType.cpp
  ${PROJECT_SOURCE_DIR}/3rdParty/velocypack/src/Validator.cpp
  ${PROJECT_SOURCE_DIR}/3rdParty/velocypack/src/Version.cpp
  ${PROJECT_SOURCE_DIR}/3rdParty/velocypack/src/asm-functions.cpp
  ${PROJECT_SOURCE_DIR}/3rdParty/velocypack/src/asm-utf8check.cpp
  ${PROJECT_SOURCE_DIR}/3rdParty/velocypack/src/fpconv.cpp
  ${PROJECT_SOURCE_DIR}/3rdParty/velocypack/src/string-functions.cpp
  ${PROJECT_SOURCE_DIR}/3rdParty/velocypack/src/velocypack-common.cpp
  ${PROJECT_SOURCE_DIR}/lib/Basics/xxhash.cpp
  )

add_definitions("-DARCHITECTURE_OPTIMIZATIONS=${ARCHITECTURE_OPTIMIZATIONS}")

if (ASM_OPTIMIZATIONS AND CMAKE_TARGET_ARCHITECTURE_CODE MATCHES "x86_64")
  if (DARWIN)
    set(LIB_ASM_SOURCES Basics/crc1.S)
  else()
    set(LIB_ASM_SOURCES Basics/crc5.S)
  endif()

  add_definitions("-DENABLE_ASM_CRC32=1")
  message(STATUS "Will compile in hand-optimized assembler code for CRC32.")
else()
  add_definitions("-DENABLE_ASM_CRC32=0")
  message(STATUS "Will not compile in hand-optimized assembler code for CRC32.")
endif()

if (USE_LOCAL_CLOCK_GETTIME)
  set(LIB_CLOCK_GETTIME Utilities/clock_gettime.cpp)
endif ()

add_library(arango STATIC
  ${LIB_ARANGO_APPLE}
  ${LIB_ARANGO_MSVC}
  ${LIB_ARANGO_POSIX}
  ${LIB_ARANGO_LINENOISE}
  ${LIB_ARANGO_DATE}
  ${LIB_ARANGO_VPACK}
  ${LIB_CLOCK_GETTIME}
  ${LIB_ASM_SOURCES}
  ApplicationFeatures/ApplicationFeature.cpp
  ApplicationFeatures/ApplicationFeaturePhase.cpp
  ApplicationFeatures/ApplicationServer.cpp
  ApplicationFeatures/ConfigFeature.cpp
  ApplicationFeatures/CommunicationFeaturePhase.cpp
  ApplicationFeatures/CpuUsageFeature.cpp
  ApplicationFeatures/EnvironmentFeature.cpp
  ApplicationFeatures/GreetingsFeature.cpp
  ApplicationFeatures/GreetingsFeaturePhase.cpp
  ApplicationFeatures/LanguageFeature.cpp
  ApplicationFeatures/TimeZoneFeature.cpp
  ApplicationFeatures/MaxMapCountFeature.cpp
  ApplicationFeatures/NonceFeature.cpp
  ApplicationFeatures/PrivilegeFeature.cpp
  ApplicationFeatures/ShellColorsFeature.cpp
  ApplicationFeatures/ShutdownFeature.cpp
  ApplicationFeatures/TempFeature.cpp
  ApplicationFeatures/V8PlatformFeature.cpp
  ApplicationFeatures/VersionFeature.cpp
  Basics/ArangoGlobalContext.cpp
  Basics/AttributeNameParser.cpp
  Basics/ConditionLocker.cpp
  Basics/ConditionVariable.cpp
  Basics/CpuUsageSnapshot.cpp
  Basics/CrashHandler.cpp
  Basics/DataProtector.cpp
  Basics/EncodingUtils.cpp
  Basics/Exceptions.cpp
  Basics/FileUtils.cpp
  Basics/FunctionUtils.cpp
  Basics/HybridLogicalClock.cpp
  Basics/LdapUrlParser.cpp
  Basics/LocalTaskQueue.cpp
  Basics/Mutex.cpp
  Basics/Nonce.cpp
  Basics/NumberOfCores.cpp
  Basics/NumberUtils.cpp
  Basics/PageSize.cpp
  Basics/PhysicalMemory.cpp
  Basics/ReadWriteLock.cpp
  Basics/ReadWriteSpinLock.cpp
  Basics/Result.cpp
  Basics/FileResult.cpp
  Basics/Identifier.cpp
  Basics/RocksDBLogger.cpp
  Basics/RocksDBUtils.cpp
  Basics/SharedPRNG.cpp
  Basics/StaticStrings.cpp
  Basics/StringBuffer.cpp
  Basics/StringHeap.cpp
  Basics/StringUtils.cpp
  Basics/Thread.cpp
  Basics/Utf8Helper.cpp
  Basics/VelocyPackDumper.cpp
  Basics/VelocyPackHelper.cpp
  Basics/application-exit.cpp
  Basics/CleanupFunctions.cpp
  Basics/conversions.cpp
  Basics/csv.cpp
  Basics/datetime.cpp
  Basics/debugging.cpp
  Basics/error.cpp
  Basics/fasthash.cpp
  Basics/files.cpp
  Basics/fpconv.cpp
  Basics/hashes.cpp
  Basics/json.cpp
  Basics/levenshtein.cpp
  Basics/memory.cpp
  Basics/prime-numbers.cpp
  Basics/process-utils.cpp
  Basics/signals.cpp
  Basics/socket-utils.cpp
  Basics/system-functions.cpp
  Basics/terminal-utils.cpp
  Basics/tri-strings.cpp
  Basics/tri-zip.cpp
  Basics/vector.cpp
  Basics/voc-errors.cpp
  Basics/exitcodes.cpp
  Basics/xxhash.cpp
  Containers/MerkleTree.cpp
  Endpoint/Endpoint.cpp
  Endpoint/EndpointIp.cpp
  Endpoint/EndpointIpV4.cpp
  Endpoint/EndpointIpV6.cpp
  Endpoint/EndpointList.cpp
  Futures/Future.cpp
  Logger/LogAppender.cpp
  Logger/LogAppenderFile.cpp
  Logger/LogAppenderSyslog.cpp
  Logger/LogBufferFeature.cpp
  Logger/LogLevel.cpp
  Logger/LogThread.cpp
  Logger/LogTopic.cpp
  Logger/Logger.cpp
  Logger/LoggerFeature.cpp
  Logger/LoggerStream.cpp
  Logger/LogTimeFormat.cpp
  Maskings/AttributeMasking.cpp
  Maskings/Collection.cpp
  Maskings/Maskings.cpp
  Maskings/Path.cpp
  Maskings/RandomMask.cpp
  Maskings/RandomStringMask.cpp
  ProgramOptions/Option.cpp
  ProgramOptions/Parameters.cpp
  ProgramOptions/ProgramOptions.cpp
  ProgramOptions/Section.cpp
  ProgramOptions/Translator.cpp
  ProgramOptions/IniFileParser.cpp
  Random/RandomFeature.cpp
  Random/RandomGenerator.cpp
  Random/UniformCharacter.cpp
  Rest/CommonDefines.cpp
  Rest/GeneralRequest.cpp
  Rest/GeneralResponse.cpp
  Rest/VstRequest.cpp
  Rest/VstResponse.cpp
  Rest/HttpRequest.cpp
  Rest/HttpResponse.cpp
  Rest/Version.cpp
  SimpleHttpClient/ClientConnection.cpp
  SimpleHttpClient/GeneralClientConnection.cpp
  SimpleHttpClient/SimpleHttpClient.cpp
  SimpleHttpClient/SimpleHttpResult.cpp
  SimpleHttpClient/SslClientConnection.cpp
  Ssl/SslFeature.cpp
  Ssl/SslInterface.cpp
  Ssl/ssl-helper.cpp
  Utilities/ScriptLoader.cpp
<<<<<<< HEAD
=======
  Utilities/ShellBase.cpp
  Utilities/IsArangoExecutable.cpp
>>>>>>> b6b45c55
  Zip/ioapi.cpp
  Zip/unzip.cpp
  Zip/zip.cpp
  ${ADDITIONAL_LIB_ARANGO_SOURCES}
)

target_link_libraries(arango
  s2
  boost_system
  boost_boost
  ${V8_LIBS}
  ${SYSTEM_LIBRARIES}
)

add_dependencies(arango snappy-static)

set(SNAPPY_INCLUDE_DIR "${SNAPPY_SOURCE_DIR};${SNAPPY_BUILD_DIR}" CACHE PATH "relation to snappy")
include_directories(${SNAPPY_INCLUDE_DIR})

if (USE_LIBUNWIND)
  target_link_libraries(arango ${LIBUNWIND_LIB})
  target_include_directories(arango PRIVATE "${LIBUNWIND_HOME}/include")
  add_dependencies(arango libunwind_build)
endif ()

# Rebuild generated error files so they are up-to-date when all
# dependent stuff is built
if (USE_MAINTAINER_MODE)
  add_dependencies(arango errorfiles)
  add_dependencies(arango exitcodefiles)
endif ()


# Enterprise
if (USE_ENTERPRISE)
  target_compile_definitions(arango PUBLIC "-DUSE_ENTERPRISE=1")
  target_include_directories(arango PUBLIC "${PROJECT_SOURCE_DIR}/${ENTERPRISE_INCLUDE_DIR}")
endif()

################################################################################
## LIB_ARANGO_GEO
################################################################################

add_library(arango_geo STATIC
  Geo/Ellipsoid.cpp
  Geo/GeoJson.cpp
  Geo/GeoParams.cpp
  Geo/ShapeContainer.cpp
  Geo/Shapes.cpp
  Geo/Utils.cpp
  Geo/karney/geodesic.c
  Geo/S2/S2MultiPointRegion.cpp
  Geo/S2/S2MultiPolyline.cpp
)

target_link_libraries(arango_geo
  arango
  boost_system
  boost_boost
  s2
)

if (WINDOWS)
  target_compile_options(arango_geo PUBLIC "-J")
endif()

# Enterprise
if (USE_ENTERPRISE)
  target_compile_definitions(arango_geo PUBLIC "-DUSE_ENTERPRISE=1")
  target_include_directories(arango_geo PUBLIC "${PROJECT_SOURCE_DIR}/${ENTERPRISE_INCLUDE_DIR}")
endif()

################################################################################
## LIB_ARANGO_V8
################################################################################

add_library(arango_v8 STATIC
  ApplicationFeatures/V8SecurityFeature.cpp
  V8/JavaScriptSecurityContext.cpp
  V8/JSLoader.cpp
  V8/V8LineEditor.cpp
  V8/v8-buffer.cpp
  V8/v8-conv.cpp
  V8/v8-globals.cpp
  V8/v8-shell.cpp
  V8/v8-utils.cpp
  V8/v8-vpack.cpp
  V8/v8-environment.cpp
  )
add_library(arango_v8_deadline STATIC
  V8/v8-deadline.cpp
  )

add_library(arango_v8_no_deadline STATIC
  V8/v8-no-deadline.cpp
  )

target_link_libraries(arango_v8
    boost_system
    boost_boost
)

# Enterprise
if (USE_ENTERPRISE)
  target_compile_definitions(arango_v8 PUBLIC "-DUSE_ENTERPRISE=1")
  target_include_directories(arango_v8 PUBLIC "${PROJECT_SOURCE_DIR}/${ENTERPRISE_INCLUDE_DIR}")
endif()

if (USE_FAIL_ON_WARNINGS)
  if (MSVC)
    target_compile_options(arango_v8 PRIVATE /WX /D_WINSOCK_DEPRECATED_NO_WARNINGS)
    target_compile_options(arango_geo PRIVATE /WX /D_WINSOCK_DEPRECATED_NO_WARNINGS96)
    target_compile_options(arango PRIVATE /WX /D_WINSOCK_DEPRECATED_NO_WARNINGS)
  else ()
    target_compile_options(arango_v8 PRIVATE -Werror -Wno-error=deprecated-declarations)
    target_compile_options(arango_geo PRIVATE -Werror -Wno-error=deprecated-declarations)
    target_compile_options(arango PRIVATE -Werror -Wno-error=deprecated-declarations)
  endif ()
endif ()<|MERGE_RESOLUTION|>--- conflicted
+++ resolved
@@ -233,11 +233,7 @@
   Ssl/SslInterface.cpp
   Ssl/ssl-helper.cpp
   Utilities/ScriptLoader.cpp
-<<<<<<< HEAD
-=======
-  Utilities/ShellBase.cpp
   Utilities/IsArangoExecutable.cpp
->>>>>>> b6b45c55
   Zip/ioapi.cpp
   Zip/unzip.cpp
   Zip/zip.cpp
