# -*- mode: CMAKE; -*-

add_compile_warnings_flags()

################################################################################
## LIB_ARANGO
################################################################################

if (MSVC)
  set(LIB_ARANGO_MSVC
    Basics/memory-map-win32.cpp
<<<<<<< HEAD
    Basics/win-utils-advanced.cpp
=======
    Basics/win-utils.cpp
>>>>>>> dda48d6f
    Zip/iowin32.cpp
  )
else ()
  set(LIB_ARANGO_POSIX
    Basics/memory-map-posix.cpp
    Endpoint/EndpointUnixDomain.cpp
    Endpoint/EndpointSrv.cpp
  )
endif ()

set(LIB_ARANGO_LINENOISE
  Utilities/LinenoiseShell.cpp
  Utilities/LineEditor.cpp
  Utilities/ShellBase.cpp
)

set(LIB_ARANGO_DATE
  ${PROJECT_SOURCE_DIR}/3rdParty/date/src/tz.cpp
)
add_definitions("-DHAS_REMOTE_API=0")


add_definitions("-DARCHITECTURE_OPTIMIZATIONS=${ARCHITECTURE_OPTIMIZATIONS}")

add_library(arango_static_strings STATIC
  Basics/StaticStrings.cpp
)

set(FROZEN_INCLUDE_DIR "${PROJECT_SOURCE_DIR}/3rdParty/iresearch/external/frozen/include")
set(FUNCTION2_INCLUDE_DIR "${PROJECT_SOURCE_DIR}/3rdParty/iresearch/external/function2")

add_library(arango_lightweight STATIC
        ApplicationFeatures/ApplicationFeature.cpp
        ApplicationFeatures/ApplicationServer.cpp
        ApplicationFeatures/ShellColorsFeature.cpp
        Basics/ArangoGlobalContext.cpp
        Basics/CleanupFunctions.cpp
        Basics/ConditionLocker.cpp
        Basics/ConditionVariable.cpp
        Basics/ErrorCode.cpp
        Basics/Exceptions.cpp Basics/Exceptions.tpp Basics/Exceptions.h
        Basics/FileResult.cpp
        Basics/FileUtils.cpp
        Basics/Guarded.h
        Basics/Identifier.cpp
        Basics/Mutex.cpp
        Basics/NumberOfCores.cpp
        Basics/PageSize.cpp
        Basics/PhysicalMemory.cpp
        Basics/ReadWriteLock.cpp
        Basics/RebootId.cpp Basics/RebootId.h
        Basics/Result.cpp
        Basics/ResultError.cpp Basics/ResultError.tpp Basics/ResultError.h
        Basics/StringBuffer.cpp
        Basics/StringHeap.cpp
        Basics/StringUtils.cpp
        Basics/Thread.cpp
        Basics/UnshackledMutex.cpp
        Basics/application-exit.cpp
        Basics/conversions.cpp
        Basics/debugging.cpp
        Basics/error.cpp
        Basics/files.cpp
        Basics/fpconv.cpp
        Basics/levenshtein.cpp
        Basics/memory.cpp
        Basics/process-utils.cpp
        Basics/signals.cpp
        Basics/system-functions.cpp
        Basics/tri-strings.cpp
        Containers/ImmerMemoryPolicy.h
        Logger/Escaper.cpp
        Logger/LogAppender.cpp
        Logger/LogAppenderFile.cpp
        Logger/LogAppenderSyslog.cpp
        Logger/LogContext.cpp
        Logger/LogLevel.cpp
        Logger/LogThread.cpp
        Logger/LogTopic.cpp
        Logger/Logger.cpp
        Logger/LoggerFeature.cpp
        Logger/LoggerStream.cpp
        Logger/LogTimeFormat.cpp
        ProgramOptions/IniFileParser.cpp
        ProgramOptions/Option.cpp
        ProgramOptions/Parameters.cpp
        ProgramOptions/ProgramOptions.cpp
        ProgramOptions/Section.cpp
        ProgramOptions/Translator.cpp
        ProgramOptions/UnitsHelper.cpp
        Random/RandomGenerator.cpp
)

if (MSVC)
  target_sources(arango_lightweight PRIVATE
          Basics/locks-win32.cpp
          Basics/terminal-utils-win32.cpp
          Basics/threads-win32.cpp
<<<<<<< HEAD
          Basics/win-utils.cpp
=======
>>>>>>> dda48d6f
          )
else ()
  target_sources(arango_lightweight PRIVATE
          Basics/locks-posix.cpp
          Basics/terminal-utils-posix.cpp
          Basics/threads-posix.cpp
          )
endif ()

target_include_directories(arango_lightweight PUBLIC ${CMAKE_CURRENT_SOURCE_DIR})
# some auto-generated headers live here, like "Basics/build.h"
target_include_directories(arango_lightweight PUBLIC ${CMAKE_CURRENT_BINARY_DIR})
target_include_directories(arango_lightweight PUBLIC
        ${FROZEN_INCLUDE_DIR}
        ${FUNCTION2_INCLUDE_DIR}
        )
# Rebuild generated error files so they are up-to-date when all
# dependent stuff is built
add_dependencies(arango_lightweight errorfiles)
add_dependencies(arango_lightweight exitcodefiles)

<<<<<<< HEAD
target_link_libraries(arango_lightweight PRIVATE
        velocypack
        date_interface
        fmt
        arango_assertions
        arango_static_strings
        arango_futures
        boost_boost
        boost_system
        ${MSVC_LIBS})
=======
target_link_libraries(arango_lightweight PUBLIC velocypack PRIVATE date_interface fmt
        arango_assertions arango_static_strings arango_futures boost_boost boost_system)
>>>>>>> dda48d6f

# yes we need absl now everywhere
target_link_libraries(arango_lightweight PUBLIC
        absl::flat_hash_set absl::synchronization)

# Enterprise
if (USE_ENTERPRISE)
  target_compile_definitions(arango_lightweight PUBLIC "-DUSE_ENTERPRISE=1")
  target_include_directories(arango_lightweight PUBLIC "${PROJECT_SOURCE_DIR}/${ENTERPRISE_INCLUDE_DIR}")
endif()

add_library(arango STATIC
  ${LIB_ARANGO_APPLE}
  ${LIB_ARANGO_MSVC}
  ${LIB_ARANGO_POSIX}
  ${LIB_ARANGO_LINENOISE}
  ${LIB_ARANGO_DATE}
  ${LIB_ASM_SOURCES}
  ApplicationFeatures/ApplicationFeaturePhase.cpp
  ApplicationFeatures/CommunicationFeaturePhase.cpp
  ApplicationFeatures/ConfigFeature.cpp
  ApplicationFeatures/FileSystemFeature.cpp
  ApplicationFeatures/GreetingsFeature.cpp
  ApplicationFeatures/LanguageFeature.cpp
  ApplicationFeatures/OptionsCheckFeature.cpp
  ApplicationFeatures/ShutdownFeature.cpp
  ApplicationFeatures/TempFeature.cpp
  ApplicationFeatures/V8PlatformFeature.cpp
  ApplicationFeatures/VersionFeature.cpp
  Assertions/AssertionConditionalLogger.cpp
  Assertions/AssertionLogger.cpp
  Basics/AttributeNameParser.cpp
  Basics/CpuUsageSnapshot.cpp
  Basics/DebugRaceController.cpp
  Basics/EncodingUtils.cpp
  Basics/FeatureFlags.cpp
  Basics/FunctionUtils.cpp
  Basics/GlobalResourceMonitor.cpp
  Basics/HybridLogicalClock.cpp
  Basics/IndexIter.h
  Basics/LdapUrlParser.cpp
  Basics/LocalTaskQueue.cpp
  Basics/Nonce.cpp
  Basics/NumberUtils.cpp
  Basics/ReadWriteSpinLock.cpp
  Basics/ResourceUsage.cpp
  Basics/RocksDBLogger.cpp
  Basics/RocksDBUtils.cpp
  Basics/SourceLocation.cpp
  Basics/StringBufferAdvanced.cpp
  Basics/Utf8Helper.cpp
  Basics/VelocyPackHelper.cpp
  Basics/csv.cpp
  Basics/datetime.cpp
  Basics/fasthash.cpp
  Basics/files-advanced.cpp
  Basics/hashes.cpp
  Basics/socket-utils.cpp
  Basics/terminal-utils.cpp
  Basics/tri-zip.cpp
  Containers/MerkleTree.cpp
  Containers/MerkleTreeHelpers.cpp
  Endpoint/Endpoint.cpp
  Endpoint/EndpointIp.cpp
  Endpoint/EndpointIpV4.cpp
  Endpoint/EndpointIpV6.cpp
  Endpoint/EndpointList.cpp
  Maskings/AttributeMasking.cpp
  Maskings/Collection.cpp
  Maskings/Maskings.cpp
  Maskings/Path.cpp
  Maskings/RandomMask.cpp
  Maskings/RandomStringMask.cpp
  Random/RandomFeature.cpp
  Random/UniformCharacter.cpp
  Rest/CommonDefines.cpp
  Rest/GeneralRequest.cpp
  Rest/GeneralResponse.cpp
  Rest/HttpRequest.cpp
  Rest/HttpResponse.cpp
  Rest/PathMatch.h
  Rest/Version.cpp
  Rest/VstRequest.cpp
  Rest/VstResponse.cpp
  SimpleHttpClient/ClientConnection.cpp
  SimpleHttpClient/ConnectionCache.cpp
  SimpleHttpClient/GeneralClientConnection.cpp
  SimpleHttpClient/HttpResponseChecker.cpp
  SimpleHttpClient/SimpleHttpClient.cpp
  SimpleHttpClient/SimpleHttpResult.cpp
  SimpleHttpClient/SslClientConnection.cpp
  Ssl/SslFeature.cpp
  Ssl/SslInterface.cpp
  Ssl/ssl-helper.cpp
  Utilities/NameValidator.cpp
  Utilities/ScriptLoader.cpp
  Zip/ioapi.cpp
  Zip/unzip.cpp
  Zip/zip.cpp
)

target_link_libraries(arango PUBLIC
  s2
  boost_system
  boost_boost
  arango_futures
  arango_static_strings
  velocypack
  linenoise-ng
  date_interface
  ${V8_LIBS}
  ${SYSTEM_LIBRARIES}
  ${ICU_LIBS}
  absl::crc32c
<<<<<<< HEAD
  arango_lightweight
  arango_crashhandler
=======
  absl::flat_hash_set
  absl::flat_hash_map
  absl::node_hash_set
  absl::node_hash_map
  absl::synchronization
  absl::strings
  arango_lightweight
>>>>>>> dda48d6f
)

target_link_libraries(arango PUBLIC fmt::fmt)

# this is "."
target_include_directories(arango PUBLIC ${CMAKE_CURRENT_SOURCE_DIR})

# some auto-generated headers live here, like "Basics/build.h"
target_include_directories(arango PUBLIC ${CMAKE_CURRENT_BINARY_DIR})
target_include_directories(arango PUBLIC ${BUILD_DIR})

target_include_directories(arango SYSTEM PUBLIC ${OPENSSL_INCLUDE_DIR})
target_include_directories(arango SYSTEM PUBLIC ${ICU_INCLUDE_DIR})

target_link_libraries(arango PUBLIC rocksdb_interface)
target_link_libraries(arango PUBLIC zlib_interface)
target_link_libraries(arango PUBLIC v8_interface)

add_dependencies(arango v8_build)

<<<<<<< HEAD
target_include_directories(arango
  PUBLIC
  ${FROZEN_INCLUDE_DIR}
  ${FUNCTION2_INCLUDE_DIR}
)

=======
>>>>>>> dda48d6f
add_dependencies(arango snappy)
target_link_libraries(arango PUBLIC snappy)

set(SNAPPY_INCLUDE_DIR "${SNAPPY_SOURCE_DIR};${SNAPPY_BUILD_DIR}" CACHE PATH "relation to snappy")

if (USE_LIBUNWIND)
  target_link_libraries(arango PUBLIC ${LIBUNWIND_LIB})
  target_include_directories(arango PRIVATE "${LIBUNWIND_HOME}/include")
  add_dependencies(arango libunwind_build)
endif ()

# Rebuild generated error files so they are up-to-date when all
# dependent stuff is built
add_dependencies(arango errorfiles)
add_dependencies(arango exitcodefiles)

# Enterprise
if (USE_ENTERPRISE)
  target_compile_definitions(arango PUBLIC "-DUSE_ENTERPRISE=1")
  target_include_directories(arango PUBLIC "${PROJECT_SOURCE_DIR}/${ENTERPRISE_INCLUDE_DIR}")
endif()

add_subdirectory(Futures)
add_subdirectory(Geo)
add_subdirectory(V8)
add_subdirectory(VelocypackUtils)
add_subdirectory(CrashHandler)
add_subdirectory(Assertions)<|MERGE_RESOLUTION|>--- conflicted
+++ resolved
@@ -9,11 +9,7 @@
 if (MSVC)
   set(LIB_ARANGO_MSVC
     Basics/memory-map-win32.cpp
-<<<<<<< HEAD
-    Basics/win-utils-advanced.cpp
-=======
     Basics/win-utils.cpp
->>>>>>> dda48d6f
     Zip/iowin32.cpp
   )
 else ()
@@ -112,10 +108,6 @@
           Basics/locks-win32.cpp
           Basics/terminal-utils-win32.cpp
           Basics/threads-win32.cpp
-<<<<<<< HEAD
-          Basics/win-utils.cpp
-=======
->>>>>>> dda48d6f
           )
 else ()
   target_sources(arango_lightweight PRIVATE
@@ -137,21 +129,8 @@
 add_dependencies(arango_lightweight errorfiles)
 add_dependencies(arango_lightweight exitcodefiles)
 
-<<<<<<< HEAD
-target_link_libraries(arango_lightweight PRIVATE
-        velocypack
-        date_interface
-        fmt
-        arango_assertions
-        arango_static_strings
-        arango_futures
-        boost_boost
-        boost_system
-        ${MSVC_LIBS})
-=======
 target_link_libraries(arango_lightweight PUBLIC velocypack PRIVATE date_interface fmt
         arango_assertions arango_static_strings arango_futures boost_boost boost_system)
->>>>>>> dda48d6f
 
 # yes we need absl now everywhere
 target_link_libraries(arango_lightweight PUBLIC
@@ -259,6 +238,7 @@
   boost_boost
   arango_futures
   arango_static_strings
+  arango_crashhandler
   velocypack
   linenoise-ng
   date_interface
@@ -266,10 +246,6 @@
   ${SYSTEM_LIBRARIES}
   ${ICU_LIBS}
   absl::crc32c
-<<<<<<< HEAD
-  arango_lightweight
-  arango_crashhandler
-=======
   absl::flat_hash_set
   absl::flat_hash_map
   absl::node_hash_set
@@ -277,7 +253,6 @@
   absl::synchronization
   absl::strings
   arango_lightweight
->>>>>>> dda48d6f
 )
 
 target_link_libraries(arango PUBLIC fmt::fmt)
@@ -298,15 +273,6 @@
 
 add_dependencies(arango v8_build)
 
-<<<<<<< HEAD
-target_include_directories(arango
-  PUBLIC
-  ${FROZEN_INCLUDE_DIR}
-  ${FUNCTION2_INCLUDE_DIR}
-)
-
-=======
->>>>>>> dda48d6f
 add_dependencies(arango snappy)
 target_link_libraries(arango PUBLIC snappy)
 
