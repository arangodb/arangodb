////////////////////////////////////////////////////////////////////////////////
/// DISCLAIMER
///
/// Copyright 2017-2018 ArangoDB GmbH, Cologne, Germany
///
/// Licensed under the Apache License, Version 2.0 (the "License");
/// you may not use this file except in compliance with the License.
/// You may obtain a copy of the License at
///
///     http://www.apache.org/licenses/LICENSE-2.0
///
/// Unless required by applicable law or agreed to in writing, software
/// distributed under the License is distributed on an "AS IS" BASIS,
/// WITHOUT WARRANTIES OR CONDITIONS OF ANY KIND, either express or implied.
/// See the License for the specific language governing permissions and
/// limitations under the License.
///
/// Copyright holder is ArangoDB GmbH, Cologne, Germany
///
/// @author Simon Grätzer
////////////////////////////////////////////////////////////////////////////////

#ifndef ARANGOD_GEO_SHAPE_CONTAINER_H
#define ARANGOD_GEO_SHAPE_CONTAINER_H 1

#include <string>

#include <s2/s2cell_id.h>

#include <velocypack/Slice.h>

#include "Basics/Result.h"
#include "Geo/Shapes.h"

class S2Region;
class S2RegionCoverer;
class S2LatLng;
class S2LatLngRect;
class S2Cap;
class S2Polyline;
class S2Polygon;

namespace arangodb {
namespace geo {

/// Thin wrapper around S2Region objects combined with
/// a type and helper methods to do intersect and contains
/// checks between all supported region types
class ShapeContainer final {
  ShapeContainer(ShapeContainer const&) = delete;

 public:
  enum class Type {
    EMPTY = 0,
    S2_POINT,
    S2_POLYLINE,
    S2_LATLNGRECT,
    S2_POLYGON,
    S2_MULTIPOINT,
    S2_MULTIPOLYLINE
  };

  ShapeContainer() : _data(nullptr), _type(Type::EMPTY) {}
  ShapeContainer(ShapeContainer&& other) noexcept;
  /*ShapeContainer(std::unique_ptr<S2Region>&& ptr, Type tt)
      : _data(ptr.release()), _type(tt) {}
  ShapeContainer(S2Region* ptr, Type tt) : _data(ptr), _type(tt) {}*/
  ~ShapeContainer();

 public:
  /// Parses a coordinate pair
  Result parseCoordinates(velocypack::Slice const& json, bool geoJson);

  void reset(std::unique_ptr<S2Region>&& ptr, Type tt) noexcept;
  void reset(S2Region* ptr, Type tt) noexcept;
  void resetCoordinates(double lat, double lon);

  Type type() const { return _type; }
  inline bool empty() const { return _type == Type::EMPTY; }

  bool isAreaType() const noexcept { return _type == Type::S2_POLYGON; }

  /// @brief centroid of this shape
  S2Point centroid() const noexcept;

  /// @brief generate a cell covering
  std::vector<S2CellId> covering(S2RegionCoverer*) const noexcept;

  /// @brief distance from center in meters
  double distanceFrom(S2Point const&) const noexcept;

  /// @brief may intersect the cell
  bool mayIntersect(S2CellId) const noexcept;

  /// @brief update query parameters
  void updateBounds(QueryParams& qp) const noexcept;

  /// contains this region the coordinate
  bool contains(S2Point const&) const;
  bool contains(S2Polyline const*) const;
  bool contains(S2LatLngRect const*) const;
  bool contains(S2Polygon const*) const;
  bool contains(ShapeContainer const*) const;

<<<<<<< HEAD
  /// intersects this region the coordinate
  bool intersects(Coordinate const*) const;
=======
  bool intersects(S2Point const& p) const {
    return contains(p); // same thing
  }
>>>>>>> ce47dfd9
  bool intersects(S2Polyline const*) const;
  bool intersects(S2LatLngRect const*) const;
  bool intersects(S2Polygon const*) const;
  bool intersects(ShapeContainer const*) const;

  /// equals this region the coordinate
  bool equals(Coordinate const*) const;
  bool equals(Coordinate const&, Coordinate const&) const;
  bool equals(double lat1, double lon1) const;
  bool equals(S2Polyline const*) const;
  bool equals(S2Polyline const*, S2Polyline const*) const;
  bool equals(S2LatLngRect const*) const;
  bool equals(S2Polygon const*) const;
  bool equals(ShapeContainer const*) const;

 private:
  S2Region* _data;
  Type _type;
};
}  // namespace geo
}  // namespace arangodb

#endif<|MERGE_RESOLUTION|>--- conflicted
+++ resolved
@@ -102,14 +102,11 @@
   bool contains(S2Polygon const*) const;
   bool contains(ShapeContainer const*) const;
 
-<<<<<<< HEAD
   /// intersects this region the coordinate
   bool intersects(Coordinate const*) const;
-=======
   bool intersects(S2Point const& p) const {
     return contains(p); // same thing
   }
->>>>>>> ce47dfd9
   bool intersects(S2Polyline const*) const;
   bool intersects(S2LatLngRect const*) const;
   bool intersects(S2Polygon const*) const;
