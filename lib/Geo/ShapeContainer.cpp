////////////////////////////////////////////////////////////////////////////////
/// DISCLAIMER
///
/// Copyright 2017-2018 ArangoDB GmbH, Cologne, Germany
///
/// Licensed under the Apache License, Version 2.0 (the "License");
/// you may not use this file except in compliance with the License.
/// You may obtain a copy of the License at
///
///     http://www.apache.org/licenses/LICENSE-2.0
///
/// Unless required by applicable law or agreed to in writing, software
/// distributed under the License is distributed on an "AS IS" BASIS,
/// WITHOUT WARRANTIES OR CONDITIONS OF ANY KIND, either express or implied.
/// See the License for the specific language governing permissions and
/// limitations under the License.
///
/// Copyright holder is ArangoDB GmbH, Cologne, Germany
///
/// @author Simon Grätzer
////////////////////////////////////////////////////////////////////////////////

#include "ShapeContainer.h"

#include <s2/s2cap.h>
#include <s2/s2cell.h>
#include <s2/s2latlng_rect.h>
#include <s2/s2metrics.h>
#include <s2/s2multipoint_region.h>
#include <s2/s2multipolyline.h>
#include <s2/s2point_region.h>
#include <s2/s2polygon.h>
#include <s2/s2region.h>
#include <s2/s2region_coverer.h>

#include <velocypack/Iterator.h>
#include <velocypack/Slice.h>
#include <velocypack/velocypack-aliases.h>

#include "Basics/voc-errors.h"
#include "Geo/GeoParams.h"
#include "Logger/Logger.h"

using namespace arangodb;
using namespace arangodb::geo;

Result ShapeContainer::parseCoordinates(VPackSlice const& json, bool geoJson) {
  TRI_ASSERT(_data == nullptr);
  if (!json.isArray() || json.length() < 2) {
    return Result(TRI_ERROR_BAD_PARAMETER, "Invalid coordinate pair");
  }

  VPackSlice lat = json.at(geoJson ? 1 : 0);
  VPackSlice lng = json.at(geoJson ? 0 : 1);
  if (!lat.isNumber() || !lng.isNumber()) {
    return Result(TRI_ERROR_BAD_PARAMETER, "Invalid coordinate pair");
  }

  resetCoordinates(lat.getNumber<double>(), lng.getNumber<double>());
  return TRI_ERROR_NO_ERROR;
}

ShapeContainer::ShapeContainer(ShapeContainer&& other) noexcept
    : _data(other._data), _type(other._type) {
  other._data = nullptr;
  other._type = ShapeContainer::Type::EMPTY;
}
ShapeContainer::~ShapeContainer() { delete _data; }

void ShapeContainer::reset(std::unique_ptr<S2Region>&& ptr, Type tt) noexcept {
  delete _data;
  _type = tt;
  _data = ptr.release();
}

void ShapeContainer::reset(S2Region* ptr, Type tt) noexcept {
  delete _data;
  _type = tt;
  _data = ptr;
}

void ShapeContainer::resetCoordinates(double lat, double lon) {
  delete _data;
  _type = ShapeContainer::Type::S2_POINT;
  _data = new S2PointRegion(S2LatLng::FromDegrees(lat, lon).ToPoint());
}

S2Point ShapeContainer::centroid() const noexcept {
  switch (_type) {
    case ShapeContainer::Type::S2_POINT: {
      return (static_cast<S2PointRegion const*>(_data))->point();
    }
    case ShapeContainer::Type::S2_POLYLINE: {
      return (static_cast<S2Polyline const*>(_data))->GetCentroid();
    }
    case ShapeContainer::Type::S2_LATLNGRECT: {
      return static_cast<S2LatLngRect const*>(_data)->GetCentroid();
    }
    case ShapeContainer::Type::S2_POLYGON: {
      return (static_cast<S2Polygon const*>(_data))->GetCentroid();
    }
    case ShapeContainer::Type::S2_MULTIPOINT: {
      S2MultiPointRegion const* pts =
          (static_cast<S2MultiPointRegion const*>(_data));
      S2Point c(0, 0, 0);
      for (int k = 0; k < pts->num_points(); k++) {
        c += pts->point(k);
      }
      c = (c / pts->num_points());
      c.Norm();
      return c; // FIXME probably broken
    }
    case ShapeContainer::Type::S2_MULTIPOLYLINE: {
      S2MultiPolyline const* lines =
          (static_cast<S2MultiPolyline const*>(_data));
      S2Point c(0, 0, 0);
      for (size_t k = 0; k < lines->num_lines(); k++) {
        c += lines->line(k).GetCentroid();
      }
      c /= lines->num_lines();
      c.Norm();
      return c;
    }

    case ShapeContainer::Type::EMPTY:
      TRI_ASSERT(false);
      return S2Point();
  }
}

std::vector<S2CellId> ShapeContainer::covering(S2RegionCoverer* coverer) const
    noexcept {
  TRI_ASSERT(coverer != nullptr && _data != nullptr);

  std::vector<S2CellId> cover;
  switch (_type) {
    case ShapeContainer::Type::S2_POINT: {
      S2Point const& c = (static_cast<S2PointRegion const*>(_data))->point();
      return {S2CellId(c)};
    }
    case ShapeContainer::Type::S2_POLYLINE:
    case ShapeContainer::Type::S2_LATLNGRECT:
    case ShapeContainer::Type::S2_POLYGON: {
      coverer->GetCovering(*_data, &cover);
      break;
    }
    case ShapeContainer::Type::S2_MULTIPOINT: {  // multi-optimization
      S2MultiPointRegion const* pts =
          (static_cast<S2MultiPointRegion const*>(_data));
      for (int k = 0; k < pts->num_points(); k++) {
        cover.emplace_back(S2CellId(pts->point(k)));
      }
      break;
    }
    case ShapeContainer::Type::S2_MULTIPOLYLINE: {  // multi-optimization
      S2MultiPolyline const* lines =
          (static_cast<S2MultiPolyline const*>(_data));
      for (size_t k = 0; k < lines->num_lines(); k++) {
        std::vector<S2CellId> tmp;
        coverer->GetCovering(*lines, &tmp);
        if (!tmp.empty()) {
          cover.reserve(cover.size() + tmp.size());
          cover.insert(cover.end(), tmp.begin(), tmp.end());
        }
      }
      break;
    }

    case ShapeContainer::Type::EMPTY:
      LOG_TOPIC(ERR, Logger::FIXME) << "Invalid GeoShape usage";
      TRI_ASSERT(false);
  }

  return cover;
}

double ShapeContainer::distanceFrom(S2Point const& other) const noexcept {
  return centroid().Angle(other) * geo::kEarthRadiusInMeters;
}

/// @brief may intersect cell
bool ShapeContainer::mayIntersect(S2CellId cell) const noexcept {
  TRI_ASSERT(_data != nullptr);
  return _data->MayIntersect(S2Cell(cell));
}

void ShapeContainer::updateBounds(QueryParams& qp) const noexcept {
  TRI_ASSERT(_data != nullptr);
  if (_data == nullptr) {
    return;
  }
  
  S2Point origin = this->centroid();
  S2LatLngRect rect = _data->GetRectBound();
  S2LatLng ll(origin);
  S1Angle a1(ll, rect.lo());
  S1Angle a2(ll, S2LatLng(rect.lat_lo(), rect.lng_hi()));
  S1Angle a3(ll, S2LatLng(rect.lat_hi(), rect.lng_lo()));
  S1Angle a4(ll, rect.hi());

  qp.origin = ll;
  qp.maxDistance = std::max(std::max(a1.radians(), a2.radians()),
                            std::max(a3.radians(), a4.radians())) *
                   kEarthRadiusInMeters;
}

bool ShapeContainer::contains(S2Point const& pp) const {
  if (_type == ShapeContainer::Type::EMPTY) {
    return false;
  }
  return _data->Contains(pp);
}

bool ShapeContainer::contains(S2Polyline const* other) const {
  switch (_type) {
    case ShapeContainer::Type::S2_POINT:
    case ShapeContainer::Type::S2_MULTIPOINT: {
      return false;  // rect.is_point() && rect.lo() == S2LatLng
    }

    case ShapeContainer::Type::S2_POLYLINE: {
      S2Polyline const* ll = static_cast<S2Polyline const*>(_data);
      return ll->ApproxEquals(*other, S1Angle::Radians(1e-6));
    }
      
    case ShapeContainer::Type::S2_LATLNGRECT: {
      S2LatLngRect const* rect = static_cast<S2LatLngRect const*>(_data);
      for (int k = 0; k < other->num_vertices(); k++) {
        if (!rect->Contains(other->vertex(k))) {
          return false;
        }
      }
      return true;
    }

    case ShapeContainer::Type::S2_POLYGON: {
      // FIXME this seems to be incomplete
      S2Polygon const* poly = static_cast<S2Polygon const*>(_data);
      auto cuts = poly->IntersectWithPolyline(*other);
      if (cuts.size() != 1) {
        return false;  // is clipping holes or no edge
      }
      // The line may be in the polygon
      return cuts[0]->NearlyCovers(*other, S1Angle::Degrees(1e-10));
    }

    case ShapeContainer::Type::S2_MULTIPOLYLINE: {
      S2MultiPolyline const* mpl = static_cast<S2MultiPolyline const*>(_data);
      for (size_t k = 0; k < mpl->num_lines(); k++) {
        if (mpl->line(k).ApproxEquals(*other, S1Angle::Degrees(1e-6))) {
          return true;
        }
      }
      return false;
    }

    case ShapeContainer::Type::EMPTY:
      TRI_ASSERT(false);
      return false;
  }
}

bool ShapeContainer::contains(S2LatLngRect const* other) const {
  switch (_type) {
    case ShapeContainer::Type::S2_POINT:
      if (other->is_point()) {
        return static_cast<S2PointRegion*>(_data)->point() == other->lo().ToPoint();
      }
      return false;
      
    case ShapeContainer::Type::S2_POLYLINE: {
      if (other->is_point()) {
        S2Point pp = other->lo().ToPoint();
        S2Polyline* pl = static_cast<S2Polyline*>(_data);
        for (int k = 0; k < pl->num_vertices(); k++) {
          if (pl->vertex(k) == pp) {
            return true;
          }
        }
      }
      return false;
    }
      
    case ShapeContainer::Type::S2_LATLNGRECT: {
      S2LatLngRect const* self = static_cast<S2LatLngRect const*>(_data);
      return self->Contains(*other);
    }
      
    case ShapeContainer::Type::S2_POLYGON: {
      S2Polygon const* poly = static_cast<S2Polygon const*>(_data);
      for (int k = 0; k < 4; k++) {
        if (!poly->Contains(other->GetVertex(k).ToPoint())) {
          return false;
        }
      }
      return true;
    }
      
    case ShapeContainer::Type::S2_MULTIPOINT: {
      if (other->is_point()) {
        S2Point pp = other->lo().ToPoint();
        S2MultiPointRegion* mpr =  static_cast<S2MultiPointRegion*>(_data);
        for (int k = 0; mpr->num_points() < k; k++) {
          if (mpr->point(k) == pp)  {
            return true;
          }
        }
      }
      return false;
    }
      
    case ShapeContainer::Type::S2_MULTIPOLYLINE: {
      if (other->is_point()) {
        S2Point pp = other->lo().ToPoint();
        S2MultiPolyline* mpl = static_cast<S2MultiPolyline*>(_data);
        for (size_t k = 0; k < mpl->num_lines(); k++) {
          S2Polyline const& pl = mpl->line(k);
          for (int n = 0; n < pl.num_vertices(); n++) {
            if (pl.vertex(n) == pp) {
              return true;
            }
          }
        }
      }
      return false;
    }
      
    case ShapeContainer::Type::EMPTY:
      TRI_ASSERT(false);
      return false;
  }
}


bool ShapeContainer::contains(S2Polygon const* poly) const {
  switch (_type) {
    case ShapeContainer::Type::S2_POINT:
    case ShapeContainer::Type::S2_MULTIPOINT: {
      return false;  // rect.is_point() && rect.lo() == S2LatLng
    }
    case ShapeContainer::Type::S2_POLYLINE:
    case ShapeContainer::Type::S2_MULTIPOLYLINE: {
      return false;  // numerically not well defined
    }
    case ShapeContainer::Type::S2_LATLNGRECT: {
      S2LatLngRect const* rect = static_cast<S2LatLngRect const*>(_data);
      for (int k = 0; k < poly->num_loops(); k++) {
        S2Loop const* loop = poly->loop(k);
        for (int n = 0; n < loop->num_vertices(); n++) {
          if (!rect->Contains(loop->vertex(n))) {
            return false;
          }
        }
      }
      return true;
    }
    case ShapeContainer::Type::S2_POLYGON: {
      return (static_cast<S2Polygon const*>(_data))->Contains(poly);
    }
    case ShapeContainer::Type::EMPTY:
      TRI_ASSERT(false);
      return false;
  }
}

bool ShapeContainer::contains(ShapeContainer const* cc) const {
  switch (cc->_type) {
    case ShapeContainer::Type::S2_POINT: {
      S2Point const& p = static_cast<S2PointRegion*>(cc->_data)->point();
      return _data->Contains(p);
    }
    case ShapeContainer::Type::S2_POLYLINE: {
      return contains(static_cast<S2Polyline const*>(cc->_data));
    }
    case ShapeContainer::Type::S2_LATLNGRECT: {
      return contains(static_cast<S2LatLngRect const*>(cc->_data));
    }
    case ShapeContainer::Type::S2_POLYGON: {
      return contains(static_cast<S2Polygon const*>(cc->_data));
    }
    case ShapeContainer::Type::S2_MULTIPOINT: {
      auto pts = static_cast<S2MultiPointRegion const*>(cc->_data);
      for (int k = 0; k < pts->num_points(); k++) {
        if (!_data->Contains(pts->point(k))) {
          return false;
        }
      }
      return true;
    }
    case ShapeContainer::Type::S2_MULTIPOLYLINE: {
      auto lines = static_cast<S2MultiPolyline const*>(cc->_data);
      for (size_t k = 0; k < lines->num_lines(); k++) {
        if (!this->contains(&(lines->line(k)))) {
          return false;
        }
      }
      return true;
    }

    case ShapeContainer::Type::EMPTY:
      TRI_ASSERT(false);
      return false;
  }
}

<<<<<<< HEAD
bool ShapeContainer::equals(Coordinate const* cc) const {
  geo::Coordinate centroid1 = this->centroid();
  double lat1 = centroid1.latitude;
  double lon1 = centroid1.longitude;

  double lat2 = cc->latitude;
  double lon2 = cc->longitude;

  if (lat1 == lat2 && lon1 == lon2) {
    return true;
  }

  return false;
}

bool ShapeContainer::equals(Coordinate const& point, Coordinate const& other) const {
  if (point.latitude == other.latitude && point.longitude == other.longitude) {
    return true;
  }
 
  return false;
}

bool ShapeContainer::equals(double lat2, double lon2) const {
  geo::Coordinate centroid1 = this->centroid();
  double lat1 = centroid1.latitude;
  double lon1 = centroid1.longitude;

  if (lat1 == lat2 && lon1 == lon2) {
    return true;
  }

  return false;
}

bool ShapeContainer::equals(S2Polyline const* other) const {
  S2Polyline const* ll = static_cast<S2Polyline const*>(_data);
  return ll->Equals(other);
}

bool ShapeContainer::equals(S2Polyline const* poly, S2Polyline const* other) const {
  return poly->Equals(other);
}

bool ShapeContainer::equals(S2LatLngRect const* other) const {
  S2LatLngRect const* llrect = static_cast<S2LatLngRect const*>(_data);
  return llrect->ApproxEquals(*other);
}

bool ShapeContainer::equals(S2Polygon const* other) const {
  S2Polygon const* poly = static_cast<S2Polygon const*>(_data);
  return poly->Equals(other);
}

bool ShapeContainer::equals(ShapeContainer const* cc) const {
  bool result = false;

  // equals function will only trigger for equal types
  // if types are not equal, result is false
  if (cc->_type != _type) {
    return result;
  }

  switch (cc->_type) {
    case ShapeContainer::Type::S2_POINT: {
      S2Point const& p = static_cast<S2PointRegion*>(cc->_data)->point();
      return equals(S2LatLng::Latitude(p).degrees(), S2LatLng::Longitude(p).degrees());
    }
    case ShapeContainer::Type::S2_POLYLINE: {
      return equals(static_cast<S2Polyline const*>(cc->_data));
    }
    case ShapeContainer::Type::S2_LATLNGRECT: {
      return equals(static_cast<S2LatLngRect const*>(cc->_data));
    }
    case ShapeContainer::Type::S2_POLYGON: {
      return equals(static_cast<S2Polygon const*>(cc->_data));
    }
    case ShapeContainer::Type::S2_MULTIPOINT: {
      auto pts1 = static_cast<S2MultiPointRegion const*>(_data);
      auto pts2 = static_cast<S2MultiPointRegion const*>(cc->_data);

      if (pts1->num_points() != pts2->num_points()) {
        return false;
      }

      for (int k = 0; k < pts1->num_points(); k++) {
        if (!equals(
              Coordinate(S2LatLng::Latitude(pts1->point(k)).degrees(),
                         S2LatLng::Longitude(pts1->point(k)).degrees()),
              Coordinate(S2LatLng::Latitude(pts2->point(k)).degrees(),
                         S2LatLng::Longitude(pts2->point(k)).degrees())
              )) {
          return false;
        }
      }
      return true;
    }
    case ShapeContainer::Type::S2_MULTIPOLYLINE: {
      auto lines1 = static_cast<S2MultiPolyline const*>(_data);
      auto lines2 = static_cast<S2MultiPolyline const*>(cc->_data);

      if (lines1->num_lines() != lines2->num_lines()) {
        return false;
      }

      for (size_t k = 0; k < lines2->num_lines(); k++) {
        if (!this->equals(&(lines1->line(k)), &(lines2->line(k)))) {
          return false;
        }
      }
      return true;
    }

    case ShapeContainer::Type::EMPTY:
      TRI_ASSERT(false);
      return false;
  }
}

bool ShapeContainer::intersects(geo::Coordinate const* cc) const {
  return contains(cc);  // same
}

=======
>>>>>>> ce47dfd9
bool ShapeContainer::intersects(S2Polyline const* other) const {
  switch (_type) {
    case ShapeContainer::Type::S2_POINT: {
      S2Point const& p = static_cast<S2PointRegion*>(_data)->point();
      // containment is only numerically defined on the endpoints
      for (int k = 0; k < other->num_vertices(); k++) {
        if (other->vertex(k) == p) {
          return true;
        }
      }
      return false;
    }
    case ShapeContainer::Type::S2_POLYLINE: {
      S2Polyline const* ll = static_cast<S2Polyline const*>(_data);
      return ll->Intersects(other);
    }
    case ShapeContainer::Type::S2_LATLNGRECT: {
      S2LatLngRect const* rect = static_cast<S2LatLngRect const*>(_data);
      for (int k = 0; k < other->num_vertices(); k++) {
        if (rect->Contains(other->vertex(k))) {
          return true;
        }
      }
      return false;
    }
    case ShapeContainer::Type::S2_POLYGON: {
      S2Polygon const* poly = static_cast<S2Polygon const*>(_data);
      auto cuts = poly->IntersectWithPolyline(*other);
      return !cuts.empty();
    }
    case ShapeContainer::Type::S2_MULTIPOINT:
    case ShapeContainer::Type::S2_MULTIPOLYLINE:
    case ShapeContainer::Type::EMPTY:
      TRI_ASSERT(false);
      return false;
  }
}

bool ShapeContainer::intersects(S2LatLngRect const* other) const {
  switch (_type) {
    case ShapeContainer::Type::S2_POINT:
    case ShapeContainer::Type::S2_POLYLINE:
      return contains(other); // same
      
    case ShapeContainer::Type::S2_LATLNGRECT: {
      S2LatLngRect const* self = static_cast<S2LatLngRect const*>(_data);
      return self->Intersects(*other);
    }
      
    case ShapeContainer::Type::S2_POLYGON: {
      S2Polygon const* poly = static_cast<S2Polygon const*>(_data);
      for (int k = 0; k < 4; k++) {
        if (poly->Contains(other->GetVertex(k).ToPoint())) {
          return true;
        }
      }
      return false;
    }
      
    case ShapeContainer::Type::S2_MULTIPOINT:
    case ShapeContainer::Type::S2_MULTIPOLYLINE: {
      return contains(other); // same
    }
      
    case ShapeContainer::Type::EMPTY:
      TRI_ASSERT(false);
      return false;
  }
}


bool ShapeContainer::intersects(S2Polygon const* poly) const {
  switch (_type) {
    case ShapeContainer::Type::S2_POINT: {
      S2Point const& p = static_cast<S2PointRegion*>(_data)->point();
      return poly->Contains(p);
    }
    case ShapeContainer::Type::S2_POLYLINE: {
      LOG_TOPIC(ERR, Logger::FIXME)
          << "intersection with polyline is not well defined";
      return false;  // numerically not well defined
    }
    case ShapeContainer::Type::S2_LATLNGRECT: {
      S2LatLngRect const* rect = static_cast<S2LatLngRect const*>(_data);
      for (int k = 0; k < 4; k++) {
        if (poly->Contains(rect->GetVertex(k).ToPoint())) {
          return true;
        }
      }
      return false;
    }
    case ShapeContainer::Type::S2_POLYGON: {
      S2Polygon const* self = static_cast<S2Polygon const*>(_data);
      return self->Intersects(poly);
    }
    case ShapeContainer::Type::EMPTY:
    case ShapeContainer::Type::S2_MULTIPOINT:
    case ShapeContainer::Type::S2_MULTIPOLYLINE:
      TRI_ASSERT(false);
      return false;
  }
}

bool ShapeContainer::intersects(ShapeContainer const* cc) const {
  switch (cc->_type) {
    case ShapeContainer::Type::S2_POINT: {
      S2Point const& p = static_cast<S2PointRegion*>(cc->_data)->point();
      return _data->Contains(p);  // same
    }
    case ShapeContainer::Type::S2_POLYLINE: {
      return intersects(static_cast<S2Polyline const*>(cc->_data));
    }
    case ShapeContainer::Type::S2_POLYGON: {
      return intersects(static_cast<S2Polygon const*>(cc->_data));
    }
    case ShapeContainer::Type::S2_LATLNGRECT: {
      return intersects(static_cast<S2LatLngRect const*>(cc->_data));
    }
    case ShapeContainer::Type::S2_MULTIPOINT: {
      auto pts = static_cast<S2MultiPointRegion const*>(cc->_data);
      for (int k = 0; k < pts->num_points(); k++) {
        if (_data->Contains(pts->point(k))) {
          return true;
        }
      }
      return false;
    }
    case ShapeContainer::Type::S2_MULTIPOLYLINE: {
      auto lines = static_cast<S2MultiPolyline const*>(cc->_data);
      for (size_t k = 0; k < lines->num_lines(); k++) {
        if (this->intersects(&(lines->line(k)))) {
          return true;
        }
      }
      return false;
    }
    case ShapeContainer::Type::EMPTY:
      TRI_ASSERT(false);
      return false;
  }
}<|MERGE_RESOLUTION|>--- conflicted
+++ resolved
@@ -403,7 +403,6 @@
   }
 }
 
-<<<<<<< HEAD
 bool ShapeContainer::equals(Coordinate const* cc) const {
   geo::Coordinate centroid1 = this->centroid();
   double lat1 = centroid1.latitude;
@@ -527,8 +526,6 @@
   return contains(cc);  // same
 }
 
-=======
->>>>>>> ce47dfd9
 bool ShapeContainer::intersects(S2Polyline const* other) const {
   switch (_type) {
     case ShapeContainer::Type::S2_POINT: {
