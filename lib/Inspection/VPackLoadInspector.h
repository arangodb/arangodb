////////////////////////////////////////////////////////////////////////////////
/// DISCLAIMER
///
/// Copyright 2014-2022 ArangoDB GmbH, Cologne, Germany
/// Copyright 2004-2014 triAGENS GmbH, Cologne, Germany
///
/// Licensed under the Apache License, Version 2.0 (the "License");
/// you may not use this file except in compliance with the License.
/// You may obtain a copy of the License at
///
///     http://www.apache.org/licenses/LICENSE-2.0
///
/// Unless required by applicable law or agreed to in writing, software
/// distributed under the License is distributed on an "AS IS" BASIS,
/// WITHOUT WARRANTIES OR CONDITIONS OF ANY KIND, either express or implied.
/// See the License for the specific language governing permissions and
/// limitations under the License.
///
/// Copyright holder is ArangoDB GmbH, Cologne, Germany
///
/// @author Manuel Pöter
////////////////////////////////////////////////////////////////////////////////

#pragma once

#include <functional>
#include <limits>
#include <optional>
#include <string>
#include <string_view>
#include <tuple>
#include <type_traits>
#include <utility>
#include <variant>

#include <velocypack/Builder.h>
#include <velocypack/Iterator.h>
#include <velocypack/Slice.h>
#include <velocypack/Value.h>
#include <velocypack/ValueType.h>

#include "Inspection/LoadInspectorBase.h"
#include "Inspection/Status.h"
#include "Inspection/detail/traits.h"

namespace arangodb::inspection {

template<bool AllowUnsafeTypes, class Context = NoContext>
struct VPackLoadInspectorImpl
    : LoadInspectorBase<VPackLoadInspectorImpl<AllowUnsafeTypes, Context>,
                        velocypack::Slice, Context> {
 public:
  using Base =
      LoadInspectorBase<VPackLoadInspectorImpl, velocypack::Slice, Context>;

 public:
  explicit VPackLoadInspectorImpl(
      velocypack::Builder& builder,
      ParseOptions options = {}) requires(!Base::hasContext)
      : VPackLoadInspectorImpl(builder.slice(), options) {}

  explicit VPackLoadInspectorImpl(velocypack::Builder& builder,
                                  ParseOptions options, Context const& context)
      : VPackLoadInspectorImpl(builder.slice(), options, context) {}

  explicit VPackLoadInspectorImpl(
      velocypack::Slice slice, ParseOptions options) requires(!Base::hasContext)
      : Base(options), _slice(slice) {}

  explicit VPackLoadInspectorImpl(velocypack::Slice slice, ParseOptions options,
                                  Context const& context)
      : Base(options, context), _slice(slice) {}

  template<class T, class = std::enable_if_t<std::is_integral_v<T>>>
  [[nodiscard]] Status value(T& v) {
    try {
      v = _slice.getNumber<T>();
      return {};
    } catch (velocypack::Exception& e) {
      return {e.what()};
    }
  }

  [[nodiscard]] Status value(double& v) {
    try {
      v = _slice.getNumber<double>();
      return {};
    } catch (velocypack::Exception& e) {
      return {e.what()};
    }
  }

  [[nodiscard]] Status value(std::string& v) {
    if (!_slice.isString()) {
      return {"Expecting type String"};
    }
    v = _slice.copyString();
    return {};
  }

  [[nodiscard]] Status value(std::string_view& v) {
    static_assert(AllowUnsafeTypes);
    if (!_slice.isString()) {
      return {"Expecting type String"};
    }
    v = _slice.stringView();
    return {};
  }

  [[nodiscard]] Status value(velocypack::HashedStringRef& v) {
    static_assert(AllowUnsafeTypes);
    if (!_slice.isString()) {
      return {"Expecting type String"};
    }
    auto s = _slice.stringView();
    if (s.size() > std::numeric_limits<uint32_t>::max()) {
      return {"String value too long to store In HashedStringRef"};
    }
    v = velocypack::HashedStringRef(s.data(), static_cast<uint32_t>(s.size()));
    return {};
  }

  [[nodiscard]] Status::Success value(velocypack::Slice& v) {
    static_assert(AllowUnsafeTypes);
    v = _slice;
    return {};
  }

  [[nodiscard]] Status::Success value(velocypack::SharedSlice& v) {
    v = VPackBuilder{_slice}.sharedSlice();
    return {};
  }

  [[nodiscard]] Status value(bool& v) {
    if (!_slice.isBool()) {
      return {"Expecting type Bool"};
    }
    v = _slice.isTrue();
    return {};
  }

  [[nodiscard]] Status beginObject() {
    if (!_slice.isObject()) {
      return {"Expecting type Object"};
    }
    return {};
  }

  [[nodiscard]] Status::Success endObject() { return {}; }

  [[nodiscard]] Status beginArray() {
    if (!_slice.isArray()) {
      return {"Expecting type Array"};
    }
    return {};
  }

  [[nodiscard]] Status::Success beginField(std::string_view name) { return {}; }

  [[nodiscard]] Status::Success endField() { return {}; }

  [[nodiscard]] Status::Success endArray() { return {}; }

  bool isNull() const noexcept { return _slice.isNull(); }

  velocypack::Slice slice() noexcept { return _slice; }

 private:
  template<class>
  friend struct detail::EmbeddedFields;
  template<class, class...>
  friend struct detail::EmbeddedFieldsImpl;
  template<class, class, class>
  friend struct detail::EmbeddedFieldsWithObjectInvariant;
  template<class, class>
  friend struct detail::EmbeddedFieldInspector;

  template<class, class, class>
  friend struct LoadInspectorBase;

  auto getTypeTag() const noexcept { return _slice.type(); }

  template<class Func>
  auto doProcessObject(Func&& func)
      -> decltype(func(std::string_view(), velocypack::Slice())) {
    assert(_slice.isObject());
    for (auto [k, v] : VPackObjectIterator(slice())) {
      if (auto res = func(k.stringView(), v); not res.ok()) {
        return res;
      }
    }
    return {};
  }

  template<class Func>
  Status doProcessList(Func&& func) {
    assert(_slice.isArray());
    for (auto&& s : VPackArrayIterator(slice())) {
      if (auto res = func(s); not res.ok()) {
        return res;
      }
    }
    return {};
  }

  template<class... Ts>
  auto parseVariantInformation(
      std::string_view& type, velocypack::Slice& data,
      typename Base::template UnqualifiedVariant<Ts...>& variant) -> Status {
    if (_slice.length() > 1) {
      return {"Unqualified variant data has too many fields"};
    }
    VPackObjectIterator it(_slice);
    if (!it.valid()) {
      return {"Missing unqualified variant data"};
    }
    auto [t, v] = *it;
    assert(t.isString());
    type = t.stringView();
    data = v;
    return {};
  }

  template<class... Ts>
  auto parseVariantInformation(
      std::string_view& type, velocypack::Slice& data,
      typename Base::template QualifiedVariant<Ts...>& variant) -> Status {
    if (auto res = loadTypeField(variant.typeField, type); !res.ok()) {
      return res;
    }

    data = slice()[variant.valueField];
    if (data.isNone()) {
      return {"Variant value field \"" + std::string(variant.valueField) +
              "\" is missing"};
    }
    return {};
  }

  Status loadTypeField(std::string_view fieldName, std::string_view& result) {
    auto v = slice()[fieldName];
    if (!v.isString()) {
      if (v.isNone()) {
        return {"Variant type field \"" + std::string(fieldName) +
                "\" is missing"};
      }
      return {"Variant type field \"" + std::string(fieldName) +
              "\" must be a string"};
    }
    result = v.stringView();
    return {};
  }

  template<class T>
  bool shouldTryType(velocypack::ValueType type) {
    using velocypack::ValueType;
    auto isInt = [](ValueType type) {
      return type == ValueType::Int || type == ValueType::UInt ||
             type == ValueType::SmallInt;
    };
    // we try to rule out some cases where we know that the parse attempt will
    // definitely fail, but if none of those match, we always need to simply
    // try to parse the value
    if constexpr (std::is_same_v<T, std::string> ||
                  std::is_same_v<T, std::string_view>) {
      return type == ValueType::String;
    } else if constexpr (std::is_same_v<T, bool>) {
      return type == ValueType::Bool;
    } else if constexpr (std::is_integral_v<T>) {
      return isInt(type);
    } else if constexpr (std::is_floating_point_v<T>) {
      return type == ValueType::Double || isInt(type);
    } else if constexpr (detail::IsTuple<T>::value) {
      return type == ValueType::Array &&
             detail::TupleSize<T>::value == _slice.length();
    } else if constexpr (detail::IsListLike<T>::value) {
      return type == ValueType::Array;
    } else if constexpr (detail::IsMapLike<T>::value) {
      return type == ValueType::Object;
    }
    return true;
  }

<<<<<<< HEAD
  template<class T>
  Status processList(T& list) {
    std::size_t idx = 0;
    list.clear();
    for (auto&& s : VPackArrayIterator(_slice)) {
      auto ff = make(s);
      typename T::value_type val;
      if (auto res = process(ff, val); !res.ok()) {
        return {std::move(res), std::to_string(idx), Status::ArrayTag{}};
      }
      list.push_back(std::move(val));
      ++idx;
    }
    return {};
  }

  template<class T>
  Status processMap(T& map) {
    map.clear();
    for (auto&& pair : VPackObjectIterator(_slice)) {
      auto ff = make(pair.value);
      typename T::mapped_type val{};  // this fixed maybe-uninitialized for gcc
      if (auto res = process(ff, val); !res.ok()) {
        return {std::move(res), "'" + pair.key.copyString() + "'",
                Status::ArrayTag{}};
      }
      map.emplace(pair.key.copyString(), std::move(val));
    }
    return {};
  }

  template<class T, class U>
  Status checkInvariant(typename Base::template InvariantField<T, U>& field) {
    return Base::template checkInvariant<detail::FieldInvariantFailedError>(
        field.invariantFunc, Base::getFieldValue(field));
  }

  template<class T>
  auto checkInvariant(T& field) {
    if constexpr (!detail::IsRawField<std::remove_cvref_t<T>>::value) {
      return checkInvariant(field.inner);
    } else {
      return Status::Success{};
    }
  }

=======
>>>>>>> 6b29a4f5
  template<std::size_t Idx, std::size_t End, class T>
  [[nodiscard]] Status processTuple(T& data) {
    if constexpr (Idx < End) {
      auto ff = this->make(_slice[Idx]);
      if (auto res = process(ff, std::get<Idx>(data)); !res.ok()) {
        return {std::move(res), std::to_string(Idx), Status::ArrayTag{}};
      }
      return {processTuple<Idx + 1, End>(data)};
    } else {
      return {};
    }
  }

  Status checkArrayLength(std::size_t arrayLength) {
    assert(_slice.isArray());
    if (_slice.length() != arrayLength) {
      return {"Expected array of length " + std::to_string(arrayLength)};
    }
    return {};
  }

  velocypack::Slice _slice;
};

template<class Context = NoContext>
using VPackLoadInspector = VPackLoadInspectorImpl<false, Context>;
template<class Context = NoContext>
using VPackUnsafeLoadInspector = VPackLoadInspectorImpl<true, Context>;

}  // namespace arangodb::inspection<|MERGE_RESOLUTION|>--- conflicted
+++ resolved
@@ -281,55 +281,6 @@
     return true;
   }
 
-<<<<<<< HEAD
-  template<class T>
-  Status processList(T& list) {
-    std::size_t idx = 0;
-    list.clear();
-    for (auto&& s : VPackArrayIterator(_slice)) {
-      auto ff = make(s);
-      typename T::value_type val;
-      if (auto res = process(ff, val); !res.ok()) {
-        return {std::move(res), std::to_string(idx), Status::ArrayTag{}};
-      }
-      list.push_back(std::move(val));
-      ++idx;
-    }
-    return {};
-  }
-
-  template<class T>
-  Status processMap(T& map) {
-    map.clear();
-    for (auto&& pair : VPackObjectIterator(_slice)) {
-      auto ff = make(pair.value);
-      typename T::mapped_type val{};  // this fixed maybe-uninitialized for gcc
-      if (auto res = process(ff, val); !res.ok()) {
-        return {std::move(res), "'" + pair.key.copyString() + "'",
-                Status::ArrayTag{}};
-      }
-      map.emplace(pair.key.copyString(), std::move(val));
-    }
-    return {};
-  }
-
-  template<class T, class U>
-  Status checkInvariant(typename Base::template InvariantField<T, U>& field) {
-    return Base::template checkInvariant<detail::FieldInvariantFailedError>(
-        field.invariantFunc, Base::getFieldValue(field));
-  }
-
-  template<class T>
-  auto checkInvariant(T& field) {
-    if constexpr (!detail::IsRawField<std::remove_cvref_t<T>>::value) {
-      return checkInvariant(field.inner);
-    } else {
-      return Status::Success{};
-    }
-  }
-
-=======
->>>>>>> 6b29a4f5
   template<std::size_t Idx, std::size_t End, class T>
   [[nodiscard]] Status processTuple(T& data) {
     if constexpr (Idx < End) {
