--- conflicted
+++ resolved
@@ -176,17 +176,10 @@
 
   template<class T>
   [[nodiscard]] Status parseField(velocypack::Slice slice, T&& field) {
-<<<<<<< HEAD
-    VPackLoadInspector ff(slice, _options);
-    auto name = getFieldName(field);
-    auto& value = getFieldValue(field);
-    auto load = [&]() -> Status {
-=======
     VPackLoadInspectorImpl ff(slice, _options);
     auto name = VPackLoadInspectorImpl::getFieldName(field);
     auto& value = VPackLoadInspectorImpl::getFieldValue(field);
-    auto load = [&]() {
->>>>>>> ed8ae94a
+    auto load = [&]() -> Status {
       auto isPresent = !slice.isNone();
       using FallbackField =
           decltype(VPackLoadInspectorImpl::getFallbackField(field));
@@ -205,22 +198,15 @@
                            std::move(applyFallback));
         }
       } else {
-<<<<<<< HEAD
         if (!isPresent && _options.ignoreMissingFields) {
           return {};
         }
-
-        if constexpr (!std::is_void_v<decltype(getTransformer(field))>) {
-          return loadTransformedField(ff, name, isPresent, value,
-                                      getTransformer(field));
-=======
         if constexpr (!std::is_void_v<
                           decltype(VPackLoadInspectorImpl::getTransformer(
                               field))>) {
           return loadTransformedField(
               ff, name, isPresent, value,
               VPackLoadInspectorImpl::getTransformer(field));
->>>>>>> ed8ae94a
         } else {
           return loadField(ff, name, isPresent, value);
         }
