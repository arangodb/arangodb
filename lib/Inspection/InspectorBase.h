--- conflicted
+++ resolved
@@ -30,10 +30,6 @@
 #include <string_view>
 #include <tuple>
 #include <type_traits>
-<<<<<<< HEAD
-#include <ucontext.h>
-=======
->>>>>>> 4249acba
 #include <utility>
 #include <variant>
 
