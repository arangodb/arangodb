////////////////////////////////////////////////////////////////////////////////
/// DISCLAIMER
///
/// Copyright 2014-2022 ArangoDB GmbH, Cologne, Germany
/// Copyright 2004-2014 triAGENS GmbH, Cologne, Germany
///
/// Licensed under the Apache License, Version 2.0 (the "License");
/// you may not use this file except in compliance with the License.
/// You may obtain a copy of the License at
///
///     http://www.apache.org/licenses/LICENSE-2.0
///
/// Unless required by applicable law or agreed to in writing, software
/// distributed under the License is distributed on an "AS IS" BASIS,
/// WITHOUT WARRANTIES OR CONDITIONS OF ANY KIND, either express or implied.
/// See the License for the specific language governing permissions and
/// limitations under the License.
///
/// Copyright holder is ArangoDB GmbH, Cologne, Germany
///
/// @author Manuel Pöter
////////////////////////////////////////////////////////////////////////////////

#pragma once

#include <functional>
#include <memory>
#include <optional>
#include <string>
#include <string_view>
#include <type_traits>
#include <utility>
#include <variant>

#include <velocypack/Value.h>

#include "Inspection/detail/traits.h"
#include "velocypack/Slice.h"

namespace arangodb::inspection {

template<class T>
struct Access;

template<class T>
struct AccessBase;

template<class Inspector, class T>
[[nodiscard]] auto process(Inspector& f, T& x) {
  using TT = std::remove_cvref_t<T>;
  static_assert(detail::IsInspectable<TT, Inspector>());
  if constexpr (detail::HasInspectOverload<TT, Inspector>::value) {
    return static_cast<Status>(inspect(f, x));
  } else if constexpr (detail::HasAccessSpecialization<TT>()) {
    return Access<T>::apply(f, x);
  } else if constexpr (detail::IsBuiltinType<TT>()) {
    return f.value(x);
  } else if constexpr (detail::IsTuple<TT>::value) {
    return f.tuple(x);
  } else if constexpr (detail::IsMapLike<TT>::value) {
    return f.map(x);
  } else if constexpr (detail::IsListLike<TT>::value) {
    return f.list(x);
  }
}

template<class Inspector, class T>
[[nodiscard]] auto process(Inspector& f, T const& x) {
  static_assert(!Inspector::isLoading);
  return process(f, const_cast<T&>(x));
}

template<class Inspector, class Value>
[[nodiscard]] auto saveField(Inspector& f, std::string_view name,
                             bool hasFallback, Value& val) {
  return detail::AccessType<Value>::saveField(f, name, hasFallback, val);
}

template<class Inspector, class Value, class Transformer>
[[nodiscard]] auto saveTransformedField(Inspector& f, std::string_view name,
                                        bool hasFallback, Value& val,
                                        Transformer& transformer) {
  return detail::AccessType<Value>::saveTransformedField(f, name, hasFallback,
                                                         val, transformer);
}

template<class Inspector, class Value>
[[nodiscard]] auto loadField(Inspector& f, std::string_view name,
                             bool isPresent, Value& val) {
  return detail::AccessType<Value>::loadField(f, name, isPresent, val);
}

template<class Inspector, class Value, class ApplyFallback>
[[nodiscard]] auto loadField(Inspector& f, std::string_view name,
                             bool isPresent, Value& val,
                             ApplyFallback&& applyFallback) {
  return detail::AccessType<Value>::loadField(
      f, name, isPresent, val, std::forward<ApplyFallback>(applyFallback));
}

template<class Inspector, class Value, class Transformer>
[[nodiscard]] auto loadTransformedField(Inspector& f, std::string_view name,
                                        bool isPresent, Value& val,
                                        Transformer& transformer) {
  return detail::AccessType<Value>::loadTransformedField(f, name, isPresent,
                                                         val, transformer);
}

template<class Inspector, class Value, class ApplyFallback, class Transformer>
[[nodiscard]] auto loadTransformedField(Inspector& f, std::string_view name,
                                        bool isPresent, Value& val,
                                        ApplyFallback&& applyFallback,
                                        Transformer& transformer) {
  return detail::AccessType<Value>::loadTransformedField(
      f, name, isPresent, val, std::forward<ApplyFallback>(applyFallback),
      transformer);
}

template<class Value>
struct AccessBase {
  template<class Inspector>
  [[nodiscard]] static auto saveField(Inspector& f, std::string_view name,
                                      bool hasFallback, Value& val) {
    f.builder().add(VPackValue(name));
    return f.apply(val);
  }

  template<class Inspector, class Transformer>
  [[nodiscard]] static auto saveTransformedField(Inspector& f,
                                                 std::string_view name,
                                                 bool hasFallback, Value& val,
                                                 Transformer& transformer) {
    typename Transformer::SerializedType v;
    return transformer.toSerialized(val, v)  //
           | [&]() { return inspection::saveField(f, name, hasFallback, v); };
  }

  template<class Inspector>
  [[nodiscard]] static Status loadField(Inspector& f, std::string_view name,
                                        bool isPresent, Value& val) {
    if (isPresent) {
      return f.apply(val);
    }
    return {"Missing required attribute '" + std::string(name) + "'"};
  }

  template<class Inspector, class ApplyFallback>
  [[nodiscard]] static Status loadField(Inspector& f, std::string_view name,
                                        bool isPresent, Value& val,
                                        ApplyFallback&& applyFallback) {
    if (isPresent) {
      return f.apply(val);
    }
    std::forward<ApplyFallback>(applyFallback)(val);
    return {};
  }

  template<class Inspector, class Transformer>
  [[nodiscard]] static auto loadTransformedField(Inspector& f,
                                                 std::string_view name,
                                                 bool isPresent, Value& val,
                                                 Transformer& transformer) {
    typename Transformer::SerializedType v;
    return inspection::loadField(f, name, isPresent, v)             //
           | [&]() { return transformer.fromSerialized(v, val); };  //
  }

  template<class Inspector, class ApplyFallback, class Transformer>
  [[nodiscard]] static Status loadTransformedField(
      Inspector& f, std::string_view name, bool isPresent, Value& val,
      ApplyFallback&& applyFallback, Transformer& transformer) {
    if (isPresent) {
      typename Transformer::SerializedType v;
      return f.apply(v)                                               //
             | [&]() { return transformer.fromSerialized(v, val); };  //
    }
    std::forward<ApplyFallback>(applyFallback)(val);
    return {};
  }
};

template<class T>
struct OptionalAccess {
  using Base = Access<T>;

  template<class Inspector>
  [[nodiscard]] static Status apply(Inspector& f, T& val) {
    if constexpr (Inspector::isLoading) {
      if (f.slice().isNull()) {
        val.reset();
        return {};
      } else {
        val = Base::make();
        return f.apply(*val);
      }
    } else {
      if (val) {
        return f.apply(*val);
      }
      f.builder().add(VPackValue(velocypack::ValueType::Null));
      return {};
    }
  }

  template<class Inspector>
  [[nodiscard]] static auto saveField(Inspector& f, std::string_view name,
                                      bool hasFallback, T& val)
      -> decltype(inspection::saveField(f, name, hasFallback, *val)) {
    if (val) {
      return inspection::saveField(f, name, hasFallback, *val);
    } else if (hasFallback) {
      // if we have a fallback we must explicitly serialize this field as null
      f.builder().add(VPackValue(name));
      f.builder().add(VPackValue(velocypack::ValueType::Null));
    }
    return {};
  }

  template<class Inspector, class Transformer>
  [[nodiscard]] static Status saveTransformedField(Inspector& f,
                                                   std::string_view name,
                                                   bool hasFallback, T& val,
                                                   Transformer& transformer) {
    if (val) {
      typename Transformer::SerializedType v;
      return transformer.toSerialized(*val, v) |
             [&]() { return inspection::saveField(f, name, hasFallback, v); };
    }
    return {};
  }

  template<class Inspector>
  [[nodiscard]] static Status loadField(Inspector& f, std::string_view name,
                                        bool isPresent, T& val) {
    return loadField(f, name, isPresent, val, [](auto& v) { v.reset(); });
  }

  template<class Inspector, class ApplyFallback>
  [[nodiscard]] static Status loadField(Inspector& f,
                                        [[maybe_unused]] std::string_view name,
                                        bool isPresent, T& val,
                                        ApplyFallback&& applyFallback) {
    if (isPresent) {
      return f.apply(val);
    }
    std::forward<ApplyFallback>(applyFallback)(val);
    return {};
  }

  template<class Inspector, class Transformer>
  [[nodiscard]] static Status loadTransformedField(Inspector& f,
                                                   std::string_view name,
                                                   bool isPresent, T& val,
                                                   Transformer& transformer) {
    return loadTransformedField(
        f, name, isPresent, val, [](auto& v) { v.reset(); }, transformer);
  }

  template<class Inspector, class ApplyFallback, class Transformer>
  [[nodiscard]] static Status loadTransformedField(
      Inspector& f, [[maybe_unused]] std::string_view name, bool isPresent,
      T& val, ApplyFallback&& applyFallback, Transformer& transformer) {
    if (isPresent) {
      std::optional<typename Transformer::SerializedType> v;
      auto load = [&]() -> Status {
        if (!v) {
          val.reset();
          return {};
        }
        val = Base::make();
        return transformer.fromSerialized(*v, *val);
      };
      return f.apply(v)  //
             | load;     //
    }
    std::forward<ApplyFallback>(applyFallback)(val);
    return {};
  }
};

template<class T>
struct Access<std::optional<T>> : OptionalAccess<std::optional<T>> {
  static auto make() { return T{}; }
};

template<class T, class Deleter>
struct Access<std::unique_ptr<T, Deleter>>
    : OptionalAccess<std::unique_ptr<T, Deleter>> {
  static auto make() { return std::make_unique<T>(); }
};

template<class T>
struct Access<std::shared_ptr<T>> : OptionalAccess<std::shared_ptr<T>> {
  static auto make() { return std::make_shared<T>(); }
};

<<<<<<< HEAD
template<>
struct Access<std::monostate> : AccessBase<std::monostate> {
  template<class Inspector>
  static auto apply(Inspector& f, std::monostate&) {
    if constexpr (Inspector::isLoading) {
      if (!f.slice().isEmptyObject()) {
        return Status{"Expected empty object"};
      }
      return Status{};
    } else {
      f.builder().add(VPackSlice::emptyObjectSlice());
      return Status::Success{};
=======
template<class T, class StorageT>
struct StorageTransformerAccess {
  static_assert(std::is_same_v<T, typename StorageT::MemoryType>);

  template<class Inspector>
  static auto apply(Inspector& f, T& x) {
    if constexpr (Inspector::isLoading) {
      auto v = StorageT{};
      auto res = f.apply(v);
      if (res.ok()) {
        x = T(v);
      }
      return res;
    } else {
      auto v = StorageT(x);
      return f.apply(v);
>>>>>>> b3a831a0
    }
  }
};

}  // namespace arangodb::inspection<|MERGE_RESOLUTION|>--- conflicted
+++ resolved
@@ -294,7 +294,6 @@
   static auto make() { return std::make_shared<T>(); }
 };
 
-<<<<<<< HEAD
 template<>
 struct Access<std::monostate> : AccessBase<std::monostate> {
   template<class Inspector>
@@ -307,7 +306,10 @@
     } else {
       f.builder().add(VPackSlice::emptyObjectSlice());
       return Status::Success{};
-=======
+    }
+  }
+};
+
 template<class T, class StorageT>
 struct StorageTransformerAccess {
   static_assert(std::is_same_v<T, typename StorageT::MemoryType>);
@@ -324,7 +326,6 @@
     } else {
       auto v = StorageT(x);
       return f.apply(v);
->>>>>>> b3a831a0
     }
   }
 };
