--- conflicted
+++ resolved
@@ -45,21 +45,14 @@
 namespace detail {
 
 template<class Inspector, class T>
-<<<<<<< HEAD
-[[nodiscard]] inspection::Status deserializeWithStatus(
-    Slice slice, T& result, inspection::ParseOptions options) {
-  Inspector inspector(slice, options);
+[[nodiscard]] inspection::Status deserializeWithStatus(Inspector& inspector,
+                                                       T& result) {
   return inspector.apply(result);
 }
 
 template<class Inspector, class T>
-void deserialize(Slice slice, T& result, inspection::ParseOptions options) {
-  auto res = deserializeWithStatus<Inspector, T>(slice, result, options);
-  if (!res.ok()) {
-=======
 void deserialize(Inspector& inspector, T& result) {
-  if (auto res = inspector.apply(result); !res.ok()) {
->>>>>>> 09c4967c
+  if (auto res = deserializeWithStatus(inspector, result); !res.ok()) {
     THROW_ARANGO_EXCEPTION_MESSAGE(
         TRI_ERROR_INTERNAL, std::string{"Error while parsing VelocyPack: "} +
                                 res.error() + "\nPath: " + res.path());
@@ -93,6 +86,22 @@
   detail::deserialize<Inspector, T>(slice, result, options, context);
   return result;
 }
+
+template<class Inspector, class T>
+[[nodiscard]] inspection::Status deserializeWithStatus(
+    Slice slice, T& result, inspection::ParseOptions options) {
+  Inspector inspector(slice, options);
+  return deserializeWithStatus(inspector, result);
+}
+
+template<class Inspector, class T, class Context>
+[[nodiscard]] inspection::Status deserializeWithStatus(
+    Slice slice, T& result, inspection::ParseOptions options,
+    Context const& context) {
+  Inspector inspector(slice, options, context);
+  return deserializeWithStatus(inspector, result);
+}
+
 }  // namespace detail
 
 template<class T>
@@ -111,8 +120,16 @@
 template<class T>
 [[nodiscard]] inspection::Status deserializeWithStatus(
     Slice slice, T& result, inspection::ParseOptions options = {}) {
-  return detail::deserializeWithStatus<inspection::VPackLoadInspector>(
+  return detail::deserializeWithStatus<inspection::VPackLoadInspector<>>(
       slice, result, options);
+}
+
+template<class T, class Context>
+[[nodiscard]] inspection::Status deserializeWithStatus(
+    Slice slice, T& result, inspection::ParseOptions options,
+    Context const& context) {
+  return detail::deserializeWithStatus<inspection::VPackLoadInspector<Context>>(
+      slice, result, options, context);
 }
 
 template<class T>
