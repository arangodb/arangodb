////////////////////////////////////////////////////////////////////////////////
/// @brief tasks used to handle periodic events
///
/// @file
///
/// DISCLAIMER
///
/// Copyright 2004-2013 triAGENS GmbH, Cologne, Germany
///
/// Licensed under the Apache License, Version 2.0 (the "License");
/// you may not use this file except in compliance with the License.
/// You may obtain a copy of the License at
///
///     http://www.apache.org/licenses/LICENSE-2.0
///
/// Unless required by applicable law or agreed to in writing, software
/// distributed under the License is distributed on an "AS IS" BASIS,
/// WITHOUT WARRANTIES OR CONDITIONS OF ANY KIND, either express or implied.
/// See the License for the specific language governing permissions and
/// limitations under the License.
///
/// Copyright holder is triAGENS GmbH, Cologne, Germany
///
/// @author Dr. Frank Celler
/// @author Achim Brandt
/// @author Copyright 2008-2013, triAGENS GmbH, Cologne, Germany
////////////////////////////////////////////////////////////////////////////////

#include "PeriodicTask.h"

#include "BasicsC/json.h"
#include "BasicsC/logging.h"
#include "Scheduler/Scheduler.h"

using namespace triagens::rest;

// -----------------------------------------------------------------------------
// constructors and destructors
// -----------------------------------------------------------------------------

PeriodicTask::PeriodicTask (double offset, 
                            double interval)
<<<<<<< HEAD
  : Task(0, "PeriodicTask"),
=======
  : Task("", "PeriodicTask"),
>>>>>>> c9586d82
    watcher(0),
    offset(offset),
    interval(interval) {
}

PeriodicTask::~PeriodicTask () {
  if (watcher != 0) {
    _scheduler->uninstallEvent(watcher);
  }
}

// -----------------------------------------------------------------------------
// Task methods
// -----------------------------------------------------------------------------

void PeriodicTask::resetTimer (double offset, double interval) {
  _scheduler->rearmPeriodic(watcher, offset, interval);
}

// -----------------------------------------------------------------------------
// Task methods
// -----------------------------------------------------------------------------

////////////////////////////////////////////////////////////////////////////////
/// @brief get a task specific description in JSON format
////////////////////////////////////////////////////////////////////////////////

void PeriodicTask::getDescription (TRI_json_t* json) {
  TRI_Insert3ArrayJson(TRI_UNKNOWN_MEM_ZONE, json, "type", TRI_CreateStringCopyJson(TRI_UNKNOWN_MEM_ZONE, "periodic"));
  TRI_Insert3ArrayJson(TRI_UNKNOWN_MEM_ZONE, json, "period", TRI_CreateNumberJson(TRI_UNKNOWN_MEM_ZONE, interval));
}

bool PeriodicTask::setup (Scheduler* scheduler, EventLoop loop) {
  this->_scheduler = scheduler;
  this->_loop = loop;

  watcher = scheduler->installPeriodicEvent(loop, this, offset, interval);

  if (watcher == -1) {
    return false;
  }
  return true;
}

void PeriodicTask::cleanup () {
  if (_scheduler == 0) {
    LOG_WARNING("In PeriodicTask::cleanup the scheduler has disappeared -- invalid pointer");
    watcher = 0;
    return;
  }
  _scheduler->uninstallEvent(watcher);
  watcher = 0;
}

bool PeriodicTask::handleEvent (EventToken token, EventType revents) {
  bool result = true;

  if (token == watcher && (revents & EVENT_PERIODIC)) {
    result = handlePeriod();
  }

  return result;
}<|MERGE_RESOLUTION|>--- conflicted
+++ resolved
@@ -40,11 +40,7 @@
 
 PeriodicTask::PeriodicTask (double offset, 
                             double interval)
-<<<<<<< HEAD
-  : Task(0, "PeriodicTask"),
-=======
   : Task("", "PeriodicTask"),
->>>>>>> c9586d82
     watcher(0),
     offset(offset),
     interval(interval) {
