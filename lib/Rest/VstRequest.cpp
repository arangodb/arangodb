////////////////////////////////////////////////////////////////////////////////
/// DISCLAIMER
///
/// Copyright 2014-2016 ArangoDB GmbH, Cologne, Germany
/// Copyright 2004-2014 triAGENS GmbH, Cologne, Germany
///
/// Licensed under the Apache License, Version 2.0 (the "License");
/// you may not use this file except in compliance with the License.
/// You may obtain a copy of the License at
///
///     http://www.apache.org/licenses/LICENSE-2.0
///
/// Unless required by applicable law or agreed to in writing, software
/// distributed under the License is distributed on an "AS IS" BASIS,
/// WITHOUT WARRANTIES OR CONDITIONS OF ANY KIND, either express or implied.
/// See the License for the specific language governing permissions and
/// limitations under the License.
///
/// Copyright holder is ArangoDB GmbH, Cologne, Germany
///
/// @author Jan Christoph Uhde
////////////////////////////////////////////////////////////////////////////////

#include "VstRequest.h"
#include "VstMessage.h"

#include <velocypack/Builder.h>
#include <velocypack/Iterator.h>
#include <velocypack/Options.h>
#include <velocypack/Parser.h>
#include <velocypack/Validator.h>
#include <velocypack/velocypack-aliases.h>

#include "Basics/StaticStrings.h"
#include "Basics/StringRef.h"
#include "Basics/StringUtils.h"
#include "Basics/conversions.h"
#include "Basics/tri-strings.h"
#include "Logger/Logger.h"
#include "Meta/conversion.h"

#include <stdexcept>

using namespace arangodb;
using namespace arangodb::basics;

VstRequest::VstRequest(ConnectionInfo const& connectionInfo,
                       VstInputMessage&& message, uint64_t messageId)
    : GeneralRequest(connectionInfo),
      _messageId(messageId),
      _message(std::move(message)),
      _validatedPayload(false),
      _vpackBuilder(nullptr) {
  _protocol = "vst";
  _contentType = ContentType::VPACK;
  _contentTypeResponse = ContentType::VPACK;
  parseHeaderInformation();
}

VPackSlice VstRequest::payload(VPackOptions const* options) {
  TRI_ASSERT(options != nullptr);

  if (_contentType == ContentType::JSON) {
    if (!_vpackBuilder) {
      StringRef json = _message.payload();
      if (!json.empty()) {
        _vpackBuilder = VPackParser::fromJson(json.data(), json.length());
      }
    }
    if (_vpackBuilder) {
      return _vpackBuilder->slice();
    }
  } else if (_contentType == ContentType::VPACK) {
    StringRef vpack = _message.payload();
    if (!vpack.empty()) {
      if (!_validatedPayload) {
        VPackOptions validationOptions = *options;  // intentional copy
        validationOptions.validateUtf8Strings = true;
        VPackValidator validator(&validationOptions);
        // will throw on error
        _validatedPayload = validator.validate(vpack.data(), vpack.length());
      }
      return VPackSlice(vpack.data());
    }
  }
  return VPackSlice::noneSlice();  // no body
}

void VstRequest::setHeader(VPackSlice keySlice, VPackSlice valSlice) {
  if (!keySlice.isString() || !valSlice.isString()) {
    return;
  }

  std::string value = valSlice.copyString();
  std::string key = StringUtils::tolower(keySlice.copyString());
  std::string val = StringUtils::tolower(value);
  static const char* mime = "application/json";
  if (key == StaticStrings::Accept && val.length() >= 16 &&
      memcmp(val.data(), mime, 16) == 0) {
    _contentTypeResponse = ContentType::JSON;
    return;  // don't insert this header!!
  } else if (key == StaticStrings::ContentTypeHeader && val.length() >= 16 &&
             memcmp(val.data(), mime, 16) == 0) {
    _contentType = ContentType::JSON;
    return;  // don't insert this header!!
  }

  // must lower-case the header key
  _headers.emplace(std::move(key), std::move(value));
}

void VstRequest::parseHeaderInformation() {
  using namespace std;
  auto vHeader = _message.header();
  if (!vHeader.isArray() || vHeader.length() != 7) {
    LOG_TOPIC(WARN, Logger::COMMUNICATION) << "invalid VST message header";
    throw std::runtime_error("invalid VST message header");
  }

  try {
    TRI_ASSERT(vHeader.isArray());
<<<<<<< HEAD
    int version = vHeader.at(0).getInt();                       // version
    int type = vHeader.at(1).getInt();                          // type
=======
    auto version = vHeader.at(0).getInt();                      // version
    auto type = vHeader.at(1).getInt();                         // type
>>>>>>> a14f6dd5
    _databaseName = vHeader.at(2).copyString();                 // database
    _type = meta::toEnum<RequestType>(vHeader.at(3).getInt());  // request type
    _requestPath = vHeader.at(4).copyString();  // request (path)
    VPackSlice params = vHeader.at(5);          // parameter
    VPackSlice meta = vHeader.at(6);            // meta

    if (version != 1) {
      LOG_TOPIC(WARN, Logger::COMMUNICATION)
          << "invalid version in vst message";
    }
    if (type != 1) {
      LOG_TOPIC(WARN, Logger::COMMUNICATION) << "not a VST request";
      return;
    }

    for (auto const& it : VPackObjectIterator(params, true)) {
      if (it.value.isArray()) {
        vector<string> tmp;
        for (auto const& itInner : VPackArrayIterator(it.value)) {
          tmp.emplace_back(itInner.copyString());
        }
        _arrayValues.emplace(it.key.copyString(), move(tmp));
      } else {
        _values.emplace(it.key.copyString(), it.value.copyString());
      }
    }

    for (auto const& it : VPackObjectIterator(meta, true)) {
      setHeader(it.key, it.value);
    }

    // fullUrl should not be necessary for Vst
    _fullUrl = _requestPath + "?";
    for (auto const& param : _values) {
      _fullUrl.append(param.first + "=" +
                      basics::StringUtils::urlEncode(param.second) + "&");
    }

    for (auto const& param : _arrayValues) {
      for (auto const& value : param.second) {
        _fullUrl.append(param.first);
        _fullUrl.append("[]=");
        _fullUrl.append(basics::StringUtils::urlEncode(value));
        _fullUrl.push_back('&');
      }
    }
    _fullUrl.pop_back();  // remove last &

  } catch (std::exception const& e) {
    throw std::runtime_error(
        std::string("Error during Parsing of VstHeader: ") + e.what());
  }
}<|MERGE_RESOLUTION|>--- conflicted
+++ resolved
@@ -119,13 +119,8 @@
 
   try {
     TRI_ASSERT(vHeader.isArray());
-<<<<<<< HEAD
-    int version = vHeader.at(0).getInt();                       // version
-    int type = vHeader.at(1).getInt();                          // type
-=======
     auto version = vHeader.at(0).getInt();                      // version
     auto type = vHeader.at(1).getInt();                         // type
->>>>>>> a14f6dd5
     _databaseName = vHeader.at(2).copyString();                 // database
     _type = meta::toEnum<RequestType>(vHeader.at(3).getInt());  // request type
     _requestPath = vHeader.at(4).copyString();  // request (path)
