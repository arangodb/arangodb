////////////////////////////////////////////////////////////////////////////////
/// DISCLAIMER
///
/// Copyright 2014-2016 ArangoDB GmbH, Cologne, Germany
/// Copyright 2004-2014 triAGENS GmbH, Cologne, Germany
///
/// Licensed under the Apache License, Version 2.0 (the "License");
/// you may not use this file except in compliance with the License.
/// You may obtain a copy of the License at
///
///     http://www.apache.org/licenses/LICENSE-2.0
///
/// Unless required by applicable law or agreed to in writing, software
/// distributed under the License is distributed on an "AS IS" BASIS,
/// WITHOUT WARRANTIES OR CONDITIONS OF ANY KIND, either express or implied.
/// See the License for the specific language governing permissions and
/// limitations under the License.
///
/// Copyright holder is ArangoDB GmbH, Cologne, Germany
///
/// @author Dr. Frank Celler
////////////////////////////////////////////////////////////////////////////////

#ifndef ARANGODB_REST_GENERAL_RESPONSE_H
#define ARANGODB_REST_GENERAL_RESPONSE_H 1

#include "Basics/Common.h"

#include "Basics/StaticStrings.h"
#include "Basics/StringUtils.h"
#include "Endpoint/Endpoint.h"
#include "GeneralRequest.h"
#include "Logger/Logger.h"
#include "Rest/CommonDefines.h"

#include <velocypack/Options.h>

namespace arangodb {
namespace velocypack {
class Slice;
}  // namespace velocypack

using rest::ContentType;
using rest::EncodingType;
using rest::ResponseCode;

class GeneralRequest;

class GeneralResponse {
  GeneralResponse() = delete;
  GeneralResponse(GeneralResponse const&) = delete;
  GeneralResponse& operator=(GeneralResponse const&) = delete;

 public:
  // converts the response code to a string for delivering to a http client.
  static std::string responseString(ResponseCode);

  // converts the response code string to the internal code
  static ResponseCode responseCode(std::string const& str);

  // response code from integer error code
  static ResponseCode responseCode(int);

  /// @brief set content-type this sets the contnt type like you expect it
  void setContentType(ContentType type) { _contentType = type; }
  ContentType contentType() const { return _contentType; }

  /// @brief set content-type from a string. this should only be used in
  /// cases when the content-type is user-defined
  /// this is a functionality so that user can set a type like application/zip
  /// from java script code the ContentType will be CUSTOM!!
  void setContentType(std::string const& contentType) {
    _headers[arangodb::StaticStrings::ContentTypeHeader] = contentType;
    _contentType = ContentType::CUSTOM;
  }

  void setContentType(std::string&& contentType) {
    _headers[arangodb::StaticStrings::ContentTypeHeader] = std::move(contentType);
    _contentType = ContentType::CUSTOM;
  }

<<<<<<< HEAD
=======

  void setAllowCompression(bool allowed) { _allowCompression = allowed; }
  virtual bool isCompressionAllowed() { return _allowCompression; }

  void setConnectionType(ConnectionType type) { _connectionType = type; }
>>>>>>> 7ffb0684
  void setContentTypeRequested(ContentType type) {
    _contentTypeRequested = type;
  }
  ContentType contentTypeRequested() const { return _contentTypeRequested; }

  virtual arangodb::Endpoint::TransportType transportType() = 0;

 protected:
  explicit GeneralResponse(ResponseCode);

 public:
  virtual ~GeneralResponse() {}

 public:
  // response codes are http response codes, but they are used in other
  // protocols as well
  ResponseCode responseCode() const { return _responseCode; }
  void setResponseCode(ResponseCode responseCode) {
    _responseCode = responseCode;
  }

  void setHeaders(std::unordered_map<std::string, std::string>&& headers) {
    _headers = std::move(headers);
  }

  std::unordered_map<std::string, std::string> const& headers() const {
    return _headers;
  }

  // adds a header. the header field name will be lower-cased
  void setHeader(std::string const& key, std::string const& value) {
    _headers[basics::StringUtils::tolower(key)] = value;
  }

  // adds a header. the header field name must be lower-cased
  void setHeaderNC(std::string const& key, std::string const& value) {
    _headers[key] = value;
  }

  // adds a header. the header field name must be lower-cased
  void setHeaderNC(std::string const& key, std::string&& value) {
    _headers[key] = std::move(value);
  }

  // adds a header if not set. the header field name must be lower-cased
  void setHeaderNCIfNotSet(std::string const& key, std::string const& value) {
    if (_headers.find(key) != _headers.end()) {
      // already set
      return;
    }
    _headers.emplace(key, value);
  }

 public:
  virtual uint64_t messageId() const { return 1; }

  virtual void reset(ResponseCode) = 0;

  // Payload needs to be of type: VPackSlice const&
  // or VPackBuffer<uint8_t>&&
  template <typename Payload>
  void setPayload(Payload&& payload, bool generateBody,
                  velocypack::Options const& options = velocypack::Options::Defaults,
                  bool resolveExternals = true) {
    _generateBody = generateBody;
    addPayload(std::forward<Payload>(payload), &options, resolveExternals);
  }

  virtual void addPayload(velocypack::Slice const&, arangodb::velocypack::Options const* = nullptr,
                          bool resolveExternals = true) = 0;
  virtual void addPayload(velocypack::Buffer<uint8_t>&&,
                          arangodb::velocypack::Options const* = nullptr,
                          bool resolveExternals = true) = 0;
  virtual void addRawPayload(velocypack::StringRef payload) = 0;
  virtual int reservePayload(std::size_t size) { return TRI_ERROR_NO_ERROR; }

  /// used for head
  bool generateBody() const { return _generateBody; };
  /// used for head
  virtual bool setGenerateBody(bool) { return _generateBody; };

  virtual int deflate(size_t size = 16384) = 0;

 protected:
  std::unordered_map<std::string, std::string> _headers;  // headers/metadata map
  ResponseCode _responseCode;                             // http response code
  ContentType _contentType;
<<<<<<< HEAD
=======
  ConnectionType _connectionType;
  bool _generateBody;
  bool _allowCompression;
>>>>>>> 7ffb0684
  ContentType _contentTypeRequested;
  bool _generateBody;
};
}  // namespace arangodb

#endif<|MERGE_RESOLUTION|>--- conflicted
+++ resolved
@@ -79,14 +79,9 @@
     _contentType = ContentType::CUSTOM;
   }
 
-<<<<<<< HEAD
-=======
-
   void setAllowCompression(bool allowed) { _allowCompression = allowed; }
   virtual bool isCompressionAllowed() { return _allowCompression; }
 
-  void setConnectionType(ConnectionType type) { _connectionType = type; }
->>>>>>> 7ffb0684
   void setContentTypeRequested(ContentType type) {
     _contentTypeRequested = type;
   }
@@ -174,14 +169,9 @@
   std::unordered_map<std::string, std::string> _headers;  // headers/metadata map
   ResponseCode _responseCode;                             // http response code
   ContentType _contentType;
-<<<<<<< HEAD
-=======
-  ConnectionType _connectionType;
+  ContentType _contentTypeRequested;
   bool _generateBody;
   bool _allowCompression;
->>>>>>> 7ffb0684
-  ContentType _contentTypeRequested;
-  bool _generateBody;
 };
 }  // namespace arangodb
 
