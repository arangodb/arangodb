////////////////////////////////////////////////////////////////////////////////
/// DISCLAIMER
///
/// Copyright 2014-2016 ArangoDB GmbH, Cologne, Germany
/// Copyright 2004-2014 triAGENS GmbH, Cologne, Germany
///
/// Licensed under the Apache License, Version 2.0 (the "License");
/// you may not use this file except in compliance with the License.
/// You may obtain a copy of the License at
///
///     http://www.apache.org/licenses/LICENSE-2.0
///
/// Unless required by applicable law or agreed to in writing, software
/// distributed under the License is distributed on an "AS IS" BASIS,
/// WITHOUT WARRANTIES OR CONDITIONS OF ANY KIND, either express or implied.
/// See the License for the specific language governing permissions and
/// limitations under the License.
///
/// Copyright holder is ArangoDB GmbH, Cologne, Germany
///
/// @author Dr. Frank Celler
////////////////////////////////////////////////////////////////////////////////

#ifndef ARANGODB_REST_GENERAL_RESPONSE_H
#define ARANGODB_REST_GENERAL_RESPONSE_H 1

#include "Basics/Common.h"

#include "Basics/StaticStrings.h"
#include "Basics/StringUtils.h"
#include "Basics/voc-errors.h"
#include "Endpoint/Endpoint.h"
#include "GeneralRequest.h"
#include "Logger/Logger.h"
#include "Rest/CommonDefines.h"

#include <velocypack/Options.h>

namespace arangodb {
namespace velocypack {
class Slice;
}  // namespace velocypack

using rest::ContentType;
using rest::EncodingType;
using rest::ResponseCode;

class GeneralRequest;

class GeneralResponse {
  GeneralResponse() = delete;
  GeneralResponse(GeneralResponse const&) = delete;
  GeneralResponse& operator=(GeneralResponse const&) = delete;

 public:
  // converts the response code to a string for delivering to a http client.
  static std::string responseString(ResponseCode);

  // converts the response code string to the internal code
  static ResponseCode responseCode(std::string const& str);

  // response code from integer error code
  static ResponseCode responseCode(int);

  /// @brief set content-type this sets the contnt type like you expect it
  void setContentType(ContentType type) { _contentType = type; }
  ContentType contentType() const { return _contentType; }

  /// @brief set content-type from a string. this should only be used in
  /// cases when the content-type is user-defined
  /// this is a functionality so that user can set a type like application/zip
  /// from java script code the ContentType will be CUSTOM!!
  void setContentType(std::string const& contentType) {
    _headers[arangodb::StaticStrings::ContentTypeHeader] = contentType;
    _contentType = ContentType::CUSTOM;
  }

  void setContentType(std::string&& contentType) {
    _headers[arangodb::StaticStrings::ContentTypeHeader] = std::move(contentType);
    _contentType = ContentType::CUSTOM;
  }

  void setAllowCompression(bool allowed) { _allowCompression = allowed; }
  virtual bool isCompressionAllowed() { return _allowCompression; }

  void setContentTypeRequested(ContentType type) {
    _contentTypeRequested = type;
  }
  ContentType contentTypeRequested() const { return _contentTypeRequested; }

  virtual arangodb::Endpoint::TransportType transportType() = 0;

 protected:
  explicit GeneralResponse(ResponseCode);

 public:
  virtual ~GeneralResponse() = default;

 public:
  // response codes are http response codes, but they are used in other
  // protocols as well
  ResponseCode responseCode() const { return _responseCode; }
  void setResponseCode(ResponseCode responseCode) {
    _responseCode = responseCode;
  }

  void setHeaders(std::unordered_map<std::string, std::string> headers) {
    _headers = std::move(headers);
  }

  std::unordered_map<std::string, std::string> const& headers() const {
    return _headers;
  }

  // adds a header. the header field name will be lower-cased
  void setHeader(std::string const& key, std::string const& value) {
    _headers.insert_or_assign(basics::StringUtils::tolower(key), value);
  }

  // adds a header. the header field name must be lower-cased
<<<<<<< HEAD
  void setHeaderNC(std::string const& key, std::string value) {
    _headers[key] = std::move(value);
=======
  void setHeaderNC(std::string const& key, std::string const& value) {
    _headers.insert_or_assign(key, value);
  }

  // adds a header. the header field name must be lower-cased
  void setHeaderNC(std::string const& key, std::string&& value) {
    _headers.insert_or_assign(key, std::move(value));
>>>>>>> 484e2971
  }

  // adds a header if not set. the header field name must be lower-cased
  void setHeaderNCIfNotSet(std::string const& key, std::string const& value) {
<<<<<<< HEAD
    _headers.emplace(key, value);
=======
    _headers.try_emplace(key, value);
>>>>>>> 484e2971
  }

  virtual bool isResponseEmpty() const = 0;

 public:
  virtual uint64_t messageId() const { return 1; }

  virtual void setMessageId(uint64_t msgId) { }

  virtual void reset(ResponseCode) = 0;

  // Payload needs to be of type: VPackSlice const&
  // or VPackBuffer<uint8_t>&&
  template <typename Payload>
  void setPayload(Payload&& payload, bool generateBody,
                  velocypack::Options const& options = velocypack::Options::Defaults,
                  bool resolveExternals = true) {
    TRI_ASSERT(isResponseEmpty());
    _generateBody = generateBody;
    addPayload(std::forward<Payload>(payload), &options, resolveExternals);
  }

  virtual void addPayload(velocypack::Slice const&, arangodb::velocypack::Options const* = nullptr,
                          bool resolveExternals = true) = 0;
  virtual void addPayload(velocypack::Buffer<uint8_t>&&,
                          arangodb::velocypack::Options const* = nullptr,
                          bool resolveExternals = true) = 0;
  virtual void addRawPayload(velocypack::StringRef payload) = 0;
  virtual int reservePayload(std::size_t size) { return TRI_ERROR_NO_ERROR; }

  /// used for head
  bool generateBody() const { return _generateBody; }
  /// used for head
  virtual bool setGenerateBody(bool) { return _generateBody; }

  virtual int deflate(size_t size = 16384) = 0;

 protected:
  std::unordered_map<std::string, std::string> _headers;  // headers/metadata map
  ResponseCode _responseCode;                             // http response code
  ContentType _contentType;
  ContentType _contentTypeRequested;
  bool _generateBody;
  bool _allowCompression;
};
}  // namespace arangodb

#endif<|MERGE_RESOLUTION|>--- conflicted
+++ resolved
@@ -118,27 +118,13 @@
   }
 
   // adds a header. the header field name must be lower-cased
-<<<<<<< HEAD
   void setHeaderNC(std::string const& key, std::string value) {
-    _headers[key] = std::move(value);
-=======
-  void setHeaderNC(std::string const& key, std::string const& value) {
-    _headers.insert_or_assign(key, value);
-  }
-
-  // adds a header. the header field name must be lower-cased
-  void setHeaderNC(std::string const& key, std::string&& value) {
     _headers.insert_or_assign(key, std::move(value));
->>>>>>> 484e2971
   }
 
   // adds a header if not set. the header field name must be lower-cased
   void setHeaderNCIfNotSet(std::string const& key, std::string const& value) {
-<<<<<<< HEAD
     _headers.emplace(key, value);
-=======
-    _headers.try_emplace(key, value);
->>>>>>> 484e2971
   }
 
   virtual bool isResponseEmpty() const = 0;
