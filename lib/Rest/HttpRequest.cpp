////////////////////////////////////////////////////////////////////////////////
/// DISCLAIMER
///
/// Copyright 2014-2016 ArangoDB GmbH, Cologne, Germany
/// Copyright 2004-2014 triAGENS GmbH, Cologne, Germany
///
/// Licensed under the Apache License, Version 2.0 (the "License");
/// you may not use this file except in compliance with the License.
/// You may obtain a copy of the License at
///
///     http://www.apache.org/licenses/LICENSE-2.0
///
/// Unless required by applicable law or agreed to in writing, software
/// distributed under the License is distributed on an "AS IS" BASIS,
/// WITHOUT WARRANTIES OR CONDITIONS OF ANY KIND, either express or implied.
/// See the License for the specific language governing permissions and
/// limitations under the License.
///
/// Copyright holder is ArangoDB GmbH, Cologne, Germany
///
/// @author Dr. Frank Celler
/// @author Achim Brandt
////////////////////////////////////////////////////////////////////////////////

#include "HttpRequest.h"
#include "Basics/NumberUtils.h"

#include <velocypack/Builder.h>
#include <velocypack/Options.h>
#include <velocypack/Parser.h>
#include <velocypack/Validator.h>
#include <velocypack/velocypack-aliases.h>

#include "Basics/StaticStrings.h"
#include "Basics/StringUtils.h"
#include "Basics/VelocyPackHelper.h"
#include "Basics/conversions.h"
#include "Basics/debugging.h"
#include "Basics/tri-strings.h"
#include "Logger/Logger.h"

using namespace arangodb;
using namespace arangodb::basics;

HttpRequest::HttpRequest(ConnectionInfo const& connectionInfo,
                         uint64_t mid, bool allowMethodOverride)
    : GeneralRequest(connectionInfo, mid),
      _allowMethodOverride(allowMethodOverride),
      _validatedPayload(false) {
  _contentType = ContentType::UNSET;
  _contentTypeResponse = ContentType::JSON;
}

<<<<<<< HEAD
=======
// HACK HACK HACK
// This should only be called by createFakeRequest in ClusterComm
// as the Request is not fully constructed. This 2nd constructor
// avoids the need of a additional FakeRequest class.
HttpRequest::HttpRequest(ContentType contentType, char const* body, int64_t contentLength,
                         std::unordered_map<std::string, std::string> const& headers)
    : GeneralRequest(ConnectionInfo(), 1),
      _validatedPayload(false) {
  _contentType = contentType;
  _contentTypeResponse = contentType;
  _payload.append(body, contentLength);
  GeneralRequest::_headers = headers;
}

>>>>>>> 292a4adf
void HttpRequest::parseHeader(char* start, size_t length) {
  char* end = start + length;

  // current line number
  int lineNum = 0;

  // begin and end of current line
  char* lineBegin = nullptr;

  // split request
  while (start < end) {
    lineBegin = start;

    // .............................................................................
    // FIRST LINE
    // .............................................................................

    // check for request type (GET/POST in line 0), path and parameters
    if (lineNum == 0) {
      // split line at space
      char* e = lineBegin;

      for (; e < end && *e != ' ' && *e != '\n'; ++e) {
        *e = ::StringUtils::tolower(*e);
      }

      // store key and value
      char* keyBegin = lineBegin;
      char* keyEnd = e;

      char* valueBegin = nullptr;
      char* valueEnd = nullptr;

      // we found a space (*end is '\0')
      if (*e == ' ') {
        // extract the value
        keyEnd = e;

        // trim value from the start
        while (e < end && *e == ' ') {
          ++e;
        }

        *keyEnd = '\0';

        // there is no value at all
        if (e == end) {
          valueBegin = valueEnd = keyEnd;
          start = end;
        }

        // there is only a NL
        else if (*e == '\n') {
          valueBegin = valueEnd = keyEnd;
          start = e + 1;
        }

        // find space
        else {
          valueBegin = e;

          while (e < end && *e != '\n' && *e != ' ') {
            ++e;
          }

          if (e == end) {
            valueEnd = e;
            start = end;
          } else {
            if (*e == '\n') {
              valueEnd = e;
              start = e + 1;

              // skip \r
              if (valueBegin < valueEnd && valueEnd[-1] == '\r') {
                --valueEnd;
              }
            } else {
              valueEnd = e;

              // HTTP protocol version is expected next

              // go on until eol
              while (e < end && *e != '\n') {
                ++e;
              }

              if (e == end) {
                start = end;
              } else {
                start = e + 1;
              }
            }

            *valueEnd = '\0';
          }
        }

        // check the key
        _type = findRequestType(keyBegin, keyEnd - keyBegin);

        // extract the path and decode the url and parameters
        if (_type != RequestType::ILLEGAL) {
          char* pathBegin = valueBegin;
          char* pathEnd = nullptr;

          char* paramBegin = nullptr;
          char* paramEnd = nullptr;

          // find a question mark or space
          char* f = pathBegin;

          // get ride of "//"
          char* g = f;

          // do NOT url-decode the path, we need to distinguish between
          // "/document/a/b" and "/document/a%2fb"

          while (f < valueEnd && *f != '?' && *f != ' ' && *f != '\n') {
            *g++ = *f;

            if (*f == '/') {
              while (f < valueEnd && *f == '/') {
                ++f;
              }
            } else {
              ++f;
            }
          }

          pathEnd = g;

          // look for database name in URL
          if (pathEnd - pathBegin >= 5) {
            char* q = pathBegin;

            // check if the prefix is "_db"
            if (q[0] == '/' && q[1] == '_' && q[2] == 'd' && q[3] == 'b' && q[4] == '/') {
              // request contains database name
              q += 5;
              pathBegin = q;

              // read until end of database name
              while (*q != '\0') {
                if (*q == '/' || *q == '?' || *q == ' ' || *q == '\n' || *q == '\r') {
                  break;
                }
                ++q;
              }

              _databaseName = std::string(pathBegin, q - pathBegin);

              pathBegin = q;
            }
          }

          // no space, question mark or end-of-line
          if (f == valueEnd) {
            *pathEnd = '\0';
            paramEnd = paramBegin = pathEnd;

            // set full url = complete path
            _fullUrl = std::string(pathBegin, pathEnd - pathBegin);
          }

          // no question mark
          else if (*f == ' ' || *f == '\n') {
            *pathEnd = '\0';

            paramEnd = paramBegin = f;

            // set full url = complete path
            _fullUrl = std::string(pathBegin, pathEnd - pathBegin);
          }

          // found a question mark
          else {
            paramBegin = g + 1;
            paramEnd = f + 1;

            *g++ = '?';

            while (paramEnd < valueEnd && *paramEnd != ' ' && *paramEnd != '\n') {
              *g++ = *paramEnd++;
            }

            *g = '\0';
            paramEnd = g;

            // set full url = complete path + query parameters
            _fullUrl = std::string(pathBegin, paramEnd - pathBegin);

            // now that the full url was saved, we can insert the null bytes
            *pathEnd = '\0';
          }

          if (pathBegin < pathEnd) {
            _requestPath = std::string(pathBegin, pathEnd - pathBegin);
          }

          if (paramBegin < paramEnd) {
            setValues(paramBegin, paramEnd);
          }
        }
      }

      // no space, either eol or newline
      else {
        if (e < end) {
          *keyEnd = '\0';
          start = e + 1;
        } else {
          start = end;
        }

        // check the key
        _type = findRequestType(keyBegin, keyEnd - keyBegin);
      }
    }

    // .............................................................................
    // OTHER LINES
    // .............................................................................

    else {
      // split line at colon
      char* e = lineBegin;

      for (; e < end && *e != ':' && *e != '\n'; ++e) {
        *e = StringUtils::tolower(*e);
      }

      // store key and value
      char* keyBegin = lineBegin;
      char* keyEnd = e;

      // we found a colon (*end is '\0')
      if (*e == ':') {
        char* valueBegin = nullptr;
        char* valueEnd = nullptr;

        // extract the value
        keyEnd = e++;

        while (e < end && *e == ' ') {
          ++e;
        }

        while (keyBegin < keyEnd && keyEnd[-1] == ' ') {
          --keyEnd;
        }

        *keyEnd = '\0';

        // there is no value at all
        if (e == end) {
          valueBegin = valueEnd = keyEnd;
          start = end;
        } else if (*e == '\n') {
          valueBegin = valueEnd = keyEnd;
          start = e + 1;
        }

        // find \n
        else {
          valueBegin = e;

          while (e < end && *e != '\n') {
            ++e;
          }

          if (e == end) {
            valueEnd = e;
            start = end;
          } else {
            valueEnd = e;
            start = e + 1;
          }

          // skip \r
          if (valueBegin < valueEnd && valueEnd[-1] == '\r') {
            --valueEnd;
          }

          // skip trailing spaces
          while (valueBegin < valueEnd && valueEnd[-1] == ' ') {
            --valueEnd;
          }

          *valueEnd = '\0';
        }

        if (keyBegin < keyEnd) {
          setHeader(keyBegin, keyEnd - keyBegin, valueBegin, valueEnd - valueBegin);
        }
      }

      // we found no colon, either eol or newline. Take the whole line as key
      else {
        if (e < end) {
          *keyEnd = '\0';
          start = e + 1;
        } else {
          start = end;
        }

        // skip \r
        if (keyBegin < keyEnd && keyEnd[-1] == '\r') {
          --keyEnd;
        }

        // use empty value
        if (keyBegin < keyEnd) {
          setHeader(keyBegin, keyEnd - keyBegin);
        }
      }
    }

    lineNum++;
  }
}

namespace {
  std::string url_decode(const char* begin, const char* end) {
    std::string out;
    out.reserve(static_cast<size_t>(end - begin));
    for (const char* i = begin; i != end; ++i) {
      std::string::value_type c = (*i);
      if (c == '%') {
        if (i + 2 < end) {
          int h = StringUtils::hex2int(i[1], 0) << 4;
          h += StringUtils::hex2int(i[2], 0);
          out.push_back(static_cast<char>(h & 0x7F));
          i += 2;
        }
      } else if (c == '+') {
        out.push_back(' ');
      } else {
        out.push_back(c);
      }
    }
    return out;
  }
}

void HttpRequest::parseUrl(const char* path, size_t length) {
  std::string tmp;
  tmp.reserve(length);
  // get rid of '//'
  for (size_t i = 0; i < length; ++i) {
    tmp.push_back(path[i]);
    if (path[i] == '/') {
      while (i + 1 < length && path[i+1] == '/') {
        ++i;
      }
    }
  }

  const char* start = tmp.data();
  const char* end = start + tmp.size();
  // look for database name in URL
  if (end - start >= 5) {
    char const* q = start;

    // check if the prefix is "_db"
    if (q[0] == '/' && q[1] == '_' && q[2] == 'd' && q[3] == 'b' && q[4] == '/') {
      // request contains database name
      q += 5;
      start = q;

      // read until end of database name
      while (q < end) {
        if (*q == '/' || *q == '?' || *q == ' ' || *q == '\n' || *q == '\r') {
          break;
        }
        ++q;
      }

      TRI_ASSERT(q >= start);
      _databaseName = std::string(start, q - start);
      _fullUrl.assign(q, end - q);

      start = q;
    } else {
      _fullUrl.assign(start, end - start);
    }
  } else {
    _fullUrl.assign(start, end - start);
  }
  TRI_ASSERT(!_fullUrl.empty());

  char const* q = start;
  while (q != end && *q != '?') {
    ++q;
  }

  if (q == end || *q == '?') {
    _requestPath.assign(start, q - start);
  }
  if (q == end) {
    return;
  }

  bool keyPhase = true;
  const char* keyBegin = ++q;
  const char* keyEnd = keyBegin;
  const char* valueBegin = nullptr;

  while (q != end) {
    if (keyPhase) {
      keyEnd = q;
      if (*q == '=') {
        keyPhase = false;
        valueBegin = q + 1;
      }
      ++q;
      continue;
    }

    if (q + 1 == end || *(q + 1) == '&') {
      ++q; // skip ahead

      std::string val = ::url_decode(valueBegin, q);
      if (keyEnd - keyBegin > 2 && *(keyEnd - 2) == '[' && *(keyEnd - 1) == ']') {
        // found parameter xxx[]
        _arrayValues[::url_decode(keyBegin, keyEnd - 2)]
        .emplace_back(std::move(val));
      } else {
        _values[::url_decode(keyBegin, keyEnd)] = std::move(val);
      }
      keyPhase = true;
      keyBegin = q + 1;
      continue;
    }
    ++q;
  }
}

void HttpRequest::setHeaderV2(std::string&& key, std::string&& value) {
  StringUtils::tolowerInPlace(key); // always lowercase key

  if (key == StaticStrings::ContentLength) {
    size_t len = NumberUtils::atoi_zero<uint64_t>(value.c_str(), value.c_str() + value.size());
    if (_payload.capacity() < len) {
      // lets not reserve more than 64MB at once
      uint64_t maxReserve = std::min<uint64_t>(2 << 26, len);
      _payload.reserve(maxReserve);
    }
    // do not store this header
    return;
  }

  if (key == StaticStrings::Accept) {
    _contentTypeResponse = rest::stringToContentType(value, /*default*/ContentType::JSON);
    return;
  } else if ((_contentType == ContentType::UNSET) &&
             (key == StaticStrings::ContentTypeHeader)) {
    auto res = rest::stringToContentType(value, /*default*/ContentType::UNSET);
    // simon: the "@arangodb/requests" module by default the "text/plain" content-types for JSON
    // in most tests. As soon as someone fixes all the tests we can enable these again.
    if (res == ContentType::JSON || res == ContentType::VPACK || res == ContentType::DUMP) {
      _contentType = res;
      return;
    }
  } else if (key == StaticStrings::AcceptEncoding) {
    // This can be much more elaborated as the can specify weights on encodings
    // However, for now just toggle on deflate if deflate is requested
    if (StaticStrings::EncodingDeflate == value) {
      // FXIME: cannot use substring search, Java driver chokes on deflated response
      //if (value.find(StaticStrings::EncodingDeflate) != std::string::npos) {
      _acceptEncoding = EncodingType::DEFLATE;
    }
  }

  if (key == "cookie") {
    parseCookies(value.c_str(), value.size());
    return;
  }

  if (_allowMethodOverride && key.size() >= 13 && key[0] == 'x' && key[1] == '-') {
    // handle x-... headers

    // override HTTP method?
    if (key == "x-http-method" ||
        key == "x-method-override" ||
        key == "x-http-method-override") {
      StringUtils::tolowerInPlace(value);
      _type = findRequestType(value.c_str(), value.size());
      // don't insert this header!!
      return;
    }
  }

  _headers[std::move(key)] = std::move(value);
}

void HttpRequest::setArrayValue(char const* key, size_t length, char const* value) {
  TRI_ASSERT(key != nullptr);
  TRI_ASSERT(value != nullptr);
  _arrayValues[std::string(key, length)].emplace_back(value);
}

void HttpRequest::setValues(char* buffer, char* end) {
  char* keyBegin = nullptr;
  char* key = nullptr;

  char* valueBegin = nullptr;
  char* value = nullptr;

  enum { KEY, VALUE } phase = KEY;
  enum { NORMAL, HEX1, HEX2 } reader = NORMAL;

  int hex = 0;

  char const AMB = '&';
  char const EQUAL = '=';
  char const PERCENT = '%';
  char const PLUS = '+';

  for (keyBegin = key = buffer; buffer < end; buffer++) {
    char next = *buffer;

    if (phase == KEY && next == EQUAL) {
      phase = VALUE;

      valueBegin = value = buffer + 1;

      continue;
    } else if (next == AMB) {
      phase = KEY;

      *key = '\0';

      // check for missing value phase
      if (valueBegin == nullptr) {
        valueBegin = value = key;
      } else {
        *value = '\0';
      }

      if (key - keyBegin > 2 && (*(key - 2)) == '[' && (*(key - 1)) == ']') {
        // found parameter xxx[]
        *(key - 2) = '\0';
        setArrayValue(keyBegin, key - keyBegin - 2, valueBegin);
      } else {
        _values[std::string(keyBegin, key - keyBegin)] =
            std::string(valueBegin, value - valueBegin);
      }

      keyBegin = key = buffer + 1;
      valueBegin = value = nullptr;

      continue;
    } else if (next == PERCENT) {
      reader = HEX1;
      continue;
    } else if (reader == HEX1) {
      int h1 = StringUtils::hex2int(next, -1);

      if (h1 == -1) {
        reader = NORMAL;
        --buffer;
        continue;
      }

      hex = h1 * 16;
      reader = HEX2;
      continue;
    } else if (reader == HEX2) {
      int h1 = StringUtils::hex2int(next, -1);

      if (h1 == -1) {
        --buffer;
      } else {
        hex += h1;
      }

      reader = NORMAL;
      next = static_cast<char>(hex);
    } else if (next == PLUS) {
      next = ' ';
    }

    if (phase == KEY) {
      *key++ = next;
    } else {
      *value++ = next;
    }
  }

  if (keyBegin != key) {
    *key = '\0';

    // check for missing value phase
    if (valueBegin == nullptr) {
      valueBegin = value = key;
    } else {
      *value = '\0';
    }

    if (key - keyBegin > 2 && (*(key - 2)) == '[' && (*(key - 1)) == ']') {
      // found parameter xxx[]
      *(key - 2) = '\0';
      setArrayValue(keyBegin, key - keyBegin - 2, valueBegin);
    } else {
      _values[std::string(keyBegin, key - keyBegin)] =
          std::string(valueBegin, value - valueBegin);
    }
  }
}

/// @brief sets a key/value header
void HttpRequest::setHeader(char const* key, size_t keyLength,
                            char const* value, size_t valueLength) {
  TRI_ASSERT(key != nullptr);
  TRI_ASSERT(value != nullptr);

  if (keyLength == StaticStrings::ContentLength.size() &&
      memcmp(key, StaticStrings::ContentLength.c_str(), keyLength) == 0) {  // 14 = strlen("content-length")
    // do not store this header
    return;
  }

  if (keyLength == StaticStrings::Accept.size() &&
      valueLength == StaticStrings::MimeTypeVPack.size() &&
      memcmp(key, StaticStrings::Accept.c_str(), keyLength) == 0 &&
      memcmp(value, StaticStrings::MimeTypeVPack.c_str(), valueLength) == 0) {
    _contentTypeResponse = ContentType::VPACK;
  } else if (keyLength == StaticStrings::AcceptEncoding.size() &&
      valueLength == StaticStrings::EncodingDeflate.size() &&
      memcmp(key, StaticStrings::AcceptEncoding.c_str(), keyLength) == 0 &&
      memcmp(value, StaticStrings::EncodingDeflate.c_str(), valueLength) == 0) {
    // This can be much more elaborated as the can specify weights on encodings
    // However, for now just toggle on deflate if deflate is requested
    _acceptEncoding = EncodingType::DEFLATE;
  } else if ((_contentType == ContentType::UNSET) &&
             (keyLength == StaticStrings::ContentTypeHeader.size()) &&
             (memcmp(key, StaticStrings::ContentTypeHeader.c_str(), keyLength) == 0)) {
    if (valueLength == StaticStrings::MimeTypeVPack.size() &&
        memcmp(value, StaticStrings::MimeTypeVPack.c_str(), valueLength) == 0) {
      _contentType = ContentType::VPACK;
      // don't insert this header!!
      return;
    }
    if (valueLength >= StaticStrings::MimeTypeJsonNoEncoding.size() &&
        memcmp(value, StaticStrings::MimeTypeJsonNoEncoding.c_str(),
               StaticStrings::MimeTypeJsonNoEncoding.length()) == 0) {
      _contentType = ContentType::JSON;
      // don't insert this header!!
      return;
    }
  }

  if (keyLength == 6 && memcmp(key, "cookie", keyLength) == 0) {  // 6 = strlen("cookie")
    parseCookies(value, valueLength);
    return;
  }

  if (_allowMethodOverride && keyLength >= 13 && *key == 'x' && *(key + 1) == '-') {
    // handle x-... headers

    // override HTTP method?
    if ((keyLength == 13 && memcmp(key, "x-http-method", keyLength) == 0) ||
        (keyLength == 17 && memcmp(key, "x-method-override", keyLength) == 0) ||
        (keyLength == 22 && memcmp(key, "x-http-method-override", keyLength) == 0)) {
      std::string overriddenType(value, valueLength);
      StringUtils::tolowerInPlace(overriddenType);

      _type = findRequestType(overriddenType.c_str(), overriddenType.size());

      // don't insert this header!!
      return;
    }
  }

  _headers[std::string(key, keyLength)] = std::string(value, valueLength);
}

/// @brief sets a key-only header
void HttpRequest::setHeader(char const* key, size_t keyLength) {
  _headers[std::string(key, keyLength)] = StaticStrings::Empty;
}

void HttpRequest::setCookie(char* key, size_t length, char const* value) {
  _cookies[std::string(key, length)] = value;
}

void HttpRequest::parseCookies(char const* buffer, size_t length) {
  char* keyBegin = nullptr;
  char* key = nullptr;

  char* valueBegin = nullptr;
  char* value = nullptr;

  enum { KEY, VALUE } phase = KEY;
  enum { NORMAL, HEX1, HEX2 } reader = NORMAL;

  int hex = 0;

  char const AMB = ';';
  char const EQUAL = '=';
  char const PERCENT = '%';
  char const SPACE = ' ';

  char* buffer2 = (char*)buffer;
  char* end = buffer2 + length;

  for (keyBegin = key = buffer2; buffer2 < end; buffer2++) {
    char next = *buffer2;

    if (phase == KEY && next == EQUAL) {
      phase = VALUE;

      valueBegin = value = buffer2 + 1;

      continue;
    } else if (next == AMB) {
      phase = KEY;

      *key = '\0';

      // check for missing value phase
      if (valueBegin == nullptr) {
        valueBegin = value = key;
      } else {
        *value = '\0';
      }

      setCookie(keyBegin, key - keyBegin, valueBegin);

      // keyBegin = key = buffer2 + 1;
      while (*(keyBegin = key = buffer2 + 1) == SPACE && buffer2 < end) {
        buffer2++;
      }
      valueBegin = value = nullptr;

      continue;
    } else if (next == PERCENT) {
      reader = HEX1;
      continue;
    } else if (reader == HEX1) {
      int h1 = StringUtils::hex2int(next, -1);

      if (h1 == -1) {
        reader = NORMAL;
        --buffer2;
        continue;
      }

      hex = h1 * 16;
      reader = HEX2;
      continue;
    } else if (reader == HEX2) {
      int h1 = StringUtils::hex2int(next, -1);

      if (h1 == -1) {
        --buffer2;
      } else {
        hex += h1;
      }

      reader = NORMAL;
      next = static_cast<char>(hex);
    }

    if (phase == KEY) {
      *key++ = next;
    } else {
      *value++ = next;
    }
  }

  if (keyBegin != key) {
    *key = '\0';

    // check for missing value phase
    if (valueBegin == nullptr) {
      valueBegin = value = key;
    } else {
      *value = '\0';
    }

    setCookie(keyBegin, key - keyBegin, valueBegin);
  }
}

std::string const& HttpRequest::cookieValue(std::string const& key) const {
  auto it = _cookies.find(key);

  if (it == _cookies.end()) {
    return StaticStrings::Empty;
  }

  return it->second;
}

std::string const& HttpRequest::cookieValue(std::string const& key, bool& found) const {
  auto it = _cookies.find(key);

  if (it == _cookies.end()) {
    found = false;
    return StaticStrings::Empty;
  }

  found = true;
  return it->second;
}

VPackStringRef HttpRequest::rawPayload() const {
  return VPackStringRef(reinterpret_cast<const char*>(_payload.data()), _payload.size());
};

VPackSlice HttpRequest::payload(bool strictValidation) {
  if ((_contentType == ContentType::UNSET) || (_contentType == ContentType::JSON)) {
    if (!_payload.empty()) {
      if (!_vpackBuilder) {
        VPackOptions const* options = validationOptions(strictValidation);
        VPackParser parser(options);
        parser.parse(_payload.data(), _payload.size());
        _vpackBuilder = parser.steal();
      }
      return VPackSlice(_vpackBuilder->slice());
    }
    return VPackSlice::noneSlice();  // no body
  } else if (_contentType == ContentType::VPACK) {
    if (!_validatedPayload) {
      VPackOptions const* options = validationOptions(strictValidation);
      VPackValidator validator(options);
      _validatedPayload = validator.validate(_payload.data(), _payload.length()); // throws on error
    }
    return VPackSlice(reinterpret_cast<uint8_t const*>(_payload.data()));
  }
  return VPackSlice::noneSlice();
}<|MERGE_RESOLUTION|>--- conflicted
+++ resolved
@@ -51,23 +51,6 @@
   _contentTypeResponse = ContentType::JSON;
 }
 
-<<<<<<< HEAD
-=======
-// HACK HACK HACK
-// This should only be called by createFakeRequest in ClusterComm
-// as the Request is not fully constructed. This 2nd constructor
-// avoids the need of a additional FakeRequest class.
-HttpRequest::HttpRequest(ContentType contentType, char const* body, int64_t contentLength,
-                         std::unordered_map<std::string, std::string> const& headers)
-    : GeneralRequest(ConnectionInfo(), 1),
-      _validatedPayload(false) {
-  _contentType = contentType;
-  _contentTypeResponse = contentType;
-  _payload.append(body, contentLength);
-  GeneralRequest::_headers = headers;
-}
-
->>>>>>> 292a4adf
 void HttpRequest::parseHeader(char* start, size_t length) {
   char* end = start + length;
 
