--- conflicted
+++ resolved
@@ -415,12 +415,9 @@
       return ResponseCode::SERVER_ERROR;
 
     case TRI_ERROR_CLUSTER_BACKEND_UNAVAILABLE:
-<<<<<<< HEAD
     case TRI_ERROR_CLUSTER_SHARD_LEADER_RESIGNED:
-=======
     case TRI_ERROR_CLUSTER_LEADERSHIP_CHALLENGE_ONGOING:
     case TRI_ERROR_CLUSTER_NOT_LEADER:
->>>>>>> fce593b7
       return ResponseCode::SERVICE_UNAVAILABLE;
 
     case TRI_ERROR_CLUSTER_UNSUPPORTED:
