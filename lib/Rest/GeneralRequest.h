--- conflicted
+++ resolved
@@ -45,11 +45,7 @@
 }
 
 using rest::ContentType;
-<<<<<<< HEAD
-=======
 using rest::EncodingType;
-using rest::ProtocolVersion;
->>>>>>> 7ffb0684
 using rest::RequestType;
 
 class GeneralRequest {
