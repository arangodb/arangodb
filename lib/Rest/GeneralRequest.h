--- conflicted
+++ resolved
@@ -111,15 +111,9 @@
   /// @brief User exists on this server or on external auth system
   ///  and password was checked. Must not imply any access rights
   ///  to any specific resource
-<<<<<<< HEAD
-  bool authorized() const { return _authorized; }
-  void setAuthorized(bool a) { _authorized = a; }
-
-=======
   bool authenticated() const { return _authenticated; }
   void setAuthenticated(bool a) { _authenticated = a; }
   
->>>>>>> 8297fd38
   // @brief User sending this request
   TEST_VIRTUAL std::string const& user() const { return _user; }
   void setUser(std::string const& user) { _user = user; }
