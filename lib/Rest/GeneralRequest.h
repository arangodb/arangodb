////////////////////////////////////////////////////////////////////////////////
/// DISCLAIMER
///
/// Copyright 2014-2016 ArangoDB GmbH, Cologne, Germany
/// Copyright 2004-2014 triAGENS GmbH, Cologne, Germany
///
/// Licensed under the Apache License, Version 2.0 (the "License");
/// you may not use this file except in compliance with the License.
/// You may obtain a copy of the License at
///
///     http://www.apache.org/licenses/LICENSE-2.0
///
/// Unless required by applicable law or agreed to in writing, software
/// distributed under the License is distributed on an "AS IS" BASIS,
/// WITHOUT WARRANTIES OR CONDITIONS OF ANY KIND, either express or implied.
/// See the License for the specific language governing permissions and
/// limitations under the License.
///
/// Copyright holder is ArangoDB GmbH, Cologne, Germany
///
/// @author Dr. Frank Celler
/// @author Achim Brandt
////////////////////////////////////////////////////////////////////////////////

#ifndef ARANGODB_REST_GENERAL_REQUEST_H
#define ARANGODB_REST_GENERAL_REQUEST_H 1

#include "Basics/Common.h"

#include "Endpoint/ConnectionInfo.h"
#include "Rest/CommonDefines.h"
#include "Rest/RequestContext.h"

#include <velocypack/Builder.h>
#include <velocypack/Dumper.h>
#include <velocypack/Options.h>
#include <velocypack/velocypack-aliases.h>

namespace arangodb {
namespace velocypack {
class Builder;
struct Options;
}

namespace basics {
class StringBuffer;
}

using rest::RequestType;
using rest::ContentType;
using rest::ProtocolVersion;

class GeneralRequest {
  GeneralRequest(GeneralRequest const&) = delete;
  GeneralRequest& operator=(GeneralRequest const&) = delete;

 public:
  GeneralRequest(GeneralRequest&&) = default;

 public:
  // translate the HTTP protocol version
  static std::string translateVersion(ProtocolVersion);

  // translate an RequestType enum value into an "HTTP method string"
  static std::string translateMethod(RequestType);

  // translate "HTTP method string" into RequestType enum value
  static RequestType translateMethod(std::string const&);

  // append RequestType as string value to given String buffer
  static void appendMethod(RequestType, arangodb::basics::StringBuffer*);

 protected:
  static RequestType findRequestType(char const*, size_t const);

 public:
  GeneralRequest() = default;
  explicit GeneralRequest(ConnectionInfo const& connectionInfo)
      : _version(ProtocolVersion::UNKNOWN),
        _protocol(""),
        _connectionInfo(connectionInfo),
        _clientTaskId(0),
        _authorized(false),
        _requestContext(nullptr),
        _isRequestContextOwner(false),
        _type(RequestType::ILLEGAL),
        _contentType(ContentType::UNSET),
        _contentTypeResponse(ContentType::UNSET) {}

  virtual ~GeneralRequest();

 public:
  ProtocolVersion protocolVersion() const { return _version; }
  char const* protocol() const { return _protocol; }  // http, https or vst
  void setProtocol(char const* protocol) { _protocol = protocol; }

  ConnectionInfo const& connectionInfo() const { return _connectionInfo; }

  uint64_t clientTaskId() const { return _clientTaskId; }
  void setClientTaskId(uint64_t clientTaskId) { _clientTaskId = clientTaskId; }

<<<<<<< HEAD
  TEST_VIRTUAL std::string const& databaseName() const { return _databaseName; }
=======
  /// Database used for this request, _system by default
  std::string const& databaseName() const { return _databaseName; }
>>>>>>> 38e9a830
  void setDatabaseName(std::string const& databaseName) {
    _databaseName = databaseName;
  }

  /// @brief User exists on this server or on external auth system
  ///  and password was checked. Must not imply any access rights
  ///  to any specific resource
  bool authorized() const { return _authorized; }
  void setAuthorized(bool a) { _authorized = a; }
<<<<<<< HEAD
  TEST_VIRTUAL std::string const& user() const { return _user; }
  void setUser(std::string const& user) { _user = user; }
  void setUser(std::string&& user) { _user = std::move(user); }

  TEST_VIRTUAL RequestContext* requestContext() const { return _requestContext; }
  void setRequestContext(RequestContext*, bool);

  ExecContext* execContext() const { return _execContext; }
  void setExecContext(ExecContext*);

  TEST_VIRTUAL RequestType requestType() const { return _type; }
=======
  
  // @brief User sending this request
  std::string const& user() const { return _user; }
  void setUser(std::string const& user) { _user = user; }
  void setUser(std::string&& user) { _user = std::move(user); }

  /// @brief the request context depends on the application
  RequestContext* requestContext() const { return _requestContext; }
  /// @brief set request context and whether this requests is allowed
  ///        to delete it
  void setRequestContext(RequestContext*, bool isOwner);
  
  RequestType requestType() const { return _type; }
>>>>>>> 38e9a830
  void setRequestType(RequestType type) { _type = type; }

  std::string const& fullUrl() const { return _fullUrl; }
  void setFullUrl(char const* begin, char const* end);

  // consists of the URL without the host and without any parameters.
  std::string const& requestPath() const { return _requestPath; }
  void setRequestPath(std::string const& requestPath) {
    _requestPath = requestPath;
  }
  void setRequestPath(char const* begin) {
    _requestPath = std::string(begin);
  }
  void setRequestPath(char const* begin, char const* end) {
    _requestPath = std::string(begin, end - begin);
  }

  // The request path consists of the URL without the host and without any
  // parameters.  The request path is split into two parts: the prefix, namely
  // the part of the request path that was match by a handler and the suffix
  // with all the remaining arguments.
  std::string prefix() const { return _prefix; }
  void setPrefix(std::string const& prefix) { _prefix = prefix; }
  void setPrefix(std::string&& prefix) { _prefix = std::move(prefix); }

  // Returns the request path suffixes in non-URL-decoded form
  TEST_VIRTUAL std::vector<std::string> const& suffixes() const { return _suffixes; }
  
  // Returns the request path suffixes in URL-decoded form. Note: this will
  // re-compute the suffix list on every call!
  std::vector<std::string> decodedSuffixes() const;

  void addSuffix(std::string&& part);

  // VIRTUAL //////////////////////////////////////////////
  // return 0 for protocols that
  // do not care about message ids
  virtual uint64_t messageId() const { return 1; }

  virtual arangodb::Endpoint::TransportType transportType() = 0;
  virtual int64_t contentLength() const = 0;
  // get value from headers map. The key must be lowercase.
  virtual std::string const& header(std::string const& key) const = 0;
  virtual std::string const& header(std::string const& key,
                                    bool& found) const = 0;
  // return headers map
  virtual std::unordered_map<std::string, std::string> const& headers()
      const = 0;

  // the value functions give access to to query string parameters
  virtual std::string const& value(std::string const& key) const = 0;
  virtual std::string const& value(std::string const& key,
                                   bool& found) const = 0;
  template <typename T>
  T parsedValue(std::string const& key, T valueNotFound);
  
  virtual std::unordered_map<std::string, std::string> values() const = 0;
  virtual std::unordered_map<std::string, std::vector<std::string>>
  arrayValues() const = 0;

  virtual VPackSlice payload(arangodb::velocypack::Options const* options =
                             &VPackOptions::Defaults) = 0;

  TEST_VIRTUAL std::shared_ptr<VPackBuilder> toVelocyPackBuilderPtr() {
    VPackOptions optionsWithUniquenessCheck = VPackOptions::Defaults;
    optionsWithUniquenessCheck.checkAttributeUniqueness = true;
    return std::make_shared<VPackBuilder>(payload(&optionsWithUniquenessCheck), &optionsWithUniquenessCheck);
  };

  ContentType contentType() const { return _contentType; }
  ContentType contentTypeResponse() const { return _contentTypeResponse; }

  rest::AuthenticationMethod authenticationMethod() const {
    return _authenticationMethod;
  }

  void setAuthenticationMethod(rest::AuthenticationMethod method) {
    _authenticationMethod = method;
  }

 protected:
  ProtocolVersion _version;
  char const* _protocol;  // http, https or vst

  // connection info
  ConnectionInfo _connectionInfo;
  uint64_t _clientTaskId;
  std::string _databaseName;
  bool _authorized;
  std::string _user;

  // request context
  RequestContext* _requestContext;
  bool _isRequestContextOwner;

  rest::AuthenticationMethod _authenticationMethod =
      rest::AuthenticationMethod::NONE;

  // information about the payload
  RequestType _type;  // GET, POST, ..
  std::string _fullUrl;
  std::string _requestPath;
  std::string _prefix;  // part of path matched by rest route
  std::vector<std::string> _suffixes;
  ContentType _contentType;  // UNSET, VPACK, JSON
  ContentType _contentTypeResponse;
};
}

#endif<|MERGE_RESOLUTION|>--- conflicted
+++ resolved
@@ -37,6 +37,9 @@
 #include <velocypack/velocypack-aliases.h>
 
 namespace arangodb {
+
+class ExecContext;
+
 namespace velocypack {
 class Builder;
 struct Options;
@@ -99,12 +102,8 @@
   uint64_t clientTaskId() const { return _clientTaskId; }
   void setClientTaskId(uint64_t clientTaskId) { _clientTaskId = clientTaskId; }
 
-<<<<<<< HEAD
+  /// Database used for this request, _system by default
   TEST_VIRTUAL std::string const& databaseName() const { return _databaseName; }
-=======
-  /// Database used for this request, _system by default
-  std::string const& databaseName() const { return _databaseName; }
->>>>>>> 38e9a830
   void setDatabaseName(std::string const& databaseName) {
     _databaseName = databaseName;
   }
@@ -114,33 +113,21 @@
   ///  to any specific resource
   bool authorized() const { return _authorized; }
   void setAuthorized(bool a) { _authorized = a; }
-<<<<<<< HEAD
+
+  // @brief User sending this request
   TEST_VIRTUAL std::string const& user() const { return _user; }
   void setUser(std::string const& user) { _user = user; }
   void setUser(std::string&& user) { _user = std::move(user); }
 
+  /// @brief the request context depends on the application
   TEST_VIRTUAL RequestContext* requestContext() const { return _requestContext; }
-  void setRequestContext(RequestContext*, bool);
-
-  ExecContext* execContext() const { return _execContext; }
-  void setExecContext(ExecContext*);
-
-  TEST_VIRTUAL RequestType requestType() const { return _type; }
-=======
-  
-  // @brief User sending this request
-  std::string const& user() const { return _user; }
-  void setUser(std::string const& user) { _user = user; }
-  void setUser(std::string&& user) { _user = std::move(user); }
-
-  /// @brief the request context depends on the application
-  RequestContext* requestContext() const { return _requestContext; }
+
   /// @brief set request context and whether this requests is allowed
   ///        to delete it
-  void setRequestContext(RequestContext*, bool isOwner);
+  void setRequestContext(RequestContext*, bool);
+
+  TEST_VIRTUAL RequestType requestType() const { return _type; }
   
-  RequestType requestType() const { return _type; }
->>>>>>> 38e9a830
   void setRequestType(RequestType type) { _type = type; }
 
   std::string const& fullUrl() const { return _fullUrl; }
