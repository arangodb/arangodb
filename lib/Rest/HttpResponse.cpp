////////////////////////////////////////////////////////////////////////////////
/// DISCLAIMER
///
/// Copyright 2014-2016 ArangoDB GmbH, Cologne, Germany
/// Copyright 2004-2014 triAGENS GmbH, Cologne, Germany
///
/// Licensed under the Apache License, Version 2.0 (the "License");
/// you may not use this file except in compliance with the License.
/// You may obtain a copy of the License at
///
///     http://www.apache.org/licenses/LICENSE-2.0
///
/// Unless required by applicable law or agreed to in writing, software
/// distributed under the License is distributed on an "AS IS" BASIS,
/// WITHOUT WARRANTIES OR CONDITIONS OF ANY KIND, either express or implied.
/// See the License for the specific language governing permissions and
/// limitations under the License.
///
/// Copyright holder is ArangoDB GmbH, Cologne, Germany
///
/// @author Dr. Frank Celler
/// @author Achim Brandt
////////////////////////////////////////////////////////////////////////////////

#include "HttpResponse.h"

#include <velocypack/Builder.h>
#include <velocypack/Dumper.h>
#include <velocypack/Options.h>
#include <velocypack/velocypack-aliases.h>

#include "Meta/conversion.h"
#include "Basics/Exceptions.h"
#include "Basics/StringBuffer.h"
#include "Basics/StringUtils.h"
#include "Basics/VPackStringBufferAdapter.h"
#include "Basics/VelocyPackDumper.h"
#include "Basics/tri-strings.h"
#include "Meta/conversion.h"
#include "Rest/GeneralRequest.h"

using namespace arangodb;
using namespace arangodb::basics;

bool HttpResponse::HIDE_PRODUCT_HEADER = false;

HttpResponse::HttpResponse(ResponseCode code)
    : GeneralResponse(code),
      _isHeadResponse(false),
      _body(TRI_UNKNOWN_MEM_ZONE, false),
<<<<<<< HEAD
      _bodySize(0) {
=======
      _bodySize(0),
      _generateBody(false) {
>>>>>>> ed111a39
  _contentType = ContentType::TEXT;
  _connectionType = rest::CONNECTION_KEEP_ALIVE;
  if (_body.c_str() == nullptr) {
    // no buffer could be reserved. out of memory!
    THROW_ARANGO_EXCEPTION(TRI_ERROR_OUT_OF_MEMORY);
  }
}

void HttpResponse::reset(ResponseCode code) {
  _responseCode = code;
  _headers.clear();
  _connectionType = rest::CONNECTION_KEEP_ALIVE;
  _contentType = ContentType::TEXT;
  _isHeadResponse = false;
  _body.clear();
  _bodySize = 0;
}

void HttpResponse::setCookie(std::string const& name, std::string const& value,
                             int lifeTimeSeconds, std::string const& path,
                             std::string const& domain, bool secure,
                             bool httpOnly) {
  std::unique_ptr<StringBuffer> buffer =
      std::make_unique<StringBuffer>(TRI_UNKNOWN_MEM_ZONE);

  std::string tmp = StringUtils::trim(name);
  buffer->appendText(tmp);
  buffer->appendChar('=');

  tmp = StringUtils::urlEncode(value);
  buffer->appendText(tmp);

  if (lifeTimeSeconds != 0) {
    time_t rawtime;

    time(&rawtime);
    if (lifeTimeSeconds > 0) {
      rawtime += lifeTimeSeconds;
    } else {
      rawtime = 1;
    }

    if (rawtime > 0) {
      struct tm* timeinfo;
      char buffer2[80];

      timeinfo = gmtime(&rawtime);
      strftime(buffer2, 80, "%a, %d-%b-%Y %H:%M:%S %Z", timeinfo);
      buffer->appendText(TRI_CHAR_LENGTH_PAIR("; expires="));
      buffer->appendText(buffer2);
    }
  }

  if (!path.empty()) {
    buffer->appendText(TRI_CHAR_LENGTH_PAIR("; path="));
    buffer->appendText(path);
  }

  if (!domain.empty()) {
    buffer->appendText(TRI_CHAR_LENGTH_PAIR("; domain="));
    buffer->appendText(domain);
  }

  if (secure) {
    buffer->appendText(TRI_CHAR_LENGTH_PAIR("; secure"));
  }

  if (httpOnly) {
    buffer->appendText(TRI_CHAR_LENGTH_PAIR("; HttpOnly"));
  }

  _cookies.emplace_back(buffer->c_str());
}

void HttpResponse::headResponse(size_t size) {
  _body.clear();
  _isHeadResponse = true;
  _bodySize = size;
}

size_t HttpResponse::bodySize() const {
  if (_isHeadResponse) {
    return _bodySize;
  }
  return _body.length();
}

void HttpResponse::writeHeader(StringBuffer* output) {
  output->appendText(TRI_CHAR_LENGTH_PAIR("HTTP/1.1 "));
  output->appendText(responseString(_responseCode));
  output->appendText("\r\n", 2);

  bool seenServerHeader = false;
  bool seenConnectionHeader = false;
  bool seenTransferEncodingHeader = false;
  std::string transferEncoding;

  for (auto const& it : _headers) {
    std::string const& key = it.first;
    size_t const keyLength = key.size();

    // ignore content-length
    if (keyLength == 14 && key[0] == 'c' &&
        memcmp(key.c_str(), "content-length", keyLength) == 0) {
      continue;
    }

    // save transfer encoding
    if (keyLength == 17 && key[0] == 't' &&
        memcmp(key.c_str(), "transfer-encoding", keyLength) == 0) {
      seenTransferEncodingHeader = true;
      transferEncoding = it.second;
      continue;
    }

    if (keyLength == 6 && key[0] == 's' &&
        memcmp(key.c_str(), "server", keyLength) == 0) {
      // this ensures we don't print two "Server" headers
      seenServerHeader = true;
      // go on and use the user-defined "Server" header value
    } else if (keyLength == 10 && key[0] == 'c' &&
               memcmp(key.c_str(), "connection", keyLength) == 0) {
      // this ensures we don't print two "Connection" headers
      seenConnectionHeader = true;
      // go on and use the user-defined "Connection" header value
    }

    // reserve enough space for header name + ": " + value + "\r\n"
    if (output->reserve(keyLength + 2 + it.second.size() + 2) !=
        TRI_ERROR_NO_ERROR) {
      THROW_ARANGO_EXCEPTION(TRI_ERROR_OUT_OF_MEMORY);
    }

    char const* p = key.c_str();
    char const* end = p + keyLength;
    int capState = 1;

    while (p < end) {
      if (capState == 1) {
        // upper case
        output->appendCharUnsafe(::toupper(*p));
        capState = 0;
      } else if (capState == 0) {
        // normal case
        output->appendCharUnsafe(::tolower(*p));
        if (*p == '-') {
          capState = 1;
        } else if (*p == ':') {
          capState = 2;
        }
      } else {
        // output as is
        output->appendCharUnsafe(*p);
      }
      ++p;
    }

    output->appendTextUnsafe(": ", 2);
    output->appendTextUnsafe(it.second);
    output->appendTextUnsafe("\r\n", 2);
  }

  // add "Server" response header
  if (!seenServerHeader && !HIDE_PRODUCT_HEADER) {
    output->appendText("Server: ArangoDB\r\n");
  }

  // add "Connection" response header
  if (!seenConnectionHeader) {
    switch (_connectionType) {
      case rest::ConnectionType::CONNECTION_KEEP_ALIVE:
        output->appendText(TRI_CHAR_LENGTH_PAIR("Connection: Keep-Alive\r\n"));
        break;
      case rest::ConnectionType::CONNECTION_CLOSE:
        output->appendText(TRI_CHAR_LENGTH_PAIR("Connection: Close\r\n"));
        break;
      case rest::ConnectionType::CONNECTION_NONE:
        output->appendText(TRI_CHAR_LENGTH_PAIR("Connection: \r\n"));
        break;
    }
  }

  // add "Content-Type" header
  switch (_contentType) {
    case ContentType::UNSET:
    case ContentType::JSON:
      output->appendText(TRI_CHAR_LENGTH_PAIR(
          "Content-Type: application/json; charset=utf-8\r\n"));
      break;
    case ContentType::VPACK:
      output->appendText(
          TRI_CHAR_LENGTH_PAIR("Content-Type: application/x-velocypack\r\n"));
      break;
    case ContentType::TEXT:
      output->appendText(
          TRI_CHAR_LENGTH_PAIR("Content-Type: text/plain; charset=utf-8\r\n"));
      break;
    case ContentType::HTML:
      output->appendText(
          TRI_CHAR_LENGTH_PAIR("Content-Type: text/html; charset=utf-8\r\n"));
      break;
    case ContentType::DUMP:
      output->appendText(TRI_CHAR_LENGTH_PAIR(
          "Content-Type: application/x-arango-dump; charset=utf-8\r\n"));
      break;
    case ContentType::CUSTOM: {
      // intentionally don't print anything here
      // the header should have been in _headers already, and should have been
      // handled above
    }
  }

  for (auto const& it : _cookies) {
    output->appendText(TRI_CHAR_LENGTH_PAIR("Set-Cookie: "));
    output->appendText(it);
    output->appendText("\r\n", 2);
  }

  if (seenTransferEncodingHeader && transferEncoding == "chunked") {
    output->appendText(
        TRI_CHAR_LENGTH_PAIR("Transfer-Encoding: chunked\r\n\r\n"));
  } else {
    if (seenTransferEncodingHeader) {
      output->appendText(TRI_CHAR_LENGTH_PAIR("Transfer-Encoding: "));
      output->appendText(transferEncoding);
      output->appendText("\r\n", 2);
    }

    output->appendText(TRI_CHAR_LENGTH_PAIR("Content-Length: "));

    if (_isHeadResponse) {
      // From http://www.w3.org/Protocols/rfc2616/rfc2616-sec14.html#sec14.13
      //
      // 14.13 Content-Length
      //
      // The Content-Length entity-header field indicates the size of the
      // entity-body,
      // in decimal number of OCTETs, sent to the recipient or, in the case of
      // the HEAD method,
      // the size of the entity-body that would have been sent had the request
      // been a GET.
      output->appendInteger(_bodySize);
    } else {
      output->appendInteger(_body.length());
    }

    output->appendText("\r\n\r\n", 4);
  }
  // end of header, body to follow
}

<<<<<<< HEAD
void HttpResponse::setPayload(arangodb::velocypack::Slice const& slice,
                              bool generateBody, VPackOptions const& options) {
  if (_contentType != rest::ContentType::CUSTOM) {
    // do not overwrite the content type set by the user!!!
    //_contentType = contentType; //FIXME
    //    _contentType =
    //    meta::enumToEnum<rest::ContentType>(request->contentTypeResponse());
  }
=======
void HttpResponse::addPayloadPostHook(VPackOptions const* options) {
  VPackSlice slice(_vpackPayloads.front().data());
>>>>>>> ed111a39

  switch (_contentType) {
    case rest::ContentType::VPACK: {
      size_t length = static_cast<size_t>(slice.byteSize());
<<<<<<< HEAD
      if (generateBody) {
=======
      if (_generateBody) {
>>>>>>> ed111a39
        _body.appendText(slice.startAs<const char>(), length);
      } else {
        headResponse(length);
      }
      break;
    }
    default: {
      setContentType(rest::ContentType::JSON);
<<<<<<< HEAD

      if (generateBody) {
        arangodb::basics::VelocyPackDumper dumper(&_body, &options);
=======
      if (_generateBody) {
        arangodb::basics::VelocyPackDumper dumper(&_body, options);
>>>>>>> ed111a39
        dumper.dumpValue(slice);
      } else {
        // TODO can we optimize this?
        // Just dump some where else to find real length
        StringBuffer tmp(TRI_UNKNOWN_MEM_ZONE, false);

        // convert object to string
        VPackStringBufferAdapter buffer(tmp.stringBuffer());

        // usual dumping -  but not to the response body
<<<<<<< HEAD
        VPackDumper dumper(&buffer, &options);
=======
        VPackDumper dumper(&buffer, options);
>>>>>>> ed111a39
        dumper.dump(slice);

        headResponse(tmp.length());
      }
    }
  }
  //_vpackPayloads.clear();
}

void HttpResponse::setPayload(arangodb::velocypack::Slice const& slice,
                              bool generateBody, VPackOptions const& options) {
  _generateBody = generateBody;
  addPayload(slice, &options, true);
};<|MERGE_RESOLUTION|>--- conflicted
+++ resolved
@@ -29,7 +29,6 @@
 #include <velocypack/Options.h>
 #include <velocypack/velocypack-aliases.h>
 
-#include "Meta/conversion.h"
 #include "Basics/Exceptions.h"
 #include "Basics/StringBuffer.h"
 #include "Basics/StringUtils.h"
@@ -48,12 +47,8 @@
     : GeneralResponse(code),
       _isHeadResponse(false),
       _body(TRI_UNKNOWN_MEM_ZONE, false),
-<<<<<<< HEAD
-      _bodySize(0) {
-=======
       _bodySize(0),
       _generateBody(false) {
->>>>>>> ed111a39
   _contentType = ContentType::TEXT;
   _connectionType = rest::CONNECTION_KEEP_ALIVE;
   if (_body.c_str() == nullptr) {
@@ -305,28 +300,13 @@
   // end of header, body to follow
 }
 
-<<<<<<< HEAD
-void HttpResponse::setPayload(arangodb::velocypack::Slice const& slice,
-                              bool generateBody, VPackOptions const& options) {
-  if (_contentType != rest::ContentType::CUSTOM) {
-    // do not overwrite the content type set by the user!!!
-    //_contentType = contentType; //FIXME
-    //    _contentType =
-    //    meta::enumToEnum<rest::ContentType>(request->contentTypeResponse());
-  }
-=======
 void HttpResponse::addPayloadPostHook(VPackOptions const* options) {
   VPackSlice slice(_vpackPayloads.front().data());
->>>>>>> ed111a39
 
   switch (_contentType) {
     case rest::ContentType::VPACK: {
       size_t length = static_cast<size_t>(slice.byteSize());
-<<<<<<< HEAD
-      if (generateBody) {
-=======
       if (_generateBody) {
->>>>>>> ed111a39
         _body.appendText(slice.startAs<const char>(), length);
       } else {
         headResponse(length);
@@ -335,14 +315,8 @@
     }
     default: {
       setContentType(rest::ContentType::JSON);
-<<<<<<< HEAD
-
-      if (generateBody) {
-        arangodb::basics::VelocyPackDumper dumper(&_body, &options);
-=======
       if (_generateBody) {
         arangodb::basics::VelocyPackDumper dumper(&_body, options);
->>>>>>> ed111a39
         dumper.dumpValue(slice);
       } else {
         // TODO can we optimize this?
@@ -353,11 +327,7 @@
         VPackStringBufferAdapter buffer(tmp.stringBuffer());
 
         // usual dumping -  but not to the response body
-<<<<<<< HEAD
-        VPackDumper dumper(&buffer, &options);
-=======
         VPackDumper dumper(&buffer, options);
->>>>>>> ed111a39
         dumper.dump(slice);
 
         headResponse(tmp.length());
