--- conflicted
+++ resolved
@@ -75,18 +75,11 @@
   UNSET
 };
 
-<<<<<<< HEAD
-=======
 enum class EncodingType {
   DEFLATE,
   UNSET
 };
 
-enum class ProtocolVersion { HTTP_1_0, HTTP_1_1, VST_1_0, VST_1_1, UNKNOWN };
-
-enum class ConnectionType { C_NONE, C_KEEP_ALIVE, C_CLOSE };
-
->>>>>>> 7ffb0684
 enum class AuthenticationMethod { BASIC, JWT, NONE };
 
 enum class ResponseCode {
