--- conflicted
+++ resolved
@@ -47,26 +47,19 @@
                   bool resolveExternals = true) override;
   void addPayload(velocypack::Buffer<uint8_t>&&, arangodb::velocypack::Options const* = nullptr,
                   bool resolveExternals = true) override;
-<<<<<<< HEAD
   void addRawPayload(velocypack::StringRef payload) override;
  
-  /// write VST response message header
-  void writeMessageHeader(velocypack::Buffer<uint8_t>&) const;
   velocypack::Buffer<uint8_t>& payload() { return _payload; }
-  
-  
-=======
 
   bool isCompressionAllowed() override { return false; }
   int deflate(size_t size = 16384) override { return 0; };
 
->>>>>>> 7ffb0684
+  /// write VST response message header
+  void writeMessageHeader(velocypack::Buffer<uint8_t>&) const;
+  
  private:
-  //_responseCode   - from Base
-  //_headers        - from Base
-  uint64_t _messageId;
-  /// actual payload
-  velocypack::Buffer<uint8_t> _payload;
+  uint64_t _messageId; /// message ID
+  velocypack::Buffer<uint8_t> _payload; /// actual payload
 };
 }  // namespace arangodb
 
