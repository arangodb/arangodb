--- conflicted
+++ resolved
@@ -100,8 +100,6 @@
   }
 };
 
-<<<<<<< HEAD
-=======
 struct is_array_condition {
   using forward_hints = hints::hint_list<hints::is_array>;
 
@@ -118,7 +116,6 @@
   }
 };
 
->>>>>>> f4e71d2f
 template<const char K[]>
 struct has_key_condition {
   using forward_hints = hints::hint_list<hints::has_field<K>>;
