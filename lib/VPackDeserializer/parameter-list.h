////////////////////////////////////////////////////////////////////////////////
/// DISCLAIMER
///
/// Copyright 2014-2020 ArangoDB GmbH, Cologne, Germany
/// Copyright 2004-2014 triAGENS GmbH, Cologne, Germany
///
/// Licensed under the Apache License, Version 2.0 (the "License");
/// you may not use this file except in compliance with the License.
/// You may obtain a copy of the License at
///
///     http://www.apache.org/licenses/LICENSE-2.0
///
/// Unless required by applicable law or agreed to in writing, software
/// distributed under the License is distributed on an "AS IS" BASIS,
/// WITHOUT WARRANTIES OR CONDITIONS OF ANY KIND, either express or implied.
/// See the License for the specific language governing permissions and
/// limitations under the License.
///
/// Copyright holder is ArangoDB GmbH, Cologne, Germany
///
/// @author Lars Maier
////////////////////////////////////////////////////////////////////////////////
#ifndef VELOCYPACK_PARAMETER_LIST_H
#define VELOCYPACK_PARAMETER_LIST_H
#include "gadgets.h"
#include "values.h"
#include "vpack-types.h"

namespace arangodb {
namespace velocypack {
namespace deserializer {

/*
 * parameter_list is used to specifiy a list of object fields that are decoded
 * and used as parameters to the factory. Possible types in `T` are
 * - factory_simple_parameter
 * - factory_slice_parameter
 * - expected_value
 */
template <typename... T>
struct parameter_list {
  constexpr static auto length = sizeof...(T);

  static bool contains_name(slice_type slice) {
    return (slice.isEqualString(T::name) || ...);
  }
};

/*
 * factory_simple_parameter describes a simple type parameter. `N` is the field
 * name, `T` the type of the parameter. If `required` is false,
 * `default_v::value` is used, otherwise the deserialization fails.
 */
template <char const N[], typename T, bool required, typename default_v = values::default_constructed_value<T>>
struct factory_simple_parameter {
  using value_type = T;
  constexpr static bool is_required = required;
  constexpr static auto name = N;
  constexpr static auto default_value = default_v::value;
};

/*
 * Same as factory_simple_parameter, except for Slices. The default value is the null slice.
 */

template <char const N[], bool required>
struct factory_slice_parameter {
  using value_type = ::arangodb::velocypack::deserializer::slice_type;
  constexpr static bool is_required = required;
  constexpr static auto name = N;
  constexpr static auto default_value =
      ::arangodb::velocypack::deserializer::slice_type::nullSlice();
};


template <char const N[], typename T>
struct factory_optional_value_parameter {
  using value_type = std::optional<T>;
  constexpr static auto name = N;
};

template <const char N[], typename D, bool required>
struct factory_deserialized_parameter {
  using value_type = typename D::constructed_type;
  constexpr static auto name = N;
  static_assert(
      required || std::is_default_constructible_v<value_type>,
      "result type must be default constructible if it is not required");
};

template <const char N[], typename D>
struct factory_optional_deserialized_parameter {
  using value_type = std::optional<typename D::constructed_type>;
  constexpr static auto name = N;
};

template <const char N[], bool required>
using factory_builder_parameter = factory_deserialized_parameter<N, values::vpack_builder_deserializer, required>;
template <const char N[]>
using factory_optional_builder_parameter = factory_optional_deserialized_parameter<N, values::vpack_builder_deserializer>;

template <const char N[], typename D, typename default_v = values::default_constructed_value<typename D::constructed_type>>
struct factory_deserialized_default {
  using value_type = typename D::constructed_type;
  constexpr static auto default_value = default_v::value;
  constexpr static auto name = N;
};


/*
 * expected_value does not generate a additional parameter to the factory but instead
 * checks if the field with name `N` has the expected value `V`. If not, deserialization fails.
 */

template <const char N[], typename V>
struct expected_value {
  using value_type = void;
  using value = V;
  constexpr static bool is_required = true;
  constexpr static auto name = N;
};

namespace detail {}  // namespace detail

namespace executor {

template <typename... T>
struct plan_result_tuple<parameter_list<T...>> {
  using type =
      typename ::arangodb::velocypack::deserializer::detail::gadgets::tuple_no_void<typename T::value_type...>::type;
};

namespace detail {

template <typename T, typename H>
struct parameter_executor {
  static_assert(utilities::always_false_v<T>,
                "missing parameter executor for type. Is it a parameter type?");
};

template <char const N[], typename T, bool required, typename default_v, typename H>
struct parameter_executor<factory_simple_parameter<N, T, required, default_v>, H> {
  using value_type = T;
  using result_type = result<std::pair<T, bool>, deserialize_error>;
  constexpr static bool has_value = true;

  template <typename C>
  static auto unpack(::arangodb::velocypack::deserializer::slice_type s,
                     typename H::state_type hints, C&&) {
    using namespace std::string_literals;

    auto value_slice = s.get(N);
    if (!value_slice.isNone()) {
      return value_reader<T>::read(value_slice)
          .map([](T&& t) { return std::make_pair(std::move(t), true); })
          .wrap([](deserialize_error&& e) {
            return std::move(e.wrap("when reading value of field "s + N).trace(N));
          });
    }

    if (required) {
      return result_type{deserialize_error{"field `"s + N + "` is required"}};
    } else {
      return result_type{std::make_pair(default_v::value, false)};
    }
  }
};

template <char const N[], typename T, typename H>
struct parameter_executor<factory_optional_value_parameter<N, T>, H> {
  using value_type = std::optional<T>;
  using result_type = result<std::pair<value_type, bool>, deserialize_error>;
  constexpr static bool has_value = true;

  template <typename C>
  static auto unpack(::arangodb::velocypack::deserializer::slice_type s,
                     typename H::state_type hints, C &&) -> result_type {
    using namespace std::string_literals;

    auto value_slice = s.get(N);
    if (!value_slice.isNone()) {
      return value_reader<T>::read(value_slice)
          .map([](T&& t) { return std::make_pair(std::move(t), true); })
          .wrap([](deserialize_error&& e) {
            return std::move(e.wrap("when reading value of field "s + N).trace(N));
          });
    }

    return result_type{std::make_pair(value_type{}, false)};
  }
};

template <char const N[], typename D, bool required, typename H>
struct parameter_executor<factory_deserialized_parameter<N, D, required>, H> {
  using parameter_type = factory_deserialized_parameter<N, D, required>;
  using value_type = typename parameter_type::value_type;
  using result_type = result<std::pair<value_type, bool>, deserialize_error>;
  constexpr static bool has_value = true;

  template <typename C>
  static auto unpack(::arangodb::velocypack::deserializer::slice_type s,
                     typename H::state_type hints, C&& c) -> result_type {
    using namespace std::string_literals;

    auto value_slice = s.get(N);
    if (!value_slice.isNone()) {
      return ::arangodb::velocypack::deserializer::deserialize<D, hints::hint_list_empty, C>(
          value_slice, {}, std::forward<C>(c))
          .map([](typename D::constructed_type&& t) {
            return std::make_pair(std::move(t), true);
          })
          .wrap([](deserialize_error&& e) {
            return std::move(e.wrap("when reading value of field "s + N).trace(N));
          });
    }

    if constexpr (required) {
      return result_type{deserialize_error{"field `"s + N + "` is required"}};
    } else {
      return result_type{std::make_pair(value_type{}, false)};
    }
  }
};

template <char const N[], typename D, typename H>
struct parameter_executor<factory_optional_deserialized_parameter<N, D>, H> {
  using parameter_type = factory_optional_deserialized_parameter<N, D>;
  using value_type = typename parameter_type::value_type;
  using result_type = result<std::pair<value_type, bool>, deserialize_error>;
  constexpr static bool has_value = true;

  template <typename C>
  static auto unpack(::arangodb::velocypack::deserializer::slice_type s,
                     typename H::state_type hints, C&& c) -> result_type {
    using namespace std::string_literals;

    auto value_slice = s.get(N);
    if (!value_slice.isNone()) {
      return ::arangodb::velocypack::deserializer::deserialize<D, hints::hint_list_empty, C>(
          value_slice, {}, std::forward<C>(c))
          .map([](typename D::constructed_type&& t) {
            return std::make_pair(value_type{std::move(t)}, true);
          })
          .wrap([](deserialize_error&& e) {
            return std::move(e.wrap("when reading value of field "s + N).trace(N));
          });
    }

    return result_type{std::make_pair(value_type{}, false)};
  }
};

template <char const N[], bool required, typename H>
struct parameter_executor<factory_slice_parameter<N, required>, H> {
  using parameter_type = factory_slice_parameter<N, required>;
  using value_type = typename parameter_type::value_type;
  using result_type = result<std::pair<value_type, bool>, deserialize_error>;
  constexpr static bool has_value = true;

  template <typename C>
  static auto unpack(::arangodb::velocypack::deserializer::slice_type s,
                     typename H::state_type hints, C &&) -> result_type {
    auto value_slice = s.get(N);
    if (!value_slice.isNone()) {
      return result_type{std::make_pair(value_slice, true)};
    }

    using namespace std::string_literals;

    if (required) {
      return result_type{deserialize_error{"field `"s + N + "` is required"}};
    } else {
      return result_type{std::make_pair(parameter_type::default_value, false)};
    }
  }
};

template <char const N[], typename D, typename V, typename H>
struct parameter_executor<factory_deserialized_default<N, D, V>, H> {
  using parameter_type = factory_deserialized_default<N, D, V>;
  using value_type = typename parameter_type::value_type;
  using result_type = result<std::pair<value_type, bool>, deserialize_error>;
  constexpr static bool has_value = true;

  template <typename C>
  static auto unpack(::arangodb::velocypack::deserializer::slice_type s,
                     typename H::state_type hints, C&& c) -> result_type {
    using namespace std::string_literals;

    auto value_slice = s.get(N);
    if (!value_slice.isNone()) {
      return ::arangodb::velocypack::deserializer::deserialize<D, hints::hint_list_empty, C>(
                 value_slice, {}, std::forward<C>(c))
          .map([](typename D::constructed_type&& t) {
            return std::make_pair(std::move(t), true);
          })
          .wrap([](deserialize_error&& e) {
            return std::move(e.wrap("when reading value of field "s + N).trace(N));
          });
    }

    return result_type{std::make_pair(parameter_type::default_value, false)};
  }
};

template <const char N[], typename V, typename H>
struct parameter_executor<expected_value<N, V>, H> {
  using parameter_type = expected_value<N, V>;
  using value_type = void;
  using result_type = result<std::pair<unit_type, bool>, deserialize_error>;
  constexpr static bool has_value = false;

  template <typename C>
  static auto unpack(::arangodb::velocypack::deserializer::slice_type s,
                     typename H::state_type hints, C &&) -> result_type {
    if constexpr (!hints::hint_list_contains_v<hints::has_field_with_value<N, V>, H>) {
      auto value_slice = s.get(N);
      if (!values::value_comparator<V>::compare(value_slice)) {
        using namespace std::string_literals;

        return result_type{deserialize_error{
            "value at `"s + N + "` not as expected, found: `" +
            value_slice.toJson() + "`, expected: `" + to_string(V{}) + "`"}
                               .trace(N)};
      }
    }

    return result_type{std::make_pair(unit_type{}, true)};
  }
};

/*
 * I encodes the offset in the result tuple.
 * K counts the number of visited fields.
 */

template <int I, int K, typename...>
struct parameter_list_executor;

template <int I, int K, typename P, typename... Ps, typename H, typename FullList>
struct parameter_list_executor<I, K, parameter_list<P, Ps...>, H, FullList> {
  using unpack_result = result<unit_type, deserialize_error>;

  template <typename T, typename C>
  static auto unpack(T& t, ::arangodb::velocypack::deserializer::slice_type s,
                     typename H::state_type hints, C&& ctx) -> unpack_result {
    static_assert(::arangodb::velocypack::deserializer::detail::gadgets::is_complete_type_v<detail::parameter_executor<P, H>>,
                  "parameter executor is not defined");
    // maybe one can do this with folding?
    using executor = detail::parameter_executor<P, H>;
    using namespace std::string_literals;

    // expect_value does not have a value
    if constexpr (executor::has_value) {
      auto result = executor::unpack(s, hints, std::forward<C>(ctx));
      if (result) {
        auto& [value, read_value] = result.get();
        std::get<I>(t) = value;
        if (read_value) {
          return parameter_list_executor<I + 1, K + 1, parameter_list<Ps...>, H, FullList>::unpack(
              t, s, hints, std::forward<C>(ctx));
        } else {
          return parameter_list_executor<I + 1, K, parameter_list<Ps...>, H, FullList>::unpack(
              t, s, hints, std::forward<C>(ctx));
        }
      }
      return unpack_result{std::move(result).error().wrap(
          "during read of "s + std::to_string(I) + "th parameters value (" + P::name + ")")};
    } else {
      auto result = executor::unpack(s, hints, std::forward<C>(ctx));
      if (result) {
        return parameter_list_executor<I, K + 1, parameter_list<Ps...>, H, FullList>::unpack(
            t, s, hints, std::forward<C>(ctx));
      }
      return unpack_result{std::move(result).error()};
    }
  }
};

template <int I, int K, typename H, typename FullList>
struct parameter_list_executor<I, K, parameter_list<>, H, FullList> {
  using unpack_result = result<unit_type, deserialize_error>;

  template <typename T, typename C>
  static auto unpack(T& t, ::arangodb::velocypack::deserializer::slice_type s,
                     typename H::state_type hints, C &&) -> unpack_result {
<<<<<<< HEAD
    if (s.length() != K) {

      for (auto&& pair : ObjectIterator(s)) {
        if (!FullList::contains_name(pair.key)) {
          return unpack_result{deserialize_error{
              "superfluous field in object: `" + pair.key.copyString() + "`"}};
        }
      }

      return unpack_result{deserialize_error{
          "superfluous field in object, found " + std::to_string(s.length()) +
          " fields, expected " + std::to_string(K) + " fields"}};
=======
    if constexpr (!hints::hint_has_ignore_unknown<H>) {
      if (s.length() != K) {
        return unpack_result{deserialize_error{
            "superfluous field in object, found " + std::to_string(s.length()) +
            " fields, expected " + std::to_string(K) + " fields"}};
      }
>>>>>>> 99517a0a
    }
    return unpack_result{unit_type{}};
  }
};
}  // namespace detail

template <typename... Ps, typename H>
struct deserialize_plan_executor<parameter_list<Ps...>, H> {
  using tuple_type = typename plan_result_tuple<parameter_list<Ps...>>::type;
  using unpack_result = result<tuple_type, deserialize_error>;

  template <typename C>
  static auto unpack(::arangodb::velocypack::deserializer::slice_type s,
                     typename H::state_type hints, C&& ctx) -> unpack_result {
    using namespace ::arangodb::velocypack::deserializer::detail;

    if constexpr (!hints::hint_is_object<H>) {
      if (!s.isObject()) {
        return unpack_result{deserialize_error(std::string{"object expected"})};
      }
    }

    // store all read parameter in this tuple
    gadgets::tuple_to_opts_t<tuple_type> parameter;

    // forward to the parameter execution
    auto parameter_result =
        detail::parameter_list_executor<0, 0, parameter_list<Ps...>, H, parameter_list<Ps...>>::unpack(
            parameter, s, hints, std::forward<C>(ctx));
    if (parameter_result) {
      return unpack_result{gadgets::unpack_opt_tuple(std::move(parameter))};
    }

    return unpack_result{std::move(parameter_result).error()};
  }
};

}  // namespace executor
}  // namespace deserializer
}  // namespace velocypack
}  // namespace arangodb
#endif  // VELOCYPACK_PARAMETER_LIST_H<|MERGE_RESOLUTION|>--- conflicted
+++ resolved
@@ -384,27 +384,19 @@
   template <typename T, typename C>
   static auto unpack(T& t, ::arangodb::velocypack::deserializer::slice_type s,
                      typename H::state_type hints, C &&) -> unpack_result {
-<<<<<<< HEAD
-    if (s.length() != K) {
-
-      for (auto&& pair : ObjectIterator(s)) {
-        if (!FullList::contains_name(pair.key)) {
-          return unpack_result{deserialize_error{
-              "superfluous field in object: `" + pair.key.copyString() + "`"}};
-        }
-      }
-
-      return unpack_result{deserialize_error{
-          "superfluous field in object, found " + std::to_string(s.length()) +
-          " fields, expected " + std::to_string(K) + " fields"}};
-=======
     if constexpr (!hints::hint_has_ignore_unknown<H>) {
       if (s.length() != K) {
+        for (auto&& pair : ObjectIterator(s)) {
+          if (!FullList::contains_name(pair.key)) {
+            return unpack_result{deserialize_error{
+                "superfluous field in object: `" + pair.key.copyString() + "`"}};
+          }
+        }
+
         return unpack_result{deserialize_error{
             "superfluous field in object, found " + std::to_string(s.length()) +
             " fields, expected " + std::to_string(K) + " fields"}};
       }
->>>>>>> 99517a0a
     }
     return unpack_result{unit_type{}};
   }
