--- conflicted
+++ resolved
@@ -179,7 +179,7 @@
 
   newRequest->_ticketId = id;
   
-  LOG_TOPIC(TRACE, Logger::COMMUNICATION)
+  LOG_TOPIC("ada3a", TRACE, Logger::COMMUNICATION)
       << "putting request to " << newRequest->_destination << " onto queue with ticket id " << newRequest->_ticketId;
 
   {
@@ -187,11 +187,6 @@
     _newRequests.emplace_back(std::move(newRequest));
   }
 
-<<<<<<< HEAD
-=======
-  LOG_TOPIC("ada3a", TRACE, Logger::COMMUNICATION)
-      << "request to " << destination.url() << " has been put onto queue";
->>>>>>> c3f7961b
   // mop: just send \0 terminated empty string to wake up worker thread
 #ifdef _WIN32
   ssize_t numBytes = send(_socks[1], "", 1, 0);
@@ -280,13 +275,8 @@
   Ticket const ticketId = newRequest->_ticketId;
 
   if (!_enabled) {
-<<<<<<< HEAD
-    LOG_TOPIC(DEBUG, arangodb::Logger::COMMUNICATION)
-        << "Request to  '" << newRequest->_destination
-=======
     LOG_TOPIC("7cc49", DEBUG, arangodb::Logger::COMMUNICATION)
-        << "Request to  '" << newRequest._destination.url()
->>>>>>> c3f7961b
+        << "Request to '" << newRequest->_destination
         << "' was not even started because communication is disabled";
     callErrorFn(ticketId, newRequest->_destination,
                 newRequest->_callbacks, TRI_COMMUNICATOR_DISABLED, {nullptr});
@@ -484,71 +474,38 @@
   }
    
   if (!curlHandle) {
-    LOG_TOPIC(ERR, Logger::COMMUNICATION)
+    LOG_TOPIC("35608", ERR, Logger::COMMUNICATION)
         << "In progress id not found via _handlesInProgress.find("
         << rip->_newRequest->_ticketId << ")";
     return;
   }
 
-<<<<<<< HEAD
   // defensive code:  intentionally not passing "this".  There is a
   //   possibility that Scheduler will execute the code after Communicator
   //   object destroyed.  use shared_from_this() if ever essential.
   rip->_newRequest->_callbacks._scheduleMe([curlHandle, handle, rc, rip] { 
     double connectTime = 0.0;
-    LOG_TOPIC(TRACE, Logger::COMMUNICATION)
+    LOG_TOPIC("44845", TRACE, Logger::COMMUNICATION)
         << ::buildPrefix(rip->_newRequest->_ticketId) << "curl rc is : " << rc << " after "
         << Logger::FIXED(TRI_microtime() - rip->_startTime) << " s";
 
     if (CURLE_OPERATION_TIMEDOUT == rc) {
       curl_easy_getinfo(handle, CURLINFO_CONNECT_TIME, &connectTime);
-      LOG_TOPIC(TRACE, Logger::COMMUNICATION)
+      LOG_TOPIC("23b08", TRACE, Logger::COMMUNICATION)
           << ::buildPrefix(rip->_newRequest->_ticketId) << "CURLINFO_CONNECT_TIME is " << connectTime;
     }  // if
-=======
-  if (curlHandle) {
-    // defensive code:  intentionally not passing "this".  There is a
-    //   possibility that Scheduler will execute the code after Communicator
-    //   object destroyed.  use shared_from_this() if ever essential.
-    rip->_callbacks._scheduleMe([curlHandle, handle, rc,
-                                 rip] {  // lamda rewrite starts
-      double connectTime = 0.0;
-      LOG_TOPIC("44845", TRACE, Logger::COMMUNICATION)
-          << ::buildPrefix(rip->_ticketId) << "curl rc is : " << rc << " after "
-          << Logger::FIXED(TRI_microtime() - rip->_startTime) << " s";
-
-      if (CURLE_OPERATION_TIMEDOUT == rc) {
-        curl_easy_getinfo(handle, CURLINFO_CONNECT_TIME, &connectTime);
-        LOG_TOPIC("23b08", TRACE, Logger::COMMUNICATION)
-            << ::buildPrefix(rip->_ticketId) << "CURLINFO_CONNECT_TIME is " << connectTime;
-      }  // if
-
-      if (strlen(rip->_errorBuffer) != 0) {
-        LOG_TOPIC("e1537", TRACE, Logger::COMMUNICATION)
-            << ::buildPrefix(rip->_ticketId)
-            << "curl error details: " << rip->_errorBuffer;
-      }
->>>>>>> c3f7961b
 
     if (strlen(rip->_errorBuffer) != 0) {
-      LOG_TOPIC(TRACE, Logger::COMMUNICATION)
+      LOG_TOPIC("e1537", TRACE, Logger::COMMUNICATION)
           << ::buildPrefix(rip->_newRequest->_ticketId)
           << "curl error details: " << rip->_errorBuffer;
     }
 
-<<<<<<< HEAD
     double namelookup;
     curl_easy_getinfo(handle, CURLINFO_NAMELOOKUP_TIME, &namelookup);
-=======
-      if (5.0 <= namelookup) {
-        LOG_TOPIC("93273", WARN, arangodb::Logger::FIXME)
-            << "libcurl DNS lookup took " << namelookup
-            << " seconds.  Consider using static IP addresses.";
-      }
->>>>>>> c3f7961b
 
     if (5.0 <= namelookup) {
-      LOG_TOPIC(WARN, arangodb::Logger::COMMUNICATION)
+      LOG_TOPIC("93273", WARN, arangodb::Logger::FIXME)
           << "libcurl DNS lookup took " << namelookup
           << " seconds.  Consider using static IP addresses.";
     }
@@ -572,7 +529,6 @@
         } else {
           callErrorFn(rip, httpStatusCode, std::move(response));
         }
-<<<<<<< HEAD
         break;
       }
       case CURLE_COULDNT_CONNECT:
@@ -595,7 +551,7 @@
         if (rip->_aborted) {
           callErrorFn(rip, TRI_COMMUNICATOR_REQUEST_ABORTED, {nullptr});
         } else {
-          LOG_TOPIC(ERR, arangodb::Logger::COMMUNICATION)
+          LOG_TOPIC("1d6e6", ERR, arangodb::Logger::FIXME)
               << "got a write error from curl but request was not aborted";
           callErrorFn(rip, TRI_ERROR_INTERNAL, {nullptr});
         }
@@ -605,61 +561,11 @@
         callErrorFn(rip, TRI_COMMUNICATOR_REQUEST_ABORTED, {nullptr});
         break;
       default:
-        LOG_TOPIC(ERR, arangodb::Logger::COMMUNICATION) << "curl return " << rc;
+        LOG_TOPIC("a1f90", ERR, arangodb::Logger::FIXME) << "curl return " << rc;
         callErrorFn(rip, TRI_ERROR_INTERNAL, {nullptr});
         break;
     }
   });
-=======
-        case CURLE_COULDNT_CONNECT:
-        case CURLE_SSL_CONNECT_ERROR:
-        case CURLE_COULDNT_RESOLVE_HOST:
-        case CURLE_URL_MALFORMAT:
-        case CURLE_SEND_ERROR:
-          callErrorFn(rip, TRI_SIMPLE_CLIENT_COULD_NOT_CONNECT, {nullptr});
-          break;
-        case CURLE_OPERATION_TIMEDOUT:
-        case CURLE_RECV_ERROR:
-        case CURLE_GOT_NOTHING:
-          if (rip->_aborted || (CURLE_OPERATION_TIMEDOUT == rc && 0.0 == connectTime)) {
-            callErrorFn(rip, TRI_COMMUNICATOR_REQUEST_ABORTED, {nullptr});
-          } else {
-            callErrorFn(rip, TRI_ERROR_CLUSTER_TIMEOUT, {nullptr});
-          }
-          break;
-        case CURLE_WRITE_ERROR:
-          if (rip->_aborted) {
-            callErrorFn(rip, TRI_COMMUNICATOR_REQUEST_ABORTED, {nullptr});
-          } else {
-            LOG_TOPIC("1d6e6", ERR, arangodb::Logger::FIXME)
-                << "got a write error from curl but request was not aborted";
-            callErrorFn(rip, TRI_ERROR_INTERNAL, {nullptr});
-          }
-          break;
-        case CURLE_ABORTED_BY_CALLBACK:
-          TRI_ASSERT(rip->_aborted);
-          callErrorFn(rip, TRI_COMMUNICATOR_REQUEST_ABORTED, {nullptr});
-          break;
-        default:
-          LOG_TOPIC("a1f90", ERR, arangodb::Logger::FIXME) << "curl return " << rc;
-          callErrorFn(rip, TRI_ERROR_INTERNAL, {nullptr});
-          break;
-      }
-
-    });  // lambda rewrite ends
-  } else {
-    LOG_TOPIC("35608", ERR, Logger::COMMUNICATION)
-        << "In progress id not found via _handlesInProgress.find("
-        << rip->_ticketId << ")";
-  }
-}
-
-void Communicator::transformResult(CURL* handle, HeadersInProgress&& responseHeaders,
-                                   std::unique_ptr<StringBuffer> responseBody,
-                                   HttpResponse* response) {
-  response->body().swap(responseBody.get());
-  response->setHeaders(std::move(responseHeaders));
->>>>>>> c3f7961b
 }
 
 size_t Communicator::readBody(void* data, size_t size, size_t nitems, void* userp) {
@@ -794,7 +700,7 @@
     return;
   }
 
-  LOG_TOPIC(WARN, Logger::REQUESTS)
+  LOG_TOPIC("c8c2e", WARN, Logger::REQUESTS)
       << ::buildPrefix(handle->second->_rip._newRequest->_ticketId)
       << "aborting request to " << handle->second->_rip._newRequest->_destination;
   handle->second->_rip._aborted = true;
@@ -809,14 +715,6 @@
     TRI_ASSERT(rip != nullptr);
     rip->_aborted = true;
   }
-<<<<<<< HEAD
-=======
-
-  LOG_TOPIC("c8c2e", WARN, Logger::REQUESTS)
-      << ::buildPrefix(handle->second->_rip->_ticketId)
-      << "aborting request to " << handle->second->_rip->_destination.url();
-  handle->second->_rip->_aborted = true;
->>>>>>> c3f7961b
 }
 
 void Communicator::callErrorFn(RequestInProgress* rip, int const& errorCode,
