////////////////////////////////////////////////////////////////////////////////
/// DISCLAIMER
///
/// Copyright 2016 ArangoDB GmbH, Cologne, Germany
///
/// Licensed under the Apache License, Version 2.0 (the "License");
/// you may not use this file except in compliance with the License.
/// You may obtain a copy of the License at
///
///     http://www.apache.org/licenses/LICENSE-2.0
///
/// Unless required by applicable law or agreed to in writing, software
/// distributed under the License is distributed on an "AS IS" BASIS,
/// WITHOUT WARRANTIES OR CONDITIONS OF ANY KIND, either express or implied.
/// See the License for the specific language governing permissions and
/// limitations under the License.
///
/// Copyright holder is ArangoDB GmbH, Cologne, Germany
///
/// @author Andreas Streichardt
/// @author Frank Celler
////////////////////////////////////////////////////////////////////////////////

#ifndef ARANGODB_SIMPLE_HTTP_CLIENT_COMMUNICATOR_H
#define ARANGODB_SIMPLE_HTTP_CLIENT_COMMUNICATOR_H 1

#include "curl/curl.h"

#include "Basics/Common.h"
#include "Basics/Mutex.h"
#include "Basics/StringBuffer.h"
#include "Rest/GeneralRequest.h"
#include "Rest/HttpResponse.h"
#include "SimpleHttpClient/Callbacks.h"
#include "SimpleHttpClient/Destination.h"
#include "SimpleHttpClient/Options.h"

namespace arangodb {
namespace communicator {
typedef std::unordered_map<std::string, std::string> HeadersInProgress;
typedef uint64_t Ticket;

struct RequestInProgress {
  RequestInProgress(Destination destination, Callbacks callbacks,
                    Ticket ticketId, std::string const& requestBody,
                    Options const& options)
      : _destination(destination),
        _callbacks(callbacks),
        _ticketId(ticketId),
        _requestBody(requestBody),
        _requestHeaders(nullptr),
        _startTime(0.0),
<<<<<<< HEAD
        _responseBody(new basics::StringBuffer(TRI_UNKNOWN_MEM_ZONE, false)),
        _options(options),
        _aborted(false) {
=======
        _responseBody(new basics::StringBuffer(false)),
        _options(options) {
>>>>>>> 0faf9be6
    _errorBuffer[0] = '\0';
  }

  ~RequestInProgress() {
    if (_requestHeaders != nullptr) {
      curl_slist_free_all(_requestHeaders);
    }
  }

  RequestInProgress(RequestInProgress const& other) = delete;
  RequestInProgress& operator=(RequestInProgress const& other) = delete;

  // mop: i think we should just hold the full request here later
  Destination _destination;
  Callbacks _callbacks;
  Ticket _ticketId;
  std::string _requestBody;
  struct curl_slist* _requestHeaders;

  HeadersInProgress _responseHeaders;
  double _startTime;
  std::unique_ptr<basics::StringBuffer> _responseBody;
  Options _options;

  char _errorBuffer[CURL_ERROR_SIZE];
  bool _aborted;
};

struct CurlHandle {
  explicit CurlHandle(RequestInProgress* rip) : _handle(nullptr), _rip(rip) {
    _handle = curl_easy_init();
    if (_handle == nullptr) {
      THROW_ARANGO_EXCEPTION(TRI_ERROR_OUT_OF_MEMORY);
    }
    curl_easy_setopt(_handle, CURLOPT_PRIVATE, _rip.get());
    curl_easy_setopt(_handle, CURLOPT_PATH_AS_IS, 1L); 
  }
  ~CurlHandle() {
    if (_handle != nullptr) {
      curl_easy_cleanup(_handle);
    }
  }

  CurlHandle(CurlHandle& other) = delete;
  CurlHandle& operator=(CurlHandle& other) = delete;

  CURL* _handle;
  std::unique_ptr<RequestInProgress> _rip;
};
}
}

namespace arangodb {
namespace communicator {

class Communicator {
 public:
  Communicator();
  ~Communicator();

 public:
  Ticket addRequest(Destination, std::unique_ptr<GeneralRequest>, Callbacks,
                    Options);

  int work_once();
  void wait();
  void abortRequest(Ticket ticketId);
  void abortRequests();
  void disable() { _enabled = false; };
  void enable()  { _enabled = true; };

 private:
  struct NewRequest {
    Destination _destination;
    std::unique_ptr<GeneralRequest> _request;
    Callbacks _callbacks;
    Options _options;
    Ticket _ticketId;
  };

  struct CurlData {};

 private:
  Mutex _newRequestsLock;
  std::vector<NewRequest> _newRequests;

  Mutex _handlesLock;
  std::unordered_map<uint64_t, std::unique_ptr<CurlHandle>> _handlesInProgress;
  
  CURLM* _curl;
  CURLMcode _mc;
  curl_waitfd _wakeup;
#ifdef _WIN32
  SOCKET _socks[2];
#else
  int _fds[2];
#endif
  bool _enabled;

 private:
  void abortRequestInternal(Ticket ticketId);
  std::vector<RequestInProgress const*> requestsInProgress();
  void createRequestInProgress(NewRequest const& newRequest);
  void handleResult(CURL*, CURLcode);
  void transformResult(CURL*, HeadersInProgress&&,
                       std::unique_ptr<basics::StringBuffer>, HttpResponse*);
  /// @brief curl will strip standalone ".". ArangoDB allows using . as a key
  /// so this thing will analyse the url and urlencode any unsafe .'s
  std::string createSafeDottedCurlUrl(std::string const& originalUrl);

 private:
  static size_t readBody(void*, size_t, size_t, void*);
  static size_t readHeaders(char* buffer, size_t size, size_t nitems,
                            void* userdata);
  static int curlDebug(CURL*, curl_infotype, char*, size_t, void*);
  static int curlProgress(void*, curl_off_t, curl_off_t, curl_off_t, curl_off_t);
  static void logHttpHeaders(std::string const&, std::string const&);
  static void logHttpBody(std::string const&, std::string const&);
};
}
}

#endif<|MERGE_RESOLUTION|>--- conflicted
+++ resolved
@@ -50,14 +50,9 @@
         _requestBody(requestBody),
         _requestHeaders(nullptr),
         _startTime(0.0),
-<<<<<<< HEAD
-        _responseBody(new basics::StringBuffer(TRI_UNKNOWN_MEM_ZONE, false)),
+        _responseBody(new basics::StringBuffer(false)),
         _options(options),
         _aborted(false) {
-=======
-        _responseBody(new basics::StringBuffer(false)),
-        _options(options) {
->>>>>>> 0faf9be6
     _errorBuffer[0] = '\0';
   }
 
