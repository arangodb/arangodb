////////////////////////////////////////////////////////////////////////////////
/// DISCLAIMER
///
/// Copyright 2016 ArangoDB GmbH, Cologne, Germany
///
/// Licensed under the Apache License, Version 2.0 (the "License");
/// you may not use this file except in compliance with the License.
/// You may obtain a copy of the License at
///
///     http://www.apache.org/licenses/LICENSE-2.0
///
/// Unless required by applicable law or agreed to in writing, software
/// distributed under the License is distributed on an "AS IS" BASIS,
/// WITHOUT WARRANTIES OR CONDITIONS OF ANY KIND, either express or implied.
/// See the License for the specific language governing permissions and
/// limitations under the License.
///
/// Copyright holder is ArangoDB GmbH, Cologne, Germany
///
/// @author Andreas Streichardt
/// @author Frank Celler
////////////////////////////////////////////////////////////////////////////////

#ifndef ARANGODB_SIMPLE_HTTP_CLIENT_COMMUNICATOR_H
#define ARANGODB_SIMPLE_HTTP_CLIENT_COMMUNICATOR_H 1

#include <stddef.h>
#include <chrono>
<<<<<<< HEAD
#include <curl/curl.h>
=======
#include <cstdint>
#include <memory>
#include <string>
#include <unordered_map>
#include <utility>
#include <vector>
>>>>>>> 0c6d3b7d

#include <curl/curl.h>
#include <curl/system.h>

#include "Basics/Exceptions.h"
#include "Basics/Mutex.h"
#include "Basics/StringBuffer.h"
#include "Basics/voc-errors.h"
#include "Logger/LogMacros.h"
#include "Logger/Logger.h"
#include "Logger/LoggerStream.h"
#include "Rest/GeneralRequest.h"
#include "SimpleHttpClient/Callbacks.h"
#include "SimpleHttpClient/Options.h"

namespace arangodb {
class GeneralResponse;

namespace communicator {
typedef std::unordered_map<std::string, std::string> HeadersInProgress;
typedef uint64_t Ticket;

struct NewRequest {
  std::string _destination;
  std::unique_ptr<GeneralRequest> _request;
  Callbacks _callbacks;
  Options _options;
  Ticket _ticketId;

  NewRequest(NewRequest const&) = delete;
  NewRequest& operator=(NewRequest const&) = delete;

  NewRequest(std::string&& destination,
              std::unique_ptr<GeneralRequest> request,
              Callbacks const& callbacks,
              Options const& options) 
      : _destination(std::move(destination)),
        _request(std::move(request)),
        _callbacks(callbacks),
        _options(options),
        _ticketId(0) {}
};

struct RequestInProgress {
  RequestInProgress(RequestInProgress const&) = delete;
  RequestInProgress& operator=(RequestInProgress const&) = delete;

  explicit RequestInProgress(std::unique_ptr<NewRequest> newRequest)
      : _newRequest(std::move(newRequest)),
        _requestHeaders(nullptr),
        _startTime(0.0),
        _responseBody(new basics::StringBuffer(1024, false)),
        _aborted(false) {
    _errorBuffer[0] = '\0';
  }

  ~RequestInProgress() {
    if (_requestHeaders != nullptr) {
      curl_slist_free_all(_requestHeaders);
    }
  }

  std::unique_ptr<NewRequest> _newRequest;
  struct curl_slist* _requestHeaders;

  HeadersInProgress _responseHeaders;
  double _startTime;
  std::unique_ptr<basics::StringBuffer> _responseBody;

  char _errorBuffer[CURL_ERROR_SIZE];
  bool _aborted;
};

struct CurlHandle : public std::enable_shared_from_this<CurlHandle> {
  CurlHandle(CurlHandle& other) = delete;
  CurlHandle& operator=(CurlHandle& other) = delete;

  explicit CurlHandle(std::unique_ptr<NewRequest> newRequest)
      : _handle(nullptr), 
        _rip(std::move(newRequest)) {
    _handle = curl_easy_init();
    if (_handle == nullptr) {
      THROW_ARANGO_EXCEPTION(TRI_ERROR_OUT_OF_MEMORY);
    }
    curl_easy_setopt(_handle, CURLOPT_PRIVATE, &_rip);
    curl_easy_setopt(_handle, CURLOPT_PATH_AS_IS, 1L);
  }

  ~CurlHandle() {
    if (_handle != nullptr) {
      curl_easy_cleanup(_handle);
    }
  }

  std::shared_ptr<CurlHandle> getSharedPtr() { return shared_from_this(); }

  CURL* _handle;
  RequestInProgress _rip;
};

/// @brief ConnectionCount
///
/// libcurl's native connection management has 3 modes based upon how
///  curl_multi_setopt(_curl, CURLMOPT_MAXCONNECTS, xx) is set:
///
///  -1: default, close connections above 4 times the number of active
///  connections,
///       open more as needed
///   0: never close connections, open more as needed
/// int: never open more than "int", never close either
///
///  -1 caused bugs with clients using 64 threads.  The number of open
///  connections would fluctuate wildly, and sometimes the reopening of
///  connections timed out. This code smooths the rate at which connections get
///  closed.
class ConnectionCount {
 public:
  ConnectionCount()
      : cursorMinute(0),
        nextMinute(std::chrono::steady_clock::now() + std::chrono::seconds(60)) {
    for (int loop = 0; loop < eMinutesTracked; ++loop) {
      maxInMinute[loop] = 0;
    }  // for
  };

  virtual ~ConnectionCount(){};

  long newMaxConnections(long newRequestCount) {
    int ret_val(eMinOpenConnects);

    for (int loop = 0; loop < eMinutesTracked; ++loop) {
      if (ret_val < maxInMinute[loop]) {
        ret_val = maxInMinute[loop];
      }  // if
    }    // for
    ret_val += newRequestCount;

    return ret_val;
  };

  void updateMaxConnections(int openActions) {
    // move to new minute?
    if (nextMinute < std::chrono::steady_clock::now()) {
      advanceCursor();
    }  // if

    // current have more active that previously measured?
    if (maxInMinute[cursorMinute] < openActions) {
      maxInMinute[cursorMinute] = openActions;
    }  // if
  };

  enum { eMinutesTracked = 6, eMinOpenConnects = 5 };

 protected:
  void advanceCursor() {
    nextMinute += std::chrono::seconds(60);
    cursorMinute = (cursorMinute + 1) % eMinutesTracked;
    LOG_TOPIC("954d3", DEBUG, Logger::COMMUNICATION)
        << "ConnectionCount::advanceCursor cursorMinute " << cursorMinute
        << ", retired period " << maxInMinute[cursorMinute]
        << ", newMaxConnections " << newMaxConnections(0);
    maxInMinute[cursorMinute] = 0;
  };

  int maxInMinute[eMinutesTracked];
  int cursorMinute;
  std::chrono::steady_clock::time_point nextMinute;

 private:
  ConnectionCount(ConnectionCount const&) = delete;
  ConnectionCount(ConnectionCount&&) = delete;
  ConnectionCount& operator=(ConnectionCount const&) = delete;

};  // class ConnectionCount
}  // namespace communicator
}  // namespace arangodb

namespace arangodb {
namespace communicator {

#ifdef MAINTAINER_MODE
const static double CALLBACK_WARN_TIME = 0.01;
#else
const static double CALLBACK_WARN_TIME = 0.1;
#endif

class Communicator {
 public:
  Communicator();
  ~Communicator();

 public:
  Ticket addRequest(std::unique_ptr<NewRequest> newRequest);

  int work_once();
  void wait();
  void abortRequest(Ticket ticketId);
  void abortRequests();
  void disable() { _enabled = false; };
  void enable() { _enabled = true; };

 private:
  Mutex _newRequestsLock;
  std::vector<std::unique_ptr<NewRequest>> _newRequests;

  Mutex _handlesLock;
  std::unordered_map<uint64_t, std::shared_ptr<CurlHandle>> _handlesInProgress;

  CURLM* _curl;
  CURLMcode _mc;
  curl_waitfd _wakeup;
#ifdef _WIN32
  SOCKET _socks[2];
#else
  int _fds[2];
#endif
  bool _enabled;
  ConnectionCount connectionCount;

 private:
  void createRequestInProgress(std::unique_ptr<NewRequest> newRequest);
  void handleResult(CURL*, CURLcode);
  /// @brief curl will strip standalone ".". ArangoDB allows using . as a key
  /// so this thing will analyse the url and urlencode any unsafe .'s
  std::string createSafeDottedCurlUrl(std::string const& originalUrl);

  // these function are static because they are called by a lambda function
  //  that could execute after Communicator object destroyed.
  static void callErrorFn(RequestInProgress*, int const&, std::unique_ptr<GeneralResponse>);
  static void callErrorFn(Ticket const&, std::string const&, Callbacks const&,
                          int const&, std::unique_ptr<GeneralResponse>);
  static void callSuccessFn(Ticket const&, std::string const&, Callbacks const&,
                            std::unique_ptr<GeneralResponse>);

 private:
  static size_t readBody(void*, size_t, size_t, void*);
  static size_t readHeaders(char* buffer, size_t size, size_t nitems, void* userdata);
  static int curlDebug(CURL*, curl_infotype, char*, size_t, void*);
  static int curlProgress(void*, curl_off_t, curl_off_t, curl_off_t, curl_off_t);
  static void logHttpHeaders(std::string const&, std::string const&);
  static void logHttpBody(std::string const&, std::string const&);
};
}  // namespace communicator
}  // namespace arangodb

#endif<|MERGE_RESOLUTION|>--- conflicted
+++ resolved
@@ -26,16 +26,12 @@
 
 #include <stddef.h>
 #include <chrono>
-<<<<<<< HEAD
-#include <curl/curl.h>
-=======
 #include <cstdint>
 #include <memory>
 #include <string>
 #include <unordered_map>
 #include <utility>
 #include <vector>
->>>>>>> 0c6d3b7d
 
 #include <curl/curl.h>
 #include <curl/system.h>
