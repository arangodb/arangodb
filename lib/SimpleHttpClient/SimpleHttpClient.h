////////////////////////////////////////////////////////////////////////////////
/// DISCLAIMER
///
/// Copyright 2014-2017 ArangoDB GmbH, Cologne, Germany
/// Copyright 2004-2014 triAGENS GmbH, Cologne, Germany
///
/// Licensed under the Apache License, Version 2.0 (the "License");
/// you may not use this file except in compliance with the License.
/// You may obtain a copy of the License at
///
///     http://www.apache.org/licenses/LICENSE-2.0
///
/// Unless required by applicable law or agreed to in writing, software
/// distributed under the License is distributed on an "AS IS" BASIS,
/// WITHOUT WARRANTIES OR CONDITIONS OF ANY KIND, either express or implied.
/// See the License for the specific language governing permissions and
/// limitations under the License.
///
/// Copyright holder is ArangoDB GmbH, Cologne, Germany
///
/// @author Dr. Frank Celler
/// @author Achim Brandt
/// @author Simon Grätzer
////////////////////////////////////////////////////////////////////////////////

#ifndef ARANGODB_SIMPLE_HTTP_CLIENT_SIMPLE_HTTP_CLIENT_H
#define ARANGODB_SIMPLE_HTTP_CLIENT_SIMPLE_HTTP_CLIENT_H 1

#include "Basics/Common.h"

#include "Basics/StringBuffer.h"
#include "Logger/Logger.h"
#include "Rest/HttpRequest.h"

namespace arangodb {
namespace httpclient {

class SimpleHttpResult;
class GeneralClientConnection;

struct SimpleHttpClientParams {
  friend class SimpleHttpClient;

  SimpleHttpClientParams(double requestTimeout, bool warn)
      : _requestTimeout(requestTimeout),
        _warn(warn),
        _locationRewriter({nullptr, nullptr}) {}

  //////////////////////////////////////////////////////////////////////////////
  /// @brief leave connection open on destruction
  //////////////////////////////////////////////////////////////////////////////

  void keepConnectionOnDestruction(bool b) { _keepConnectionOnDestruction = b; }

  //////////////////////////////////////////////////////////////////////////////
  /// @brief enable or disable keep-alive
  //////////////////////////////////////////////////////////////////////////////

  void setKeepAlive(bool value) { _keepAlive = value; }

  //////////////////////////////////////////////////////////////////////////////
  /// @brief expose ArangoDB via user-agent?
  //////////////////////////////////////////////////////////////////////////////

  void setExposeArangoDB(bool value) { _exposeArangoDB = value; }

  //////////////////////////////////////////////////////////////////////////////
  /// @brief advertise support for deflate?
  //////////////////////////////////////////////////////////////////////////////

  void setSupportDeflate(bool value) { _supportDeflate = value; }

  void setMaxRetries(size_t s) { _maxRetries = s; }

  size_t getMaxRetries() { return _maxRetries; }

  void setRetryWaitTime(uint64_t wt) { _retryWaitTime = wt; }

  uint64_t getRetryWaitTime() { return _retryWaitTime; }

  void setRetryMessage(std::string const& m) { _retryMessage = m; }

  void setMaxPacketSize(size_t ms) { _maxPacketSize = ms; }

  //////////////////////////////////////////////////////////////////////////////
  /// @brief sets username and password
  ///
  /// @param prefix                         prefix for sending username and
  /// password
  /// @param username                       username
  /// @param password                       password
  //////////////////////////////////////////////////////////////////////////////

  void setJwt(std::string const& jwt) { _jwt = jwt; }

  // sets username and password
  void setUserNamePassword(char const* prefix,
                           std::string const& username,
                           std::string const& password) {
    TRI_ASSERT(prefix != nullptr);
    TRI_ASSERT(strcmp(prefix, "/") == 0);
    _basicAuth = arangodb::basics::StringUtils::encodeBase64(username + ":" + password);
  }

  //////////////////////////////////////////////////////////////////////////////
  /// @brief allows rewriting locations
  //////////////////////////////////////////////////////////////////////////////

  void setLocationRewriter(void* data,
                           std::string (*func)(void*, std::string const&)) {
    _locationRewriter.data = data;
    _locationRewriter.func = func;
  }

  //////////////////////////////////////////////////////////////////////////////
  /// @brief set the value for max packet size
  //////////////////////////////////////////////////////////////////////////////

  static void setDefaultMaxPacketSize(size_t value) { MaxPacketSize = value; }

 private:
  // flag whether or not we keep the connection on destruction
  bool _keepConnectionOnDestruction = false;

  double _requestTimeout;

  bool _warn;

  bool _keepAlive = true;

  bool _exposeArangoDB = true;

  bool _supportDeflate = true;

  size_t _maxRetries = 3;

  uint64_t _retryWaitTime = 1 * 1000 * 1000;

  std::string _retryMessage = "";

  size_t _maxPacketSize = SimpleHttpClientParams::MaxPacketSize;

  std::string _basicAuth;

  std::string _jwt = "";

  //////////////////////////////////////////////////////////////////////////////
  /// @brief struct for rewriting location URLs
  //////////////////////////////////////////////////////////////////////////////

  struct {
    void* data;
    std::string (*func)(void*, std::string const&);
  } _locationRewriter;

 private:
  // default value for max packet size
  static size_t MaxPacketSize;
};

////////////////////////////////////////////////////////////////////////////////
/// @brief simple http client
////////////////////////////////////////////////////////////////////////////////

class SimpleHttpClient {
 private:
  SimpleHttpClient(SimpleHttpClient const&) = delete;
  SimpleHttpClient& operator=(SimpleHttpClient const&) = delete;

 public:
  //////////////////////////////////////////////////////////////////////////////
  /// @brief state of the connection
  //////////////////////////////////////////////////////////////////////////////

  enum request_state {
    IN_CONNECT,
    IN_WRITE,
    IN_READ_HEADER,
    IN_READ_BODY,
    IN_READ_CHUNKED_HEADER,
    IN_READ_CHUNKED_BODY,
    FINISHED,
    DEAD
  };

 public:
  SimpleHttpClient(std::unique_ptr<GeneralClientConnection>&,
                   SimpleHttpClientParams const&);
  SimpleHttpClient(GeneralClientConnection*, SimpleHttpClientParams const&);
  ~SimpleHttpClient();

 public:
  void setInterrupted(bool value) noexcept;

  //////////////////////////////////////////////////////////////////////////////
  /// @brief invalidates the connection used by the client
  /// this may be called from other objects that are responsible for managing
  /// connections. after this method has been called, the client must not be
  /// used for any further HTTP operations, but should be destroyed instantly.
  //////////////////////////////////////////////////////////////////////////////

  void invalidateConnection() { _connection = nullptr; }

  //////////////////////////////////////////////////////////////////////////////
  /// @brief checks if the connection is open
  //////////////////////////////////////////////////////////////////////////////

  bool isConnected();

  //////////////////////////////////////////////////////////////////////////////
  /// @brief checks if the connection is open
  //////////////////////////////////////////////////////////////////////////////

  void disconnect();

  //////////////////////////////////////////////////////////////////////////////
  /// @brief returns a string representation of the connection endpoint
  //////////////////////////////////////////////////////////////////////////////

  std::string getEndpointSpecification() const;

  //////////////////////////////////////////////////////////////////////////////
  /// @brief close connection, go to state IN_CONNECT and clear the input
  /// buffer. This is used to organize a retry of the connection.
  //////////////////////////////////////////////////////////////////////////////

  void close();
  
  //////////////////////////////////////////////////////////////////////////////
  /// @brief make an http request, creating a new HttpResult object
  /// the caller has to delete the result object
  /// this version does not allow specifying custom headers
  /// if the request fails because of connection problems, the request will be
  /// retried until it either succeeds (at least no connection problem) or there
  /// have been _maxRetries retries
  //////////////////////////////////////////////////////////////////////////////

  SimpleHttpResult* retryRequest(
      rest::RequestType, std::string const&, char const*, size_t,
      std::unordered_map<std::string, std::string> const&);

  //////////////////////////////////////////////////////////////////////////////
  /// @brief make an http request, creating a new HttpResult object
  /// the caller has to delete the result object
  /// this version does not allow specifying custom headers
  /// if the request fails because of connection problems, the request will be
  /// retried until it either succeeds (at least no connection problem) or there
  /// have been _maxRetries retries
  //////////////////////////////////////////////////////////////////////////////

  SimpleHttpResult* retryRequest(rest::RequestType, std::string const&,
                                 char const*, size_t);

  //////////////////////////////////////////////////////////////////////////////
  /// @brief make an http request, creating a new HttpResult object
  /// the caller has to delete the result object
  /// this version does not allow specifying custom headers
  //////////////////////////////////////////////////////////////////////////////

  SimpleHttpResult* request(rest::RequestType, std::string const&, char const*,
                            size_t);

  //////////////////////////////////////////////////////////////////////////////
  /// @brief make an http request, actual worker function
  /// the caller has to delete the result object
  /// this version allows specifying custom headers
  //////////////////////////////////////////////////////////////////////////////

  SimpleHttpResult* request(
      rest::RequestType, std::string const&, char const*, size_t,
      std::unordered_map<std::string, std::string> const&);

  //////////////////////////////////////////////////////////////////////////////
  /// @brief returns the current error message
  //////////////////////////////////////////////////////////////////////////////

  std::string const& getErrorMessage() const { return _errorMessage; }

  //////////////////////////////////////////////////////////////////////////////
  /// @brief register and dump an error message
  //////////////////////////////////////////////////////////////////////////////

  void setErrorMessage(std::string const& message, bool forceWarn = false) {
    _errorMessage = message;

    if (_params._warn || forceWarn) {
      LOG_TOPIC(WARN, arangodb::Logger::HTTPCLIENT) << "" << _errorMessage;
    }
  }

  //////////////////////////////////////////////////////////////////////////////
  /// @brief register an error message
  //////////////////////////////////////////////////////////////////////////////

  void setErrorMessage(std::string const& message, int error) {
    if (error != TRI_ERROR_NO_ERROR) {
      _errorMessage = message + ": " + TRI_errno_string(error);
    } else {
      setErrorMessage(message);
    }
  }

  //////////////////////////////////////////////////////////////////////////////
  /// @brief checks whether an error message is already there
  //////////////////////////////////////////////////////////////////////////////

  bool haveErrorMessage() const { return _errorMessage.size() > 0; }

  //////////////////////////////////////////////////////////////////////////////
  /// @brief fetch the version from the server
  //////////////////////////////////////////////////////////////////////////////

  std::string getServerVersion(int* errorCode = nullptr);

  //////////////////////////////////////////////////////////////////////////////
  /// @brief extract an error message from a response
  //////////////////////////////////////////////////////////////////////////////

  std::string getHttpErrorMessage(SimpleHttpResult const*,
                                  int* errorCode = nullptr);

  SimpleHttpClientParams& params() { return _params; };
  
<<<<<<< HEAD
  /// @brief if true, makes the SimpleHttpClient consider the case of
  /// server shutdown as a case for aborting the request
  void checkForGlobalAbort(bool value) noexcept;
 
  /// @brief checks if connection is aborted, and may also set it to
  /// aborted if the server is shutting down 
  bool isAborted() noexcept;
=======
  void checkForGlobalAbort(bool value) noexcept;
  
  bool isAborted() const noexcept;
>>>>>>> 51d64fa4

  void setAborted(bool value) noexcept;

 private:
  //////////////////////////////////////////////////////////////////////////////
  /// @brief make a http request, creating a new HttpResult object
  /// the caller has to delete the result object
  /// this version allows specifying custom headers
  //////////////////////////////////////////////////////////////////////////////

  SimpleHttpResult* doRequest(
      rest::RequestType, std::string const&, char const*, size_t,
      std::unordered_map<std::string, std::string> const&);

  //////////////////////////////////////////////////////////////////////////////
  /// @brief initialize the connection
  //////////////////////////////////////////////////////////////////////////////

  void handleConnect();

  //////////////////////////////////////////////////////////////////////////////
  /// @brief clearReadBuffer, clears the read buffer as well as the result
  //////////////////////////////////////////////////////////////////////////////

  void clearReadBuffer();

  //////////////////////////////////////////////////////////////////////////////
  /// @brief rewrite a location URL
  //////////////////////////////////////////////////////////////////////////////

  std::string rewriteLocation(std::string const& location) {
    if (_params._locationRewriter.func != nullptr) {
      return _params._locationRewriter.func(_params._locationRewriter.data,
                                            location);
    }

    return location;
  }

  //////////////////////////////////////////////////////////////////////////////
  /// @brief get the result
  /// the caller has to delete the result object
  //////////////////////////////////////////////////////////////////////////////

  SimpleHttpResult* getResult(bool haveSentRequest);

  //////////////////////////////////////////////////////////////////////////////
  /// @brief set the request
  ///
  /// @param method                         request method
  /// @param location                       request uri
  /// @param body                           request body
  /// @param bodyLength                     size of body
  /// @param headerFields                   list of header fields
  //////////////////////////////////////////////////////////////////////////////

  void setRequest(
      rest::RequestType method, std::string const& location, char const* body,
      size_t bodyLength,
      std::unordered_map<std::string, std::string> const& headerFields);

  //////////////////////////////////////////////////////////////////////////////
  /// @brief process (a part of) the http header, the data is
  /// found in _readBuffer starting at _readBufferOffset until
  /// _readBuffer.length().
  //////////////////////////////////////////////////////////////////////////////

  void processHeader();

  //////////////////////////////////////////////////////////////////////////////
  /// @brief process (a part of) the body, read the http body by content length
  /// Note that when this is called, the content length of the body has always
  /// been set, either by finding a value in the HTTP header or by reading
  /// from the network until nothing more is found. The data is found in
  /// _readBuffer starting at _readBufferOffset until _readBuffer.length().
  //////////////////////////////////////////////////////////////////////////////

  void processBody();

  //////////////////////////////////////////////////////////////////////////////
  /// @brief process the chunk size of the next chunk (i.e. the chunk header),
  /// this is called when processing the body of a chunked transfer. The
  /// data is found in _readBuffer at position _readBufferOffset until
  /// _readBuffer.length().
  /// Note that this method and processChunkedBody() call each other when
  /// they complete, counting on the fact that in a single transfer the
  /// number of chunks found is not so large to run into deep recursion
  /// problems.
  //////////////////////////////////////////////////////////////////////////////

  void processChunkedHeader();

  //////////////////////////////////////////////////////////////////////////////
  /// @brief process the next chunk (i.e. the chunk body), this is called when
  /// processing the body of a chunked transfer. The data is found in
  /// _readBuffer at position _readBufferOffset until _readBuffer.length().
  /// Note that this method and processChunkedHeader() call each other when
  /// they complete, counting on the fact that in a single transfer the
  /// number of chunks found is not so large to run into deep recursion
  /// problems.
  //////////////////////////////////////////////////////////////////////////////

  void processChunkedBody();

 private:
  //////////////////////////////////////////////////////////////////////////////
  /// @brief connection used (TCP or SSL connection)
  //////////////////////////////////////////////////////////////////////////////

  GeneralClientConnection* _connection;

  // flag whether or not to delete the connection on destruction
  bool _deleteConnectionOnDestruction = false;

  //////////////////////////////////////////////////////////////////////////////
  /// @brief connection parameters
  //////////////////////////////////////////////////////////////////////////////
  SimpleHttpClientParams _params;

  //////////////////////////////////////////////////////////////////////////////
  /// @brief write buffer
  //////////////////////////////////////////////////////////////////////////////

  arangodb::basics::StringBuffer _writeBuffer;

  //////////////////////////////////////////////////////////////////////////////
  /// @brief read buffer
  //////////////////////////////////////////////////////////////////////////////

  arangodb::basics::StringBuffer _readBuffer;

  //////////////////////////////////////////////////////////////////////////////
  /// @brief read buffer offset
  ///
  /// _state == IN_READ_BODY:
  ///     points to the beginning of the body
  ///
  /// _state == IN_READ_HEADER:
  ///     points to the beginning of the next header line
  ///
  /// _state == FINISHED:
  ///     points to the beginning of the next request
  ///
  /// _state == IN_READ_CHUNKED_HEADER:
  ///     points to the beginning of the next size line
  ///
  /// _state == IN_READ_CHUNKED_BODY:
  ///     points to the beginning of the next body
  //////////////////////////////////////////////////////////////////////////////

  size_t _readBufferOffset;

  request_state _state;

  size_t _written;

  std::string _errorMessage;

  uint32_t _nextChunkedSize;

  rest::RequestType _method;

  SimpleHttpResult* _result;
  
  std::atomic<bool> _aborted;

  bool _checkForGlobalAbort;
};
}
}

#endif<|MERGE_RESOLUTION|>--- conflicted
+++ resolved
@@ -284,7 +284,7 @@
     _errorMessage = message;
 
     if (_params._warn || forceWarn) {
-      LOG_TOPIC(WARN, arangodb::Logger::HTTPCLIENT) << "" << _errorMessage;
+      LOG_TOPIC(WARN, arangodb::Logger::HTTPCLIENT) << _errorMessage;
     }
   }
 
@@ -321,7 +321,6 @@
 
   SimpleHttpClientParams& params() { return _params; };
   
-<<<<<<< HEAD
   /// @brief if true, makes the SimpleHttpClient consider the case of
   /// server shutdown as a case for aborting the request
   void checkForGlobalAbort(bool value) noexcept;
@@ -329,11 +328,6 @@
   /// @brief checks if connection is aborted, and may also set it to
   /// aborted if the server is shutting down 
   bool isAborted() noexcept;
-=======
-  void checkForGlobalAbort(bool value) noexcept;
-  
-  bool isAborted() const noexcept;
->>>>>>> 51d64fa4
 
   void setAborted(bool value) noexcept;
 
