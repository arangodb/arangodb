--- conflicted
+++ resolved
@@ -28,25 +28,6 @@
 namespace arangodb {
 class Result {
  public:
-<<<<<<< HEAD
-  /**
-   * @brief Construct with success
-   */
-  Result();
-
-  /**
-   * @brief Construct with error number
-   * @param errorNumer  Said error number
-   */
-  Result(int errorNumber);
-
-  /**
-   * @brief Construct with error number and message
-   * @param  errorNumber   Said error number
-   * @param  errorMessage  Said error message
-   */
-  Result(int errorNumber, std::string const& errorMessage);
-=======
   Result() : _errorNumber(TRI_ERROR_NO_ERROR) {}
 
   Result(bool avoidCastingErrors) = delete;
@@ -63,7 +44,6 @@
 
   Result(int errorNumber, std::string&& errorMessage)
       : _errorNumber(errorNumber), _errorMessage(std::move(errorMessage)) {}
->>>>>>> bbad6bb6
   
   /**
    * @brief Construct with error number and message
