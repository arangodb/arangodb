--- conflicted
+++ resolved
@@ -25,13 +25,7 @@
 
 #include <string>
 
-<<<<<<< HEAD
-#ifdef ARANGODB_MISSING_MEMRCHR
-void* memrchr(void const* block, int c, size_t size);
-#endif
-=======
 #include "Basics/Common.h"
->>>>>>> a256631c
 
 // safe localtime
 void TRI_localtime(time_t, struct tm*);
