////////////////////////////////////////////////////////////////////////////////
/// DISCLAIMER
///
/// Copyright 2014-2016 ArangoDB GmbH, Cologne, Germany
/// Copyright 2004-2014 triAGENS GmbH, Cologne, Germany
///
/// Licensed under the Apache License, Version 2.0 (the "License");
/// you may not use this file except in compliance with the License.
/// You may obtain a copy of the License at
///
///     http://www.apache.org/licenses/LICENSE-2.0
///
/// Unless required by applicable law or agreed to in writing, software
/// distributed under the License is distributed on an "AS IS" BASIS,
/// WITHOUT WARRANTIES OR CONDITIONS OF ANY KIND, either express or implied.
/// See the License for the specific language governing permissions and
/// limitations under the License.
///
/// Copyright holder is ArangoDB GmbH, Cologne, Germany
///
/// @author Dr. Frank Celler
////////////////////////////////////////////////////////////////////////////////

#ifndef ARANGODB_BASICS_COMMON_H
#define ARANGODB_BASICS_COMMON_H 1

#ifdef _WIN32

#ifndef WIN32_LEAN_AND_MEAN
#define WIN32_LEAN_AND_MEAN 1
#endif

// debug malloc for Windows (only used when DEBUG is set)
#define _CRTDBG_MAP_ALLOC
<<<<<<< HEAD
#include <crtdbg.h>
#include <stdlib.h>
=======
// clang-format off
#include <stdlib.h>
#include <crtdbg.h>
// clang-format on
>>>>>>> a14f6dd5

#ifndef NOMINMAX
#define NOMINMAX
#endif

#endif

#define TRI_WITHIN_COMMON 1
<<<<<<< HEAD
#include "Basics/application-exit.h"
#include "Basics/operating-system.h"
=======
// clang-format off
#include "Basics/operating-system.h"
#include "Basics/application-exit.h"
// clang-format on
>>>>>>> a14f6dd5
#undef TRI_WITHIN_COMMON

#include <assert.h>
#include <ctype.h>
#include <errno.h>
#include <fcntl.h>
#include <limits.h>
#include <math.h>
#include <stdarg.h>
#include <stddef.h>
#include <stdint.h>
#include <stdio.h>
#include <stdlib.h>
#include <string.h>
#include <time.h>

#ifdef TRI_HAVE_DIRENT_H
#include <dirent.h>
#endif

#ifdef TRI_HAVE_DIRECT_H
#include <direct.h>
#endif

#ifdef TRI_HAVE_POSIX_THREADS
#ifdef _GNU_SOURCE
#include <pthread.h>
#else
#define _GNU_SOURCE
#include <pthread.h>
#undef _GNU_SOURCE
#endif
#endif

#ifdef TRI_HAVE_PROCESS_H
#include <process.h>
#endif

#ifdef TRI_HAVE_SIGNAL_H
#include <signal.h>
#endif

#ifdef TRI_HAVE_STDBOOL_H
#include <stdbool.h>
#endif

#ifdef TRI_HAVE_UNISTD_H
#include <unistd.h>
#endif

#ifdef TRI_HAVE_STRINGS_H
#include <strings.h>
#endif

#ifdef TRI_HAVE_NETDB_H
#include <netdb.h>
#endif

#ifdef TRI_HAVE_NETINET_STAR_H
#include <netinet/in.h>
#include <netinet/tcp.h>
#endif

#ifdef TRI_HAVE_ARPA_INET_H
#include <arpa/inet.h>
#endif

#ifdef TRI_HAVE_SYS_FILE_H
#include <sys/file.h>
#endif

#ifdef TRI_HAVE_SYS_RESOURCE_H
#include <sys/resource.h>
#endif

#ifdef TRI_HAVE_SYS_TIME_H
#include <sys/time.h>
#endif

#ifdef TRI_HAVE_SYS_PRCTL_H
#include <sys/prctl.h>
#endif

#ifdef TRI_HAVE_SYS_SOCKET_H
#include <sys/socket.h>
#endif

#ifdef TRI_HAVE_SYS_TYPES_H
#include <sys/types.h>
#endif

#ifdef TRI_HAVE_SYS_WAIT_H
#include <sys/wait.h>
#endif

#include <sys/stat.h>

// .............................................................................
// The problem we have for visual studio is that if we include WinSock2.h here
// it may conflict later in some other source file. The conflict arises when
// windows.h is included BEFORE WinSock2.h -- this is a visual studio issue. For
// now be VERY careful to ensure that if you need windows.h, then you include
// this file AFTER common.h.
// .............................................................................

#ifdef TRI_HAVE_WINSOCK2_H
#include <WinSock2.h>
typedef long suseconds_t;
#endif

#include <algorithm>
#include <atomic>
#include <cmath>
#include <deque>
#include <functional>
#include <map>
#include <memory>
#include <set>
#include <string>
#include <unordered_map>
#include <unordered_set>
#include <vector>

#define TRI_WITHIN_COMMON 1
<<<<<<< HEAD
#include "Basics/ScopeGuard.h"
=======
// clang-format off
#include "Basics/voc-errors.h"
#include "Basics/error.h"
>>>>>>> a14f6dd5
#include "Basics/debugging.h"
#include "Basics/error.h"
#include "Basics/make_unique.h"
#include "Basics/memory.h"
#include "Basics/system-compiler.h"
#include "Basics/system-functions.h"
<<<<<<< HEAD
#include "Basics/voc-errors.h"
=======
#include "Basics/ScopeGuard.h"
// clang-format on
>>>>>>> a14f6dd5
#undef TRI_WITHIN_COMMON

#ifdef _WIN32
// some Windows headers define macros named free and small,
// leading to follow-up compile errors
#undef free
#undef small
// Windows debug mode also seems to define DEBUG preproc symbol
#undef DEBUG
#endif

/// @brief helper macro for calculating strlens for static strings at
/// a compile-time (unless compiled with fno-builtin-strlen etc.)
#define TRI_CHAR_LENGTH_PAIR(value) (value), strlen(value)

/// @brief assert
#ifndef TRI_ASSERT

#ifdef ARANGODB_ENABLE_MAINTAINER_MODE

#define TRI_ASSERT(expr)                             \
  do {                                               \
    if (!(ADB_LIKELY(expr))) {                       \
      TRI_FlushDebugging(__FILE__, __LINE__, #expr); \
      TRI_PrintBacktrace();                          \
      std::abort();                                  \
    }                                                \
  } while (0)

#else

#define TRI_ASSERT(expr) \
  while (0) {            \
    (void)(expr);        \
  }                      \
  do {                   \
  } while (0)

#endif

#endif

/// @brief aborts program execution, returning an error code
/// if backtraces are enabled, a backtrace will be printed before
#define FATAL_ERROR_EXIT_CODE(code)                           \
  do {                                                        \
    TRI_LogBacktrace();                                       \
    ::arangodb::basics::CleanupFunctions::run(code, nullptr); \
    ::arangodb::Logger::flush();                              \
    ::arangodb::Logger::shutdown();                           \
    TRI_EXIT_FUNCTION(code, nullptr);                         \
    exit(code);                                               \
  } while (0)

/// @brief aborts program execution, returning an error code
/// if backtraces are enabled, a backtrace will be printed before
#define FATAL_ERROR_EXIT(...)            \
  do {                                   \
    FATAL_ERROR_EXIT_CODE(EXIT_FAILURE); \
  } while (0)

/// @brief aborts program execution, calling std::abort
/// if backtraces are enabled, a backtrace will be printed before
#define FATAL_ERROR_ABORT(...)                             \
  do {                                                     \
    TRI_LogBacktrace();                                    \
    arangodb::basics::CleanupFunctions::run(500, nullptr); \
    arangodb::Logger::flush();                             \
    arangodb::Logger::shutdown();                          \
    std::abort();                                          \
  } while (0)

#ifdef _WIN32
#include "Basics/win-utils.h"
#else
inline void ADB_WindowsEntryFunction() {}
inline void ADB_WindowsExitFunction(int, void*) {}
#endif

#undef TRI_SHOW_LOCK_TIME
#define TRI_SHOW_LOCK_THRESHOLD 0.000199

#ifdef sleep
#undef sleep
#endif
#define sleep ERROR_USE_std_this_thread_sleep_for

#endif<|MERGE_RESOLUTION|>--- conflicted
+++ resolved
@@ -32,15 +32,10 @@
 
 // debug malloc for Windows (only used when DEBUG is set)
 #define _CRTDBG_MAP_ALLOC
-<<<<<<< HEAD
-#include <crtdbg.h>
-#include <stdlib.h>
-=======
 // clang-format off
 #include <stdlib.h>
 #include <crtdbg.h>
 // clang-format on
->>>>>>> a14f6dd5
 
 #ifndef NOMINMAX
 #define NOMINMAX
@@ -49,15 +44,10 @@
 #endif
 
 #define TRI_WITHIN_COMMON 1
-<<<<<<< HEAD
-#include "Basics/application-exit.h"
-#include "Basics/operating-system.h"
-=======
 // clang-format off
 #include "Basics/operating-system.h"
 #include "Basics/application-exit.h"
 // clang-format on
->>>>>>> a14f6dd5
 #undef TRI_WITHIN_COMMON
 
 #include <assert.h>
@@ -182,25 +172,17 @@
 #include <vector>
 
 #define TRI_WITHIN_COMMON 1
-<<<<<<< HEAD
-#include "Basics/ScopeGuard.h"
-=======
 // clang-format off
 #include "Basics/voc-errors.h"
 #include "Basics/error.h"
->>>>>>> a14f6dd5
 #include "Basics/debugging.h"
 #include "Basics/error.h"
 #include "Basics/make_unique.h"
 #include "Basics/memory.h"
 #include "Basics/system-compiler.h"
 #include "Basics/system-functions.h"
-<<<<<<< HEAD
-#include "Basics/voc-errors.h"
-=======
 #include "Basics/ScopeGuard.h"
 // clang-format on
->>>>>>> a14f6dd5
 #undef TRI_WITHIN_COMMON
 
 #ifdef _WIN32
