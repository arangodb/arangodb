////////////////////////////////////////////////////////////////////////////////
/// DISCLAIMER
///
/// Copyright 2014-2016 ArangoDB GmbH, Cologne, Germany
/// Copyright 2004-2014 triAGENS GmbH, Cologne, Germany
///
/// Licensed under the Apache License, Version 2.0 (the "License");
/// you may not use this file except in compliance with the License.
/// You may obtain a copy of the License at
///
///     http://www.apache.org/licenses/LICENSE-2.0
///
/// Unless required by applicable law or agreed to in writing, software
/// distributed under the License is distributed on an "AS IS" BASIS,
/// WITHOUT WARRANTIES OR CONDITIONS OF ANY KIND, either express or implied.
/// See the License for the specific language governing permissions and
/// limitations under the License.
///
/// Copyright holder is ArangoDB GmbH, Cologne, Germany
///
/// @author Dr. Frank Celler
////////////////////////////////////////////////////////////////////////////////

#include "files.h"

#ifdef _WIN32
#include <Shlwapi.h>
#include <tchar.h>
#include <unicode/locid.h>
#include <chrono>
#include <thread>
#endif

#include <algorithm>

#include "Basics/Exceptions.h"
#include "Basics/FileUtils.h"
#include "Basics/ReadLocker.h"
#include "Basics/ReadWriteLock.h"
#include "Basics/StringBuffer.h"
#include "Basics/StringUtils.h"
#include "Basics/Thread.h"
#include "Basics/WriteLocker.h"
#include "Basics/conversions.h"
#include "Basics/directories.h"
#include "Basics/hashes.h"
#include "Basics/tri-strings.h"
#include "Logger/Logger.h"
#include "Random/RandomGenerator.h"

using namespace arangodb::basics;
using namespace arangodb;

namespace {

/// @brief names of blocking files
#ifdef TRI_HAVE_WIN32_FILE_LOCKING
std::vector<std::pair<std::string, HANDLE>> OpenedFiles;
#else
std::vector<std::pair<std::string, int>> OpenedFiles;
#endif

/// @brief lock for protected access to vector OpenedFiles
static basics::ReadWriteLock OpenedFilesLock;

/// @brief struct to remove all opened lockfiles on shutdown
struct LockfileRemover {
  LockfileRemover() {}

  ~LockfileRemover() {
    WRITE_LOCKER(locker, OpenedFilesLock);

    for (auto const& it : OpenedFiles) {
#ifdef TRI_HAVE_WIN32_FILE_LOCKING
      HANDLE fd = it.second;
      CloseHandle(fd);
#else
      int fd = it.second;
      TRI_CLOSE(fd);
#endif

      TRI_UnlinkFile(it.first.c_str());
    }

    OpenedFiles.clear();
  }
};

/// @brief this instance will remove all lockfiles in its dtor
static LockfileRemover remover;
}  // namespace

/// @brief read buffer size (used for bulk file reading)
#define READBUFFER_SIZE 8192

/// @brief a static buffer of zeros, used to initialize files
static char NullBuffer[4096];

////////////////////////////////////////////////////////////////////////////////
/// @brief whether or not the character is a directory separator
////////////////////////////////////////////////////////////////////////////////

static constexpr bool IsDirSeparatorChar(char c) {
  // the check for c != TRI_DIR_SEPARATOR_CHAR is required
  // for g++6. otherwise it will warn about equal expressions
  // in the two branches
  return (c == TRI_DIR_SEPARATOR_CHAR || (TRI_DIR_SEPARATOR_CHAR != '/' && c == '/'));
}

////////////////////////////////////////////////////////////////////////////////
/// @brief normalizes path
///
/// @note path will be modified in-place
////////////////////////////////////////////////////////////////////////////////

static void NormalizePath(std::string& path) {
  for (auto& it : path) {
    if (IsDirSeparatorChar(it)) {
      it = TRI_DIR_SEPARATOR_CHAR;
    }
  }
}

////////////////////////////////////////////////////////////////////////////////
/// @brief lists the directory tree
////////////////////////////////////////////////////////////////////////////////

static void ListTreeRecursively(char const* full, char const* path,
                                std::vector<std::string>& result) {
  std::vector<std::string> dirs = TRI_FilesDirectory(full);

  for (size_t j = 0; j < 2; ++j) {
    for (auto const& filename : dirs) {
      std::string const newFull =
          arangodb::basics::FileUtils::buildFilename(full, filename);
      std::string newPath;

      if (*path) {
        newPath = arangodb::basics::FileUtils::buildFilename(path, filename);
      } else {
        newPath = filename;
      }

      if (j == 0) {
        if (TRI_IsDirectory(newFull.c_str())) {
          result.push_back(newPath);

          if (!TRI_IsSymbolicLink(newFull.c_str())) {
            ListTreeRecursively(newFull.c_str(), newPath.c_str(), result);
          }
        }
      } else {
        if (!TRI_IsDirectory(newFull.c_str())) {
          result.push_back(newPath);
        }
      }
    }
  }
}

////////////////////////////////////////////////////////////////////////////////
/// @brief locates a environment given configuration directory
////////////////////////////////////////////////////////////////////////////////

static std::string LocateConfigDirectoryEnv() {
  std::string r;
  if (!TRI_GETENV("ARANGODB_CONFIG_PATH", r)) {
    return std::string();
  }
  NormalizePath(r);
  while (!r.empty() && IsDirSeparatorChar(r[r.size() - 1])) {
    r.pop_back();
  }

  r.push_back(TRI_DIR_SEPARATOR_CHAR);

  return r;
}

////////////////////////////////////////////////////////////////////////////////
/// @brief returns the size of a file
///
/// Will return a negative error number on error, typically -1
////////////////////////////////////////////////////////////////////////////////

int64_t TRI_SizeFile(char const* path) {
  TRI_stat_t stbuf;
  int res = TRI_STAT(path, &stbuf);

  if (res != 0) {
    // an error occurred
    return (int64_t)res;
  }

  return (int64_t)stbuf.st_size;
}

////////////////////////////////////////////////////////////////////////////////
/// @brief checks if file or directory is writable
////////////////////////////////////////////////////////////////////////////////

#ifdef _WIN32

bool TRI_IsWritable(char const* path) {
  // ..........................................................................
  // will attempt the following:
  //   if path is a directory, then attempt to create temporary file
  //   if path is a file, then attempt to open it in read/write mode
  // ..........................................................................

  // #error "TRI_IsWritable needs to be implemented for Windows"
  // TODO: implementation for seems to be non-trivial
  return true;
}

#else

bool TRI_IsWritable(char const* path) {
  // we can use POSIX access() from unistd.h to check for write permissions
  return (access(path, W_OK) == 0);
}

#endif

////////////////////////////////////////////////////////////////////////////////
/// @brief checks if path is a directory
////////////////////////////////////////////////////////////////////////////////

bool TRI_IsDirectory(char const* path) {
  TRI_stat_t stbuf;
  int res;

  res = TRI_STAT(path, &stbuf);

  return (res == 0) && ((stbuf.st_mode & S_IFMT) == S_IFDIR);
}

////////////////////////////////////////////////////////////////////////////////
/// @brief checks if path is a regular file
////////////////////////////////////////////////////////////////////////////////

bool TRI_IsRegularFile(char const* path) {
  TRI_stat_t stbuf;
  int res;

  res = TRI_STAT(path, &stbuf);

  return (res == 0) && ((stbuf.st_mode & S_IFMT) == S_IFREG);
}

////////////////////////////////////////////////////////////////////////////////
/// @brief checks if path is a symbolic link
////////////////////////////////////////////////////////////////////////////////

#ifdef _WIN32

bool TRI_IsSymbolicLink(char const* path) {
  // TODO : check if a file is a symbolic link - without opening the file
  return false;
}

#else

bool TRI_IsSymbolicLink(char const* path) {
  struct stat stbuf;
  int res;

  res = lstat(path, &stbuf);

  return (res == 0) && ((stbuf.st_mode & S_IFMT) == S_IFLNK);
}

#endif

////////////////////////////////////////////////////////////////////////////////
/// @brief creates a symbolic link
////////////////////////////////////////////////////////////////////////////////

<<<<<<< HEAD
bool TRI_CreateSymbolicLink(std::string const& target,
                            std::string const& linkpath, std::string& error) {
#ifdef _WIN32
  bool created = ::CreateSymbolicLinkA(linkpath.c_str(), target.c_str(), 0x0);
  if (!created) {
    DWORD errorNum = ::GetLastError();
    error = "failed to create a symlink " + target + " -> " + linkpath + " - " +
            std::to_string(errorNum);
    if (errorNum == 1314) {
      error += " insufficient permissions to create a symlink";
    }
  }
  return created;
=======
bool TRI_CreateSymbolicLink(std::string const& target, std::string const& linkpath, 
                            std::string& error) {
#ifdef _WIN32
  // TODO : check if a file is a symbolic link - without opening the file
  return false;
>>>>>>> 677a7902
#else
  int res = symlink(target.c_str(), linkpath.c_str());

  if (res < 0) {
<<<<<<< HEAD
    error = "failed to create a symlink " + target + " -> " + linkpath + " - " +
            strerror(errno);
=======
    error = "failed to create a symlink " + target + " -> " + linkpath + " - " + strerror(errno);
>>>>>>> 677a7902
  }
  return res == 0;
#endif
}

////////////////////////////////////////////////////////////////////////////////
/// @brief resolves a symbolic link
////////////////////////////////////////////////////////////////////////////////

#ifdef _WIN32
<<<<<<< HEAD
std::string TRI_ResolveSymbolicLink(std::string path, bool& hadError, bool recursive) {
  return path;
}

std::string TRI_ResolveSymbolicLink(std::string path, bool recursive) {
=======
std::string  TRI_ResolveSymbolicLink(std::string path, bool& hadError, bool recursive) {
  return path;
}

std::string  TRI_ResolveSymbolicLink(std::string path, bool recursive) {
>>>>>>> 677a7902
  return path;
}
#else
namespace {
static bool IsSymbolicLink(char const* path, struct stat* stbuf) {
  int res = lstat(path, stbuf);

  return (res == 0) && ((stbuf->st_mode & S_IFMT) == S_IFLNK);
}
<<<<<<< HEAD
static void deleteBuf(char* p) { std::free(p); };
}  // namespace
=======
static void deleteBuf(char *p) { std::free(p); };
}
>>>>>>> 677a7902

std::string TRI_ResolveSymbolicLink(std::string path, bool& hadError, bool recursive) {
  struct stat sb;
  while (IsSymbolicLink(path.data(), &sb)) {
    // if file is a symlink this contains the targets file name length
    // instead of the file size
    ssize_t bufsize = sb.st_size + 1;

    // resolve symlinks
<<<<<<< HEAD
    auto buf = std::unique_ptr<char, void (*)(char*)>((char*)std::malloc(bufsize), &deleteBuf);
    auto written = ::readlink(path.c_str(), buf.get(), bufsize);

    if (written) {
      path = std::string(buf.get(), bufsize);
    } else {
      // error occured while resolving
=======
    auto buf = std::unique_ptr<char ,void(*)(char*)>((char*)std::malloc(bufsize), &deleteBuf );
    auto written = ::readlink(path.c_str(), buf.get(), bufsize);

    if(written) {
      path = std::string(buf.get(), bufsize);
    } else {
      //error occured while resolving
>>>>>>> 677a7902
      hadError = true;
      break;
    }
    if (!recursive) {
      break;
    }
  }
  return path;
}

std::string TRI_ResolveSymbolicLink(std::string path, bool recursive) {
  bool ignore;
  return TRI_ResolveSymbolicLink(std::move(path), ignore, recursive);
}

#endif

////////////////////////////////////////////////////////////////////////////////
/// @brief checks if file or directory exists
////////////////////////////////////////////////////////////////////////////////

#ifdef _WIN32

bool TRI_ExistsFile(char const* path) {
  if (path == nullptr) {
    return false;
  }

  TRI_stat_t stbuf;
  int res;

  size_t len = strlen(path);

  // path must not end with a \ on Windows, other stat() will return -1
  if (len > 0 && path[len - 1] == TRI_DIR_SEPARATOR_CHAR) {
    std::string copy(path);

    // remove trailing slash
    while (!copy.empty() && IsDirSeparatorChar(copy[copy.size() - 1])) {
      copy.pop_back();
    }

    res = TRI_STAT(copy.c_str(), &stbuf);
  } else {
    res = TRI_STAT(path, &stbuf);
  }

  return res == 0;
}

#else

bool TRI_ExistsFile(char const* path) {
  if (path == nullptr) {
    return false;
  }

  struct stat stbuf;
  int res = TRI_STAT(path, &stbuf);

  return res == 0;
}

#endif

int TRI_ChMod(char const* path, long mode, std::string& err) {
  int res;
#ifdef _WIN32
  icu::UnicodeString wpath(path);
  res = _wchmod(reinterpret_cast<const wchar_t*>(wpath.getTerminatedBuffer()),
                static_cast<int>(mode));
#else
  res = chmod(path, mode);
#endif

  if (res != 0) {
    err = "error setting desired mode " + std::to_string(mode) + " for file " +
          path + ": " + strerror(errno);
    return errno;
  }

  return TRI_ERROR_NO_ERROR;
}

////////////////////////////////////////////////////////////////////////////////
/// @brief returns the last modification date of a file
////////////////////////////////////////////////////////////////////////////////

int TRI_MTimeFile(char const* path, int64_t* mtime) {
  TRI_stat_t stbuf;
  int res = TRI_STAT(path, &stbuf);

  if (res == 0) {
    *mtime = static_cast<int64_t>(stbuf.st_mtime);
    return TRI_ERROR_NO_ERROR;
  }

  res = errno;
  if (res == ENOENT) {
    return TRI_ERROR_FILE_NOT_FOUND;
  }

  TRI_set_errno(TRI_ERROR_SYS_ERROR);
  return TRI_errno();
}

////////////////////////////////////////////////////////////////////////////////
/// @brief creates a directory, recursively
////////////////////////////////////////////////////////////////////////////////

int TRI_CreateRecursiveDirectory(char const* path, long& systemError,
                                 std::string& systemErrorStr) {
  char const* p;
  char const* s;

  int res = TRI_ERROR_NO_ERROR;
  std::string copy = std::string(path);
  p = s = copy.data();

  while (*p != '\0') {
    if (*p == TRI_DIR_SEPARATOR_CHAR) {
      if (p - s > 0) {
#ifdef _WIN32
        // Don't try to create the drive letter as directory:
        if ((p - copy.data() == 2) && (s[1] == ':')) {
          s = p + 1;
          continue;
        }
#endif
        // *p = '\0';
        copy[p - copy.data()] = '\0';
        res = TRI_CreateDirectory(copy.c_str(), systemError, systemErrorStr);

        if (res == TRI_ERROR_FILE_EXISTS || res == TRI_ERROR_NO_ERROR) {
          systemErrorStr.clear();
          res = TRI_ERROR_NO_ERROR;
          // *p = TRI_DIR_SEPARATOR_CHAR;
          copy[p - copy.data()] = TRI_DIR_SEPARATOR_CHAR;
          s = p + 1;
        } else {
          break;
        }
      }
    }

    p++;
  }

  if ((res == TRI_ERROR_FILE_EXISTS || res == TRI_ERROR_NO_ERROR) && (p - s > 0)) {
    res = TRI_CreateDirectory(copy.c_str(), systemError, systemErrorStr);

    if (res == TRI_ERROR_FILE_EXISTS) {
      systemErrorStr.clear();
      res = TRI_ERROR_NO_ERROR;
    }
  }

  TRI_ASSERT(res != TRI_ERROR_FILE_EXISTS);

  return res;
}

////////////////////////////////////////////////////////////////////////////////
/// @brief creates a directory
////////////////////////////////////////////////////////////////////////////////

int TRI_CreateDirectory(char const* path, long& systemError, std::string& systemErrorStr) {
  TRI_ERRORBUF;

  // reset error flag
  TRI_set_errno(TRI_ERROR_NO_ERROR);

  int res = TRI_MKDIR(path, 0777);

  if (res == TRI_ERROR_NO_ERROR) {
    return res;
  }

  // check errno
  TRI_SYSTEM_ERROR();
  res = errno;
  if (res != TRI_ERROR_NO_ERROR) {
    systemErrorStr = std::string("failed to create directory '") + path + "': " + TRI_GET_ERRORBUF;
    systemError = res;

    if (res == ENOENT) {
      return TRI_ERROR_FILE_NOT_FOUND;
    }
    if (res == EEXIST) {
      return TRI_ERROR_FILE_EXISTS;
    }
    if (res == EPERM) {
      return TRI_ERROR_FORBIDDEN;
    }
  }

  return TRI_ERROR_SYS_ERROR;
}

////////////////////////////////////////////////////////////////////////////////
/// @brief removes an empty directory
////////////////////////////////////////////////////////////////////////////////

int TRI_RemoveEmptyDirectory(char const* filename) {
  int res = TRI_RMDIR(filename);

  if (res != 0) {
    LOG_TOPIC("a6c6a", TRACE, arangodb::Logger::FIXME)
        << "cannot remove directory '" << filename << "': " << TRI_LAST_ERROR_STR;
    return TRI_set_errno(TRI_ERROR_SYS_ERROR);
  }

  return TRI_ERROR_NO_ERROR;
}

////////////////////////////////////////////////////////////////////////////////
/// @brief removes a directory recursively
////////////////////////////////////////////////////////////////////////////////

int TRI_RemoveDirectory(char const* filename) {
  if (TRI_IsSymbolicLink(filename)) {
    LOG_TOPIC("abdb4", TRACE, arangodb::Logger::FIXME)
        << "removing symbolic link '" << filename << "'";
    return TRI_UnlinkFile(filename);
  } else if (TRI_IsDirectory(filename)) {
    LOG_TOPIC("0207a", TRACE, arangodb::Logger::FIXME)
        << "removing directory '" << filename << "'";

    int res = TRI_ERROR_NO_ERROR;
    std::vector<std::string> files = TRI_FilesDirectory(filename);
    for (auto const& dir : files) {
      std::string full = arangodb::basics::FileUtils::buildFilename(filename, dir);

      int subres = TRI_RemoveDirectory(full.c_str());

      if (subres != TRI_ERROR_NO_ERROR) {
        res = subres;
      }
    }

    if (res == TRI_ERROR_NO_ERROR) {
      res = TRI_RemoveEmptyDirectory(filename);
    }

    return res;
  } else if (TRI_ExistsFile(filename)) {
    LOG_TOPIC("f103f", TRACE, arangodb::Logger::FIXME)
        << "removing file '" << filename << "'";

    return TRI_UnlinkFile(filename);
  } else {
    LOG_TOPIC("08df8", TRACE, arangodb::Logger::FIXME)
        << "attempt to remove non-existing file/directory '" << filename << "'";

    // TODO: why do we actually return "no error" here?
    return TRI_ERROR_NO_ERROR;
  }
}

////////////////////////////////////////////////////////////////////////////////
/// @brief removes a directory recursively
////////////////////////////////////////////////////////////////////////////////

int TRI_RemoveDirectoryDeterministic(char const* filename) {
  std::vector<std::string> files = TRI_FullTreeDirectory(filename);
  // start removing files from long names to short names
  std::sort(files.begin(), files.end(),
            [](std::string const& lhs, std::string const& rhs) -> bool {
              if (lhs.size() == rhs.size()) {
                // equal lengths. now compare the file/directory names
                return lhs < rhs;
              }
              return lhs.size() > rhs.size();
            });

  // LOG_TOPIC("0d9b9", TRACE, arangodb::Logger::FIXME) << "removing files in directory
  // '" << filename << "' in this order: " << files;

  int res = TRI_ERROR_NO_ERROR;

  for (auto const& it : files) {
    if (it.empty()) {
      // TRI_FullTreeDirectory returns "" as its first member
      continue;
    }

    std::string full = arangodb::basics::FileUtils::buildFilename(filename, it);
    int subres = TRI_RemoveDirectory(full.c_str());

    if (subres != TRI_ERROR_NO_ERROR) {
      res = subres;
    }
  }

  int subres = TRI_RemoveDirectory(filename);
  if (subres != TRI_ERROR_NO_ERROR) {
    res = subres;
  }

  return res;
}

////////////////////////////////////////////////////////////////////////////////
/// @brief extracts the dirname
////////////////////////////////////////////////////////////////////////////////

std::string TRI_Dirname(std::string const& path) {
  size_t n = path.size();
  size_t m = 0;

  if (1 < n) {
    if (path[n - 1] == TRI_DIR_SEPARATOR_CHAR) {
      m = 1;
    }
  }

  if (n == 0) {
    return std::string(".");
  } else if (n == 1 && path[0] == TRI_DIR_SEPARATOR_CHAR) {
    return std::string(TRI_DIR_SEPARATOR_STR);
  } else if (n - m == 1 && path[0] == '.') {
    return std::string(".");
  } else if (n - m == 2 && path[0] == '.' && path[1] == '.') {
    return std::string("..");
  }

  char const* p;
  for (p = path.data() + (n - m - 1); path.data() < p; --p) {
    if (*p == TRI_DIR_SEPARATOR_CHAR) {
      break;
    }
  }

  if (path.data() == p) {
    if (*p == TRI_DIR_SEPARATOR_CHAR) {
      return std::string(TRI_DIR_SEPARATOR_STR);
    } else {
      return std::string(".");
    }
  }

  n = p - path.data();

  return path.substr(0, n);
}

////////////////////////////////////////////////////////////////////////////////
/// @brief extracts the basename
////////////////////////////////////////////////////////////////////////////////

std::string TRI_Basename(char const* path) {
  size_t n = strlen(path);

  if (1 < n) {
    if (IsDirSeparatorChar(path[n - 1])) {
      n -= 1;
    }
  }

  if (n == 0) {
    return std::string();
  } else if (n == 1) {
    if (IsDirSeparatorChar(*path)) {
      return std::string(TRI_DIR_SEPARATOR_STR);
    }
    return std::string(path, n);
  } else {
    char const* p;

    for (p = path + (n - 2); path < p; --p) {
      if (IsDirSeparatorChar(*p)) {
        break;
      }
    }

    if (path == p) {
      if (IsDirSeparatorChar(*p)) {
        return std::string(path + 1, n - 1);
      }
      return std::string(path, n);
    } else {
      n -= p - path;

      return std::string(p + 1, n - 1);
    }
  }
}

////////////////////////////////////////////////////////////////////////////////
/// @brief returns a list of files in path
////////////////////////////////////////////////////////////////////////////////

#ifdef TRI_HAVE_WIN32_LIST_FILES

std::vector<std::string> TRI_FilesDirectory(char const* path) {
  std::vector<std::string> result;
  std::string filter(path);
  filter.append("\\*");

  struct _wfinddata_t fd;

  icu::UnicodeString wfilter(filter.c_str());

  intptr_t handle =
      _wfindfirst(reinterpret_cast<const wchar_t*>(wfilter.getTerminatedBuffer()), &fd);

  if (handle == -1) {
    return result;
  }

  std::string ufn;
  icu::UnicodeString fn;
  do {
    if (wcscmp(fd.name, L".") != 0 && wcscmp(fd.name, L"..") != 0) {
      ufn.clear();
      fn = fd.name;
      fn.toUTF8String<std::string>(ufn);
      result.emplace_back(ufn);
    }
  } while (_wfindnext(handle, &fd) != -1);

  _findclose(handle);

  return result;
}

#else

std::vector<std::string> TRI_FilesDirectory(char const* path) {
  std::vector<std::string> result;

  DIR* d = opendir(path);

  if (d == nullptr) {
    return result;
  }

  auto guard = scopeGuard([&d]() { closedir(d); });

  struct dirent* de = readdir(d);

  while (de != nullptr) {
    if (strcmp(de->d_name, ".") != 0 && strcmp(de->d_name, "..") != 0) {
      // may throw
      result.emplace_back(std::string(de->d_name));
    }

    de = readdir(d);
  }
  return result;
}

#endif

////////////////////////////////////////////////////////////////////////////////
/// @brief lists the directory tree including files and directories
////////////////////////////////////////////////////////////////////////////////

std::vector<std::string> TRI_FullTreeDirectory(char const* path) {
  std::vector<std::string> result;

  result.push_back("");
  ListTreeRecursively(path, "", result);

  return result;
}

////////////////////////////////////////////////////////////////////////////////
/// @brief renames a file
////////////////////////////////////////////////////////////////////////////////

int TRI_RenameFile(char const* old, char const* filename, long* systemError,
                   std::string* systemErrorStr) {
  int res;
  TRI_ERRORBUF;
#ifdef _WIN32
  BOOL moveResult = 0;

  icu::UnicodeString oldf(old);
  icu::UnicodeString newf(filename);

  moveResult =
      MoveFileExW(reinterpret_cast<const wchar_t*>(oldf.getTerminatedBuffer()),
                  reinterpret_cast<const wchar_t*>(newf.getTerminatedBuffer()),
                  MOVEFILE_COPY_ALLOWED | MOVEFILE_REPLACE_EXISTING);

  if (!moveResult) {
    TRI_SYSTEM_ERROR();

    if (systemError != nullptr) {
      *systemError = errno;
    }
    if (systemErrorStr != nullptr) {
      *systemErrorStr = windowsErrorBuf;
    }
    LOG_TOPIC("1f6ac", TRACE, arangodb::Logger::FIXME)
        << "cannot rename file from '" << old << "' to '" << filename
        << "': " << errno << " - " << windowsErrorBuf;
    res = -1;
  } else {
    res = 0;
  }
#else
  res = rename(old, filename);
#endif

  if (res != 0) {
    if (systemError != nullptr) {
      *systemError = errno;
    }
    if (systemErrorStr != nullptr) {
      *systemErrorStr = TRI_LAST_ERROR_STR;
    }
    LOG_TOPIC("d8b28", TRACE, arangodb::Logger::FIXME)
        << "cannot rename file from '" << old << "' to '" << filename
        << "': " << TRI_LAST_ERROR_STR;
    return TRI_set_errno(TRI_ERROR_SYS_ERROR);
  }

  return TRI_ERROR_NO_ERROR;
}

////////////////////////////////////////////////////////////////////////////////
/// @brief unlinks a file
////////////////////////////////////////////////////////////////////////////////

int TRI_UnlinkFile(char const* filename) {
  int res = TRI_UNLINK(filename);

  if (res != 0) {
    int e = errno;
    TRI_set_errno(TRI_ERROR_SYS_ERROR);
    LOG_TOPIC("80e57", TRACE, arangodb::Logger::FIXME)
        << "cannot unlink file '" << filename << "': " << TRI_LAST_ERROR_STR;
    if (e == ENOENT) {
      return TRI_ERROR_FILE_NOT_FOUND;
    }
    if (e == EPERM) {
      return TRI_ERROR_FORBIDDEN;
    }
    return TRI_ERROR_SYS_ERROR;
  }

  return TRI_ERROR_NO_ERROR;
}

////////////////////////////////////////////////////////////////////////////////
/// @brief reads into a buffer from a file
////////////////////////////////////////////////////////////////////////////////

bool TRI_ReadPointer(int fd, void* buffer, size_t length) {
  char* ptr = static_cast<char*>(buffer);

  while (0 < length) {
    ssize_t n = TRI_READ(fd, ptr, static_cast<TRI_read_t>(length));

    if (n < 0) {
      TRI_set_errno(TRI_ERROR_SYS_ERROR);
      LOG_TOPIC("c9c0c", ERR, arangodb::Logger::FIXME) << "cannot read: " << TRI_LAST_ERROR_STR;
      return false;
    } else if (n == 0) {
      TRI_set_errno(TRI_ERROR_SYS_ERROR);
      LOG_TOPIC("87f52", ERR, arangodb::Logger::FIXME)
          << "cannot read, end-of-file";
      return false;
    }

    ptr += n;
    length -= n;
  }

  return true;
}

////////////////////////////////////////////////////////////////////////////////
/// @brief writes buffer to a file
////////////////////////////////////////////////////////////////////////////////

bool TRI_WritePointer(int fd, void const* buffer, size_t length) {
  char const* ptr = static_cast<char const*>(buffer);

  while (0 < length) {
    ssize_t n = TRI_WRITE(fd, ptr, static_cast<TRI_write_t>(length));

    if (n < 0) {
      TRI_set_errno(TRI_ERROR_SYS_ERROR);
      LOG_TOPIC("420b1", ERR, arangodb::Logger::FIXME) << "cannot write: " << TRI_LAST_ERROR_STR;
      return false;
    }

    ptr += n;
    length -= n;
  }

  return true;
}

////////////////////////////////////////////////////////////////////////////////
/// @brief saves data to a file
////////////////////////////////////////////////////////////////////////////////

int TRI_WriteFile(char const* filename, char const* data, size_t length) {
  int fd;
  bool result;

  fd = TRI_CREATE(filename, O_CREAT | O_EXCL | O_RDWR | TRI_O_CLOEXEC, S_IRUSR | S_IWUSR);

  if (fd == -1) {
    return TRI_set_errno(TRI_ERROR_SYS_ERROR);
  }

  result = TRI_WritePointer(fd, data, length);

  TRI_CLOSE(fd);

  if (!result) {
    return TRI_errno();
  }

  return TRI_ERROR_NO_ERROR;
}

////////////////////////////////////////////////////////////////////////////////
/// @brief fsyncs a file
////////////////////////////////////////////////////////////////////////////////

bool TRI_fsync(int fd) {
  int res = fsync(fd);

#ifdef __APPLE__

  if (res == 0) {
    res = fcntl(fd, F_FULLFSYNC, 0);
  }

#endif

  if (res == 0) {
    return true;
  } else {
    TRI_set_errno(TRI_ERROR_SYS_ERROR);
    return false;
  }
}

////////////////////////////////////////////////////////////////////////////////
/// @brief slurps in a file
////////////////////////////////////////////////////////////////////////////////

char* TRI_SlurpFile(char const* filename, size_t* length) {
  TRI_set_errno(TRI_ERROR_NO_ERROR);
  int fd = TRI_OPEN(filename, O_RDONLY | TRI_O_CLOEXEC);

  if (fd == -1) {
    TRI_set_errno(TRI_ERROR_SYS_ERROR);
    return nullptr;
  }

  TRI_string_buffer_t result;
  TRI_InitStringBuffer(&result, false);

  while (true) {
    int res = TRI_ReserveStringBuffer(&result, READBUFFER_SIZE);

    if (res != TRI_ERROR_NO_ERROR) {
      TRI_CLOSE(fd);
      TRI_AnnihilateStringBuffer(&result);

      TRI_set_errno(TRI_ERROR_OUT_OF_MEMORY);
      return nullptr;
    }

    ssize_t n = TRI_READ(fd, (void*)TRI_EndStringBuffer(&result), READBUFFER_SIZE);

    if (n == 0) {
      break;
    }

    if (n < 0) {
      TRI_CLOSE(fd);

      TRI_AnnihilateStringBuffer(&result);

      TRI_set_errno(TRI_ERROR_SYS_ERROR);
      return nullptr;
    }

    TRI_IncreaseLengthStringBuffer(&result, (size_t)n);
  }

  if (length != nullptr) {
    *length = TRI_LengthStringBuffer(&result);
  }

  TRI_CLOSE(fd);
  return result._buffer;
}

////////////////////////////////////////////////////////////////////////////////
/// @brief creates a lock file based on the PID
////////////////////////////////////////////////////////////////////////////////

#ifdef TRI_HAVE_WIN32_FILE_LOCKING

int TRI_CreateLockFile(char const* filename) {
  TRI_ERRORBUF;
  OVERLAPPED ol;

  WRITE_LOCKER(locker, OpenedFilesLock);

  for (size_t i = 0; i < OpenedFiles.size(); ++i) {
    if (OpenedFiles[i].first == filename) {
      // file already exists
      return TRI_ERROR_NO_ERROR;
    }
  }

  icu::UnicodeString fn(filename);
  HANDLE fd =
      CreateFileW(reinterpret_cast<const wchar_t*>(fn.getTerminatedBuffer()),
                  GENERIC_WRITE, 0, NULL, CREATE_ALWAYS, FILE_ATTRIBUTE_NORMAL, NULL);

  if (fd == INVALID_HANDLE_VALUE) {
    TRI_SYSTEM_ERROR();
    LOG_TOPIC("64d0d", ERR, arangodb::Logger::FIXME)
        << "cannot create lockfile '" << filename << "': " << TRI_GET_ERRORBUF;
    return TRI_set_errno(TRI_ERROR_SYS_ERROR);
  }

  TRI_pid_t pid = Thread::currentProcessId();
  std::string buf = std::to_string(pid);
  DWORD len;

  BOOL r = WriteFile(fd, buf.c_str(), static_cast<unsigned int>(buf.size()), &len, NULL);

  if (!r || len != buf.size()) {
    TRI_SYSTEM_ERROR();
    LOG_TOPIC("c2286", ERR, arangodb::Logger::FIXME)
        << "cannot write lockfile '" << filename << "': " << TRI_GET_ERRORBUF;
    int res = TRI_set_errno(TRI_ERROR_SYS_ERROR);

    if (r) {
      CloseHandle(fd);
    }

    TRI_UNLINK(filename);

    return res;
  }

  memset(&ol, 0, sizeof(ol));
  r = LockFileEx(fd, LOCKFILE_EXCLUSIVE_LOCK | LOCKFILE_FAIL_IMMEDIATELY, 0, 0, 128, &ol);

  if (!r) {
    TRI_SYSTEM_ERROR();
    LOG_TOPIC("f0d61", ERR, arangodb::Logger::FIXME)
        << "cannot set lockfile status '" << filename << "': " << TRI_GET_ERRORBUF;
    int res = TRI_set_errno(TRI_ERROR_SYS_ERROR);

    CloseHandle(fd);
    TRI_UNLINK(filename);

    return res;
  }

  OpenedFiles.push_back(std::make_pair(filename, fd));

  return TRI_ERROR_NO_ERROR;
}

#else

int TRI_CreateLockFile(char const* filename) {
  WRITE_LOCKER(locker, OpenedFilesLock);

  for (size_t i = 0; i < OpenedFiles.size(); ++i) {
    if (OpenedFiles[i].first == filename) {
      // file already exists
      return TRI_ERROR_NO_ERROR;
    }
  }

  int fd = TRI_CREATE(filename, O_CREAT | O_EXCL | O_RDWR | TRI_O_CLOEXEC, S_IRUSR | S_IWUSR);

  if (fd == -1) {
    return TRI_set_errno(TRI_ERROR_SYS_ERROR);
  }

  TRI_pid_t pid = Thread::currentProcessId();
  std::string buf = std::to_string(pid);

  int rv = TRI_WRITE(fd, buf.c_str(), static_cast<TRI_write_t>(buf.size()));

  if (rv == -1) {
    int res = TRI_set_errno(TRI_ERROR_SYS_ERROR);

    TRI_CLOSE(fd);
    TRI_UNLINK(filename);

    return res;
  }

  struct flock lock;

  lock.l_start = 0;
  lock.l_len = 0;
  lock.l_type = F_WRLCK;
  lock.l_whence = SEEK_SET;
  // try to lock pid file
  rv = fcntl(fd, F_SETLK, &lock);

  if (rv == -1) {
    int res = TRI_set_errno(TRI_ERROR_SYS_ERROR);

    TRI_CLOSE(fd);
    TRI_UNLINK(filename);

    return res;
  }

  OpenedFiles.push_back(std::make_pair(filename, fd));

  return TRI_ERROR_NO_ERROR;
}

#endif

////////////////////////////////////////////////////////////////////////////////
/// @brief verifies a lock file based on the PID
////////////////////////////////////////////////////////////////////////////////

#ifdef TRI_HAVE_WIN32_FILE_LOCKING

int TRI_VerifyLockFile(char const* filename) {
  HANDLE fd;

  if (!TRI_ExistsFile(filename)) {
    return TRI_ERROR_NO_ERROR;
  }

  fd = CreateFile(filename, GENERIC_WRITE, 0, NULL, OPEN_EXISTING,
                  FILE_ATTRIBUTE_NORMAL, NULL);

  if (fd == INVALID_HANDLE_VALUE) {
    if (GetLastError() == ERROR_SHARING_VIOLATION) {
      return TRI_ERROR_ARANGO_DATADIR_LOCKED;
    }

    return TRI_ERROR_NO_ERROR;
  }

  CloseHandle(fd);
  TRI_UnlinkFile(filename);

  return TRI_ERROR_NO_ERROR;
}

#else

int TRI_VerifyLockFile(char const* filename) {
  if (!TRI_ExistsFile(filename)) {
    return TRI_ERROR_NO_ERROR;
  }

  int fd = TRI_OPEN(filename, O_RDWR | TRI_O_CLOEXEC);

  if (fd < 0) {
    TRI_set_errno(TRI_ERROR_SYS_ERROR);
    LOG_TOPIC("51db5", WARN, arangodb::Logger::FIXME)
        << "cannot open lockfile '" << filename
        << "' in write mode: " << TRI_last_error();

    if (errno == EACCES) {
      return TRI_ERROR_CANNOT_WRITE_FILE;
    }

    return TRI_ERROR_INTERNAL;
  }

  char buffer[128];
  memset(buffer, 0,
         sizeof(buffer));  // not really necessary, but this shuts up valgrind
  ssize_t n = TRI_READ(fd, buffer, static_cast<TRI_read_t>(sizeof(buffer)));

  TRI_DEFER(TRI_CLOSE(fd));

  if (n <= 0 || n == sizeof(buffer)) {
    return TRI_ERROR_NO_ERROR;
  }

  uint32_t fc = TRI_UInt32String(buffer);
  int res = TRI_errno();

  if (res != TRI_ERROR_NO_ERROR) {
    // invalid pid value
    return TRI_ERROR_NO_ERROR;
  }

  TRI_pid_t pid = fc;

  // check for the existence of previous process via kill command

  // from man 2 kill:
  //   If sig is 0, then no signal is sent, but existence and permission checks
  //   are still performed; this can be used to check for the existence of a
  //   process ID or process group ID that the caller is permitted to signal.
  if (kill(pid, 0) == -1) {
    LOG_TOPIC("b387d", WARN, arangodb::Logger::FIXME)
        << "found existing lockfile '" << filename << "' of previous process with pid "
        << pid << ", but that process seems to be dead already";
  } else {
    LOG_TOPIC("ad4b2", WARN, arangodb::Logger::FIXME)
        << "found existing lockfile '" << filename << "' of previous process with pid "
        << pid << ", and that process seems to be still running";
  }

  struct flock lock;

  lock.l_start = 0;
  lock.l_len = 0;
  lock.l_type = F_WRLCK;
  lock.l_whence = SEEK_SET;
  // try to lock pid file
  int canLock = fcntl(fd, F_SETLK, &lock);  // Exclusive (write) lock

  // file was not yet locked; could be locked
  if (canLock == 0) {
    // lock.l_type = F_UNLCK;
    res = fcntl(fd, F_GETLK, &lock);

    if (res != TRI_ERROR_NO_ERROR) {
      TRI_set_errno(TRI_ERROR_SYS_ERROR);
      LOG_TOPIC("c960a", WARN, arangodb::Logger::FIXME)
          << "fcntl on lockfile '" << filename << "' failed: " << TRI_last_error();
    }

    return TRI_ERROR_NO_ERROR;
  }

  // error!
  canLock = errno;
  TRI_set_errno(TRI_ERROR_SYS_ERROR);

  // from man 2 fcntl: "If a conflicting lock is held by another process,
  // this call returns -1 and sets errno to EACCES or EAGAIN."
  if (canLock != EACCES && canLock != EAGAIN) {
    LOG_TOPIC("94b6d", WARN, arangodb::Logger::FIXME)
        << "fcntl on lockfile '" << filename << "' failed: " << TRI_last_error()
        << ". a possible reason is that the filesystem does not support "
           "file-locking";
  }

  return TRI_ERROR_ARANGO_DATADIR_LOCKED;
}

#endif

////////////////////////////////////////////////////////////////////////////////
/// @brief releases a lock file based on the PID
////////////////////////////////////////////////////////////////////////////////

#ifdef TRI_HAVE_WIN32_FILE_LOCKING

int TRI_DestroyLockFile(char const* filename) {
  WRITE_LOCKER(locker, OpenedFilesLock);
  for (size_t i = 0; i < OpenedFiles.size(); ++i) {
    if (OpenedFiles[i].first == filename) {
      HANDLE fd = OpenedFiles[i].second;
      CloseHandle(fd);
      TRI_UnlinkFile(filename);

      OpenedFiles.erase(OpenedFiles.begin() + i);
      break;
    }
  }

  return TRI_ERROR_NO_ERROR;
}

#else

int TRI_DestroyLockFile(char const* filename) {
  WRITE_LOCKER(locker, OpenedFilesLock);
  for (size_t i = 0; i < OpenedFiles.size(); ++i) {
    if (OpenedFiles[i].first == filename) {
      int fd = TRI_OPEN(filename, O_RDWR | TRI_O_CLOEXEC);

      if (fd < 0) {
        return TRI_ERROR_NO_ERROR;
      }

      struct flock lock;

      lock.l_start = 0;
      lock.l_len = 0;
      lock.l_type = F_UNLCK;
      lock.l_whence = SEEK_SET;
      // release the lock
      int res = fcntl(fd, F_SETLK, &lock);
      TRI_CLOSE(fd);

      if (res == 0) {
        TRI_UnlinkFile(filename);
      }

      // close lock file descriptor
      fd = OpenedFiles[i].second;
      TRI_CLOSE(fd);

      OpenedFiles.erase(OpenedFiles.begin() + i);

      return res;
    }
  }

  return TRI_ERROR_NO_ERROR;
}

#endif

////////////////////////////////////////////////////////////////////////////////
/// @brief return the filename component of a file (without path)
////////////////////////////////////////////////////////////////////////////////

char* TRI_GetFilename(char const* filename) {
  char const* p;
  char const* s;

  p = s = filename;

  while (*p != '\0') {
    if (*p == '\\' || *p == '/' || *p == ':') {
      s = p + 1;
    }
    p++;
  }

  return TRI_DuplicateString(s);
}

////////////////////////////////////////////////////////////////////////////////
/// @brief return the absolute path of a file
/// in contrast to realpath() this function can also be used to determine the
/// full path for files & directories that do not exist. realpath() would fail
/// for those cases.
/// It is the caller's responsibility to free the string created by this
/// function
////////////////////////////////////////////////////////////////////////////////

#ifdef _WIN32

<<<<<<< HEAD
std::string TRI_GetAbsolutePath(std::string const& fileName,
                                std::string const& currentWorkingDirectory) {
=======
std::string TRI_GetAbsolutePath(std::string const& fileName, std::string const& currentWorkingDirectory) {
>>>>>>> 677a7902
  // Check that fileName actually makes some sense
  if (fileName.empty()) {
    return std::string();
  }

  // ...........................................................................
  // Under windows we can assume that fileName is absolute if fileName starts
  // with a letter A-Z followed by a colon followed by either a forward or
  // backslash.
  // ...........................................................................

  if (fileName.size() >= 3 &&
      ((fileName[0] > 64 && fileName[0] < 91) || (fileName[0] > 96 && fileName[0] < 123)) &&
<<<<<<< HEAD
      fileName[1] == ':' && (fileName[2] == '/' || fileName[2] == '\\')) {
=======
      fileName[1] == ':' &&
      (fileName[2] == '/' || fileName[2] == '\\')) {
>>>>>>> 677a7902
    return fileName;
  }

  // ...........................................................................
  // The fileName itself was not absolute, so we attempt to amalgamate the
  // currentWorkingDirectory with the fileName
  // ...........................................................................

  // Check that the currentWorkingDirectory makes sense
  if (currentWorkingDirectory.empty()) {
    return std::string();
  }

  // ...........................................................................
  // Under windows the currentWorkingDirectory should start
  // with a letter A-Z followed by a colon followed by either a forward or
  // backslash.
  // ...........................................................................

  if (currentWorkingDirectory.size() >= 3 &&
<<<<<<< HEAD
      ((currentWorkingDirectory[0] > 64 && currentWorkingDirectory[0] < 91) ||
       (currentWorkingDirectory[0] > 96 && currentWorkingDirectory[0] < 123)) &&
=======
      ((currentWorkingDirectory[0] > 64 && currentWorkingDirectory[0] < 91) || (currentWorkingDirectory[0] > 96 && currentWorkingDirectory[0] < 123)) &&
>>>>>>> 677a7902
      currentWorkingDirectory[1] == ':' &&
      (currentWorkingDirectory[2] == '/' || currentWorkingDirectory[2] == '\\')) {
    // e.g. C:/ or Z:\ drive letter paths
  } else if (currentWorkingDirectory[0] == '/' || currentWorkingDirectory[0] == '\\') {
    // directory name can also start with a backslash
    // /... or \...
  } else {
    return std::string();
  }

  // Determine the total length of the new string
  std::string result;

<<<<<<< HEAD
  if (currentWorkingDirectory.back() == '\\' || currentWorkingDirectory.back() == '/' ||
      fileName.front() == '\\' || fileName.front() == '/') {
=======
  if (currentWorkingDirectory.back() == '\\' ||
      currentWorkingDirectory.back() == '/' ||
      fileName.front() == '\\' ||
      fileName.front() == '/') {
>>>>>>> 677a7902
    // we do not require a backslash
    result.reserve(currentWorkingDirectory.size() + fileName.size());
    result.append(currentWorkingDirectory);
    result.append(fileName);
  } else {
    // we do require a backslash
    result.reserve(currentWorkingDirectory.size() + fileName.size() + 1);
    result.append(currentWorkingDirectory);
    result.push_back('\\');
    result.append(fileName);
  }

  return result;
}

#else

<<<<<<< HEAD
std::string TRI_GetAbsolutePath(std::string const& fileName,
                                std::string const& currentWorkingDirectory) {
=======
std::string TRI_GetAbsolutePath(std::string const& fileName, std::string const& currentWorkingDirectory) {
>>>>>>> 677a7902
  if (fileName.empty()) {
    return std::string();
  }

  // name is absolute if starts with either forward or backslash
  // file is also absolute if contains a colon
<<<<<<< HEAD
  bool isAbsolute = (fileName[0] == '/' || fileName[0] == '\\' ||
                     fileName.find(':') != std::string::npos);
=======
  bool isAbsolute = (fileName[0] == '/' || fileName[0] == '\\' || fileName.find(':') != std::string::npos);
>>>>>>> 677a7902

  if (isAbsolute) {
    return fileName;
  }

  std::string result;

  if (!currentWorkingDirectory.empty()) {
    result.reserve(currentWorkingDirectory.size() + fileName.size() + 1);

    result.append(currentWorkingDirectory);
    if (currentWorkingDirectory.back() != '/') {
      result.push_back('/');
    }
    result.append(fileName);
  }

  return result;
}

#endif

////////////////////////////////////////////////////////////////////////////////
/// @brief returns the binary name without any path or suffix
////////////////////////////////////////////////////////////////////////////////

std::string TRI_BinaryName(char const* argv0) {
  std::string result = TRI_Basename(argv0);
  if (result.size() > 4 && result.substr(result.size() - 4, 4) == ".exe") {
    result = result.substr(0, result.size() - 4);
  }

  return result;
}

////////////////////////////////////////////////////////////////////////////////
/// @brief locates the directory containing the program
////////////////////////////////////////////////////////////////////////////////

std::string TRI_LocateBinaryPath(char const* argv0) {
#if _WIN32
  wchar_t buff[4096];
  int res = GetModuleFileNameW(NULL, buff, sizeof(buff));

  if (res != 0) {
    buff[4095] = '\0';

    wchar_t* q = buff + res;

    while (buff < q) {
      if (*q == '\\' || *q == '/') {
        *q = '\0';
        break;
      }

      --q;
    }

    size_t len = q - buff;

    icu::UnicodeString fn(buff, static_cast<int32_t>(len));
    std::string ufn;
    fn.toUTF8String<std::string>(ufn);

    return ufn;
  }

  return std::string();

#else

  std::string binaryPath;

  // check if name contains a '/' ( or '\' for windows)
  char const* p = argv0;

  for (; *p && *p != TRI_DIR_SEPARATOR_CHAR; ++p) {
  }

  // contains a path
  if (*p) {
    binaryPath = TRI_Dirname(argv0);
  }

  // check PATH variable
  else {
    std::string pv;
    if (TRI_GETENV("PATH", pv)) {
      std::vector<std::string> files = basics::StringUtils::split(pv, ':', '\0');

      for (auto const& prefix : files) {
        std::string full;
        if (!prefix.empty()) {
          full = arangodb::basics::FileUtils::buildFilename(prefix, argv0);
        } else {
          full = arangodb::basics::FileUtils::buildFilename(".", argv0);
        }

        if (TRI_ExistsFile(full.c_str())) {
          binaryPath = prefix;
          break;
        }
      }
    }
  }

  return binaryPath;
#endif
}

std::string TRI_GetInstallRoot(std::string const& binaryPath, char const* installBinaryPath) {
  // First lets remove trailing (back) slashes from the bill:
  size_t installPathLength = strlen(installBinaryPath);

  if (installBinaryPath[installPathLength - 1] == TRI_DIR_SEPARATOR_CHAR) {
    --installPathLength;
  }

  size_t binaryPathLength = binaryPath.size();
  char const* p = binaryPath.c_str();

  if (p[binaryPathLength - 1] == TRI_DIR_SEPARATOR_CHAR) {
    --binaryPathLength;
  }

  if (installPathLength > binaryPathLength) {
    return TRI_DIR_SEPARATOR_STR;
  }

  for (size_t i = 1; i < installPathLength; ++i) {
    if (p[binaryPathLength - i] != installBinaryPath[installPathLength - i]) {
      return TRI_DIR_SEPARATOR_STR;
    }
  }
  return std::string(p, binaryPathLength - installPathLength);
}

static bool CopyFileContents(int srcFD, int dstFD, ssize_t fileSize, std::string& error) {
  bool rc = true;
#if TRI_LINUX_SPLICE
  int splicePipe[2];
  ssize_t pipeSize = 0;
  long chunkSendRemain = fileSize;
  loff_t totalSentAlready = 0;

  if (pipe(splicePipe) != 0) {
    error = std::string("splice failed to create pipes: ") + strerror(errno);
    return false;
  }
  while (chunkSendRemain > 0) {
    if (pipeSize == 0) {
      pipeSize = splice(srcFD, &totalSentAlready, splicePipe[1], nullptr,
                        chunkSendRemain, SPLICE_F_MOVE);
      if (pipeSize == -1) {
        error = std::string("splice read failed: ") + strerror(errno);
        rc = false;
        break;
      }
    }
    ssize_t sent = splice(splicePipe[0], nullptr, dstFD, nullptr, pipeSize,
                          SPLICE_F_MORE | SPLICE_F_MOVE | SPLICE_F_NONBLOCK);
    if (sent == -1) {
      error = std::string("splice read failed: ") + strerror(errno);
      rc = false;
      break;
    }
    pipeSize -= sent;
    chunkSendRemain -= sent;
  }
  close(splicePipe[0]);
  close(splicePipe[1]);
#else
  // 128k:
  constexpr size_t C128 = 128 * 1024;
  char* buf = static_cast<char*>(TRI_Allocate(C128));

  if (buf == nullptr) {
    error = "failed to allocate temporary buffer";
    rc = false;
  }

  size_t chunkRemain = fileSize;
  while (rc && (chunkRemain > 0)) {
    size_t readChunk = (std::min)(C128, chunkRemain);
    ssize_t nRead = TRI_READ(srcFD, buf, static_cast<TRI_read_t>(readChunk));

    if (nRead < 0) {
      error = std::string("failed to read a chunk: ") + strerror(errno);
      rc = false;
      break;
    }

    if (nRead == 0) {
      // EOF. done
      break;
    }

    size_t writeOffset = 0;
    size_t writeRemaining = static_cast<size_t>(nRead);
    while (writeRemaining > 0) {
      // write can write less data than requested. so we must go on writing
      // until we have written out all data
      ssize_t nWritten = TRI_WRITE(dstFD, buf + writeOffset,
                                   static_cast<TRI_write_t>(writeRemaining));

      if (nWritten < 0) {
        // error during write
        error = std::string("failed to read a chunk: ") + strerror(errno);
        rc = false;
        break;
      }

      writeOffset += static_cast<size_t>(nWritten);
      writeRemaining -= static_cast<size_t>(nWritten);
    }

    chunkRemain -= nRead;
  }

  TRI_Free(buf);
#endif
  return rc;
}

////////////////////////////////////////////////////////////////////////////////
/// @brief copies the contents of a file
////////////////////////////////////////////////////////////////////////////////

bool TRI_CopyFile(std::string const& src, std::string const& dst, std::string& error) {
#ifdef _WIN32
  TRI_ERRORBUF;

  icu::UnicodeString s(src.c_str());
  icu::UnicodeString d(dst.c_str());

  bool rc = CopyFileW(reinterpret_cast<const wchar_t*>(s.getTerminatedBuffer()),
                      reinterpret_cast<const wchar_t*>(d.getTerminatedBuffer()),
                      true) != 0;
  if (!rc) {
    TRI_SYSTEM_ERROR();
    error = "failed to copy " + src + " to " + dst + ": " + TRI_GET_ERRORBUF;
  }
  return rc;
#else
  size_t dsize;
  int srcFD, dstFD;
  struct stat statbuf;

  srcFD = open(src.c_str(), O_RDONLY);
  if (srcFD < 0) {
    error = "failed to open source file " + src + ": " + strerror(errno);
    return false;
  }
  dstFD = open(dst.c_str(), O_EXCL | O_CREAT | O_NONBLOCK | O_WRONLY, S_IRUSR | S_IWUSR);
  if (dstFD < 0) {
    close(srcFD);
    error = "failed to open destination file " + dst + ": " + strerror(errno);
    return false;
  }

  TRI_FSTAT(srcFD, &statbuf);
  dsize = statbuf.st_size;

  bool rc = CopyFileContents(srcFD, dstFD, dsize, error);
  timeval times[2];
  memset(times, 0, sizeof(times));
  times[0].tv_sec = TRI_STAT_ATIME_SEC(statbuf);
  times[1].tv_sec = TRI_STAT_MTIME_SEC(statbuf);

  if (fchown(dstFD, -1 /*statbuf.st_uid*/, statbuf.st_gid) != 0) {
    error = std::string("failed to chown ") + dst + ": " + strerror(errno);
    // rc = false;  no, this is not fatal...
  }
  if (fchmod(dstFD, statbuf.st_mode) != 0) {
    error = std::string("failed to chmod ") + dst + ": " + strerror(errno);
    rc = false;
  }

#ifdef HAVE_FUTIMES
  if (futimes(dstFD, times) != 0) {
    error = std::string("failed to adjust age: ") + dst + ": " + strerror(errno);
    rc = false;
  }
#else
  if (utimes(dst.c_str(), times) != 0) {
    error = std::string("failed to adjust age: ") + dst + ": " + strerror(errno);
    rc = false;
  }
#endif
  close(srcFD);
  close(dstFD);
  return rc;
#endif
}

////////////////////////////////////////////////////////////////////////////////
/// @brief copies the filesystem attributes of a file
////////////////////////////////////////////////////////////////////////////////

bool TRI_CopyAttributes(std::string const& srcItem, std::string const& dstItem,
                        std::string& error) {
#ifndef _WIN32
  struct stat statbuf;

  TRI_STAT(srcItem.c_str(), &statbuf);

  if (chown(dstItem.c_str(), -1 /*statbuf.st_uid*/, statbuf.st_gid) != 0) {
    error = std::string("failed to chown ") + dstItem + ": " + strerror(errno);
    //    return false;
  }
  if (chmod(dstItem.c_str(), statbuf.st_mode) != 0) {
    error = std::string("failed to chmod ") + dstItem + ": " + strerror(errno);
    return false;
  }

  timeval times[2];
  memset(times, 0, sizeof(times));
  times[0].tv_sec = TRI_STAT_ATIME_SEC(statbuf);
  times[1].tv_sec = TRI_STAT_MTIME_SEC(statbuf);

  if (utimes(dstItem.c_str(), times) != 0) {
    error = std::string("failed to adjust age: ") + dstItem + ": " + strerror(errno);
    return false;
  }

#endif
  return true;
}

////////////////////////////////////////////////////////////////////////////////
/// @brief copies a symlink; the link target is not altered.
////////////////////////////////////////////////////////////////////////////////

bool TRI_CopySymlink(std::string const& srcItem, std::string const& dstItem,
                     std::string& error) {
#ifndef _WIN32
  char buffer[PATH_MAX];
  ssize_t rc = readlink(srcItem.c_str(), buffer, sizeof(buffer) - 1);
  if (rc == -1) {
    error = std::string("failed to read symlink ") + srcItem + ": " + strerror(errno);
    return false;
  }
  buffer[rc] = '\0';
  if (symlink(buffer, dstItem.c_str()) != 0) {
    error = std::string("failed to create symlink ") + dstItem + " -> " +
            buffer + ": " + strerror(errno);
    return false;
  }
#endif
  return true;
}

////////////////////////////////////////////////////////////////////////////////
/// @brief locates the home directory
///
/// Under windows there is no 'HOME' directory as such so getenv("HOME") may
/// return NULL -- which it does under windows.  A safer approach below
////////////////////////////////////////////////////////////////////////////////

#ifdef _WIN32

std::string TRI_HomeDirectory() {
  std::string drive;
  std::string path;

  if (!TRI_GETENV("HOMEDRIVE", drive) || !TRI_GETENV("HOMEPATH", path)) {
    return std::string();
  }

  return drive + path;
}

#else

std::string TRI_HomeDirectory() {
  char const* result = getenv("HOME");

  if (result == nullptr) {
    return std::string(".");
  }

  return std::string(result);
}

#endif

////////////////////////////////////////////////////////////////////////////////
/// @brief calculate the crc32 checksum of a file
////////////////////////////////////////////////////////////////////////////////

int TRI_Crc32File(char const* path, uint32_t* crc) {
  FILE* fin;
  void* buffer;
  int bufferSize;
  int res;
  int res2;

  *crc = TRI_InitialCrc32();

  bufferSize = 4096;
  buffer = TRI_Allocate((size_t)bufferSize);

  if (buffer == nullptr) {
    return TRI_ERROR_OUT_OF_MEMORY;
  }

  fin = TRI_FOPEN(path, "rb");

  if (fin == nullptr) {
    TRI_Free(buffer);

    return TRI_ERROR_FILE_NOT_FOUND;
  }

  res = TRI_ERROR_NO_ERROR;

  while (true) {
    int sizeRead = (int)fread(buffer, 1, bufferSize, fin);

    if (sizeRead < bufferSize) {
      if (feof(fin) == 0) {
        res = errno;
        break;
      }
    }

    if (sizeRead > 0) {
      *crc = TRI_BlockCrc32(*crc, static_cast<char const*>(buffer), sizeRead);
    } else /* if (sizeRead <= 0) */ {
      break;
    }
  }

  TRI_Free(buffer);

  res2 = fclose(fin);
  if (res2 != TRI_ERROR_NO_ERROR && res2 != EOF) {
    if (res == TRI_ERROR_NO_ERROR) {
      res = res2;
    }
    // otherwise keep original error
  }

  *crc = TRI_FinalCrc32(*crc);

  return res;
}

////////////////////////////////////////////////////////////////////////////////
/// @brief set the application's name, should be called before the first
/// call to TRI_GetTempPath
////////////////////////////////////////////////////////////////////////////////

static std::string TRI_ApplicationName = "arangodb";

void TRI_SetApplicationName(std::string const& name) {
  TRI_ApplicationName = name;
}

////////////////////////////////////////////////////////////////////////////////
/// @brief get the system's temporary path
////////////////////////////////////////////////////////////////////////////////
#ifdef _WIN32
static std::string getTempPath() {
  // ..........................................................................
  // Unfortunately we generally have little control on whether or not the
  // application will be compiled with UNICODE defined. In some cases such as
  // this one, we attempt to cater for both. MS provides some methods which are
  // 'defined' for both, for example, GetTempPath (below) actually converts to
  // GetTempPathA (ascii) or GetTempPathW (wide characters or what MS call
  // unicode).
  // ..........................................................................

#define LOCAL_MAX_PATH_BUFFER 2049
  wchar_t tempPathName[LOCAL_MAX_PATH_BUFFER];
  DWORD dwReturnValue = 0;
  // ..........................................................................
  // Attempt to locate the path where the users temporary files are stored
  // Note we are imposing a limit of 2048+1 characters for the maximum size of a
  // possible path
  // ..........................................................................

  /* from MSDN:
     The GetTempPath function checks for the existence of environment variables
     in the following order and uses the first path found:

     The path specified by the TMP environment variable.
     The path specified by the TEMP environment variable.
     The path specified by the USERPROFILE environment variable.
     The Windows directory.
  */
  dwReturnValue = GetTempPathW(LOCAL_MAX_PATH_BUFFER, tempPathName);

  if ((dwReturnValue > LOCAL_MAX_PATH_BUFFER) || (dwReturnValue == 0)) {
    // something wrong
    LOG_TOPIC("79ec5", TRACE, arangodb::Logger::FIXME)
        << "GetTempPathW failed: LOCAL_MAX_PATH_BUFFER=" << LOCAL_MAX_PATH_BUFFER
        << ":dwReturnValue=" << dwReturnValue;
  }

  icu::UnicodeString tmpPathW(tempPathName, dwReturnValue);
  std::string result;
  tmpPathW.toUTF8String<std::string>(result);
  // ...........................................................................
  // Whether or not UNICODE is defined, we assume that the temporary file name
  // fits in the ascii set of characters. This is a small compromise so that
  // temporary file names can be extra long if required.
  // ...........................................................................

  for (auto const& it : result) {
    if (static_cast<uint8_t>(it) > 127) {
      LOG_TOPIC("89d82", FATAL, arangodb::Logger::FIXME)
          << "Invalid characters in temporary path name: '" << result << "'";
      FATAL_ERROR_ABORT();
    }
  }
  if (result.empty() || (result.back() != TRI_DIR_SEPARATOR_CHAR)) {
    result += TRI_DIR_SEPARATOR_STR;
  }
  return result;
}

static int mkDTemp(char* s, size_t bufferSize) {
  std::string out;
  icu::UnicodeString sw(s);
  auto w = std::make_unique<wchar_t[]>(bufferSize);
  static_assert(sizeof(wchar_t) == sizeof(char16_t),
                "icu utf16 type needs to match wchar_t");
  memcpy(w.get(), sw.getTerminatedBuffer(), sizeof(wchar_t) * bufferSize);
  // this will overwrite the _XXX part of the string:
  auto rc = _wmktemp_s(w.get(), bufferSize);
  if (rc == 0) {
    // if it worked out, we need to return the utf8 version:
    sw = w.get();
    sw.toUTF8String<std::string>(out);
    memcpy(s, out.c_str(), bufferSize);
    rc = TRI_MKDIR(s, 0700);
  }
  return rc;
}

#else

static std::string getTempPath() {
  std::string system = "";
  char const* v = getenv("TMPDIR");

  if (v == nullptr || *v == '\0') {
    system = "/tmp/";
  } else if (v[strlen(v) - 1] == '/') {
    system = v;
  } else {
    system = std::string(v) + "/";
  }
  return system;
}

static int mkDTemp(char* s, size_t /*bufferSize*/) {
  if (mkdtemp(s) != nullptr) {
    return TRI_ERROR_NO_ERROR;
  }
  return errno;
}

#endif

/// @brief the actual temp path used
static std::unique_ptr<char[]> SystemTempPath;

/// @brief user-defined temp path
static std::string UserTempPath;

class SystemTempPathSweeper {
  std::string _systemTempPath;

 public:
  SystemTempPathSweeper() : _systemTempPath(){};

  ~SystemTempPathSweeper(void) {
    if (!_systemTempPath.empty()) {
      // delete directory iff directory is empty
      TRI_RMDIR(_systemTempPath.c_str());
    }
  }
  void init(const char* path) { _systemTempPath = path; }
};

SystemTempPathSweeper SystemTempPathSweeperInstance;

// The TempPath is set but not created
void TRI_SetTempPath(std::string const& temp) { UserTempPath = temp; }

std::string TRI_GetTempPath() {
  char* path = SystemTempPath.get();

  if (path == nullptr) {
    std::string system;
    if (UserTempPath.empty()) {
      system = getTempPath();
    } else {
      system = UserTempPath;
    }

    // Strip any double back/slashes from the string.
    while (system.find(TRI_DIR_SEPARATOR_STR TRI_DIR_SEPARATOR_STR) != std::string::npos) {
      system = StringUtils::replace(system, std::string(TRI_DIR_SEPARATOR_STR TRI_DIR_SEPARATOR_STR),
                                    std::string(TRI_DIR_SEPARATOR_STR));
    }

    // remove trailing DIR_SEPARATOR
    while (!system.empty() && IsDirSeparatorChar(system[system.size() - 1])) {
      system.pop_back();
    }

    // and re-append it
    system.push_back(TRI_DIR_SEPARATOR_CHAR);

    if (UserTempPath.empty()) {
      system += TRI_ApplicationName + "_XXXXXX";
    }

    int tries = 0;
    while (true) {
      // copy to a character array
      SystemTempPath.reset(new char[system.size() + 1]);
      path = SystemTempPath.get();
      TRI_CopyString(path, system.c_str(), system.size());

      int res;
      if (!UserTempPath.empty()) {
        // --temp.path was specified
        if (TRI_IsDirectory(system.c_str())) {
          // temp directory already exists. now simply use it
          break;
        }

        res = TRI_MKDIR(UserTempPath.c_str(), 0700);
      } else {
        // no --temp.path was specified
        // fill template and create directory
        tries = 9;
        res = mkDTemp(SystemTempPath.get(), system.size() + 1);
      }

      if (res == TRI_ERROR_NO_ERROR) {
        break;
      }

      // directory could not be created
      // this may be a race, a permissions problem or something else
      if (++tries >= 10) {
#ifdef ARANGODB_ENABLE_MAINTAINER_MODE
        LOG_TOPIC("6656e", ERR, arangodb::Logger::FIXME)
            << "UserTempPath: " << UserTempPath << ", system: " << system
            << ", user temp path exists: " << TRI_IsDirectory(UserTempPath.c_str())
            << ", res: " << res << ", SystemTempPath: " << SystemTempPath.get();
#endif
        LOG_TOPIC("88da0", FATAL, arangodb::Logger::FIXME)
            << "failed to create a temporary directory - giving up!";
        FATAL_ERROR_ABORT();
      }
      // sleep for a random amout of time and try again soon
      // with this, we try to avoid races between multiple processes
      // that try to create temp directories at the same time
      std::this_thread::sleep_for(
          std::chrono::milliseconds(5 + RandomGenerator::interval(uint64_t(20))));
    }

    SystemTempPathSweeperInstance.init(SystemTempPath.get());
  }

  return std::string(path);
}

////////////////////////////////////////////////////////////////////////////////
/// @brief get a temporary file name
////////////////////////////////////////////////////////////////////////////////

int TRI_GetTempName(char const* directory, std::string& result, bool createFile,
                    long& systemError, std::string& errorMessage) {
  std::string temp = TRI_GetTempPath();

  std::string dir;
  if (directory != nullptr) {
    dir = arangodb::basics::FileUtils::buildFilename(temp, directory);
  } else {
    dir = temp;
  }

  // remove trailing DIR_SEPARATOR
  while (!dir.empty() && IsDirSeparatorChar(dir[dir.size() - 1])) {
    dir.pop_back();
  }

  int res = TRI_CreateRecursiveDirectory(dir.c_str(), systemError, errorMessage);

  if (res != TRI_ERROR_NO_ERROR) {
    return res;
  }

  if (!TRI_IsDirectory(dir.c_str())) {
    errorMessage = dir + " exists and is not a directory!";
    return TRI_ERROR_CANNOT_CREATE_DIRECTORY;
  }

  int tries = 0;
  while (tries++ < 10) {
    TRI_pid_t pid = Thread::currentProcessId();

    std::string tempName = "tmp-" + std::to_string(pid) + '-' +
                           std::to_string(RandomGenerator::interval(UINT32_MAX));

    std::string filename = arangodb::basics::FileUtils::buildFilename(dir, tempName);

    if (TRI_ExistsFile(filename.c_str())) {
      errorMessage = std::string("Tempfile already exists! ") + filename;
    } else {
      if (createFile) {
        FILE* fd = TRI_FOPEN(filename.c_str(), "wb");

        if (fd != nullptr) {
          fclose(fd);
          result = filename;
          return TRI_ERROR_NO_ERROR;
        }
      } else {
        result = filename;
        return TRI_ERROR_NO_ERROR;
      }
    }

    // next try
  }

  return TRI_ERROR_CANNOT_CREATE_TEMP_FILE;
}

////////////////////////////////////////////////////////////////////////////////
/// @brief locate the installation directory
//
/// Will always end in a directory separator.
////////////////////////////////////////////////////////////////////////////////

std::string TRI_LocateInstallDirectory(char const* argv0, char const* binaryPath) {
  std::string thisPath = TRI_LocateBinaryPath(argv0);
  return TRI_GetInstallRoot(thisPath, binaryPath) + TRI_DIR_SEPARATOR_CHAR;
}

////////////////////////////////////////////////////////////////////////////////
/// @brief locates the configuration directory
///
/// Will always end in a directory separator.
////////////////////////////////////////////////////////////////////////////////

#if _WIN32

std::string TRI_LocateConfigDirectory(char const* binaryPath) {
  std::string v = LocateConfigDirectoryEnv();

  if (!v.empty()) {
    return v;
  }

  std::string r = TRI_LocateInstallDirectory(nullptr, binaryPath);

  r += _SYSCONFDIR_;
  r += std::string(1, TRI_DIR_SEPARATOR_CHAR);

  return r;
}

#elif defined(_SYSCONFDIR_)

std::string TRI_LocateConfigDirectory(char const* binaryPath) {
  std::string v = LocateConfigDirectoryEnv();

  if (!v.empty()) {
    return v;
  }

  char const* dir = _SYSCONFDIR_;

  if (*dir == '\0') {
    return std::string();
  }

  size_t len = strlen(dir);

  if (dir[len - 1] != TRI_DIR_SEPARATOR_CHAR) {
    return std::string(dir) + "/";
  } else {
    return std::string(dir);
  }
}

#else

std::string TRI_LocateConfigDirectory(char const*) {
  return LocateConfigDirectoryEnv();
}

#endif

////////////////////////////////////////////////////////////////////////////////
/// @brief get the address of the null buffer
////////////////////////////////////////////////////////////////////////////////

char* TRI_GetNullBufferFiles() { return &NullBuffer[0]; }

////////////////////////////////////////////////////////////////////////////////
/// @brief get the size of the null buffer
////////////////////////////////////////////////////////////////////////////////

size_t TRI_GetNullBufferSizeFiles() { return sizeof(NullBuffer); }

/// @brief creates a new datafile
/// returns the file descriptor or -1 if the file cannot be created
int TRI_CreateDatafile(std::string const& filename, size_t maximalSize) {
  TRI_ERRORBUF;

  // open the file
  int fd = TRI_CREATE(filename.c_str(), O_CREAT | O_EXCL | O_RDWR | TRI_O_CLOEXEC | TRI_NOATIME,
                      S_IRUSR | S_IWUSR | S_IRGRP | S_IWGRP);

  TRI_IF_FAILURE("CreateDatafile1") {
    // intentionally fail
    TRI_CLOSE(fd);
    fd = -1;
    errno = ENOSPC;
  }

  if (fd < 0) {
    if (errno == ENOSPC) {
      TRI_set_errno(TRI_ERROR_ARANGO_FILESYSTEM_FULL);
      LOG_TOPIC("f7530", ERR, arangodb::Logger::FIXME)
          << "cannot create datafile '" << filename << "': " << TRI_last_error();
    } else {
      TRI_SYSTEM_ERROR();

      TRI_set_errno(TRI_ERROR_SYS_ERROR);
      LOG_TOPIC("53a75", ERR, arangodb::Logger::FIXME)
          << "cannot create datafile '" << filename << "': " << TRI_GET_ERRORBUF;
    }
    return -1;
  }

  // no fallocate present, or at least pretend it's not there...
  int res = TRI_ERROR_NOT_IMPLEMENTED;

#ifdef __linux__
#ifdef FALLOC_FL_ZERO_RANGE
  // try fallocate
  res = fallocate(fd, FALLOC_FL_ZERO_RANGE, 0, maximalSize);
#endif
#endif

  if (res != TRI_ERROR_NO_ERROR) {
    // either fallocate failed or it is not there...

    // fill file with zeros from FileNullBuffer
    size_t writeSize = TRI_GetNullBufferSizeFiles();
    size_t written = 0;
    while (written < maximalSize) {
      if (writeSize + written > maximalSize) {
        writeSize = maximalSize - written;
      }

      ssize_t writeResult = TRI_WRITE(fd, TRI_GetNullBufferFiles(),
                                      static_cast<TRI_write_t>(writeSize));

      TRI_IF_FAILURE("CreateDatafile2") {
        // intentionally fail
        writeResult = -1;
        errno = ENOSPC;
      }

      if (writeResult < 0) {
        if (errno == ENOSPC) {
          TRI_set_errno(TRI_ERROR_ARANGO_FILESYSTEM_FULL);
          LOG_TOPIC("449cf", ERR, arangodb::Logger::FIXME)
              << "cannot create datafile '" << filename << "': " << TRI_last_error();
        } else {
          TRI_SYSTEM_ERROR();
          TRI_set_errno(TRI_ERROR_SYS_ERROR);
          LOG_TOPIC("2c4a6", ERR, arangodb::Logger::FIXME)
              << "cannot create datafile '" << filename << "': " << TRI_GET_ERRORBUF;
        }

        TRI_CLOSE(fd);
        TRI_UnlinkFile(filename.c_str());

        return -1;
      }

      written += static_cast<size_t>(writeResult);
    }
  }

  // go back to offset 0
  TRI_lseek_t offset = TRI_LSEEK(fd, (TRI_lseek_t)0, SEEK_SET);

  if (offset == (TRI_lseek_t)-1) {
    TRI_SYSTEM_ERROR();
    TRI_set_errno(TRI_ERROR_SYS_ERROR);
    TRI_CLOSE(fd);

    // remove empty file
    TRI_UnlinkFile(filename.c_str());

    LOG_TOPIC("dfc52", ERR, arangodb::Logger::FIXME)
        << "cannot seek in datafile '" << filename << "': '" << TRI_GET_ERRORBUF << "'";
    return -1;
  }

  return fd;
}

bool TRI_PathIsAbsolute(std::string const& path) {
#if _WIN32
  icu::UnicodeString upath(path.c_str(), (uint16_t)path.length());
  return !PathIsRelativeW(reinterpret_cast<const wchar_t*>(upath.getTerminatedBuffer()));
#else
  return (!path.empty()) && path.c_str()[0] == '/';
#endif
}

////////////////////////////////////////////////////////////////////////////////
/// @brief initialize the files subsystem
////////////////////////////////////////////////////////////////////////////////

void TRI_InitializeFiles() {
  // fill buffer with 0 bytes
  memset(TRI_GetNullBufferFiles(), 0, TRI_GetNullBufferSizeFiles());
}

////////////////////////////////////////////////////////////////////////////////
/// @brief shutdown the files subsystem
////////////////////////////////////////////////////////////////////////////////

void TRI_ShutdownFiles() {}

bool TRI_GETENV(char const* which, std::string& value) {
#ifdef _WIN32
  icu::UnicodeString uwhich(which);
  wchar_t const* v =
      _wgetenv(reinterpret_cast<const wchar_t*>(uwhich.getTerminatedBuffer()));

  if (v == nullptr) {
    return false;
  }
  value.clear();
  icu::UnicodeString vu(v);
  vu.toUTF8String<std::string>(value);
  return true;
#else
  char const* v = getenv(which);

  if (v == nullptr) {
    return false;
  }
  value.clear();
  value = v;
  return true;
#endif
}<|MERGE_RESOLUTION|>--- conflicted
+++ resolved
@@ -276,7 +276,6 @@
 /// @brief creates a symbolic link
 ////////////////////////////////////////////////////////////////////////////////
 
-<<<<<<< HEAD
 bool TRI_CreateSymbolicLink(std::string const& target,
                             std::string const& linkpath, std::string& error) {
 #ifdef _WIN32
@@ -290,23 +289,12 @@
     }
   }
   return created;
-=======
-bool TRI_CreateSymbolicLink(std::string const& target, std::string const& linkpath, 
-                            std::string& error) {
-#ifdef _WIN32
-  // TODO : check if a file is a symbolic link - without opening the file
-  return false;
->>>>>>> 677a7902
 #else
   int res = symlink(target.c_str(), linkpath.c_str());
 
   if (res < 0) {
-<<<<<<< HEAD
     error = "failed to create a symlink " + target + " -> " + linkpath + " - " +
             strerror(errno);
-=======
-    error = "failed to create a symlink " + target + " -> " + linkpath + " - " + strerror(errno);
->>>>>>> 677a7902
   }
   return res == 0;
 #endif
@@ -317,19 +305,11 @@
 ////////////////////////////////////////////////////////////////////////////////
 
 #ifdef _WIN32
-<<<<<<< HEAD
-std::string TRI_ResolveSymbolicLink(std::string path, bool& hadError, bool recursive) {
-  return path;
-}
-
-std::string TRI_ResolveSymbolicLink(std::string path, bool recursive) {
-=======
 std::string  TRI_ResolveSymbolicLink(std::string path, bool& hadError, bool recursive) {
   return path;
 }
 
 std::string  TRI_ResolveSymbolicLink(std::string path, bool recursive) {
->>>>>>> 677a7902
   return path;
 }
 #else
@@ -339,13 +319,8 @@
 
   return (res == 0) && ((stbuf->st_mode & S_IFMT) == S_IFLNK);
 }
-<<<<<<< HEAD
-static void deleteBuf(char* p) { std::free(p); };
-}  // namespace
-=======
 static void deleteBuf(char *p) { std::free(p); };
 }
->>>>>>> 677a7902
 
 std::string TRI_ResolveSymbolicLink(std::string path, bool& hadError, bool recursive) {
   struct stat sb;
@@ -355,15 +330,6 @@
     ssize_t bufsize = sb.st_size + 1;
 
     // resolve symlinks
-<<<<<<< HEAD
-    auto buf = std::unique_ptr<char, void (*)(char*)>((char*)std::malloc(bufsize), &deleteBuf);
-    auto written = ::readlink(path.c_str(), buf.get(), bufsize);
-
-    if (written) {
-      path = std::string(buf.get(), bufsize);
-    } else {
-      // error occured while resolving
-=======
     auto buf = std::unique_ptr<char ,void(*)(char*)>((char*)std::malloc(bufsize), &deleteBuf );
     auto written = ::readlink(path.c_str(), buf.get(), bufsize);
 
@@ -371,7 +337,6 @@
       path = std::string(buf.get(), bufsize);
     } else {
       //error occured while resolving
->>>>>>> 677a7902
       hadError = true;
       break;
     }
@@ -441,8 +406,7 @@
   int res;
 #ifdef _WIN32
   icu::UnicodeString wpath(path);
-  res = _wchmod(reinterpret_cast<const wchar_t*>(wpath.getTerminatedBuffer()),
-                static_cast<int>(mode));
+  res = _wchmod(reinterpret_cast<const wchar_t*>(wpath.getTerminatedBuffer()), static_cast<int>(mode));
 #else
   res = chmod(path, mode);
 #endif
@@ -597,8 +561,7 @@
         << "removing symbolic link '" << filename << "'";
     return TRI_UnlinkFile(filename);
   } else if (TRI_IsDirectory(filename)) {
-    LOG_TOPIC("0207a", TRACE, arangodb::Logger::FIXME)
-        << "removing directory '" << filename << "'";
+    LOG_TOPIC("0207a", TRACE, arangodb::Logger::FIXME) << "removing directory '" << filename << "'";
 
     int res = TRI_ERROR_NO_ERROR;
     std::vector<std::string> files = TRI_FilesDirectory(filename);
@@ -618,8 +581,7 @@
 
     return res;
   } else if (TRI_ExistsFile(filename)) {
-    LOG_TOPIC("f103f", TRACE, arangodb::Logger::FIXME)
-        << "removing file '" << filename << "'";
+    LOG_TOPIC("f103f", TRACE, arangodb::Logger::FIXME) << "removing file '" << filename << "'";
 
     return TRI_UnlinkFile(filename);
   } else {
@@ -775,8 +737,7 @@
 
   icu::UnicodeString wfilter(filter.c_str());
 
-  intptr_t handle =
-      _wfindfirst(reinterpret_cast<const wchar_t*>(wfilter.getTerminatedBuffer()), &fd);
+  intptr_t handle = _wfindfirst(reinterpret_cast<const wchar_t*>(wfilter.getTerminatedBuffer()), &fd);
 
   if (handle == -1) {
     return result;
@@ -853,10 +814,9 @@
   icu::UnicodeString oldf(old);
   icu::UnicodeString newf(filename);
 
-  moveResult =
-      MoveFileExW(reinterpret_cast<const wchar_t*>(oldf.getTerminatedBuffer()),
-                  reinterpret_cast<const wchar_t*>(newf.getTerminatedBuffer()),
-                  MOVEFILE_COPY_ALLOWED | MOVEFILE_REPLACE_EXISTING);
+  moveResult = MoveFileExW(reinterpret_cast<const wchar_t*>(oldf.getTerminatedBuffer()),
+                           reinterpret_cast<const wchar_t*>(newf.getTerminatedBuffer()),
+                           MOVEFILE_COPY_ALLOWED | MOVEFILE_REPLACE_EXISTING);
 
   if (!moveResult) {
     TRI_SYSTEM_ERROR();
@@ -934,8 +894,7 @@
       return false;
     } else if (n == 0) {
       TRI_set_errno(TRI_ERROR_SYS_ERROR);
-      LOG_TOPIC("87f52", ERR, arangodb::Logger::FIXME)
-          << "cannot read, end-of-file";
+      LOG_TOPIC("87f52", ERR, arangodb::Logger::FIXME) << "cannot read, end-of-file";
       return false;
     }
 
@@ -1090,9 +1049,8 @@
   }
 
   icu::UnicodeString fn(filename);
-  HANDLE fd =
-      CreateFileW(reinterpret_cast<const wchar_t*>(fn.getTerminatedBuffer()),
-                  GENERIC_WRITE, 0, NULL, CREATE_ALWAYS, FILE_ATTRIBUTE_NORMAL, NULL);
+  HANDLE fd = CreateFileW(reinterpret_cast<const wchar_t*>(fn.getTerminatedBuffer()), GENERIC_WRITE, 0, NULL,
+                          CREATE_ALWAYS, FILE_ATTRIBUTE_NORMAL, NULL);
 
   if (fd == INVALID_HANDLE_VALUE) {
     TRI_SYSTEM_ERROR();
@@ -1423,12 +1381,7 @@
 
 #ifdef _WIN32
 
-<<<<<<< HEAD
-std::string TRI_GetAbsolutePath(std::string const& fileName,
-                                std::string const& currentWorkingDirectory) {
-=======
 std::string TRI_GetAbsolutePath(std::string const& fileName, std::string const& currentWorkingDirectory) {
->>>>>>> 677a7902
   // Check that fileName actually makes some sense
   if (fileName.empty()) {
     return std::string();
@@ -1442,12 +1395,8 @@
 
   if (fileName.size() >= 3 &&
       ((fileName[0] > 64 && fileName[0] < 91) || (fileName[0] > 96 && fileName[0] < 123)) &&
-<<<<<<< HEAD
-      fileName[1] == ':' && (fileName[2] == '/' || fileName[2] == '\\')) {
-=======
       fileName[1] == ':' &&
       (fileName[2] == '/' || fileName[2] == '\\')) {
->>>>>>> 677a7902
     return fileName;
   }
 
@@ -1468,12 +1417,7 @@
   // ...........................................................................
 
   if (currentWorkingDirectory.size() >= 3 &&
-<<<<<<< HEAD
-      ((currentWorkingDirectory[0] > 64 && currentWorkingDirectory[0] < 91) ||
-       (currentWorkingDirectory[0] > 96 && currentWorkingDirectory[0] < 123)) &&
-=======
       ((currentWorkingDirectory[0] > 64 && currentWorkingDirectory[0] < 91) || (currentWorkingDirectory[0] > 96 && currentWorkingDirectory[0] < 123)) &&
->>>>>>> 677a7902
       currentWorkingDirectory[1] == ':' &&
       (currentWorkingDirectory[2] == '/' || currentWorkingDirectory[2] == '\\')) {
     // e.g. C:/ or Z:\ drive letter paths
@@ -1487,15 +1431,10 @@
   // Determine the total length of the new string
   std::string result;
 
-<<<<<<< HEAD
-  if (currentWorkingDirectory.back() == '\\' || currentWorkingDirectory.back() == '/' ||
-      fileName.front() == '\\' || fileName.front() == '/') {
-=======
   if (currentWorkingDirectory.back() == '\\' ||
       currentWorkingDirectory.back() == '/' ||
       fileName.front() == '\\' ||
       fileName.front() == '/') {
->>>>>>> 677a7902
     // we do not require a backslash
     result.reserve(currentWorkingDirectory.size() + fileName.size());
     result.append(currentWorkingDirectory);
@@ -1513,24 +1452,14 @@
 
 #else
 
-<<<<<<< HEAD
-std::string TRI_GetAbsolutePath(std::string const& fileName,
-                                std::string const& currentWorkingDirectory) {
-=======
 std::string TRI_GetAbsolutePath(std::string const& fileName, std::string const& currentWorkingDirectory) {
->>>>>>> 677a7902
   if (fileName.empty()) {
     return std::string();
   }
 
   // name is absolute if starts with either forward or backslash
   // file is also absolute if contains a colon
-<<<<<<< HEAD
-  bool isAbsolute = (fileName[0] == '/' || fileName[0] == '\\' ||
-                     fileName.find(':') != std::string::npos);
-=======
   bool isAbsolute = (fileName[0] == '/' || fileName[0] == '\\' || fileName.find(':') != std::string::npos);
->>>>>>> 677a7902
 
   if (isAbsolute) {
     return fileName;
@@ -1734,7 +1663,7 @@
       // write can write less data than requested. so we must go on writing
       // until we have written out all data
       ssize_t nWritten = TRI_WRITE(dstFD, buf + writeOffset,
-                                   static_cast<TRI_write_t>(writeRemaining));
+                                    static_cast<TRI_write_t>(writeRemaining));
 
       if (nWritten < 0) {
         // error during write
@@ -1767,8 +1696,7 @@
   icu::UnicodeString d(dst.c_str());
 
   bool rc = CopyFileW(reinterpret_cast<const wchar_t*>(s.getTerminatedBuffer()),
-                      reinterpret_cast<const wchar_t*>(d.getTerminatedBuffer()),
-                      true) != 0;
+                      reinterpret_cast<const wchar_t*>(d.getTerminatedBuffer()), true) != 0;
   if (!rc) {
     TRI_SYSTEM_ERROR();
     error = "failed to copy " + src + " to " + dst + ": " + TRI_GET_ERRORBUF;
@@ -2057,8 +1985,7 @@
   std::string out;
   icu::UnicodeString sw(s);
   auto w = std::make_unique<wchar_t[]>(bufferSize);
-  static_assert(sizeof(wchar_t) == sizeof(char16_t),
-                "icu utf16 type needs to match wchar_t");
+  static_assert(sizeof(wchar_t) == sizeof(char16_t), "icu utf16 type needs to match wchar_t");
   memcpy(w.get(), sw.getTerminatedBuffer(), sizeof(wchar_t) * bufferSize);
   // this will overwrite the _XXX part of the string:
   auto rc = _wmktemp_s(w.get(), bufferSize);
@@ -2440,8 +2367,8 @@
     // remove empty file
     TRI_UnlinkFile(filename.c_str());
 
-    LOG_TOPIC("dfc52", ERR, arangodb::Logger::FIXME)
-        << "cannot seek in datafile '" << filename << "': '" << TRI_GET_ERRORBUF << "'";
+    LOG_TOPIC("dfc52", ERR, arangodb::Logger::FIXME) << "cannot seek in datafile '" << filename
+                                            << "': '" << TRI_GET_ERRORBUF << "'";
     return -1;
   }
 
@@ -2475,8 +2402,7 @@
 bool TRI_GETENV(char const* which, std::string& value) {
 #ifdef _WIN32
   icu::UnicodeString uwhich(which);
-  wchar_t const* v =
-      _wgetenv(reinterpret_cast<const wchar_t*>(uwhich.getTerminatedBuffer()));
+  wchar_t const* v = _wgetenv(reinterpret_cast<const wchar_t*>(uwhich.getTerminatedBuffer()));
 
   if (v == nullptr) {
     return false;
