////////////////////////////////////////////////////////////////////////////////
/// DISCLAIMER
///
/// Copyright 2014-2023 ArangoDB GmbH, Cologne, Germany
/// Copyright 2004-2014 triAGENS GmbH, Cologne, Germany
///
/// Licensed under the Apache License, Version 2.0 (the "License");
/// you may not use this file except in compliance with the License.
/// You may obtain a copy of the License at
///
///     http://www.apache.org/licenses/LICENSE-2.0
///
/// Unless required by applicable law or agreed to in writing, software
/// distributed under the License is distributed on an "AS IS" BASIS,
/// WITHOUT WARRANTIES OR CONDITIONS OF ANY KIND, either express or implied.
/// See the License for the specific language governing permissions and
/// limitations under the License.
///
/// Copyright holder is ArangoDB GmbH, Cologne, Germany
///
/// @author Heiko Kernbach
////////////////////////////////////////////////////////////////////////////////

#pragma once

#include "Basics/ResourceUsage.h"

#include <string>
#include <unordered_map>
#include <vector>

namespace arangodb {
typedef std::basic_string<char, std::char_traits<char>,
                          ResourceUsageAllocator<char, ResourceMonitor>>
    MonitoredString;

struct hash_monitored_string {
  using is_transparent = void;
  [[nodiscard]] size_t operator()(const char* txt) const {
    return std::hash<std::string_view>{}(txt);
  }
  [[nodiscard]] size_t operator()(std::string_view txt) const {
    return std::hash<std::string_view>{}(txt);
  }
  [[nodiscard]] size_t operator()(const std::string& txt) const {
    return std::hash<std::string>{}(txt);
  }
};

struct compare_monitored_string {
  using is_transparent = void;
  template<typename C, typename T, typename U>
  bool operator()(
      std::basic_string<C, std::char_traits<C>, T> const& lhs,
      std::basic_string<C, std::char_traits<C>, U> const& rhs) const noexcept {
    return std::basic_string_view<C>{lhs} == std::basic_string_view<C>{rhs};
  }
};

typedef std::vector<MonitoredString,
                    ResourceUsageAllocator<MonitoredString, ResourceMonitor>>
    MonitoredStringVector;
<<<<<<< HEAD

typedef std::unordered_map<MonitoredString, MonitoredStringVector,
                           hash_monitored_string, compare_monitored_string,
                           ResourceUsageAllocator<std::pair<
                               const MonitoredString, MonitoredStringVector>>>
=======
typedef std::unordered_map<
    MonitoredString, MonitoredStringVector, hash_monitored_string,
    compare_monitored_string,
    ResourceUsageAllocator<
        std::pair<const MonitoredString, MonitoredStringVector>,
        ResourceMonitor>>
>>>>>>> 66bcbc93
    MonitoredCollectionToShardMap;
}  // namespace arangodb<|MERGE_RESOLUTION|>--- conflicted
+++ resolved
@@ -60,19 +60,11 @@
 typedef std::vector<MonitoredString,
                     ResourceUsageAllocator<MonitoredString, ResourceMonitor>>
     MonitoredStringVector;
-<<<<<<< HEAD
-
-typedef std::unordered_map<MonitoredString, MonitoredStringVector,
-                           hash_monitored_string, compare_monitored_string,
-                           ResourceUsageAllocator<std::pair<
-                               const MonitoredString, MonitoredStringVector>>>
-=======
 typedef std::unordered_map<
     MonitoredString, MonitoredStringVector, hash_monitored_string,
     compare_monitored_string,
     ResourceUsageAllocator<
         std::pair<const MonitoredString, MonitoredStringVector>,
         ResourceMonitor>>
->>>>>>> 66bcbc93
     MonitoredCollectionToShardMap;
 }  // namespace arangodb