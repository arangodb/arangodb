--- conflicted
+++ resolved
@@ -45,17 +45,6 @@
 #endif
   pthread_mutexattr_init(&_attributes);
 
-<<<<<<< HEAD
-#ifdef __linux__
-#ifdef ARANGO_ENABLE_DEADLOCK_DETECTION
-  // use an error checking mutex if available (only for LinuxThread) and only
-  // in maintainer mode
-  pthread_mutexattr_settype(&_attributes, PTHREAD_MUTEX_ERRORCHECK_NP);
-#endif
-#endif
-  
-=======
->>>>>>> 8297fd38
   pthread_mutex_init(&_mutex, &_attributes);
 }
 
