--- conflicted
+++ resolved
@@ -94,13 +94,9 @@
   return this->errorNumber() == errorNumber;
 }
 
-<<<<<<< HEAD
-auto Result::isNot(ErrorCode errorNumber) const noexcept -> bool { return !is(errorNumber); }
-=======
-auto Result::isNot(int errorNumber) const noexcept -> bool {
+auto Result::isNot(ErrorCode errorNumber) const noexcept -> bool {
   return !is(errorNumber);
 }
->>>>>>> 799d190c
 
 auto Result::reset() noexcept -> Result& {
   _error.reset();
