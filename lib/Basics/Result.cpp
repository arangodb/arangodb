--- conflicted
+++ resolved
@@ -108,23 +108,12 @@
   return *this;
 }
 
-<<<<<<< HEAD
-auto Result::reset(int errorNumber, std::string const& errorMessage) -> Result& {
-  if (errorNumber == TRI_ERROR_NO_ERROR) {
-    _error = nullptr;
-  } else {
-    _error = std::make_unique<Error>(errorNumber, errorMessage);
-  }
-
-  return *this;
-=======
 Result& Result::reset(int errorNumber, std::string_view errorMessage) {
   return reset(errorNumber, std::string{errorMessage});
 }
 
 Result& Result::reset(int errorNumber, const char* errorMessage) {
   return reset(errorNumber, std::string{errorMessage});
->>>>>>> 9dce62d1
 }
 
 auto Result::reset(int errorNumber, std::string_view errorMessage) -> Result& {
@@ -145,7 +134,6 @@
   return *this;
 }
 
-<<<<<<< HEAD
 auto Result::reset(Result const& other) -> Result& { return *this = other; }
 
 auto Result::reset(Result&& other) noexcept -> Result& {
@@ -157,11 +145,6 @@
     return {};
   } else {
     return _error->errorMessage();
-=======
-std::string_view Result::errorMessage() const& {
-  if (!_errorMessage.empty()) {
-    return _errorMessage;
->>>>>>> 9dce62d1
   }
 }
 
