////////////////////////////////////////////////////////////////////////////////
/// DISCLAIMER
///
/// Copyright 2014-2016 ArangoDB GmbH, Cologne, Germany
/// Copyright 2004-2014 triAGENS GmbH, Cologne, Germany
///
/// Licensed under the Apache License, Version 2.0 (the "License");
/// you may not use this file except in compliance with the License.
/// You may obtain a copy of the License at
///
///     http://www.apache.org/licenses/LICENSE-2.0
///
/// Unless required by applicable law or agreed to in writing, software
/// distributed under the License is distributed on an "AS IS" BASIS,
/// WITHOUT WARRANTIES OR CONDITIONS OF ANY KIND, either express or implied.
/// See the License for the specific language governing permissions and
/// limitations under the License.
///
/// Copyright holder is ArangoDB GmbH, Cologne, Germany
///
/// @author Daniel H. Larkin
////////////////////////////////////////////////////////////////////////////////

#include <chrono>

#include "LocalTaskQueue.h"

#include "ApplicationFeatures/ApplicationServer.h"
#include "Basics/debugging.h"

namespace arangodb {
namespace basics {

////////////////////////////////////////////////////////////////////////////////
/// @brief create a task tied to the specified queue
////////////////////////////////////////////////////////////////////////////////

LocalTask::LocalTask(std::shared_ptr<LocalTaskQueue> const& queue)
    : _queue(queue) {}

LocalTask::~LocalTask() = default;

////////////////////////////////////////////////////////////////////////////////
/// @brief dispatch this task to the scheduler
////////////////////////////////////////////////////////////////////////////////

<<<<<<< HEAD
bool LocalTask::dispatch() {
=======
void LocalTask::dispatch() {
  // only called once by _queue, while _queue->_mutex is held
  _dispatched = true;
>>>>>>> 1fac93c9
  bool queued = _queue->post([self = shared_from_this(), this]() {
    _queue->startTask();
    try {
      run();
      _queue->stopTask();
    } catch (...) {
      _queue->stopTask();
      throw;
    }
    return true;
  });
<<<<<<< HEAD
  return queued;
=======
  if (!queued && _queue->_status.ok()) {
    _queue->_status.reset(TRI_ERROR_QUEUE_FULL, "could not post task");
  }
>>>>>>> 1fac93c9
}
  
LambdaTask::LambdaTask(std::shared_ptr<LocalTaskQueue> const& queue,
                       std::function<Result()>&& fn)
    : LocalTask(queue), _fn(std::move(fn)) {}

void LambdaTask::run() {
  Result res = _fn();
  if (res.fail()) {
    _queue->setStatus(res);
  }
}

////////////////////////////////////////////////////////////////////////////////
/// @brief create a queue
////////////////////////////////////////////////////////////////////////////////

LocalTaskQueue::LocalTaskQueue(application_features::ApplicationServer& server, PostFn poster)
    : _server(server),
      _poster(poster),
      _queue(),
      _condition(),
      _mutex(),
      _dispatched(0),
      _concurrency(std::numeric_limits<std::size_t>::max()),
      _started(0),
      _status() {}

////////////////////////////////////////////////////////////////////////////////
/// @brief destroy the queue.
////////////////////////////////////////////////////////////////////////////////

LocalTaskQueue::~LocalTaskQueue() = default;

void LocalTaskQueue::startTask() {
  _started.fetch_add(1, std::memory_order_relaxed);
}

void LocalTaskQueue::stopTask() {
  std::size_t old = _started.fetch_sub(1, std::memory_order_relaxed);
  TRI_ASSERT(old > 0);
  old = _dispatched.fetch_sub(1, std::memory_order_release);
  TRI_ASSERT(old > 0);
}

//////////////////////////////////////////////////////////////////////////////
/// @brief enqueue a task to be run
//////////////////////////////////////////////////////////////////////////////

void LocalTaskQueue::enqueue(std::shared_ptr<LocalTask> task) {
  std::unique_lock<std::mutex> guard(_mutex);
  _queue.push(std::move(task));
}

//////////////////////////////////////////////////////////////////////////////
/// @brief post a function to the scheduler. Should only be used internally
/// by task dispatch.
//////////////////////////////////////////////////////////////////////////////

bool LocalTaskQueue::post(std::function<bool()>&& fn) { return _poster(std::move(fn)); }

//////////////////////////////////////////////////////////////////////////////
/// @brief dispatch all tasks, including those that are queued while running,
/// and wait for all tasks to join; then dispatch all callback tasks and wait
/// for them to join
//////////////////////////////////////////////////////////////////////////////

void LocalTaskQueue::dispatchAndWait() {
  // regular task loop
  {
    std::unique_lock<std::mutex> guard(_mutex);
    if (_queue.empty()) {
      return;
    }
  }

  while (true) {
    std::unique_lock<std::mutex> guard(_mutex);

    // dispatch all newly queued tasks
    if (_status.ok()) {
      while (_dispatched.load(std::memory_order_acquire) < _concurrency && !_queue.empty()) {
        // all your task are belong to us
        auto task = std::move(_queue.front());
        _queue.pop();

        // increase _dispatched by one, now. if dispatching fails, we will count it
        // down again
        _dispatched.fetch_add(1, std::memory_order_release);
        bool dispatched = false;
        try {
          dispatched = task->dispatch();
        } catch (basics::Exception const& ex) {
          TRI_ASSERT(!dispatched);
          _status.reset({ex.code(), ex.what()});
        } catch (std::exception const& ex) {
          TRI_ASSERT(!dispatched);
          _status.reset({TRI_ERROR_INTERNAL, ex.what()});
        } catch (...) {
          TRI_ASSERT(!dispatched);
          _status.reset({TRI_ERROR_QUEUE_FULL, "could not post task"});
        }

        if (!dispatched) {
          // dispatching the task has failed.
          // count down _dispatched again
          std::size_t old = _dispatched.fetch_sub(1, std::memory_order_release);;
          TRI_ASSERT(old > 0);
          
          if (_status.ok()) {
            // now register an error in the queue
           _status.reset({TRI_ERROR_QUEUE_FULL, "could not post task"});
          }
        }
      }
    }

    std::size_t dispatched = _dispatched.load(std::memory_order_acquire);

    if (dispatched == 0) {
      break;
    }

    if (_server.isStopping() && _started.load() == 0) {
      THROW_ARANGO_EXCEPTION(TRI_ERROR_SHUTTING_DOWN);
    }

    _condition.wait_for(guard, std::chrono::milliseconds(10));
  }
}

//////////////////////////////////////////////////////////////////////////////
/// @brief set status of queue
//////////////////////////////////////////////////////////////////////////////

void LocalTaskQueue::setStatus(Result status) {
  std::unique_lock<std::mutex> guard(_mutex);
  _status = status;
}

//////////////////////////////////////////////////////////////////////////////
/// @brief return overall status of queue tasks
//////////////////////////////////////////////////////////////////////////////

Result LocalTaskQueue::status() {
  std::unique_lock<std::mutex> guard(_mutex);
  return _status;
}

void LocalTaskQueue::setConcurrency(std::size_t input) {
  std::unique_lock<std::mutex> guard(_mutex);
  if (input > 0) {
    _concurrency = input;
  }
}

}  // namespace basics
}  // namespace arangodb<|MERGE_RESOLUTION|>--- conflicted
+++ resolved
@@ -44,14 +44,9 @@
 /// @brief dispatch this task to the scheduler
 ////////////////////////////////////////////////////////////////////////////////
 
-<<<<<<< HEAD
 bool LocalTask::dispatch() {
-=======
-void LocalTask::dispatch() {
   // only called once by _queue, while _queue->_mutex is held
-  _dispatched = true;
->>>>>>> 1fac93c9
-  bool queued = _queue->post([self = shared_from_this(), this]() {
+  return _queue->post([self = shared_from_this(), this]() {
     _queue->startTask();
     try {
       run();
@@ -62,13 +57,6 @@
     }
     return true;
   });
-<<<<<<< HEAD
-  return queued;
-=======
-  if (!queued && _queue->_status.ok()) {
-    _queue->_status.reset(TRI_ERROR_QUEUE_FULL, "could not post task");
-  }
->>>>>>> 1fac93c9
 }
   
 LambdaTask::LambdaTask(std::shared_ptr<LocalTaskQueue> const& queue,
