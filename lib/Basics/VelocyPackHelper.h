--- conflicted
+++ resolved
@@ -59,8 +59,6 @@
 
 namespace basics {
 
-<<<<<<< HEAD
-=======
 struct VPackHashedSlice {
   arangodb::velocypack::Slice slice;
   uint64_t hash;
@@ -124,7 +122,6 @@
 }
 }
 
->>>>>>> 0af40722
 class VelocyPackHelper {
  private:
   VelocyPackHelper() = delete;
