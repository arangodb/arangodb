////////////////////////////////////////////////////////////////////////////////
/// DISCLAIMER
///
/// Copyright 2014-2016 ArangoDB GmbH, Cologne, Germany
/// Copyright 2004-2014 triAGENS GmbH, Cologne, Germany
///
/// Licensed under the Apache License, Version 2.0 (the "License");
/// you may not use this file except in compliance with the License.
/// You may obtain a copy of the License at
///
///     http://www.apache.org/licenses/LICENSE-2.0
///
/// Unless required by applicable law or agreed to in writing, software
/// distributed under the License is distributed on an "AS IS" BASIS,
/// WITHOUT WARRANTIES OR CONDITIONS OF ANY KIND, either express or implied.
/// See the License for the specific language governing permissions and
/// limitations under the License.
///
/// Copyright holder is ArangoDB GmbH, Cologne, Germany
///
/// @author Michael Hackstein
////////////////////////////////////////////////////////////////////////////////

#ifndef ARANGODB_BASICS_VELOCY_PACK_HELPER_H
#define ARANGODB_BASICS_VELOCY_PACK_HELPER_H 1

#include "Basics/Common.h"
#include "Basics/Exceptions.h"
#include "Logger/Logger.h"

#include <velocypack/Builder.h>
#include <velocypack/Options.h>
#include <velocypack/Parser.h>
#include <velocypack/Slice.h>
#include <velocypack/velocypack-aliases.h>

namespace arangodb {
namespace velocypack {
struct AttributeExcludeHandler;
class AttributeTranslator;
}

namespace basics {

struct VPackHashedSlice {
  arangodb::velocypack::Slice slice;
  uint64_t hash;

  constexpr VPackHashedSlice() noexcept : slice(), hash(0) {}
  VPackHashedSlice(arangodb::velocypack::Slice slice, uint64_t hash) noexcept : slice(slice), hash(hash) {}
  explicit VPackHashedSlice(arangodb::velocypack::Slice slice) : slice(slice), hash(slice.hash()) {}
  
  VPackHashedSlice(VPackHashedSlice const& other) noexcept : slice(other.slice), hash(other.hash) {}
  VPackHashedSlice(VPackHashedSlice&& other) noexcept : slice(other.slice), hash(other.hash) {}
  VPackHashedSlice& operator=(VPackHashedSlice const& other) noexcept { slice = other.slice; hash = other.hash; return *this; }
  VPackHashedSlice& operator=(VPackHashedSlice&& other) noexcept { slice = other.slice; hash = other.hash; return *this; }

  ~VPackHashedSlice() {}
};

class VelocyPackHelper {
 private:
  VelocyPackHelper() = delete;
  ~VelocyPackHelper() = delete;

 public:
  ////////////////////////////////////////////////////////////////////////////////
  /// @brief static initializer for all VPack values
  ////////////////////////////////////////////////////////////////////////////////

  static void initialize();
  static void disableAssemblerFunctions();

  static arangodb::velocypack::AttributeExcludeHandler* getExcludeHandler();
  static arangodb::velocypack::AttributeTranslator* getTranslator();

  struct VPackHash {
    size_t operator()(arangodb::velocypack::Slice const&) const;
  };

  struct VPackStringHash {
    size_t operator()(arangodb::velocypack::Slice const&) const noexcept;
  };
  
  struct VPackKeyHash {
    size_t operator()(arangodb::velocypack::Slice const&) const;
  };
  
  struct VPackHashedStringHash {
    size_t operator()(VPackHashedSlice const& slice) const noexcept { return static_cast<size_t>(slice.hash); }
  };

  ////////////////////////////////////////////////////////////////////////////////
  /// @brief equality comparator for VelocyPack values
  ////////////////////////////////////////////////////////////////////////////////

  struct VPackEqual {
   private:
    arangodb::velocypack::Options const* _options;

   public:
    VPackEqual() : _options(nullptr) {}
    explicit VPackEqual(arangodb::velocypack::Options const* opts)
        : _options(opts) {}

    bool operator()(arangodb::velocypack::Slice const&,
                    arangodb::velocypack::Slice const&) const;
  };

  struct VPackStringEqual {
    bool operator()(arangodb::velocypack::Slice const&,
                    arangodb::velocypack::Slice const&) const noexcept;
  };
  
  /// @brief Comparator that only takes _id/_key into account.
  struct VPackIdEqual {
    bool operator()(arangodb::velocypack::Slice const&,
                    arangodb::velocypack::Slice const&) const;
  };
  
  struct VPackHashedStringEqual {
    bool operator()(VPackHashedSlice const&,
                    VPackHashedSlice const&) const noexcept;
  };

  ////////////////////////////////////////////////////////////////////////////////
  /// @brief less comparator for VelocyPack values
  ////////////////////////////////////////////////////////////////////////////////

  template <bool useUtf8>
  struct VPackLess {
    VPackLess(arangodb::velocypack::Options const* options =
                  &arangodb::velocypack::Options::Defaults,
              arangodb::velocypack::Slice const* lhsBase = nullptr,
              arangodb::velocypack::Slice const* rhsBase = nullptr)
        : options(options), lhsBase(lhsBase), rhsBase(rhsBase) {}

    inline bool operator()(arangodb::velocypack::Slice const& lhs,
                           arangodb::velocypack::Slice const& rhs) const {
      return VelocyPackHelper::compare(lhs, rhs, useUtf8, options, lhsBase,
                                       rhsBase) < 0;
    }

    arangodb::velocypack::Options const* options;
    arangodb::velocypack::Slice const* lhsBase;
    arangodb::velocypack::Slice const* rhsBase;
  };

  template <bool useUtf8>
  struct VPackGreater {
    VPackGreater(arangodb::velocypack::Options const* options =
                     &arangodb::velocypack::Options::Defaults,
                 arangodb::velocypack::Slice const* lhsBase = nullptr,
                 arangodb::velocypack::Slice const* rhsBase = nullptr)
        : options(options), lhsBase(lhsBase), rhsBase(rhsBase) {}

    inline bool operator()(arangodb::velocypack::Slice const& lhs,
                           arangodb::velocypack::Slice const& rhs) const {
      return VelocyPackHelper::compare(lhs, rhs, useUtf8, options, lhsBase,
                                       rhsBase) > 0;
    }

    arangodb::velocypack::Options const* options;
    arangodb::velocypack::Slice const* lhsBase;
    arangodb::velocypack::Slice const* rhsBase;
  };

  template <bool useUtf8>
  struct VPackSorted {
    VPackSorted(bool reverse, arangodb::velocypack::Options const* options =
                                  &arangodb::velocypack::Options::Defaults,
                arangodb::velocypack::Slice const* lhsBase = nullptr,
                arangodb::velocypack::Slice const* rhsBase = nullptr)
        : _reverse(reverse),
          options(options),
          lhsBase(lhsBase),
          rhsBase(rhsBase) {}

    inline bool operator()(arangodb::velocypack::Slice const& lhs,
                           arangodb::velocypack::Slice const& rhs) const {
      if (_reverse) {
        return VelocyPackHelper::compare(lhs, rhs, useUtf8, options, lhsBase,
                                         rhsBase) > 0;
      }
      return VelocyPackHelper::compare(lhs, rhs, useUtf8, options, lhsBase,
                                       rhsBase) < 0;
    }

    bool _reverse;
    arangodb::velocypack::Options const* options;
    arangodb::velocypack::Slice const* lhsBase;
    arangodb::velocypack::Slice const* rhsBase;
  };

  struct AttributeSorterUTF8 {
    bool operator()(std::string const& l, std::string const& r) const;
  };

  struct AttributeSorterBinary {
    bool operator()(std::string const& l, std::string const& r) const;
  };

  //////////////////////////////////////////////////////////////////////////////
  /// @brief returns a numeric value
  //////////////////////////////////////////////////////////////////////////////

  template <typename T>
  static typename std::enable_if<std::is_signed<T>::value, T>::type getNumericValue(VPackSlice const& slice, T defaultValue) {
    if (slice.isNumber()) {
      return slice.getNumber<T>();
    }
    return defaultValue;
  }
  
  template <typename T>
  static typename std::enable_if<std::is_unsigned<T>::value, T>::type getNumericValue(VPackSlice const& slice, T defaultValue) {
    if (slice.isNumber()) {
      if (slice.isInt() && slice.getInt() < 0) {
        THROW_ARANGO_EXCEPTION_MESSAGE(TRI_ERROR_INTERNAL, "cannot assign negative value to unsigned type");
      }
      if (slice.isDouble() && slice.getDouble() < 0.0) {
        THROW_ARANGO_EXCEPTION_MESSAGE(TRI_ERROR_INTERNAL, "cannot assign negative value to unsigned type");
      }
      return slice.getNumber<T>();
    }
    return defaultValue;
  }

  //////////////////////////////////////////////////////////////////////////////
  /// @brief returns a numeric sub-element, or a default if it does not exist
  //////////////////////////////////////////////////////////////////////////////

  template <typename T>
  static T getNumericValue(VPackSlice const& slice, char const* name,
                           T defaultValue) {
    TRI_ASSERT(slice.isObject());
    if (!slice.hasKey(name)) {
      return defaultValue;
    }
    VPackSlice sub = slice.get(name);
    if (sub.isNumber()) {
      return sub.getNumber<T>();
    }
    return defaultValue;
  }

  template <typename T>
  static T readNumericValue(VPackSlice info, std::string const& name, T def) {
    if (!info.isObject()) {
      return def;
    }
    return getNumericValue<T>(info, name.c_str(), def);
  }

  template <typename T, typename BaseType>
  static T readNumericValue(VPackSlice info, std::string const& name, T def) {
    if (!info.isObject()) {
      return def;
    }
    // nice extra conversion required for Visual Studio pickyness
    return static_cast<T>(getNumericValue<BaseType>(info, name.c_str(), static_cast<BaseType>(def)));
  }

  //////////////////////////////////////////////////////////////////////////////
  /// @brief returns a boolean sub-element, or a default if it does not exist
  //////////////////////////////////////////////////////////////////////////////

  static bool getBooleanValue(VPackSlice const&, char const*, bool);
  static bool readBooleanValue(VPackSlice info, std::string const& name,
                               bool def) {
    if (!info.isObject()) {
      return def;
    }
    return getBooleanValue(info, name.c_str(), def);
  }


  //////////////////////////////////////////////////////////////////////////////
  /// @brief returns a string sub-element, or throws if <name> does not exist
  /// or it is not a string
  //////////////////////////////////////////////////////////////////////////////

  static std::string checkAndGetStringValue(VPackSlice const&, char const*);
  
  //////////////////////////////////////////////////////////////////////////////
  /// @brief ensures a sub-element is of type string
  //////////////////////////////////////////////////////////////////////////////

  static std::string checkAndGetStringValue(VPackSlice const&,
                                            std::string const&);
  
  static void ensureStringValue(VPackSlice const&,
                                std::string const&);

  //////////////////////////////////////////////////////////////////////////////
  /// @brief returns a Numeric sub-element, or throws if <name> does not exist
  /// or it is not a Number
  //////////////////////////////////////////////////////////////////////////////

  template <typename T>
  static T checkAndGetNumericValue(VPackSlice const& slice, char const* name) {
    TRI_ASSERT(slice.isObject());
    if (!slice.hasKey(name)) {
      std::string msg =
          "The attribute '" + std::string(name) + "' was not found.";
      THROW_ARANGO_EXCEPTION_MESSAGE(TRI_ERROR_BAD_PARAMETER, msg);
    }
    VPackSlice const sub = slice.get(name);
    if (!sub.isNumber()) {
      std::string msg =
          "The attribute '" + std::string(name) + "' is not a number.";
      THROW_ARANGO_EXCEPTION_MESSAGE(TRI_ERROR_BAD_PARAMETER, msg);
    }
    return sub.getNumericValue<T>();
  }

  //////////////////////////////////////////////////////////////////////////////
  /// @return string ref, or the default ref if slice is not a string
  //////////////////////////////////////////////////////////////////////////////
  static arangodb::velocypack::StringRef getStringRef(
    arangodb::velocypack::Slice slice,
    arangodb::velocypack::StringRef const& defaultValue
  ) noexcept;

  //////////////////////////////////////////////////////////////////////////////
  /// @return string ref, or the default ref if slice is not a string
  //////////////////////////////////////////////////////////////////////////////
  static arangodb::velocypack::StringRef getStringRef(
    arangodb::velocypack::Slice slice,
    char const* defaultValue
  ) noexcept {
    return getStringRef(slice, arangodb::velocypack::StringRef(defaultValue));
  }

  //////////////////////////////////////////////////////////////////////////////
  /// @return string ref, or the defaultValue if slice[key] is not a string
  //////////////////////////////////////////////////////////////////////////////
  static arangodb::velocypack::StringRef getStringRef(
    arangodb::velocypack::Slice slice,
    std::string const& key,
    arangodb::velocypack::StringRef const& defaultValue
  ) noexcept;

  //////////////////////////////////////////////////////////////////////////////
  /// @return string ref, or the defaultValue if slice[key] is not a string
  //////////////////////////////////////////////////////////////////////////////
  static arangodb::velocypack::StringRef getStringRef(
    arangodb::velocypack::Slice slice,
    std::string const& key,
    char const* defaultValue
  ) noexcept {
    return getStringRef(
      slice, key, arangodb::velocypack::StringRef(defaultValue)
    );
  }

  //////////////////////////////////////////////////////////////////////////////
  /// @brief returns a string value, or the default value if it is not a string
  //////////////////////////////////////////////////////////////////////////////

  static std::string getStringValue(VPackSlice const&, std::string const&);

  //////////////////////////////////////////////////////////////////////////////
  /// @brief returns a string sub-element, or the default value if it does not
  /// exist
  /// or it is not a string
  //////////////////////////////////////////////////////////////////////////////

  static std::string getStringValue(VPackSlice, char const*,
                                    std::string const&);
  static std::string getStringValue(VPackSlice, std::string const&,
                                    std::string const&);

  //////////////////////////////////////////////////////////////////////////////
  /// @brief convert an Object sub value into a uint64
  //////////////////////////////////////////////////////////////////////////////

  static uint64_t stringUInt64(VPackSlice const& slice);
  static uint64_t stringUInt64(VPackSlice const& slice, char const* name) {
    return stringUInt64(slice.get(name));
  }

  //////////////////////////////////////////////////////////////////////////////
  /// @brief parses a json file to VelocyPack
  //////////////////////////////////////////////////////////////////////////////

  static VPackBuilder velocyPackFromFile(std::string const&);

  //////////////////////////////////////////////////////////////////////////////
  /// @brief writes a VelocyPack to a file
  //////////////////////////////////////////////////////////////////////////////

  static bool velocyPackToFile(std::string const& filename,
                               VPackSlice const& slice, bool syncFile);

  //////////////////////////////////////////////////////////////////////////////
  /// @brief compares two VelocyPack number values
  //////////////////////////////////////////////////////////////////////////////

  static int compareNumberValues(arangodb::velocypack::ValueType,
                                 arangodb::velocypack::Slice lhs,
                                 arangodb::velocypack::Slice rhs);

  //////////////////////////////////////////////////////////////////////////////
  /// @brief compares two VelocyPack string values
  //////////////////////////////////////////////////////////////////////////////

  static int compareStringValues(char const* left, VPackValueLength nl, 
                                 char const* right, VPackValueLength nr, 
                                 bool useUTF8);

  //////////////////////////////////////////////////////////////////////////////
  /// @brief Compares two VelocyPack slices
  //////////////////////////////////////////////////////////////////////////////

  static int compare(arangodb::velocypack::Slice lhs,
                     arangodb::velocypack::Slice rhs, bool useUTF8,
                     arangodb::velocypack::Options const* options =
                         &arangodb::velocypack::Options::Defaults,
                     arangodb::velocypack::Slice const* lhsBase = nullptr,
                     arangodb::velocypack::Slice const* rhsBase = nullptr);

  //////////////////////////////////////////////////////////////////////////////
  /// @brief Merges two VelocyPack Slices
  //////////////////////////////////////////////////////////////////////////////

  static arangodb::velocypack::Builder merge(arangodb::velocypack::Slice const&,
                                             arangodb::velocypack::Slice const&,
                                             bool, bool);

  //////////////////////////////////////////////////////////////////////////////
  /// @brief Transforms any VelocyPack to a double value. The second parameter
  ///        indicates if the transformation was successful.
  //////////////////////////////////////////////////////////////////////////////

  static double toDouble(VPackSlice const&, bool&);

  // modify a VPack double value in place 
  static void patchDouble(VPackSlice slice, double value);

<<<<<<< HEAD
  static constexpr arangodb::velocypack::Slice NullValue() {
    return arangodb::velocypack::Slice::nullSlice();
  }

  static constexpr arangodb::velocypack::Slice TrueValue() {
    return arangodb::velocypack::Slice::trueSlice();
  }

  static constexpr arangodb::velocypack::Slice FalseValue() {
    return arangodb::velocypack::Slice::falseSlice();
  }

  static constexpr arangodb::velocypack::Slice BooleanValue(bool value) {
    return value ? arangodb::velocypack::Slice::trueSlice() : arangodb::velocypack::Slice::falseSlice();
  }

  static constexpr arangodb::velocypack::Slice ZeroValue() {
    return arangodb::velocypack::Slice::zeroSlice();
  }

  static constexpr arangodb::velocypack::Slice EmptyArrayValue() {
    return arangodb::velocypack::Slice::emptyArraySlice();
  }

  static constexpr arangodb::velocypack::Slice EmptyObjectValue() {
    return arangodb::velocypack::Slice::emptyObjectSlice();
  }
  
  static constexpr arangodb::velocypack::Slice EmptyString() {
    return arangodb::velocypack::Slice("\x40");
  }

  //////////////////////////////////////////////////////////////////////////////
  /// @brief "constant" global object for illegal slices
  ///        Are used in Array Indexes to distinguish NULL and not existent.
  //////////////////////////////////////////////////////////////////////////////

  static constexpr arangodb::velocypack::Slice IllegalValue() {
    return arangodb::velocypack::Slice::illegalSlice();
  }
  
=======
  static uint64_t hashByAttributes(VPackSlice, std::vector<std::string> const&,
                                   bool, int&, std::string const& key = "");

>>>>>>> 83f39350
  static bool hasNonClientTypes(arangodb::velocypack::Slice, bool checkExternals, bool checkCustom);

  static void sanitizeNonClientTypes(arangodb::velocypack::Slice input,
                                     arangodb::velocypack::Slice base,
                                     arangodb::velocypack::Builder& output,
                                     arangodb::velocypack::Options const*,
                                     bool sanitizeExternals, bool sanitizeCustom,
                                     bool allowUnindexed = false);

  static VPackBuffer<uint8_t> sanitizeNonClientTypesChecked(
      arangodb::velocypack::Slice,
      VPackOptions const* options = &VPackOptions::Options::Defaults,
      bool sanitizeExternals = true,
      bool sanitizeCustom = true);

  static uint64_t extractIdValue(VPackSlice const& slice);

  static uint8_t const KeyAttribute = 0x31;
  static uint8_t const RevAttribute = 0x32;
  static uint8_t const IdAttribute = 0x33;
  static uint8_t const FromAttribute = 0x34;
  static uint8_t const ToAttribute = 0x35;

  static uint8_t const AttributeBase = 0x30;

  static_assert(KeyAttribute < RevAttribute,
                "invalid value for _key attribute");
  static_assert(RevAttribute < IdAttribute, "invalid value for _rev attribute");
  static_assert(IdAttribute < FromAttribute, "invalid value for _id attribute");
  static_assert(FromAttribute < ToAttribute,
                "invalid value for _from attribute");
};
}
}

namespace std {

template<>
struct less<arangodb::velocypack::StringRef> {
  bool operator()(
      arangodb::velocypack::StringRef const& lhs,
      arangodb::velocypack::StringRef const& rhs
  ) const noexcept {
    return lhs.compare(rhs) < 0;
  }
};

template <>
struct hash<arangodb::basics::VPackHashedSlice> {
  inline size_t operator()(arangodb::basics::VPackHashedSlice const& slice) const noexcept {
    return slice.hash;
  }
};

template <>
struct equal_to<arangodb::basics::VPackHashedSlice> {
  bool operator()(arangodb::basics::VPackHashedSlice const& lhs,
                  arangodb::basics::VPackHashedSlice const& rhs) const {
    return lhs.slice.equals(rhs.slice);
  }
};

}


//////////////////////////////////////////////////////////////////////////////
/// @brief Simple and limited logging of VelocyPack slices
//////////////////////////////////////////////////////////////////////////////

arangodb::LoggerStream& operator<<(arangodb::LoggerStream&,
                                   arangodb::velocypack::Slice const&);

#endif<|MERGE_RESOLUTION|>--- conflicted
+++ resolved
@@ -438,53 +438,6 @@
   // modify a VPack double value in place 
   static void patchDouble(VPackSlice slice, double value);
 
-<<<<<<< HEAD
-  static constexpr arangodb::velocypack::Slice NullValue() {
-    return arangodb::velocypack::Slice::nullSlice();
-  }
-
-  static constexpr arangodb::velocypack::Slice TrueValue() {
-    return arangodb::velocypack::Slice::trueSlice();
-  }
-
-  static constexpr arangodb::velocypack::Slice FalseValue() {
-    return arangodb::velocypack::Slice::falseSlice();
-  }
-
-  static constexpr arangodb::velocypack::Slice BooleanValue(bool value) {
-    return value ? arangodb::velocypack::Slice::trueSlice() : arangodb::velocypack::Slice::falseSlice();
-  }
-
-  static constexpr arangodb::velocypack::Slice ZeroValue() {
-    return arangodb::velocypack::Slice::zeroSlice();
-  }
-
-  static constexpr arangodb::velocypack::Slice EmptyArrayValue() {
-    return arangodb::velocypack::Slice::emptyArraySlice();
-  }
-
-  static constexpr arangodb::velocypack::Slice EmptyObjectValue() {
-    return arangodb::velocypack::Slice::emptyObjectSlice();
-  }
-  
-  static constexpr arangodb::velocypack::Slice EmptyString() {
-    return arangodb::velocypack::Slice("\x40");
-  }
-
-  //////////////////////////////////////////////////////////////////////////////
-  /// @brief "constant" global object for illegal slices
-  ///        Are used in Array Indexes to distinguish NULL and not existent.
-  //////////////////////////////////////////////////////////////////////////////
-
-  static constexpr arangodb::velocypack::Slice IllegalValue() {
-    return arangodb::velocypack::Slice::illegalSlice();
-  }
-  
-=======
-  static uint64_t hashByAttributes(VPackSlice, std::vector<std::string> const&,
-                                   bool, int&, std::string const& key = "");
-
->>>>>>> 83f39350
   static bool hasNonClientTypes(arangodb::velocypack::Slice, bool checkExternals, bool checkCustom);
 
   static void sanitizeNonClientTypes(arangodb::velocypack::Slice input,
