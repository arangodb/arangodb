////////////////////////////////////////////////////////////////////////////////
/// DISCLAIMER
///
/// Copyright 2014-2022 ArangoDB GmbH, Cologne, Germany
/// Copyright 2004-2014 triAGENS GmbH, Cologne, Germany
///
/// Licensed under the Apache License, Version 2.0 (the "License");
/// you may not use this file except in compliance with the License.
/// You may obtain a copy of the License at
///
///     http://www.apache.org/licenses/LICENSE-2.0
///
/// Unless required by applicable law or agreed to in writing, software
/// distributed under the License is distributed on an "AS IS" BASIS,
/// WITHOUT WARRANTIES OR CONDITIONS OF ANY KIND, either express or implied.
/// See the License for the specific language governing permissions and
/// limitations under the License.
///
/// Copyright holder is ArangoDB GmbH, Cologne, Germany
///
/// @author Jan Steemann
////////////////////////////////////////////////////////////////////////////////

#include "Basics/operating-system.h"

#ifdef TRI_HAVE_SIGNAL_H
#include <signal.h>
#endif
#ifdef TRI_HAVE_UNISTD_H
#include <unistd.h>
#endif
#include <sys/types.h>
#include <sys/stat.h>
#include <fcntl.h>

#ifdef _WIN32
#include <DbgHelp.h>
#endif

#include <algorithm>
#include <atomic>
#include <exception>
#include <mutex>
#include <thread>

#include <boost/core/demangle.hpp>

#include "CrashHandler.h"
#include "Basics/PhysicalMemory.h"
#include "Basics/StringUtils.h"
#include "Basics/Thread.h"
#include "Basics/files.h"
#include "Basics/operating-system.h"
#include "Basics/process-utils.h"
#include "Basics/signals.h"
#include "Logger/LoggerFeature.h"
#include "Logger/LogMacros.h"
#include "Logger/Logger.h"
#include "Logger/LoggerStream.h"
#include "Rest/Version.h"

#ifdef ARANGODB_HAVE_LIBUNWIND
#define UNW_LOCAL_ONLY
#include <libunwind.h>
#endif

#ifdef __linux__
#include <sys/auxv.h>
#include <elf.h>
#endif

namespace {

#ifdef _WIN32

// forward-declare a pseudo struct so the following code compiles
struct siginfo_t;

void createMiniDump(EXCEPTION_POINTERS* pointers);

#else

// memory reserved for the signal handler stack
std::unique_ptr<char[]> alternativeStackMemory;

/// @brief an atomic that makes sure there are no races inside the signal
/// handler callback
std::atomic<bool> crashHandlerInvoked(false);
#endif

/// @brief an atomic that controls whether we will log backtraces
/// (default: yes on Linux, false elsewhere) or not
std::atomic<bool> enableStacktraces(true);

/// @brief kill process hard using SIGKILL, in order to circumvent core
/// file generation etc.
std::atomic<bool> killHard(false);

/// @brief kills the process with the given signal
[[noreturn]] void killProcess(int signal) {
#ifdef _WIN32
  if (::killHard.load(std::memory_order_relaxed)) {
    auto hSelf = GetCurrentProcess();
    TerminateProcess(hSelf, -999);
    // TerminateProcess is async, alright wait here for selfdestruct (we will
    // never exit wait)
    WaitForSingleObject(hSelf, INFINITE);
  } else {
    // exit will not trigger dump creation. So do this manually.
    if (SIGABRT == signal) {
      SetUnhandledExceptionFilter(NULL);
      // produce intentional segfault to trigger WER (and attached debugger if
      // any)
      *static_cast<volatile int*>(nullptr) = 1;
    }
    exit(255 + signal);
  }
#else
  if (::killHard.load(std::memory_order_relaxed)) {
    kill(getpid(), SIGKILL);  // to kill the complete process tree.
    std::this_thread::sleep_for(std::chrono::seconds(5));
  } else {
    // restore default signal action, so that we can write a core dump and crash
    // "properly"
    struct sigaction act;
    sigemptyset(&act.sa_mask);
    act.sa_flags = SA_NODEFER | SA_RESETHAND |
                   (alternativeStackMemory != nullptr ? SA_ONSTACK : 0);
    act.sa_handler = SIG_DFL;
    sigaction(signal, &act, nullptr);

    // resend signal to ourselves to invoke default action for the signal (e.g.
    // coredump)
    kill(::getpid(), signal);
  }
#endif

  std::abort();
}

/// @brief appends null-terminated string src to dst,
/// advances dst pointer by length of src
void appendNullTerminatedString(std::string_view src, char*& dst) {
  memcpy(static_cast<void*>(dst), src.data(), src.size());
  dst += src.size();
  *dst = '\0';
}

void appendNullTerminatedString(char const* src, size_t maxLength, char*& dst) {
  size_t len = std::min(strlen(src), maxLength);
  memcpy(static_cast<void*>(dst), src, len);
  dst += len;
  *dst = '\0';
}

/// @brief appends null-terminated hex string value to dst
/// advances dst pointer by at most len * 2.
/// if stripLeadingZeros is true, omits all leading zero characters.
/// If the value is 0x0 itself, prints one zero character.
void appendHexValue(unsigned char const* src, size_t len, char*& dst,
                    bool stripLeadingZeros) {
  char chars[] = "0123456789abcdef";
  unsigned char const* e = src + len;
  while (--e >= src) {
    unsigned char c = *e;
    if (!stripLeadingZeros || (c >> 4U) != 0) {
      *dst++ = chars[c >> 4U];
      stripLeadingZeros = false;
    }
    if (!stripLeadingZeros || (c & 0xfU) != 0) {
      *dst++ = chars[c & 0xfU];
      stripLeadingZeros = false;
    }
  }
  if (stripLeadingZeros) {
    *dst++ = '0';
  }
}

template<typename T>
void appendHexValue(T value, char*& dst, bool stripLeadingZeros) {
  static_assert(std::is_integral_v<T> || std::is_pointer_v<T>);
  unsigned char buffer[sizeof(T)];
  memcpy(buffer, &value, sizeof(T));
  appendHexValue(buffer, sizeof(T), dst, stripLeadingZeros);
}

#ifdef ARANGODB_HAVE_LIBUNWIND
void appendAddress(unw_word_t pc, long base, char*& dst) {
  if (base == 0) {
    // absolute address of pc
    appendNullTerminatedString(" [$0x", dst);
    appendHexValue(reinterpret_cast<unsigned char const*>(&pc),
                   sizeof(decltype(pc)), dst, false);
  } else {
    // relative offset of pc
    appendNullTerminatedString(" [+0x", dst);
    decltype(pc) relative = pc - base;
    unsigned char const* s = reinterpret_cast<unsigned char const*>(&relative);
    appendHexValue(s, sizeof(relative), dst, false);
  }
  appendNullTerminatedString("] ", dst);
}
#endif

/// @brief builds a log message to be logged to the logfile later
/// does not allocate any memory, so should be safe to call even
/// in context of SIGSEGV, with a broken heap etc.
/// Assumes that the buffer pointed to by s has enough space to
/// hold the thread id, the thread name and the signal name
/// (4096 bytes should be more than enough).
size_t buildLogMessage(char* s, std::string_view context, int signal,
                       siginfo_t const* info, void* ucontext) {
  // build a crash message
  char* p = s;
  appendNullTerminatedString("💥 ArangoDB ", p);
  appendNullTerminatedString(ARANGODB_VERSION_FULL, p);
  appendNullTerminatedString(", thread ", p);
  p += arangodb::basics::StringUtils::itoa(
      uint64_t(arangodb::Thread::currentThreadNumber()), p);

#ifdef __linux__
  arangodb::ThreadNameFetcher nameFetcher;
  std::string_view name = nameFetcher.get();
  appendNullTerminatedString(" [", p);
  appendNullTerminatedString(name, p);
  appendNullTerminatedString("]", p);
#endif

  appendNullTerminatedString(" caught unexpected signal ", p);
  p += arangodb::basics::StringUtils::itoa(uint64_t(signal), p);
  appendNullTerminatedString(" (", p);
  appendNullTerminatedString(arangodb::signals::name(signal), p);
  appendNullTerminatedString(")", p);

#ifndef _WIN32
  if (info != nullptr && (signal == SIGSEGV || signal == SIGBUS)) {
    // dump address that was accessed when the failure occurred (this is
    // somewhat likely a nullptr)
    appendNullTerminatedString(" accessing address 0x", p);
    unsigned char const* x =
        reinterpret_cast<unsigned char const*>(info->si_addr);
    unsigned char const* s = reinterpret_cast<unsigned char const*>(&x);
    appendHexValue(s, sizeof(unsigned char const*), p, false);
  }
#endif

  appendNullTerminatedString(": ", p);
  appendNullTerminatedString(context, p);

#ifdef __linux__
  {
    // AT_PHDR points to the program header, which is located after the ELF
    // header. This allows us to calculate the base address of the executable.
    auto baseAddr = getauxval(AT_PHDR) - sizeof(Elf64_Ehdr);
    appendNullTerminatedString(" - image base address: 0x", p);
    unsigned char const* x = reinterpret_cast<unsigned char const*>(baseAddr);
    unsigned char const* s = reinterpret_cast<unsigned char const*>(&x);
    appendHexValue(s, sizeof(unsigned char const*), p, false);
  }
#if defined(__ARM_NEON) || defined(__ARM_NEON__)
  // FIXME: implement ARM64 context output
  appendNullTerminatedString(" ARM64 CPU context: is not available ", p);
#else
  auto ctx = static_cast<ucontext_t*>(ucontext);
  if (ctx) {
    auto appendRegister = [ctx, &p](const char* prefix, int reg) {
      appendNullTerminatedString(prefix, p);
      unsigned char const* s =
          reinterpret_cast<unsigned char const*>(&ctx->uc_mcontext.gregs[reg]);
      appendHexValue(s, sizeof(greg_t), p, false);
    };
    appendNullTerminatedString(" - CPU context:", p);
    appendRegister(" rip: 0x", REG_RIP);
    appendRegister(", rsp: 0x", REG_RSP);
    appendRegister(", efl: 0x", REG_EFL);
    appendRegister(", rbp: 0x", REG_RBP);
    appendRegister(", rsi: 0x", REG_RSI);
    appendRegister(", rdi: 0x", REG_RDI);
    appendRegister(", rax: 0x", REG_RAX);
    appendRegister(", rbx: 0x", REG_RBX);
    appendRegister(", rcx: 0x", REG_RCX);
    appendRegister(", rdx: 0x", REG_RDX);
    appendRegister(", r8: 0x", REG_R8);
    appendRegister(", r9: 0x", REG_R9);
    appendRegister(", r10: 0x", REG_R10);
    appendRegister(", r11: 0x", REG_R11);
    appendRegister(", r12: 0x", REG_R12);
    appendRegister(", r13: 0x", REG_R13);
    appendRegister(", r14: 0x", REG_R14);
    appendRegister(", r15: 0x", REG_R15);
  }
#endif
#endif

  return p - s;
}

void logCrashInfo(std::string_view context, int signal, siginfo_t* info,
                  void* ucontext) try {
  // buffer for constructing temporary log messages (to avoid malloc)
  char buffer[4096];
  memset(&buffer[0], 0, sizeof(buffer));

  char* p = &buffer[0];
  size_t length = buildLogMessage(p, context, signal, info, ucontext);
  // note: LOG_TOPIC() can allocate memory
  LOG_TOPIC("a7902", FATAL, arangodb::Logger::CRASH)
      << arangodb::Logger::CHARS(&buffer[0], length);
} catch (...) {
  // we better not throw an exception from inside a signal handler
}

void logBacktrace() try {
  if (!enableStacktraces.load(std::memory_order_relaxed)) {
    return;
  }

  arangodb::ThreadNameFetcher nameFetcher;
  std::string_view currentThreadName = nameFetcher.get();
  if (currentThreadName == arangodb::Logger::logThreadName) {
    // we must not log a backtrace from the logging thread itself. if we would
    // do, we may cause a deadlock
    return;
  }

#ifdef ARANGODB_HAVE_LIBUNWIND
  // buffer for constructing temporary log messages (to avoid malloc)
  char buffer[4096];
  memset(&buffer[0], 0, sizeof(buffer));

  {
    char* p = &buffer[0];
    appendNullTerminatedString("Backtrace of thread ", p);

    p += arangodb::basics::StringUtils::itoa(
        uint64_t(arangodb::Thread::currentThreadNumber()), p);
<<<<<<< HEAD
    arangodb::ThreadNameFetcher nameFetcher;
    std::string_view name = nameFetcher.get();
    appendNullTerminatedString(" [", p);
    appendNullTerminatedString(name, p);
=======
    appendNullTerminatedString(" [", p);
    appendNullTerminatedString(currentThreadName, p);
>>>>>>> d60938c7
    appendNullTerminatedString("]", p);

    LOG_TOPIC("c962b", INFO, arangodb::Logger::CRASH)
        << arangodb::Logger::CHARS(&buffer[0], p - &buffer[0]);
  }

  // log backtrace, of up to maxFrames depth
  {
#ifdef __linux__
    // The address of the program headers of the executable.
    long base = getauxval(AT_PHDR) - sizeof(Elf64_Ehdr);
#else
    long base = 0;
#endif

    unw_cursor_t cursor;
    // unw_word_t ip, sp;
    unw_context_t uc;

    // the following call is recommended by libunwind's manual when the
    // calling function is known to be a signal handler. but on x86_64,
    // the code in libunwind is no different if the flag is set or not.
    //  unw_init_local2(&cursor, &uc, UNW_INIT_SIGNAL_FRAME);
    if (unw_getcontext(&uc) == 0 && unw_init_local(&cursor, &uc) == 0) {
      // unwind frames one by one, going up the frame stack.

      // number of frames to skip in backtrace output
      static constexpr int skipFrames = 1;
      // maximum number of stack traces to show
      static constexpr int maxFrames = 50;

      // current frame counter
      int frame = 0;

      do {
        unw_word_t pc;
        unw_get_reg(&cursor, UNW_REG_IP, &pc);
        if (pc == 0) {
          break;
        }

        if (frame == maxFrames + skipFrames) {
          memset(&buffer[0], 0, sizeof(buffer));
          char* p = &buffer[0];
          appendNullTerminatedString("..reached maximum frame display depth (",
                                     p);
          p += arangodb::basics::StringUtils::itoa(uint64_t(maxFrames), p);
          appendNullTerminatedString("). stopping backtrace", p);

          size_t length = p - &buffer[0];
          LOG_TOPIC("bbb04", INFO, arangodb::Logger::CRASH)
              << arangodb::Logger::CHARS(&buffer[0], length);
          break;
        }

        if (frame >= skipFrames) {
          // this is a stack frame we want to display
          memset(&buffer[0], 0, sizeof(buffer));
          char* p = &buffer[0];
          appendNullTerminatedString("frame ", p);
          if (frame < 10) {
            // pad frame id to 2 digits length
            *p++ = ' ';
          }
          p += arangodb::basics::StringUtils::itoa(uint64_t(frame), p);

          appendAddress(pc, base, p);

          char mangled[512];
          memset(&mangled[0], 0, sizeof(mangled));

          // get symbol information (in mangled format)
          unw_word_t offset = 0;
          if (unw_get_proc_name(&cursor, &mangled[0], sizeof(mangled) - 1,
                                &offset) == 0) {
            // "mangled" buffer must have been null-terminated before, but it
            // doesn't harm if we double-check it is null-terminated
            mangled[sizeof(mangled) - 1] = '\0';

            boost::core::scoped_demangled_name demangled(&mangled[0]);

            if (demangled.get()) {
              appendNullTerminatedString(demangled.get(), p);
            } else {
              // demangling has failed.
              // in this case, append mangled version. still better than nothing
              appendNullTerminatedString(mangled, p);
            }
            // print offset into function
            appendNullTerminatedString(" (+0x", p);
            appendHexValue(reinterpret_cast<unsigned char const*>(&offset),
                           sizeof(decltype(offset)), p, true);
            appendNullTerminatedString(")", p);
          } else {
            // unable to retrieve symbol information
            appendNullTerminatedString(
                "*no symbol name available for this frame", p);
          }

          size_t length = p - &buffer[0];
          LOG_TOPIC("308c3", INFO, arangodb::Logger::CRASH)
              << arangodb::Logger::CHARS(&buffer[0], length);
        }
      } while (++frame < (maxFrames + skipFrames + 1) && unw_step(&cursor) > 0);
      // flush logs as early as possible
      arangodb::Logger::flush();
    }
  }

#endif
} catch (...) {
  // we better not throw an exception from inside a signal handler
}

// log info about the current process
void logProcessInfo() {
  // buffer for constructing temporary log messages (to avoid malloc)
  char buffer[4096];
  memset(&buffer[0], 0, sizeof(buffer));

  auto processInfo = TRI_ProcessInfoSelf();
  char* p = &buffer[0];
  appendNullTerminatedString("available physical memory: ", p);
  p += arangodb::basics::StringUtils::itoa(arangodb::PhysicalMemory::getValue(),
                                           p);
  appendNullTerminatedString(", rss usage: ", p);
  p += arangodb::basics::StringUtils::itoa(uint64_t(processInfo._residentSize),
                                           p);
  appendNullTerminatedString(", vsz usage: ", p);
  p += arangodb::basics::StringUtils::itoa(uint64_t(processInfo._virtualSize),
                                           p);
  appendNullTerminatedString(", threads: ", p);
  p += arangodb::basics::StringUtils::itoa(uint64_t(processInfo._numberThreads),
                                           p);

  LOG_TOPIC("ded81", INFO, arangodb::Logger::CRASH)
      << arangodb::Logger::CHARS(&buffer[0], p - &buffer[0]);
}

/// @brief Logs the reception of a signal to the logfile.
/// this is the actual function that is invoked for a deadly signal
/// (i.e. SIGSEGV, SIGBUS, SIGILL, SIGFPE...)
///
/// the following assumptions are made for this crash handler:
/// - it is invoked in fatal situations only, that we need as much information
/// as possible
///   about. thus we try logging some information into the ArangoDB logfile. Our
///   logger is not async-safe right now, but everything in our own log
///   message-building routine should be async-safe. in case of a corrupted
///   heap/stack all this will fall apart. However, it is better to try using
///   our logger than doing nothing, or writing somewhere else nobody will see
///   the information later.
/// - the interesting signals are delivered from the same thread that caused
/// them. Thus we
///   will have a few stack frames of the offending thread available.
/// - it is not possible to generate the stack traces from other threads without
/// substantial
///   efforts, so we are not even trying this.
/// - Windows and macOS are currently not supported.
#ifndef _WIN32
void crashHandlerSignalHandler(int signal, siginfo_t* info, void* ucontext) {
  if (!::crashHandlerInvoked.exchange(true)) {
    logCrashInfo("signal handler invoked", signal, info, ucontext);
    logBacktrace();
    logProcessInfo();
    arangodb::Logger::flush();
    arangodb::Logger::shutdown();
  } else {
    // signal handler was already entered by another thread...
    // there is not so much we can do here except waiting and then finally let
    // it crash

    // alternatively, we can get if the current thread has received the signal,
    // invoked the signal handler and while being in there, caught yet another
    // signal.
    std::this_thread::sleep_for(std::chrono::seconds(5));
  }

  killProcess(signal);
}
#endif

#ifdef _WIN32

static std::string miniDumpDirectory = "C:\\temp";
static std::mutex miniDumpLock;

// TODO - ATM if these are put inside the function MSVC complains that they
// are not captured in the lambda, but a lamba with captures cannot convert
// to a function pointer. Since these are constexpr is should not be necessary
// to capture them, and with C++20 enabled MSVC no longer complains.
// So once we have upgraded to C++20 these should be move into the function.
constexpr DWORD64 blockSize = 1024;  // 1kb
constexpr DWORD64 maxStackAddrs = 2048;
constexpr DWORD maxNumAddrs = 160000;
constexpr DWORD numRegs = 16;

void createMiniDump(EXCEPTION_POINTERS* pointers) {
  // we have to serialize calls to MiniDumpWriteDump
  std::lock_guard<std::mutex> lock(miniDumpLock);

  char buffer[4096];
  memset(&buffer[0], 0, sizeof(buffer));

  time_t rawtime;
  time(&rawtime);
  struct tm timeinfo;
  _gmtime64_s(&timeinfo, &rawtime);
  char time[20];
  strftime(time, sizeof(time), "%Y-%m-%dT%H-%M-%S", &timeinfo);

  char filename[MAX_PATH];
  _snprintf_s(filename, sizeof(filename), "%s\\%s_%d_%d.dmp",
              miniDumpDirectory.c_str(), time, GetCurrentProcessId(),
              GetCurrentThreadId());
  HANDLE hFile = CreateFile(filename, GENERIC_WRITE, 0, nullptr, CREATE_ALWAYS,
                            FILE_ATTRIBUTE_NORMAL, NULL);

  if (hFile == INVALID_HANDLE_VALUE) {
    char* p = &buffer[0];
    appendNullTerminatedString("Could not open minidump file: ", p);
    p += arangodb::basics::StringUtils::itoa(GetLastError(), p);
    LOG_TOPIC("ba80e", WARN, arangodb::Logger::CRASH)
        << arangodb::Logger::CHARS(&buffer[0], p - &buffer[0]);
    return;
  }

  MINIDUMP_EXCEPTION_INFORMATION exceptionInfo;
  exceptionInfo.ThreadId = GetCurrentThreadId();
  exceptionInfo.ExceptionPointers = pointers;
  exceptionInfo.ClientPointers = FALSE;

  // We try to gather some additional information from referenced memory
  // In total we gather up to 16000 memory blocks of 1kb each.
  // We consider only addresses that reference some memory block that can
  // actually be read (-> !IsBadReadPtr).

  // we want to have enough addresses to cover all 16 registers plus all
  // indirections and all maxStackAddrs stack addresses
  static_assert(maxNumAddrs >
                maxStackAddrs + numRegs * (blockSize / sizeof(void*)));

  DWORD64 addrs[maxNumAddrs];
  DWORD numAddrs = 0;

  if (pointers) {
    auto addAddr = [&addrs, &numAddrs](DWORD64 reg) {
      auto base = reg & ~(blockSize - 1);
      if (base == 0 || IsBadReadPtr((void*)base, blockSize) ||
          numAddrs >= maxNumAddrs) {
        return;
      }
      for (DWORD i = 0; i < numAddrs; ++i) {
        if (addrs[i] == base) {
          return;
        }
      }
      addrs[numAddrs++] = base;
    };

    // we take the values of all general purpose registers
    auto& ctx = *pointers->ContextRecord;
    addAddr(ctx.Rax);
    addAddr(ctx.Rcx);
    addAddr(ctx.Rdx);
    addAddr(ctx.Rbx);
    addAddr(ctx.Rsp);
    addAddr(ctx.Rbp);
    addAddr(ctx.Rsi);
    addAddr(ctx.Rdi);
    addAddr(ctx.R8);
    addAddr(ctx.R9);
    addAddr(ctx.R10);
    addAddr(ctx.R11);
    addAddr(ctx.R12);
    addAddr(ctx.R13);
    addAddr(ctx.R14);
    addAddr(ctx.R15);
    TRI_ASSERT(numAddrs <= numRegs);

    // Take the first 2048 pointers from the stack and add them to the address
    // list. We use the thread information block (TIB) to get the base address
    // of the stack to handle the (unlikely) cases where the stack has less than
    // 2048 items.
    auto* tib = (PNT_TIB)NtCurrentTeb();
    auto numStackAddrs = std::min(
        ((DWORD64)tib->StackBase - ctx.Rsp) / sizeof(void*), maxStackAddrs);
    void** p = (void**)ctx.Rsp;
    for (DWORD64 i = 0; i < numStackAddrs; ++i) {
      addAddr((DWORD64)p[i]);
    }

    // Now we take all the addresses we gathered so far and add all indirect
    // addresses, i.e., we take each 1024 byte block and add all 128 potential
    // addresses from that block (as long as we don't exceed our limit). That
    // way can follow at least one level of indirection when analyzing the dump.
    DWORD idx = numAddrs;
    do {
      --idx;
      void** p = (void**)addrs[idx];
      for (DWORD i = 0; i < blockSize / sizeof(void*) && numAddrs < maxNumAddrs;
           ++i) {
        auto base = (DWORD64)p[i] & ~(blockSize - 1);
        if (base != 0) {
          addrs[numAddrs++] = base;
        }
      }
    } while (idx != 0 && numAddrs < maxNumAddrs);
  }

  struct CallbackParam {
    DWORD64* addrs;
    DWORD idx;
    DWORD numAddrs;
  };
  CallbackParam param{addrs, 0, numAddrs};

  auto callback = [](PVOID callbackParam,
                     PMINIDUMP_CALLBACK_INPUT callbackInput,
                     PMINIDUMP_CALLBACK_OUTPUT callbackOutput) -> BOOL {
    auto* param = static_cast<CallbackParam*>(callbackParam);
    if (callbackInput->CallbackType == MemoryCallback &&
        param->idx < param->numAddrs) {
      callbackOutput->MemoryBase = param->addrs[param->idx];
      callbackOutput->MemorySize = blockSize;
      ++param->idx;
    }
    return TRUE;
  };

  MINIDUMP_CALLBACK_INFORMATION callbackInfo{callback, &param};

  if (MiniDumpWriteDump(
          GetCurrentProcess(), GetCurrentProcessId(), hFile,
          MINIDUMP_TYPE(MiniDumpNormal | MiniDumpWithProcessThreadData |
                        MiniDumpWithDataSegs |
                        MiniDumpIgnoreInaccessibleMemory),
          pointers ? &exceptionInfo : nullptr, nullptr,
          pointers ? &callbackInfo : nullptr)) {
    char* p = &buffer[0];
    appendNullTerminatedString("Wrote minidump: ", p);
    appendNullTerminatedString(filename, p);
    LOG_TOPIC("93315", INFO, arangodb::Logger::CRASH)
        << arangodb::Logger::CHARS(&buffer[0], p - &buffer[0]);
  } else {
    char* p = &buffer[0];
    appendNullTerminatedString("Failed to write minidump: ", p);
    p += arangodb::basics::StringUtils::itoa(GetLastError(), p);
    LOG_TOPIC("af06b", WARN, arangodb::Logger::CRASH)
        << arangodb::Logger::CHARS(&buffer[0], p - &buffer[0]);
  }

  CloseHandle(hFile);
}

LONG CALLBACK unhandledExceptionFilter(EXCEPTION_POINTERS* pointers) {
  TRI_ASSERT(pointers && pointers->ExceptionRecord);

  {
    char buffer[4096];
    memset(&buffer[0], 0, sizeof(buffer));
    char* p = &buffer[0];
    appendNullTerminatedString("Unhandled exception: ", p);
    appendHexValue(pointers->ExceptionRecord->ExceptionCode, p, false);
    appendNullTerminatedString(" at address ", p);
    appendHexValue(pointers->ContextRecord->Rip, p, false);
    appendNullTerminatedString(" in thread ", p);
    appendHexValue(GetCurrentThreadId(), p, true);
    LOG_TOPIC("87ff4", INFO, arangodb::Logger::CRASH)
        << arangodb::Logger::CHARS(&buffer[0], p - &buffer[0]);
  }
  createMiniDump(pointers);
  return EXCEPTION_CONTINUE_SEARCH;
}
#endif

}  // namespace

namespace arangodb {

void CrashHandler::logBacktrace() {
  ::logBacktrace();
  Logger::flush();
}

/// @brief logs a fatal message and crashes the program
void CrashHandler::crash(std::string_view context) {
  ::logCrashInfo(context, SIGABRT, /*no signal*/ nullptr,
                 /*no context*/ nullptr);
  ::logBacktrace();
  ::logProcessInfo();
  Logger::flush();
  Logger::shutdown();

  // crash from here
  ::killProcess(SIGABRT);
}

/// @brief logs an assertion failure and crashes the program
[[noreturn]] void CrashHandler::assertionFailure(char const* file, int line,
                                                 char const* func,
                                                 char const* context,
                                                 const char* message) {
  // assemble an "assertion failured in file:line: message" string
  char buffer[4096];
  memset(&buffer[0], 0, sizeof(buffer));

  char* p = &buffer[0];
  appendNullTerminatedString("assertion failed in ", p);
  appendNullTerminatedString((file == nullptr ? "unknown file" : file), 128, p);
  appendNullTerminatedString(":", p);
  p += arangodb::basics::StringUtils::itoa(uint64_t(line), p);
  if (func != nullptr) {
    appendNullTerminatedString(" [", p);
    appendNullTerminatedString(func, p);
    appendNullTerminatedString("]", p);
  }
  appendNullTerminatedString(": ", p);
  appendNullTerminatedString(context, 256, p);
  if (message != nullptr) {
    appendNullTerminatedString(" ; ", p);
    appendNullTerminatedString(message, p);
  }

  crash(std::string_view(&buffer[0], p - &buffer[0]));
}

/// @brief set flag to kill process hard using SIGKILL, in order to circumvent
/// core file generation etc.
void CrashHandler::setHardKill() {
  ::killHard.store(true, std::memory_order_relaxed);
}

/// @brief disable printing of backtraces
void CrashHandler::disableBacktraces() {
  ::enableStacktraces.store(false, std::memory_order_relaxed);
}

/// @brief installs the crash handler globally
void CrashHandler::installCrashHandler() {
  // read environment variable that can be used to toggle the
  // crash handler
  std::string value;
  if (TRI_GETENV("ARANGODB_OVERRIDE_CRASH_HANDLER", value)) {
    bool toggle = arangodb::basics::StringUtils::boolean(value);
    if (!toggle) {
      // crash handler backtraces turned off
      disableBacktraces();
      // additionally, do not install signal handler nor the
      // handler for std::terminate()
      return;
    }
  }

#ifndef _WIN32
  try {
    size_t const stackSize =
        std::max<size_t>(128 * 1024, std::max<size_t>(MINSIGSTKSZ, SIGSTKSZ));

    ::alternativeStackMemory = std::make_unique<char[]>(stackSize);

    stack_t altstack;
    altstack.ss_sp = static_cast<void*>(::alternativeStackMemory.get());
    altstack.ss_size = stackSize;
    altstack.ss_flags = 0;
    if (sigaltstack(&altstack, nullptr) != 0) {
      ::alternativeStackMemory.release();
    }
  } catch (...) {
    // could not allocate memory for alternative stack.
    // in this case we must not modify the stack for the signal handler
    // as we have no way of signaling failure here.
    ::alternativeStackMemory.release();
  }

  // install signal handlers for the following signals
  struct sigaction act;
  sigemptyset(&act.sa_mask);
  act.sa_flags = SA_NODEFER | SA_RESETHAND | SA_SIGINFO |
                 (::alternativeStackMemory != nullptr ? SA_ONSTACK : 0);
  act.sa_sigaction = crashHandlerSignalHandler;
  sigaction(SIGSEGV, &act, nullptr);
  sigaction(SIGBUS, &act, nullptr);
  sigaction(SIGILL, &act, nullptr);
  sigaction(SIGFPE, &act, nullptr);
  sigaction(SIGABRT, &act, nullptr);
#else  // _WIN32
  SetUnhandledExceptionFilter(unhandledExceptionFilter);
#endif

  // install handler for std::terminate()
  std::set_terminate([]() {
    char buffer[256];
    memset(&buffer[0], 0, sizeof(buffer));
    char* p = &buffer[0];

    if (auto ex = std::current_exception()) {
      // there is an active exception going on...
      try {
        // rethrow so we can get the exception type and its message
        std::rethrow_exception(ex);
      } catch (std::exception const& ex) {
        char const* msg =
            "handler for std::terminate() invoked with an std::exception: ";
        appendNullTerminatedString(msg, p);
        char const* e = ex.what();
        if (e != nullptr) {
          if (strlen(e) > 100) {
            memcpy(p, e, 100);
            p += 100;
            appendNullTerminatedString(" (truncated)", p);
          } else {
            appendNullTerminatedString(e, p);
          }
        }
      } catch (...) {
        char const* msg =
            "handler for std::terminate() invoked with an unknown exception";
        appendNullTerminatedString(msg, p);
      }
    } else {
      char const* msg =
          "handler for std::terminate() invoked without active exception";
      appendNullTerminatedString(msg, p);
    }

    CrashHandler::crash(std::string_view(&buffer[0], p - &buffer[0]));
  });
}

#ifdef _WIN32
void CrashHandler::setMiniDumpDirectory(std::string path) {
  ::miniDumpDirectory = std::move(path);
}
#endif

}  // namespace arangodb<|MERGE_RESOLUTION|>--- conflicted
+++ resolved
@@ -335,15 +335,8 @@
 
     p += arangodb::basics::StringUtils::itoa(
         uint64_t(arangodb::Thread::currentThreadNumber()), p);
-<<<<<<< HEAD
-    arangodb::ThreadNameFetcher nameFetcher;
-    std::string_view name = nameFetcher.get();
-    appendNullTerminatedString(" [", p);
-    appendNullTerminatedString(name, p);
-=======
     appendNullTerminatedString(" [", p);
     appendNullTerminatedString(currentThreadName, p);
->>>>>>> d60938c7
     appendNullTerminatedString("]", p);
 
     LOG_TOPIC("c962b", INFO, arangodb::Logger::CRASH)
