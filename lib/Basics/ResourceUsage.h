////////////////////////////////////////////////////////////////////////////////
/// DISCLAIMER
///
/// Copyright 2014-2023 ArangoDB GmbH, Cologne, Germany
/// Copyright 2004-2014 triAGENS GmbH, Cologne, Germany
///
/// Licensed under the Apache License, Version 2.0 (the "License");
/// you may not use this file except in compliance with the License.
/// You may obtain a copy of the License at
///
///     http://www.apache.org/licenses/LICENSE-2.0
///
/// Unless required by applicable law or agreed to in writing, software
/// distributed under the License is distributed on an "AS IS" BASIS,
/// WITHOUT WARRANTIES OR CONDITIONS OF ANY KIND, either express or implied.
/// See the License for the specific language governing permissions and
/// limitations under the License.
///
/// Copyright holder is ArangoDB GmbH, Cologne, Germany
///
/// @author Jan Steemann
////////////////////////////////////////////////////////////////////////////////

#pragma once

#include "Basics/Common.h"
#include "Basics/NumberUtils.h"

#include <atomic>
#include <cstdint>
#include <memory>

namespace arangodb {
class GlobalResourceMonitor;

/// @brief a ResourceMonitor to track and limit memory usage for allocations
/// in a certain area.
struct alignas(64) ResourceMonitor final {
  /// @brief: granularity of allocations that we track. this should be a
  /// power of 2, so dividing by it is efficient!
  /// note: whatever this value is, it will also dictate the minimum granularity
  /// of the global memory usage counter, plus the granularity for each query's
  /// peak memory usage value.
  /// note: if you adjust this value, keep in mind that making the chunk size
  /// smaller will lead to better granularity, but also will increase the number
  /// of atomic updates we need to make inside increaseMemoryUsage() and
  /// decreaseMemoryUsage().
  static constexpr std::uint64_t chunkSize = 32768;
  static_assert(NumberUtils::isPowerOfTwo(chunkSize));

  ResourceMonitor(ResourceMonitor const&) = delete;
  ResourceMonitor& operator=(ResourceMonitor const&) = delete;

  explicit ResourceMonitor(GlobalResourceMonitor& global) noexcept;
  ~ResourceMonitor();

  /// @brief sets a memory limit
  void memoryLimit(std::uint64_t value) noexcept;

  /// @brief returns the current memory limit
  std::uint64_t memoryLimit() const noexcept;

  /// @brief increase memory usage by <value> bytes. may throw!
  void increaseMemoryUsage(std::uint64_t value);

  /// @brief decrease memory usage by <value> bytes. will not throw
  void decreaseMemoryUsage(std::uint64_t value) noexcept;

  /// @brief return the current memory usage of the instance
  std::uint64_t current() const noexcept;

  /// @brief return the peak memory usage of the instance
  std::uint64_t peak() const noexcept;

  /// @brief reset counters for the local instance
  void clear() noexcept;

  /// @brief calculate the "number of chunks" used by an allocation size.
  /// for this, we simply divide the size by a constant value, which is large
  /// enough so that many subsequent small allocations mostly fall into the
  /// same chunk.
  static constexpr std::int64_t numChunks(std::uint64_t value) noexcept {
    // this is intentionally an integer division, which truncates any
    // remainders. we want this to be fast, so chunkSize should be a power of 2
    // and the div operation can be substituted by a bit shift operation.
    static_assert(chunkSize != 0);
    static_assert(NumberUtils::isPowerOfTwo(chunkSize));
    return static_cast<std::int64_t>(value / chunkSize);
  }

 private:
  std::atomic<std::uint64_t> _current;
  std::atomic<std::uint64_t> _peak;
  std::uint64_t _limit;
  GlobalResourceMonitor& _global;
};

/// @brief RAII object for temporary resource tracking
/// will track the resource usage on creation, and untrack it
/// on destruction, unless the responsibility is stolen
/// from it.
class ResourceUsageScope {
 public:
  ResourceUsageScope(ResourceUsageScope const&) = delete;
  ResourceUsageScope& operator=(ResourceUsageScope const&) = delete;

  explicit ResourceUsageScope(ResourceMonitor& resourceMonitor) noexcept;

  /// @brief track <value> bytes of memory, may throw!
  explicit ResourceUsageScope(ResourceMonitor& resourceMonitor,
                              std::uint64_t value);

  ~ResourceUsageScope();

  /// @brief steal responsibility for decreasing the memory
  /// usage on destruction
  void steal() noexcept;

  /// @brief revert all memory usage tracking operations in this scope
  void revert() noexcept;

  /// @brief track <value> bytes of memory, may throw!
  void increase(std::uint64_t value);

  void decrease(std::uint64_t value) noexcept;

  // memory tracked by this particlular scope instance
  std::uint64_t tracked() const noexcept { return _value; }

  std::uint64_t trackedAndSteal() noexcept;

 private:
  ResourceMonitor& _resourceMonitor;
  std::uint64_t _value;
};

/// @brief an std::allocator-like specialization that uses a ResourceMonitor
/// underneath.
template<typename Allocator, typename ResourceMonitor>
class ResourceUsageAllocatorBase : public Allocator {
 public:
  using difference_type =
      typename std::allocator_traits<Allocator>::difference_type;
  using propagate_on_container_move_assignment = typename std::allocator_traits<
      Allocator>::propagate_on_container_move_assignment;
  using size_type = typename std::allocator_traits<Allocator>::size_type;
  using value_type = typename std::allocator_traits<Allocator>::value_type;

  ResourceUsageAllocatorBase() = default;

  template<typename... Args>
  ResourceUsageAllocatorBase(ResourceMonitor& resourceMonitor, Args&&... args)
      : Allocator(std::forward<Args>(args)...),
        _resourceMonitor(&resourceMonitor) {}

  ResourceUsageAllocatorBase(ResourceUsageAllocatorBase&& other) noexcept
      : Allocator(other.rawAllocator()),
        _resourceMonitor(other._resourceMonitor) {}

  ResourceUsageAllocatorBase(ResourceUsageAllocatorBase const& other) noexcept
      : Allocator(other.rawAllocator()),
        _resourceMonitor(other._resourceMonitor) {}

  ResourceUsageAllocatorBase& operator=(
      ResourceUsageAllocatorBase&& other) noexcept {
    static_cast<Allocator&>(*this) = std::move(static_cast<Allocator&>(other));
    _resourceMonitor = other._resourceMonitor;
    return *this;
  }

  template<typename A>
  ResourceUsageAllocatorBase(
      ResourceUsageAllocatorBase<A, ResourceMonitor> const& other) noexcept
      : Allocator(other.rawAllocator()),
        _resourceMonitor(other.resourceMonitor()) {}

  value_type* allocate(std::size_t n) {
    _resourceMonitor->increaseMemoryUsage(sizeof(value_type) * n);
    try {
      return Allocator::allocate(n);
    } catch (...) {
      _resourceMonitor->decreaseMemoryUsage(sizeof(value_type) * n);
      throw;
    }
  }

  void deallocate(value_type* p, std::size_t n) {
    Allocator::deallocate(p, n);
    _resourceMonitor->decreaseMemoryUsage(sizeof(value_type) * n);
  }

  Allocator const& rawAllocator() const noexcept {
    return static_cast<Allocator const&>(*this);
  }

  ResourceMonitor* resourceMonitor() const noexcept { return _resourceMonitor; }

  template<typename A>
  bool operator==(ResourceUsageAllocatorBase<A, ResourceMonitor> const& other)
      const noexcept {
    return rawAllocator() == other.rawAllocator() &&
           _resourceMonitor == other.resourceMonitor();
  }

 private:
  ResourceMonitor* _resourceMonitor;
};

namespace detail {
template<typename T>
<<<<<<< HEAD
struct ResourceUsageAllocator : ResourceUsageAllocatorBase<std::allocator<T>> {
  using ResourceUsageAllocatorBase<
      std::allocator<T>>::ResourceUsageAllocatorBase;

  template<typename U>
  using rebind = ResourceUsageAllocator<U>;

  template<typename X, typename... Args>
  void construct(X* ptr, Args&&... args) {
    std::uninitialized_construct_using_allocator(ptr, *this,
                                                 std::forward<Args>(args)...);
=======
struct uses_allocator_construction_args_t;

template<typename T>
inline constexpr auto uses_allocator_construction_args =
    uses_allocator_construction_args_t<T>{};

template<typename T>
struct uses_allocator_construction_args_t {
  template<typename Alloc, typename... Args>
  auto operator()(Alloc const& alloc, Args&&... args) const {
    if constexpr (!std::uses_allocator<T, Alloc>::value) {
      return std::forward_as_tuple(std::forward<Args>(args)...);
    } else if constexpr (std::is_constructible_v<T, std::allocator_arg_t, Alloc,
                                                 Args...>) {
      return std::tuple<std::allocator_arg_t, Alloc const&, Args&&...>(
          std::allocator_arg, alloc, std::forward<Args>(args)...);
    } else {
      return std::tuple<Args&&..., Alloc const&>(std::forward<Args>(args)...,
                                                 alloc);
    }
  }
};

template<typename U, typename V>
struct uses_allocator_construction_args_t<std::pair<U, V>> {
  using T = std::pair<U, V>;
  template<typename Alloc, typename Tuple1, typename Tuple2>
  auto operator()(Alloc const& alloc, std::piecewise_construct_t, Tuple1&& t1,
                  Tuple2&& t2) const {
    return std::make_tuple(
        std::piecewise_construct,
        std::apply(
            [&alloc](auto&&... args1) {
              return uses_allocator_construction_args<U>(
                  alloc, std::forward<decltype(args1)>(args1)...);
            },
            std::forward<Tuple1>(t1)),
        std::apply(
            [&alloc](auto&&... args2) {
              return uses_allocator_construction_args<V>(
                  alloc, std::forward<decltype(args2)>(args2)...);
            },
            std::forward<Tuple2>(t2)));
  }
  template<typename Alloc>
  auto operator()(Alloc const& alloc) const {
    return uses_allocator_construction_args<T>(alloc, std::piecewise_construct,
                                               std::tuple<>{}, std::tuple<>{});
  }

  template<typename Alloc, typename A, typename B>
  auto operator()(Alloc const& alloc, A&& a, B&& b) const {
    return uses_allocator_construction_args<T>(
        alloc, std::piecewise_construct,
        std::forward_as_tuple(std::forward<A>(a)),
        std::forward_as_tuple(std::forward<B>(b)));
  }

  template<typename Alloc, typename A, typename B>
  auto operator()(Alloc const& alloc, std::pair<A, B>& pr) const {
    return uses_allocator_construction_args<T>(
        alloc, std::piecewise_construct, std::forward_as_tuple(pr.first),
        std::forward_as_tuple(pr.second));
  }

  template<typename Alloc, typename A, typename B>
  auto operator()(Alloc const& alloc, std::pair<A, B> const& pr) const {
    return uses_allocator_construction_args<T>(
        alloc, std::piecewise_construct, std::forward_as_tuple(pr.first),
        std::forward_as_tuple(pr.second));
  }

  template<typename Alloc, typename A, typename B>
  auto operator()(Alloc const& alloc, std::pair<A, B>&& pr) const {
    return uses_allocator_construction_args<T>(
        alloc, std::piecewise_construct,
        std::forward_as_tuple(std::move(pr.first)),
        std::forward_as_tuple(std::move(pr.second)));
  }
};

}  // namespace detail

template<typename T, typename ResourceMonitor>
struct ResourceUsageAllocator
    : ResourceUsageAllocatorBase<std::allocator<T>, ResourceMonitor> {
  using ResourceUsageAllocatorBase<std::allocator<T>,
                                   ResourceMonitor>::ResourceUsageAllocatorBase;

  template<typename U>
  struct rebind {
    using other = ResourceUsageAllocator<U, ResourceMonitor>;
  };

  template<typename X, typename... Args>
  void construct(X* ptr, Args&&... args) {
    // Sadly libc++ on mac does not support this function. Thus we do it by hand
    // std::uninitialized_construct_using_allocator(ptr, *this,
    //                                              std::forward<Args>(args)...)
    std::apply(
        [&](auto&&... xs) {
          return std::construct_at(ptr, std::forward<decltype(xs)>(xs)...);
        },
        detail::uses_allocator_construction_args<X>(
            *this, std::forward<Args>(args)...));
>>>>>>> 53037cec
  }
};

}  // namespace arangodb<|MERGE_RESOLUTION|>--- conflicted
+++ resolved
@@ -208,19 +208,6 @@
 
 namespace detail {
 template<typename T>
-<<<<<<< HEAD
-struct ResourceUsageAllocator : ResourceUsageAllocatorBase<std::allocator<T>> {
-  using ResourceUsageAllocatorBase<
-      std::allocator<T>>::ResourceUsageAllocatorBase;
-
-  template<typename U>
-  using rebind = ResourceUsageAllocator<U>;
-
-  template<typename X, typename... Args>
-  void construct(X* ptr, Args&&... args) {
-    std::uninitialized_construct_using_allocator(ptr, *this,
-                                                 std::forward<Args>(args)...);
-=======
 struct uses_allocator_construction_args_t;
 
 template<typename T>
@@ -326,7 +313,6 @@
         },
         detail::uses_allocator_construction_args<X>(
             *this, std::forward<Args>(args)...));
->>>>>>> 53037cec
   }
 };
 
