--- conflicted
+++ resolved
@@ -42,19 +42,11 @@
 #pragma clang diagnostic ignored "-Wunused-private-field"
 #endif
   // this padding is intentionally here
-<<<<<<< HEAD
-  
-  uint8_t frontPadding[64];
-  xoroshiro128plus _prng;
-  uint8_t backpadding[64 - sizeof(xoroshiro128plus)];
-  
-=======
 
   uint8_t frontPadding[64];
   xoroshiro128plus _prng;
   uint8_t backpadding[64 - sizeof(xoroshiro128plus)];
 
->>>>>>> 5f9ca3a3
 #if defined(__clang__)
 #pragma clang diagnostic pop
 #endif
