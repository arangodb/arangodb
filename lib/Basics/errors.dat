--- conflicted
+++ resolved
@@ -32,11 +32,8 @@
 ERROR_SHUTTING_DOWN,30,"shutdown in progress","Will be raised when a call cannot succeed because a server shutdown is already in progress."
 ERROR_ONLY_ENTERPRISE,31,"only enterprise version","Will be raised when an enterprise-feature is requested from the community edition."
 ERROR_RESOURCE_LIMIT,32,"resource limit exceeded","Will be raised when the resources used by an operation exceed the configured maximum value."
-<<<<<<< HEAD
-ERROR_CANNOT_READ_FILE,33,"cannot read file","Will be raised when a file cannot be read."
-=======
 ERROR_ARANGO_ICU_ERROR,33,"icu error: %s","will be raised if icu operations failed"
->>>>>>> 6573349f
+ERROR_CANNOT_READ_FILE,34,"cannot read file","Will be raised when a file cannot be read."
 
 ################################################################################
 ## HTTP error status codes
