################################################################################
## General errors
################################################################################

ERROR_NO_ERROR,0,"no error","No error has occurred."
ERROR_FAILED,1,"failed","Will be raised when a general error occurred."
ERROR_SYS_ERROR,2,"system error","Will be raised when operating system error occurred."
ERROR_OUT_OF_MEMORY,3,"out of memory","Will be raised when there is a memory shortage."
ERROR_INTERNAL,4,"internal error","Will be raised when an internal error occurred."
ERROR_ILLEGAL_NUMBER,5,"illegal number","Will be raised when an illegal representation of a number was given."
ERROR_NUMERIC_OVERFLOW,6,"numeric overflow","Will be raised when a numeric overflow occurred."
ERROR_ILLEGAL_OPTION,7,"illegal option","Will be raised when an unknown option was supplied by the user."
ERROR_DEAD_PID,8,"dead process identifier","Will be raised when a PID without a living process was found."
ERROR_NOT_IMPLEMENTED,9,"not implemented","Will be raised when hitting an unimplemented feature."
ERROR_BAD_PARAMETER,10,"bad parameter","Will be raised when the parameter does not fulfill the requirements."
ERROR_FORBIDDEN,11,"forbidden","Will be raised when you are missing permission for the operation."
ERROR_OUT_OF_MEMORY_MMAP,12,"out of memory in mmap","Will be raised when there is a memory shortage."
ERROR_CORRUPTED_CSV,13,"csv is corrupt","Will be raised when encountering a corrupt csv line."
ERROR_FILE_NOT_FOUND,14,"file not found","Will be raised when a file is not found."
ERROR_CANNOT_WRITE_FILE,15,"cannot write file","Will be raised when a file cannot be written."
ERROR_CANNOT_OVERWRITE_FILE,16,"cannot overwrite file","Will be raised when an attempt is made to overwrite an existing file."
ERROR_TYPE_ERROR,17,"type error","Will be raised when a type error is encountered."
ERROR_LOCK_TIMEOUT,18,"lock timeout","Will be raised when there's a timeout waiting for a lock."
ERROR_CANNOT_CREATE_DIRECTORY,19,"cannot create directory","Will be raised when an attempt to create a directory fails."
ERROR_CANNOT_CREATE_TEMP_FILE,20,"cannot create temporary file","Will be raised when an attempt to create a temporary file fails."
ERROR_REQUEST_CANCELED,21,"canceled request","Will be raised when a request is canceled by the user."
ERROR_DEBUG,22,"intentional debug error","Will be raised intentionally during debugging."
ERROR_IP_ADDRESS_INVALID,25,"IP address is invalid","Will be raised when the structure of an IP address is invalid."
ERROR_FILE_EXISTS,27,"file exists","Will be raised when a file already exists."
ERROR_LOCKED,28,"locked","Will be raised when a resource or an operation is locked."
ERROR_DEADLOCK,29,"deadlock detected","Will be raised when a deadlock is detected when accessing collections."
ERROR_SHUTTING_DOWN,30,"shutdown in progress","Will be raised when a call cannot succeed because a server shutdown is already in progress."
ERROR_ONLY_ENTERPRISE,31,"only enterprise version","Will be raised when an Enterprise Edition feature is requested from the Community Edition."
ERROR_RESOURCE_LIMIT,32,"resource limit exceeded","Will be raised when the resources used by an operation exceed the configured maximum value."
ERROR_ARANGO_ICU_ERROR,33,"icu error: %s","will be raised if icu operations failed"
ERROR_CANNOT_READ_FILE,34,"cannot read file","Will be raised when a file cannot be read."
ERROR_INCOMPATIBLE_VERSION,35,"incompatible server version","Will be raised when a server is running an incompatible version of ArangoDB."
ERROR_DISABLED,36,"disabled","Will be raised when a requested resource is not enabled."
ERROR_MALFORMED_JSON,37,"malformed json","Will be raised when a JSON string could not be parsed."
ERROR_STARTING_UP,38,"startup ongoing","Will be raised when a call cannot succeed because the server startup phase is still in progress."

################################################################################
## HTTP error status codes
################################################################################

ERROR_HTTP_BAD_PARAMETER,400,"bad parameter","Will be raised when the HTTP request does not fulfill the requirements."
ERROR_HTTP_UNAUTHORIZED,401,"unauthorized","Will be raised when authorization is required but the user is not authorized."
ERROR_HTTP_FORBIDDEN,403,"forbidden","Will be raised when the operation is forbidden."
ERROR_HTTP_NOT_FOUND,404,"not found","Will be raised when an URI is unknown."
ERROR_HTTP_METHOD_NOT_ALLOWED,405,"method not supported","Will be raised when an unsupported HTTP method is used for an operation."
ERROR_HTTP_NOT_ACCEPTABLE,406,"request not acceptable","Will be raised when an unsupported HTTP content type is used for an operation, or if a request is not acceptable for a leader or follower."
ERROR_HTTP_REQUEST_TIMEOUT,408,"request timeout","Will be raised when a timeout occured."
ERROR_HTTP_CONFLICT,409,"conflict","Will be raised when a conflict occurs in an HTTP operation."
ERROR_HTTP_GONE,410,"content permanently deleted","Will be raised when the requested content has been permanently deleted."
ERROR_HTTP_PRECONDITION_FAILED,412,"precondition failed","Will be raised when a precondition for an HTTP request is not met."
ERROR_HTTP_SERVER_ERROR,500,"internal server error","Will be raised when an internal server is encountered."
ERROR_HTTP_NOT_IMPLEMENTED,501,"not implemented","Will be raised when an API is called this is not implemented in general, or not implemented for the current setup."
ERROR_HTTP_SERVICE_UNAVAILABLE,503,"service unavailable","Will be raised when a service is temporarily unavailable."
ERROR_HTTP_GATEWAY_TIMEOUT,504,"gateway timeout","Will be raised when a service contacted by ArangoDB does not respond in a timely manner."

################################################################################
## HTTP processing errors
################################################################################

ERROR_HTTP_CORRUPTED_JSON,600,"invalid JSON object","Will be raised when a string representation of a JSON object is corrupt."
ERROR_HTTP_SUPERFLUOUS_SUFFICES,601,"superfluous URL suffices","Will be raised when the URL contains superfluous suffices."

################################################################################
## Internal ArangoDB storage errors
## For errors that occur because of a programming error.
################################################################################

ERROR_ARANGO_ILLEGAL_STATE,1000,"illegal state","Internal error that will be raised when the datafile is not in the required state."
ERROR_ARANGO_DATAFILE_SEALED,1002,"datafile sealed","Internal error that will be raised when trying to write to a datafile."
ERROR_ARANGO_READ_ONLY,1004,"read only","Internal error that will be raised when trying to write to a read-only datafile or collection."
ERROR_ARANGO_DUPLICATE_IDENTIFIER,1005,"duplicate identifier","Internal error that will be raised when a identifier duplicate is detected."
ERROR_ARANGO_DATAFILE_UNREADABLE,1006,"datafile unreadable","Internal error that will be raised when a datafile is unreadable."
ERROR_ARANGO_DATAFILE_EMPTY,1007,"datafile empty","Internal error that will be raised when a datafile is empty."
ERROR_ARANGO_RECOVERY,1008,"logfile recovery error","Will be raised when an error occurred during WAL log file recovery."
ERROR_ARANGO_DATAFILE_STATISTICS_NOT_FOUND,1009,"datafile statistics not found","Will be raised when a required datafile statistics object was not found."

################################################################################
## External ArangoDB storage errors
## For errors that occur because of an outside event.
################################################################################

ERROR_ARANGO_CORRUPTED_DATAFILE,1100,"corrupted datafile","Will be raised when a corruption is detected in a datafile."
ERROR_ARANGO_ILLEGAL_PARAMETER_FILE,1101,"illegal or unreadable parameter file","Will be raised if a parameter file is corrupted or cannot be read."
ERROR_ARANGO_CORRUPTED_COLLECTION,1102,"corrupted collection","Will be raised when a collection contains one or more corrupted data files."
ERROR_ARANGO_MMAP_FAILED,1103,"mmap failed","Will be raised when the system call mmap failed."
ERROR_ARANGO_FILESYSTEM_FULL,1104,"filesystem full","Will be raised when the filesystem is full."
ERROR_ARANGO_NO_JOURNAL,1105,"no journal","Will be raised when a journal cannot be created."
ERROR_ARANGO_DATAFILE_ALREADY_EXISTS,1106,"cannot create/rename datafile because it already exists","Will be raised when the datafile cannot be created or renamed because a file of the same name already exists."
ERROR_ARANGO_DATADIR_LOCKED,1107,"database directory is locked","Will be raised when the database directory is locked by a different process."
ERROR_ARANGO_COLLECTION_DIRECTORY_ALREADY_EXISTS,1108,"cannot create/rename collection because directory already exists","Will be raised when the collection cannot be created because a directory of the same name already exists."
ERROR_ARANGO_MSYNC_FAILED,1109,"msync failed","Will be raised when the system call msync failed."
ERROR_ARANGO_DATADIR_UNLOCKABLE,1110,"cannot lock database directory","Will be raised when the server cannot lock the database directory on startup."
ERROR_ARANGO_SYNC_TIMEOUT,1111,"sync timeout","Will be raised when the server waited too long for a datafile to be synced to disk."

################################################################################
## General ArangoDB storage errors
## For errors that occur when fulfilling a user request.
################################################################################

ERROR_ARANGO_CONFLICT,1200,"conflict","Will be raised when updating or deleting a document and a conflict has been detected."
ERROR_ARANGO_DATADIR_INVALID,1201,"invalid database directory","Will be raised when a non-existing database directory was specified when starting the database."
ERROR_ARANGO_DOCUMENT_NOT_FOUND,1202,"document not found","Will be raised when a document with a given identifier is unknown."
ERROR_ARANGO_DATA_SOURCE_NOT_FOUND,1203,"collection or view not found","Will be raised when a collection or View with the given identifier or name is unknown."
ERROR_ARANGO_COLLECTION_PARAMETER_MISSING,1204,"parameter 'collection' not found","Will be raised when the collection parameter is missing."
ERROR_ARANGO_DOCUMENT_HANDLE_BAD,1205,"illegal document identifier","Will be raised when a document identifier is corrupt."
ERROR_ARANGO_MAXIMAL_SIZE_TOO_SMALL,1206,"maximal size of journal too small","Will be raised when the maximal size of the journal is too small."
ERROR_ARANGO_DUPLICATE_NAME,1207,"duplicate name","Will be raised when a name duplicate is detected."
ERROR_ARANGO_ILLEGAL_NAME,1208,"illegal name","Will be raised when an illegal name is detected."
ERROR_ARANGO_NO_INDEX,1209,"no suitable index known","Will be raised when no suitable index for the query is known."
ERROR_ARANGO_UNIQUE_CONSTRAINT_VIOLATED,1210,"unique constraint violated","Will be raised when there is a unique constraint violation."
ERROR_ARANGO_INDEX_NOT_FOUND,1212,"index not found","Will be raised when an index with a given identifier is unknown."
ERROR_ARANGO_CROSS_COLLECTION_REQUEST,1213,"cross collection request not allowed","Will be raised when a cross-collection is requested."
ERROR_ARANGO_INDEX_HANDLE_BAD,1214,"illegal index identifier","Will be raised when a index identifier is corrupt."
ERROR_ARANGO_DOCUMENT_TOO_LARGE,1216,"document too large","Will be raised when the document cannot fit into any datafile because of it is too large."
ERROR_ARANGO_COLLECTION_NOT_UNLOADED,1217,"collection must be unloaded","Will be raised when a collection should be unloaded, but has a different status."
ERROR_ARANGO_COLLECTION_TYPE_INVALID,1218,"collection type invalid","Will be raised when an invalid collection type is used in a request."
ERROR_ARANGO_ATTRIBUTE_PARSER_FAILED,1220,"parsing attribute name definition failed","Will be raised when parsing an attribute name definition failed."
ERROR_ARANGO_DOCUMENT_KEY_BAD,1221,"illegal document key","Will be raised when a document key is corrupt."
ERROR_ARANGO_DOCUMENT_KEY_UNEXPECTED,1222,"unexpected document key","Will be raised when a user-defined document key is supplied for collections with auto key generation."
ERROR_ARANGO_DATADIR_NOT_WRITABLE,1224,"server database directory not writable","Will be raised when the server's database directory is not writable for the current user."
ERROR_ARANGO_OUT_OF_KEYS,1225,"out of keys","Will be raised when a key generator runs out of keys."
ERROR_ARANGO_DOCUMENT_KEY_MISSING,1226,"missing document key","Will be raised when a document key is missing."
ERROR_ARANGO_DOCUMENT_TYPE_INVALID,1227,"invalid document type","Will be raised when there is an attempt to create a document with an invalid type."
ERROR_ARANGO_DATABASE_NOT_FOUND,1228,"database not found","Will be raised when a non-existing database is accessed."
ERROR_ARANGO_DATABASE_NAME_INVALID,1229,"database name invalid","Will be raised when an invalid database name is used."
ERROR_ARANGO_USE_SYSTEM_DATABASE,1230,"operation only allowed in system database","Will be raised when an operation is requested in a database other than the system database."
ERROR_ARANGO_INVALID_KEY_GENERATOR,1232,"invalid key generator","Will be raised when an invalid key generator description is used."
ERROR_ARANGO_INVALID_EDGE_ATTRIBUTE,1233,"edge attribute missing or invalid","will be raised when the _from or _to values of an edge are undefined or contain an invalid value."
ERROR_ARANGO_INDEX_CREATION_FAILED,1235,"index creation failed","Will be raised when an attempt to create an index has failed."
ERROR_ARANGO_WRITE_THROTTLE_TIMEOUT,1236,"write-throttling timeout","Will be raised when the server is write-throttled and a write operation has waited too long for the server to process queued operations."
ERROR_ARANGO_COLLECTION_TYPE_MISMATCH,1237,"collection type mismatch","Will be raised when a collection has a different type from what has been expected."
ERROR_ARANGO_COLLECTION_NOT_LOADED,1238,"collection not loaded","Will be raised when a collection is accessed that is not yet loaded."
ERROR_ARANGO_DOCUMENT_REV_BAD,1239,"illegal document revision","Will be raised when a document revision is corrupt or is missing where needed."
ERROR_ARANGO_INCOMPLETE_READ,1240,"incomplete read","Will be raised by the storage engine when a read cannot be completed."

################################################################################
## Checked ArangoDB storage errors
## For errors that occur but are anticipated.
################################################################################

ERROR_ARANGO_DATAFILE_FULL,1300,"datafile full","Will be raised when the datafile reaches its limit."
ERROR_ARANGO_EMPTY_DATADIR,1301,"server database directory is empty","Will be raised when encountering an empty server database directory."
ERROR_ARANGO_TRY_AGAIN,1302,"operation should be tried again","Will be raised when an operation should be retried."
ERROR_ARANGO_BUSY,1303,"engine is busy","Will be raised when storage engine is busy."
ERROR_ARANGO_MERGE_IN_PROGRESS,1304,"merge in progress","Will be raised when storage engine has a datafile merge in progress and cannot complete the operation."
ERROR_ARANGO_IO_ERROR,1305,"storage engine I/O error","Will be raised when storage engine encounters an I/O error."

################################################################################
## ArangoDB replication errors
################################################################################

ERROR_REPLICATION_NO_RESPONSE,1400,"no response","Will be raised when the replication applier does not receive any or an incomplete response from the leader."
ERROR_REPLICATION_INVALID_RESPONSE,1401,"invalid response","Will be raised when the replication applier receives an invalid response from the leader."
ERROR_REPLICATION_LEADER_ERROR,1402,"leader error","Will be raised when the replication applier receives a server error from the leader."
ERROR_REPLICATION_LEADER_INCOMPATIBLE,1403,"leader incompatible","Will be raised when the replication applier connects to a leader that has an incompatible version."
ERROR_REPLICATION_LEADER_CHANGE,1404,"leader change","Will be raised when the replication applier connects to a different leader than before."
ERROR_REPLICATION_LOOP,1405,"loop detected","Will be raised when the replication applier is asked to connect to itself for replication."
ERROR_REPLICATION_UNEXPECTED_MARKER,1406,"unexpected marker","Will be raised when an unexpected marker is found in the replication log stream."
ERROR_REPLICATION_INVALID_APPLIER_STATE,1407,"invalid applier state","Will be raised when an invalid replication applier state file is found."
ERROR_REPLICATION_UNEXPECTED_TRANSACTION,1408,"invalid transaction","Will be raised when an unexpected transaction id is found."
ERROR_REPLICATION_INVALID_APPLIER_CONFIGURATION,1410,"invalid replication applier configuration","Will be raised when the configuration for the replication applier is invalid."
ERROR_REPLICATION_RUNNING,1411,"cannot perform operation while applier is running","Will be raised when there is an attempt to perform an operation while the replication applier is running."
ERROR_REPLICATION_APPLIER_STOPPED,1412,"replication stopped","Special error code used to indicate the replication applier was stopped by a user."
ERROR_REPLICATION_NO_START_TICK,1413,"no start tick","Will be raised when the replication applier is started without a known start tick value."
ERROR_REPLICATION_START_TICK_NOT_PRESENT,1414,"start tick not present","Will be raised when the replication applier fetches data using a start tick, but that start tick is not present on the logger server anymore."
ERROR_REPLICATION_WRONG_CHECKSUM,1416,"wrong checksum","Will be raised when a new born follower submits a wrong checksum"
ERROR_REPLICATION_SHARD_NONEMPTY,1417,"shard not empty","Will be raised when a shard is not empty and the follower tries a shortcut"

################################################################################
## ArangoDB cluster errors
################################################################################

ERROR_CLUSTER_FOLLOWER_TRANSACTION_COMMIT_PERFORMED,1447,"follower transaction intermediate commit already performed","Will be raised when a follower transaction has already performed an intermediate commit and must be rolled back."
ERROR_CLUSTER_CREATE_COLLECTION_PRECONDITION_FAILED,1448,"creating collection failed due to precondition","Will be raised when updating the plan on collection creation failed."
ERROR_CLUSTER_SERVER_UNKNOWN,1449,"got a request from an unknown server","Will be raised on some occasions when one server gets a request from another, which has not (yet?) been made known via the Agency."
ERROR_CLUSTER_TOO_MANY_SHARDS,1450,"too many shards","Will be raised when the number of shards for a collection is higher than allowed."
ERROR_CLUSTER_COULD_NOT_CREATE_COLLECTION_IN_PLAN,1454,"could not create collection in plan","Will be raised when a Coordinator in a cluster cannot create an entry for a new collection in the Plan hierarchy in the Agency."
ERROR_CLUSTER_COULD_NOT_CREATE_COLLECTION,1456,"could not create collection","Will be raised when a Coordinator in a cluster notices that some DB-Servers report problems when creating shards for a new collection."
ERROR_CLUSTER_TIMEOUT,1457,"timeout in cluster operation","Will be raised when a Coordinator in a cluster runs into a timeout for some cluster wide operation."
ERROR_CLUSTER_COULD_NOT_REMOVE_COLLECTION_IN_PLAN,1458,"could not remove collection from plan","Will be raised when a Coordinator in a cluster cannot remove an entry for a collection in the Plan hierarchy in the Agency."
ERROR_CLUSTER_COULD_NOT_CREATE_DATABASE_IN_PLAN,1460,"could not create database in plan","Will be raised when a Coordinator in a cluster cannot create an entry for a new database in the Plan hierarchy in the Agency."
ERROR_CLUSTER_COULD_NOT_CREATE_DATABASE,1461,"could not create database","Will be raised when a Coordinator in a cluster notices that some DB-Servers report problems when creating databases for a new cluster wide database."
ERROR_CLUSTER_COULD_NOT_REMOVE_DATABASE_IN_PLAN,1462,"could not remove database from plan","Will be raised when a Coordinator in a cluster cannot remove an entry for a database in the Plan hierarchy in the Agency."
ERROR_CLUSTER_COULD_NOT_REMOVE_DATABASE_IN_CURRENT,1463,"could not remove database from current","Will be raised when a Coordinator in a cluster cannot remove an entry for a database in the Current hierarchy in the Agency."
ERROR_CLUSTER_SHARD_GONE,1464,"no responsible shard found","Will be raised when a Coordinator in a cluster cannot determine the shard that is responsible for a given document."
ERROR_CLUSTER_CONNECTION_LOST,1465,"cluster internal HTTP connection broken","Will be raised when a Coordinator in a cluster loses an HTTP connection to a DB-Server in the cluster whilst transferring data."
ERROR_CLUSTER_MUST_NOT_SPECIFY_KEY,1466,"must not specify _key for this collection","Will be raised when a Coordinator in a cluster finds that the _key attribute was specified in a sharded collection the uses not only _key as sharding attribute."
ERROR_CLUSTER_GOT_CONTRADICTING_ANSWERS,1467,"got contradicting answers from different shards","Will be raised if a Coordinator in a cluster gets conflicting results from different shards, which should never happen."
ERROR_CLUSTER_NOT_ALL_SHARDING_ATTRIBUTES_GIVEN,1468,"not all sharding attributes given","Will be raised if a Coordinator tries to find out which shard is responsible for a partial document, but cannot do this because not all sharding attributes are specified."
ERROR_CLUSTER_MUST_NOT_CHANGE_SHARDING_ATTRIBUTES,1469,"must not change the value of a shard key attribute","Will be raised if there is an attempt to update the value of a shard attribute."
ERROR_CLUSTER_UNSUPPORTED,1470,"unsupported operation or parameter for clusters","Will be raised when there is an attempt to carry out an operation that is not supported in the context of a sharded collection."
ERROR_CLUSTER_ONLY_ON_COORDINATOR,1471,"this operation is only valid on a coordinator in a cluster","Will be raised if there is an attempt to run a Coordinator-only operation on a different type of node."
ERROR_CLUSTER_READING_PLAN_AGENCY,1472,"error reading Plan in agency","Will be raised if a Coordinator or DB-Server cannot read the Plan in the Agency."
ERROR_CLUSTER_COULD_NOT_TRUNCATE_COLLECTION,1473,"could not truncate collection","Will be raised if a Coordinator cannot truncate all shards of a cluster collection."
ERROR_CLUSTER_AQL_COMMUNICATION,1474,"error in cluster internal communication for AQL","Will be raised if the internal communication of the cluster for AQL produces an error."
ERROR_CLUSTER_ONLY_ON_DBSERVER,1477,"this operation is only valid on a DBserver in a cluster","Will be raised if there is an attempt to run a DB-Server-only operation on a different type of node."
ERROR_CLUSTER_BACKEND_UNAVAILABLE,1478,"A cluster backend which was required for the operation could not be reached","Will be raised if a required DB-Server can't be reached."
ERROR_CLUSTER_AQL_COLLECTION_OUT_OF_SYNC,1481,"collection is out of sync","Will be raised if a collection needed during query execution is out of sync. This currently can only happen when using SatelliteCollections"
ERROR_CLUSTER_COULD_NOT_CREATE_INDEX_IN_PLAN,1482,"could not create index in plan","Will be raised when a Coordinator in a cluster cannot create an entry for a new index in the Plan hierarchy in the Agency."
ERROR_CLUSTER_COULD_NOT_DROP_INDEX_IN_PLAN,1483,"could not drop index in plan","Will be raised when a Coordinator in a cluster cannot remove an index from the Plan hierarchy in the Agency."
ERROR_CLUSTER_CHAIN_OF_DISTRIBUTESHARDSLIKE,1484,"chain of distributeShardsLike references","Will be raised if one tries to create a collection with a distributeShardsLike attribute which points to another collection that also has one."
ERROR_CLUSTER_MUST_NOT_DROP_COLL_OTHER_DISTRIBUTESHARDSLIKE,1485,"must not drop collection while another has a distributeShardsLike attribute pointing to it","Will be raised if one tries to drop a collection to which another collection points with its distributeShardsLike attribute."
ERROR_CLUSTER_UNKNOWN_DISTRIBUTESHARDSLIKE,1486,"must not have a distributeShardsLike attribute pointing to an unknown collection","Will be raised if one tries to create a collection which points to an unknown collection in its distributeShardsLike attribute."
ERROR_CLUSTER_INSUFFICIENT_DBSERVERS,1487,"the number of current dbservers is lower than the requested replicationFactor","Will be raised if one tries to create a collection with a replicationFactor greater than the available number of DB-Servers."
ERROR_CLUSTER_COULD_NOT_DROP_FOLLOWER,1488,"a follower could not be dropped in agency","Will be raised if a follower that ought to be dropped could not be dropped in the Agency (under Current)."
ERROR_CLUSTER_SHARD_LEADER_REFUSES_REPLICATION,1489,"a shard leader refuses to perform a replication operation","Will be raised if a replication operation is refused by a shard leader."
ERROR_CLUSTER_SHARD_FOLLOWER_REFUSES_OPERATION,1490,"a shard follower refuses to perform an operation","Will be raised if a replication operation is refused by a shard follower because it is coming from the wrong leader."
ERROR_CLUSTER_SHARD_LEADER_RESIGNED,1491,"a (former) shard leader refuses to perform an operation, because it has resigned in the meantime","Will be raised if a non-replication operation is refused by a former shard leader that has found out that it is no longer the leader."
ERROR_CLUSTER_AGENCY_COMMUNICATION_FAILED,1492,"some agency operation failed","Will be raised if after various retries an Agency operation could not be performed successfully."
ERROR_CLUSTER_LEADERSHIP_CHALLENGE_ONGOING,1495,"leadership challenge is ongoing","Will be raised when servers are currently competing for leadership, and the result is still unknown."
ERROR_CLUSTER_NOT_LEADER,1496,"not a leader","Will be raised when an operation is sent to a non-leading server."
ERROR_CLUSTER_COULD_NOT_CREATE_VIEW_IN_PLAN,1497,"could not create view in plan","Will be raised when a Coordinator in a cluster cannot create an entry for a new View in the Plan hierarchy in the Agency."
ERROR_CLUSTER_VIEW_ID_EXISTS,1498,"view ID already exists","Will be raised when a Coordinator in a cluster tries to create a View and the View ID already exists."
ERROR_CLUSTER_COULD_NOT_DROP_COLLECTION,1499,"could not drop collection in plan","Will be raised when a Coordinator in a cluster cannot drop a collection entry in the Plan hierarchy in the Agency."

################################################################################
## ArangoDB query errors
################################################################################

ERROR_QUERY_KILLED,1500,"query killed","Will be raised when a running query is killed by an explicit admin command."
ERROR_QUERY_PARSE,1501,"%s","Will be raised when query is parsed and is found to be syntactically invalid."
ERROR_QUERY_EMPTY,1502,"query is empty","Will be raised when an empty query is specified."
ERROR_QUERY_SCRIPT,1503,"runtime error '%s'","Will be raised when a runtime error is caused by the query."
ERROR_QUERY_NUMBER_OUT_OF_RANGE,1504,"number out of range","Will be raised when a number is outside the expected range."
ERROR_QUERY_INVALID_GEO_VALUE,1505,"invalid geo coordinate value","Will be raised when a geo index coordinate is invalid or out of range."
ERROR_QUERY_VARIABLE_NAME_INVALID,1510,"variable name '%s' has an invalid format","Will be raised when an invalid variable name is used."
ERROR_QUERY_VARIABLE_REDECLARED,1511,"variable '%s' is assigned multiple times","Will be raised when a variable gets re-assigned in a query."
ERROR_QUERY_VARIABLE_NAME_UNKNOWN,1512,"unknown variable '%s'","Will be raised when an unknown variable is used or the variable is undefined the context it is used."
ERROR_QUERY_COLLECTION_LOCK_FAILED,1521,"unable to read-lock collection %s","Will be raised when a read lock on the collection cannot be acquired."
ERROR_QUERY_TOO_MANY_COLLECTIONS,1522,"too many collections/shards","Will be raised when the number of collections or shards in a query is beyond the allowed value."
<<<<<<< HEAD
ERROR_QUERY_TOO_MUCH_NESTING,1524,"too much nesting or too many objects","Will be raised when a query contains expressions or other constructs with too many objects or that are too deeply nested."
=======
ERROR_QUERY_INVALID_OPTIONS_ATTRIBUTE,1539,"unknown OPTIONS attribute used","Will be raised when an unknown attribute is used inside an OPTIONS clause."
>>>>>>> b5f3894c
ERROR_QUERY_FUNCTION_NAME_UNKNOWN,1540,"usage of unknown function '%s()'","Will be raised when an undefined function is called."
ERROR_QUERY_FUNCTION_ARGUMENT_NUMBER_MISMATCH,1541,"invalid number of arguments for function '%s()', expected number of arguments: minimum: %d, maximum: %d","Will be raised when the number of arguments used in a function call does not match the expected number of arguments for the function."
ERROR_QUERY_FUNCTION_ARGUMENT_TYPE_MISMATCH,1542,"invalid argument type in call to function '%s()'","Will be raised when the type of an argument used in a function call does not match the expected argument type."
ERROR_QUERY_INVALID_REGEX,1543,"invalid regex value","Will be raised when an invalid regex argument value is used in a call to a function that expects a regex."
ERROR_QUERY_BIND_PARAMETERS_INVALID,1550,"invalid structure of bind parameters","Will be raised when the structure of bind parameters passed has an unexpected format."
ERROR_QUERY_BIND_PARAMETER_MISSING,1551,"no value specified for declared bind parameter '%s'","Will be raised when a bind parameter was declared in the query but the query is being executed with no value for that parameter."
ERROR_QUERY_BIND_PARAMETER_UNDECLARED,1552,"bind parameter '%s' was not declared in the query","Will be raised when a value gets specified for an undeclared bind parameter."
ERROR_QUERY_BIND_PARAMETER_TYPE,1553,"bind parameter '%s' has an invalid value or type","Will be raised when a bind parameter has an invalid value or type."
ERROR_QUERY_INVALID_ARITHMETIC_VALUE,1561,"invalid arithmetic value","Will be raised when a non-numeric value is used in an arithmetic operation."
ERROR_QUERY_DIVISION_BY_ZERO,1562,"division by zero","Will be raised when there is an attempt to divide by zero."
ERROR_QUERY_ARRAY_EXPECTED,1563,"array expected","Will be raised when a non-array operand is used for an operation that expects an array argument operand."
ERROR_QUERY_COLLECTION_USED_IN_EXPRESSION,1568,"collection '%s' used as expression operand","Will be raised when a collection is used as an operand in an AQL expression."
ERROR_QUERY_FAIL_CALLED,1569,"FAIL(%s) called","Will be raised when the function FAIL() is called from inside a query."
ERROR_QUERY_GEO_INDEX_MISSING,1570,"no suitable geo index found for geo restriction on '%s'","Will be raised when a geo restriction was specified but no suitable geo index is found to resolve it."
ERROR_QUERY_FULLTEXT_INDEX_MISSING,1571,"no suitable fulltext index found for fulltext query on '%s'","Will be raised when a fulltext query is performed on a collection without a suitable fulltext index."
ERROR_QUERY_INVALID_DATE_VALUE,1572,"invalid date value","Will be raised when a value cannot be converted to a date."
ERROR_QUERY_MULTI_MODIFY,1573,"multi-modify query","Will be raised when an AQL query contains more than one data-modifying operation."
ERROR_QUERY_INVALID_AGGREGATE_EXPRESSION,1574,"invalid aggregate expression","Will be raised when an AQL query contains an invalid aggregate expression."
ERROR_QUERY_COMPILE_TIME_OPTIONS,1575,"query options must be readable at query compile time","Will be raised when an AQL query contains OPTIONS that cannot be figured out at query compile time."
ERROR_QUERY_FORCED_INDEX_HINT_UNUSABLE,1577,"could not use forced index hint","Will be raised when forceIndexHint is specified, and the hint cannot be used to serve the query."
ERROR_QUERY_DISALLOWED_DYNAMIC_CALL,1578,"disallowed dynamic call to '%s'","Will be raised when a dynamic function call is made to a function that cannot be called dynamically."
ERROR_QUERY_ACCESS_AFTER_MODIFICATION,1579,"access after data-modification by %s","Will be raised when collection data are accessed after a data-modification operation."

################################################################################
## AQL user function errors
################################################################################

ERROR_QUERY_FUNCTION_INVALID_NAME,1580,"invalid user function name","Will be raised when a user function with an invalid name is registered."
ERROR_QUERY_FUNCTION_INVALID_CODE,1581,"invalid user function code","Will be raised when a user function is registered with invalid code."
ERROR_QUERY_FUNCTION_NOT_FOUND,1582,"user function '%s()' not found","Will be raised when a user function is accessed but not found."
ERROR_QUERY_FUNCTION_RUNTIME_ERROR,1583,"user function runtime error: %s","Will be raised when a user function throws a runtime exception."

################################################################################
## AQL query registry errors
################################################################################

ERROR_QUERY_BAD_JSON_PLAN,1590,"bad execution plan JSON","Will be raised when an HTTP API for a query got an invalid JSON object."
ERROR_QUERY_NOT_FOUND,1591,"query ID not found","Will be raised when an Id of a query is not found by the HTTP API."

ERROR_QUERY_USER_ASSERT,1593,"%s","Will be raised if and user provided expression fails to evaluate to true"
ERROR_QUERY_USER_WARN,1594,"%s","Will be raised if and user provided expression fails to evaluate to true"

ERROR_QUERY_WINDOW_AFTER_MODIFICATION,1595,"window operation after data-modification","Will be raised when a window node is created after a data-modification operation."

################################################################################
## ArangoDB cursor errors
################################################################################

ERROR_CURSOR_NOT_FOUND,1600,"cursor not found","Will be raised when a cursor is requested via its id but a cursor with that id cannot be found."
ERROR_CURSOR_BUSY,1601,"cursor is busy","Will be raised when a cursor is requested via its id but a concurrent request is still using the cursor."

################################################################################
## ArangoDB schema validation errors
################################################################################

ERROR_VALIDATION_FAILED,1620,"schema validation failed","Will be raised when a document does not pass schema validation."
ERROR_VALIDATION_BAD_PARAMETER,1621,"invalid schema validation parameter","Will be raised when the schema description is invalid."

################################################################################
## ArangoDB transaction errors
################################################################################

ERROR_TRANSACTION_INTERNAL,1650,"internal transaction error","Will be raised when a wrong usage of transactions is detected. this is an internal error and indicates a bug in ArangoDB."
ERROR_TRANSACTION_NESTED,1651,"nested transactions detected","Will be raised when transactions are nested."
ERROR_TRANSACTION_UNREGISTERED_COLLECTION,1652,"unregistered collection used in transaction","Will be raised when a collection is used in the middle of a transaction but was not registered at transaction start."
ERROR_TRANSACTION_DISALLOWED_OPERATION,1653,"disallowed operation inside transaction","Will be raised when a disallowed operation is carried out in a transaction."
ERROR_TRANSACTION_ABORTED,1654,"transaction aborted","Will be raised when a transaction was aborted."
ERROR_TRANSACTION_NOT_FOUND,1655,"transaction not found","Will be raised when a transaction was not found."

################################################################################
## User management errors
################################################################################

ERROR_USER_INVALID_NAME,1700,"invalid user name","Will be raised when an invalid user name is used."
ERROR_USER_DUPLICATE,1702,"duplicate user","Will be raised when a user name already exists."
ERROR_USER_NOT_FOUND,1703,"user not found","Will be raised when a user name is updated that does not exist."
ERROR_USER_EXTERNAL,1705,"user is external","Will be raised when the user is authenticated by an external server."

###############################################################################
## Service management errors (legacy)
## These have been superseded by the Foxx management errors in public APIs.
################################################################################

ERROR_SERVICE_DOWNLOAD_FAILED,1752,"service download failed","Will be raised when a service download from the central repository failed."
ERROR_SERVICE_UPLOAD_FAILED,1753,"service upload failed","Will be raised when a service upload from the client to the ArangoDB server failed."

################################################################################
## LDAP errors
################################################################################

ERROR_LDAP_CANNOT_INIT,1800,"cannot init a LDAP connection","can not init a LDAP connection"
ERROR_LDAP_CANNOT_SET_OPTION,1801,"cannot set a LDAP option","can not set a LDAP option"
ERROR_LDAP_CANNOT_BIND,1802,"cannot bind to a LDAP server","can not bind to a LDAP server"
ERROR_LDAP_CANNOT_UNBIND,1803,"cannot unbind from a LDAP server","can not unbind from a LDAP server"
ERROR_LDAP_CANNOT_SEARCH,1804,"cannot issue a LDAP search","can not search the LDAP server"
ERROR_LDAP_CANNOT_START_TLS,1805,"cannot start a TLS LDAP session","can not star a TLS LDAP session"
ERROR_LDAP_FOUND_NO_OBJECTS,1806,"LDAP didn't found any objects","LDAP didn't found any objects with the specified search query"
ERROR_LDAP_NOT_ONE_USER_FOUND,1807,"LDAP found zero ore more than one user","LDAP found zero ore more than one user"
ERROR_LDAP_USER_NOT_IDENTIFIED,1808,"LDAP found a user, but its not the desired one","LDAP found a user, but its not the desired one"
ERROR_LDAP_OPERATIONS_ERROR,1809,"LDAP returned an operations error","LDAP returned an operations error"
ERROR_LDAP_INVALID_MODE,1820,"invalid ldap mode","cant distinguish a valid mode for provided LDAP configuration"

################################################################################
## Task errors
################################################################################

ERROR_TASK_INVALID_ID,1850,"invalid task id","Will be raised when a task is created with an invalid id."
ERROR_TASK_DUPLICATE_ID,1851,"duplicate task id","Will be raised when a task id is created with a duplicate id."
ERROR_TASK_NOT_FOUND,1852,"task not found","Will be raised when a task with the specified id could not be found."

################################################################################
## Graph / traversal errors
################################################################################

ERROR_GRAPH_INVALID_GRAPH,1901,"invalid graph","Will be raised when an invalid name is passed to the server."
ERROR_GRAPH_INVALID_EDGE,1906,"invalid edge","Will be raised when an invalid edge id is passed to the server."
ERROR_GRAPH_TOO_MANY_ITERATIONS,1909,"too many iterations - try increasing the value of 'maxIterations'","Will be raised when too many iterations are done in a graph traversal."
ERROR_GRAPH_INVALID_FILTER_RESULT,1910,"invalid filter result","Will be raised when an invalid filter result is returned in a graph traversal."
ERROR_GRAPH_COLLECTION_MULTI_USE,1920,"multi use of edge collection in edge def","an edge collection may only be used once in one edge definition of a graph.",
ERROR_GRAPH_COLLECTION_USE_IN_MULTI_GRAPHS,1921,"edge collection already used in edge def"," is already used by another graph in a different edge definition.",
ERROR_GRAPH_CREATE_MISSING_NAME,1922,"missing graph name","a graph name is required to create or drop a graph.",
ERROR_GRAPH_CREATE_MALFORMED_EDGE_DEFINITION,1923,"malformed edge definition","the edge definition is malformed. It has to be an array of objects.",
ERROR_GRAPH_NOT_FOUND,1924,"graph '%s' not found","a graph with this name could not be found.",
ERROR_GRAPH_DUPLICATE,1925,"graph already exists","a graph with this name already exists.",
ERROR_GRAPH_VERTEX_COL_DOES_NOT_EXIST,1926,"vertex collection does not exist or is not part of the graph","the specified vertex collection does not exist or is not part of the graph.",
ERROR_GRAPH_WRONG_COLLECTION_TYPE_VERTEX,1927,"collection not a vertex collection","the collection is not a vertex collection.",
ERROR_GRAPH_NOT_IN_ORPHAN_COLLECTION,1928,"collection is not in list of orphan collections","Vertex collection not in list of orphan collections of the graph.",
ERROR_GRAPH_COLLECTION_USED_IN_EDGE_DEF,1929,"collection already used in edge def","The collection is already used in an edge definition of the graph.",
ERROR_GRAPH_EDGE_COLLECTION_NOT_USED,1930,"edge collection not used in graph","The edge collection is not used in any edge definition of the graph.",
ERROR_GRAPH_NO_GRAPH_COLLECTION,1932,"collection _graphs does not exist","collection _graphs does not exist.",
ERROR_GRAPH_INVALID_NUMBER_OF_ARGUMENTS,1935,"Invalid number of arguments. Expected: ","Invalid number of arguments. Expected: ",
ERROR_GRAPH_INVALID_PARAMETER,1936,"Invalid parameter type.","Invalid parameter type.",
ERROR_GRAPH_COLLECTION_USED_IN_ORPHANS,1938,"collection used in orphans","The collection is already used in the orphans of the graph.",
ERROR_GRAPH_EDGE_COL_DOES_NOT_EXIST,1939,"edge collection does not exist or is not part of the graph","the specified edge collection does not exist or is not part of the graph.",
ERROR_GRAPH_EMPTY,1940,"empty graph","The requested graph has no edge collections."
ERROR_GRAPH_INTERNAL_DATA_CORRUPT,1941,"internal graph data corrupt","The _graphs collection contains invalid data."
ERROR_GRAPH_CREATE_MALFORMED_ORPHAN_LIST,1943,"malformed orphan list","the orphan list argument is malformed. It has to be an array of strings."
ERROR_GRAPH_EDGE_DEFINITION_IS_DOCUMENT,1944,"edge definition collection is a document collection","the collection used as a relation is existing, but is a document collection, it cannot be used here."
ERROR_GRAPH_COLLECTION_IS_INITIAL,1945,"initial collection is not allowed to be removed manually","the collection is used as the initial collection of this graph and is not allowed to be removed manually."
ERROR_GRAPH_NO_INITIAL_COLLECTION,1946,"no valid initial collection found","during the graph creation process no collection could be selected as the needed initial collection. Happens if a distributeShardsLike or replicationFactor mismatch was found."
ERROR_GRAPH_REFERENCED_VERTEX_COLLECTION_NOT_USED,1947,"referenced vertex collection is not part of the graph","the _from or _to collection specified for the edge refers to a vertex collection which is not used in any edge definition of the graph."
ERROR_GRAPH_NEGATIVE_EDGE_WEIGHT,1948,"negative edge weight found","a negative edge weight was found during a weighted graph traversal or shortest path query"

################################################################################
## Session errors
################################################################################

ERROR_SESSION_UNKNOWN,1950,"unknown session","Will be raised when an invalid/unknown session id is passed to the server."
ERROR_SESSION_EXPIRED,1951,"session expired","Will be raised when a session is expired."

################################################################################
## Simple Client errors
################################################################################

ERROR_SIMPLE_CLIENT_UNKNOWN_ERROR,2000,"unknown client error","This error should not happen."
ERROR_SIMPLE_CLIENT_COULD_NOT_CONNECT,2001,"could not connect to server","Will be raised when the client could not connect to the server."
ERROR_SIMPLE_CLIENT_COULD_NOT_WRITE,2002,"could not write to server","Will be raised when the client could not write data."
ERROR_SIMPLE_CLIENT_COULD_NOT_READ,2003,"could not read from server","Will be raised when the client could not read data."

ERROR_WAS_ERLAUBE,2019,"was erlaube?!","Will be raised if was erlaube?!"

################################################################################
## internal AQL errors
################################################################################

ERROR_INTERNAL_AQL,2200,"General internal AQL error","Internal error during AQL execution"
ERROR_WROTE_TOO_FEW_OUTPUT_REGISTERS,2201,"An AQL block wrote too few output registers","An AQL block wrote too few output registers"
ERROR_WROTE_TOO_MANY_OUTPUT_REGISTERS,2202,"An AQL block wrote too many output registers","An AQL block wrote too many output registers"
ERROR_WROTE_OUTPUT_REGISTER_TWICE,2203,"An AQL block wrote an output register twice","An AQL block wrote an output register twice"
ERROR_WROTE_IN_WRONG_REGISTER,2204,"An AQL block wrote in a register that is not its output","An AQL block wrote in a register that is not its output"
ERROR_INPUT_REGISTERS_NOT_COPIED,2205,"An AQL block did not copy its input registers","An AQL block did not copy its input registers"

################################################################################
## Foxx management errors
################################################################################

ERROR_MALFORMED_MANIFEST_FILE,3000,"failed to parse manifest file","The service manifest file is not well-formed JSON."
ERROR_INVALID_SERVICE_MANIFEST,3001,"manifest file is invalid","The service manifest contains invalid values."
ERROR_SERVICE_FILES_MISSING,3002,"service files missing","The service folder or bundle does not exist on this server."
ERROR_SERVICE_FILES_OUTDATED,3003,"service files outdated","The local service bundle does not match the checksum in the database."
ERROR_INVALID_FOXX_OPTIONS,3004,"service options are invalid","The service options contain invalid values."
ERROR_INVALID_MOUNTPOINT,3007,"invalid mountpath","The service mountpath contains invalid characters."
ERROR_SERVICE_NOT_FOUND,3009,"service not found","No service found at the given mountpath."
ERROR_SERVICE_NEEDS_CONFIGURATION,3010,"service needs configuration","The service is missing configuration or dependencies."
ERROR_SERVICE_MOUNTPOINT_CONFLICT,3011,"service already exists","A service already exists at the given mountpath."
ERROR_SERVICE_MANIFEST_NOT_FOUND,3012,"missing manifest file","The service directory does not contain a manifest file."
ERROR_SERVICE_OPTIONS_MALFORMED,3013,"failed to parse service options","The service options are not well-formed JSON."
ERROR_SERVICE_SOURCE_NOT_FOUND,3014,"source path not found","The source path does not match a file or directory."
ERROR_SERVICE_SOURCE_ERROR,3015,"error resolving source","The source path could not be resolved."
ERROR_SERVICE_UNKNOWN_SCRIPT,3016,"unknown script","The service does not have a script with this name."
ERROR_SERVICE_API_DISABLED,3099,"service api disabled","The API for managing Foxx services has been disabled on this server."

################################################################################
## JavaScript module loader errors
################################################################################

ERROR_MODULE_NOT_FOUND,3100,"cannot locate module","The module path could not be resolved."
ERROR_MODULE_SYNTAX_ERROR,3101,"syntax error in module","The module could not be parsed because of a syntax error."
ERROR_MODULE_FAILURE,3103,"failed to invoke module","Failed to invoke the module in its context."

################################################################################
## Enterprise Edition errors
################################################################################

ERROR_NO_SMART_COLLECTION,4000,"collection is not smart","The requested collection needs to be smart, but it ain't"
ERROR_NO_SMART_GRAPH_ATTRIBUTE,4001,"smart graph attribute not given","The given document does not have the SmartGraph attribute set."
ERROR_CANNOT_DROP_SMART_COLLECTION,4002,"cannot drop this smart collection","This smart collection cannot be dropped, it dictates sharding in the graph."
ERROR_KEY_MUST_BE_PREFIXED_WITH_SMART_GRAPH_ATTRIBUTE,4003,"in smart vertex collections _key must be a string and prefixed with the value of the smart graph attribute","In a smart vertex collection _key must be prefixed with the value of the SmartGraph attribute."
ERROR_ILLEGAL_SMART_GRAPH_ATTRIBUTE,4004,"attribute cannot be used as smart graph attribute","The given smartGraph attribute is illegal and cannot be used for sharding. All system attributes are forbidden."
ERROR_SMART_GRAPH_ATTRIBUTE_MISMATCH,4005,"smart graph attribute mismatch","The SmartGraph attribute of the given collection does not match the SmartGraph attribute of the graph."
ERROR_INVALID_SMART_JOIN_ATTRIBUTE,4006,"invalid smart join attribute declaration","Will be raised when the smartJoinAttribute declaration is invalid."
ERROR_KEY_MUST_BE_PREFIXED_WITH_SMART_JOIN_ATTRIBUTE,4007,"shard key value must be prefixed with the value of the smart join attribute","when using smartJoinAttribute for a collection, the shard key value must be prefixed with the value of the SmartJoin attribute."
ERROR_NO_SMART_JOIN_ATTRIBUTE,4008,"smart join attribute not given or invalid","The given document does not have the required SmartJoin attribute set or it has an invalid value."
ERROR_CLUSTER_MUST_NOT_CHANGE_SMART_JOIN_ATTRIBUTE,4009,"must not change the value of the smartJoinAttribute","Will be raised if there is an attempt to update the value of the smartJoinAttribute."
ERROR_INVALID_DISJOINT_SMART_EDGE,4010,"non disjoint edge found","Will be raised if there is an attempt to create an edge between separated graph components."

################################################################################
## Agency errors
################################################################################

ERROR_AGENCY_MALFORMED_GOSSIP_MESSAGE,20001,"malformed gossip message","Malformed gossip message."
ERROR_AGENCY_MALFORMED_INQUIRE_REQUEST,20002,"malformed inquire request","Malformed inquire request."
ERROR_AGENCY_INFORM_MUST_BE_OBJECT,20011,"Inform message must be an object.","The inform message in the Agency must be an object."
ERROR_AGENCY_INFORM_MUST_CONTAIN_TERM,20012,"Inform message must contain uint parameter 'term'","The inform message in the Agency must contain a uint parameter 'term'."
ERROR_AGENCY_INFORM_MUST_CONTAIN_ID,20013,"Inform message must contain string parameter 'id'","The inform message in the Agency must contain a string parameter 'id'."
ERROR_AGENCY_INFORM_MUST_CONTAIN_ACTIVE,20014,"Inform message must contain array 'active'","The inform message in the Agency must contain an array 'active'."
ERROR_AGENCY_INFORM_MUST_CONTAIN_POOL,20015,"Inform message must contain object 'pool'","The inform message in the Agency must contain an object 'pool'."
ERROR_AGENCY_INFORM_MUST_CONTAIN_MIN_PING,20016,"Inform message must contain object 'min ping'","The inform message in the Agency must contain an object 'min ping'."
ERROR_AGENCY_INFORM_MUST_CONTAIN_MAX_PING,20017,"Inform message must contain object 'max ping'","The inform message in the Agency must contain an object 'max ping'."
ERROR_AGENCY_INFORM_MUST_CONTAIN_TIMEOUT_MULT,20018,"Inform message must contain object 'timeoutMult'","The inform message in the Agency must contain an object 'timeoutMult'."
ERROR_AGENCY_CANNOT_REBUILD_DBS,20021,"Cannot rebuild readDB and spearHead","Will be raised if the readDB or the spearHead cannot be rebuilt from the replicated log."
ERROR_AGENCY_MALFORMED_TRANSACTION,20030,"malformed agency transaction","Malformed agency transaction."

################################################################################
## Supervision errors
################################################################################

ERROR_SUPERVISION_GENERAL_FAILURE,20501,"general supervision failure","General supervision failure."

################################################################################
## Dispatcher errors
################################################################################

ERROR_QUEUE_FULL,21003,"named queue is full","Will be returned if a queue with this name is full."

################################################################################
## Maintenance errors
################################################################################

ERROR_ACTION_OPERATION_UNABORTABLE,6002,"this maintenance action cannot be stopped","This maintenance action cannot be stopped once it is started"
ERROR_ACTION_UNFINISHED,6003,"maintenance action still processing","This maintenance action is still processing"
ERROR_NO_SUCH_ACTION,6004,"no such maintenance action","No such maintenance action exists"

################################################################################
## Backup/Restore errors
################################################################################

ERROR_HOT_BACKUP_INTERNAL,7001,"internal hot backup error","Failed to create hot backup set"
ERROR_HOT_RESTORE_INTERNAL,7002,"internal hot restore error","Failed to restore to hot backup set"
ERROR_BACKUP_TOPOLOGY,7003,"backup does not match this topology","The hot backup set cannot be restored on non matching cluster topology"
ERROR_NO_SPACE_LEFT_ON_DEVICE,7004,"no space left on device","No space left on device"
ERROR_FAILED_TO_UPLOAD_BACKUP,7005,"failed to upload hot backup set to remote target","Failed to upload hot backup set to remote target"
ERROR_FAILED_TO_DOWNLOAD_BACKUP,7006,"failed to download hot backup set from remote source","Failed to download hot backup set from remote source"
ERROR_NO_SUCH_HOT_BACKUP,7007,"no such hot backup set can be found","Cannot find a hot backup set with this Id"
ERROR_REMOTE_REPOSITORY_CONFIG_BAD,7008,"remote hotback repository configuration error","The configuration given for upload or download operation to/from remote hot backup repositories is wrong."
ERROR_LOCAL_LOCK_FAILED,7009,"some db servers cannot be reached for transaction locks","Some of the DB-Servers cannot be reached for transaction locks."
ERROR_LOCAL_LOCK_RETRY,7010,"some db servers cannot be reached for transaction locks","Some of the DB-Servers cannot be reached for transaction locks."
ERROR_HOT_BACKUP_CONFLICT,7011,"hot backup conflict","Conflict of multiple hot backup processes."
ERROR_HOT_BACKUP_DBSERVERS_AWOL,7012,"hot backup not all db servers reachable","One or more DB-Servers could not be reached for hot backup inquiry"

################################################################################
## Plan Analyzers errors
################################################################################
ERROR_CLUSTER_COULD_NOT_MODIFY_ANALYZERS_IN_PLAN,7021,"analyzers in plan could not be modified","Plan could not be modified while creating or deleting Analyzers revision"

################################################################################
## AIR errors
################################################################################
ERROR_AIR_EXECUTION_ERROR,8001,"error during AIR execution","During the execution of an AIR program an error occurred"<|MERGE_RESOLUTION|>--- conflicted
+++ resolved
@@ -233,11 +233,8 @@
 ERROR_QUERY_VARIABLE_NAME_UNKNOWN,1512,"unknown variable '%s'","Will be raised when an unknown variable is used or the variable is undefined the context it is used."
 ERROR_QUERY_COLLECTION_LOCK_FAILED,1521,"unable to read-lock collection %s","Will be raised when a read lock on the collection cannot be acquired."
 ERROR_QUERY_TOO_MANY_COLLECTIONS,1522,"too many collections/shards","Will be raised when the number of collections or shards in a query is beyond the allowed value."
-<<<<<<< HEAD
 ERROR_QUERY_TOO_MUCH_NESTING,1524,"too much nesting or too many objects","Will be raised when a query contains expressions or other constructs with too many objects or that are too deeply nested."
-=======
 ERROR_QUERY_INVALID_OPTIONS_ATTRIBUTE,1539,"unknown OPTIONS attribute used","Will be raised when an unknown attribute is used inside an OPTIONS clause."
->>>>>>> b5f3894c
 ERROR_QUERY_FUNCTION_NAME_UNKNOWN,1540,"usage of unknown function '%s()'","Will be raised when an undefined function is called."
 ERROR_QUERY_FUNCTION_ARGUMENT_NUMBER_MISMATCH,1541,"invalid number of arguments for function '%s()', expected number of arguments: minimum: %d, maximum: %d","Will be raised when the number of arguments used in a function call does not match the expected number of arguments for the function."
 ERROR_QUERY_FUNCTION_ARGUMENT_TYPE_MISMATCH,1542,"invalid argument type in call to function '%s()'","Will be raised when the type of an argument used in a function call does not match the expected argument type."
