--- conflicted
+++ resolved
@@ -169,11 +169,7 @@
 ## ArangoDB cluster errors
 ################################################################################
 
-<<<<<<< HEAD
-ERROR_CLUSTER_SERVER_UNKNOWN,1452,"got a request from an unkown server","Will be raised on some occasions when one server gets a request from another, which has not (yet?) been made known via the agency."
-=======
 ERROR_CLUSTER_SERVER_UNKNOWN,1449,"got a request from an unkown server","Will be raised on some occasions when one server gets a request from another, which has not (yet?) been made known via the agency."
->>>>>>> df504bb6
 ERROR_CLUSTER_COLLECTION_ID_EXISTS,1453,"collection ID already exists","Will be raised when a coordinator in a cluster tries to create a collection and the collection ID already exists."
 ERROR_CLUSTER_COULD_NOT_CREATE_COLLECTION_IN_PLAN,1454,"could not create collection in plan","Will be raised when a coordinator in a cluster cannot create an entry for a new collection in the Plan hierarchy in the agency."
 ERROR_CLUSTER_COULD_NOT_CREATE_COLLECTION,1456,"could not create collection","Will be raised when a coordinator in a cluster notices that some DBServers report problems when creating shards for a new collection."
