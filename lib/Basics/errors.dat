--- conflicted
+++ resolved
@@ -441,14 +441,11 @@
 ERROR_KEY_MUST_BE_PREFIXED_WITH_SMART_GRAPH_ATTRIBUTE,4003,"in smart vertex collections _key must be prefixed with the value of the smart graph attribute","In a smart vertex collection _key must be prefixed with the value of the smart graph attribute."
 ERROR_ILLEGAL_SMART_GRAPH_ATTRIBUTE,4004,"attribute cannot be used as smart graph attribute","The given smartGraph attribute is illegal and connot be used for sharding. All system attributes are forbidden."
 ERROR_SMART_GRAPH_ATTRIBUTE_MISMATCH,4005,"smart graph attribute mismatch","The smart graph attribute of the given collection does not match the smart graph attribute of the graph."
-<<<<<<< HEAD
-ERROR_REMOTE_REPOSITORY_CONFIG_BAD,4006,"remote hotback repository configuration error","The configuration given for upload or download operation to/from remote hotback repositories is wrong."
-=======
 ERROR_INVALID_SMART_JOIN_ATTRIBUTE,4006,"invalid smart join attribute declaration","Will be raised when the smartJoinAttribute declaration is invalid."
 ERROR_KEY_MUST_BE_PREFIXED_WITH_SMART_JOIN_ATTRIBUTE,4007,"shard key value must be prefixed with the value of the smart join attribute","when using smartJoinAttribute for a collection, the shard key value must be prefixed with the value of the smart join attribute."
 ERROR_NO_SMART_JOIN_ATTRIBUTE,4008,"smart join attribute not given or invalid","The given document does not have the required smart join attribute set or it has an invalid value."
 ERROR_CLUSTER_MUST_NOT_CHANGE_SMART_JOIN_ATTRIBUTE,4009,"must not change the value of the smartJoinAttribute","Will be raised if there is an attempt to update the value of the smartJoinAttribute."
->>>>>>> e9b8e9f7
+ERROR_REMOTE_REPOSITORY_CONFIG_BAD,4010,"remote hotback repository configuration error","The configuration given for upload or download operation to/from remote hotback repositories is wrong."
 
 ################################################################################
 ## Cluster repair errors
