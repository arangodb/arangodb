################################################################################
## General errors
################################################################################

ERROR_NO_ERROR,0,"no error","No error has occurred."
ERROR_FAILED,1,"failed","Will be raised when a general error occurred."
ERROR_SYS_ERROR,2,"system error","Will be raised when operating system error occurred."
ERROR_OUT_OF_MEMORY,3,"out of memory","Will be raised when there is a memory shortage."
ERROR_INTERNAL,4,"internal error","Will be raised when an internal error occurred."
ERROR_ILLEGAL_NUMBER,5,"illegal number","Will be raised when an illegal representation of a number was given."
ERROR_NUMERIC_OVERFLOW,6,"numeric overflow","Will be raised when a numeric overflow occurred."
ERROR_ILLEGAL_OPTION,7,"illegal option","Will be raised when an unknown option was supplied by the user."
ERROR_DEAD_PID,8,"dead process identifier","Will be raised when a PID without a living process was found."
ERROR_NOT_IMPLEMENTED,9,"not implemented","Will be raised when hitting an unimplemented feature."
ERROR_BAD_PARAMETER,10,"bad parameter","Will be raised when the parameter does not fulfill the requirements."
ERROR_FORBIDDEN,11,"forbidden","Will be raised when you are missing permission for the operation."
ERROR_OUT_OF_MEMORY_MMAP,12,"out of memory in mmap","Will be raised when there is a memory shortage."
ERROR_CORRUPTED_CSV,13,"csv is corrupt","Will be raised when encountering a corrupt csv line."
ERROR_FILE_NOT_FOUND,14,"file not found","Will be raised when a file is not found."
ERROR_CANNOT_WRITE_FILE,15,"cannot write file","Will be raised when a file cannot be written."
ERROR_CANNOT_OVERWRITE_FILE,16,"cannot overwrite file","Will be raised when an attempt is made to overwrite an existing file."
ERROR_TYPE_ERROR,17,"type error","Will be raised when a type error is encountered."
ERROR_LOCK_TIMEOUT,18,"lock timeout","Will be raised when there's a timeout waiting for a lock."
ERROR_CANNOT_CREATE_DIRECTORY,19,"cannot create directory","Will be raised when an attempt to create a directory fails."
ERROR_CANNOT_CREATE_TEMP_FILE,20,"cannot create temporary file","Will be raised when an attempt to create a temporary file fails."
ERROR_REQUEST_CANCELED,21,"canceled request","Will be raised when a request is canceled by the user."
ERROR_DEBUG,22,"intentional debug error","Will be raised intentionally during debugging."
ERROR_IP_ADDRESS_INVALID,25,"IP address is invalid","Will be raised when the structure of an IP address is invalid."
ERROR_FILE_EXISTS,27,"file exists","Will be raised when a file already exists."
ERROR_LOCKED,28,"locked","Will be raised when a resource or an operation is locked."
ERROR_DEADLOCK,29,"deadlock detected","Will be raised when a deadlock is detected when accessing collections."
ERROR_SHUTTING_DOWN,30,"shutdown in progress","Will be raised when a call cannot succeed because a server shutdown is already in progress."
ERROR_ONLY_ENTERPRISE,31,"only Enterprise Edition","Will be raised when an Enterprise Edition feature is requested from the Community Edition."
ERROR_RESOURCE_LIMIT,32,"resource limit exceeded","Will be raised when the resources used by an operation exceed the configured maximum value."
ERROR_ARANGO_ICU_ERROR,33,"icu error: %s","will be raised if icu operations failed"
ERROR_CANNOT_READ_FILE,34,"cannot read file","Will be raised when a file cannot be read."
ERROR_INCOMPATIBLE_VERSION,35,"incompatible server version","Will be raised when a server is running an incompatible version of ArangoDB."
ERROR_DISABLED,36,"disabled","Will be raised when a requested resource is not enabled."

################################################################################
## HTTP error status codes
################################################################################

ERROR_HTTP_BAD_PARAMETER,400,"bad parameter","Will be raised when the HTTP request does not fulfill the requirements."
ERROR_HTTP_UNAUTHORIZED,401,"unauthorized","Will be raised when authorization is required but the user is not authorized."
ERROR_HTTP_FORBIDDEN,403,"forbidden","Will be raised when the operation is forbidden."
ERROR_HTTP_NOT_FOUND,404,"not found","Will be raised when an URI is unknown."
ERROR_HTTP_METHOD_NOT_ALLOWED,405,"method not supported","Will be raised when an unsupported HTTP method is used for an operation."
ERROR_HTTP_NOT_ACCEPTABLE,406,"request not acceptable","Will be raised when an unsupported HTTP content type is used for an operation, or if a request is not acceptable for a leader or follower."
ERROR_HTTP_PRECONDITION_FAILED,412,"precondition failed","Will be raised when a precondition for an HTTP request is not met."
ERROR_HTTP_SERVER_ERROR,500,"internal server error","Will be raised when an internal server is encountered."
ERROR_HTTP_SERVICE_UNAVAILABLE,503,"service unavailable","Will be raised when a service is temporarily unavailable."
ERROR_HTTP_GATEWAY_TIMEOUT,504,"gateway timeout","Will be raised when a service contacted by ArangoDB does not respond in a timely manner."

################################################################################
## HTTP processing errors
################################################################################

ERROR_HTTP_CORRUPTED_JSON,600,"invalid JSON object","Will be raised when a string representation of a JSON object is corrupt."
ERROR_HTTP_SUPERFLUOUS_SUFFICES,601,"superfluous URL suffices","Will be raised when the URL contains superfluous suffices."

################################################################################
## Internal ArangoDB storage errors
## For errors that occur because of a programming error.
################################################################################

ERROR_ARANGO_ILLEGAL_STATE,1000,"illegal state","Internal error that will be raised when the datafile is not in the required state."
ERROR_ARANGO_DATAFILE_SEALED,1002,"datafile sealed","Internal error that will be raised when trying to write to a datafile."
ERROR_ARANGO_READ_ONLY,1004,"read only","Internal error that will be raised when trying to write to a read-only datafile or collection."
ERROR_ARANGO_DUPLICATE_IDENTIFIER,1005,"duplicate identifier","Internal error that will be raised when a identifier duplicate is detected."
ERROR_ARANGO_DATAFILE_UNREADABLE,1006,"datafile unreadable","Internal error that will be raised when a datafile is unreadable."
ERROR_ARANGO_DATAFILE_EMPTY,1007,"datafile empty","Internal error that will be raised when a datafile is empty."
ERROR_ARANGO_RECOVERY,1008,"logfile recovery error","Will be raised when an error occurred during WAL log file recovery."
ERROR_ARANGO_DATAFILE_STATISTICS_NOT_FOUND,1009,"datafile statistics not found","Will be raised when a required datafile statistics object was not found."

################################################################################
## External ArangoDB storage errors
## For errors that occur because of an outside event.
################################################################################

ERROR_ARANGO_CORRUPTED_DATAFILE,1100,"corrupted datafile","Will be raised when a corruption is detected in a datafile."
ERROR_ARANGO_ILLEGAL_PARAMETER_FILE,1101,"illegal or unreadable parameter file","Will be raised if a parameter file is corrupted or cannot be read."
ERROR_ARANGO_CORRUPTED_COLLECTION,1102,"corrupted collection","Will be raised when a collection contains one or more corrupted data files."
ERROR_ARANGO_MMAP_FAILED,1103,"mmap failed","Will be raised when the system call mmap failed."
ERROR_ARANGO_FILESYSTEM_FULL,1104,"filesystem full","Will be raised when the filesystem is full."
ERROR_ARANGO_NO_JOURNAL,1105,"no journal","Will be raised when a journal cannot be created."
ERROR_ARANGO_DATAFILE_ALREADY_EXISTS,1106,"cannot create/rename datafile because it already exists","Will be raised when the datafile cannot be created or renamed because a file of the same name already exists."
ERROR_ARANGO_DATADIR_LOCKED,1107,"database directory is locked","Will be raised when the database directory is locked by a different process."
ERROR_ARANGO_COLLECTION_DIRECTORY_ALREADY_EXISTS,1108,"cannot create/rename collection because directory already exists","Will be raised when the collection cannot be created because a directory of the same name already exists."
ERROR_ARANGO_MSYNC_FAILED,1109,"msync failed","Will be raised when the system call msync failed."
ERROR_ARANGO_DATADIR_UNLOCKABLE,1110,"cannot lock database directory","Will be raised when the server cannot lock the database directory on startup."
ERROR_ARANGO_SYNC_TIMEOUT,1111,"sync timeout","Will be raised when the server waited too long for a datafile to be synced to disk."

################################################################################
## General ArangoDB storage errors
## For errors that occur when fulfilling a user request.
################################################################################

ERROR_ARANGO_CONFLICT,1200,"conflict","Will be raised when updating or deleting a document and a conflict has been detected."
ERROR_ARANGO_DATADIR_INVALID,1201,"invalid database directory","Will be raised when a non-existing database directory was specified when starting the database."
ERROR_ARANGO_DOCUMENT_NOT_FOUND,1202,"document not found","Will be raised when a document with a given identifier is unknown."
ERROR_ARANGO_DATA_SOURCE_NOT_FOUND,1203,"collection or view not found","Will be raised when a collection with the given identifier or name is unknown."
ERROR_ARANGO_COLLECTION_PARAMETER_MISSING,1204,"parameter 'collection' not found","Will be raised when the collection parameter is missing."
ERROR_ARANGO_DOCUMENT_HANDLE_BAD,1205,"illegal document identifier","Will be raised when a document identifier is corrupt."
ERROR_ARANGO_MAXIMAL_SIZE_TOO_SMALL,1206,"maximal size of journal too small","Will be raised when the maximal size of the journal is too small."
ERROR_ARANGO_DUPLICATE_NAME,1207,"duplicate name","Will be raised when a name duplicate is detected."
ERROR_ARANGO_ILLEGAL_NAME,1208,"illegal name","Will be raised when an illegal name is detected."
ERROR_ARANGO_NO_INDEX,1209,"no suitable index known","Will be raised when no suitable index for the query is known."
ERROR_ARANGO_UNIQUE_CONSTRAINT_VIOLATED,1210,"unique constraint violated","Will be raised when there is a unique constraint violation."
ERROR_ARANGO_INDEX_NOT_FOUND,1212,"index not found","Will be raised when an index with a given identifier is unknown."
ERROR_ARANGO_CROSS_COLLECTION_REQUEST,1213,"cross collection request not allowed","Will be raised when a cross-collection is requested."
ERROR_ARANGO_INDEX_HANDLE_BAD,1214,"illegal index identifier","Will be raised when a index identifier is corrupt."
ERROR_ARANGO_DOCUMENT_TOO_LARGE,1216,"document too large","Will be raised when the document cannot fit into any datafile because of it is too large."
ERROR_ARANGO_COLLECTION_NOT_UNLOADED,1217,"collection must be unloaded","Will be raised when a collection should be unloaded, but has a different status."
ERROR_ARANGO_COLLECTION_TYPE_INVALID,1218,"collection type invalid","Will be raised when an invalid collection type is used in a request."
ERROR_ARANGO_ATTRIBUTE_PARSER_FAILED,1220,"parsing attribute name definition failed","Will be raised when parsing an attribute name definition failed."
ERROR_ARANGO_DOCUMENT_KEY_BAD,1221,"illegal document key","Will be raised when a document key is corrupt."
ERROR_ARANGO_DOCUMENT_KEY_UNEXPECTED,1222,"unexpected document key","Will be raised when a user-defined document key is supplied for collections with auto key generation."
ERROR_ARANGO_DATADIR_NOT_WRITABLE,1224,"server database directory not writable","Will be raised when the server's database directory is not writable for the current user."
ERROR_ARANGO_OUT_OF_KEYS,1225,"out of keys","Will be raised when a key generator runs out of keys."
ERROR_ARANGO_DOCUMENT_KEY_MISSING,1226,"missing document key","Will be raised when a document key is missing."
ERROR_ARANGO_DOCUMENT_TYPE_INVALID,1227,"invalid document type","Will be raised when there is an attempt to create a document with an invalid type."
ERROR_ARANGO_DATABASE_NOT_FOUND,1228,"database not found","Will be raised when a non-existing database is accessed."
ERROR_ARANGO_DATABASE_NAME_INVALID,1229,"database name invalid","Will be raised when an invalid database name is used."
ERROR_ARANGO_USE_SYSTEM_DATABASE,1230,"operation only allowed in system database","Will be raised when an operation is requested in a database other than the system database."
ERROR_ARANGO_INVALID_KEY_GENERATOR,1232,"invalid key generator","Will be raised when an invalid key generator description is used."
ERROR_ARANGO_INVALID_EDGE_ATTRIBUTE,1233,"edge attribute missing or invalid","will be raised when the _from or _to values of an edge are undefined or contain an invalid value."
ERROR_ARANGO_INDEX_CREATION_FAILED,1235,"index creation failed","Will be raised when an attempt to create an index has failed."
ERROR_ARANGO_WRITE_THROTTLE_TIMEOUT,1236,"write-throttling timeout","Will be raised when the server is write-throttled and a write operation has waited too long for the server to process queued operations."
ERROR_ARANGO_COLLECTION_TYPE_MISMATCH,1237,"collection type mismatch","Will be raised when a collection has a different type from what has been expected."
ERROR_ARANGO_COLLECTION_NOT_LOADED,1238,"collection not loaded","Will be raised when a collection is accessed that is not yet loaded."
ERROR_ARANGO_DOCUMENT_REV_BAD,1239,"illegal document revision","Will be raised when a document revision is corrupt or is missing where needed."
ERROR_ARANGO_INCOMPLETE_READ,1240,"incomplete read","Will be raised by the storage engine when a read cannot be completed."

################################################################################
## Checked ArangoDB storage errors
## For errors that occur but are anticipated.
################################################################################

ERROR_ARANGO_DATAFILE_FULL,1300,"datafile full","Will be raised when the datafile reaches its limit."
ERROR_ARANGO_EMPTY_DATADIR,1301,"server database directory is empty","Will be raised when encountering an empty server database directory."
ERROR_ARANGO_TRY_AGAIN,1302,"operation should be tried again","Will be raised when an operation should be retried."
ERROR_ARANGO_BUSY,1303,"engine is busy","Will be raised when storage engine is busy."
ERROR_ARANGO_MERGE_IN_PROGRESS,1304,"merge in progress","Will be raised when storage engine has a datafile merge in progress and cannot complete the operation."
ERROR_ARANGO_IO_ERROR,1305,"storage engine I/O error","Will be raised when storage engine encounters an I/O error."

################################################################################
## ArangoDB replication errors
################################################################################

ERROR_REPLICATION_NO_RESPONSE,1400,"no response","Will be raised when the replication applier does not receive any or an incomplete response from the master."
ERROR_REPLICATION_INVALID_RESPONSE,1401,"invalid response","Will be raised when the replication applier receives an invalid response from the master."
ERROR_REPLICATION_MASTER_ERROR,1402,"master error","Will be raised when the replication applier receives a server error from the master."
ERROR_REPLICATION_MASTER_INCOMPATIBLE,1403,"master incompatible","Will be raised when the replication applier connects to a master that has an incompatible version."
ERROR_REPLICATION_MASTER_CHANGE,1404,"master change","Will be raised when the replication applier connects to a different master than before."
ERROR_REPLICATION_LOOP,1405,"loop detected","Will be raised when the replication applier is asked to connect to itself for replication."
ERROR_REPLICATION_UNEXPECTED_MARKER,1406,"unexpected marker","Will be raised when an unexpected marker is found in the replication log stream."
ERROR_REPLICATION_INVALID_APPLIER_STATE,1407,"invalid applier state","Will be raised when an invalid replication applier state file is found."
ERROR_REPLICATION_UNEXPECTED_TRANSACTION,1408,"invalid transaction","Will be raised when an unexpected transaction id is found."
ERROR_REPLICATION_INVALID_APPLIER_CONFIGURATION,1410,"invalid replication applier configuration","Will be raised when the configuration for the replication applier is invalid."
ERROR_REPLICATION_RUNNING,1411,"cannot perform operation while applier is running","Will be raised when there is an attempt to perform an operation while the replication applier is running."
ERROR_REPLICATION_APPLIER_STOPPED,1412,"replication stopped","Special error code used to indicate the replication applier was stopped by a user."
ERROR_REPLICATION_NO_START_TICK,1413,"no start tick","Will be raised when the replication applier is started without a known start tick value."
ERROR_REPLICATION_START_TICK_NOT_PRESENT,1414,"start tick not present","Will be raised when the replication applier fetches data using a start tick, but that start tick is not present on the logger server anymore."
ERROR_REPLICATION_WRONG_CHECKSUM,1416,"wrong checksum","Will be raised when a new born follower submits a wrong checksum"
ERROR_REPLICATION_SHARD_NONEMPTY,1417,"shard not empty","Will be raised when a shard is not empty and the follower tries a shortcut"

################################################################################
## ArangoDB cluster errors
################################################################################

ERROR_CLUSTER_SERVER_UNKNOWN,1449,"got a request from an unknown server","Will be raised on some occasions when one server gets a request from another, which has not (yet?) been made known via the Agency."
ERROR_CLUSTER_TOO_MANY_SHARDS,1450,"too many shards","Will be raised when the number of shards for a collection is higher than allowed."
ERROR_CLUSTER_COLLECTION_ID_EXISTS,1453,"collection ID already exists","Will be raised when a Coordinator in a cluster tries to create a collection and the collection ID already exists."
ERROR_CLUSTER_COULD_NOT_CREATE_COLLECTION_IN_PLAN,1454,"could not create collection in plan","Will be raised when a Coordinator in a cluster cannot create an entry for a new collection in the Plan hierarchy in the Agency."
ERROR_CLUSTER_COULD_NOT_CREATE_COLLECTION,1456,"could not create collection","Will be raised when a Coordinator in a cluster notices that some DB-Servers report problems when creating shards for a new collection."
ERROR_CLUSTER_TIMEOUT,1457,"timeout in cluster operation","Will be raised when a Coordinator in a cluster runs into a timeout for some cluster wide operation."
ERROR_CLUSTER_COULD_NOT_REMOVE_COLLECTION_IN_PLAN,1458,"could not remove collection from plan","Will be raised when a Coordinator in a cluster cannot remove an entry for a collection in the Plan hierarchy in the Agency."
ERROR_CLUSTER_COULD_NOT_REMOVE_COLLECTION_IN_CURRENT,1459,"could not remove collection from current","Will be raised when a Coordinator in a cluster cannot remove an entry for a collection in the Current hierarchy in the Agency."
ERROR_CLUSTER_COULD_NOT_CREATE_DATABASE_IN_PLAN,1460,"could not create database in plan","Will be raised when a Coordinator in a cluster cannot create an entry for a new database in the Plan hierarchy in the Agency."
ERROR_CLUSTER_COULD_NOT_CREATE_DATABASE,1461,"could not create database","Will be raised when a Coordinator in a cluster notices that some DB-Servers report problems when creating databases for a new cluster wide database."
ERROR_CLUSTER_COULD_NOT_REMOVE_DATABASE_IN_PLAN,1462,"could not remove database from plan","Will be raised when a Coordinator in a cluster cannot remove an entry for a database in the Plan hierarchy in the Agency."
ERROR_CLUSTER_COULD_NOT_REMOVE_DATABASE_IN_CURRENT,1463,"could not remove database from current","Will be raised when a Coordinator in a cluster cannot remove an entry for a database in the Current hierarchy in the Agency."
ERROR_CLUSTER_SHARD_GONE,1464,"no responsible shard found","Will be raised when a Coordinator in a cluster cannot determine the shard that is responsible for a given document."
ERROR_CLUSTER_CONNECTION_LOST,1465,"cluster internal HTTP connection broken","Will be raised when a Coordinator in a cluster loses an HTTP connection to a DB-Server in the cluster whilst transferring data."
ERROR_CLUSTER_MUST_NOT_SPECIFY_KEY,1466,"must not specify _key for this collection","Will be raised when a Coordinator in a cluster finds that the _key attribute was specified in a sharded collection the uses not only _key as sharding attribute."
ERROR_CLUSTER_GOT_CONTRADICTING_ANSWERS,1467,"got contradicting answers from different shards","Will be raised if a Coordinator in a cluster gets conflicting results from different shards, which should never happen."
ERROR_CLUSTER_NOT_ALL_SHARDING_ATTRIBUTES_GIVEN,1468,"not all sharding attributes given","Will be raised if a Coordinator tries to find out which shard is responsible for a partial document, but cannot do this because not all sharding attributes are specified."
ERROR_CLUSTER_MUST_NOT_CHANGE_SHARDING_ATTRIBUTES,1469,"must not change the value of a shard key attribute","Will be raised if there is an attempt to update the value of a shard attribute."
ERROR_CLUSTER_UNSUPPORTED,1470,"unsupported operation or parameter","Will be raised when there is an attempt to carry out an operation that is not supported in the context of a sharded collection."
ERROR_CLUSTER_ONLY_ON_COORDINATOR,1471,"this operation is only valid on a Coordinator in a cluster","Will be raised if there is an attempt to run a Coordinator-only operation on a different type of node."
ERROR_CLUSTER_READING_PLAN_AGENCY,1472,"error reading Plan in Agency","Will be raised if a Coordinator or DB-Server cannot read the Plan in the Agency."
ERROR_CLUSTER_COULD_NOT_TRUNCATE_COLLECTION,1473,"could not truncate collection","Will be raised if a Coordinator cannot truncate all shards of a cluster collection."
ERROR_CLUSTER_AQL_COMMUNICATION,1474,"error in cluster internal communication for AQL","Will be raised if the internal communication of the cluster for AQL produces an error."
ERROR_CLUSTER_ONLY_ON_DBSERVER,1477,"this operation is only valid on a DB-Server in a cluster","Will be raised if there is an attempt to run a DB-Server-only operation on a different type of node."
ERROR_CLUSTER_BACKEND_UNAVAILABLE,1478,"A cluster backend which was required for the operation could not be reached","Will be raised if a required db server can't be reached."
ERROR_CLUSTER_AQL_COLLECTION_OUT_OF_SYNC,1481,"collection is out of sync","Will be raised if a collection needed during query execution is out of sync. This currently can only happen when using SatelliteCollections"
ERROR_CLUSTER_COULD_NOT_CREATE_INDEX_IN_PLAN,1482,"could not create index in plan","Will be raised when a Coordinator in a cluster cannot create an entry for a new index in the Plan hierarchy in the Agency."
ERROR_CLUSTER_COULD_NOT_DROP_INDEX_IN_PLAN,1483,"could not drop index in plan","Will be raised when a Coordinator in a cluster cannot remove an index from the Plan hierarchy in the Agency."
ERROR_CLUSTER_CHAIN_OF_DISTRIBUTESHARDSLIKE,1484,"chain of distributeShardsLike references","Will be raised if one tries to create a collection with a distributeShardsLike attribute which points to another collection that also has one."
ERROR_CLUSTER_MUST_NOT_DROP_COLL_OTHER_DISTRIBUTESHARDSLIKE,1485,"must not drop collection while another has a distributeShardsLike attribute pointing to it","Will be raised if one tries to drop a collection to which another collection points with its distributeShardsLike attribute."
ERROR_CLUSTER_UNKNOWN_DISTRIBUTESHARDSLIKE,1486,"must not have a distributeShardsLike attribute pointing to an unknown collection","Will be raised if one tries to create a collection which points to an unknown collection in its distributeShardsLike attribute."
ERROR_CLUSTER_INSUFFICIENT_DBSERVERS,1487,"the number of current DB-Servers is lower than the requested replicationFactor","Will be raised if one tries to create a collection with a replicationFactor greater than the available number of DB-Servers."
ERROR_CLUSTER_COULD_NOT_DROP_FOLLOWER,1488,"a follower could not be dropped in Agency","Will be raised if a follower that ought to be dropped could not be dropped in the Agency (under Current)."
ERROR_CLUSTER_SHARD_LEADER_REFUSES_REPLICATION,1489,"a shard leader refuses to perform a replication operation","Will be raised if a replication operation is refused by a shard leader."
ERROR_CLUSTER_SHARD_FOLLOWER_REFUSES_OPERATION,1490,"a shard follower refuses to perform an operation that is not a replication","Will be raised if a non-replication operation is refused by a shard follower."
ERROR_CLUSTER_SHARD_LEADER_RESIGNED,1491,"a (former) shard leader refuses to perform an operation, because it has resigned in the meantime","Will be raised if a non-replication operation is refused by a former shard leader that has found out that it is no longer the leader."
ERROR_CLUSTER_AGENCY_COMMUNICATION_FAILED,1492,"some Agency operation failed","Will be raised if after various retries an Agency operation could not be performed successfully."
ERROR_CLUSTER_LEADERSHIP_CHALLENGE_ONGOING,1495,"leadership challenge is ongoing","Will be raised when servers are currently competing for leadership, and the result is still unknown."
ERROR_CLUSTER_NOT_LEADER,1496,"not a leader","Will be raised when an operation is sent to a non-leading server."
ERROR_CLUSTER_COULD_NOT_CREATE_VIEW_IN_PLAN,1497,"could not create view in plan","Will be raised when a Coordinator in a cluster cannot create an entry for a new view in the Plan hierarchy in the Agency."
ERROR_CLUSTER_VIEW_ID_EXISTS,1498,"view ID already exists","Will be raised when a Coordinator in a cluster tries to create a view and the view ID already exists."
ERROR_CLUSTER_COULD_NOT_DROP_COLLECTION,1499,"could not drop collection in plan","Will be raised when a Coordinator in a cluster cannot drop a collection entry in the Plan hierarchy in the Agency."

################################################################################
## ArangoDB query errors
################################################################################

ERROR_QUERY_KILLED,1500,"query killed","Will be raised when a running query is killed by an explicit admin command."
ERROR_QUERY_PARSE,1501,"%s","Will be raised when query is parsed and is found to be syntactically invalid."
ERROR_QUERY_EMPTY,1502,"query is empty","Will be raised when an empty query is specified."
ERROR_QUERY_SCRIPT,1503,"runtime error '%s'","Will be raised when a runtime error is caused by the query."
ERROR_QUERY_NUMBER_OUT_OF_RANGE,1504,"number out of range","Will be raised when a number is outside the expected range."
ERROR_QUERY_INVALID_GEO_VALUE,1505,"invalid geo coordinate value","Will be raised when a geo index coordinate is invalid or out of range."
ERROR_QUERY_VARIABLE_NAME_INVALID,1510,"variable name '%s' has an invalid format","Will be raised when an invalid variable name is used."
ERROR_QUERY_VARIABLE_REDECLARED,1511,"variable '%s' is assigned multiple times","Will be raised when a variable gets re-assigned in a query."
ERROR_QUERY_VARIABLE_NAME_UNKNOWN,1512,"unknown variable '%s'","Will be raised when an unknown variable is used or the variable is undefined the context it is used."
ERROR_QUERY_COLLECTION_LOCK_FAILED,1521,"unable to read-lock collection %s","Will be raised when a read lock on the collection cannot be acquired."
ERROR_QUERY_TOO_MANY_COLLECTIONS,1522,"too many collections/shards","Will be raised when the number of collections or shards in a query is beyond the allowed value."
ERROR_QUERY_DOCUMENT_ATTRIBUTE_REDECLARED,1530,"document attribute '%s' is assigned multiple times","Will be raised when a document attribute is re-assigned."
ERROR_QUERY_FUNCTION_NAME_UNKNOWN,1540,"usage of unknown function '%s()'","Will be raised when an undefined function is called."
ERROR_QUERY_FUNCTION_ARGUMENT_NUMBER_MISMATCH,1541,"invalid number of arguments for function '%s()', expected number of arguments: minimum: %d, maximum: %d","Will be raised when the number of arguments used in a function call does not match the expected number of arguments for the function."
ERROR_QUERY_FUNCTION_ARGUMENT_TYPE_MISMATCH,1542,"invalid argument type in call to function '%s()'","Will be raised when the type of an argument used in a function call does not match the expected argument type."
ERROR_QUERY_INVALID_REGEX,1543,"invalid regex value","Will be raised when an invalid regex argument value is used in a call to a function that expects a regex."
ERROR_QUERY_BIND_PARAMETERS_INVALID,1550,"invalid structure of bind parameters","Will be raised when the structure of bind parameters passed has an unexpected format."
ERROR_QUERY_BIND_PARAMETER_MISSING,1551,"no value specified for declared bind parameter '%s'","Will be raised when a bind parameter was declared in the query but the query is being executed with no value for that parameter."
ERROR_QUERY_BIND_PARAMETER_UNDECLARED,1552,"bind parameter '%s' was not declared in the query","Will be raised when a value gets specified for an undeclared bind parameter."
ERROR_QUERY_BIND_PARAMETER_TYPE,1553,"bind parameter '%s' has an invalid value or type","Will be raised when a bind parameter has an invalid value or type."
ERROR_QUERY_INVALID_LOGICAL_VALUE,1560,"invalid logical value","Will be raised when a non-boolean value is used in a logical operation."
ERROR_QUERY_INVALID_ARITHMETIC_VALUE,1561,"invalid arithmetic value","Will be raised when a non-numeric value is used in an arithmetic operation."
ERROR_QUERY_DIVISION_BY_ZERO,1562,"division by zero","Will be raised when there is an attempt to divide by zero."
ERROR_QUERY_ARRAY_EXPECTED,1563,"array expected","Will be raised when a non-array operand is used for an operation that expects an array argument operand."
ERROR_QUERY_FAIL_CALLED,1569,"FAIL(%s) called","Will be raised when the function FAIL() is called from inside a query."
ERROR_QUERY_GEO_INDEX_MISSING,1570,"no suitable geo index found for geo restriction on '%s'","Will be raised when a geo restriction was specified but no suitable geo index is found to resolve it."
ERROR_QUERY_FULLTEXT_INDEX_MISSING,1571,"no suitable fulltext index found for fulltext query on '%s'","Will be raised when a fulltext query is performed on a collection without a suitable fulltext index."
ERROR_QUERY_INVALID_DATE_VALUE,1572,"invalid date value","Will be raised when a value cannot be converted to a date."
ERROR_QUERY_MULTI_MODIFY,1573,"multi-modify query","Will be raised when an AQL query contains more than one data-modifying operation."
ERROR_QUERY_INVALID_AGGREGATE_EXPRESSION,1574,"invalid aggregate expression","Will be raised when an AQL query contains an invalid aggregate expression."
ERROR_QUERY_COMPILE_TIME_OPTIONS,1575,"query options must be readable at query compile time","Will be raised when an AQL data-modification query contains options that cannot be figured out at query compile time."
ERROR_QUERY_EXCEPTION_OPTIONS,1576,"query options expected","Will be raised when an AQL data-modification query contains an invalid options specification."
ERROR_QUERY_FORCED_INDEX_HINT_UNUSABLE,1577,"could not use forced index hint","Will be raised when forceIndexHint is specified, and the hint cannot be used to serve the query."
ERROR_QUERY_DISALLOWED_DYNAMIC_CALL,1578,"disallowed dynamic call to '%s'","Will be raised when a dynamic function call is made to a function that cannot be called dynamically."
ERROR_QUERY_ACCESS_AFTER_MODIFICATION,1579,"access after data-modification by %s","Will be raised when collection data are accessed after a data-modification operation."

################################################################################
## AQL user function errors
################################################################################

ERROR_QUERY_FUNCTION_INVALID_NAME,1580,"invalid user function name","Will be raised when a user function with an invalid name is registered."
ERROR_QUERY_FUNCTION_INVALID_CODE,1581,"invalid user function code","Will be raised when a user function is registered with invalid code."
ERROR_QUERY_FUNCTION_NOT_FOUND,1582,"user function '%s()' not found","Will be raised when a user function is accessed but not found."
ERROR_QUERY_FUNCTION_RUNTIME_ERROR,1583,"user function runtime error: %s","Will be raised when a user function throws a runtime exception."

################################################################################
## AQL query registry errors
################################################################################

ERROR_QUERY_BAD_JSON_PLAN,1590,"bad execution plan JSON","Will be raised when an HTTP API for a query got an invalid JSON object."
ERROR_QUERY_NOT_FOUND,1591,"query ID not found","Will be raised when an Id of a query is not found by the HTTP API."

ERROR_QUERY_USER_ASSERT,1593,"%s","Will be raised if and user provided expression fails to evaluate to true"
ERROR_QUERY_USER_WARN,1594,"%s","Will be raised if and user provided expression fails to evaluate to true"

################################################################################
## ArangoDB cursor errors
################################################################################

ERROR_CURSOR_NOT_FOUND,1600,"cursor not found","Will be raised when a cursor is requested via its id but a cursor with that id cannot be found."
ERROR_CURSOR_BUSY,1601,"cursor is busy","Will be raised when a cursor is requested via its id but a concurrent request is still using the cursor."

################################################################################
## ArangoDB validation errors
################################################################################

ERROR_VALIDATION_FAILED,1620,"validation failed","Will be raised when a document does not pass validation."
ERROR_VALIDATION_BAD_PARAMETER,1621,"invalid validation parameter","Will be raised when the validator description is invalid."

################################################################################
## ArangoDB transaction errors
################################################################################

ERROR_TRANSACTION_INTERNAL,1650,"internal transaction error","Will be raised when a wrong usage of transactions is detected. this is an internal error and indicates a bug in ArangoDB."
ERROR_TRANSACTION_NESTED,1651,"nested transactions detected","Will be raised when transactions are nested."
ERROR_TRANSACTION_UNREGISTERED_COLLECTION,1652,"unregistered collection used in transaction","Will be raised when a collection is used in the middle of a transaction but was not registered at transaction start."
ERROR_TRANSACTION_DISALLOWED_OPERATION,1653,"disallowed operation inside transaction","Will be raised when a disallowed operation is carried out in a transaction."
ERROR_TRANSACTION_ABORTED,1654,"transaction aborted","Will be raised when a transaction was aborted."
ERROR_TRANSACTION_NOT_FOUND,1655,"transaction not found","Will be raised when a transaction was not found."

################################################################################
## User management errors
################################################################################

ERROR_USER_INVALID_NAME,1700,"invalid user name","Will be raised when an invalid user name is used."
ERROR_USER_DUPLICATE,1702,"duplicate user","Will be raised when a user name already exists."
ERROR_USER_NOT_FOUND,1703,"user not found","Will be raised when a user name is updated that does not exist."
ERROR_USER_EXTERNAL,1705,"user is external","Will be raised when the user is authenticated by an external server."

###############################################################################
## Service management errors (legacy)
## These have been superseded by the Foxx management errors in public APIs.
################################################################################

ERROR_SERVICE_DOWNLOAD_FAILED,1752,"service download failed","Will be raised when a service download from the central repository failed."
ERROR_SERVICE_UPLOAD_FAILED,1753,"service upload failed","Will be raised when a service upload from the client to the ArangoDB server failed."

################################################################################
## LDAP errors
################################################################################

ERROR_LDAP_CANNOT_INIT,1800,"cannot init a LDAP connection","can not init a LDAP connection"
ERROR_LDAP_CANNOT_SET_OPTION,1801,"cannot set a LDAP option","can not set a LDAP option"
ERROR_LDAP_CANNOT_BIND,1802,"cannot bind to a LDAP server","can not bind to a LDAP server"
ERROR_LDAP_CANNOT_UNBIND,1803,"cannot unbind from a LDAP server","can not unbind from a LDAP server"
ERROR_LDAP_CANNOT_SEARCH,1804,"cannot issue a LDAP search","can not search the LDAP server"
ERROR_LDAP_CANNOT_START_TLS,1805,"cannot start a TLS LDAP session","can not star a TLS LDAP session"
ERROR_LDAP_FOUND_NO_OBJECTS,1806,"LDAP didn't found any objects","LDAP didn't found any objects with the specified search query"
ERROR_LDAP_NOT_ONE_USER_FOUND,1807,"LDAP found zero ore more than one user","LDAP found zero ore more than one user"
ERROR_LDAP_USER_NOT_IDENTIFIED,1808,"LDAP found a user, but its not the desired one","LDAP found a user, but its not the desired one"
ERROR_LDAP_INVALID_MODE,1820,"invalid LDAP mode","cant distinguish a valid mode for provided LDAP configuration"

################################################################################
## Task errors
################################################################################

ERROR_TASK_INVALID_ID,1850,"invalid task id","Will be raised when a task is created with an invalid id."
ERROR_TASK_DUPLICATE_ID,1851,"duplicate task id","Will be raised when a task id is created with a duplicate id."
ERROR_TASK_NOT_FOUND,1852,"task not found","Will be raised when a task with the specified id could not be found."

################################################################################
## Graph / traversal errors
################################################################################

ERROR_GRAPH_INVALID_GRAPH,1901,"invalid graph","Will be raised when an invalid name is passed to the server."
ERROR_GRAPH_COULD_NOT_CREATE_GRAPH,1902,"could not create graph","Will be raised when an invalid name, vertices or edges is passed to the server."
ERROR_GRAPH_INVALID_VERTEX,1903,"invalid vertex","Will be raised when an invalid vertex id is passed to the server."
ERROR_GRAPH_COULD_NOT_CREATE_VERTEX,1904,"could not create vertex","Will be raised when the vertex could not be created."
ERROR_GRAPH_COULD_NOT_CHANGE_VERTEX,1905,"could not change vertex","Will be raised when the vertex could not be changed."
ERROR_GRAPH_INVALID_EDGE,1906,"invalid edge","Will be raised when an invalid edge id is passed to the server."
ERROR_GRAPH_COULD_NOT_CREATE_EDGE,1907,"could not create edge","Will be raised when the edge could not be created."
ERROR_GRAPH_COULD_NOT_CHANGE_EDGE,1908,"could not change edge","Will be raised when the edge could not be changed."
ERROR_GRAPH_TOO_MANY_ITERATIONS,1909,"too many iterations - try increasing the value of 'maxIterations'","Will be raised when too many iterations are done in a graph traversal."
ERROR_GRAPH_INVALID_FILTER_RESULT,1910,"invalid filter result","Will be raised when an invalid filter result is returned in a graph traversal."
ERROR_GRAPH_COLLECTION_MULTI_USE,1920,"multi use of edge collection in edge def","an edge collection may only be used once in one edge definition of a graph.",
ERROR_GRAPH_COLLECTION_USE_IN_MULTI_GRAPHS,1921,"edge collection already used in edge def"," is already used by another graph in a different edge definition.",
ERROR_GRAPH_CREATE_MISSING_NAME,1922,"missing graph name","a graph name is required to create or drop a graph.",
ERROR_GRAPH_CREATE_MALFORMED_EDGE_DEFINITION,1923,"malformed edge definition","the edge definition is malformed. It has to be an array of objects.",
ERROR_GRAPH_NOT_FOUND,1924,"graph '%s' not found","a graph with this name could not be found.",
ERROR_GRAPH_DUPLICATE,1925,"graph already exists","a graph with this name already exists.",
ERROR_GRAPH_VERTEX_COL_DOES_NOT_EXIST,1926,"vertex collection does not exist or is not part of the graph","the specified vertex collection does not exist or is not part of the graph.",
ERROR_GRAPH_WRONG_COLLECTION_TYPE_VERTEX,1927,"collection not a vertex collection","the collection is not a vertex collection.",
ERROR_GRAPH_NOT_IN_ORPHAN_COLLECTION,1928,"collection is not in list of orphan collections","Vertex collection not in list of orphan collections of the graph.",
ERROR_GRAPH_COLLECTION_USED_IN_EDGE_DEF,1929,"collection already used in edge def","The collection is already used in an edge definition of the graph.",
ERROR_GRAPH_EDGE_COLLECTION_NOT_USED,1930,"edge collection not used in graph","The edge collection is not used in any edge definition of the graph.",
ERROR_GRAPH_NO_GRAPH_COLLECTION,1932,"collection _graphs does not exist","collection _graphs does not exist.",
ERROR_GRAPH_INVALID_EXAMPLE_ARRAY_OBJECT_STRING,1933,"Invalid example type. Has to be String, Array or Object","Invalid example type. Has to be String, Array or Object.",
ERROR_GRAPH_INVALID_EXAMPLE_ARRAY_OBJECT,1934,"Invalid example type. Has to be Array or Object","Invalid example type. Has to be Array or Object.",
ERROR_GRAPH_INVALID_NUMBER_OF_ARGUMENTS,1935,"Invalid number of arguments. Expected: ","Invalid number of arguments. Expected: ",
ERROR_GRAPH_INVALID_PARAMETER,1936,"Invalid parameter type.","Invalid parameter type.",
ERROR_GRAPH_INVALID_ID,1937,"Invalid id","Invalid id",
ERROR_GRAPH_COLLECTION_USED_IN_ORPHANS,1938,"collection used in orphans","The collection is already used in the orphans of the graph.",
ERROR_GRAPH_EDGE_COL_DOES_NOT_EXIST,1939,"edge collection does not exist or is not part of the graph","the specified edge collection does not exist or is not part of the graph.",
ERROR_GRAPH_EMPTY,1940,"empty graph","The requested graph has no edge collections."
ERROR_GRAPH_INTERNAL_DATA_CORRUPT,1941,"internal graph data corrupt","The _graphs collection contains invalid data."
ERROR_GRAPH_INTERNAL_EDGE_COLLECTION_ALREADY_SET,1942,"edge collection already set","Tried to add an edge collection which is already defined."
ERROR_GRAPH_CREATE_MALFORMED_ORPHAN_LIST,1943,"malformed orphan list","the orphan list argument is malformed. It has to be an array of strings."
ERROR_GRAPH_EDGE_DEFINITION_IS_DOCUMENT,1944,"edge definition collection is a document collection","the collection used as a relation is existing, but is a document collection, it cannot be used here."
ERROR_GRAPH_COLLECTION_IS_INITIAL,1945,"initial collection is not allowed to be removed manually","the collection is used as the initial collection of this graph and is not allowed to be removed manually."
ERROR_GRAPH_NO_INITIAL_COLLECTION,1946,"no valid initial collection found","during the graph creation process no collection could be selected as the needed initial collection. Happens if a distributeShardsLike or replicationFactor mismatch was found."

################################################################################
## Session errors
################################################################################

ERROR_SESSION_UNKNOWN,1950,"unknown session","Will be raised when an invalid/unknown session id is passed to the server."
ERROR_SESSION_EXPIRED,1951,"session expired","Will be raised when a session is expired."

################################################################################
## Simple Client errors
################################################################################

ERROR_SIMPLE_CLIENT_UNKNOWN_ERROR,2000,"unknown client error","This error should not happen."
ERROR_SIMPLE_CLIENT_COULD_NOT_CONNECT,2001,"could not connect to server","Will be raised when the client could not connect to the server."
ERROR_SIMPLE_CLIENT_COULD_NOT_WRITE,2002,"could not write to server","Will be raised when the client could not write data."
ERROR_SIMPLE_CLIENT_COULD_NOT_READ,2003,"could not read from server","Will be raised when the client could not read data."

ERROR_WAS_ERLAUBE,2019,"was erlaube?!","Will be raised if was erlaube?!"

################################################################################
## internal AQL errors
################################################################################

ERROR_INTERNAL_AQL,2200,"General internal AQL error","Internal error during AQL execution"
ERROR_WROTE_TOO_FEW_OUTPUT_REGISTERS,2201,"An AQL block wrote too few output registers","An AQL block wrote too few output registers"
ERROR_WROTE_TOO_MANY_OUTPUT_REGISTERS,2202,"An AQL block wrote too many output registers","An AQL block wrote too many output registers"
ERROR_WROTE_OUTPUT_REGISTER_TWICE,2203,"An AQL block wrote an output register twice","An AQL block wrote an output register twice"
ERROR_WROTE_IN_WRONG_REGISTER,2204,"An AQL block wrote in a register that is not its output","An AQL block wrote in a register that is not its output"
ERROR_INPUT_REGISTERS_NOT_COPIED,2205,"An AQL block did not copy its input registers","An AQL block did not copy its input registers"

################################################################################
## Foxx management errors
################################################################################

ERROR_MALFORMED_MANIFEST_FILE,3000,"failed to parse manifest file","The service manifest file is not well-formed JSON."
ERROR_INVALID_SERVICE_MANIFEST,3001,"manifest file is invalid","The service manifest contains invalid values."
ERROR_SERVICE_FILES_MISSING,3002,"service files missing","The service folder or bundle does not exist on this server."
ERROR_SERVICE_FILES_OUTDATED,3003,"service files outdated","The local service bundle does not match the checksum in the database."
ERROR_INVALID_FOXX_OPTIONS,3004,"service options are invalid","The service options contain invalid values."
ERROR_INVALID_MOUNTPOINT,3007,"invalid mountpath","The service mountpath contains invalid characters."
ERROR_SERVICE_NOT_FOUND,3009,"service not found","No service found at the given mountpath."
ERROR_SERVICE_NEEDS_CONFIGURATION,3010,"service needs configuration","The service is missing configuration or dependencies."
ERROR_SERVICE_MOUNTPOINT_CONFLICT,3011,"service already exists","A service already exists at the given mountpath."
ERROR_SERVICE_MANIFEST_NOT_FOUND,3012,"missing manifest file","The service directory does not contain a manifest file."
ERROR_SERVICE_OPTIONS_MALFORMED,3013,"failed to parse service options","The service options are not well-formed JSON."
ERROR_SERVICE_SOURCE_NOT_FOUND,3014,"source path not found","The source path does not match a file or directory."
ERROR_SERVICE_SOURCE_ERROR,3015,"error resolving source","The source path could not be resolved."
ERROR_SERVICE_UNKNOWN_SCRIPT,3016,"unknown script","The service does not have a script with this name."
ERROR_SERVICE_API_DISABLED,3099,"service api disabled","The API for managing Foxx services has been disabled on this server."

################################################################################
## JavaScript module loader errors
################################################################################

ERROR_MODULE_NOT_FOUND,3100,"cannot locate module","The module path could not be resolved."
ERROR_MODULE_SYNTAX_ERROR,3101,"syntax error in module","The module could not be parsed because of a syntax error."
ERROR_MODULE_FAILURE,3103,"failed to invoke module","Failed to invoke the module in its context."

################################################################################
## Enterprise Edition errors
################################################################################

ERROR_NO_SMART_COLLECTION,4000,"collection is not smart","The requested collection needs to be smart, but it ain't"
ERROR_NO_SMART_GRAPH_ATTRIBUTE,4001,"SmartGraph attribute not given","The given document does not have the SmartGraph attribute set."
ERROR_CANNOT_DROP_SMART_COLLECTION,4002,"cannot drop this smart collection","This smart collection cannot be dropped, it dictates sharding in the graph."
ERROR_KEY_MUST_BE_PREFIXED_WITH_SMART_GRAPH_ATTRIBUTE,4003,"in smart vertex collections _key must be prefixed with the value of the SmartGraph attribute","In a smart vertex collection _key must be prefixed with the value of the SmartGraph attribute."
ERROR_ILLEGAL_SMART_GRAPH_ATTRIBUTE,4004,"attribute cannot be used as SmartGraph attribute","The given smartGraph attribute is illegal and cannot be used for sharding. All system attributes are forbidden."
ERROR_SMART_GRAPH_ATTRIBUTE_MISMATCH,4005,"SmartGraph attribute mismatch","The SmartGraph attribute of the given collection does not match the SmartGraph attribute of the graph."
ERROR_INVALID_SMART_JOIN_ATTRIBUTE,4006,"invalid SmartJoin attribute declaration","Will be raised when the smartJoinAttribute declaration is invalid."
ERROR_KEY_MUST_BE_PREFIXED_WITH_SMART_JOIN_ATTRIBUTE,4007,"shard key value must be prefixed with the value of the SmartJoin attribute","when using smartJoinAttribute for a collection, the shard key value must be prefixed with the value of the SmartJoin attribute."
ERROR_NO_SMART_JOIN_ATTRIBUTE,4008,"SmartJoin attribute not given or invalid","The given document does not have the required SmartJoin attribute set or it has an invalid value."
ERROR_CLUSTER_MUST_NOT_CHANGE_SMART_JOIN_ATTRIBUTE,4009,"must not change the value of the smartJoinAttribute","Will be raised if there is an attempt to update the value of the smartJoinAttribute."
ERROR_INVALID_DISJOINT_SMART_EDGE,4010,"non disjoint edge found","Will be raised if there is an attempt to create an edge between separated graph components."

################################################################################
## Cluster repair errors
################################################################################

ERROR_CLUSTER_REPAIRS_FAILED,5000,"error during cluster repairs","General error during cluster repairs"
ERROR_CLUSTER_REPAIRS_NOT_ENOUGH_HEALTHY,5001,"not enough (healthy) db servers","Will be raised when, during repairDistributeShardsLike, there must be a free db server to move a shard, but there is no candidate or none is healthy."
ERROR_CLUSTER_REPAIRS_REPLICATION_FACTOR_VIOLATED,5002,"replication factor violated during cluster repairs","Will be raised on various inconsistencies regarding the replication factor"
ERROR_CLUSTER_REPAIRS_NO_DBSERVERS,5003,"no DB-Servers during cluster repairs","Will be raised if a collection that is fixed has some shard without DB Servers"
ERROR_CLUSTER_REPAIRS_MISMATCHING_LEADERS,5004,"mismatching leaders during cluster repairs","Will be raised if a shard in collection and its prototype in the corresponding distributeShardsLike collection have mismatching leaders (when they should already have been fixed)"
ERROR_CLUSTER_REPAIRS_MISMATCHING_FOLLOWERS,5005,"mismatching followers during cluster repairs","Will be raised if a shard in collection and its prototype in the corresponding distributeShardsLike collection don't have the same followers (when they should already have been adjusted)"
ERROR_CLUSTER_REPAIRS_INCONSISTENT_ATTRIBUTES,5006,"inconsistent attributes during cluster repairs","Will be raised if a collection that is fixed does (not) have distributeShardsLike when it is expected, or does (not) have repairingDistributeShardsLike when it is expected"
ERROR_CLUSTER_REPAIRS_MISMATCHING_SHARDS,5007,"mismatching shards during cluster repairs","Will be raised if in a collection and its distributeShardsLike prototype collection some shard and its prototype have an unequal number of DB Servers"
ERROR_CLUSTER_REPAIRS_JOB_FAILED,5008,"move shard job failed during cluster repairs","Will be raised if a move shard job in the Agency failed during cluster repairs"
ERROR_CLUSTER_REPAIRS_JOB_DISAPPEARED,5009,"move shard job disappeared during cluster repairs","Will be raised if a move shard job in the Agency cannot be found anymore before it finished"
ERROR_CLUSTER_REPAIRS_OPERATION_FAILED,5010,"Agency transaction failed during cluster repairs","Will be raised if an Agency transaction failed during either sending or executing it."

################################################################################
## Agency errors
################################################################################

ERROR_AGENCY_INFORM_MUST_BE_OBJECT,20011,"Inform message must be an object.","The inform message in the Agency must be an object."
ERROR_AGENCY_INFORM_MUST_CONTAIN_TERM,20012,"Inform message must contain uint parameter 'term'","The inform message in the Agency must contain a uint parameter 'term'."
ERROR_AGENCY_INFORM_MUST_CONTAIN_ID,20013,"Inform message must contain string parameter 'id'","The inform message in the Agency must contain a string parameter 'id'."
ERROR_AGENCY_INFORM_MUST_CONTAIN_ACTIVE,20014,"Inform message must contain array 'active'","The inform message in the Agency must contain an array 'active'."
ERROR_AGENCY_INFORM_MUST_CONTAIN_POOL,20015,"Inform message must contain object 'pool'","The inform message in the Agency must contain an object 'pool'."
ERROR_AGENCY_INFORM_MUST_CONTAIN_MIN_PING,20016,"Inform message must contain object 'min ping'","The inform message in the Agency must contain an object 'min ping'."
ERROR_AGENCY_INFORM_MUST_CONTAIN_MAX_PING,20017,"Inform message must contain object 'max ping'","The inform message in the Agency must contain an object 'max ping'."
ERROR_AGENCY_INFORM_MUST_CONTAIN_TIMEOUT_MULT,20018,"Inform message must contain object 'timeoutMult'","The inform message in the Agency must contain an object 'timeoutMult'."
ERROR_AGENCY_CANNOT_REBUILD_DBS,20021,"Cannot rebuild readDB and spearHead","Will be raised if the readDB or the spearHead cannot be rebuilt from the replicated log."

################################################################################
## Supervision errors
################################################################################

ERROR_SUPERVISION_GENERAL_FAILURE,20501,"general supervision failure","General supervision failure."

################################################################################
## Dispatcher errors
################################################################################

ERROR_QUEUE_FULL,21003,"named queue is full","Will be returned if a queue with this name is full."

################################################################################
## Maintenance errors
################################################################################

ERROR_ACTION_OPERATION_UNABORTABLE,6002,"this maintenance action cannot be stopped","This maintenance action cannot be stopped once it is started"
ERROR_ACTION_UNFINISHED,6003,"maintenance action still processing","This maintenance action is still processing"
ERROR_NO_SUCH_ACTION,6004,"no such maintenance action","No such maintenance action exists"

################################################################################
## Backup/Restore errors
################################################################################

<<<<<<< HEAD
ERROR_HOT_BACKUP_INTERNAL,7001,"internal hot backup error","Failed to create hot backup set"
ERROR_HOT_RESTORE_INTERNAL,7002,"internal hot restore error","Failed to restore to hot backup set"
ERROR_BACKUP_TOPOLOGY,7003,"backup does not match this topology","The hot backup set cannot be restored on non matching cluster topology"
ERROR_NO_SPACE_LEFT_ON_DEVICE,7004,"no space left on device","No space left on device"
ERROR_FAILED_TO_UPLOAD_BACKUP,7005,"failed to upload hot backup set to remote target","Failed to upload hot backup set to remote target"
ERROR_FAILED_TO_DOWNLOAD_BACKUP,7006,"failed to download hot backup set from remote source","Failed to download hot backup set from remote source"
ERROR_NO_SUCH_HOT_BACKUP,7007,"no such hot backup set can be found","Cannot find a hot backup set with this Id"
ERROR_REMOTE_REPOSITORY_CONFIG_BAD,7008,"remote hot backup repository configuration error","The configuration given for upload or download operation to/from remote hot backup repositories is wrong."
ERROR_LOCAL_LOCK_FAILED,7009,"some db servers cannot be reached for transaction locks","Some of the db servers cannot be reached for transaction locks."
ERROR_LOCAL_LOCK_RETRY,7010,"some db servers cannot be reached for transaction locks","Some of the db servers cannot be reached for transaction locks."
ERROR_HOT_BACKUP_CONFLICT,7011,"hot backup conflict","Conflict of multiple hot backup processes."
ERROR_HOT_BACKUP_DBSERVERS_AWOL,7012,"hot backup not all db servers reachable","One or more db servers could not be reached for hot backup inquiry"
=======
ERROR_HOT_BACKUP_INTERNAL, 7001, "internal hot backup error", "Failed to create hot backup set"
ERROR_HOT_RESTORE_INTERNAL, 7002, "internal hot restore error", "Failed to restore to hot backup set"
ERROR_BACKUP_TOPOLOGY, 7003, "backup does not match this topology", "The hot backup set cannot be restored on non matching cluster topology"
ERROR_NO_SPACE_LEFT_ON_DEVICE, 7004, "no space left on device", "No space left on device"
ERROR_FAILED_TO_UPLOAD_BACKUP, 7005, "failed to upload hot backup set to remote target", "Failed to upload hot backup set to remote target"
ERROR_FAILED_TO_DOWNLOAD_BACKUP, 7006, "failed to download hot backup set from remote source", "Failed to downloadload hot backup set from remote source"
ERROR_NO_SUCH_HOT_BACKUP, 7007, "no such hot backup set can be found, "Cannot find a hot backup set with this Id"
ERROR_REMOTE_REPOSITORY_CONFIG_BAD, 7008, "remote hotback repository configuration error", "The configuration given for upload or download operation to/from remote hotback repositories is wrong."
ERROR_LOCAL_LOCK_FAILED, 7009, "some db servers cannot be reached for transaction locks", "Some of the db servers cannot be reached for transaction locks."
ERROR_LOCAL_LOCK_RETRY, 7010, "some db servers cannot be reached for transaction locks", "Some of the db servers cannot be reached for transaction locks."
ERROR_HOT_BACKUP_CONFLICT, 7011, "hot backup conflict", "Conflict of multiple hot backup processes."
ERROR_HOT_BACKUP_DBSERVERS_AWOL, 7012, "hot backup not all db servers reachable", "One or more db servers could not be reached for hot backup inquiry"

################################################################################
## Plan analyzers errors
################################################################################
ERROR_CLUSTER_COULD_NOT_MODIFY_ANALYZERS_IN_PLAN, 7021, "analyzers in plan could not be modified", "Plan could not be modified while creating or deleting analyzers revision"
>>>>>>> 883f98ac
<|MERGE_RESOLUTION|>--- conflicted
+++ resolved
@@ -504,7 +504,6 @@
 ## Backup/Restore errors
 ################################################################################
 
-<<<<<<< HEAD
 ERROR_HOT_BACKUP_INTERNAL,7001,"internal hot backup error","Failed to create hot backup set"
 ERROR_HOT_RESTORE_INTERNAL,7002,"internal hot restore error","Failed to restore to hot backup set"
 ERROR_BACKUP_TOPOLOGY,7003,"backup does not match this topology","The hot backup set cannot be restored on non matching cluster topology"
@@ -517,22 +516,8 @@
 ERROR_LOCAL_LOCK_RETRY,7010,"some db servers cannot be reached for transaction locks","Some of the db servers cannot be reached for transaction locks."
 ERROR_HOT_BACKUP_CONFLICT,7011,"hot backup conflict","Conflict of multiple hot backup processes."
 ERROR_HOT_BACKUP_DBSERVERS_AWOL,7012,"hot backup not all db servers reachable","One or more db servers could not be reached for hot backup inquiry"
-=======
-ERROR_HOT_BACKUP_INTERNAL, 7001, "internal hot backup error", "Failed to create hot backup set"
-ERROR_HOT_RESTORE_INTERNAL, 7002, "internal hot restore error", "Failed to restore to hot backup set"
-ERROR_BACKUP_TOPOLOGY, 7003, "backup does not match this topology", "The hot backup set cannot be restored on non matching cluster topology"
-ERROR_NO_SPACE_LEFT_ON_DEVICE, 7004, "no space left on device", "No space left on device"
-ERROR_FAILED_TO_UPLOAD_BACKUP, 7005, "failed to upload hot backup set to remote target", "Failed to upload hot backup set to remote target"
-ERROR_FAILED_TO_DOWNLOAD_BACKUP, 7006, "failed to download hot backup set from remote source", "Failed to downloadload hot backup set from remote source"
-ERROR_NO_SUCH_HOT_BACKUP, 7007, "no such hot backup set can be found, "Cannot find a hot backup set with this Id"
-ERROR_REMOTE_REPOSITORY_CONFIG_BAD, 7008, "remote hotback repository configuration error", "The configuration given for upload or download operation to/from remote hotback repositories is wrong."
-ERROR_LOCAL_LOCK_FAILED, 7009, "some db servers cannot be reached for transaction locks", "Some of the db servers cannot be reached for transaction locks."
-ERROR_LOCAL_LOCK_RETRY, 7010, "some db servers cannot be reached for transaction locks", "Some of the db servers cannot be reached for transaction locks."
-ERROR_HOT_BACKUP_CONFLICT, 7011, "hot backup conflict", "Conflict of multiple hot backup processes."
-ERROR_HOT_BACKUP_DBSERVERS_AWOL, 7012, "hot backup not all db servers reachable", "One or more db servers could not be reached for hot backup inquiry"
 
 ################################################################################
 ## Plan analyzers errors
 ################################################################################
-ERROR_CLUSTER_COULD_NOT_MODIFY_ANALYZERS_IN_PLAN, 7021, "analyzers in plan could not be modified", "Plan could not be modified while creating or deleting analyzers revision"
->>>>>>> 883f98ac
+ERROR_CLUSTER_COULD_NOT_MODIFY_ANALYZERS_IN_PLAN, 7021, "analyzers in plan could not be modified", "Plan could not be modified while creating or deleting analyzers revision"