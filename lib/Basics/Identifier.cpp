////////////////////////////////////////////////////////////////////////////////
/// DISCLAIMER
///
/// Copyright 2014-2021 ArangoDB GmbH, Cologne, Germany
/// Copyright 2004-2014 triAGENS GmbH, Cologne, Germany
///
/// Licensed under the Apache License, Version 2.0 (the "License");
/// you may not use this file except in compliance with the License.
/// You may obtain a copy of the License at
///
///     http://www.apache.org/licenses/LICENSE-2.0
///
/// Unless required by applicable law or agreed to in writing, software
/// distributed under the License is distributed on an "AS IS" BASIS,
/// WITHOUT WARRANTIES OR CONDITIONS OF ANY KIND, either express or implied.
/// See the License for the specific language governing permissions and
/// limitations under the License.
///
/// Copyright holder is ArangoDB GmbH, Cologne, Germany
///
/// @author Jan Steemann
/// @author Dan Larkin-York
////////////////////////////////////////////////////////////////////////////////

#include <ostream>
#include <string>

#include "Basics/Identifier.h"

namespace arangodb::basics {

Identifier::BaseType Identifier::id() const noexcept { return _id; }

Identifier::BaseType const* Identifier::data() const noexcept { return &_id; }

Identifier::operator bool() const noexcept { return _id != 0; }

bool Identifier::operator==(Identifier const& other) const {
  return _id == other._id;
}

bool Identifier::operator!=(Identifier const& other) const {
  return !(operator==(other));
}

bool Identifier::operator<(Identifier const& other) const {
  return _id < other._id;
}

bool Identifier::operator<=(Identifier const& other) const {
  return _id <= other._id;
}

bool Identifier::operator>(Identifier const& other) const {
  return _id > other._id;
}

bool Identifier::operator>=(Identifier const& other) const {
  return _id >= other._id;
}

<<<<<<< HEAD
std::ostream& operator<<(std::ostream& s, Identifier const& i) {
  return s << std::to_string(i.id());
}

}  // namespace arangodb::basics

=======
std::ostream& operator<<(std::ostream& s, arangodb::basics::Identifier const& i) {
  return s << std::to_string(i.id());
}

}  // namespace arangodb::basics
>>>>>>> 0094f643
<|MERGE_RESOLUTION|>--- conflicted
+++ resolved
@@ -59,17 +59,8 @@
   return _id >= other._id;
 }
 
-<<<<<<< HEAD
-std::ostream& operator<<(std::ostream& s, Identifier const& i) {
-  return s << std::to_string(i.id());
-}
-
-}  // namespace arangodb::basics
-
-=======
 std::ostream& operator<<(std::ostream& s, arangodb::basics::Identifier const& i) {
   return s << std::to_string(i.id());
 }
 
 }  // namespace arangodb::basics
->>>>>>> 0094f643
