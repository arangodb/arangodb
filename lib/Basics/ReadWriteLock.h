////////////////////////////////////////////////////////////////////////////////
/// DISCLAIMER
///
/// Copyright 2014-2023 ArangoDB GmbH, Cologne, Germany
/// Copyright 2004-2014 triAGENS GmbH, Cologne, Germany
///
/// Licensed under the Apache License, Version 2.0 (the "License");
/// you may not use this file except in compliance with the License.
/// You may obtain a copy of the License at
///
///     http://www.apache.org/licenses/LICENSE-2.0
///
/// Unless required by applicable law or agreed to in writing, software
/// distributed under the License is distributed on an "AS IS" BASIS,
/// WITHOUT WARRANTIES OR CONDITIONS OF ANY KIND, either express or implied.
/// See the License for the specific language governing permissions and
/// limitations under the License.
///
/// Copyright holder is ArangoDB GmbH, Cologne, Germany
///
/// @author Max Neunhoeffer
/// @author Manuel Pöter
////////////////////////////////////////////////////////////////////////////////

#pragma once

#include <atomic>
#include <chrono>
#include <condition_variable>
#include <cstdint>
#include <mutex>

namespace arangodb::basics {

/// @brief read-write lock, slow but just using CPP11
/// This class has two other advantages:
///  (1) it is possible that a thread tries to acquire a lock even if it
///      has it already. This is important when we are running a thread
///      pool that works on task groups and a task group needs to acquire
///      a lock across multiple (non-concurrent) tasks. This must work,
///      even if tasks from different groups that fight for a lock are
///      actually executed by the same thread! POSIX RW-locks do not have
///      this property.
///  (2) write locks have a preference over read locks: as long as a task
///      wants to get a write lock, no other task can get a (new) read lock.
///      This is necessary to avoid starvation of writers by many readers.
///      The current implementation can starve readers, though.
class ReadWriteLock {
 public:
  ReadWriteLock() : _state(0) {}

  /// @brief locks for writing
  void lockWrite();

  /// @brief locks for writing within microsecond timeout
  [[nodiscard]] bool tryLockWriteFor(uint64_t timeout) {
    std::chrono::microseconds ms(timeout);
    return tryLockWriteFor(ms);
  }

  [[nodiscard]] bool tryLockWriteFor(std::chrono::microseconds timeout);

  /// @brief locks for writing, but only tries
  [[nodiscard]] bool tryLockWrite() noexcept;

  /// @brief locks for reading
  void lockRead();

  /// @brief locks for reading, tries only
  [[nodiscard]] bool tryLockRead() noexcept;

  /// @brief try to get the lock until timeout is reached
  [[nodiscard]] bool tryLockReadFor(std::chrono::microseconds timeout);

  /// @brief releases the read-lock or write-lock
  void unlock() noexcept;

  /// @brief releases the read-lock
  void unlockRead() noexcept;

  /// @brief releases the write-lock
  void unlockWrite() noexcept;

  [[nodiscard]] bool isLocked() const noexcept;
  [[nodiscard]] bool isLockedRead() const noexcept;
  [[nodiscard]] bool isLockedWrite() const noexcept;

 private:
  /// @brief mutex for _readers_bell cv
  std::mutex _reader_mutex;

  /// @brief a condition variable to wake up all reader threads
  std::condition_variable _readers_bell;

  /// @brief mutex for _writers_bell cv
  std::mutex _writer_mutex;

  /// @brief a condition variable to wake up one writer thread
  std::condition_variable _writers_bell;

  /// @brief _state, lowest bit is write_lock, the next 31 bits is the number of
  /// queued writers, the last 32 bits the number of active readers.
  std::atomic<uint64_t> _state;

  static constexpr uint64_t WRITE_LOCK = 1;

<<<<<<< HEAD
  static constexpr uint64_t READER_INC = 1ull << 32;
=======
  static constexpr uint64_t READER_INC = std::uint64_t{1} << 32;
>>>>>>> f99aea28
  static constexpr uint64_t READER_MASK = ~(READER_INC - 1);

  static constexpr uint64_t QUEUED_WRITER_INC = 1 << 1;
  static constexpr uint64_t QUEUED_WRITER_MASK = (READER_INC - 1) & ~WRITE_LOCK;

  static_assert((READER_MASK & WRITE_LOCK) == 0,
                "READER_MASK and WRITE_LOCK conflict");
  static_assert((READER_MASK & QUEUED_WRITER_MASK) == 0,
                "READER_MASK and QUEUED_WRITER_MASK conflict");
  static_assert((QUEUED_WRITER_MASK & WRITE_LOCK) == 0,
                "QUEUED_WRITER_MASK and WRITE_LOCK conflict");

  static_assert((READER_MASK & READER_INC) != 0 &&
                    (READER_MASK & (READER_INC >> 1)) == 0,
                "READER_INC must be first bit in READER_MASK");
  static_assert((QUEUED_WRITER_MASK & QUEUED_WRITER_INC) != 0 &&
                    (QUEUED_WRITER_MASK & (QUEUED_WRITER_INC >> 1)) == 0,
                "QUEUED_WRITER_INC must be first bit in QUEUED_WRITER_MASK");
};
}  // namespace arangodb::basics<|MERGE_RESOLUTION|>--- conflicted
+++ resolved
@@ -104,11 +104,7 @@
 
   static constexpr uint64_t WRITE_LOCK = 1;
 
-<<<<<<< HEAD
-  static constexpr uint64_t READER_INC = 1ull << 32;
-=======
   static constexpr uint64_t READER_INC = std::uint64_t{1} << 32;
->>>>>>> f99aea28
   static constexpr uint64_t READER_MASK = ~(READER_INC - 1);
 
   static constexpr uint64_t QUEUED_WRITER_INC = 1 << 1;
