--- conflicted
+++ resolved
@@ -241,8 +241,4 @@
 template<> char const conpar<true>::open = '{';
 template<> char const conpar<true>::close = '}';
 template<> char const conpar<false>::open = '[';
-<<<<<<< HEAD
 template<> char const conpar<false>::close = ']';
-=======
-template<> char const conpar<false>::close = ']';
->>>>>>> cda2bfcd
