--- conflicted
+++ resolved
@@ -1005,18 +1005,16 @@
 /// beyond the allowed value.
 constexpr auto TRI_ERROR_QUERY_TOO_MANY_COLLECTIONS                              = ErrorCode{1522};
 
-<<<<<<< HEAD
 /// 1524: ERROR_QUERY_TOO_MUCH_NESTING
 /// "too much nesting or too many objects"
 /// Will be raised when a query contains expressions or other constructs with
 /// too many objects or that are too deeply nested.
 constexpr auto TRI_ERROR_QUERY_TOO_MUCH_NESTING                                  = ErrorCode{1524};
-=======
+
 /// 1539: ERROR_QUERY_INVALID_OPTIONS_ATTRIBUTE
 /// "unknown OPTIONS attribute used"
 /// Will be raised when an unknown attribute is used inside an OPTIONS clause.
 constexpr auto TRI_ERROR_QUERY_INVALID_OPTIONS_ATTRIBUTE                         = ErrorCode{1539};
->>>>>>> b5f3894c
 
 /// 1540: ERROR_QUERY_FUNCTION_NAME_UNKNOWN
 /// "usage of unknown function '%s()'"
