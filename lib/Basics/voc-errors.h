#ifndef ARANGODB_BASICS_VOC_ERRORS_H
#define ARANGODB_BASICS_VOC_ERRORS_H 1

/// Error codes and meanings
/// The following errors might be raised when running ArangoDB:


/// 0: ERROR_NO_ERROR
/// "no error"
/// No error has occurred.
constexpr int TRI_ERROR_NO_ERROR                                                = 0;

/// 1: ERROR_FAILED
/// "failed"
/// Will be raised when a general error occurred.
constexpr int TRI_ERROR_FAILED                                                  = 1;

/// 2: ERROR_SYS_ERROR
/// "system error"
/// Will be raised when operating system error occurred.
constexpr int TRI_ERROR_SYS_ERROR                                               = 2;

/// 3: ERROR_OUT_OF_MEMORY
/// "out of memory"
/// Will be raised when there is a memory shortage.
constexpr int TRI_ERROR_OUT_OF_MEMORY                                           = 3;

/// 4: ERROR_INTERNAL
/// "internal error"
/// Will be raised when an internal error occurred.
constexpr int TRI_ERROR_INTERNAL                                                = 4;

/// 5: ERROR_ILLEGAL_NUMBER
/// "illegal number"
/// Will be raised when an illegal representation of a number was given.
constexpr int TRI_ERROR_ILLEGAL_NUMBER                                          = 5;

/// 6: ERROR_NUMERIC_OVERFLOW
/// "numeric overflow"
/// Will be raised when a numeric overflow occurred.
constexpr int TRI_ERROR_NUMERIC_OVERFLOW                                        = 6;

/// 7: ERROR_ILLEGAL_OPTION
/// "illegal option"
/// Will be raised when an unknown option was supplied by the user.
constexpr int TRI_ERROR_ILLEGAL_OPTION                                          = 7;

/// 8: ERROR_DEAD_PID
/// "dead process identifier"
/// Will be raised when a PID without a living process was found.
constexpr int TRI_ERROR_DEAD_PID                                                = 8;

/// 9: ERROR_NOT_IMPLEMENTED
/// "not implemented"
/// Will be raised when hitting an unimplemented feature.
constexpr int TRI_ERROR_NOT_IMPLEMENTED                                         = 9;

/// 10: ERROR_BAD_PARAMETER
/// "bad parameter"
/// Will be raised when the parameter does not fulfill the requirements.
constexpr int TRI_ERROR_BAD_PARAMETER                                           = 10;

/// 11: ERROR_FORBIDDEN
/// "forbidden"
/// Will be raised when you are missing permission for the operation.
constexpr int TRI_ERROR_FORBIDDEN                                               = 11;

/// 12: ERROR_OUT_OF_MEMORY_MMAP
/// "out of memory in mmap"
/// Will be raised when there is a memory shortage.
constexpr int TRI_ERROR_OUT_OF_MEMORY_MMAP                                      = 12;

/// 13: ERROR_CORRUPTED_CSV
/// "csv is corrupt"
/// Will be raised when encountering a corrupt csv line.
constexpr int TRI_ERROR_CORRUPTED_CSV                                           = 13;

/// 14: ERROR_FILE_NOT_FOUND
/// "file not found"
/// Will be raised when a file is not found.
constexpr int TRI_ERROR_FILE_NOT_FOUND                                          = 14;

/// 15: ERROR_CANNOT_WRITE_FILE
/// "cannot write file"
/// Will be raised when a file cannot be written.
constexpr int TRI_ERROR_CANNOT_WRITE_FILE                                       = 15;

/// 16: ERROR_CANNOT_OVERWRITE_FILE
/// "cannot overwrite file"
/// Will be raised when an attempt is made to overwrite an existing file.
constexpr int TRI_ERROR_CANNOT_OVERWRITE_FILE                                   = 16;

/// 17: ERROR_TYPE_ERROR
/// "type error"
/// Will be raised when a type error is encountered.
constexpr int TRI_ERROR_TYPE_ERROR                                              = 17;

/// 18: ERROR_LOCK_TIMEOUT
/// "lock timeout"
/// Will be raised when there's a timeout waiting for a lock.
constexpr int TRI_ERROR_LOCK_TIMEOUT                                            = 18;

/// 19: ERROR_CANNOT_CREATE_DIRECTORY
/// "cannot create directory"
/// Will be raised when an attempt to create a directory fails.
constexpr int TRI_ERROR_CANNOT_CREATE_DIRECTORY                                 = 19;

/// 20: ERROR_CANNOT_CREATE_TEMP_FILE
/// "cannot create temporary file"
/// Will be raised when an attempt to create a temporary file fails.
constexpr int TRI_ERROR_CANNOT_CREATE_TEMP_FILE                                 = 20;

/// 21: ERROR_REQUEST_CANCELED
/// "canceled request"
/// Will be raised when a request is canceled by the user.
constexpr int TRI_ERROR_REQUEST_CANCELED                                        = 21;

/// 22: ERROR_DEBUG
/// "intentional debug error"
/// Will be raised intentionally during debugging.
constexpr int TRI_ERROR_DEBUG                                                   = 22;

/// 25: ERROR_IP_ADDRESS_INVALID
/// "IP address is invalid"
/// Will be raised when the structure of an IP address is invalid.
constexpr int TRI_ERROR_IP_ADDRESS_INVALID                                      = 25;

/// 27: ERROR_FILE_EXISTS
/// "file exists"
/// Will be raised when a file already exists.
constexpr int TRI_ERROR_FILE_EXISTS                                             = 27;

/// 28: ERROR_LOCKED
/// "locked"
/// Will be raised when a resource or an operation is locked.
constexpr int TRI_ERROR_LOCKED                                                  = 28;

/// 29: ERROR_DEADLOCK
/// "deadlock detected"
/// Will be raised when a deadlock is detected when accessing collections.
constexpr int TRI_ERROR_DEADLOCK                                                = 29;

/// 30: ERROR_SHUTTING_DOWN
/// "shutdown in progress"
/// Will be raised when a call cannot succeed because a server shutdown is
/// already in progress.
constexpr int TRI_ERROR_SHUTTING_DOWN                                           = 30;

/// 31: ERROR_ONLY_ENTERPRISE
/// "only enterprise version"
/// Will be raised when an enterprise-feature is requested from the community
/// edition.
constexpr int TRI_ERROR_ONLY_ENTERPRISE                                         = 31;

/// 32: ERROR_RESOURCE_LIMIT
/// "resource limit exceeded"
/// Will be raised when the resources used by an operation exceed the
/// configured maximum value.
constexpr int TRI_ERROR_RESOURCE_LIMIT                                          = 32;

/// 33: ERROR_ARANGO_ICU_ERROR
/// "icu error: %s"
/// will be raised if icu operations failed
constexpr int TRI_ERROR_ARANGO_ICU_ERROR                                        = 33;

/// 34: ERROR_CANNOT_READ_FILE
/// "cannot read file"
/// Will be raised when a file cannot be read.
constexpr int TRI_ERROR_CANNOT_READ_FILE                                        = 34;

/// 35: ERROR_INCOMPATIBLE_VERSION
/// "incompatible server version"
/// Will be raised when a server is running an incompatible version of ArangoDB.
constexpr int TRI_ERROR_INCOMPATIBLE_VERSION                                    = 35;

/// 36: ERROR_DISABLED
/// "disabled"
/// Will be raised when a requested resource is not enabled.
constexpr int TRI_ERROR_DISABLED                                                = 36;

/// 400: ERROR_HTTP_BAD_PARAMETER
/// "bad parameter"
/// Will be raised when the HTTP request does not fulfill the requirements.
constexpr int TRI_ERROR_HTTP_BAD_PARAMETER                                      = 400;

/// 401: ERROR_HTTP_UNAUTHORIZED
/// "unauthorized"
/// Will be raised when authorization is required but the user is not
/// authorized.
constexpr int TRI_ERROR_HTTP_UNAUTHORIZED                                       = 401;

/// 403: ERROR_HTTP_FORBIDDEN
/// "forbidden"
/// Will be raised when the operation is forbidden.
constexpr int TRI_ERROR_HTTP_FORBIDDEN                                          = 403;

/// 404: ERROR_HTTP_NOT_FOUND
/// "not found"
/// Will be raised when an URI is unknown.
constexpr int TRI_ERROR_HTTP_NOT_FOUND                                          = 404;

/// 405: ERROR_HTTP_METHOD_NOT_ALLOWED
/// "method not supported"
/// Will be raised when an unsupported HTTP method is used for an operation.
constexpr int TRI_ERROR_HTTP_METHOD_NOT_ALLOWED                                 = 405;

/// 406: ERROR_HTTP_NOT_ACCEPTABLE
/// "request not acceptable"
/// Will be raised when an unsupported HTTP content type is used for an
/// operation, or if a request is not acceptable for a leader or follower.
constexpr int TRI_ERROR_HTTP_NOT_ACCEPTABLE                                     = 406;

/// 412: ERROR_HTTP_PRECONDITION_FAILED
/// "precondition failed"
/// Will be raised when a precondition for an HTTP request is not met.
constexpr int TRI_ERROR_HTTP_PRECONDITION_FAILED                                = 412;

/// 500: ERROR_HTTP_SERVER_ERROR
/// "internal server error"
/// Will be raised when an internal server is encountered.
constexpr int TRI_ERROR_HTTP_SERVER_ERROR                                       = 500;

/// 503: ERROR_HTTP_SERVICE_UNAVAILABLE
/// "service unavailable"
/// Will be raised when a service is temporarily unavailable.
constexpr int TRI_ERROR_HTTP_SERVICE_UNAVAILABLE                                = 503;

/// 504: ERROR_HTTP_GATEWAY_TIMEOUT
/// "gateway timeout"
/// Will be raised when a service contacted by ArangoDB does not respond in a
/// timely manner.
constexpr int TRI_ERROR_HTTP_GATEWAY_TIMEOUT                                    = 504;

/// 600: ERROR_HTTP_CORRUPTED_JSON
/// "invalid JSON object"
/// Will be raised when a string representation of a JSON object is corrupt.
constexpr int TRI_ERROR_HTTP_CORRUPTED_JSON                                     = 600;

/// 601: ERROR_HTTP_SUPERFLUOUS_SUFFICES
/// "superfluous URL suffices"
/// Will be raised when the URL contains superfluous suffices.
constexpr int TRI_ERROR_HTTP_SUPERFLUOUS_SUFFICES                               = 601;

/// 1000: ERROR_ARANGO_ILLEGAL_STATE
/// "illegal state"
/// Internal error that will be raised when the datafile is not in the required
/// state.
constexpr int TRI_ERROR_ARANGO_ILLEGAL_STATE                                    = 1000;

/// 1002: ERROR_ARANGO_DATAFILE_SEALED
/// "datafile sealed"
/// Internal error that will be raised when trying to write to a datafile.
constexpr int TRI_ERROR_ARANGO_DATAFILE_SEALED                                  = 1002;

/// 1004: ERROR_ARANGO_READ_ONLY
/// "read only"
/// Internal error that will be raised when trying to write to a read-only
/// datafile or collection.
constexpr int TRI_ERROR_ARANGO_READ_ONLY                                        = 1004;

/// 1005: ERROR_ARANGO_DUPLICATE_IDENTIFIER
/// "duplicate identifier"
/// Internal error that will be raised when a identifier duplicate is detected.
constexpr int TRI_ERROR_ARANGO_DUPLICATE_IDENTIFIER                             = 1005;

/// 1006: ERROR_ARANGO_DATAFILE_UNREADABLE
/// "datafile unreadable"
/// Internal error that will be raised when a datafile is unreadable.
constexpr int TRI_ERROR_ARANGO_DATAFILE_UNREADABLE                              = 1006;

/// 1007: ERROR_ARANGO_DATAFILE_EMPTY
/// "datafile empty"
/// Internal error that will be raised when a datafile is empty.
constexpr int TRI_ERROR_ARANGO_DATAFILE_EMPTY                                   = 1007;

/// 1008: ERROR_ARANGO_RECOVERY
/// "logfile recovery error"
/// Will be raised when an error occurred during WAL log file recovery.
constexpr int TRI_ERROR_ARANGO_RECOVERY                                         = 1008;

/// 1009: ERROR_ARANGO_DATAFILE_STATISTICS_NOT_FOUND
/// "datafile statistics not found"
/// Will be raised when a required datafile statistics object was not found.
constexpr int TRI_ERROR_ARANGO_DATAFILE_STATISTICS_NOT_FOUND                    = 1009;

/// 1100: ERROR_ARANGO_CORRUPTED_DATAFILE
/// "corrupted datafile"
/// Will be raised when a corruption is detected in a datafile.
constexpr int TRI_ERROR_ARANGO_CORRUPTED_DATAFILE                               = 1100;

/// 1101: ERROR_ARANGO_ILLEGAL_PARAMETER_FILE
/// "illegal or unreadable parameter file"
/// Will be raised if a parameter file is corrupted or cannot be read.
constexpr int TRI_ERROR_ARANGO_ILLEGAL_PARAMETER_FILE                           = 1101;

/// 1102: ERROR_ARANGO_CORRUPTED_COLLECTION
/// "corrupted collection"
/// Will be raised when a collection contains one or more corrupted data files.
constexpr int TRI_ERROR_ARANGO_CORRUPTED_COLLECTION                             = 1102;

/// 1103: ERROR_ARANGO_MMAP_FAILED
/// "mmap failed"
/// Will be raised when the system call mmap failed.
constexpr int TRI_ERROR_ARANGO_MMAP_FAILED                                      = 1103;

/// 1104: ERROR_ARANGO_FILESYSTEM_FULL
/// "filesystem full"
/// Will be raised when the filesystem is full.
constexpr int TRI_ERROR_ARANGO_FILESYSTEM_FULL                                  = 1104;

/// 1105: ERROR_ARANGO_NO_JOURNAL
/// "no journal"
/// Will be raised when a journal cannot be created.
constexpr int TRI_ERROR_ARANGO_NO_JOURNAL                                       = 1105;

/// 1106: ERROR_ARANGO_DATAFILE_ALREADY_EXISTS
/// "cannot create/rename datafile because it already exists"
/// Will be raised when the datafile cannot be created or renamed because a
/// file of the same name already exists.
constexpr int TRI_ERROR_ARANGO_DATAFILE_ALREADY_EXISTS                          = 1106;

/// 1107: ERROR_ARANGO_DATADIR_LOCKED
/// "database directory is locked"
/// Will be raised when the database directory is locked by a different process.
constexpr int TRI_ERROR_ARANGO_DATADIR_LOCKED                                   = 1107;

/// 1108: ERROR_ARANGO_COLLECTION_DIRECTORY_ALREADY_EXISTS
/// "cannot create/rename collection because directory already exists"
/// Will be raised when the collection cannot be created because a directory of
/// the same name already exists.
constexpr int TRI_ERROR_ARANGO_COLLECTION_DIRECTORY_ALREADY_EXISTS              = 1108;

/// 1109: ERROR_ARANGO_MSYNC_FAILED
/// "msync failed"
/// Will be raised when the system call msync failed.
constexpr int TRI_ERROR_ARANGO_MSYNC_FAILED                                     = 1109;

/// 1110: ERROR_ARANGO_DATADIR_UNLOCKABLE
/// "cannot lock database directory"
/// Will be raised when the server cannot lock the database directory on
/// startup.
constexpr int TRI_ERROR_ARANGO_DATADIR_UNLOCKABLE                               = 1110;

/// 1111: ERROR_ARANGO_SYNC_TIMEOUT
/// "sync timeout"
/// Will be raised when the server waited too long for a datafile to be synced
/// to disk.
constexpr int TRI_ERROR_ARANGO_SYNC_TIMEOUT                                     = 1111;

/// 1200: ERROR_ARANGO_CONFLICT
/// "conflict"
/// Will be raised when updating or deleting a document and a conflict has been
/// detected.
constexpr int TRI_ERROR_ARANGO_CONFLICT                                         = 1200;

/// 1201: ERROR_ARANGO_DATADIR_INVALID
/// "invalid database directory"
/// Will be raised when a non-existing database directory was specified when
/// starting the database.
constexpr int TRI_ERROR_ARANGO_DATADIR_INVALID                                  = 1201;

/// 1202: ERROR_ARANGO_DOCUMENT_NOT_FOUND
/// "document not found"
/// Will be raised when a document with a given identifier or handle is unknown.
constexpr int TRI_ERROR_ARANGO_DOCUMENT_NOT_FOUND                               = 1202;

/// 1203: ERROR_ARANGO_DATA_SOURCE_NOT_FOUND
/// "collection or view not found"
/// Will be raised when a collection with the given identifier or name is
/// unknown.
constexpr int TRI_ERROR_ARANGO_DATA_SOURCE_NOT_FOUND                            = 1203;

/// 1204: ERROR_ARANGO_COLLECTION_PARAMETER_MISSING
/// "parameter 'collection' not found"
/// Will be raised when the collection parameter is missing.
constexpr int TRI_ERROR_ARANGO_COLLECTION_PARAMETER_MISSING                     = 1204;

/// 1205: ERROR_ARANGO_DOCUMENT_HANDLE_BAD
/// "illegal document handle"
/// Will be raised when a document handle is corrupt.
constexpr int TRI_ERROR_ARANGO_DOCUMENT_HANDLE_BAD                              = 1205;

/// 1206: ERROR_ARANGO_MAXIMAL_SIZE_TOO_SMALL
/// "maximal size of journal too small"
/// Will be raised when the maximal size of the journal is too small.
constexpr int TRI_ERROR_ARANGO_MAXIMAL_SIZE_TOO_SMALL                           = 1206;

/// 1207: ERROR_ARANGO_DUPLICATE_NAME
/// "duplicate name"
/// Will be raised when a name duplicate is detected.
constexpr int TRI_ERROR_ARANGO_DUPLICATE_NAME                                   = 1207;

/// 1208: ERROR_ARANGO_ILLEGAL_NAME
/// "illegal name"
/// Will be raised when an illegal name is detected.
constexpr int TRI_ERROR_ARANGO_ILLEGAL_NAME                                     = 1208;

/// 1209: ERROR_ARANGO_NO_INDEX
/// "no suitable index known"
/// Will be raised when no suitable index for the query is known.
constexpr int TRI_ERROR_ARANGO_NO_INDEX                                         = 1209;

/// 1210: ERROR_ARANGO_UNIQUE_CONSTRAINT_VIOLATED
/// "unique constraint violated"
/// Will be raised when there is a unique constraint violation.
constexpr int TRI_ERROR_ARANGO_UNIQUE_CONSTRAINT_VIOLATED                       = 1210;

/// 1212: ERROR_ARANGO_INDEX_NOT_FOUND
/// "index not found"
/// Will be raised when an index with a given identifier is unknown.
constexpr int TRI_ERROR_ARANGO_INDEX_NOT_FOUND                                  = 1212;

/// 1213: ERROR_ARANGO_CROSS_COLLECTION_REQUEST
/// "cross collection request not allowed"
/// Will be raised when a cross-collection is requested.
constexpr int TRI_ERROR_ARANGO_CROSS_COLLECTION_REQUEST                         = 1213;

/// 1214: ERROR_ARANGO_INDEX_HANDLE_BAD
/// "illegal index handle"
/// Will be raised when a index handle is corrupt.
constexpr int TRI_ERROR_ARANGO_INDEX_HANDLE_BAD                                 = 1214;

/// 1216: ERROR_ARANGO_DOCUMENT_TOO_LARGE
/// "document too large"
/// Will be raised when the document cannot fit into any datafile because of it
/// is too large.
constexpr int TRI_ERROR_ARANGO_DOCUMENT_TOO_LARGE                               = 1216;

/// 1217: ERROR_ARANGO_COLLECTION_NOT_UNLOADED
/// "collection must be unloaded"
/// Will be raised when a collection should be unloaded, but has a different
/// status.
constexpr int TRI_ERROR_ARANGO_COLLECTION_NOT_UNLOADED                          = 1217;

/// 1218: ERROR_ARANGO_COLLECTION_TYPE_INVALID
/// "collection type invalid"
/// Will be raised when an invalid collection type is used in a request.
constexpr int TRI_ERROR_ARANGO_COLLECTION_TYPE_INVALID                          = 1218;

/// 1220: ERROR_ARANGO_ATTRIBUTE_PARSER_FAILED
/// "parsing attribute name definition failed"
/// Will be raised when parsing an attribute name definition failed.
constexpr int TRI_ERROR_ARANGO_ATTRIBUTE_PARSER_FAILED                          = 1220;

/// 1221: ERROR_ARANGO_DOCUMENT_KEY_BAD
/// "illegal document key"
/// Will be raised when a document key is corrupt.
constexpr int TRI_ERROR_ARANGO_DOCUMENT_KEY_BAD                                 = 1221;

/// 1222: ERROR_ARANGO_DOCUMENT_KEY_UNEXPECTED
/// "unexpected document key"
/// Will be raised when a user-defined document key is supplied for collections
/// with auto key generation.
constexpr int TRI_ERROR_ARANGO_DOCUMENT_KEY_UNEXPECTED                          = 1222;

/// 1224: ERROR_ARANGO_DATADIR_NOT_WRITABLE
/// "server database directory not writable"
/// Will be raised when the server's database directory is not writable for the
/// current user.
constexpr int TRI_ERROR_ARANGO_DATADIR_NOT_WRITABLE                             = 1224;

/// 1225: ERROR_ARANGO_OUT_OF_KEYS
/// "out of keys"
/// Will be raised when a key generator runs out of keys.
constexpr int TRI_ERROR_ARANGO_OUT_OF_KEYS                                      = 1225;

/// 1226: ERROR_ARANGO_DOCUMENT_KEY_MISSING
/// "missing document key"
/// Will be raised when a document key is missing.
constexpr int TRI_ERROR_ARANGO_DOCUMENT_KEY_MISSING                             = 1226;

/// 1227: ERROR_ARANGO_DOCUMENT_TYPE_INVALID
/// "invalid document type"
/// Will be raised when there is an attempt to create a document with an
/// invalid type.
constexpr int TRI_ERROR_ARANGO_DOCUMENT_TYPE_INVALID                            = 1227;

/// 1228: ERROR_ARANGO_DATABASE_NOT_FOUND
/// "database not found"
/// Will be raised when a non-existing database is accessed.
constexpr int TRI_ERROR_ARANGO_DATABASE_NOT_FOUND                               = 1228;

/// 1229: ERROR_ARANGO_DATABASE_NAME_INVALID
/// "database name invalid"
/// Will be raised when an invalid database name is used.
constexpr int TRI_ERROR_ARANGO_DATABASE_NAME_INVALID                            = 1229;

/// 1230: ERROR_ARANGO_USE_SYSTEM_DATABASE
/// "operation only allowed in system database"
/// Will be raised when an operation is requested in a database other than the
/// system database.
constexpr int TRI_ERROR_ARANGO_USE_SYSTEM_DATABASE                              = 1230;

/// 1232: ERROR_ARANGO_INVALID_KEY_GENERATOR
/// "invalid key generator"
/// Will be raised when an invalid key generator description is used.
constexpr int TRI_ERROR_ARANGO_INVALID_KEY_GENERATOR                            = 1232;

/// 1233: ERROR_ARANGO_INVALID_EDGE_ATTRIBUTE
/// "edge attribute missing or invalid"
/// will be raised when the _from or _to values of an edge are undefined or
/// contain an invalid value.
constexpr int TRI_ERROR_ARANGO_INVALID_EDGE_ATTRIBUTE                           = 1233;

/// 1235: ERROR_ARANGO_INDEX_CREATION_FAILED
/// "index creation failed"
/// Will be raised when an attempt to create an index has failed.
constexpr int TRI_ERROR_ARANGO_INDEX_CREATION_FAILED                            = 1235;

/// 1236: ERROR_ARANGO_WRITE_THROTTLE_TIMEOUT
/// "write-throttling timeout"
/// Will be raised when the server is write-throttled and a write operation has
/// waited too long for the server to process queued operations.
constexpr int TRI_ERROR_ARANGO_WRITE_THROTTLE_TIMEOUT                           = 1236;

/// 1237: ERROR_ARANGO_COLLECTION_TYPE_MISMATCH
/// "collection type mismatch"
/// Will be raised when a collection has a different type from what has been
/// expected.
constexpr int TRI_ERROR_ARANGO_COLLECTION_TYPE_MISMATCH                         = 1237;

/// 1238: ERROR_ARANGO_COLLECTION_NOT_LOADED
/// "collection not loaded"
/// Will be raised when a collection is accessed that is not yet loaded.
constexpr int TRI_ERROR_ARANGO_COLLECTION_NOT_LOADED                            = 1238;

/// 1239: ERROR_ARANGO_DOCUMENT_REV_BAD
/// "illegal document revision"
/// Will be raised when a document revision is corrupt or is missing where
/// needed.
constexpr int TRI_ERROR_ARANGO_DOCUMENT_REV_BAD                                 = 1239;

/// 1240: ERROR_ARANGO_INCOMPLETE_READ
/// "incomplete read"
/// Will be raised by the storage engine when a read cannot be completed.
constexpr int TRI_ERROR_ARANGO_INCOMPLETE_READ                                  = 1240;

/// 1300: ERROR_ARANGO_DATAFILE_FULL
/// "datafile full"
/// Will be raised when the datafile reaches its limit.
constexpr int TRI_ERROR_ARANGO_DATAFILE_FULL                                    = 1300;

/// 1301: ERROR_ARANGO_EMPTY_DATADIR
/// "server database directory is empty"
/// Will be raised when encountering an empty server database directory.
constexpr int TRI_ERROR_ARANGO_EMPTY_DATADIR                                    = 1301;

/// 1302: ERROR_ARANGO_TRY_AGAIN
/// "operation should be tried again"
/// Will be raised when an operation should be retried.
constexpr int TRI_ERROR_ARANGO_TRY_AGAIN                                        = 1302;

/// 1303: ERROR_ARANGO_BUSY
/// "engine is busy"
/// Will be raised when storage engine is busy.
constexpr int TRI_ERROR_ARANGO_BUSY                                             = 1303;

/// 1304: ERROR_ARANGO_MERGE_IN_PROGRESS
/// "merge in progress"
/// Will be raised when storage engine has a datafile merge in progress and
/// cannot complete the operation.
constexpr int TRI_ERROR_ARANGO_MERGE_IN_PROGRESS                                = 1304;

/// 1305: ERROR_ARANGO_IO_ERROR
/// "storage engine I/O error"
/// Will be raised when storage engine encounters an I/O error.
constexpr int TRI_ERROR_ARANGO_IO_ERROR                                         = 1305;

/// 1400: ERROR_REPLICATION_NO_RESPONSE
/// "no response"
/// Will be raised when the replication applier does not receive any or an
/// incomplete response from the master.
constexpr int TRI_ERROR_REPLICATION_NO_RESPONSE                                 = 1400;

/// 1401: ERROR_REPLICATION_INVALID_RESPONSE
/// "invalid response"
/// Will be raised when the replication applier receives an invalid response
/// from the master.
constexpr int TRI_ERROR_REPLICATION_INVALID_RESPONSE                            = 1401;

/// 1402: ERROR_REPLICATION_MASTER_ERROR
/// "master error"
/// Will be raised when the replication applier receives a server error from
/// the master.
constexpr int TRI_ERROR_REPLICATION_MASTER_ERROR                                = 1402;

/// 1403: ERROR_REPLICATION_MASTER_INCOMPATIBLE
/// "master incompatible"
/// Will be raised when the replication applier connects to a master that has
/// an incompatible version.
constexpr int TRI_ERROR_REPLICATION_MASTER_INCOMPATIBLE                         = 1403;

/// 1404: ERROR_REPLICATION_MASTER_CHANGE
/// "master change"
/// Will be raised when the replication applier connects to a different master
/// than before.
constexpr int TRI_ERROR_REPLICATION_MASTER_CHANGE                               = 1404;

/// 1405: ERROR_REPLICATION_LOOP
/// "loop detected"
/// Will be raised when the replication applier is asked to connect to itself
/// for replication.
constexpr int TRI_ERROR_REPLICATION_LOOP                                        = 1405;

/// 1406: ERROR_REPLICATION_UNEXPECTED_MARKER
/// "unexpected marker"
/// Will be raised when an unexpected marker is found in the replication log
/// stream.
constexpr int TRI_ERROR_REPLICATION_UNEXPECTED_MARKER                           = 1406;

/// 1407: ERROR_REPLICATION_INVALID_APPLIER_STATE
/// "invalid applier state"
/// Will be raised when an invalid replication applier state file is found.
constexpr int TRI_ERROR_REPLICATION_INVALID_APPLIER_STATE                       = 1407;

/// 1408: ERROR_REPLICATION_UNEXPECTED_TRANSACTION
/// "invalid transaction"
/// Will be raised when an unexpected transaction id is found.
constexpr int TRI_ERROR_REPLICATION_UNEXPECTED_TRANSACTION                      = 1408;

/// 1410: ERROR_REPLICATION_INVALID_APPLIER_CONFIGURATION
/// "invalid replication applier configuration"
/// Will be raised when the configuration for the replication applier is
/// invalid.
constexpr int TRI_ERROR_REPLICATION_INVALID_APPLIER_CONFIGURATION               = 1410;

/// 1411: ERROR_REPLICATION_RUNNING
/// "cannot perform operation while applier is running"
/// Will be raised when there is an attempt to perform an operation while the
/// replication applier is running.
constexpr int TRI_ERROR_REPLICATION_RUNNING                                     = 1411;

/// 1412: ERROR_REPLICATION_APPLIER_STOPPED
/// "replication stopped"
/// Special error code used to indicate the replication applier was stopped by
/// a user.
constexpr int TRI_ERROR_REPLICATION_APPLIER_STOPPED                             = 1412;

/// 1413: ERROR_REPLICATION_NO_START_TICK
/// "no start tick"
/// Will be raised when the replication applier is started without a known
/// start tick value.
constexpr int TRI_ERROR_REPLICATION_NO_START_TICK                               = 1413;

/// 1414: ERROR_REPLICATION_START_TICK_NOT_PRESENT
/// "start tick not present"
/// Will be raised when the replication applier fetches data using a start
/// tick, but that start tick is not present on the logger server anymore.
constexpr int TRI_ERROR_REPLICATION_START_TICK_NOT_PRESENT                      = 1414;

/// 1416: ERROR_REPLICATION_WRONG_CHECKSUM
/// "wrong checksum"
/// Will be raised when a new born follower submits a wrong checksum
constexpr int TRI_ERROR_REPLICATION_WRONG_CHECKSUM                              = 1416;

/// 1417: ERROR_REPLICATION_SHARD_NONEMPTY
/// "shard not empty"
/// Will be raised when a shard is not empty and the follower tries a shortcut
constexpr int TRI_ERROR_REPLICATION_SHARD_NONEMPTY                              = 1417;

<<<<<<< HEAD
/// 1452: ERROR_CLUSTER_SERVER_UNKNOWN
/// "got a request from an unkown server"
/// Will be raised on some occasions when one server gets a request from
/// another, which has not (yet?) been made known via the agency.
constexpr int TRI_ERROR_CLUSTER_SERVER_UNKNOWN                                  = 1452;
=======
/// 1449: ERROR_CLUSTER_SERVER_UNKNOWN
/// "got a request from an unkown server"
/// Will be raised on some occasions when one server gets a request from
/// another, which has not (yet?) been made known via the agency.
constexpr int TRI_ERROR_CLUSTER_SERVER_UNKNOWN                                  = 1449;
>>>>>>> df504bb6

/// 1453: ERROR_CLUSTER_COLLECTION_ID_EXISTS
/// "collection ID already exists"
/// Will be raised when a coordinator in a cluster tries to create a collection
/// and the collection ID already exists.
constexpr int TRI_ERROR_CLUSTER_COLLECTION_ID_EXISTS                            = 1453;

/// 1454: ERROR_CLUSTER_COULD_NOT_CREATE_COLLECTION_IN_PLAN
/// "could not create collection in plan"
/// Will be raised when a coordinator in a cluster cannot create an entry for a
/// new collection in the Plan hierarchy in the agency.
constexpr int TRI_ERROR_CLUSTER_COULD_NOT_CREATE_COLLECTION_IN_PLAN             = 1454;

/// 1456: ERROR_CLUSTER_COULD_NOT_CREATE_COLLECTION
/// "could not create collection"
/// Will be raised when a coordinator in a cluster notices that some DBServers
/// report problems when creating shards for a new collection.
constexpr int TRI_ERROR_CLUSTER_COULD_NOT_CREATE_COLLECTION                     = 1456;

/// 1457: ERROR_CLUSTER_TIMEOUT
/// "timeout in cluster operation"
/// Will be raised when a coordinator in a cluster runs into a timeout for some
/// cluster wide operation.
constexpr int TRI_ERROR_CLUSTER_TIMEOUT                                         = 1457;

/// 1458: ERROR_CLUSTER_COULD_NOT_REMOVE_COLLECTION_IN_PLAN
/// "could not remove collection from plan"
/// Will be raised when a coordinator in a cluster cannot remove an entry for a
/// collection in the Plan hierarchy in the agency.
constexpr int TRI_ERROR_CLUSTER_COULD_NOT_REMOVE_COLLECTION_IN_PLAN             = 1458;

/// 1459: ERROR_CLUSTER_COULD_NOT_REMOVE_COLLECTION_IN_CURRENT
/// "could not remove collection from current"
/// Will be raised when a coordinator in a cluster cannot remove an entry for a
/// collection in the Current hierarchy in the agency.
constexpr int TRI_ERROR_CLUSTER_COULD_NOT_REMOVE_COLLECTION_IN_CURRENT          = 1459;

/// 1460: ERROR_CLUSTER_COULD_NOT_CREATE_DATABASE_IN_PLAN
/// "could not create database in plan"
/// Will be raised when a coordinator in a cluster cannot create an entry for a
/// new database in the Plan hierarchy in the agency.
constexpr int TRI_ERROR_CLUSTER_COULD_NOT_CREATE_DATABASE_IN_PLAN               = 1460;

/// 1461: ERROR_CLUSTER_COULD_NOT_CREATE_DATABASE
/// "could not create database"
/// Will be raised when a coordinator in a cluster notices that some DBServers
/// report problems when creating databases for a new cluster wide database.
constexpr int TRI_ERROR_CLUSTER_COULD_NOT_CREATE_DATABASE                       = 1461;

/// 1462: ERROR_CLUSTER_COULD_NOT_REMOVE_DATABASE_IN_PLAN
/// "could not remove database from plan"
/// Will be raised when a coordinator in a cluster cannot remove an entry for a
/// database in the Plan hierarchy in the agency.
constexpr int TRI_ERROR_CLUSTER_COULD_NOT_REMOVE_DATABASE_IN_PLAN               = 1462;

/// 1463: ERROR_CLUSTER_COULD_NOT_REMOVE_DATABASE_IN_CURRENT
/// "could not remove database from current"
/// Will be raised when a coordinator in a cluster cannot remove an entry for a
/// database in the Current hierarchy in the agency.
constexpr int TRI_ERROR_CLUSTER_COULD_NOT_REMOVE_DATABASE_IN_CURRENT            = 1463;

/// 1464: ERROR_CLUSTER_SHARD_GONE
/// "no responsible shard found"
/// Will be raised when a coordinator in a cluster cannot determine the shard
/// that is responsible for a given document.
constexpr int TRI_ERROR_CLUSTER_SHARD_GONE                                      = 1464;

/// 1465: ERROR_CLUSTER_CONNECTION_LOST
/// "cluster internal HTTP connection broken"
/// Will be raised when a coordinator in a cluster loses an HTTP connection to
/// a DBserver in the cluster whilst transferring data.
constexpr int TRI_ERROR_CLUSTER_CONNECTION_LOST                                 = 1465;

/// 1466: ERROR_CLUSTER_MUST_NOT_SPECIFY_KEY
/// "must not specify _key for this collection"
/// Will be raised when a coordinator in a cluster finds that the _key
/// attribute was specified in a sharded collection the uses not only _key as
/// sharding attribute.
constexpr int TRI_ERROR_CLUSTER_MUST_NOT_SPECIFY_KEY                            = 1466;

/// 1467: ERROR_CLUSTER_GOT_CONTRADICTING_ANSWERS
/// "got contradicting answers from different shards"
/// Will be raised if a coordinator in a cluster gets conflicting results from
/// different shards, which should never happen.
constexpr int TRI_ERROR_CLUSTER_GOT_CONTRADICTING_ANSWERS                       = 1467;

/// 1468: ERROR_CLUSTER_NOT_ALL_SHARDING_ATTRIBUTES_GIVEN
/// "not all sharding attributes given"
/// Will be raised if a coordinator tries to find out which shard is
/// responsible for a partial document, but cannot do this because not all
/// sharding attributes are specified.
constexpr int TRI_ERROR_CLUSTER_NOT_ALL_SHARDING_ATTRIBUTES_GIVEN               = 1468;

/// 1469: ERROR_CLUSTER_MUST_NOT_CHANGE_SHARDING_ATTRIBUTES
/// "must not change the value of a shard key attribute"
/// Will be raised if there is an attempt to update the value of a shard
/// attribute.
constexpr int TRI_ERROR_CLUSTER_MUST_NOT_CHANGE_SHARDING_ATTRIBUTES             = 1469;

/// 1470: ERROR_CLUSTER_UNSUPPORTED
/// "unsupported operation or parameter"
/// Will be raised when there is an attempt to carry out an operation that is
/// not supported in the context of a sharded collection.
constexpr int TRI_ERROR_CLUSTER_UNSUPPORTED                                     = 1470;

/// 1471: ERROR_CLUSTER_ONLY_ON_COORDINATOR
/// "this operation is only valid on a coordinator in a cluster"
/// Will be raised if there is an attempt to run a coordinator-only operation
/// on a different type of node.
constexpr int TRI_ERROR_CLUSTER_ONLY_ON_COORDINATOR                             = 1471;

/// 1472: ERROR_CLUSTER_READING_PLAN_AGENCY
/// "error reading Plan in agency"
/// Will be raised if a coordinator or DBserver cannot read the Plan in the
/// agency.
constexpr int TRI_ERROR_CLUSTER_READING_PLAN_AGENCY                             = 1472;

/// 1473: ERROR_CLUSTER_COULD_NOT_TRUNCATE_COLLECTION
/// "could not truncate collection"
/// Will be raised if a coordinator cannot truncate all shards of a cluster
/// collection.
constexpr int TRI_ERROR_CLUSTER_COULD_NOT_TRUNCATE_COLLECTION                   = 1473;

/// 1474: ERROR_CLUSTER_AQL_COMMUNICATION
/// "error in cluster internal communication for AQL"
/// Will be raised if the internal communication of the cluster for AQL
/// produces an error.
constexpr int TRI_ERROR_CLUSTER_AQL_COMMUNICATION                               = 1474;

/// 1477: ERROR_CLUSTER_ONLY_ON_DBSERVER
/// "this operation is only valid on a DBserver in a cluster"
/// Will be raised if there is an attempt to run a DBserver-only operation on a
/// different type of node.
constexpr int TRI_ERROR_CLUSTER_ONLY_ON_DBSERVER                                = 1477;

/// 1478: ERROR_CLUSTER_BACKEND_UNAVAILABLE
/// "A cluster backend which was required for the operation could not be reached"
/// Will be raised if a required db server can't be reached.
constexpr int TRI_ERROR_CLUSTER_BACKEND_UNAVAILABLE                             = 1478;

/// 1481: ERROR_CLUSTER_AQL_COLLECTION_OUT_OF_SYNC
/// "collection is out of sync"
/// Will be raised if a collection needed during query execution is out of
/// sync. This currently can only happen when using satellite collections
constexpr int TRI_ERROR_CLUSTER_AQL_COLLECTION_OUT_OF_SYNC                      = 1481;

/// 1482: ERROR_CLUSTER_COULD_NOT_CREATE_INDEX_IN_PLAN
/// "could not create index in plan"
/// Will be raised when a coordinator in a cluster cannot create an entry for a
/// new index in the Plan hierarchy in the agency.
constexpr int TRI_ERROR_CLUSTER_COULD_NOT_CREATE_INDEX_IN_PLAN                  = 1482;

/// 1483: ERROR_CLUSTER_COULD_NOT_DROP_INDEX_IN_PLAN
/// "could not drop index in plan"
/// Will be raised when a coordinator in a cluster cannot remove an index from
/// the Plan hierarchy in the agency.
constexpr int TRI_ERROR_CLUSTER_COULD_NOT_DROP_INDEX_IN_PLAN                    = 1483;

/// 1484: ERROR_CLUSTER_CHAIN_OF_DISTRIBUTESHARDSLIKE
/// "chain of distributeShardsLike references"
/// Will be raised if one tries to create a collection with a
/// distributeShardsLike attribute which points to another collection that also
/// has one.
constexpr int TRI_ERROR_CLUSTER_CHAIN_OF_DISTRIBUTESHARDSLIKE                   = 1484;

/// 1485: ERROR_CLUSTER_MUST_NOT_DROP_COLL_OTHER_DISTRIBUTESHARDSLIKE
/// "must not drop collection while another has a distributeShardsLike
/// "attribute pointing to it"
/// Will be raised if one tries to drop a collection to which another
/// collection points with its distributeShardsLike attribute.
constexpr int TRI_ERROR_CLUSTER_MUST_NOT_DROP_COLL_OTHER_DISTRIBUTESHARDSLIKE   = 1485;

/// 1486: ERROR_CLUSTER_UNKNOWN_DISTRIBUTESHARDSLIKE
/// "must not have a distributeShardsLike attribute pointing to an unknown
/// "collection"
/// Will be raised if one tries to create a collection which points to an
/// unknown collection in its distributeShardsLike attribute.
constexpr int TRI_ERROR_CLUSTER_UNKNOWN_DISTRIBUTESHARDSLIKE                    = 1486;

/// 1487: ERROR_CLUSTER_INSUFFICIENT_DBSERVERS
/// "the number of current dbservers is lower than the requested
/// "replicationFactor"
/// Will be raised if one tries to create a collection with a replicationFactor
/// greater than the available number of DBServers.
constexpr int TRI_ERROR_CLUSTER_INSUFFICIENT_DBSERVERS                          = 1487;

/// 1488: ERROR_CLUSTER_COULD_NOT_DROP_FOLLOWER
/// "a follower could not be dropped in agency"
/// Will be raised if a follower that ought to be dropped could not be dropped
/// in the agency (under Current).
constexpr int TRI_ERROR_CLUSTER_COULD_NOT_DROP_FOLLOWER                         = 1488;

/// 1489: ERROR_CLUSTER_SHARD_LEADER_REFUSES_REPLICATION
/// "a shard leader refuses to perform a replication operation"
/// Will be raised if a replication operation is refused by a shard leader.
constexpr int TRI_ERROR_CLUSTER_SHARD_LEADER_REFUSES_REPLICATION                = 1489;

/// 1490: ERROR_CLUSTER_SHARD_FOLLOWER_REFUSES_OPERATION
/// "a shard follower refuses to perform an operation that is not a replication"
/// Will be raised if a non-replication operation is refused by a shard
/// follower.
constexpr int TRI_ERROR_CLUSTER_SHARD_FOLLOWER_REFUSES_OPERATION                = 1490;

/// 1491: ERROR_CLUSTER_SHARD_LEADER_RESIGNED
/// "a (former) shard leader refuses to perform an operation, because it has
/// "resigned in the meantime"
/// Will be raised if a non-replication operation is refused by a former shard
/// leader that has found out that it is no longer the leader.
constexpr int TRI_ERROR_CLUSTER_SHARD_LEADER_RESIGNED                           = 1491;

/// 1492: ERROR_CLUSTER_AGENCY_COMMUNICATION_FAILED
/// "some agency operation failed"
/// Will be raised if after various retries an agency operation could not be
/// performed successfully.
constexpr int TRI_ERROR_CLUSTER_AGENCY_COMMUNICATION_FAILED                     = 1492;

/// 1495: ERROR_CLUSTER_LEADERSHIP_CHALLENGE_ONGOING
/// "leadership challenge is ongoing"
/// Will be raised when servers are currently competing for leadership, and the
/// result is still unknown.
constexpr int TRI_ERROR_CLUSTER_LEADERSHIP_CHALLENGE_ONGOING                    = 1495;

/// 1496: ERROR_CLUSTER_NOT_LEADER
/// "not a leader"
/// Will be raised when an operation is sent to a non-leading server.
constexpr int TRI_ERROR_CLUSTER_NOT_LEADER                                      = 1496;

/// 1497: ERROR_CLUSTER_COULD_NOT_CREATE_VIEW_IN_PLAN
/// "could not create view in plan"
/// Will be raised when a coordinator in a cluster cannot create an entry for a
/// new view in the Plan hierarchy in the agency.
constexpr int TRI_ERROR_CLUSTER_COULD_NOT_CREATE_VIEW_IN_PLAN                   = 1497;

/// 1498: ERROR_CLUSTER_VIEW_ID_EXISTS
/// "view ID already exists"
/// Will be raised when a coordinator in a cluster tries to create a view and
/// the view ID already exists.
constexpr int TRI_ERROR_CLUSTER_VIEW_ID_EXISTS                                  = 1498;

/// 1499: ERROR_CLUSTER_COULD_NOT_DROP_COLLECTION
/// "could not drop collection in plan"
/// Will be raised when a coordinator in a cluster cannot drop a collection
/// entry in the Plan hierarchy in the agency.
constexpr int TRI_ERROR_CLUSTER_COULD_NOT_DROP_COLLECTION                       = 1499;

/// 1500: ERROR_QUERY_KILLED
/// "query killed"
/// Will be raised when a running query is killed by an explicit admin command.
constexpr int TRI_ERROR_QUERY_KILLED                                            = 1500;

/// 1501: ERROR_QUERY_PARSE
/// "%s"
/// Will be raised when query is parsed and is found to be syntactically
/// invalid.
constexpr int TRI_ERROR_QUERY_PARSE                                             = 1501;

/// 1502: ERROR_QUERY_EMPTY
/// "query is empty"
/// Will be raised when an empty query is specified.
constexpr int TRI_ERROR_QUERY_EMPTY                                             = 1502;

/// 1503: ERROR_QUERY_SCRIPT
/// "runtime error '%s'"
/// Will be raised when a runtime error is caused by the query.
constexpr int TRI_ERROR_QUERY_SCRIPT                                            = 1503;

/// 1504: ERROR_QUERY_NUMBER_OUT_OF_RANGE
/// "number out of range"
/// Will be raised when a number is outside the expected range.
constexpr int TRI_ERROR_QUERY_NUMBER_OUT_OF_RANGE                               = 1504;

/// 1505: ERROR_QUERY_INVALID_GEO_VALUE
/// "invalid geo coordinate value"
/// Will be raised when a geo index coordinate is invalid or out of range.
constexpr int TRI_ERROR_QUERY_INVALID_GEO_VALUE                                 = 1505;

/// 1510: ERROR_QUERY_VARIABLE_NAME_INVALID
/// "variable name '%s' has an invalid format"
/// Will be raised when an invalid variable name is used.
constexpr int TRI_ERROR_QUERY_VARIABLE_NAME_INVALID                             = 1510;

/// 1511: ERROR_QUERY_VARIABLE_REDECLARED
/// "variable '%s' is assigned multiple times"
/// Will be raised when a variable gets re-assigned in a query.
constexpr int TRI_ERROR_QUERY_VARIABLE_REDECLARED                               = 1511;

/// 1512: ERROR_QUERY_VARIABLE_NAME_UNKNOWN
/// "unknown variable '%s'"
/// Will be raised when an unknown variable is used or the variable is
/// undefined the context it is used.
constexpr int TRI_ERROR_QUERY_VARIABLE_NAME_UNKNOWN                             = 1512;

/// 1521: ERROR_QUERY_COLLECTION_LOCK_FAILED
/// "unable to read-lock collection %s"
/// Will be raised when a read lock on the collection cannot be acquired.
constexpr int TRI_ERROR_QUERY_COLLECTION_LOCK_FAILED                            = 1521;

/// 1522: ERROR_QUERY_TOO_MANY_COLLECTIONS
/// "too many collections/shards"
/// Will be raised when the number of collections or shards in a query is
/// beyond the allowed value.
constexpr int TRI_ERROR_QUERY_TOO_MANY_COLLECTIONS                              = 1522;

/// 1530: ERROR_QUERY_DOCUMENT_ATTRIBUTE_REDECLARED
/// "document attribute '%s' is assigned multiple times"
/// Will be raised when a document attribute is re-assigned.
constexpr int TRI_ERROR_QUERY_DOCUMENT_ATTRIBUTE_REDECLARED                     = 1530;

/// 1540: ERROR_QUERY_FUNCTION_NAME_UNKNOWN
/// "usage of unknown function '%s()'"
/// Will be raised when an undefined function is called.
constexpr int TRI_ERROR_QUERY_FUNCTION_NAME_UNKNOWN                             = 1540;

/// 1541: ERROR_QUERY_FUNCTION_ARGUMENT_NUMBER_MISMATCH
/// "invalid number of arguments for function '%s()', expected number of
/// "arguments: minimum: %d, maximum: %d"
/// Will be raised when the number of arguments used in a function call does
/// not match the expected number of arguments for the function.
constexpr int TRI_ERROR_QUERY_FUNCTION_ARGUMENT_NUMBER_MISMATCH                 = 1541;

/// 1542: ERROR_QUERY_FUNCTION_ARGUMENT_TYPE_MISMATCH
/// "invalid argument type in call to function '%s()'"
/// Will be raised when the type of an argument used in a function call does
/// not match the expected argument type.
constexpr int TRI_ERROR_QUERY_FUNCTION_ARGUMENT_TYPE_MISMATCH                   = 1542;

/// 1543: ERROR_QUERY_INVALID_REGEX
/// "invalid regex value"
/// Will be raised when an invalid regex argument value is used in a call to a
/// function that expects a regex.
constexpr int TRI_ERROR_QUERY_INVALID_REGEX                                     = 1543;

/// 1550: ERROR_QUERY_BIND_PARAMETERS_INVALID
/// "invalid structure of bind parameters"
/// Will be raised when the structure of bind parameters passed has an
/// unexpected format.
constexpr int TRI_ERROR_QUERY_BIND_PARAMETERS_INVALID                           = 1550;

/// 1551: ERROR_QUERY_BIND_PARAMETER_MISSING
/// "no value specified for declared bind parameter '%s'"
/// Will be raised when a bind parameter was declared in the query but the
/// query is being executed with no value for that parameter.
constexpr int TRI_ERROR_QUERY_BIND_PARAMETER_MISSING                            = 1551;

/// 1552: ERROR_QUERY_BIND_PARAMETER_UNDECLARED
/// "bind parameter '%s' was not declared in the query"
/// Will be raised when a value gets specified for an undeclared bind parameter.
constexpr int TRI_ERROR_QUERY_BIND_PARAMETER_UNDECLARED                         = 1552;

/// 1553: ERROR_QUERY_BIND_PARAMETER_TYPE
/// "bind parameter '%s' has an invalid value or type"
/// Will be raised when a bind parameter has an invalid value or type.
constexpr int TRI_ERROR_QUERY_BIND_PARAMETER_TYPE                               = 1553;

/// 1560: ERROR_QUERY_INVALID_LOGICAL_VALUE
/// "invalid logical value"
/// Will be raised when a non-boolean value is used in a logical operation.
constexpr int TRI_ERROR_QUERY_INVALID_LOGICAL_VALUE                             = 1560;

/// 1561: ERROR_QUERY_INVALID_ARITHMETIC_VALUE
/// "invalid arithmetic value"
/// Will be raised when a non-numeric value is used in an arithmetic operation.
constexpr int TRI_ERROR_QUERY_INVALID_ARITHMETIC_VALUE                          = 1561;

/// 1562: ERROR_QUERY_DIVISION_BY_ZERO
/// "division by zero"
/// Will be raised when there is an attempt to divide by zero.
constexpr int TRI_ERROR_QUERY_DIVISION_BY_ZERO                                  = 1562;

/// 1563: ERROR_QUERY_ARRAY_EXPECTED
/// "array expected"
/// Will be raised when a non-array operand is used for an operation that
/// expects an array argument operand.
constexpr int TRI_ERROR_QUERY_ARRAY_EXPECTED                                    = 1563;

/// 1569: ERROR_QUERY_FAIL_CALLED
/// "FAIL(%s) called"
/// Will be raised when the function FAIL() is called from inside a query.
constexpr int TRI_ERROR_QUERY_FAIL_CALLED                                       = 1569;

/// 1570: ERROR_QUERY_GEO_INDEX_MISSING
/// "no suitable geo index found for geo restriction on '%s'"
/// Will be raised when a geo restriction was specified but no suitable geo
/// index is found to resolve it.
constexpr int TRI_ERROR_QUERY_GEO_INDEX_MISSING                                 = 1570;

/// 1571: ERROR_QUERY_FULLTEXT_INDEX_MISSING
/// "no suitable fulltext index found for fulltext query on '%s'"
/// Will be raised when a fulltext query is performed on a collection without a
/// suitable fulltext index.
constexpr int TRI_ERROR_QUERY_FULLTEXT_INDEX_MISSING                            = 1571;

/// 1572: ERROR_QUERY_INVALID_DATE_VALUE
/// "invalid date value"
/// Will be raised when a value cannot be converted to a date.
constexpr int TRI_ERROR_QUERY_INVALID_DATE_VALUE                                = 1572;

/// 1573: ERROR_QUERY_MULTI_MODIFY
/// "multi-modify query"
/// Will be raised when an AQL query contains more than one data-modifying
/// operation.
constexpr int TRI_ERROR_QUERY_MULTI_MODIFY                                      = 1573;

/// 1574: ERROR_QUERY_INVALID_AGGREGATE_EXPRESSION
/// "invalid aggregate expression"
/// Will be raised when an AQL query contains an invalid aggregate expression.
constexpr int TRI_ERROR_QUERY_INVALID_AGGREGATE_EXPRESSION                      = 1574;

/// 1575: ERROR_QUERY_COMPILE_TIME_OPTIONS
/// "query options must be readable at query compile time"
/// Will be raised when an AQL data-modification query contains options that
/// cannot be figured out at query compile time.
constexpr int TRI_ERROR_QUERY_COMPILE_TIME_OPTIONS                              = 1575;

/// 1576: ERROR_QUERY_EXCEPTION_OPTIONS
/// "query options expected"
/// Will be raised when an AQL data-modification query contains an invalid
/// options specification.
constexpr int TRI_ERROR_QUERY_EXCEPTION_OPTIONS                                 = 1576;

/// 1577: ERROR_QUERY_FORCED_INDEX_HINT_UNUSABLE
/// "could not use forced index hint"
/// Will be raised when forceIndexHint is specified, and the hint cannot be
/// used to serve the query.
constexpr int TRI_ERROR_QUERY_FORCED_INDEX_HINT_UNUSABLE                        = 1577;

/// 1578: ERROR_QUERY_DISALLOWED_DYNAMIC_CALL
/// "disallowed dynamic call to '%s'"
/// Will be raised when a dynamic function call is made to a function that
/// cannot be called dynamically.
constexpr int TRI_ERROR_QUERY_DISALLOWED_DYNAMIC_CALL                           = 1578;

/// 1579: ERROR_QUERY_ACCESS_AFTER_MODIFICATION
/// "access after data-modification by %s"
/// Will be raised when collection data are accessed after a data-modification
/// operation.
constexpr int TRI_ERROR_QUERY_ACCESS_AFTER_MODIFICATION                         = 1579;

/// 1580: ERROR_QUERY_FUNCTION_INVALID_NAME
/// "invalid user function name"
/// Will be raised when a user function with an invalid name is registered.
constexpr int TRI_ERROR_QUERY_FUNCTION_INVALID_NAME                             = 1580;

/// 1581: ERROR_QUERY_FUNCTION_INVALID_CODE
/// "invalid user function code"
/// Will be raised when a user function is registered with invalid code.
constexpr int TRI_ERROR_QUERY_FUNCTION_INVALID_CODE                             = 1581;

/// 1582: ERROR_QUERY_FUNCTION_NOT_FOUND
/// "user function '%s()' not found"
/// Will be raised when a user function is accessed but not found.
constexpr int TRI_ERROR_QUERY_FUNCTION_NOT_FOUND                                = 1582;

/// 1583: ERROR_QUERY_FUNCTION_RUNTIME_ERROR
/// "user function runtime error: %s"
/// Will be raised when a user function throws a runtime exception.
constexpr int TRI_ERROR_QUERY_FUNCTION_RUNTIME_ERROR                            = 1583;

/// 1590: ERROR_QUERY_BAD_JSON_PLAN
/// "bad execution plan JSON"
/// Will be raised when an HTTP API for a query got an invalid JSON object.
constexpr int TRI_ERROR_QUERY_BAD_JSON_PLAN                                     = 1590;

/// 1591: ERROR_QUERY_NOT_FOUND
/// "query ID not found"
/// Will be raised when an Id of a query is not found by the HTTP API.
constexpr int TRI_ERROR_QUERY_NOT_FOUND                                         = 1591;

/// 1593: ERROR_QUERY_USER_ASSERT
/// "%s"
/// Will be raised if and user provided expression fails to evalutate to true
constexpr int TRI_ERROR_QUERY_USER_ASSERT                                       = 1593;

/// 1594: ERROR_QUERY_USER_WARN
/// "%s"
/// Will be raised if and user provided expression fails to evalutate to true
constexpr int TRI_ERROR_QUERY_USER_WARN                                         = 1594;

/// 1600: ERROR_CURSOR_NOT_FOUND
/// "cursor not found"
/// Will be raised when a cursor is requested via its id but a cursor with that
/// id cannot be found.
constexpr int TRI_ERROR_CURSOR_NOT_FOUND                                        = 1600;

/// 1601: ERROR_CURSOR_BUSY
/// "cursor is busy"
/// Will be raised when a cursor is requested via its id but a concurrent
/// request is still using the cursor.
constexpr int TRI_ERROR_CURSOR_BUSY                                             = 1601;

/// 1650: ERROR_TRANSACTION_INTERNAL
/// "internal transaction error"
/// Will be raised when a wrong usage of transactions is detected. this is an
/// internal error and indicates a bug in ArangoDB.
constexpr int TRI_ERROR_TRANSACTION_INTERNAL                                    = 1650;

/// 1651: ERROR_TRANSACTION_NESTED
/// "nested transactions detected"
/// Will be raised when transactions are nested.
constexpr int TRI_ERROR_TRANSACTION_NESTED                                      = 1651;

/// 1652: ERROR_TRANSACTION_UNREGISTERED_COLLECTION
/// "unregistered collection used in transaction"
/// Will be raised when a collection is used in the middle of a transaction but
/// was not registered at transaction start.
constexpr int TRI_ERROR_TRANSACTION_UNREGISTERED_COLLECTION                     = 1652;

/// 1653: ERROR_TRANSACTION_DISALLOWED_OPERATION
/// "disallowed operation inside transaction"
/// Will be raised when a disallowed operation is carried out in a transaction.
constexpr int TRI_ERROR_TRANSACTION_DISALLOWED_OPERATION                        = 1653;

/// 1654: ERROR_TRANSACTION_ABORTED
/// "transaction aborted"
/// Will be raised when a transaction was aborted.
constexpr int TRI_ERROR_TRANSACTION_ABORTED                                     = 1654;

/// 1655: ERROR_TRANSACTION_NOT_FOUND
/// "transaction not found"
/// Will be raised when a transaction was not found.
constexpr int TRI_ERROR_TRANSACTION_NOT_FOUND                                   = 1655;

/// 1700: ERROR_USER_INVALID_NAME
/// "invalid user name"
/// Will be raised when an invalid user name is used.
constexpr int TRI_ERROR_USER_INVALID_NAME                                       = 1700;

/// 1702: ERROR_USER_DUPLICATE
/// "duplicate user"
/// Will be raised when a user name already exists.
constexpr int TRI_ERROR_USER_DUPLICATE                                          = 1702;

/// 1703: ERROR_USER_NOT_FOUND
/// "user not found"
/// Will be raised when a user name is updated that does not exist.
constexpr int TRI_ERROR_USER_NOT_FOUND                                          = 1703;

/// 1705: ERROR_USER_EXTERNAL
/// "user is external"
/// Will be raised when the user is authenicated by an external server.
constexpr int TRI_ERROR_USER_EXTERNAL                                           = 1705;

/// 1752: ERROR_SERVICE_DOWNLOAD_FAILED
/// "service download failed"
/// Will be raised when a service download from the central repository failed.
constexpr int TRI_ERROR_SERVICE_DOWNLOAD_FAILED                                 = 1752;

/// 1753: ERROR_SERVICE_UPLOAD_FAILED
/// "service upload failed"
/// Will be raised when a service upload from the client to the ArangoDB server
/// failed.
constexpr int TRI_ERROR_SERVICE_UPLOAD_FAILED                                   = 1753;

/// 1800: ERROR_LDAP_CANNOT_INIT
/// "cannot init a LDAP connection"
/// can not init a LDAP connection
constexpr int TRI_ERROR_LDAP_CANNOT_INIT                                        = 1800;

/// 1801: ERROR_LDAP_CANNOT_SET_OPTION
/// "cannot set a LDAP option"
/// can not set a LDAP option
constexpr int TRI_ERROR_LDAP_CANNOT_SET_OPTION                                  = 1801;

/// 1802: ERROR_LDAP_CANNOT_BIND
/// "cannot bind to a LDAP server"
/// can not bind to a LDAP server
constexpr int TRI_ERROR_LDAP_CANNOT_BIND                                        = 1802;

/// 1803: ERROR_LDAP_CANNOT_UNBIND
/// "cannot unbind from a LDAP server"
/// can not unbind from a LDAP server
constexpr int TRI_ERROR_LDAP_CANNOT_UNBIND                                      = 1803;

/// 1804: ERROR_LDAP_CANNOT_SEARCH
/// "cannot issue a LDAP search"
/// can not search the LDAP server
constexpr int TRI_ERROR_LDAP_CANNOT_SEARCH                                      = 1804;

/// 1805: ERROR_LDAP_CANNOT_START_TLS
/// "cannot start a TLS LDAP session"
/// can not star a TLS LDAP session
constexpr int TRI_ERROR_LDAP_CANNOT_START_TLS                                   = 1805;

/// 1806: ERROR_LDAP_FOUND_NO_OBJECTS
/// "LDAP didn't found any objects"
/// LDAP didn't found any objects with the specified search query
constexpr int TRI_ERROR_LDAP_FOUND_NO_OBJECTS                                   = 1806;

/// 1807: ERROR_LDAP_NOT_ONE_USER_FOUND
/// "LDAP found zero ore more than one user"
/// LDAP found zero ore more than one user
constexpr int TRI_ERROR_LDAP_NOT_ONE_USER_FOUND                                 = 1807;

/// 1808: ERROR_LDAP_USER_NOT_IDENTIFIED
/// "LDAP found a user, but its not the desired one"
/// LDAP found a user, but its not the desired one
constexpr int TRI_ERROR_LDAP_USER_NOT_IDENTIFIED                                = 1808;

/// 1820: ERROR_LDAP_INVALID_MODE
/// "invalid ldap mode"
/// cant distinguish a valid mode for provided ldap configuration
constexpr int TRI_ERROR_LDAP_INVALID_MODE                                       = 1820;

/// 1850: ERROR_TASK_INVALID_ID
/// "invalid task id"
/// Will be raised when a task is created with an invalid id.
constexpr int TRI_ERROR_TASK_INVALID_ID                                         = 1850;

/// 1851: ERROR_TASK_DUPLICATE_ID
/// "duplicate task id"
/// Will be raised when a task id is created with a duplicate id.
constexpr int TRI_ERROR_TASK_DUPLICATE_ID                                       = 1851;

/// 1852: ERROR_TASK_NOT_FOUND
/// "task not found"
/// Will be raised when a task with the specified id could not be found.
constexpr int TRI_ERROR_TASK_NOT_FOUND                                          = 1852;

/// 1901: ERROR_GRAPH_INVALID_GRAPH
/// "invalid graph"
/// Will be raised when an invalid name is passed to the server.
constexpr int TRI_ERROR_GRAPH_INVALID_GRAPH                                     = 1901;

/// 1902: ERROR_GRAPH_COULD_NOT_CREATE_GRAPH
/// "could not create graph"
/// Will be raised when an invalid name, vertices or edges is passed to the
/// server.
constexpr int TRI_ERROR_GRAPH_COULD_NOT_CREATE_GRAPH                            = 1902;

/// 1903: ERROR_GRAPH_INVALID_VERTEX
/// "invalid vertex"
/// Will be raised when an invalid vertex id is passed to the server.
constexpr int TRI_ERROR_GRAPH_INVALID_VERTEX                                    = 1903;

/// 1904: ERROR_GRAPH_COULD_NOT_CREATE_VERTEX
/// "could not create vertex"
/// Will be raised when the vertex could not be created.
constexpr int TRI_ERROR_GRAPH_COULD_NOT_CREATE_VERTEX                           = 1904;

/// 1905: ERROR_GRAPH_COULD_NOT_CHANGE_VERTEX
/// "could not change vertex"
/// Will be raised when the vertex could not be changed.
constexpr int TRI_ERROR_GRAPH_COULD_NOT_CHANGE_VERTEX                           = 1905;

/// 1906: ERROR_GRAPH_INVALID_EDGE
/// "invalid edge"
/// Will be raised when an invalid edge id is passed to the server.
constexpr int TRI_ERROR_GRAPH_INVALID_EDGE                                      = 1906;

/// 1907: ERROR_GRAPH_COULD_NOT_CREATE_EDGE
/// "could not create edge"
/// Will be raised when the edge could not be created.
constexpr int TRI_ERROR_GRAPH_COULD_NOT_CREATE_EDGE                             = 1907;

/// 1908: ERROR_GRAPH_COULD_NOT_CHANGE_EDGE
/// "could not change edge"
/// Will be raised when the edge could not be changed.
constexpr int TRI_ERROR_GRAPH_COULD_NOT_CHANGE_EDGE                             = 1908;

/// 1909: ERROR_GRAPH_TOO_MANY_ITERATIONS
/// "too many iterations - try increasing the value of 'maxIterations'"
/// Will be raised when too many iterations are done in a graph traversal.
constexpr int TRI_ERROR_GRAPH_TOO_MANY_ITERATIONS                               = 1909;

/// 1910: ERROR_GRAPH_INVALID_FILTER_RESULT
/// "invalid filter result"
/// Will be raised when an invalid filter result is returned in a graph
/// traversal.
constexpr int TRI_ERROR_GRAPH_INVALID_FILTER_RESULT                             = 1910;

/// 1920: ERROR_GRAPH_COLLECTION_MULTI_USE
/// "multi use of edge collection in edge def"
/// an edge collection may only be used once in one edge definition of a graph.
constexpr int TRI_ERROR_GRAPH_COLLECTION_MULTI_USE                              = 1920;

/// 1921: ERROR_GRAPH_COLLECTION_USE_IN_MULTI_GRAPHS
/// "edge collection already used in edge def"
///  is already used by another graph in a different edge definition.
constexpr int TRI_ERROR_GRAPH_COLLECTION_USE_IN_MULTI_GRAPHS                    = 1921;

/// 1922: ERROR_GRAPH_CREATE_MISSING_NAME
/// "missing graph name"
/// a graph name is required to create a graph.
constexpr int TRI_ERROR_GRAPH_CREATE_MISSING_NAME                               = 1922;

/// 1923: ERROR_GRAPH_CREATE_MALFORMED_EDGE_DEFINITION
/// "malformed edge definition"
/// the edge definition is malformed. It has to be an array of objects.
constexpr int TRI_ERROR_GRAPH_CREATE_MALFORMED_EDGE_DEFINITION                  = 1923;

/// 1924: ERROR_GRAPH_NOT_FOUND
/// "graph '%s' not found"
/// a graph with this name could not be found.
constexpr int TRI_ERROR_GRAPH_NOT_FOUND                                         = 1924;

/// 1925: ERROR_GRAPH_DUPLICATE
/// "graph already exists"
/// a graph with this name already exists.
constexpr int TRI_ERROR_GRAPH_DUPLICATE                                         = 1925;

/// 1926: ERROR_GRAPH_VERTEX_COL_DOES_NOT_EXIST
/// "vertex collection does not exist or is not part of the graph"
/// the specified vertex collection does not exist or is not part of the graph.
constexpr int TRI_ERROR_GRAPH_VERTEX_COL_DOES_NOT_EXIST                         = 1926;

/// 1927: ERROR_GRAPH_WRONG_COLLECTION_TYPE_VERTEX
/// "not a vertex collection"
/// the collection is not a vertex collection.
constexpr int TRI_ERROR_GRAPH_WRONG_COLLECTION_TYPE_VERTEX                      = 1927;

/// 1928: ERROR_GRAPH_NOT_IN_ORPHAN_COLLECTION
/// "not in orphan collection"
/// Vertex collection not in orphan collection of the graph.
constexpr int TRI_ERROR_GRAPH_NOT_IN_ORPHAN_COLLECTION                          = 1928;

/// 1929: ERROR_GRAPH_COLLECTION_USED_IN_EDGE_DEF
/// "collection already used in edge def"
/// The collection is already used in an edge definition of the graph.
constexpr int TRI_ERROR_GRAPH_COLLECTION_USED_IN_EDGE_DEF                       = 1929;

/// 1930: ERROR_GRAPH_EDGE_COLLECTION_NOT_USED
/// "edge collection not used in graph"
/// The edge collection is not used in any edge definition of the graph.
constexpr int TRI_ERROR_GRAPH_EDGE_COLLECTION_NOT_USED                          = 1930;

/// 1932: ERROR_GRAPH_NO_GRAPH_COLLECTION
/// "collection _graphs does not exist"
/// collection _graphs does not exist.
constexpr int TRI_ERROR_GRAPH_NO_GRAPH_COLLECTION                               = 1932;

/// 1933: ERROR_GRAPH_INVALID_EXAMPLE_ARRAY_OBJECT_STRING
/// "Invalid example type. Has to be String, Array or Object"
/// Invalid example type. Has to be String, Array or Object.
constexpr int TRI_ERROR_GRAPH_INVALID_EXAMPLE_ARRAY_OBJECT_STRING               = 1933;

/// 1934: ERROR_GRAPH_INVALID_EXAMPLE_ARRAY_OBJECT
/// "Invalid example type. Has to be Array or Object"
/// Invalid example type. Has to be Array or Object.
constexpr int TRI_ERROR_GRAPH_INVALID_EXAMPLE_ARRAY_OBJECT                      = 1934;

/// 1935: ERROR_GRAPH_INVALID_NUMBER_OF_ARGUMENTS
/// "Invalid number of arguments. Expected: "
/// Invalid number of arguments. Expected: 
constexpr int TRI_ERROR_GRAPH_INVALID_NUMBER_OF_ARGUMENTS                       = 1935;

/// 1936: ERROR_GRAPH_INVALID_PARAMETER
/// "Invalid parameter type."
/// Invalid parameter type.
constexpr int TRI_ERROR_GRAPH_INVALID_PARAMETER                                 = 1936;

/// 1937: ERROR_GRAPH_INVALID_ID
/// "Invalid id"
/// Invalid id
constexpr int TRI_ERROR_GRAPH_INVALID_ID                                        = 1937;

/// 1938: ERROR_GRAPH_COLLECTION_USED_IN_ORPHANS
/// "collection used in orphans"
/// The collection is already used in the orphans of the graph.
constexpr int TRI_ERROR_GRAPH_COLLECTION_USED_IN_ORPHANS                        = 1938;

/// 1939: ERROR_GRAPH_EDGE_COL_DOES_NOT_EXIST
/// "edge collection does not exist or is not part of the graph"
/// the specified edge collection does not exist or is not part of the graph.
constexpr int TRI_ERROR_GRAPH_EDGE_COL_DOES_NOT_EXIST                           = 1939;

/// 1940: ERROR_GRAPH_EMPTY
/// "empty graph"
/// The requested graph has no edge collections.
constexpr int TRI_ERROR_GRAPH_EMPTY                                             = 1940;

/// 1941: ERROR_GRAPH_INTERNAL_DATA_CORRUPT
/// "internal graph data corrupt"
/// The _graphs collection contains invalid data.
constexpr int TRI_ERROR_GRAPH_INTERNAL_DATA_CORRUPT                             = 1941;

/// 1942: ERROR_GRAPH_INTERNAL_EDGE_COLLECTION_ALREADY_SET
/// "edge collection already set"
/// Tried to add an edge collection which is already defined.
constexpr int TRI_ERROR_GRAPH_INTERNAL_EDGE_COLLECTION_ALREADY_SET              = 1942;

/// 1943: ERROR_GRAPH_CREATE_MALFORMED_ORPHAN_LIST
/// "malformed orphan list"
/// the orphan list argument is malformed. It has to be an array of strings.
constexpr int TRI_ERROR_GRAPH_CREATE_MALFORMED_ORPHAN_LIST                      = 1943;

/// 1944: ERROR_GRAPH_EDGE_DEFINITION_IS_DOCUMENT
/// "edge definition collection is a document collection"
/// the collection used as a relation is existing, but is a document
/// collection, it cannot be used here.
constexpr int TRI_ERROR_GRAPH_EDGE_DEFINITION_IS_DOCUMENT                       = 1944;

/// 1950: ERROR_SESSION_UNKNOWN
/// "unknown session"
/// Will be raised when an invalid/unknown session id is passed to the server.
constexpr int TRI_ERROR_SESSION_UNKNOWN                                         = 1950;

/// 1951: ERROR_SESSION_EXPIRED
/// "session expired"
/// Will be raised when a session is expired.
constexpr int TRI_ERROR_SESSION_EXPIRED                                         = 1951;

/// 2000: ERROR_SIMPLE_CLIENT_UNKNOWN_ERROR
/// "unknown client error"
/// This error should not happen.
constexpr int TRI_ERROR_SIMPLE_CLIENT_UNKNOWN_ERROR                             = 2000;

/// 2001: ERROR_SIMPLE_CLIENT_COULD_NOT_CONNECT
/// "could not connect to server"
/// Will be raised when the client could not connect to the server.
constexpr int TRI_ERROR_SIMPLE_CLIENT_COULD_NOT_CONNECT                         = 2001;

/// 2002: ERROR_SIMPLE_CLIENT_COULD_NOT_WRITE
/// "could not write to server"
/// Will be raised when the client could not write data.
constexpr int TRI_ERROR_SIMPLE_CLIENT_COULD_NOT_WRITE                           = 2002;

/// 2003: ERROR_SIMPLE_CLIENT_COULD_NOT_READ
/// "could not read from server"
/// Will be raised when the client could not read data.
constexpr int TRI_ERROR_SIMPLE_CLIENT_COULD_NOT_READ                            = 2003;

/// 2100: ERROR_COMMUNICATOR_REQUEST_ABORTED
/// "Request aborted"
/// Request was aborted.
constexpr int TRI_ERROR_COMMUNICATOR_REQUEST_ABORTED                            = 2100;

/// 2101: ERROR_COMMUNICATOR_DISABLED
/// "Communication was disabled"
/// Communication was disabled.
constexpr int TRI_ERROR_COMMUNICATOR_DISABLED                                   = 2101;

/// 2200: ERROR_INTERNAL_AQL
/// "General internal AQL error"
/// Internal error during AQL execution
constexpr int TRI_ERROR_INTERNAL_AQL                                            = 2200;

/// 2201: ERROR_WROTE_TOO_FEW_OUTPUT_REGISTERS
/// "An AQL block wrote too few output registers"
/// An AQL block wrote too few output registers
constexpr int TRI_ERROR_WROTE_TOO_FEW_OUTPUT_REGISTERS                          = 2201;

/// 2202: ERROR_WROTE_TOO_MANY_OUTPUT_REGISTERS
/// "An AQL block wrote too many output registers"
/// An AQL block wrote too many output registers
constexpr int TRI_ERROR_WROTE_TOO_MANY_OUTPUT_REGISTERS                         = 2202;

/// 2203: ERROR_WROTE_OUTPUT_REGISTER_TWICE
/// "An AQL block wrote an output register twice"
/// An AQL block wrote an output register twice
constexpr int TRI_ERROR_WROTE_OUTPUT_REGISTER_TWICE                             = 2203;

/// 2204: ERROR_WROTE_IN_WRONG_REGISTER
/// "An AQL block wrote in a register that is not its output"
/// An AQL block wrote in a register that is not its output
constexpr int TRI_ERROR_WROTE_IN_WRONG_REGISTER                                 = 2204;

/// 2205: ERROR_INPUT_REGISTERS_NOT_COPIED
/// "An AQL block did not copy its input registers"
/// An AQL block did not copy its input registers
constexpr int TRI_ERROR_INPUT_REGISTERS_NOT_COPIED                              = 2205;

/// 3000: ERROR_MALFORMED_MANIFEST_FILE
/// "failed to parse manifest file"
/// The service manifest file is not well-formed JSON.
constexpr int TRI_ERROR_MALFORMED_MANIFEST_FILE                                 = 3000;

/// 3001: ERROR_INVALID_SERVICE_MANIFEST
/// "manifest file is invalid"
/// The service manifest contains invalid values.
constexpr int TRI_ERROR_INVALID_SERVICE_MANIFEST                                = 3001;

/// 3002: ERROR_SERVICE_FILES_MISSING
/// "service files missing"
/// The service folder or bundle does not exist on this server.
constexpr int TRI_ERROR_SERVICE_FILES_MISSING                                   = 3002;

/// 3003: ERROR_SERVICE_FILES_OUTDATED
/// "service files outdated"
/// The local service bundle does not match the checksum in the database.
constexpr int TRI_ERROR_SERVICE_FILES_OUTDATED                                  = 3003;

/// 3004: ERROR_INVALID_FOXX_OPTIONS
/// "service options are invalid"
/// The service options contain invalid values.
constexpr int TRI_ERROR_INVALID_FOXX_OPTIONS                                    = 3004;

/// 3007: ERROR_INVALID_MOUNTPOINT
/// "invalid mountpath"
/// The service mountpath contains invalid characters.
constexpr int TRI_ERROR_INVALID_MOUNTPOINT                                      = 3007;

/// 3009: ERROR_SERVICE_NOT_FOUND
/// "service not found"
/// No service found at the given mountpath.
constexpr int TRI_ERROR_SERVICE_NOT_FOUND                                       = 3009;

/// 3010: ERROR_SERVICE_NEEDS_CONFIGURATION
/// "service needs configuration"
/// The service is missing configuration or dependencies.
constexpr int TRI_ERROR_SERVICE_NEEDS_CONFIGURATION                             = 3010;

/// 3011: ERROR_SERVICE_MOUNTPOINT_CONFLICT
/// "service already exists"
/// A service already exists at the given mountpath.
constexpr int TRI_ERROR_SERVICE_MOUNTPOINT_CONFLICT                             = 3011;

/// 3012: ERROR_SERVICE_MANIFEST_NOT_FOUND
/// "missing manifest file"
/// The service directory does not contain a manifest file.
constexpr int TRI_ERROR_SERVICE_MANIFEST_NOT_FOUND                              = 3012;

/// 3013: ERROR_SERVICE_OPTIONS_MALFORMED
/// "failed to parse service options"
/// The service options are not well-formed JSON.
constexpr int TRI_ERROR_SERVICE_OPTIONS_MALFORMED                               = 3013;

/// 3014: ERROR_SERVICE_SOURCE_NOT_FOUND
/// "source path not found"
/// The source path does not match a file or directory.
constexpr int TRI_ERROR_SERVICE_SOURCE_NOT_FOUND                                = 3014;

/// 3015: ERROR_SERVICE_SOURCE_ERROR
/// "error resolving source"
/// The source path could not be resolved.
constexpr int TRI_ERROR_SERVICE_SOURCE_ERROR                                    = 3015;

/// 3016: ERROR_SERVICE_UNKNOWN_SCRIPT
/// "unknown script"
/// The service does not have a script with this name.
constexpr int TRI_ERROR_SERVICE_UNKNOWN_SCRIPT                                  = 3016;

/// 3099: ERROR_SERVICE_API_DISABLED
/// "service api disabled"
/// The API for managing Foxx services has been disabled on this server.
constexpr int TRI_ERROR_SERVICE_API_DISABLED                                    = 3099;

/// 3100: ERROR_MODULE_NOT_FOUND
/// "cannot locate module"
/// The module path could not be resolved.
constexpr int TRI_ERROR_MODULE_NOT_FOUND                                        = 3100;

/// 3101: ERROR_MODULE_SYNTAX_ERROR
/// "syntax error in module"
/// The module could not be parsed because of a syntax error.
constexpr int TRI_ERROR_MODULE_SYNTAX_ERROR                                     = 3101;

/// 3103: ERROR_MODULE_FAILURE
/// "failed to invoke module"
/// Failed to invoke the module in its context.
constexpr int TRI_ERROR_MODULE_FAILURE                                          = 3103;

/// 4000: ERROR_NO_SMART_COLLECTION
/// "collection is not smart"
/// The requested collection needs to be smart, but it ain't
constexpr int TRI_ERROR_NO_SMART_COLLECTION                                     = 4000;

/// 4001: ERROR_NO_SMART_GRAPH_ATTRIBUTE
/// "smart graph attribute not given"
/// The given document does not have the smart graph attribute set.
constexpr int TRI_ERROR_NO_SMART_GRAPH_ATTRIBUTE                                = 4001;

/// 4002: ERROR_CANNOT_DROP_SMART_COLLECTION
/// "cannot drop this smart collection"
/// This smart collection cannot be dropped, it dictates sharding in the graph.
constexpr int TRI_ERROR_CANNOT_DROP_SMART_COLLECTION                            = 4002;

/// 4003: ERROR_KEY_MUST_BE_PREFIXED_WITH_SMART_GRAPH_ATTRIBUTE
/// "in smart vertex collections _key must be prefixed with the value of the
/// "smart graph attribute"
/// In a smart vertex collection _key must be prefixed with the value of the
/// smart graph attribute.
constexpr int TRI_ERROR_KEY_MUST_BE_PREFIXED_WITH_SMART_GRAPH_ATTRIBUTE         = 4003;

/// 4004: ERROR_ILLEGAL_SMART_GRAPH_ATTRIBUTE
/// "attribute cannot be used as smart graph attribute"
/// The given smartGraph attribute is illegal and connot be used for sharding.
/// All system attributes are forbidden.
constexpr int TRI_ERROR_ILLEGAL_SMART_GRAPH_ATTRIBUTE                           = 4004;

/// 4005: ERROR_SMART_GRAPH_ATTRIBUTE_MISMATCH
/// "smart graph attribute mismatch"
/// The smart graph attribute of the given collection does not match the smart
/// graph attribute of the graph.
constexpr int TRI_ERROR_SMART_GRAPH_ATTRIBUTE_MISMATCH                          = 4005;

/// 4006: ERROR_INVALID_SMART_JOIN_ATTRIBUTE
/// "invalid smart join attribute declaration"
/// Will be raised when the smartJoinAttribute declaration is invalid.
constexpr int TRI_ERROR_INVALID_SMART_JOIN_ATTRIBUTE                            = 4006;

/// 4007: ERROR_KEY_MUST_BE_PREFIXED_WITH_SMART_JOIN_ATTRIBUTE
/// "shard key value must be prefixed with the value of the smart join attribute"
/// when using smartJoinAttribute for a collection, the shard key value must be
/// prefixed with the value of the smart join attribute.
constexpr int TRI_ERROR_KEY_MUST_BE_PREFIXED_WITH_SMART_JOIN_ATTRIBUTE          = 4007;

/// 4008: ERROR_NO_SMART_JOIN_ATTRIBUTE
/// "smart join attribute not given or invalid"
/// The given document does not have the required smart join attribute set or
/// it has an invalid value.
constexpr int TRI_ERROR_NO_SMART_JOIN_ATTRIBUTE                                 = 4008;

/// 4009: ERROR_CLUSTER_MUST_NOT_CHANGE_SMART_JOIN_ATTRIBUTE
/// "must not change the value of the smartJoinAttribute"
/// Will be raised if there is an attempt to update the value of the
/// smartJoinAttribute.
constexpr int TRI_ERROR_CLUSTER_MUST_NOT_CHANGE_SMART_JOIN_ATTRIBUTE            = 4009;

/// 5000: ERROR_CLUSTER_REPAIRS_FAILED
/// "error during cluster repairs"
/// General error during cluster repairs
constexpr int TRI_ERROR_CLUSTER_REPAIRS_FAILED                                  = 5000;

/// 5001: ERROR_CLUSTER_REPAIRS_NOT_ENOUGH_HEALTHY
/// "not enough (healthy) db servers"
/// Will be raised when, during repairDistributeShardsLike, there must be a
/// free db server to move a shard, but there is no candidate or none is
/// healthy.
constexpr int TRI_ERROR_CLUSTER_REPAIRS_NOT_ENOUGH_HEALTHY                      = 5001;

/// 5002: ERROR_CLUSTER_REPAIRS_REPLICATION_FACTOR_VIOLATED
/// "replication factor violated during cluster repairs"
/// Will be raised on various inconsistencies regarding the replication factor
constexpr int TRI_ERROR_CLUSTER_REPAIRS_REPLICATION_FACTOR_VIOLATED             = 5002;

/// 5003: ERROR_CLUSTER_REPAIRS_NO_DBSERVERS
/// "no dbservers during cluster repairs"
/// Will be raised if a collection that is fixed has some shard without DB
/// Servers
constexpr int TRI_ERROR_CLUSTER_REPAIRS_NO_DBSERVERS                            = 5003;

/// 5004: ERROR_CLUSTER_REPAIRS_MISMATCHING_LEADERS
/// "mismatching leaders during cluster repairs"
/// Will be raised if a shard in collection and its prototype in the
/// corresponding distributeShardsLike collection have mismatching leaders
/// (when they should already have been fixed)
constexpr int TRI_ERROR_CLUSTER_REPAIRS_MISMATCHING_LEADERS                     = 5004;

/// 5005: ERROR_CLUSTER_REPAIRS_MISMATCHING_FOLLOWERS
/// "mismatching followers during cluster repairs"
/// Will be raised if a shard in collection and its prototype in the
/// corresponding distributeShardsLike collection don't have the same followers
/// (when they should already have been adjusted)
constexpr int TRI_ERROR_CLUSTER_REPAIRS_MISMATCHING_FOLLOWERS                   = 5005;

/// 5006: ERROR_CLUSTER_REPAIRS_INCONSISTENT_ATTRIBUTES
/// "inconsistent attributes during cluster repairs"
/// Will be raised if a collection that is fixed does (not) have
/// distributeShardsLike when it is expected, or does (not) have
/// repairingDistributeShardsLike when it is expected
constexpr int TRI_ERROR_CLUSTER_REPAIRS_INCONSISTENT_ATTRIBUTES                 = 5006;

/// 5007: ERROR_CLUSTER_REPAIRS_MISMATCHING_SHARDS
/// "mismatching shards during cluster repairs"
/// Will be raised if in a collection and its distributeShardsLike prototype
/// collection some shard and its prototype have an unequal number of DB Servers
constexpr int TRI_ERROR_CLUSTER_REPAIRS_MISMATCHING_SHARDS                      = 5007;

/// 5008: ERROR_CLUSTER_REPAIRS_JOB_FAILED
/// "move shard job failed during cluster repairs"
/// Will be raised if a move shard job in the agency failed during cluster
/// repairs
constexpr int TRI_ERROR_CLUSTER_REPAIRS_JOB_FAILED                              = 5008;

/// 5009: ERROR_CLUSTER_REPAIRS_JOB_DISAPPEARED
/// "move shard job disappeared during cluster repairs"
/// Will be raised if a move shard job in the agency cannot be found anymore
/// before it finished
constexpr int TRI_ERROR_CLUSTER_REPAIRS_JOB_DISAPPEARED                         = 5009;

/// 5010: ERROR_CLUSTER_REPAIRS_OPERATION_FAILED
/// "agency transaction failed during cluster repairs"
/// Will be raised if an agency transaction failed during either sending or
/// executing it.
constexpr int TRI_ERROR_CLUSTER_REPAIRS_OPERATION_FAILED                        = 5010;

/// 20011: ERROR_AGENCY_INFORM_MUST_BE_OBJECT
/// "Inform message must be an object."
/// The inform message in the agency must be an object.
constexpr int TRI_ERROR_AGENCY_INFORM_MUST_BE_OBJECT                            = 20011;

/// 20012: ERROR_AGENCY_INFORM_MUST_CONTAIN_TERM
/// "Inform message must contain uint parameter 'term'"
/// The inform message in the agency must contain a uint parameter 'term'.
constexpr int TRI_ERROR_AGENCY_INFORM_MUST_CONTAIN_TERM                         = 20012;

/// 20013: ERROR_AGENCY_INFORM_MUST_CONTAIN_ID
/// "Inform message must contain string parameter 'id'"
/// The inform message in the agency must contain a string parameter 'id'.
constexpr int TRI_ERROR_AGENCY_INFORM_MUST_CONTAIN_ID                           = 20013;

/// 20014: ERROR_AGENCY_INFORM_MUST_CONTAIN_ACTIVE
/// "Inform message must contain array 'active'"
/// The inform message in the agency must contain an array 'active'.
constexpr int TRI_ERROR_AGENCY_INFORM_MUST_CONTAIN_ACTIVE                       = 20014;

/// 20015: ERROR_AGENCY_INFORM_MUST_CONTAIN_POOL
/// "Inform message must contain object 'pool'"
/// The inform message in the agency must contain an object 'pool'.
constexpr int TRI_ERROR_AGENCY_INFORM_MUST_CONTAIN_POOL                         = 20015;

/// 20016: ERROR_AGENCY_INFORM_MUST_CONTAIN_MIN_PING
/// "Inform message must contain object 'min ping'"
/// The inform message in the agency must contain an object 'min ping'.
constexpr int TRI_ERROR_AGENCY_INFORM_MUST_CONTAIN_MIN_PING                     = 20016;

/// 20017: ERROR_AGENCY_INFORM_MUST_CONTAIN_MAX_PING
/// "Inform message must contain object 'max ping'"
/// The inform message in the agency must contain an object 'max ping'.
constexpr int TRI_ERROR_AGENCY_INFORM_MUST_CONTAIN_MAX_PING                     = 20017;

/// 20018: ERROR_AGENCY_INFORM_MUST_CONTAIN_TIMEOUT_MULT
/// "Inform message must contain object 'timeoutMult'"
/// The inform message in the agency must contain an object 'timeoutMult'.
constexpr int TRI_ERROR_AGENCY_INFORM_MUST_CONTAIN_TIMEOUT_MULT                 = 20018;

/// 20021: ERROR_AGENCY_CANNOT_REBUILD_DBS
/// "Cannot rebuild readDB and spearHead"
/// Will be raised if the readDB or the spearHead cannot be rebuilt from the
/// replicated log.
constexpr int TRI_ERROR_AGENCY_CANNOT_REBUILD_DBS                               = 20021;

/// 20501: ERROR_SUPERVISION_GENERAL_FAILURE
/// "general supervision failure"
/// General supervision failure.
constexpr int TRI_ERROR_SUPERVISION_GENERAL_FAILURE                             = 20501;

/// 21001: ERROR_DISPATCHER_IS_STOPPING
/// "dispatcher stopped"
/// Will be returned if a shutdown is in progress.
constexpr int TRI_ERROR_DISPATCHER_IS_STOPPING                                  = 21001;

/// 21002: ERROR_QUEUE_UNKNOWN
/// "named queue does not exist"
/// Will be returned if a queue with this name does not exist.
constexpr int TRI_ERROR_QUEUE_UNKNOWN                                           = 21002;

/// 21003: ERROR_QUEUE_FULL
/// "named queue is full"
/// Will be returned if a queue with this name is full.
constexpr int TRI_ERROR_QUEUE_FULL                                              = 21003;

/// 6002: ERROR_ACTION_OPERATION_UNABORTABLE
/// "this maintenance action cannot be stopped"
/// This maintenance action cannot be stopped once it is started
constexpr int TRI_ERROR_ACTION_OPERATION_UNABORTABLE                            = 6002;

/// 6003: ERROR_ACTION_UNFINISHED
/// "maintenance action still processing"
/// This maintenance action is still processing
constexpr int TRI_ERROR_ACTION_UNFINISHED                                       = 6003;

/// 6004: ERROR_NO_SUCH_ACTION
/// "no such maintenance action"
/// No such maintenance action exists
constexpr int TRI_ERROR_NO_SUCH_ACTION                                          = 6004;

///  7001: ERROR_HOT_BACKUP_INTERNAL
/// " "internal hot backup error""
///  "Failed to create hot backup set"
constexpr int TRI_ERROR_HOT_BACKUP_INTERNAL                                     =  7001;

///  7002: ERROR_HOT_RESTORE_INTERNAL
/// " "internal hot restore error""
///  "Failed to restore to hot backup set"
constexpr int TRI_ERROR_HOT_RESTORE_INTERNAL                                    =  7002;

///  7003: ERROR_BACKUP_TOPOLOGY
/// " "backup does not match this topology""
///  "The hot backup set cannot be restored on non matching cluster topology"
constexpr int TRI_ERROR_BACKUP_TOPOLOGY                                         =  7003;

///  7004: ERROR_NO_SPACE_LEFT_ON_DEVICE
/// " "no space left on device""
///  "No space left on device"
constexpr int TRI_ERROR_NO_SPACE_LEFT_ON_DEVICE                                 =  7004;

///  7005: ERROR_FAILED_TO_UPLOAD_BACKUP
/// " "failed to upload hot backup set to remote target""
///  "Failed to upload hot backup set to remote target"
constexpr int TRI_ERROR_FAILED_TO_UPLOAD_BACKUP                                 =  7005;

///  7006: ERROR_FAILED_TO_DOWNLOAD_BACKUP
/// " "failed to download hot backup set from remote source""
///  "Failed to downloadload hot backup set from remote source"
constexpr int TRI_ERROR_FAILED_TO_DOWNLOAD_BACKUP                               =  7006;

///  7007: ERROR_NO_SUCH_HOT_BACKUP
/// " "no such hot backup set can be found"
///  "Cannot find a hot backup set with this Id"
constexpr int TRI_ERROR_NO_SUCH_HOT_BACKUP                                      =  7007;

///  7008: ERROR_REMOTE_REPOSITORY_CONFIG_BAD
/// " "remote hotback repository configuration error""
///  "The configuration given for upload or download operation to/from remote
/// hotback repositories is wrong."
constexpr int TRI_ERROR_REMOTE_REPOSITORY_CONFIG_BAD                            =  7008;

///  7009: ERROR_LOCAL_LOCK_FAILED
/// " "some db servers cannot be reached for transaction locks""
///  "Some of the db servers cannot be reached for transaction locks."
constexpr int TRI_ERROR_LOCAL_LOCK_FAILED                                       =  7009;

///  7010: ERROR_LOCAL_LOCK_RETRY
/// " "some db servers cannot be reached for transaction locks""
///  "Some of the db servers cannot be reached for transaction locks."
constexpr int TRI_ERROR_LOCAL_LOCK_RETRY                                        =  7010;

///  7011: ERROR_HOT_BACKUP_CONFLICT
/// " "hot backup conflict""
///  "Conflict of multiple hot backup processes."
constexpr int TRI_ERROR_HOT_BACKUP_CONFLICT                                     =  7011;


/// register all errors for ArangoDB
void TRI_InitializeErrorMessages();

#endif<|MERGE_RESOLUTION|>--- conflicted
+++ resolved
@@ -658,19 +658,11 @@
 /// Will be raised when a shard is not empty and the follower tries a shortcut
 constexpr int TRI_ERROR_REPLICATION_SHARD_NONEMPTY                              = 1417;
 
-<<<<<<< HEAD
-/// 1452: ERROR_CLUSTER_SERVER_UNKNOWN
-/// "got a request from an unkown server"
-/// Will be raised on some occasions when one server gets a request from
-/// another, which has not (yet?) been made known via the agency.
-constexpr int TRI_ERROR_CLUSTER_SERVER_UNKNOWN                                  = 1452;
-=======
 /// 1449: ERROR_CLUSTER_SERVER_UNKNOWN
 /// "got a request from an unkown server"
 /// Will be raised on some occasions when one server gets a request from
 /// another, which has not (yet?) been made known via the agency.
 constexpr int TRI_ERROR_CLUSTER_SERVER_UNKNOWN                                  = 1449;
->>>>>>> df504bb6
 
 /// 1453: ERROR_CLUSTER_COLLECTION_ID_EXISTS
 /// "collection ID already exists"
