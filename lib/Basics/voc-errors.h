#ifndef ARANGODB_BASICS_VOC_ERRORS_H
#define ARANGODB_BASICS_VOC_ERRORS_H 1

/// Error codes and meanings
/// The following errors might be raised when running ArangoDB:
<<<<<<< HEAD
///
/// - 0: @LIT{no error}
///   No error has occurred.
/// - 1: @LIT{failed}
///   Will be raised when a general error occurred.
/// - 2: @LIT{system error}
///   Will be raised when operating system error occurred.
/// - 3: @LIT{out of memory}
///   Will be raised when there is a memory shortage.
/// - 4: @LIT{internal error}
///   Will be raised when an internal error occurred.
/// - 5: @LIT{illegal number}
///   Will be raised when an illegal representation of a number was given.
/// - 6: @LIT{numeric overflow}
///   Will be raised when a numeric overflow occurred.
/// - 7: @LIT{illegal option}
///   Will be raised when an unknown option was supplied by the user.
/// - 8: @LIT{dead process identifier}
///   Will be raised when a PID without a living process was found.
/// - 9: @LIT{not implemented}
///   Will be raised when hitting an unimplemented feature.
/// - 10: @LIT{bad parameter}
///   Will be raised when the parameter does not fulfill the requirements.
/// - 11: @LIT{forbidden}
///   Will be raised when you are missing permission for the operation.
/// - 12: @LIT{out of memory in mmap}
///   Will be raised when there is a memory shortage.
/// - 13: @LIT{csv is corrupt}
///   Will be raised when encountering a corrupt csv line.
/// - 14: @LIT{file not found}
///   Will be raised when a file is not found.
/// - 15: @LIT{cannot write file}
///   Will be raised when a file cannot be written.
/// - 16: @LIT{cannot overwrite file}
///   Will be raised when an attempt is made to overwrite an existing file.
/// - 17: @LIT{type error}
///   Will be raised when a type error is unencountered.
/// - 18: @LIT{lock timeout}
///   Will be raised when there's a timeout waiting for a lock.
/// - 19: @LIT{cannot create directory}
///   Will be raised when an attempt to create a directory fails.
/// - 20: @LIT{cannot create temporary file}
///   Will be raised when an attempt to create a temporary file fails.
/// - 21: @LIT{canceled request}
///   Will be raised when a request is canceled by the user.
/// - 22: @LIT{intentional debug error}
///   Will be raised intentionally during debugging.
/// - 25: @LIT{IP address is invalid}
///   Will be raised when the structure of an IP address is invalid.
/// - 27: @LIT{file exists}
///   Will be raised when a file already exists.
/// - 28: @LIT{locked}
///   Will be raised when a resource or an operation is locked.
/// - 29: @LIT{deadlock detected}
///   Will be raised when a deadlock is detected when accessing collections.
/// - 30: @LIT{shutdown in progress}
///   Will be raised when a call cannot succeed because a server shutdown is
///   already in progress.
/// - 31: @LIT{only enterprise version}
///   Will be raised when an enterprise-feature is requested from the community
///   edition.
/// - 32: @LIT{resource limit exceeded}
///   Will be raised when the resources used by an operation exceed the
///   configured maximum value.
/// - 400: @LIT{bad parameter}
///   Will be raised when the HTTP request does not fulfill the requirements.
/// - 401: @LIT{unauthorized}
///   Will be raised when authorization is required but the user is not
///   authorized.
/// - 403: @LIT{forbidden}
///   Will be raised when the operation is forbidden.
/// - 404: @LIT{not found}
///   Will be raised when an URI is unknown.
/// - 405: @LIT{method not supported}
///   Will be raised when an unsupported HTTP method is used for an operation.
/// - 406: @LIT{request not acceptable}
///   Will be raised when an unsupported HTTP content type is used for an
///   operation, or if a request is not acceptable for a leader or follower.
/// - 412: @LIT{precondition failed}
///   Will be raised when a precondition for an HTTP request is not met.
/// - 500: @LIT{internal server error}
///   Will be raised when an internal server is encountered.
/// - 503: @LIT{service unavailable}
///   Will be raised when a service is temporarily unavailable.
/// - 600: @LIT{invalid JSON object}
///   Will be raised when a string representation of a JSON object is corrupt.
/// - 601: @LIT{superfluous URL suffices}
///   Will be raised when the URL contains superfluous suffices.
/// - 1000: @LIT{illegal state}
///   Internal error that will be raised when the datafile is not in the
///   required state.
/// - 1002: @LIT{datafile sealed}
///   Internal error that will be raised when trying to write to a datafile.
/// - 1004: @LIT{read only}
///   Internal error that will be raised when trying to write to a read-only
///   datafile or collection.
/// - 1005: @LIT{duplicate identifier}
///   Internal error that will be raised when a identifier duplicate is
///   detected.
/// - 1006: @LIT{datafile unreadable}
///   Internal error that will be raised when a datafile is unreadable.
/// - 1007: @LIT{datafile empty}
///   Internal error that will be raised when a datafile is empty.
/// - 1008: @LIT{logfile recovery error}
///   Will be raised when an error occurred during WAL log file recovery.
/// - 1009: @LIT{datafile statistics not found}
///   Will be raised when a required datafile statistics object was not found.
/// - 1100: @LIT{corrupted datafile}
///   Will be raised when a corruption is detected in a datafile.
/// - 1101: @LIT{illegal or unreadable parameter file}
///   Will be raised if a parameter file is corrupted or cannot be read.
/// - 1102: @LIT{corrupted collection}
///   Will be raised when a collection contains one or more corrupted data
///   files.
/// - 1103: @LIT{mmap failed}
///   Will be raised when the system call mmap failed.
/// - 1104: @LIT{filesystem full}
///   Will be raised when the filesystem is full.
/// - 1105: @LIT{no journal}
///   Will be raised when a journal cannot be created.
/// - 1106: @LIT{cannot create/rename datafile because it already exists}
///   Will be raised when the datafile cannot be created or renamed because a
///   file of the same name already exists.
/// - 1107: @LIT{database directory is locked}
///   Will be raised when the database directory is locked by a different
///   process.
/// - 1108: @LIT{cannot create/rename collection because directory already exists}
///   Will be raised when the collection cannot be created because a directory
///   of the same name already exists.
/// - 1109: @LIT{msync failed}
///   Will be raised when the system call msync failed.
/// - 1110: @LIT{cannot lock database directory}
///   Will be raised when the server cannot lock the database directory on
///   startup.
/// - 1111: @LIT{sync timeout}
///   Will be raised when the server waited too long for a datafile to be
///   synced to disk.
/// - 1200: @LIT{conflict}
///   Will be raised when updating or deleting a document and a conflict has
///   been detected.
/// - 1201: @LIT{invalid database directory}
///   Will be raised when a non-existing database directory was specified when
///   starting the database.
/// - 1202: @LIT{document not found}
///   Will be raised when a document with a given identifier or handle is
///   unknown.
/// - 1203: @LIT{collection not found}
///   Will be raised when a collection with the given identifier or name is
///   unknown.
/// - 1204: @LIT{parameter 'collection' not found}
///   Will be raised when the collection parameter is missing.
/// - 1205: @LIT{illegal document handle}
///   Will be raised when a document handle is corrupt.
/// - 1206: @LIT{maximal size of journal too small}
///   Will be raised when the maximal size of the journal is too small.
/// - 1207: @LIT{duplicate name}
///   Will be raised when a name duplicate is detected.
/// - 1208: @LIT{illegal name}
///   Will be raised when an illegal name is detected.
/// - 1209: @LIT{no suitable index known}
///   Will be raised when no suitable index for the query is known.
/// - 1210: @LIT{unique constraint violated}
///   Will be raised when there is a unique constraint violation.
/// - 1211: @LIT{view not found}
///   Will be raised when a view with the given identifier or name is unknown.
/// - 1212: @LIT{index not found}
///   Will be raised when an index with a given identifier is unknown.
/// - 1213: @LIT{cross collection request not allowed}
///   Will be raised when a cross-collection is requested.
/// - 1214: @LIT{illegal index handle}
///   Will be raised when a index handle is corrupt.
/// - 1216: @LIT{document too large}
///   Will be raised when the document cannot fit into any datafile because of
///   it is too large.
/// - 1217: @LIT{collection must be unloaded}
///   Will be raised when a collection should be unloaded, but has a different
///   status.
/// - 1218: @LIT{collection type invalid}
///   Will be raised when an invalid collection type is used in a request.
/// - 1219: @LIT{validator failed}
///   Will be raised when the validation of an attribute of a structure failed.
/// - 1220: @LIT{parsing attribute name definition failed}
///   Will be raised when parsing an attribute name definition failed.
/// - 1221: @LIT{illegal document key}
///   Will be raised when a document key is corrupt.
/// - 1222: @LIT{unexpected document key}
///   Will be raised when a user-defined document key is supplied for
///   collections with auto key generation.
/// - 1224: @LIT{server database directory not writable}
///   Will be raised when the server's database directory is not writable for
///   the current user.
/// - 1225: @LIT{out of keys}
///   Will be raised when a key generator runs out of keys.
/// - 1226: @LIT{missing document key}
///   Will be raised when a document key is missing.
/// - 1227: @LIT{invalid document type}
///   Will be raised when there is an attempt to create a document with an
///   invalid type.
/// - 1228: @LIT{database not found}
///   Will be raised when a non-existing database is accessed.
/// - 1229: @LIT{database name invalid}
///   Will be raised when an invalid database name is used.
/// - 1230: @LIT{operation only allowed in system database}
///   Will be raised when an operation is requested in a database other than
///   the system database.
/// - 1231: @LIT{endpoint not found}
///   Will be raised when there is an attempt to delete a non-existing endpoint.
/// - 1232: @LIT{invalid key generator}
///   Will be raised when an invalid key generator description is used.
/// - 1233: @LIT{edge attribute missing or invalid}
///   will be raised when the _from or _to values of an edge are undefined or
///   contain an invalid value.
/// - 1234: @LIT{index insertion warning - attribute missing in document}
///   Will be raised when an attempt to insert a document into an index is
///   caused by in the document not having one or more attributes which the
///   index is built on.
/// - 1235: @LIT{index creation failed}
///   Will be raised when an attempt to create an index has failed.
/// - 1236: @LIT{write-throttling timeout}
///   Will be raised when the server is write-throttled and a write operation
///   has waited too long for the server to process queued operations.
/// - 1237: @LIT{collection type mismatch}
///   Will be raised when a collection has a different type from what has been
///   expected.
/// - 1238: @LIT{collection not loaded}
///   Will be raised when a collection is accessed that is not yet loaded.
/// - 1239: @LIT{illegal document revision}
///   Will be raised when a document revision is corrupt or is missing where
///   needed.
/// - 1300: @LIT{datafile full}
///   Will be raised when the datafile reaches its limit.
/// - 1301: @LIT{server database directory is empty}
///   Will be raised when encountering an empty server database directory.
/// - 1302: @LIT{operation should be tried again}
///   Will be raised when an operation should be retried.
/// - 1303: @LIT{engine is busy}
///   Will be raised when storage engine is busy.
/// - 1304: @LIT{merge in progress}
///   Will be raised when storage engine has a datafile merge in progress and
///   cannot complete the operation.
/// - 1305: @LIT{storage engine I/O error}
///   Will be raised when storage engine encounters an I/O error.
/// - 1400: @LIT{no response}
///   Will be raised when the replication applier does not receive any or an
///   incomplete response from the master.
/// - 1401: @LIT{invalid response}
///   Will be raised when the replication applier receives an invalid response
///   from the master.
/// - 1402: @LIT{master error}
///   Will be raised when the replication applier receives a server error from
///   the master.
/// - 1403: @LIT{master incompatible}
///   Will be raised when the replication applier connects to a master that has
///   an incompatible version.
/// - 1404: @LIT{master change}
///   Will be raised when the replication applier connects to a different
///   master than before.
/// - 1405: @LIT{loop detected}
///   Will be raised when the replication applier is asked to connect to itself
///   for replication.
/// - 1406: @LIT{unexpected marker}
///   Will be raised when an unexpected marker is found in the replication log
///   stream.
/// - 1407: @LIT{invalid applier state}
///   Will be raised when an invalid replication applier state file is found.
/// - 1408: @LIT{invalid transaction}
///   Will be raised when an unexpected transaction id is found.
/// - 1410: @LIT{invalid replication applier configuration}
///   Will be raised when the configuration for the replication applier is
///   invalid.
/// - 1411: @LIT{cannot perform operation while applier is running}
///   Will be raised when there is an attempt to perform an operation while the
///   replication applier is running.
/// - 1412: @LIT{replication stopped}
///   Special error code used to indicate the replication applier was stopped
///   by a user.
/// - 1413: @LIT{no start tick}
///   Will be raised when the replication applier is started without a known
///   start tick value.
/// - 1414: @LIT{start tick not present}
///   Will be raised when the replication applier fetches data using a start
///   tick, but that start tick is not present on the logger server anymore.
/// - 1415: @LIT{the checksum format is wrong}
///    "Will be raised when the format of the checksum is wrong")
/// - 1416: @LIT{wrong checksum}
///   Will be raised when a new born follower submits a wrong checksum
/// - 1417: @LIT{shard not empty}
///   Will be raised when a shard is not empty and the follower tries a shortcut
/// - 1450: @LIT{could not connect to agency}
///   Will be raised when none of the agency servers can be connected to.
/// - 1451: @LIT{missing coordinator header}
///   Will be raised when a DB server in a cluster receives a HTTP request
///   without a coordinator header.
/// - 1452: @LIT{could not lock plan in agency}
///   Will be raised when a coordinator in a cluster cannot lock the Plan
///   hierarchy in the agency.
/// - 1453: @LIT{collection ID already exists}
///   Will be raised when a coordinator in a cluster tries to create a
///   collection and the collection ID already exists.
/// - 1454: @LIT{could not create collection in plan}
///   Will be raised when a coordinator in a cluster cannot create an entry for
///   a new collection in the Plan hierarchy in the agency.
/// - 1455: @LIT{could not read version in current in agency}
///   Will be raised when a coordinator in a cluster cannot read the Version
///   entry in the Current hierarchy in the agency.
/// - 1456: @LIT{could not create collection}
///   Will be raised when a coordinator in a cluster notices that some
///   DBServers report problems when creating shards for a new collection.
/// - 1457: @LIT{timeout in cluster operation}
///   Will be raised when a coordinator in a cluster runs into a timeout for
///   some cluster wide operation.
/// - 1458: @LIT{could not remove collection from plan}
///   Will be raised when a coordinator in a cluster cannot remove an entry for
///   a collection in the Plan hierarchy in the agency.
/// - 1459: @LIT{could not remove collection from current}
///   Will be raised when a coordinator in a cluster cannot remove an entry for
///   a collection in the Current hierarchy in the agency.
/// - 1460: @LIT{could not create database in plan}
///   Will be raised when a coordinator in a cluster cannot create an entry for
///   a new database in the Plan hierarchy in the agency.
/// - 1461: @LIT{could not create database}
///   Will be raised when a coordinator in a cluster notices that some
///   DBServers report problems when creating databases for a new cluster wide
///   database.
/// - 1462: @LIT{could not remove database from plan}
///   Will be raised when a coordinator in a cluster cannot remove an entry for
///   a database in the Plan hierarchy in the agency.
/// - 1463: @LIT{could not remove database from current}
///   Will be raised when a coordinator in a cluster cannot remove an entry for
///   a database in the Current hierarchy in the agency.
/// - 1464: @LIT{no responsible shard found}
///   Will be raised when a coordinator in a cluster cannot determine the shard
///   that is responsible for a given document.
/// - 1465: @LIT{cluster internal HTTP connection broken}
///   Will be raised when a coordinator in a cluster loses an HTTP connection
///   to a DBserver in the cluster whilst transferring data.
/// - 1466: @LIT{must not specify _key for this collection}
///   Will be raised when a coordinator in a cluster finds that the _key
///   attribute was specified in a sharded collection the uses not only _key as
///   sharding attribute.
/// - 1467: @LIT{got contradicting answers from different shards}
///   Will be raised if a coordinator in a cluster gets conflicting results
///   from different shards, which should never happen.
/// - 1468: @LIT{not all sharding attributes given}
///   Will be raised if a coordinator tries to find out which shard is
///   responsible for a partial document, but cannot do this because not all
///   sharding attributes are specified.
/// - 1469: @LIT{must not change the value of a shard key attribute}
///   Will be raised if there is an attempt to update the value of a shard
///   attribute.
/// - 1470: @LIT{unsupported operation or parameter}
///   Will be raised when there is an attempt to carry out an operation that is
///   not supported in the context of a sharded collection.
/// - 1471: @LIT{this operation is only valid on a coordinator in a cluster}
///   Will be raised if there is an attempt to run a coordinator-only operation
///   on a different type of node.
/// - 1472: @LIT{error reading Plan in agency}
///   Will be raised if a coordinator or DBserver cannot read the Plan in the
///   agency.
/// - 1473: @LIT{could not truncate collection}
///   Will be raised if a coordinator cannot truncate all shards of a cluster
///   collection.
/// - 1474: @LIT{error in cluster internal communication for AQL}
///   Will be raised if the internal communication of the cluster for AQL
///   produces an error.
/// - 1475: @LIT{document not found or sharding attributes changed}
///   Will be raised when a document with a given identifier or handle is
///   unknown, or if the sharding attributes have been changed in a REPLACE
///   operation in the cluster.
/// - 1476: @LIT{could not determine my ID from my local info}
///   Will be raised if a cluster server at startup could not determine its own
///   ID from the local info provided.
/// - 1477: @LIT{this operation is only valid on a DBserver in a cluster}
///   Will be raised if there is an attempt to run a DBserver-only operation on
///   a different type of node.
/// - 1478: @LIT{A cluster backend which was required for the operation could not be reached}
///   Will be raised if a required db server can't be reached.
/// - 1479: @LIT{An endpoint couldn't be found}
///   An endpoint couldn't be found
/// - 1480: @LIT{Invalid agency structure}
///   The structure in the agency is invalid
/// - 1481: @LIT{collection is out of sync}
///   Will be raised if a collection needed during query execution is out of
///   sync. This currently can only happen when using satellite collections
/// - 1482: @LIT{could not create index in plan}
///   Will be raised when a coordinator in a cluster cannot create an entry for
///   a new index in the Plan hierarchy in the agency.
/// - 1483: @LIT{could not drop index in plan}
///   Will be raised when a coordinator in a cluster cannot remove an index
///   from the Plan hierarchy in the agency.
/// - 1484: @LIT{chain of distributeShardsLike references}
///   Will be raised if one tries to create a collection with a
///   distributeShardsLike attribute which points to another collection that
///   also has one.
/// - 1485: @LIT{must not drop collection while another has a distributeShardsLike attribute pointing to it}
///   Will be raised if one tries to drop a collection to which another
///   collection points with its distributeShardsLike attribute.
/// - 1486: @LIT{must not have a distributeShardsLike attribute pointing to an unknown collection}
///   Will be raised if one tries to create a collection which points to an
///   unknown collection in its distributeShardsLike attribute.
/// - 1487: @LIT{the number of current dbservers is lower than the requested replicationFactor}
///   Will be raised if one tries to create a collection with a
///   replicationFactor greater than the available number of DBServers.
/// - 1488: @LIT{a follower could not be dropped in agency}
///   Will be raised if a follower that ought to be dropped could not be
///   dropped in the agency (under Current).
/// - 1489: @LIT{a shard leader refuses to perform a replication operation}
///   Will be raised if a replication operation is refused by a shard leader.
/// - 1490: @LIT{a shard follower refuses to perform an operation that is not a replication}
///   Will be raised if a non-replication operation is refused by a shard
///   follower.
/// - 1491: @LIT{a (former) shard leader refuses to perform an operation, because it has resigned in the meantime}
///   Will be raised if a non-replication operation is refused by a former
///   shard leader that has found out that it is no longer the leader.
/// - 1492: @LIT{some agency operation failed}
///   Will be raised if after various retries an agency operation could not be
///   performed successfully.
/// - 1493: @LIT{conflicting replication factor with distributeShardsLike parameter assignment}
///   Will be raised if intended replication factor does not match that of the
///   prototype shard given in ditributeShardsLike parameter.
/// - 1494: @LIT{conflicting shard number with distributeShardsLike parameter assignment}
///   Will be raised if intended number of shards does not match that of the
///   prototype shard given in ditributeShardsLike parameter.
/// - 1495: @LIT{leadership challenge is ongoing}
///   Will be raised when servers are currently competing for leadership, and
///   the result is still unknown.
/// - 1496: @LIT{not a leader}
///   Will be raised when an operation is sent to a non-leading server.
/// - 1500: @LIT{query killed}
///   Will be raised when a running query is killed by an explicit admin
///   command.
/// - 1501: @LIT{\%s}
///   Will be raised when query is parsed and is found to be syntactically
///   invalid.
/// - 1502: @LIT{query is empty}
///   Will be raised when an empty query is specified.
/// - 1503: @LIT{runtime error '\%s'}
///   Will be raised when a runtime error is caused by the query.
/// - 1504: @LIT{number out of range}
///   Will be raised when a number is outside the expected range.
/// - 1510: @LIT{variable name '\%s' has an invalid format}
///   Will be raised when an invalid variable name is used.
/// - 1511: @LIT{variable '\%s' is assigned multiple times}
///   Will be raised when a variable gets re-assigned in a query.
/// - 1512: @LIT{unknown variable '\%s'}
///   Will be raised when an unknown variable is used or the variable is
///   undefined the context it is used.
/// - 1521: @LIT{unable to read-lock collection \%s}
///   Will be raised when a read lock on the collection cannot be acquired.
/// - 1522: @LIT{too many collections}
///   Will be raised when the number of collections in a query is beyond the
///   allowed value.
/// - 1530: @LIT{document attribute '\%s' is assigned multiple times}
///   Will be raised when a document attribute is re-assigned.
/// - 1540: @LIT{usage of unknown function '\%s()'}
///   Will be raised when an undefined function is called.
/// - 1541: @LIT{invalid number of arguments for function '\%s()', expected number of arguments: minimum: \%d, maximum: \%d}
///   Will be raised when the number of arguments used in a function call does
///   not match the expected number of arguments for the function.
/// - 1542: @LIT{invalid argument type in call to function '\%s()'}
///   Will be raised when the type of an argument used in a function call does
///   not match the expected argument type.
/// - 1543: @LIT{invalid regex value}
///   Will be raised when an invalid regex argument value is used in a call to
///   a function that expects a regex.
/// - 1550: @LIT{invalid structure of bind parameters}
///   Will be raised when the structure of bind parameters passed has an
///   unexpected format.
/// - 1551: @LIT{no value specified for declared bind parameter '\%s'}
///   Will be raised when a bind parameter was declared in the query but the
///   query is being executed with no value for that parameter.
/// - 1552: @LIT{bind parameter '\%s' was not declared in the query}
///   Will be raised when a value gets specified for an undeclared bind
///   parameter.
/// - 1553: @LIT{bind parameter '\%s' has an invalid value or type}
///   Will be raised when a bind parameter has an invalid value or type.
/// - 1560: @LIT{invalid logical value}
///   Will be raised when a non-boolean value is used in a logical operation.
/// - 1561: @LIT{invalid arithmetic value}
///   Will be raised when a non-numeric value is used in an arithmetic
///   operation.
/// - 1562: @LIT{division by zero}
///   Will be raised when there is an attempt to divide by zero.
/// - 1563: @LIT{array expected}
///   Will be raised when a non-array operand is used for an operation that
///   expects an array argument operand.
/// - 1569: @LIT{FAIL(\%s) called}
///   Will be raised when the function FAIL() is called from inside a query.
/// - 1570: @LIT{no suitable geo index found for geo restriction on '\%s'}
///   Will be raised when a geo restriction was specified but no suitable geo
///   index is found to resolve it.
/// - 1571: @LIT{no suitable fulltext index found for fulltext query on '\%s'}
///   Will be raised when a fulltext query is performed on a collection without
///   a suitable fulltext index.
/// - 1572: @LIT{invalid date value}
///   Will be raised when a value cannot be converted to a date.
/// - 1573: @LIT{multi-modify query}
///   Will be raised when an AQL query contains more than one data-modifying
///   operation.
/// - 1574: @LIT{invalid aggregate expression}
///   Will be raised when an AQL query contains an invalid aggregate expression.
/// - 1575: @LIT{query options must be readable at query compile time}
///   Will be raised when an AQL data-modification query contains options that
///   cannot be figured out at query compile time.
/// - 1576: @LIT{query options expected}
///   Will be raised when an AQL data-modification query contains an invalid
///   options specification.
/// - 1577: @LIT{collection '\%s' used as expression operand}
///   Will be raised when a collection is used as an operand in an AQL
///   expression.
/// - 1578: @LIT{disallowed dynamic call to '\%s'}
///   Will be raised when a dynamic function call is made to a function that
///   cannot be called dynamically.
/// - 1579: @LIT{access after data-modification by \%s}
///   Will be raised when collection data are accessed after a
///   data-modification operation.
/// - 1580: @LIT{invalid user function name}
///   Will be raised when a user function with an invalid name is registered.
/// - 1581: @LIT{invalid user function code}
///   Will be raised when a user function is registered with invalid code.
/// - 1582: @LIT{user function '\%s()' not found}
///   Will be raised when a user function is accessed but not found.
/// - 1583: @LIT{user function runtime error: \%s}
///   Will be raised when a user function throws a runtime exception.
/// - 1590: @LIT{bad execution plan JSON}
///   Will be raised when an HTTP API for a query got an invalid JSON object.
/// - 1591: @LIT{query ID not found}
///   Will be raised when an Id of a query is not found by the HTTP API.
/// - 1592: @LIT{query with this ID is in use}
///   Will be raised when an Id of a query is found by the HTTP API but the
///   query is in use.
/// - 1600: @LIT{cursor not found}
///   Will be raised when a cursor is requested via its id but a cursor with
///   that id cannot be found.
/// - 1601: @LIT{cursor is busy}
///   Will be raised when a cursor is requested via its id but a concurrent
///   request is still using the cursor.
/// - 1650: @LIT{internal transaction error}
///   Will be raised when a wrong usage of transactions is detected. this is an
///   internal error and indicates a bug in ArangoDB.
/// - 1651: @LIT{nested transactions detected}
///   Will be raised when transactions are nested.
/// - 1652: @LIT{unregistered collection used in transaction}
///   Will be raised when a collection is used in the middle of a transaction
///   but was not registered at transaction start.
/// - 1653: @LIT{disallowed operation inside transaction}
///   Will be raised when a disallowed operation is carried out in a
///   transaction.
/// - 1654: @LIT{transaction aborted}
///   Will be raised when a transaction was aborted.
/// - 1700: @LIT{invalid user name}
///   Will be raised when an invalid user name is used.
/// - 1701: @LIT{invalid password}
///   Will be raised when an invalid password is used.
/// - 1702: @LIT{duplicate user}
///   Will be raised when a user name already exists.
/// - 1703: @LIT{user not found}
///   Will be raised when a user name is updated that does not exist.
/// - 1704: @LIT{user must change his password}
///   Will be raised when the user must change his password.
/// - 1705: @LIT{user is external}
///   Will be raised when the user is authenicated by an external server.
/// - 1750: @LIT{invalid service name}
///   Will be raised when an invalid service name is specified.
/// - 1751: @LIT{invalid mount}
///   Will be raised when an invalid mount is specified.
/// - 1752: @LIT{service download failed}
///   Will be raised when a service download from the central repository failed.
/// - 1753: @LIT{service upload failed}
///   Will be raised when a service upload from the client to the ArangoDB
///   server failed.
/// - 1800: @LIT{cannot init a LDAP connection}
///   can not init a LDAP connection
/// - 1801: @LIT{cannot set a LDAP option}
///   can not set a LDAP option
/// - 1802: @LIT{cannot bind to a LDAP server}
///   can not bind to a LDAP server
/// - 1803: @LIT{cannot unbind from a LDAP server}
///   can not unbind from a LDAP server
/// - 1804: @LIT{cannot issue a LDAP search}
///   can not search the LDAP server
/// - 1805: @LIT{cannot start a TLS LDAP session}
///   can not star a TLS LDAP session
/// - 1806: @LIT{LDAP didn't found any objects}
///   LDAP didn't found any objects with the specified search query
/// - 1807: @LIT{LDAP found zero ore more than one user}
///   LDAP found zero ore more than one user
/// - 1808: @LIT{LDAP found a user, but its not the desired one}
///   LDAP found a user, but its not the desired one
/// - 1820: @LIT{invalid ldap mode}
///   cant distinguish a valid mode for provided ldap configuration
/// - 1850: @LIT{invalid task id}
///   Will be raised when a task is created with an invalid id.
/// - 1851: @LIT{duplicate task id}
///   Will be raised when a task id is created with a duplicate id.
/// - 1852: @LIT{task not found}
///   Will be raised when a task with the specified id could not be found.
/// - 1901: @LIT{invalid graph}
///   Will be raised when an invalid name is passed to the server.
/// - 1902: @LIT{could not create graph}
///   Will be raised when an invalid name, vertices or edges is passed to the
///   server.
/// - 1903: @LIT{invalid vertex}
///   Will be raised when an invalid vertex id is passed to the server.
/// - 1904: @LIT{could not create vertex}
///   Will be raised when the vertex could not be created.
/// - 1905: @LIT{could not change vertex}
///   Will be raised when the vertex could not be changed.
/// - 1906: @LIT{invalid edge}
///   Will be raised when an invalid edge id is passed to the server.
/// - 1907: @LIT{could not create edge}
///   Will be raised when the edge could not be created.
/// - 1908: @LIT{could not change edge}
///   Will be raised when the edge could not be changed.
/// - 1909: @LIT{too many iterations - try increasing the value of 'maxIterations'}
///   Will be raised when too many iterations are done in a graph traversal.
/// - 1910: @LIT{invalid filter result}
///   Will be raised when an invalid filter result is returned in a graph
///   traversal.
/// - 1920: @LIT{multi use of edge collection in edge def}
///   an edge collection may only be used once in one edge definition of a
///   graph.
/// - 1921: @LIT{edge collection already used in edge def}
///    is already used by another graph in a different edge definition.
/// - 1922: @LIT{missing graph name}
///   a graph name is required to create a graph.
/// - 1923: @LIT{malformed edge definition}
///   the edge definition is malformed. It has to be an array of objects.
/// - 1924: @LIT{graph not found}
///   a graph with this name could not be found.
/// - 1925: @LIT{graph already exists}
///   a graph with this name already exists.
/// - 1926: @LIT{vertex collection does not exist or is not part of the graph}
///   the specified vertex collection does not exist or is not part of the
///   graph.
/// - 1927: @LIT{not a vertex collection}
///   the collection is not a vertex collection.
/// - 1928: @LIT{not in orphan collection}
///   Vertex collection not in orphan collection of the graph.
/// - 1929: @LIT{collection already used in edge def}
///   The collection is already used in an edge definition of the graph.
/// - 1930: @LIT{edge collection not used in graph}
///   The edge collection is not used in any edge definition of the graph.
/// - 1931: @LIT{ is not an ArangoCollection}
///   The collection is not an ArangoCollection.
/// - 1932: @LIT{collection _graphs does not exist}
///   collection _graphs does not exist.
/// - 1933: @LIT{Invalid example type. Has to be String, Array or Object}
///   Invalid example type. Has to be String, Array or Object.
/// - 1934: @LIT{Invalid example type. Has to be Array or Object}
///   Invalid example type. Has to be Array or Object.
/// - 1935: @LIT{Invalid number of arguments. Expected: }
///   Invalid number of arguments. Expected: 
/// - 1936: @LIT{Invalid parameter type.}
///   Invalid parameter type.
/// - 1937: @LIT{Invalid id}
///   Invalid id
/// - 1938: @LIT{collection used in orphans}
///   The collection is already used in the orphans of the graph.
/// - 1939: @LIT{edge collection does not exist or is not part of the graph}
///   the specified edge collection does not exist or is not part of the graph.
/// - 1940: @LIT{empty graph}
///   The requested graph has no edge collections.
/// - 1950: @LIT{unknown session}
///   Will be raised when an invalid/unknown session id is passed to the server.
/// - 1951: @LIT{session expired}
///   Will be raised when a session is expired.
/// - 2000: @LIT{unknown client error}
///   This error should not happen.
/// - 2001: @LIT{could not connect to server}
///   Will be raised when the client could not connect to the server.
/// - 2002: @LIT{could not write to server}
///   Will be raised when the client could not write data.
/// - 2003: @LIT{could not read from server}
///   Will be raised when the client could not read data.
/// - 2100: @LIT{Request aborted}
///   Request was aborted.
/// - 2101: @LIT{Communication was disabled}
///   Communication was disabled.
/// - 3000: @LIT{failed to parse manifest file}
///   The service manifest file is not well-formed JSON.
/// - 3001: @LIT{manifest file is invalid}
///   The service manifest contains invalid values.
/// - 3002: @LIT{service files missing}
///   The service folder or bundle does not exist on this server.
/// - 3003: @LIT{service files outdated}
///   The local service bundle does not match the checksum in the database.
/// - 3004: @LIT{service options are invalid}
///   The service options contain invalid values.
/// - 3007: @LIT{invalid mountpath}
///   The service mountpath contains invalid characters.
/// - 3009: @LIT{service not found}
///   No service found at the given mountpath.
/// - 3010: @LIT{service needs configuration}
///   The service is missing configuration or dependencies.
/// - 3011: @LIT{service already exists}
///   A service already exists at the given mountpath.
/// - 3012: @LIT{missing manifest file}
///   The service directory does not contain a manifest file.
/// - 3013: @LIT{failed to parse service options}
///   The service options are not well-formed JSON.
/// - 3014: @LIT{source path not found}
///   The source path does not match a file or directory.
/// - 3015: @LIT{error resolving source}
///   The source path could not be resolved.
/// - 3016: @LIT{unknown script}
///   The service does not have a script with this name.
/// - 3100: @LIT{cannot locate module}
///   The module path could not be resolved.
/// - 3101: @LIT{syntax error in module}
///   The module could not be parsed because of a syntax error.
/// - 3103: @LIT{failed to invoke module}
///   Failed to invoke the module in its context.
/// - 4000: @LIT{collection is not smart}
///   The requested collection needs to be smart, but it ain't
/// - 4001: @LIT{smart graph attribute not given}
///   The given document does not have the smart graph attribute set.
/// - 4002: @LIT{cannot drop this smart collection}
///   This smart collection cannot be dropped, it dictates sharding in the
///   graph.
/// - 4003: @LIT{in smart vertex collections _key must be prefixed with the value of the smart graph attribute}
///   In a smart vertex collection _key must be prefixed with the value of the
///   smart graph attribute.
/// - 4004: @LIT{attribute cannot be used as smart graph attribute}
///   The given smartGraph attribute is illegal and connot be used for
///   sharding. All system attributes are forbidden.
/// - 20001: @LIT{Illegal inquiry syntax}
///   Inquiry handles a list of string clientIds: [<clientId>,...].
/// - 20011: @LIT{Inform message must be an object.}
///   The inform message in the agency must be an object.
/// - 20012: @LIT{Inform message must contain uint parameter 'term'}
///   The inform message in the agency must contain a uint parameter 'term'.
/// - 20013: @LIT{Inform message must contain string parameter 'id'}
///   The inform message in the agency must contain a string parameter 'id'.
/// - 20014: @LIT{Inform message must contain array 'active'}
///   The inform message in the agency must contain an array 'active'.
/// - 20015: @LIT{Inform message must contain object 'pool'}
///   The inform message in the agency must contain an object 'pool'.
/// - 20016: @LIT{Inform message must contain object 'min ping'}
///   The inform message in the agency must contain an object 'min ping'.
/// - 20017: @LIT{Inform message must contain object 'max ping'}
///   The inform message in the agency must contain an object 'max ping'.
/// - 20018: @LIT{Inform message must contain object 'timeoutMult'}
///   The inform message in the agency must contain an object 'timeoutMult'.
/// - 20020: @LIT{Inquiry failed}
///   Inquiry by clientId failed
/// - 20021: @LIT{Cannot rebuild readDB and spearHead}
///   Will be raised if the readDB or the spearHead cannot be rebuilt from the
///   replicated log.
/// - 20501: @LIT{general supervision failure}
///   General supervision failure.
/// - 21001: @LIT{dispatcher stopped}
///   Will be returned if a shutdown is in progress.
/// - 21002: @LIT{named queue does not exist}
///   Will be returned if a queue with this name does not exist.
/// - 21003: @LIT{named queue is full}
///   Will be returned if a queue with this name is full.
////////////////////////////////////////////////////////////////////////////////

////////////////////////////////////////////////////////////////////////////////
/// @brief helper macro to define an error string
////////////////////////////////////////////////////////////////////////////////

#define REG_ERROR(id, label) TRI_set_errno_string(TRI_ ## id, label);

////////////////////////////////////////////////////////////////////////////////
/// @brief register all errors for ArangoDB
////////////////////////////////////////////////////////////////////////////////

void TRI_InitializeErrorMessages ();

////////////////////////////////////////////////////////////////////////////////
/// @brief 0: ERROR_NO_ERROR
///
/// no error
///
/// No error has occurred.
////////////////////////////////////////////////////////////////////////////////
=======
>>>>>>> 212b5056


/// 0: ERROR_NO_ERROR
/// "no error"
/// No error has occurred.
constexpr int TRI_ERROR_NO_ERROR                                                = 0;

/// 1: ERROR_FAILED
/// "failed"
/// Will be raised when a general error occurred.
constexpr int TRI_ERROR_FAILED                                                  = 1;

/// 2: ERROR_SYS_ERROR
/// "system error"
/// Will be raised when operating system error occurred.
constexpr int TRI_ERROR_SYS_ERROR                                               = 2;

/// 3: ERROR_OUT_OF_MEMORY
/// "out of memory"
/// Will be raised when there is a memory shortage.
constexpr int TRI_ERROR_OUT_OF_MEMORY                                           = 3;

/// 4: ERROR_INTERNAL
/// "internal error"
/// Will be raised when an internal error occurred.
constexpr int TRI_ERROR_INTERNAL                                                = 4;

/// 5: ERROR_ILLEGAL_NUMBER
/// "illegal number"
/// Will be raised when an illegal representation of a number was given.
constexpr int TRI_ERROR_ILLEGAL_NUMBER                                          = 5;

/// 6: ERROR_NUMERIC_OVERFLOW
/// "numeric overflow"
/// Will be raised when a numeric overflow occurred.
constexpr int TRI_ERROR_NUMERIC_OVERFLOW                                        = 6;

/// 7: ERROR_ILLEGAL_OPTION
/// "illegal option"
/// Will be raised when an unknown option was supplied by the user.
constexpr int TRI_ERROR_ILLEGAL_OPTION                                          = 7;

/// 8: ERROR_DEAD_PID
/// "dead process identifier"
/// Will be raised when a PID without a living process was found.
constexpr int TRI_ERROR_DEAD_PID                                                = 8;

/// 9: ERROR_NOT_IMPLEMENTED
/// "not implemented"
/// Will be raised when hitting an unimplemented feature.
constexpr int TRI_ERROR_NOT_IMPLEMENTED                                         = 9;

/// 10: ERROR_BAD_PARAMETER
/// "bad parameter"
/// Will be raised when the parameter does not fulfill the requirements.
constexpr int TRI_ERROR_BAD_PARAMETER                                           = 10;

/// 11: ERROR_FORBIDDEN
/// "forbidden"
/// Will be raised when you are missing permission for the operation.
constexpr int TRI_ERROR_FORBIDDEN                                               = 11;

/// 12: ERROR_OUT_OF_MEMORY_MMAP
/// "out of memory in mmap"
/// Will be raised when there is a memory shortage.
constexpr int TRI_ERROR_OUT_OF_MEMORY_MMAP                                      = 12;

/// 13: ERROR_CORRUPTED_CSV
/// "csv is corrupt"
/// Will be raised when encountering a corrupt csv line.
constexpr int TRI_ERROR_CORRUPTED_CSV                                           = 13;

/// 14: ERROR_FILE_NOT_FOUND
/// "file not found"
/// Will be raised when a file is not found.
constexpr int TRI_ERROR_FILE_NOT_FOUND                                          = 14;

/// 15: ERROR_CANNOT_WRITE_FILE
/// "cannot write file"
/// Will be raised when a file cannot be written.
constexpr int TRI_ERROR_CANNOT_WRITE_FILE                                       = 15;

/// 16: ERROR_CANNOT_OVERWRITE_FILE
/// "cannot overwrite file"
/// Will be raised when an attempt is made to overwrite an existing file.
constexpr int TRI_ERROR_CANNOT_OVERWRITE_FILE                                   = 16;

/// 17: ERROR_TYPE_ERROR
/// "type error"
/// Will be raised when a type error is unencountered.
constexpr int TRI_ERROR_TYPE_ERROR                                              = 17;

/// 18: ERROR_LOCK_TIMEOUT
/// "lock timeout"
/// Will be raised when there's a timeout waiting for a lock.
constexpr int TRI_ERROR_LOCK_TIMEOUT                                            = 18;

/// 19: ERROR_CANNOT_CREATE_DIRECTORY
/// "cannot create directory"
/// Will be raised when an attempt to create a directory fails.
constexpr int TRI_ERROR_CANNOT_CREATE_DIRECTORY                                 = 19;

/// 20: ERROR_CANNOT_CREATE_TEMP_FILE
/// "cannot create temporary file"
/// Will be raised when an attempt to create a temporary file fails.
constexpr int TRI_ERROR_CANNOT_CREATE_TEMP_FILE                                 = 20;

/// 21: ERROR_REQUEST_CANCELED
/// "canceled request"
/// Will be raised when a request is canceled by the user.
constexpr int TRI_ERROR_REQUEST_CANCELED                                        = 21;

/// 22: ERROR_DEBUG
/// "intentional debug error"
/// Will be raised intentionally during debugging.
constexpr int TRI_ERROR_DEBUG                                                   = 22;

/// 25: ERROR_IP_ADDRESS_INVALID
/// "IP address is invalid"
/// Will be raised when the structure of an IP address is invalid.
constexpr int TRI_ERROR_IP_ADDRESS_INVALID                                      = 25;

/// 27: ERROR_FILE_EXISTS
/// "file exists"
/// Will be raised when a file already exists.
constexpr int TRI_ERROR_FILE_EXISTS                                             = 27;

/// 28: ERROR_LOCKED
/// "locked"
/// Will be raised when a resource or an operation is locked.
constexpr int TRI_ERROR_LOCKED                                                  = 28;

/// 29: ERROR_DEADLOCK
/// "deadlock detected"
/// Will be raised when a deadlock is detected when accessing collections.
constexpr int TRI_ERROR_DEADLOCK                                                = 29;

/// 30: ERROR_SHUTTING_DOWN
/// "shutdown in progress"
/// Will be raised when a call cannot succeed because a server shutdown is
/// already in progress.
constexpr int TRI_ERROR_SHUTTING_DOWN                                           = 30;

/// 31: ERROR_ONLY_ENTERPRISE
/// "only enterprise version"
/// Will be raised when an enterprise-feature is requested from the community
/// edition.
constexpr int TRI_ERROR_ONLY_ENTERPRISE                                         = 31;

/// 32: ERROR_RESOURCE_LIMIT
/// "resource limit exceeded"
/// Will be raised when the resources used by an operation exceed the
/// configured maximum value.
constexpr int TRI_ERROR_RESOURCE_LIMIT                                          = 32;

/// 400: ERROR_HTTP_BAD_PARAMETER
/// "bad parameter"
/// Will be raised when the HTTP request does not fulfill the requirements.
constexpr int TRI_ERROR_HTTP_BAD_PARAMETER                                      = 400;

/// 401: ERROR_HTTP_UNAUTHORIZED
/// "unauthorized"
/// Will be raised when authorization is required but the user is not
/// authorized.
constexpr int TRI_ERROR_HTTP_UNAUTHORIZED                                       = 401;

/// 403: ERROR_HTTP_FORBIDDEN
/// "forbidden"
/// Will be raised when the operation is forbidden.
constexpr int TRI_ERROR_HTTP_FORBIDDEN                                          = 403;

/// 404: ERROR_HTTP_NOT_FOUND
/// "not found"
/// Will be raised when an URI is unknown.
constexpr int TRI_ERROR_HTTP_NOT_FOUND                                          = 404;

/// 405: ERROR_HTTP_METHOD_NOT_ALLOWED
/// "method not supported"
/// Will be raised when an unsupported HTTP method is used for an operation.
constexpr int TRI_ERROR_HTTP_METHOD_NOT_ALLOWED                                 = 405;

/// 406: ERROR_HTTP_NOT_ACCEPTABLE
/// "request not acceptable"
/// Will be raised when an unsupported HTTP content type is used for an
/// operation, or if a request is not acceptable for a leader or follower.
constexpr int TRI_ERROR_HTTP_NOT_ACCEPTABLE                                     = 406;

/// 412: ERROR_HTTP_PRECONDITION_FAILED
/// "precondition failed"
/// Will be raised when a precondition for an HTTP request is not met.
constexpr int TRI_ERROR_HTTP_PRECONDITION_FAILED                                = 412;

/// 500: ERROR_HTTP_SERVER_ERROR
/// "internal server error"
/// Will be raised when an internal server is encountered.
constexpr int TRI_ERROR_HTTP_SERVER_ERROR                                       = 500;

/// 503: ERROR_HTTP_SERVICE_UNAVAILABLE
/// "service unavailable"
/// Will be raised when a service is temporarily unavailable.
constexpr int TRI_ERROR_HTTP_SERVICE_UNAVAILABLE                                = 503;

/// 600: ERROR_HTTP_CORRUPTED_JSON
/// "invalid JSON object"
/// Will be raised when a string representation of a JSON object is corrupt.
constexpr int TRI_ERROR_HTTP_CORRUPTED_JSON                                     = 600;

/// 601: ERROR_HTTP_SUPERFLUOUS_SUFFICES
/// "superfluous URL suffices"
/// Will be raised when the URL contains superfluous suffices.
constexpr int TRI_ERROR_HTTP_SUPERFLUOUS_SUFFICES                               = 601;

/// 1000: ERROR_ARANGO_ILLEGAL_STATE
/// "illegal state"
/// Internal error that will be raised when the datafile is not in the required
/// state.
constexpr int TRI_ERROR_ARANGO_ILLEGAL_STATE                                    = 1000;

/// 1002: ERROR_ARANGO_DATAFILE_SEALED
/// "datafile sealed"
/// Internal error that will be raised when trying to write to a datafile.
constexpr int TRI_ERROR_ARANGO_DATAFILE_SEALED                                  = 1002;

/// 1004: ERROR_ARANGO_READ_ONLY
/// "read only"
/// Internal error that will be raised when trying to write to a read-only
/// datafile or collection.
constexpr int TRI_ERROR_ARANGO_READ_ONLY                                        = 1004;

/// 1005: ERROR_ARANGO_DUPLICATE_IDENTIFIER
/// "duplicate identifier"
/// Internal error that will be raised when a identifier duplicate is detected.
constexpr int TRI_ERROR_ARANGO_DUPLICATE_IDENTIFIER                             = 1005;

/// 1006: ERROR_ARANGO_DATAFILE_UNREADABLE
/// "datafile unreadable"
/// Internal error that will be raised when a datafile is unreadable.
constexpr int TRI_ERROR_ARANGO_DATAFILE_UNREADABLE                              = 1006;

/// 1007: ERROR_ARANGO_DATAFILE_EMPTY
/// "datafile empty"
/// Internal error that will be raised when a datafile is empty.
constexpr int TRI_ERROR_ARANGO_DATAFILE_EMPTY                                   = 1007;

/// 1008: ERROR_ARANGO_RECOVERY
/// "logfile recovery error"
/// Will be raised when an error occurred during WAL log file recovery.
constexpr int TRI_ERROR_ARANGO_RECOVERY                                         = 1008;

/// 1009: ERROR_ARANGO_DATAFILE_STATISTICS_NOT_FOUND
/// "datafile statistics not found"
/// Will be raised when a required datafile statistics object was not found.
constexpr int TRI_ERROR_ARANGO_DATAFILE_STATISTICS_NOT_FOUND                    = 1009;

/// 1100: ERROR_ARANGO_CORRUPTED_DATAFILE
/// "corrupted datafile"
/// Will be raised when a corruption is detected in a datafile.
constexpr int TRI_ERROR_ARANGO_CORRUPTED_DATAFILE                               = 1100;

/// 1101: ERROR_ARANGO_ILLEGAL_PARAMETER_FILE
/// "illegal or unreadable parameter file"
/// Will be raised if a parameter file is corrupted or cannot be read.
constexpr int TRI_ERROR_ARANGO_ILLEGAL_PARAMETER_FILE                           = 1101;

/// 1102: ERROR_ARANGO_CORRUPTED_COLLECTION
/// "corrupted collection"
/// Will be raised when a collection contains one or more corrupted data files.
constexpr int TRI_ERROR_ARANGO_CORRUPTED_COLLECTION                             = 1102;

/// 1103: ERROR_ARANGO_MMAP_FAILED
/// "mmap failed"
/// Will be raised when the system call mmap failed.
constexpr int TRI_ERROR_ARANGO_MMAP_FAILED                                      = 1103;

/// 1104: ERROR_ARANGO_FILESYSTEM_FULL
/// "filesystem full"
/// Will be raised when the filesystem is full.
constexpr int TRI_ERROR_ARANGO_FILESYSTEM_FULL                                  = 1104;

/// 1105: ERROR_ARANGO_NO_JOURNAL
/// "no journal"
/// Will be raised when a journal cannot be created.
constexpr int TRI_ERROR_ARANGO_NO_JOURNAL                                       = 1105;

/// 1106: ERROR_ARANGO_DATAFILE_ALREADY_EXISTS
/// "cannot create/rename datafile because it already exists"
/// Will be raised when the datafile cannot be created or renamed because a
/// file of the same name already exists.
constexpr int TRI_ERROR_ARANGO_DATAFILE_ALREADY_EXISTS                          = 1106;

/// 1107: ERROR_ARANGO_DATADIR_LOCKED
/// "database directory is locked"
/// Will be raised when the database directory is locked by a different process.
constexpr int TRI_ERROR_ARANGO_DATADIR_LOCKED                                   = 1107;

/// 1108: ERROR_ARANGO_COLLECTION_DIRECTORY_ALREADY_EXISTS
/// "cannot create/rename collection because directory already exists"
/// Will be raised when the collection cannot be created because a directory of
/// the same name already exists.
constexpr int TRI_ERROR_ARANGO_COLLECTION_DIRECTORY_ALREADY_EXISTS              = 1108;

/// 1109: ERROR_ARANGO_MSYNC_FAILED
/// "msync failed"
/// Will be raised when the system call msync failed.
constexpr int TRI_ERROR_ARANGO_MSYNC_FAILED                                     = 1109;

/// 1110: ERROR_ARANGO_DATADIR_UNLOCKABLE
/// "cannot lock database directory"
/// Will be raised when the server cannot lock the database directory on
/// startup.
constexpr int TRI_ERROR_ARANGO_DATADIR_UNLOCKABLE                               = 1110;

/// 1111: ERROR_ARANGO_SYNC_TIMEOUT
/// "sync timeout"
/// Will be raised when the server waited too long for a datafile to be synced
/// to disk.
constexpr int TRI_ERROR_ARANGO_SYNC_TIMEOUT                                     = 1111;

/// 1200: ERROR_ARANGO_CONFLICT
/// "conflict"
/// Will be raised when updating or deleting a document and a conflict has been
/// detected.
constexpr int TRI_ERROR_ARANGO_CONFLICT                                         = 1200;

/// 1201: ERROR_ARANGO_DATADIR_INVALID
/// "invalid database directory"
/// Will be raised when a non-existing database directory was specified when
/// starting the database.
constexpr int TRI_ERROR_ARANGO_DATADIR_INVALID                                  = 1201;

/// 1202: ERROR_ARANGO_DOCUMENT_NOT_FOUND
/// "document not found"
/// Will be raised when a document with a given identifier or handle is unknown.
constexpr int TRI_ERROR_ARANGO_DOCUMENT_NOT_FOUND                               = 1202;

/// 1203: ERROR_ARANGO_COLLECTION_NOT_FOUND
/// "collection not found"
/// Will be raised when a collection with the given identifier or name is
/// unknown.
constexpr int TRI_ERROR_ARANGO_COLLECTION_NOT_FOUND                             = 1203;

/// 1204: ERROR_ARANGO_COLLECTION_PARAMETER_MISSING
/// "parameter 'collection' not found"
/// Will be raised when the collection parameter is missing.
constexpr int TRI_ERROR_ARANGO_COLLECTION_PARAMETER_MISSING                     = 1204;

/// 1205: ERROR_ARANGO_DOCUMENT_HANDLE_BAD
/// "illegal document handle"
/// Will be raised when a document handle is corrupt.
constexpr int TRI_ERROR_ARANGO_DOCUMENT_HANDLE_BAD                              = 1205;

/// 1206: ERROR_ARANGO_MAXIMAL_SIZE_TOO_SMALL
/// "maximal size of journal too small"
/// Will be raised when the maximal size of the journal is too small.
constexpr int TRI_ERROR_ARANGO_MAXIMAL_SIZE_TOO_SMALL                           = 1206;

/// 1207: ERROR_ARANGO_DUPLICATE_NAME
/// "duplicate name"
/// Will be raised when a name duplicate is detected.
constexpr int TRI_ERROR_ARANGO_DUPLICATE_NAME                                   = 1207;

/// 1208: ERROR_ARANGO_ILLEGAL_NAME
/// "illegal name"
/// Will be raised when an illegal name is detected.
constexpr int TRI_ERROR_ARANGO_ILLEGAL_NAME                                     = 1208;

/// 1209: ERROR_ARANGO_NO_INDEX
/// "no suitable index known"
/// Will be raised when no suitable index for the query is known.
constexpr int TRI_ERROR_ARANGO_NO_INDEX                                         = 1209;

/// 1210: ERROR_ARANGO_UNIQUE_CONSTRAINT_VIOLATED
/// "unique constraint violated"
/// Will be raised when there is a unique constraint violation.
constexpr int TRI_ERROR_ARANGO_UNIQUE_CONSTRAINT_VIOLATED                       = 1210;

/// 1211: ERROR_ARANGO_VIEW_NOT_FOUND
/// "view not found"
/// Will be raised when a view with the given identifier or name is unknown.
constexpr int TRI_ERROR_ARANGO_VIEW_NOT_FOUND                                   = 1211;

/// 1212: ERROR_ARANGO_INDEX_NOT_FOUND
/// "index not found"
/// Will be raised when an index with a given identifier is unknown.
constexpr int TRI_ERROR_ARANGO_INDEX_NOT_FOUND                                  = 1212;

/// 1213: ERROR_ARANGO_CROSS_COLLECTION_REQUEST
/// "cross collection request not allowed"
/// Will be raised when a cross-collection is requested.
constexpr int TRI_ERROR_ARANGO_CROSS_COLLECTION_REQUEST                         = 1213;

/// 1214: ERROR_ARANGO_INDEX_HANDLE_BAD
/// "illegal index handle"
/// Will be raised when a index handle is corrupt.
constexpr int TRI_ERROR_ARANGO_INDEX_HANDLE_BAD                                 = 1214;

/// 1216: ERROR_ARANGO_DOCUMENT_TOO_LARGE
/// "document too large"
/// Will be raised when the document cannot fit into any datafile because of it
/// is too large.
constexpr int TRI_ERROR_ARANGO_DOCUMENT_TOO_LARGE                               = 1216;

/// 1217: ERROR_ARANGO_COLLECTION_NOT_UNLOADED
/// "collection must be unloaded"
/// Will be raised when a collection should be unloaded, but has a different
/// status.
constexpr int TRI_ERROR_ARANGO_COLLECTION_NOT_UNLOADED                          = 1217;

/// 1218: ERROR_ARANGO_COLLECTION_TYPE_INVALID
/// "collection type invalid"
/// Will be raised when an invalid collection type is used in a request.
constexpr int TRI_ERROR_ARANGO_COLLECTION_TYPE_INVALID                          = 1218;

/// 1219: ERROR_ARANGO_VALIDATION_FAILED
/// "validator failed"
/// Will be raised when the validation of an attribute of a structure failed.
constexpr int TRI_ERROR_ARANGO_VALIDATION_FAILED                                = 1219;

/// 1220: ERROR_ARANGO_ATTRIBUTE_PARSER_FAILED
/// "parsing attribute name definition failed"
/// Will be raised when parsing an attribute name definition failed.
constexpr int TRI_ERROR_ARANGO_ATTRIBUTE_PARSER_FAILED                          = 1220;

/// 1221: ERROR_ARANGO_DOCUMENT_KEY_BAD
/// "illegal document key"
/// Will be raised when a document key is corrupt.
constexpr int TRI_ERROR_ARANGO_DOCUMENT_KEY_BAD                                 = 1221;

/// 1222: ERROR_ARANGO_DOCUMENT_KEY_UNEXPECTED
/// "unexpected document key"
/// Will be raised when a user-defined document key is supplied for collections
/// with auto key generation.
constexpr int TRI_ERROR_ARANGO_DOCUMENT_KEY_UNEXPECTED                          = 1222;

/// 1224: ERROR_ARANGO_DATADIR_NOT_WRITABLE
/// "server database directory not writable"
/// Will be raised when the server's database directory is not writable for the
/// current user.
constexpr int TRI_ERROR_ARANGO_DATADIR_NOT_WRITABLE                             = 1224;

/// 1225: ERROR_ARANGO_OUT_OF_KEYS
/// "out of keys"
/// Will be raised when a key generator runs out of keys.
constexpr int TRI_ERROR_ARANGO_OUT_OF_KEYS                                      = 1225;

/// 1226: ERROR_ARANGO_DOCUMENT_KEY_MISSING
/// "missing document key"
/// Will be raised when a document key is missing.
constexpr int TRI_ERROR_ARANGO_DOCUMENT_KEY_MISSING                             = 1226;

/// 1227: ERROR_ARANGO_DOCUMENT_TYPE_INVALID
/// "invalid document type"
/// Will be raised when there is an attempt to create a document with an
/// invalid type.
constexpr int TRI_ERROR_ARANGO_DOCUMENT_TYPE_INVALID                            = 1227;

/// 1228: ERROR_ARANGO_DATABASE_NOT_FOUND
/// "database not found"
/// Will be raised when a non-existing database is accessed.
constexpr int TRI_ERROR_ARANGO_DATABASE_NOT_FOUND                               = 1228;

/// 1229: ERROR_ARANGO_DATABASE_NAME_INVALID
/// "database name invalid"
/// Will be raised when an invalid database name is used.
constexpr int TRI_ERROR_ARANGO_DATABASE_NAME_INVALID                            = 1229;

/// 1230: ERROR_ARANGO_USE_SYSTEM_DATABASE
/// "operation only allowed in system database"
/// Will be raised when an operation is requested in a database other than the
/// system database.
constexpr int TRI_ERROR_ARANGO_USE_SYSTEM_DATABASE                              = 1230;

/// 1231: ERROR_ARANGO_ENDPOINT_NOT_FOUND
/// "endpoint not found"
/// Will be raised when there is an attempt to delete a non-existing endpoint.
constexpr int TRI_ERROR_ARANGO_ENDPOINT_NOT_FOUND                               = 1231;

/// 1232: ERROR_ARANGO_INVALID_KEY_GENERATOR
/// "invalid key generator"
/// Will be raised when an invalid key generator description is used.
constexpr int TRI_ERROR_ARANGO_INVALID_KEY_GENERATOR                            = 1232;

/// 1233: ERROR_ARANGO_INVALID_EDGE_ATTRIBUTE
/// "edge attribute missing or invalid"
/// will be raised when the _from or _to values of an edge are undefined or
/// contain an invalid value.
constexpr int TRI_ERROR_ARANGO_INVALID_EDGE_ATTRIBUTE                           = 1233;

/// 1234: ERROR_ARANGO_INDEX_DOCUMENT_ATTRIBUTE_MISSING
/// "index insertion warning - attribute missing in document"
/// Will be raised when an attempt to insert a document into an index is caused
/// by in the document not having one or more attributes which the index is
/// built on.
constexpr int TRI_ERROR_ARANGO_INDEX_DOCUMENT_ATTRIBUTE_MISSING                 = 1234;

/// 1235: ERROR_ARANGO_INDEX_CREATION_FAILED
/// "index creation failed"
/// Will be raised when an attempt to create an index has failed.
constexpr int TRI_ERROR_ARANGO_INDEX_CREATION_FAILED                            = 1235;

/// 1236: ERROR_ARANGO_WRITE_THROTTLE_TIMEOUT
/// "write-throttling timeout"
/// Will be raised when the server is write-throttled and a write operation has
/// waited too long for the server to process queued operations.
constexpr int TRI_ERROR_ARANGO_WRITE_THROTTLE_TIMEOUT                           = 1236;

/// 1237: ERROR_ARANGO_COLLECTION_TYPE_MISMATCH
/// "collection type mismatch"
/// Will be raised when a collection has a different type from what has been
/// expected.
constexpr int TRI_ERROR_ARANGO_COLLECTION_TYPE_MISMATCH                         = 1237;

/// 1238: ERROR_ARANGO_COLLECTION_NOT_LOADED
/// "collection not loaded"
/// Will be raised when a collection is accessed that is not yet loaded.
constexpr int TRI_ERROR_ARANGO_COLLECTION_NOT_LOADED                            = 1238;

/// 1239: ERROR_ARANGO_DOCUMENT_REV_BAD
/// "illegal document revision"
/// Will be raised when a document revision is corrupt or is missing where
/// needed.
constexpr int TRI_ERROR_ARANGO_DOCUMENT_REV_BAD                                 = 1239;

/// 1300: ERROR_ARANGO_DATAFILE_FULL
/// "datafile full"
/// Will be raised when the datafile reaches its limit.
constexpr int TRI_ERROR_ARANGO_DATAFILE_FULL                                    = 1300;

/// 1301: ERROR_ARANGO_EMPTY_DATADIR
/// "server database directory is empty"
/// Will be raised when encountering an empty server database directory.
constexpr int TRI_ERROR_ARANGO_EMPTY_DATADIR                                    = 1301;

/// 1302: ERROR_ARANGO_TRY_AGAIN
/// "operation should be tried again"
/// Will be raised when an operation should be retried.
constexpr int TRI_ERROR_ARANGO_TRY_AGAIN                                        = 1302;

/// 1303: ERROR_ARANGO_BUSY
/// "engine is busy"
/// Will be raised when storage engine is busy.
constexpr int TRI_ERROR_ARANGO_BUSY                                             = 1303;

/// 1304: ERROR_ARANGO_MERGE_IN_PROGRESS
/// "merge in progress"
/// Will be raised when storage engine has a datafile merge in progress and
/// cannot complete the operation.
constexpr int TRI_ERROR_ARANGO_MERGE_IN_PROGRESS                                = 1304;

/// 1305: ERROR_ARANGO_IO_ERROR
/// "storage engine I/O error"
/// Will be raised when storage engine encounters an I/O error.
constexpr int TRI_ERROR_ARANGO_IO_ERROR                                         = 1305;

/// 1400: ERROR_REPLICATION_NO_RESPONSE
/// "no response"
/// Will be raised when the replication applier does not receive any or an
/// incomplete response from the master.
constexpr int TRI_ERROR_REPLICATION_NO_RESPONSE                                 = 1400;

/// 1401: ERROR_REPLICATION_INVALID_RESPONSE
/// "invalid response"
/// Will be raised when the replication applier receives an invalid response
/// from the master.
constexpr int TRI_ERROR_REPLICATION_INVALID_RESPONSE                            = 1401;

/// 1402: ERROR_REPLICATION_MASTER_ERROR
/// "master error"
/// Will be raised when the replication applier receives a server error from
/// the master.
constexpr int TRI_ERROR_REPLICATION_MASTER_ERROR                                = 1402;

/// 1403: ERROR_REPLICATION_MASTER_INCOMPATIBLE
/// "master incompatible"
/// Will be raised when the replication applier connects to a master that has
/// an incompatible version.
constexpr int TRI_ERROR_REPLICATION_MASTER_INCOMPATIBLE                         = 1403;

/// 1404: ERROR_REPLICATION_MASTER_CHANGE
/// "master change"
/// Will be raised when the replication applier connects to a different master
/// than before.
constexpr int TRI_ERROR_REPLICATION_MASTER_CHANGE                               = 1404;

/// 1405: ERROR_REPLICATION_LOOP
/// "loop detected"
/// Will be raised when the replication applier is asked to connect to itself
/// for replication.
constexpr int TRI_ERROR_REPLICATION_LOOP                                        = 1405;

/// 1406: ERROR_REPLICATION_UNEXPECTED_MARKER
/// "unexpected marker"
/// Will be raised when an unexpected marker is found in the replication log
/// stream.
constexpr int TRI_ERROR_REPLICATION_UNEXPECTED_MARKER                           = 1406;

/// 1407: ERROR_REPLICATION_INVALID_APPLIER_STATE
/// "invalid applier state"
/// Will be raised when an invalid replication applier state file is found.
constexpr int TRI_ERROR_REPLICATION_INVALID_APPLIER_STATE                       = 1407;

/// 1408: ERROR_REPLICATION_UNEXPECTED_TRANSACTION
/// "invalid transaction"
/// Will be raised when an unexpected transaction id is found.
constexpr int TRI_ERROR_REPLICATION_UNEXPECTED_TRANSACTION                      = 1408;

/// 1410: ERROR_REPLICATION_INVALID_APPLIER_CONFIGURATION
/// "invalid replication applier configuration"
/// Will be raised when the configuration for the replication applier is
/// invalid.
constexpr int TRI_ERROR_REPLICATION_INVALID_APPLIER_CONFIGURATION               = 1410;

/// 1411: ERROR_REPLICATION_RUNNING
/// "cannot perform operation while applier is running"
/// Will be raised when there is an attempt to perform an operation while the
/// replication applier is running.
constexpr int TRI_ERROR_REPLICATION_RUNNING                                     = 1411;

/// 1412: ERROR_REPLICATION_APPLIER_STOPPED
/// "replication stopped"
/// Special error code used to indicate the replication applier was stopped by
/// a user.
constexpr int TRI_ERROR_REPLICATION_APPLIER_STOPPED                             = 1412;

/// 1413: ERROR_REPLICATION_NO_START_TICK
/// "no start tick"
/// Will be raised when the replication applier is started without a known
/// start tick value.
constexpr int TRI_ERROR_REPLICATION_NO_START_TICK                               = 1413;

/// 1414: ERROR_REPLICATION_START_TICK_NOT_PRESENT
/// "start tick not present"
/// Will be raised when the replication applier fetches data using a start
/// tick, but that start tick is not present on the logger server anymore.
constexpr int TRI_ERROR_REPLICATION_START_TICK_NOT_PRESENT                      = 1414;

/// 1415: ERROR_REPLICATION_WRONG_CHECKSUM_FORMAT
/// "the checksum format is wrong"
///  "Will be raised when the format of the checksum is wrong")
constexpr int TRI_ERROR_REPLICATION_WRONG_CHECKSUM_FORMAT                       = 1415;

/// 1416: ERROR_REPLICATION_WRONG_CHECKSUM
/// "wrong checksum"
/// Will be raised when a new born follower submits a wrong checksum
constexpr int TRI_ERROR_REPLICATION_WRONG_CHECKSUM                              = 1416;

/// 1417: ERROR_REPLICATION_SHARD_NONEMPTY
/// "shard not empty"
/// Will be raised when a shard is not empty and the follower tries a shortcut
constexpr int TRI_ERROR_REPLICATION_SHARD_NONEMPTY                              = 1417;

/// 1450: ERROR_CLUSTER_NO_AGENCY
/// "could not connect to agency"
/// Will be raised when none of the agency servers can be connected to.
constexpr int TRI_ERROR_CLUSTER_NO_AGENCY                                       = 1450;

/// 1451: ERROR_CLUSTER_NO_COORDINATOR_HEADER
/// "missing coordinator header"
/// Will be raised when a DB server in a cluster receives a HTTP request
/// without a coordinator header.
constexpr int TRI_ERROR_CLUSTER_NO_COORDINATOR_HEADER                           = 1451;

/// 1452: ERROR_CLUSTER_COULD_NOT_LOCK_PLAN
/// "could not lock plan in agency"
/// Will be raised when a coordinator in a cluster cannot lock the Plan
/// hierarchy in the agency.
constexpr int TRI_ERROR_CLUSTER_COULD_NOT_LOCK_PLAN                             = 1452;

/// 1453: ERROR_CLUSTER_COLLECTION_ID_EXISTS
/// "collection ID already exists"
/// Will be raised when a coordinator in a cluster tries to create a collection
/// and the collection ID already exists.
constexpr int TRI_ERROR_CLUSTER_COLLECTION_ID_EXISTS                            = 1453;

/// 1454: ERROR_CLUSTER_COULD_NOT_CREATE_COLLECTION_IN_PLAN
/// "could not create collection in plan"
/// Will be raised when a coordinator in a cluster cannot create an entry for a
/// new collection in the Plan hierarchy in the agency.
constexpr int TRI_ERROR_CLUSTER_COULD_NOT_CREATE_COLLECTION_IN_PLAN             = 1454;

/// 1455: ERROR_CLUSTER_COULD_NOT_READ_CURRENT_VERSION
/// "could not read version in current in agency"
/// Will be raised when a coordinator in a cluster cannot read the Version
/// entry in the Current hierarchy in the agency.
constexpr int TRI_ERROR_CLUSTER_COULD_NOT_READ_CURRENT_VERSION                  = 1455;

/// 1456: ERROR_CLUSTER_COULD_NOT_CREATE_COLLECTION
/// "could not create collection"
/// Will be raised when a coordinator in a cluster notices that some DBServers
/// report problems when creating shards for a new collection.
constexpr int TRI_ERROR_CLUSTER_COULD_NOT_CREATE_COLLECTION                     = 1456;

/// 1457: ERROR_CLUSTER_TIMEOUT
/// "timeout in cluster operation"
/// Will be raised when a coordinator in a cluster runs into a timeout for some
/// cluster wide operation.
constexpr int TRI_ERROR_CLUSTER_TIMEOUT                                         = 1457;

/// 1458: ERROR_CLUSTER_COULD_NOT_REMOVE_COLLECTION_IN_PLAN
/// "could not remove collection from plan"
/// Will be raised when a coordinator in a cluster cannot remove an entry for a
/// collection in the Plan hierarchy in the agency.
constexpr int TRI_ERROR_CLUSTER_COULD_NOT_REMOVE_COLLECTION_IN_PLAN             = 1458;

/// 1459: ERROR_CLUSTER_COULD_NOT_REMOVE_COLLECTION_IN_CURRENT
/// "could not remove collection from current"
/// Will be raised when a coordinator in a cluster cannot remove an entry for a
/// collection in the Current hierarchy in the agency.
constexpr int TRI_ERROR_CLUSTER_COULD_NOT_REMOVE_COLLECTION_IN_CURRENT          = 1459;

/// 1460: ERROR_CLUSTER_COULD_NOT_CREATE_DATABASE_IN_PLAN
/// "could not create database in plan"
/// Will be raised when a coordinator in a cluster cannot create an entry for a
/// new database in the Plan hierarchy in the agency.
constexpr int TRI_ERROR_CLUSTER_COULD_NOT_CREATE_DATABASE_IN_PLAN               = 1460;

/// 1461: ERROR_CLUSTER_COULD_NOT_CREATE_DATABASE
/// "could not create database"
/// Will be raised when a coordinator in a cluster notices that some DBServers
/// report problems when creating databases for a new cluster wide database.
constexpr int TRI_ERROR_CLUSTER_COULD_NOT_CREATE_DATABASE                       = 1461;

/// 1462: ERROR_CLUSTER_COULD_NOT_REMOVE_DATABASE_IN_PLAN
/// "could not remove database from plan"
/// Will be raised when a coordinator in a cluster cannot remove an entry for a
/// database in the Plan hierarchy in the agency.
constexpr int TRI_ERROR_CLUSTER_COULD_NOT_REMOVE_DATABASE_IN_PLAN               = 1462;

/// 1463: ERROR_CLUSTER_COULD_NOT_REMOVE_DATABASE_IN_CURRENT
/// "could not remove database from current"
/// Will be raised when a coordinator in a cluster cannot remove an entry for a
/// database in the Current hierarchy in the agency.
constexpr int TRI_ERROR_CLUSTER_COULD_NOT_REMOVE_DATABASE_IN_CURRENT            = 1463;

/// 1464: ERROR_CLUSTER_SHARD_GONE
/// "no responsible shard found"
/// Will be raised when a coordinator in a cluster cannot determine the shard
/// that is responsible for a given document.
constexpr int TRI_ERROR_CLUSTER_SHARD_GONE                                      = 1464;

/// 1465: ERROR_CLUSTER_CONNECTION_LOST
/// "cluster internal HTTP connection broken"
/// Will be raised when a coordinator in a cluster loses an HTTP connection to
/// a DBserver in the cluster whilst transferring data.
constexpr int TRI_ERROR_CLUSTER_CONNECTION_LOST                                 = 1465;

/// 1466: ERROR_CLUSTER_MUST_NOT_SPECIFY_KEY
/// "must not specify _key for this collection"
/// Will be raised when a coordinator in a cluster finds that the _key
/// attribute was specified in a sharded collection the uses not only _key as
/// sharding attribute.
constexpr int TRI_ERROR_CLUSTER_MUST_NOT_SPECIFY_KEY                            = 1466;

/// 1467: ERROR_CLUSTER_GOT_CONTRADICTING_ANSWERS
/// "got contradicting answers from different shards"
/// Will be raised if a coordinator in a cluster gets conflicting results from
/// different shards, which should never happen.
constexpr int TRI_ERROR_CLUSTER_GOT_CONTRADICTING_ANSWERS                       = 1467;

/// 1468: ERROR_CLUSTER_NOT_ALL_SHARDING_ATTRIBUTES_GIVEN
/// "not all sharding attributes given"
/// Will be raised if a coordinator tries to find out which shard is
/// responsible for a partial document, but cannot do this because not all
/// sharding attributes are specified.
constexpr int TRI_ERROR_CLUSTER_NOT_ALL_SHARDING_ATTRIBUTES_GIVEN               = 1468;

/// 1469: ERROR_CLUSTER_MUST_NOT_CHANGE_SHARDING_ATTRIBUTES
/// "must not change the value of a shard key attribute"
/// Will be raised if there is an attempt to update the value of a shard
/// attribute.
constexpr int TRI_ERROR_CLUSTER_MUST_NOT_CHANGE_SHARDING_ATTRIBUTES             = 1469;

/// 1470: ERROR_CLUSTER_UNSUPPORTED
/// "unsupported operation or parameter"
/// Will be raised when there is an attempt to carry out an operation that is
/// not supported in the context of a sharded collection.
constexpr int TRI_ERROR_CLUSTER_UNSUPPORTED                                     = 1470;

/// 1471: ERROR_CLUSTER_ONLY_ON_COORDINATOR
/// "this operation is only valid on a coordinator in a cluster"
/// Will be raised if there is an attempt to run a coordinator-only operation
/// on a different type of node.
constexpr int TRI_ERROR_CLUSTER_ONLY_ON_COORDINATOR                             = 1471;

/// 1472: ERROR_CLUSTER_READING_PLAN_AGENCY
/// "error reading Plan in agency"
/// Will be raised if a coordinator or DBserver cannot read the Plan in the
/// agency.
constexpr int TRI_ERROR_CLUSTER_READING_PLAN_AGENCY                             = 1472;

/// 1473: ERROR_CLUSTER_COULD_NOT_TRUNCATE_COLLECTION
/// "could not truncate collection"
/// Will be raised if a coordinator cannot truncate all shards of a cluster
/// collection.
constexpr int TRI_ERROR_CLUSTER_COULD_NOT_TRUNCATE_COLLECTION                   = 1473;

/// 1474: ERROR_CLUSTER_AQL_COMMUNICATION
/// "error in cluster internal communication for AQL"
/// Will be raised if the internal communication of the cluster for AQL
/// produces an error.
constexpr int TRI_ERROR_CLUSTER_AQL_COMMUNICATION                               = 1474;

/// 1475: ERROR_ARANGO_DOCUMENT_NOT_FOUND_OR_SHARDING_ATTRIBUTES_CHANGED
/// "document not found or sharding attributes changed"
/// Will be raised when a document with a given identifier or handle is
/// unknown, or if the sharding attributes have been changed in a REPLACE
/// operation in the cluster.
constexpr int TRI_ERROR_ARANGO_DOCUMENT_NOT_FOUND_OR_SHARDING_ATTRIBUTES_CHANGED = 1475;

/// 1476: ERROR_CLUSTER_COULD_NOT_DETERMINE_ID
/// "could not determine my ID from my local info"
/// Will be raised if a cluster server at startup could not determine its own
/// ID from the local info provided.
constexpr int TRI_ERROR_CLUSTER_COULD_NOT_DETERMINE_ID                          = 1476;

/// 1477: ERROR_CLUSTER_ONLY_ON_DBSERVER
/// "this operation is only valid on a DBserver in a cluster"
/// Will be raised if there is an attempt to run a DBserver-only operation on a
/// different type of node.
constexpr int TRI_ERROR_CLUSTER_ONLY_ON_DBSERVER                                = 1477;

/// 1478: ERROR_CLUSTER_BACKEND_UNAVAILABLE
/// "A cluster backend which was required for the operation could not be reached"
/// Will be raised if a required db server can't be reached.
constexpr int TRI_ERROR_CLUSTER_BACKEND_UNAVAILABLE                             = 1478;

/// 1479: ERROR_CLUSTER_UNKNOWN_CALLBACK_ENDPOINT
/// "An endpoint couldn't be found"
/// An endpoint couldn't be found
constexpr int TRI_ERROR_CLUSTER_UNKNOWN_CALLBACK_ENDPOINT                       = 1479;

/// 1480: ERROR_CLUSTER_AGENCY_STRUCTURE_INVALID
/// "Invalid agency structure"
/// The structure in the agency is invalid
constexpr int TRI_ERROR_CLUSTER_AGENCY_STRUCTURE_INVALID                        = 1480;

/// 1481: ERROR_CLUSTER_AQL_COLLECTION_OUT_OF_SYNC
/// "collection is out of sync"
/// Will be raised if a collection needed during query execution is out of
/// sync. This currently can only happen when using satellite collections
constexpr int TRI_ERROR_CLUSTER_AQL_COLLECTION_OUT_OF_SYNC                      = 1481;

/// 1482: ERROR_CLUSTER_COULD_NOT_CREATE_INDEX_IN_PLAN
/// "could not create index in plan"
/// Will be raised when a coordinator in a cluster cannot create an entry for a
/// new index in the Plan hierarchy in the agency.
constexpr int TRI_ERROR_CLUSTER_COULD_NOT_CREATE_INDEX_IN_PLAN                  = 1482;

/// 1483: ERROR_CLUSTER_COULD_NOT_DROP_INDEX_IN_PLAN
/// "could not drop index in plan"
/// Will be raised when a coordinator in a cluster cannot remove an index from
/// the Plan hierarchy in the agency.
constexpr int TRI_ERROR_CLUSTER_COULD_NOT_DROP_INDEX_IN_PLAN                    = 1483;

/// 1484: ERROR_CLUSTER_CHAIN_OF_DISTRIBUTESHARDSLIKE
/// "chain of distributeShardsLike references"
/// Will be raised if one tries to create a collection with a
/// distributeShardsLike attribute which points to another collection that also
/// has one.
constexpr int TRI_ERROR_CLUSTER_CHAIN_OF_DISTRIBUTESHARDSLIKE                   = 1484;

/// 1485: ERROR_CLUSTER_MUST_NOT_DROP_COLL_OTHER_DISTRIBUTESHARDSLIKE
/// "must not drop collection while another has a distributeShardsLike
/// "attribute pointing to it"
/// Will be raised if one tries to drop a collection to which another
/// collection points with its distributeShardsLike attribute.
constexpr int TRI_ERROR_CLUSTER_MUST_NOT_DROP_COLL_OTHER_DISTRIBUTESHARDSLIKE   = 1485;

/// 1486: ERROR_CLUSTER_UNKNOWN_DISTRIBUTESHARDSLIKE
/// "must not have a distributeShardsLike attribute pointing to an unknown
/// "collection"
/// Will be raised if one tries to create a collection which points to an
/// unknown collection in its distributeShardsLike attribute.
constexpr int TRI_ERROR_CLUSTER_UNKNOWN_DISTRIBUTESHARDSLIKE                    = 1486;

/// 1487: ERROR_CLUSTER_INSUFFICIENT_DBSERVERS
/// "the number of current dbservers is lower than the requested
/// "replicationFactor"
/// Will be raised if one tries to create a collection with a replicationFactor
/// greater than the available number of DBServers.
constexpr int TRI_ERROR_CLUSTER_INSUFFICIENT_DBSERVERS                          = 1487;

/// 1488: ERROR_CLUSTER_COULD_NOT_DROP_FOLLOWER
/// "a follower could not be dropped in agency"
/// Will be raised if a follower that ought to be dropped could not be dropped
/// in the agency (under Current).
constexpr int TRI_ERROR_CLUSTER_COULD_NOT_DROP_FOLLOWER                         = 1488;

/// 1489: ERROR_CLUSTER_SHARD_LEADER_REFUSES_REPLICATION
/// "a shard leader refuses to perform a replication operation"
/// Will be raised if a replication operation is refused by a shard leader.
constexpr int TRI_ERROR_CLUSTER_SHARD_LEADER_REFUSES_REPLICATION                = 1489;

/// 1490: ERROR_CLUSTER_SHARD_FOLLOWER_REFUSES_OPERATION
/// "a shard follower refuses to perform an operation that is not a replication"
/// Will be raised if a non-replication operation is refused by a shard
/// follower.
constexpr int TRI_ERROR_CLUSTER_SHARD_FOLLOWER_REFUSES_OPERATION                = 1490;

/// 1491: ERROR_CLUSTER_SHARD_LEADER_RESIGNED
/// "a (former) shard leader refuses to perform an operation, because it has
/// "resigned in the meantime"
/// Will be raised if a non-replication operation is refused by a former shard
/// leader that has found out that it is no longer the leader.
constexpr int TRI_ERROR_CLUSTER_SHARD_LEADER_RESIGNED                           = 1491;

/// 1492: ERROR_CLUSTER_AGENCY_COMMUNICATION_FAILED
/// "some agency operation failed"
/// Will be raised if after various retries an agency operation could not be
/// performed successfully.
constexpr int TRI_ERROR_CLUSTER_AGENCY_COMMUNICATION_FAILED                     = 1492;

/// 1493: ERROR_CLUSTER_DISTRIBUTE_SHARDS_LIKE_REPLICATION_FACTOR
/// "conflicting replication factor with distributeShardsLike parameter
/// "assignment"
/// Will be raised if intended replication factor does not match that of the
/// prototype shard given in ditributeShardsLike parameter.
constexpr int TRI_ERROR_CLUSTER_DISTRIBUTE_SHARDS_LIKE_REPLICATION_FACTOR       = 1493;

/// 1494: ERROR_CLUSTER_DISTRIBUTE_SHARDS_LIKE_NUMBER_OF_SHARDS
/// "conflicting shard number with distributeShardsLike parameter assignment"
/// Will be raised if intended number of shards does not match that of the
/// prototype shard given in ditributeShardsLike parameter.
constexpr int TRI_ERROR_CLUSTER_DISTRIBUTE_SHARDS_LIKE_NUMBER_OF_SHARDS         = 1494;

/// 1495: ERROR_CLUSTER_LEADERSHIP_CHALLENGE_ONGOING
/// "leadership challenge is ongoing"
/// Will be raised when servers are currently competing for leadership, and the
/// result is still unknown.
constexpr int TRI_ERROR_CLUSTER_LEADERSHIP_CHALLENGE_ONGOING                    = 1495;

<<<<<<< HEAD
////////////////////////////////////////////////////////////////////////////////
/// @brief 1496: ERROR_CLUSTER_NOT_LEADER
///
/// not a leader
///
=======
/// 1496: ERROR_CLUSTER_NOT_LEADER
/// "no leader"
>>>>>>> 212b5056
/// Will be raised when an operation is sent to a non-leading server.
constexpr int TRI_ERROR_CLUSTER_NOT_LEADER                                      = 1496;

/// 1500: ERROR_QUERY_KILLED
/// "query killed"
/// Will be raised when a running query is killed by an explicit admin command.
constexpr int TRI_ERROR_QUERY_KILLED                                            = 1500;

/// 1501: ERROR_QUERY_PARSE
/// "%s"
/// Will be raised when query is parsed and is found to be syntactically
/// invalid.
constexpr int TRI_ERROR_QUERY_PARSE                                             = 1501;

/// 1502: ERROR_QUERY_EMPTY
/// "query is empty"
/// Will be raised when an empty query is specified.
constexpr int TRI_ERROR_QUERY_EMPTY                                             = 1502;

/// 1503: ERROR_QUERY_SCRIPT
/// "runtime error '%s'"
/// Will be raised when a runtime error is caused by the query.
constexpr int TRI_ERROR_QUERY_SCRIPT                                            = 1503;

/// 1504: ERROR_QUERY_NUMBER_OUT_OF_RANGE
/// "number out of range"
/// Will be raised when a number is outside the expected range.
constexpr int TRI_ERROR_QUERY_NUMBER_OUT_OF_RANGE                               = 1504;

/// 1510: ERROR_QUERY_VARIABLE_NAME_INVALID
/// "variable name '%s' has an invalid format"
/// Will be raised when an invalid variable name is used.
constexpr int TRI_ERROR_QUERY_VARIABLE_NAME_INVALID                             = 1510;

/// 1511: ERROR_QUERY_VARIABLE_REDECLARED
/// "variable '%s' is assigned multiple times"
/// Will be raised when a variable gets re-assigned in a query.
constexpr int TRI_ERROR_QUERY_VARIABLE_REDECLARED                               = 1511;

/// 1512: ERROR_QUERY_VARIABLE_NAME_UNKNOWN
/// "unknown variable '%s'"
/// Will be raised when an unknown variable is used or the variable is
/// undefined the context it is used.
constexpr int TRI_ERROR_QUERY_VARIABLE_NAME_UNKNOWN                             = 1512;

/// 1521: ERROR_QUERY_COLLECTION_LOCK_FAILED
/// "unable to read-lock collection %s"
/// Will be raised when a read lock on the collection cannot be acquired.
constexpr int TRI_ERROR_QUERY_COLLECTION_LOCK_FAILED                            = 1521;

/// 1522: ERROR_QUERY_TOO_MANY_COLLECTIONS
/// "too many collections"
/// Will be raised when the number of collections in a query is beyond the
/// allowed value.
constexpr int TRI_ERROR_QUERY_TOO_MANY_COLLECTIONS                              = 1522;

/// 1530: ERROR_QUERY_DOCUMENT_ATTRIBUTE_REDECLARED
/// "document attribute '%s' is assigned multiple times"
/// Will be raised when a document attribute is re-assigned.
constexpr int TRI_ERROR_QUERY_DOCUMENT_ATTRIBUTE_REDECLARED                     = 1530;

/// 1540: ERROR_QUERY_FUNCTION_NAME_UNKNOWN
/// "usage of unknown function '%s()'"
/// Will be raised when an undefined function is called.
constexpr int TRI_ERROR_QUERY_FUNCTION_NAME_UNKNOWN                             = 1540;

/// 1541: ERROR_QUERY_FUNCTION_ARGUMENT_NUMBER_MISMATCH
/// "invalid number of arguments for function '%s()', expected number of
/// "arguments: minimum: %d, maximum: %d"
/// Will be raised when the number of arguments used in a function call does
/// not match the expected number of arguments for the function.
constexpr int TRI_ERROR_QUERY_FUNCTION_ARGUMENT_NUMBER_MISMATCH                 = 1541;

/// 1542: ERROR_QUERY_FUNCTION_ARGUMENT_TYPE_MISMATCH
/// "invalid argument type in call to function '%s()'"
/// Will be raised when the type of an argument used in a function call does
/// not match the expected argument type.
constexpr int TRI_ERROR_QUERY_FUNCTION_ARGUMENT_TYPE_MISMATCH                   = 1542;

/// 1543: ERROR_QUERY_INVALID_REGEX
/// "invalid regex value"
/// Will be raised when an invalid regex argument value is used in a call to a
/// function that expects a regex.
constexpr int TRI_ERROR_QUERY_INVALID_REGEX                                     = 1543;

/// 1550: ERROR_QUERY_BIND_PARAMETERS_INVALID
/// "invalid structure of bind parameters"
/// Will be raised when the structure of bind parameters passed has an
/// unexpected format.
constexpr int TRI_ERROR_QUERY_BIND_PARAMETERS_INVALID                           = 1550;

/// 1551: ERROR_QUERY_BIND_PARAMETER_MISSING
/// "no value specified for declared bind parameter '%s'"
/// Will be raised when a bind parameter was declared in the query but the
/// query is being executed with no value for that parameter.
constexpr int TRI_ERROR_QUERY_BIND_PARAMETER_MISSING                            = 1551;

/// 1552: ERROR_QUERY_BIND_PARAMETER_UNDECLARED
/// "bind parameter '%s' was not declared in the query"
/// Will be raised when a value gets specified for an undeclared bind parameter.
constexpr int TRI_ERROR_QUERY_BIND_PARAMETER_UNDECLARED                         = 1552;

/// 1553: ERROR_QUERY_BIND_PARAMETER_TYPE
/// "bind parameter '%s' has an invalid value or type"
/// Will be raised when a bind parameter has an invalid value or type.
constexpr int TRI_ERROR_QUERY_BIND_PARAMETER_TYPE                               = 1553;

/// 1560: ERROR_QUERY_INVALID_LOGICAL_VALUE
/// "invalid logical value"
/// Will be raised when a non-boolean value is used in a logical operation.
constexpr int TRI_ERROR_QUERY_INVALID_LOGICAL_VALUE                             = 1560;

/// 1561: ERROR_QUERY_INVALID_ARITHMETIC_VALUE
/// "invalid arithmetic value"
/// Will be raised when a non-numeric value is used in an arithmetic operation.
constexpr int TRI_ERROR_QUERY_INVALID_ARITHMETIC_VALUE                          = 1561;

/// 1562: ERROR_QUERY_DIVISION_BY_ZERO
/// "division by zero"
/// Will be raised when there is an attempt to divide by zero.
constexpr int TRI_ERROR_QUERY_DIVISION_BY_ZERO                                  = 1562;

/// 1563: ERROR_QUERY_ARRAY_EXPECTED
/// "array expected"
/// Will be raised when a non-array operand is used for an operation that
/// expects an array argument operand.
constexpr int TRI_ERROR_QUERY_ARRAY_EXPECTED                                    = 1563;

/// 1569: ERROR_QUERY_FAIL_CALLED
/// "FAIL(%s) called"
/// Will be raised when the function FAIL() is called from inside a query.
constexpr int TRI_ERROR_QUERY_FAIL_CALLED                                       = 1569;

/// 1570: ERROR_QUERY_GEO_INDEX_MISSING
/// "no suitable geo index found for geo restriction on '%s'"
/// Will be raised when a geo restriction was specified but no suitable geo
/// index is found to resolve it.
constexpr int TRI_ERROR_QUERY_GEO_INDEX_MISSING                                 = 1570;

/// 1571: ERROR_QUERY_FULLTEXT_INDEX_MISSING
/// "no suitable fulltext index found for fulltext query on '%s'"
/// Will be raised when a fulltext query is performed on a collection without a
/// suitable fulltext index.
constexpr int TRI_ERROR_QUERY_FULLTEXT_INDEX_MISSING                            = 1571;

/// 1572: ERROR_QUERY_INVALID_DATE_VALUE
/// "invalid date value"
/// Will be raised when a value cannot be converted to a date.
constexpr int TRI_ERROR_QUERY_INVALID_DATE_VALUE                                = 1572;

/// 1573: ERROR_QUERY_MULTI_MODIFY
/// "multi-modify query"
/// Will be raised when an AQL query contains more than one data-modifying
/// operation.
constexpr int TRI_ERROR_QUERY_MULTI_MODIFY                                      = 1573;

/// 1574: ERROR_QUERY_INVALID_AGGREGATE_EXPRESSION
/// "invalid aggregate expression"
/// Will be raised when an AQL query contains an invalid aggregate expression.
constexpr int TRI_ERROR_QUERY_INVALID_AGGREGATE_EXPRESSION                      = 1574;

/// 1575: ERROR_QUERY_COMPILE_TIME_OPTIONS
/// "query options must be readable at query compile time"
/// Will be raised when an AQL data-modification query contains options that
/// cannot be figured out at query compile time.
constexpr int TRI_ERROR_QUERY_COMPILE_TIME_OPTIONS                              = 1575;

/// 1576: ERROR_QUERY_EXCEPTION_OPTIONS
/// "query options expected"
/// Will be raised when an AQL data-modification query contains an invalid
/// options specification.
constexpr int TRI_ERROR_QUERY_EXCEPTION_OPTIONS                                 = 1576;

/// 1577: ERROR_QUERY_COLLECTION_USED_IN_EXPRESSION
/// "collection '%s' used as expression operand"
/// Will be raised when a collection is used as an operand in an AQL expression.
constexpr int TRI_ERROR_QUERY_COLLECTION_USED_IN_EXPRESSION                     = 1577;

/// 1578: ERROR_QUERY_DISALLOWED_DYNAMIC_CALL
/// "disallowed dynamic call to '%s'"
/// Will be raised when a dynamic function call is made to a function that
/// cannot be called dynamically.
constexpr int TRI_ERROR_QUERY_DISALLOWED_DYNAMIC_CALL                           = 1578;

/// 1579: ERROR_QUERY_ACCESS_AFTER_MODIFICATION
/// "access after data-modification by %s"
/// Will be raised when collection data are accessed after a data-modification
/// operation.
constexpr int TRI_ERROR_QUERY_ACCESS_AFTER_MODIFICATION                         = 1579;

/// 1580: ERROR_QUERY_FUNCTION_INVALID_NAME
/// "invalid user function name"
/// Will be raised when a user function with an invalid name is registered.
constexpr int TRI_ERROR_QUERY_FUNCTION_INVALID_NAME                             = 1580;

/// 1581: ERROR_QUERY_FUNCTION_INVALID_CODE
/// "invalid user function code"
/// Will be raised when a user function is registered with invalid code.
constexpr int TRI_ERROR_QUERY_FUNCTION_INVALID_CODE                             = 1581;

/// 1582: ERROR_QUERY_FUNCTION_NOT_FOUND
/// "user function '%s()' not found"
/// Will be raised when a user function is accessed but not found.
constexpr int TRI_ERROR_QUERY_FUNCTION_NOT_FOUND                                = 1582;

/// 1583: ERROR_QUERY_FUNCTION_RUNTIME_ERROR
/// "user function runtime error: %s"
/// Will be raised when a user function throws a runtime exception.
constexpr int TRI_ERROR_QUERY_FUNCTION_RUNTIME_ERROR                            = 1583;

/// 1590: ERROR_QUERY_BAD_JSON_PLAN
/// "bad execution plan JSON"
/// Will be raised when an HTTP API for a query got an invalid JSON object.
constexpr int TRI_ERROR_QUERY_BAD_JSON_PLAN                                     = 1590;

/// 1591: ERROR_QUERY_NOT_FOUND
/// "query ID not found"
/// Will be raised when an Id of a query is not found by the HTTP API.
constexpr int TRI_ERROR_QUERY_NOT_FOUND                                         = 1591;

/// 1592: ERROR_QUERY_IN_USE
/// "query with this ID is in use"
/// Will be raised when an Id of a query is found by the HTTP API but the query
/// is in use.
constexpr int TRI_ERROR_QUERY_IN_USE                                            = 1592;

/// 1600: ERROR_CURSOR_NOT_FOUND
/// "cursor not found"
/// Will be raised when a cursor is requested via its id but a cursor with that
/// id cannot be found.
constexpr int TRI_ERROR_CURSOR_NOT_FOUND                                        = 1600;

/// 1601: ERROR_CURSOR_BUSY
/// "cursor is busy"
/// Will be raised when a cursor is requested via its id but a concurrent
/// request is still using the cursor.
constexpr int TRI_ERROR_CURSOR_BUSY                                             = 1601;

/// 1650: ERROR_TRANSACTION_INTERNAL
/// "internal transaction error"
/// Will be raised when a wrong usage of transactions is detected. this is an
/// internal error and indicates a bug in ArangoDB.
constexpr int TRI_ERROR_TRANSACTION_INTERNAL                                    = 1650;

/// 1651: ERROR_TRANSACTION_NESTED
/// "nested transactions detected"
/// Will be raised when transactions are nested.
constexpr int TRI_ERROR_TRANSACTION_NESTED                                      = 1651;

/// 1652: ERROR_TRANSACTION_UNREGISTERED_COLLECTION
/// "unregistered collection used in transaction"
/// Will be raised when a collection is used in the middle of a transaction but
/// was not registered at transaction start.
constexpr int TRI_ERROR_TRANSACTION_UNREGISTERED_COLLECTION                     = 1652;

/// 1653: ERROR_TRANSACTION_DISALLOWED_OPERATION
/// "disallowed operation inside transaction"
/// Will be raised when a disallowed operation is carried out in a transaction.
constexpr int TRI_ERROR_TRANSACTION_DISALLOWED_OPERATION                        = 1653;

/// 1654: ERROR_TRANSACTION_ABORTED
/// "transaction aborted"
/// Will be raised when a transaction was aborted.
constexpr int TRI_ERROR_TRANSACTION_ABORTED                                     = 1654;

/// 1700: ERROR_USER_INVALID_NAME
/// "invalid user name"
/// Will be raised when an invalid user name is used.
constexpr int TRI_ERROR_USER_INVALID_NAME                                       = 1700;

/// 1701: ERROR_USER_INVALID_PASSWORD
/// "invalid password"
/// Will be raised when an invalid password is used.
constexpr int TRI_ERROR_USER_INVALID_PASSWORD                                   = 1701;

/// 1702: ERROR_USER_DUPLICATE
/// "duplicate user"
/// Will be raised when a user name already exists.
constexpr int TRI_ERROR_USER_DUPLICATE                                          = 1702;

/// 1703: ERROR_USER_NOT_FOUND
/// "user not found"
/// Will be raised when a user name is updated that does not exist.
constexpr int TRI_ERROR_USER_NOT_FOUND                                          = 1703;

/// 1704: ERROR_USER_CHANGE_PASSWORD
/// "user must change his password"
/// Will be raised when the user must change his password.
constexpr int TRI_ERROR_USER_CHANGE_PASSWORD                                    = 1704;

/// 1705: ERROR_USER_EXTERNAL
/// "user is external"
/// Will be raised when the user is authenicated by an external server.
constexpr int TRI_ERROR_USER_EXTERNAL                                           = 1705;

/// 1750: ERROR_SERVICE_INVALID_NAME
/// "invalid service name"
/// Will be raised when an invalid service name is specified.
constexpr int TRI_ERROR_SERVICE_INVALID_NAME                                    = 1750;

/// 1751: ERROR_SERVICE_INVALID_MOUNT
/// "invalid mount"
/// Will be raised when an invalid mount is specified.
constexpr int TRI_ERROR_SERVICE_INVALID_MOUNT                                   = 1751;

/// 1752: ERROR_SERVICE_DOWNLOAD_FAILED
/// "service download failed"
/// Will be raised when a service download from the central repository failed.
constexpr int TRI_ERROR_SERVICE_DOWNLOAD_FAILED                                 = 1752;

/// 1753: ERROR_SERVICE_UPLOAD_FAILED
/// "service upload failed"
/// Will be raised when a service upload from the client to the ArangoDB server
/// failed.
constexpr int TRI_ERROR_SERVICE_UPLOAD_FAILED                                   = 1753;

/// 1800: ERROR_LDAP_CANNOT_INIT
/// "cannot init a LDAP connection"
/// can not init a LDAP connection
constexpr int TRI_ERROR_LDAP_CANNOT_INIT                                        = 1800;

/// 1801: ERROR_LDAP_CANNOT_SET_OPTION
/// "cannot set a LDAP option"
/// can not set a LDAP option
constexpr int TRI_ERROR_LDAP_CANNOT_SET_OPTION                                  = 1801;

/// 1802: ERROR_LDAP_CANNOT_BIND
/// "cannot bind to a LDAP server"
/// can not bind to a LDAP server
constexpr int TRI_ERROR_LDAP_CANNOT_BIND                                        = 1802;

/// 1803: ERROR_LDAP_CANNOT_UNBIND
/// "cannot unbind from a LDAP server"
/// can not unbind from a LDAP server
constexpr int TRI_ERROR_LDAP_CANNOT_UNBIND                                      = 1803;

/// 1804: ERROR_LDAP_CANNOT_SEARCH
/// "cannot issue a LDAP search"
/// can not search the LDAP server
constexpr int TRI_ERROR_LDAP_CANNOT_SEARCH                                      = 1804;

/// 1805: ERROR_LDAP_CANNOT_START_TLS
/// "cannot start a TLS LDAP session"
/// can not star a TLS LDAP session
constexpr int TRI_ERROR_LDAP_CANNOT_START_TLS                                   = 1805;

/// 1806: ERROR_LDAP_FOUND_NO_OBJECTS
/// "LDAP didn't found any objects"
/// LDAP didn't found any objects with the specified search query
constexpr int TRI_ERROR_LDAP_FOUND_NO_OBJECTS                                   = 1806;

/// 1807: ERROR_LDAP_NOT_ONE_USER_FOUND
/// "LDAP found zero ore more than one user"
/// LDAP found zero ore more than one user
constexpr int TRI_ERROR_LDAP_NOT_ONE_USER_FOUND                                 = 1807;

/// 1808: ERROR_LDAP_USER_NOT_IDENTIFIED
/// "LDAP found a user, but its not the desired one"
/// LDAP found a user, but its not the desired one
constexpr int TRI_ERROR_LDAP_USER_NOT_IDENTIFIED                                = 1808;

/// 1820: ERROR_LDAP_INVALID_MODE
/// "invalid ldap mode"
/// cant distinguish a valid mode for provided ldap configuration
constexpr int TRI_ERROR_LDAP_INVALID_MODE                                       = 1820;

/// 1850: ERROR_TASK_INVALID_ID
/// "invalid task id"
/// Will be raised when a task is created with an invalid id.
constexpr int TRI_ERROR_TASK_INVALID_ID                                         = 1850;

/// 1851: ERROR_TASK_DUPLICATE_ID
/// "duplicate task id"
/// Will be raised when a task id is created with a duplicate id.
constexpr int TRI_ERROR_TASK_DUPLICATE_ID                                       = 1851;

/// 1852: ERROR_TASK_NOT_FOUND
/// "task not found"
/// Will be raised when a task with the specified id could not be found.
constexpr int TRI_ERROR_TASK_NOT_FOUND                                          = 1852;

/// 1901: ERROR_GRAPH_INVALID_GRAPH
/// "invalid graph"
/// Will be raised when an invalid name is passed to the server.
constexpr int TRI_ERROR_GRAPH_INVALID_GRAPH                                     = 1901;

/// 1902: ERROR_GRAPH_COULD_NOT_CREATE_GRAPH
/// "could not create graph"
/// Will be raised when an invalid name, vertices or edges is passed to the
/// server.
constexpr int TRI_ERROR_GRAPH_COULD_NOT_CREATE_GRAPH                            = 1902;

/// 1903: ERROR_GRAPH_INVALID_VERTEX
/// "invalid vertex"
/// Will be raised when an invalid vertex id is passed to the server.
constexpr int TRI_ERROR_GRAPH_INVALID_VERTEX                                    = 1903;

/// 1904: ERROR_GRAPH_COULD_NOT_CREATE_VERTEX
/// "could not create vertex"
/// Will be raised when the vertex could not be created.
constexpr int TRI_ERROR_GRAPH_COULD_NOT_CREATE_VERTEX                           = 1904;

/// 1905: ERROR_GRAPH_COULD_NOT_CHANGE_VERTEX
/// "could not change vertex"
/// Will be raised when the vertex could not be changed.
constexpr int TRI_ERROR_GRAPH_COULD_NOT_CHANGE_VERTEX                           = 1905;

/// 1906: ERROR_GRAPH_INVALID_EDGE
/// "invalid edge"
/// Will be raised when an invalid edge id is passed to the server.
constexpr int TRI_ERROR_GRAPH_INVALID_EDGE                                      = 1906;

/// 1907: ERROR_GRAPH_COULD_NOT_CREATE_EDGE
/// "could not create edge"
/// Will be raised when the edge could not be created.
constexpr int TRI_ERROR_GRAPH_COULD_NOT_CREATE_EDGE                             = 1907;

/// 1908: ERROR_GRAPH_COULD_NOT_CHANGE_EDGE
/// "could not change edge"
/// Will be raised when the edge could not be changed.
constexpr int TRI_ERROR_GRAPH_COULD_NOT_CHANGE_EDGE                             = 1908;

/// 1909: ERROR_GRAPH_TOO_MANY_ITERATIONS
/// "too many iterations - try increasing the value of 'maxIterations'"
/// Will be raised when too many iterations are done in a graph traversal.
constexpr int TRI_ERROR_GRAPH_TOO_MANY_ITERATIONS                               = 1909;

/// 1910: ERROR_GRAPH_INVALID_FILTER_RESULT
/// "invalid filter result"
/// Will be raised when an invalid filter result is returned in a graph
/// traversal.
constexpr int TRI_ERROR_GRAPH_INVALID_FILTER_RESULT                             = 1910;

/// 1920: ERROR_GRAPH_COLLECTION_MULTI_USE
/// "multi use of edge collection in edge def"
/// an edge collection may only be used once in one edge definition of a graph.
constexpr int TRI_ERROR_GRAPH_COLLECTION_MULTI_USE                              = 1920;

/// 1921: ERROR_GRAPH_COLLECTION_USE_IN_MULTI_GRAPHS
/// "edge collection already used in edge def"
///  is already used by another graph in a different edge definition.
constexpr int TRI_ERROR_GRAPH_COLLECTION_USE_IN_MULTI_GRAPHS                    = 1921;

/// 1922: ERROR_GRAPH_CREATE_MISSING_NAME
/// "missing graph name"
/// a graph name is required to create a graph.
constexpr int TRI_ERROR_GRAPH_CREATE_MISSING_NAME                               = 1922;

/// 1923: ERROR_GRAPH_CREATE_MALFORMED_EDGE_DEFINITION
/// "malformed edge definition"
/// the edge definition is malformed. It has to be an array of objects.
constexpr int TRI_ERROR_GRAPH_CREATE_MALFORMED_EDGE_DEFINITION                  = 1923;

/// 1924: ERROR_GRAPH_NOT_FOUND
/// "graph not found"
/// a graph with this name could not be found.
constexpr int TRI_ERROR_GRAPH_NOT_FOUND                                         = 1924;

/// 1925: ERROR_GRAPH_DUPLICATE
/// "graph already exists"
/// a graph with this name already exists.
constexpr int TRI_ERROR_GRAPH_DUPLICATE                                         = 1925;

/// 1926: ERROR_GRAPH_VERTEX_COL_DOES_NOT_EXIST
/// "vertex collection does not exist or is not part of the graph"
/// the specified vertex collection does not exist or is not part of the graph.
constexpr int TRI_ERROR_GRAPH_VERTEX_COL_DOES_NOT_EXIST                         = 1926;

/// 1927: ERROR_GRAPH_WRONG_COLLECTION_TYPE_VERTEX
/// "not a vertex collection"
/// the collection is not a vertex collection.
constexpr int TRI_ERROR_GRAPH_WRONG_COLLECTION_TYPE_VERTEX                      = 1927;

/// 1928: ERROR_GRAPH_NOT_IN_ORPHAN_COLLECTION
/// "not in orphan collection"
/// Vertex collection not in orphan collection of the graph.
constexpr int TRI_ERROR_GRAPH_NOT_IN_ORPHAN_COLLECTION                          = 1928;

/// 1929: ERROR_GRAPH_COLLECTION_USED_IN_EDGE_DEF
/// "collection already used in edge def"
/// The collection is already used in an edge definition of the graph.
constexpr int TRI_ERROR_GRAPH_COLLECTION_USED_IN_EDGE_DEF                       = 1929;

/// 1930: ERROR_GRAPH_EDGE_COLLECTION_NOT_USED
/// "edge collection not used in graph"
/// The edge collection is not used in any edge definition of the graph.
constexpr int TRI_ERROR_GRAPH_EDGE_COLLECTION_NOT_USED                          = 1930;

/// 1931: ERROR_GRAPH_NOT_AN_ARANGO_COLLECTION
/// " is not an ArangoCollection"
/// The collection is not an ArangoCollection.
constexpr int TRI_ERROR_GRAPH_NOT_AN_ARANGO_COLLECTION                          = 1931;

/// 1932: ERROR_GRAPH_NO_GRAPH_COLLECTION
/// "collection _graphs does not exist"
/// collection _graphs does not exist.
constexpr int TRI_ERROR_GRAPH_NO_GRAPH_COLLECTION                               = 1932;

/// 1933: ERROR_GRAPH_INVALID_EXAMPLE_ARRAY_OBJECT_STRING
/// "Invalid example type. Has to be String, Array or Object"
/// Invalid example type. Has to be String, Array or Object.
constexpr int TRI_ERROR_GRAPH_INVALID_EXAMPLE_ARRAY_OBJECT_STRING               = 1933;

/// 1934: ERROR_GRAPH_INVALID_EXAMPLE_ARRAY_OBJECT
/// "Invalid example type. Has to be Array or Object"
/// Invalid example type. Has to be Array or Object.
constexpr int TRI_ERROR_GRAPH_INVALID_EXAMPLE_ARRAY_OBJECT                      = 1934;

/// 1935: ERROR_GRAPH_INVALID_NUMBER_OF_ARGUMENTS
/// "Invalid number of arguments. Expected: "
/// Invalid number of arguments. Expected: 
constexpr int TRI_ERROR_GRAPH_INVALID_NUMBER_OF_ARGUMENTS                       = 1935;

/// 1936: ERROR_GRAPH_INVALID_PARAMETER
/// "Invalid parameter type."
/// Invalid parameter type.
constexpr int TRI_ERROR_GRAPH_INVALID_PARAMETER                                 = 1936;

/// 1937: ERROR_GRAPH_INVALID_ID
/// "Invalid id"
/// Invalid id
constexpr int TRI_ERROR_GRAPH_INVALID_ID                                        = 1937;

/// 1938: ERROR_GRAPH_COLLECTION_USED_IN_ORPHANS
/// "collection used in orphans"
/// The collection is already used in the orphans of the graph.
constexpr int TRI_ERROR_GRAPH_COLLECTION_USED_IN_ORPHANS                        = 1938;

/// 1939: ERROR_GRAPH_EDGE_COL_DOES_NOT_EXIST
/// "edge collection does not exist or is not part of the graph"
/// the specified edge collection does not exist or is not part of the graph.
constexpr int TRI_ERROR_GRAPH_EDGE_COL_DOES_NOT_EXIST                           = 1939;

/// 1940: ERROR_GRAPH_EMPTY
/// "empty graph"
/// The requested graph has no edge collections.
constexpr int TRI_ERROR_GRAPH_EMPTY                                             = 1940;

/// 1950: ERROR_SESSION_UNKNOWN
/// "unknown session"
/// Will be raised when an invalid/unknown session id is passed to the server.
constexpr int TRI_ERROR_SESSION_UNKNOWN                                         = 1950;

/// 1951: ERROR_SESSION_EXPIRED
/// "session expired"
/// Will be raised when a session is expired.
constexpr int TRI_ERROR_SESSION_EXPIRED                                         = 1951;

/// 2000: SIMPLE_CLIENT_UNKNOWN_ERROR
/// "unknown client error"
/// This error should not happen.
constexpr int TRI_SIMPLE_CLIENT_UNKNOWN_ERROR                                   = 2000;

/// 2001: SIMPLE_CLIENT_COULD_NOT_CONNECT
/// "could not connect to server"
/// Will be raised when the client could not connect to the server.
constexpr int TRI_SIMPLE_CLIENT_COULD_NOT_CONNECT                               = 2001;

/// 2002: SIMPLE_CLIENT_COULD_NOT_WRITE
/// "could not write to server"
/// Will be raised when the client could not write data.
constexpr int TRI_SIMPLE_CLIENT_COULD_NOT_WRITE                                 = 2002;

/// 2003: SIMPLE_CLIENT_COULD_NOT_READ
/// "could not read from server"
/// Will be raised when the client could not read data.
constexpr int TRI_SIMPLE_CLIENT_COULD_NOT_READ                                  = 2003;

/// 2100: COMMUNICATOR_REQUEST_ABORTED
/// "Request aborted"
/// Request was aborted.
constexpr int TRI_COMMUNICATOR_REQUEST_ABORTED                                  = 2100;

/// 2101: COMMUNICATOR_DISABLED
/// "Communication was disabled"
/// Communication was disabled.
constexpr int TRI_COMMUNICATOR_DISABLED                                         = 2101;

/// 3000: ERROR_MALFORMED_MANIFEST_FILE
/// "failed to parse manifest file"
/// The service manifest file is not well-formed JSON.
constexpr int TRI_ERROR_MALFORMED_MANIFEST_FILE                                 = 3000;

/// 3001: ERROR_INVALID_SERVICE_MANIFEST
/// "manifest file is invalid"
/// The service manifest contains invalid values.
constexpr int TRI_ERROR_INVALID_SERVICE_MANIFEST                                = 3001;

/// 3002: ERROR_SERVICE_FILES_MISSING
/// "service files missing"
/// The service folder or bundle does not exist on this server.
constexpr int TRI_ERROR_SERVICE_FILES_MISSING                                   = 3002;

/// 3003: ERROR_SERVICE_FILES_OUTDATED
/// "service files outdated"
/// The local service bundle does not match the checksum in the database.
constexpr int TRI_ERROR_SERVICE_FILES_OUTDATED                                  = 3003;

/// 3004: ERROR_INVALID_FOXX_OPTIONS
/// "service options are invalid"
/// The service options contain invalid values.
constexpr int TRI_ERROR_INVALID_FOXX_OPTIONS                                    = 3004;

/// 3007: ERROR_INVALID_MOUNTPOINT
/// "invalid mountpath"
/// The service mountpath contains invalid characters.
constexpr int TRI_ERROR_INVALID_MOUNTPOINT                                      = 3007;

/// 3009: ERROR_SERVICE_NOT_FOUND
/// "service not found"
/// No service found at the given mountpath.
constexpr int TRI_ERROR_SERVICE_NOT_FOUND                                       = 3009;

/// 3010: ERROR_SERVICE_NEEDS_CONFIGURATION
/// "service needs configuration"
/// The service is missing configuration or dependencies.
constexpr int TRI_ERROR_SERVICE_NEEDS_CONFIGURATION                             = 3010;

/// 3011: ERROR_SERVICE_MOUNTPOINT_CONFLICT
/// "service already exists"
/// A service already exists at the given mountpath.
constexpr int TRI_ERROR_SERVICE_MOUNTPOINT_CONFLICT                             = 3011;

/// 3012: ERROR_SERVICE_MANIFEST_NOT_FOUND
/// "missing manifest file"
/// The service directory does not contain a manifest file.
constexpr int TRI_ERROR_SERVICE_MANIFEST_NOT_FOUND                              = 3012;

/// 3013: ERROR_SERVICE_OPTIONS_MALFORMED
/// "failed to parse service options"
/// The service options are not well-formed JSON.
constexpr int TRI_ERROR_SERVICE_OPTIONS_MALFORMED                               = 3013;

/// 3014: ERROR_SERVICE_SOURCE_NOT_FOUND
/// "source path not found"
/// The source path does not match a file or directory.
constexpr int TRI_ERROR_SERVICE_SOURCE_NOT_FOUND                                = 3014;

/// 3015: ERROR_SERVICE_SOURCE_ERROR
/// "error resolving source"
/// The source path could not be resolved.
constexpr int TRI_ERROR_SERVICE_SOURCE_ERROR                                    = 3015;

/// 3016: ERROR_SERVICE_UNKNOWN_SCRIPT
/// "unknown script"
/// The service does not have a script with this name.
constexpr int TRI_ERROR_SERVICE_UNKNOWN_SCRIPT                                  = 3016;

/// 3100: ERROR_MODULE_NOT_FOUND
/// "cannot locate module"
/// The module path could not be resolved.
constexpr int TRI_ERROR_MODULE_NOT_FOUND                                        = 3100;

/// 3101: ERROR_MODULE_SYNTAX_ERROR
/// "syntax error in module"
/// The module could not be parsed because of a syntax error.
constexpr int TRI_ERROR_MODULE_SYNTAX_ERROR                                     = 3101;

/// 3103: ERROR_MODULE_FAILURE
/// "failed to invoke module"
/// Failed to invoke the module in its context.
constexpr int TRI_ERROR_MODULE_FAILURE                                          = 3103;

/// 4000: ERROR_NO_SMART_COLLECTION
/// "collection is not smart"
/// The requested collection needs to be smart, but it ain't
constexpr int TRI_ERROR_NO_SMART_COLLECTION                                     = 4000;

/// 4001: ERROR_NO_SMART_GRAPH_ATTRIBUTE
/// "smart graph attribute not given"
/// The given document does not have the smart graph attribute set.
constexpr int TRI_ERROR_NO_SMART_GRAPH_ATTRIBUTE                                = 4001;

/// 4002: ERROR_CANNOT_DROP_SMART_COLLECTION
/// "cannot drop this smart collection"
/// This smart collection cannot be dropped, it dictates sharding in the graph.
constexpr int TRI_ERROR_CANNOT_DROP_SMART_COLLECTION                            = 4002;

/// 4003: ERROR_KEY_MUST_BE_PREFIXED_WITH_SMART_GRAPH_ATTRIBUTE
/// "in smart vertex collections _key must be prefixed with the value of the
/// "smart graph attribute"
/// In a smart vertex collection _key must be prefixed with the value of the
/// smart graph attribute.
constexpr int TRI_ERROR_KEY_MUST_BE_PREFIXED_WITH_SMART_GRAPH_ATTRIBUTE         = 4003;

/// 4004: ERROR_ILLEGAL_SMART_GRAPH_ATTRIBUTE
/// "attribute cannot be used as smart graph attribute"
/// The given smartGraph attribute is illegal and connot be used for sharding.
/// All system attributes are forbidden.
constexpr int TRI_ERROR_ILLEGAL_SMART_GRAPH_ATTRIBUTE                           = 4004;

/// 20001: ERROR_AGENCY_INQUIRY_SYNTAX
/// "Illegal inquiry syntax"
/// Inquiry handles a list of string clientIds: [<clientId>,...].
constexpr int TRI_ERROR_AGENCY_INQUIRY_SYNTAX                                   = 20001;

/// 20011: ERROR_AGENCY_INFORM_MUST_BE_OBJECT
/// "Inform message must be an object."
/// The inform message in the agency must be an object.
constexpr int TRI_ERROR_AGENCY_INFORM_MUST_BE_OBJECT                            = 20011;

/// 20012: ERROR_AGENCY_INFORM_MUST_CONTAIN_TERM
/// "Inform message must contain uint parameter 'term'"
/// The inform message in the agency must contain a uint parameter 'term'.
constexpr int TRI_ERROR_AGENCY_INFORM_MUST_CONTAIN_TERM                         = 20012;

/// 20013: ERROR_AGENCY_INFORM_MUST_CONTAIN_ID
/// "Inform message must contain string parameter 'id'"
/// The inform message in the agency must contain a string parameter 'id'.
constexpr int TRI_ERROR_AGENCY_INFORM_MUST_CONTAIN_ID                           = 20013;

/// 20014: ERROR_AGENCY_INFORM_MUST_CONTAIN_ACTIVE
/// "Inform message must contain array 'active'"
/// The inform message in the agency must contain an array 'active'.
constexpr int TRI_ERROR_AGENCY_INFORM_MUST_CONTAIN_ACTIVE                       = 20014;

/// 20015: ERROR_AGENCY_INFORM_MUST_CONTAIN_POOL
/// "Inform message must contain object 'pool'"
/// The inform message in the agency must contain an object 'pool'.
constexpr int TRI_ERROR_AGENCY_INFORM_MUST_CONTAIN_POOL                         = 20015;

/// 20016: ERROR_AGENCY_INFORM_MUST_CONTAIN_MIN_PING
/// "Inform message must contain object 'min ping'"
/// The inform message in the agency must contain an object 'min ping'.
constexpr int TRI_ERROR_AGENCY_INFORM_MUST_CONTAIN_MIN_PING                     = 20016;

/// 20017: ERROR_AGENCY_INFORM_MUST_CONTAIN_MAX_PING
/// "Inform message must contain object 'max ping'"
/// The inform message in the agency must contain an object 'max ping'.
constexpr int TRI_ERROR_AGENCY_INFORM_MUST_CONTAIN_MAX_PING                     = 20017;

/// 20018: ERROR_AGENCY_INFORM_MUST_CONTAIN_TIMEOUT_MULT
/// "Inform message must contain object 'timeoutMult'"
/// The inform message in the agency must contain an object 'timeoutMult'.
constexpr int TRI_ERROR_AGENCY_INFORM_MUST_CONTAIN_TIMEOUT_MULT                 = 20018;

/// 20020: ERROR_AGENCY_INQUIRE_CLIENT_ID_MUST_BE_STRING
/// "Inquiry failed"
/// Inquiry by clientId failed
constexpr int TRI_ERROR_AGENCY_INQUIRE_CLIENT_ID_MUST_BE_STRING                 = 20020;

/// 20021: ERROR_AGENCY_CANNOT_REBUILD_DBS
/// "Cannot rebuild readDB and spearHead"
/// Will be raised if the readDB or the spearHead cannot be rebuilt from the
/// replicated log.
constexpr int TRI_ERROR_AGENCY_CANNOT_REBUILD_DBS                               = 20021;

/// 20501: ERROR_SUPERVISION_GENERAL_FAILURE
/// "general supervision failure"
/// General supervision failure.
constexpr int TRI_ERROR_SUPERVISION_GENERAL_FAILURE                             = 20501;

/// 21001: ERROR_DISPATCHER_IS_STOPPING
/// "dispatcher stopped"
/// Will be returned if a shutdown is in progress.
constexpr int TRI_ERROR_DISPATCHER_IS_STOPPING                                  = 21001;

/// 21002: ERROR_QUEUE_UNKNOWN
/// "named queue does not exist"
/// Will be returned if a queue with this name does not exist.
constexpr int TRI_ERROR_QUEUE_UNKNOWN                                           = 21002;

/// 21003: ERROR_QUEUE_FULL
/// "named queue is full"
/// Will be returned if a queue with this name is full.
constexpr int TRI_ERROR_QUEUE_FULL                                              = 21003;


/// register all errors for ArangoDB
void TRI_InitializeErrorMessages();

#endif<|MERGE_RESOLUTION|>--- conflicted
+++ resolved
@@ -3,787 +3,6 @@
 
 /// Error codes and meanings
 /// The following errors might be raised when running ArangoDB:
-<<<<<<< HEAD
-///
-/// - 0: @LIT{no error}
-///   No error has occurred.
-/// - 1: @LIT{failed}
-///   Will be raised when a general error occurred.
-/// - 2: @LIT{system error}
-///   Will be raised when operating system error occurred.
-/// - 3: @LIT{out of memory}
-///   Will be raised when there is a memory shortage.
-/// - 4: @LIT{internal error}
-///   Will be raised when an internal error occurred.
-/// - 5: @LIT{illegal number}
-///   Will be raised when an illegal representation of a number was given.
-/// - 6: @LIT{numeric overflow}
-///   Will be raised when a numeric overflow occurred.
-/// - 7: @LIT{illegal option}
-///   Will be raised when an unknown option was supplied by the user.
-/// - 8: @LIT{dead process identifier}
-///   Will be raised when a PID without a living process was found.
-/// - 9: @LIT{not implemented}
-///   Will be raised when hitting an unimplemented feature.
-/// - 10: @LIT{bad parameter}
-///   Will be raised when the parameter does not fulfill the requirements.
-/// - 11: @LIT{forbidden}
-///   Will be raised when you are missing permission for the operation.
-/// - 12: @LIT{out of memory in mmap}
-///   Will be raised when there is a memory shortage.
-/// - 13: @LIT{csv is corrupt}
-///   Will be raised when encountering a corrupt csv line.
-/// - 14: @LIT{file not found}
-///   Will be raised when a file is not found.
-/// - 15: @LIT{cannot write file}
-///   Will be raised when a file cannot be written.
-/// - 16: @LIT{cannot overwrite file}
-///   Will be raised when an attempt is made to overwrite an existing file.
-/// - 17: @LIT{type error}
-///   Will be raised when a type error is unencountered.
-/// - 18: @LIT{lock timeout}
-///   Will be raised when there's a timeout waiting for a lock.
-/// - 19: @LIT{cannot create directory}
-///   Will be raised when an attempt to create a directory fails.
-/// - 20: @LIT{cannot create temporary file}
-///   Will be raised when an attempt to create a temporary file fails.
-/// - 21: @LIT{canceled request}
-///   Will be raised when a request is canceled by the user.
-/// - 22: @LIT{intentional debug error}
-///   Will be raised intentionally during debugging.
-/// - 25: @LIT{IP address is invalid}
-///   Will be raised when the structure of an IP address is invalid.
-/// - 27: @LIT{file exists}
-///   Will be raised when a file already exists.
-/// - 28: @LIT{locked}
-///   Will be raised when a resource or an operation is locked.
-/// - 29: @LIT{deadlock detected}
-///   Will be raised when a deadlock is detected when accessing collections.
-/// - 30: @LIT{shutdown in progress}
-///   Will be raised when a call cannot succeed because a server shutdown is
-///   already in progress.
-/// - 31: @LIT{only enterprise version}
-///   Will be raised when an enterprise-feature is requested from the community
-///   edition.
-/// - 32: @LIT{resource limit exceeded}
-///   Will be raised when the resources used by an operation exceed the
-///   configured maximum value.
-/// - 400: @LIT{bad parameter}
-///   Will be raised when the HTTP request does not fulfill the requirements.
-/// - 401: @LIT{unauthorized}
-///   Will be raised when authorization is required but the user is not
-///   authorized.
-/// - 403: @LIT{forbidden}
-///   Will be raised when the operation is forbidden.
-/// - 404: @LIT{not found}
-///   Will be raised when an URI is unknown.
-/// - 405: @LIT{method not supported}
-///   Will be raised when an unsupported HTTP method is used for an operation.
-/// - 406: @LIT{request not acceptable}
-///   Will be raised when an unsupported HTTP content type is used for an
-///   operation, or if a request is not acceptable for a leader or follower.
-/// - 412: @LIT{precondition failed}
-///   Will be raised when a precondition for an HTTP request is not met.
-/// - 500: @LIT{internal server error}
-///   Will be raised when an internal server is encountered.
-/// - 503: @LIT{service unavailable}
-///   Will be raised when a service is temporarily unavailable.
-/// - 600: @LIT{invalid JSON object}
-///   Will be raised when a string representation of a JSON object is corrupt.
-/// - 601: @LIT{superfluous URL suffices}
-///   Will be raised when the URL contains superfluous suffices.
-/// - 1000: @LIT{illegal state}
-///   Internal error that will be raised when the datafile is not in the
-///   required state.
-/// - 1002: @LIT{datafile sealed}
-///   Internal error that will be raised when trying to write to a datafile.
-/// - 1004: @LIT{read only}
-///   Internal error that will be raised when trying to write to a read-only
-///   datafile or collection.
-/// - 1005: @LIT{duplicate identifier}
-///   Internal error that will be raised when a identifier duplicate is
-///   detected.
-/// - 1006: @LIT{datafile unreadable}
-///   Internal error that will be raised when a datafile is unreadable.
-/// - 1007: @LIT{datafile empty}
-///   Internal error that will be raised when a datafile is empty.
-/// - 1008: @LIT{logfile recovery error}
-///   Will be raised when an error occurred during WAL log file recovery.
-/// - 1009: @LIT{datafile statistics not found}
-///   Will be raised when a required datafile statistics object was not found.
-/// - 1100: @LIT{corrupted datafile}
-///   Will be raised when a corruption is detected in a datafile.
-/// - 1101: @LIT{illegal or unreadable parameter file}
-///   Will be raised if a parameter file is corrupted or cannot be read.
-/// - 1102: @LIT{corrupted collection}
-///   Will be raised when a collection contains one or more corrupted data
-///   files.
-/// - 1103: @LIT{mmap failed}
-///   Will be raised when the system call mmap failed.
-/// - 1104: @LIT{filesystem full}
-///   Will be raised when the filesystem is full.
-/// - 1105: @LIT{no journal}
-///   Will be raised when a journal cannot be created.
-/// - 1106: @LIT{cannot create/rename datafile because it already exists}
-///   Will be raised when the datafile cannot be created or renamed because a
-///   file of the same name already exists.
-/// - 1107: @LIT{database directory is locked}
-///   Will be raised when the database directory is locked by a different
-///   process.
-/// - 1108: @LIT{cannot create/rename collection because directory already exists}
-///   Will be raised when the collection cannot be created because a directory
-///   of the same name already exists.
-/// - 1109: @LIT{msync failed}
-///   Will be raised when the system call msync failed.
-/// - 1110: @LIT{cannot lock database directory}
-///   Will be raised when the server cannot lock the database directory on
-///   startup.
-/// - 1111: @LIT{sync timeout}
-///   Will be raised when the server waited too long for a datafile to be
-///   synced to disk.
-/// - 1200: @LIT{conflict}
-///   Will be raised when updating or deleting a document and a conflict has
-///   been detected.
-/// - 1201: @LIT{invalid database directory}
-///   Will be raised when a non-existing database directory was specified when
-///   starting the database.
-/// - 1202: @LIT{document not found}
-///   Will be raised when a document with a given identifier or handle is
-///   unknown.
-/// - 1203: @LIT{collection not found}
-///   Will be raised when a collection with the given identifier or name is
-///   unknown.
-/// - 1204: @LIT{parameter 'collection' not found}
-///   Will be raised when the collection parameter is missing.
-/// - 1205: @LIT{illegal document handle}
-///   Will be raised when a document handle is corrupt.
-/// - 1206: @LIT{maximal size of journal too small}
-///   Will be raised when the maximal size of the journal is too small.
-/// - 1207: @LIT{duplicate name}
-///   Will be raised when a name duplicate is detected.
-/// - 1208: @LIT{illegal name}
-///   Will be raised when an illegal name is detected.
-/// - 1209: @LIT{no suitable index known}
-///   Will be raised when no suitable index for the query is known.
-/// - 1210: @LIT{unique constraint violated}
-///   Will be raised when there is a unique constraint violation.
-/// - 1211: @LIT{view not found}
-///   Will be raised when a view with the given identifier or name is unknown.
-/// - 1212: @LIT{index not found}
-///   Will be raised when an index with a given identifier is unknown.
-/// - 1213: @LIT{cross collection request not allowed}
-///   Will be raised when a cross-collection is requested.
-/// - 1214: @LIT{illegal index handle}
-///   Will be raised when a index handle is corrupt.
-/// - 1216: @LIT{document too large}
-///   Will be raised when the document cannot fit into any datafile because of
-///   it is too large.
-/// - 1217: @LIT{collection must be unloaded}
-///   Will be raised when a collection should be unloaded, but has a different
-///   status.
-/// - 1218: @LIT{collection type invalid}
-///   Will be raised when an invalid collection type is used in a request.
-/// - 1219: @LIT{validator failed}
-///   Will be raised when the validation of an attribute of a structure failed.
-/// - 1220: @LIT{parsing attribute name definition failed}
-///   Will be raised when parsing an attribute name definition failed.
-/// - 1221: @LIT{illegal document key}
-///   Will be raised when a document key is corrupt.
-/// - 1222: @LIT{unexpected document key}
-///   Will be raised when a user-defined document key is supplied for
-///   collections with auto key generation.
-/// - 1224: @LIT{server database directory not writable}
-///   Will be raised when the server's database directory is not writable for
-///   the current user.
-/// - 1225: @LIT{out of keys}
-///   Will be raised when a key generator runs out of keys.
-/// - 1226: @LIT{missing document key}
-///   Will be raised when a document key is missing.
-/// - 1227: @LIT{invalid document type}
-///   Will be raised when there is an attempt to create a document with an
-///   invalid type.
-/// - 1228: @LIT{database not found}
-///   Will be raised when a non-existing database is accessed.
-/// - 1229: @LIT{database name invalid}
-///   Will be raised when an invalid database name is used.
-/// - 1230: @LIT{operation only allowed in system database}
-///   Will be raised when an operation is requested in a database other than
-///   the system database.
-/// - 1231: @LIT{endpoint not found}
-///   Will be raised when there is an attempt to delete a non-existing endpoint.
-/// - 1232: @LIT{invalid key generator}
-///   Will be raised when an invalid key generator description is used.
-/// - 1233: @LIT{edge attribute missing or invalid}
-///   will be raised when the _from or _to values of an edge are undefined or
-///   contain an invalid value.
-/// - 1234: @LIT{index insertion warning - attribute missing in document}
-///   Will be raised when an attempt to insert a document into an index is
-///   caused by in the document not having one or more attributes which the
-///   index is built on.
-/// - 1235: @LIT{index creation failed}
-///   Will be raised when an attempt to create an index has failed.
-/// - 1236: @LIT{write-throttling timeout}
-///   Will be raised when the server is write-throttled and a write operation
-///   has waited too long for the server to process queued operations.
-/// - 1237: @LIT{collection type mismatch}
-///   Will be raised when a collection has a different type from what has been
-///   expected.
-/// - 1238: @LIT{collection not loaded}
-///   Will be raised when a collection is accessed that is not yet loaded.
-/// - 1239: @LIT{illegal document revision}
-///   Will be raised when a document revision is corrupt or is missing where
-///   needed.
-/// - 1300: @LIT{datafile full}
-///   Will be raised when the datafile reaches its limit.
-/// - 1301: @LIT{server database directory is empty}
-///   Will be raised when encountering an empty server database directory.
-/// - 1302: @LIT{operation should be tried again}
-///   Will be raised when an operation should be retried.
-/// - 1303: @LIT{engine is busy}
-///   Will be raised when storage engine is busy.
-/// - 1304: @LIT{merge in progress}
-///   Will be raised when storage engine has a datafile merge in progress and
-///   cannot complete the operation.
-/// - 1305: @LIT{storage engine I/O error}
-///   Will be raised when storage engine encounters an I/O error.
-/// - 1400: @LIT{no response}
-///   Will be raised when the replication applier does not receive any or an
-///   incomplete response from the master.
-/// - 1401: @LIT{invalid response}
-///   Will be raised when the replication applier receives an invalid response
-///   from the master.
-/// - 1402: @LIT{master error}
-///   Will be raised when the replication applier receives a server error from
-///   the master.
-/// - 1403: @LIT{master incompatible}
-///   Will be raised when the replication applier connects to a master that has
-///   an incompatible version.
-/// - 1404: @LIT{master change}
-///   Will be raised when the replication applier connects to a different
-///   master than before.
-/// - 1405: @LIT{loop detected}
-///   Will be raised when the replication applier is asked to connect to itself
-///   for replication.
-/// - 1406: @LIT{unexpected marker}
-///   Will be raised when an unexpected marker is found in the replication log
-///   stream.
-/// - 1407: @LIT{invalid applier state}
-///   Will be raised when an invalid replication applier state file is found.
-/// - 1408: @LIT{invalid transaction}
-///   Will be raised when an unexpected transaction id is found.
-/// - 1410: @LIT{invalid replication applier configuration}
-///   Will be raised when the configuration for the replication applier is
-///   invalid.
-/// - 1411: @LIT{cannot perform operation while applier is running}
-///   Will be raised when there is an attempt to perform an operation while the
-///   replication applier is running.
-/// - 1412: @LIT{replication stopped}
-///   Special error code used to indicate the replication applier was stopped
-///   by a user.
-/// - 1413: @LIT{no start tick}
-///   Will be raised when the replication applier is started without a known
-///   start tick value.
-/// - 1414: @LIT{start tick not present}
-///   Will be raised when the replication applier fetches data using a start
-///   tick, but that start tick is not present on the logger server anymore.
-/// - 1415: @LIT{the checksum format is wrong}
-///    "Will be raised when the format of the checksum is wrong")
-/// - 1416: @LIT{wrong checksum}
-///   Will be raised when a new born follower submits a wrong checksum
-/// - 1417: @LIT{shard not empty}
-///   Will be raised when a shard is not empty and the follower tries a shortcut
-/// - 1450: @LIT{could not connect to agency}
-///   Will be raised when none of the agency servers can be connected to.
-/// - 1451: @LIT{missing coordinator header}
-///   Will be raised when a DB server in a cluster receives a HTTP request
-///   without a coordinator header.
-/// - 1452: @LIT{could not lock plan in agency}
-///   Will be raised when a coordinator in a cluster cannot lock the Plan
-///   hierarchy in the agency.
-/// - 1453: @LIT{collection ID already exists}
-///   Will be raised when a coordinator in a cluster tries to create a
-///   collection and the collection ID already exists.
-/// - 1454: @LIT{could not create collection in plan}
-///   Will be raised when a coordinator in a cluster cannot create an entry for
-///   a new collection in the Plan hierarchy in the agency.
-/// - 1455: @LIT{could not read version in current in agency}
-///   Will be raised when a coordinator in a cluster cannot read the Version
-///   entry in the Current hierarchy in the agency.
-/// - 1456: @LIT{could not create collection}
-///   Will be raised when a coordinator in a cluster notices that some
-///   DBServers report problems when creating shards for a new collection.
-/// - 1457: @LIT{timeout in cluster operation}
-///   Will be raised when a coordinator in a cluster runs into a timeout for
-///   some cluster wide operation.
-/// - 1458: @LIT{could not remove collection from plan}
-///   Will be raised when a coordinator in a cluster cannot remove an entry for
-///   a collection in the Plan hierarchy in the agency.
-/// - 1459: @LIT{could not remove collection from current}
-///   Will be raised when a coordinator in a cluster cannot remove an entry for
-///   a collection in the Current hierarchy in the agency.
-/// - 1460: @LIT{could not create database in plan}
-///   Will be raised when a coordinator in a cluster cannot create an entry for
-///   a new database in the Plan hierarchy in the agency.
-/// - 1461: @LIT{could not create database}
-///   Will be raised when a coordinator in a cluster notices that some
-///   DBServers report problems when creating databases for a new cluster wide
-///   database.
-/// - 1462: @LIT{could not remove database from plan}
-///   Will be raised when a coordinator in a cluster cannot remove an entry for
-///   a database in the Plan hierarchy in the agency.
-/// - 1463: @LIT{could not remove database from current}
-///   Will be raised when a coordinator in a cluster cannot remove an entry for
-///   a database in the Current hierarchy in the agency.
-/// - 1464: @LIT{no responsible shard found}
-///   Will be raised when a coordinator in a cluster cannot determine the shard
-///   that is responsible for a given document.
-/// - 1465: @LIT{cluster internal HTTP connection broken}
-///   Will be raised when a coordinator in a cluster loses an HTTP connection
-///   to a DBserver in the cluster whilst transferring data.
-/// - 1466: @LIT{must not specify _key for this collection}
-///   Will be raised when a coordinator in a cluster finds that the _key
-///   attribute was specified in a sharded collection the uses not only _key as
-///   sharding attribute.
-/// - 1467: @LIT{got contradicting answers from different shards}
-///   Will be raised if a coordinator in a cluster gets conflicting results
-///   from different shards, which should never happen.
-/// - 1468: @LIT{not all sharding attributes given}
-///   Will be raised if a coordinator tries to find out which shard is
-///   responsible for a partial document, but cannot do this because not all
-///   sharding attributes are specified.
-/// - 1469: @LIT{must not change the value of a shard key attribute}
-///   Will be raised if there is an attempt to update the value of a shard
-///   attribute.
-/// - 1470: @LIT{unsupported operation or parameter}
-///   Will be raised when there is an attempt to carry out an operation that is
-///   not supported in the context of a sharded collection.
-/// - 1471: @LIT{this operation is only valid on a coordinator in a cluster}
-///   Will be raised if there is an attempt to run a coordinator-only operation
-///   on a different type of node.
-/// - 1472: @LIT{error reading Plan in agency}
-///   Will be raised if a coordinator or DBserver cannot read the Plan in the
-///   agency.
-/// - 1473: @LIT{could not truncate collection}
-///   Will be raised if a coordinator cannot truncate all shards of a cluster
-///   collection.
-/// - 1474: @LIT{error in cluster internal communication for AQL}
-///   Will be raised if the internal communication of the cluster for AQL
-///   produces an error.
-/// - 1475: @LIT{document not found or sharding attributes changed}
-///   Will be raised when a document with a given identifier or handle is
-///   unknown, or if the sharding attributes have been changed in a REPLACE
-///   operation in the cluster.
-/// - 1476: @LIT{could not determine my ID from my local info}
-///   Will be raised if a cluster server at startup could not determine its own
-///   ID from the local info provided.
-/// - 1477: @LIT{this operation is only valid on a DBserver in a cluster}
-///   Will be raised if there is an attempt to run a DBserver-only operation on
-///   a different type of node.
-/// - 1478: @LIT{A cluster backend which was required for the operation could not be reached}
-///   Will be raised if a required db server can't be reached.
-/// - 1479: @LIT{An endpoint couldn't be found}
-///   An endpoint couldn't be found
-/// - 1480: @LIT{Invalid agency structure}
-///   The structure in the agency is invalid
-/// - 1481: @LIT{collection is out of sync}
-///   Will be raised if a collection needed during query execution is out of
-///   sync. This currently can only happen when using satellite collections
-/// - 1482: @LIT{could not create index in plan}
-///   Will be raised when a coordinator in a cluster cannot create an entry for
-///   a new index in the Plan hierarchy in the agency.
-/// - 1483: @LIT{could not drop index in plan}
-///   Will be raised when a coordinator in a cluster cannot remove an index
-///   from the Plan hierarchy in the agency.
-/// - 1484: @LIT{chain of distributeShardsLike references}
-///   Will be raised if one tries to create a collection with a
-///   distributeShardsLike attribute which points to another collection that
-///   also has one.
-/// - 1485: @LIT{must not drop collection while another has a distributeShardsLike attribute pointing to it}
-///   Will be raised if one tries to drop a collection to which another
-///   collection points with its distributeShardsLike attribute.
-/// - 1486: @LIT{must not have a distributeShardsLike attribute pointing to an unknown collection}
-///   Will be raised if one tries to create a collection which points to an
-///   unknown collection in its distributeShardsLike attribute.
-/// - 1487: @LIT{the number of current dbservers is lower than the requested replicationFactor}
-///   Will be raised if one tries to create a collection with a
-///   replicationFactor greater than the available number of DBServers.
-/// - 1488: @LIT{a follower could not be dropped in agency}
-///   Will be raised if a follower that ought to be dropped could not be
-///   dropped in the agency (under Current).
-/// - 1489: @LIT{a shard leader refuses to perform a replication operation}
-///   Will be raised if a replication operation is refused by a shard leader.
-/// - 1490: @LIT{a shard follower refuses to perform an operation that is not a replication}
-///   Will be raised if a non-replication operation is refused by a shard
-///   follower.
-/// - 1491: @LIT{a (former) shard leader refuses to perform an operation, because it has resigned in the meantime}
-///   Will be raised if a non-replication operation is refused by a former
-///   shard leader that has found out that it is no longer the leader.
-/// - 1492: @LIT{some agency operation failed}
-///   Will be raised if after various retries an agency operation could not be
-///   performed successfully.
-/// - 1493: @LIT{conflicting replication factor with distributeShardsLike parameter assignment}
-///   Will be raised if intended replication factor does not match that of the
-///   prototype shard given in ditributeShardsLike parameter.
-/// - 1494: @LIT{conflicting shard number with distributeShardsLike parameter assignment}
-///   Will be raised if intended number of shards does not match that of the
-///   prototype shard given in ditributeShardsLike parameter.
-/// - 1495: @LIT{leadership challenge is ongoing}
-///   Will be raised when servers are currently competing for leadership, and
-///   the result is still unknown.
-/// - 1496: @LIT{not a leader}
-///   Will be raised when an operation is sent to a non-leading server.
-/// - 1500: @LIT{query killed}
-///   Will be raised when a running query is killed by an explicit admin
-///   command.
-/// - 1501: @LIT{\%s}
-///   Will be raised when query is parsed and is found to be syntactically
-///   invalid.
-/// - 1502: @LIT{query is empty}
-///   Will be raised when an empty query is specified.
-/// - 1503: @LIT{runtime error '\%s'}
-///   Will be raised when a runtime error is caused by the query.
-/// - 1504: @LIT{number out of range}
-///   Will be raised when a number is outside the expected range.
-/// - 1510: @LIT{variable name '\%s' has an invalid format}
-///   Will be raised when an invalid variable name is used.
-/// - 1511: @LIT{variable '\%s' is assigned multiple times}
-///   Will be raised when a variable gets re-assigned in a query.
-/// - 1512: @LIT{unknown variable '\%s'}
-///   Will be raised when an unknown variable is used or the variable is
-///   undefined the context it is used.
-/// - 1521: @LIT{unable to read-lock collection \%s}
-///   Will be raised when a read lock on the collection cannot be acquired.
-/// - 1522: @LIT{too many collections}
-///   Will be raised when the number of collections in a query is beyond the
-///   allowed value.
-/// - 1530: @LIT{document attribute '\%s' is assigned multiple times}
-///   Will be raised when a document attribute is re-assigned.
-/// - 1540: @LIT{usage of unknown function '\%s()'}
-///   Will be raised when an undefined function is called.
-/// - 1541: @LIT{invalid number of arguments for function '\%s()', expected number of arguments: minimum: \%d, maximum: \%d}
-///   Will be raised when the number of arguments used in a function call does
-///   not match the expected number of arguments for the function.
-/// - 1542: @LIT{invalid argument type in call to function '\%s()'}
-///   Will be raised when the type of an argument used in a function call does
-///   not match the expected argument type.
-/// - 1543: @LIT{invalid regex value}
-///   Will be raised when an invalid regex argument value is used in a call to
-///   a function that expects a regex.
-/// - 1550: @LIT{invalid structure of bind parameters}
-///   Will be raised when the structure of bind parameters passed has an
-///   unexpected format.
-/// - 1551: @LIT{no value specified for declared bind parameter '\%s'}
-///   Will be raised when a bind parameter was declared in the query but the
-///   query is being executed with no value for that parameter.
-/// - 1552: @LIT{bind parameter '\%s' was not declared in the query}
-///   Will be raised when a value gets specified for an undeclared bind
-///   parameter.
-/// - 1553: @LIT{bind parameter '\%s' has an invalid value or type}
-///   Will be raised when a bind parameter has an invalid value or type.
-/// - 1560: @LIT{invalid logical value}
-///   Will be raised when a non-boolean value is used in a logical operation.
-/// - 1561: @LIT{invalid arithmetic value}
-///   Will be raised when a non-numeric value is used in an arithmetic
-///   operation.
-/// - 1562: @LIT{division by zero}
-///   Will be raised when there is an attempt to divide by zero.
-/// - 1563: @LIT{array expected}
-///   Will be raised when a non-array operand is used for an operation that
-///   expects an array argument operand.
-/// - 1569: @LIT{FAIL(\%s) called}
-///   Will be raised when the function FAIL() is called from inside a query.
-/// - 1570: @LIT{no suitable geo index found for geo restriction on '\%s'}
-///   Will be raised when a geo restriction was specified but no suitable geo
-///   index is found to resolve it.
-/// - 1571: @LIT{no suitable fulltext index found for fulltext query on '\%s'}
-///   Will be raised when a fulltext query is performed on a collection without
-///   a suitable fulltext index.
-/// - 1572: @LIT{invalid date value}
-///   Will be raised when a value cannot be converted to a date.
-/// - 1573: @LIT{multi-modify query}
-///   Will be raised when an AQL query contains more than one data-modifying
-///   operation.
-/// - 1574: @LIT{invalid aggregate expression}
-///   Will be raised when an AQL query contains an invalid aggregate expression.
-/// - 1575: @LIT{query options must be readable at query compile time}
-///   Will be raised when an AQL data-modification query contains options that
-///   cannot be figured out at query compile time.
-/// - 1576: @LIT{query options expected}
-///   Will be raised when an AQL data-modification query contains an invalid
-///   options specification.
-/// - 1577: @LIT{collection '\%s' used as expression operand}
-///   Will be raised when a collection is used as an operand in an AQL
-///   expression.
-/// - 1578: @LIT{disallowed dynamic call to '\%s'}
-///   Will be raised when a dynamic function call is made to a function that
-///   cannot be called dynamically.
-/// - 1579: @LIT{access after data-modification by \%s}
-///   Will be raised when collection data are accessed after a
-///   data-modification operation.
-/// - 1580: @LIT{invalid user function name}
-///   Will be raised when a user function with an invalid name is registered.
-/// - 1581: @LIT{invalid user function code}
-///   Will be raised when a user function is registered with invalid code.
-/// - 1582: @LIT{user function '\%s()' not found}
-///   Will be raised when a user function is accessed but not found.
-/// - 1583: @LIT{user function runtime error: \%s}
-///   Will be raised when a user function throws a runtime exception.
-/// - 1590: @LIT{bad execution plan JSON}
-///   Will be raised when an HTTP API for a query got an invalid JSON object.
-/// - 1591: @LIT{query ID not found}
-///   Will be raised when an Id of a query is not found by the HTTP API.
-/// - 1592: @LIT{query with this ID is in use}
-///   Will be raised when an Id of a query is found by the HTTP API but the
-///   query is in use.
-/// - 1600: @LIT{cursor not found}
-///   Will be raised when a cursor is requested via its id but a cursor with
-///   that id cannot be found.
-/// - 1601: @LIT{cursor is busy}
-///   Will be raised when a cursor is requested via its id but a concurrent
-///   request is still using the cursor.
-/// - 1650: @LIT{internal transaction error}
-///   Will be raised when a wrong usage of transactions is detected. this is an
-///   internal error and indicates a bug in ArangoDB.
-/// - 1651: @LIT{nested transactions detected}
-///   Will be raised when transactions are nested.
-/// - 1652: @LIT{unregistered collection used in transaction}
-///   Will be raised when a collection is used in the middle of a transaction
-///   but was not registered at transaction start.
-/// - 1653: @LIT{disallowed operation inside transaction}
-///   Will be raised when a disallowed operation is carried out in a
-///   transaction.
-/// - 1654: @LIT{transaction aborted}
-///   Will be raised when a transaction was aborted.
-/// - 1700: @LIT{invalid user name}
-///   Will be raised when an invalid user name is used.
-/// - 1701: @LIT{invalid password}
-///   Will be raised when an invalid password is used.
-/// - 1702: @LIT{duplicate user}
-///   Will be raised when a user name already exists.
-/// - 1703: @LIT{user not found}
-///   Will be raised when a user name is updated that does not exist.
-/// - 1704: @LIT{user must change his password}
-///   Will be raised when the user must change his password.
-/// - 1705: @LIT{user is external}
-///   Will be raised when the user is authenicated by an external server.
-/// - 1750: @LIT{invalid service name}
-///   Will be raised when an invalid service name is specified.
-/// - 1751: @LIT{invalid mount}
-///   Will be raised when an invalid mount is specified.
-/// - 1752: @LIT{service download failed}
-///   Will be raised when a service download from the central repository failed.
-/// - 1753: @LIT{service upload failed}
-///   Will be raised when a service upload from the client to the ArangoDB
-///   server failed.
-/// - 1800: @LIT{cannot init a LDAP connection}
-///   can not init a LDAP connection
-/// - 1801: @LIT{cannot set a LDAP option}
-///   can not set a LDAP option
-/// - 1802: @LIT{cannot bind to a LDAP server}
-///   can not bind to a LDAP server
-/// - 1803: @LIT{cannot unbind from a LDAP server}
-///   can not unbind from a LDAP server
-/// - 1804: @LIT{cannot issue a LDAP search}
-///   can not search the LDAP server
-/// - 1805: @LIT{cannot start a TLS LDAP session}
-///   can not star a TLS LDAP session
-/// - 1806: @LIT{LDAP didn't found any objects}
-///   LDAP didn't found any objects with the specified search query
-/// - 1807: @LIT{LDAP found zero ore more than one user}
-///   LDAP found zero ore more than one user
-/// - 1808: @LIT{LDAP found a user, but its not the desired one}
-///   LDAP found a user, but its not the desired one
-/// - 1820: @LIT{invalid ldap mode}
-///   cant distinguish a valid mode for provided ldap configuration
-/// - 1850: @LIT{invalid task id}
-///   Will be raised when a task is created with an invalid id.
-/// - 1851: @LIT{duplicate task id}
-///   Will be raised when a task id is created with a duplicate id.
-/// - 1852: @LIT{task not found}
-///   Will be raised when a task with the specified id could not be found.
-/// - 1901: @LIT{invalid graph}
-///   Will be raised when an invalid name is passed to the server.
-/// - 1902: @LIT{could not create graph}
-///   Will be raised when an invalid name, vertices or edges is passed to the
-///   server.
-/// - 1903: @LIT{invalid vertex}
-///   Will be raised when an invalid vertex id is passed to the server.
-/// - 1904: @LIT{could not create vertex}
-///   Will be raised when the vertex could not be created.
-/// - 1905: @LIT{could not change vertex}
-///   Will be raised when the vertex could not be changed.
-/// - 1906: @LIT{invalid edge}
-///   Will be raised when an invalid edge id is passed to the server.
-/// - 1907: @LIT{could not create edge}
-///   Will be raised when the edge could not be created.
-/// - 1908: @LIT{could not change edge}
-///   Will be raised when the edge could not be changed.
-/// - 1909: @LIT{too many iterations - try increasing the value of 'maxIterations'}
-///   Will be raised when too many iterations are done in a graph traversal.
-/// - 1910: @LIT{invalid filter result}
-///   Will be raised when an invalid filter result is returned in a graph
-///   traversal.
-/// - 1920: @LIT{multi use of edge collection in edge def}
-///   an edge collection may only be used once in one edge definition of a
-///   graph.
-/// - 1921: @LIT{edge collection already used in edge def}
-///    is already used by another graph in a different edge definition.
-/// - 1922: @LIT{missing graph name}
-///   a graph name is required to create a graph.
-/// - 1923: @LIT{malformed edge definition}
-///   the edge definition is malformed. It has to be an array of objects.
-/// - 1924: @LIT{graph not found}
-///   a graph with this name could not be found.
-/// - 1925: @LIT{graph already exists}
-///   a graph with this name already exists.
-/// - 1926: @LIT{vertex collection does not exist or is not part of the graph}
-///   the specified vertex collection does not exist or is not part of the
-///   graph.
-/// - 1927: @LIT{not a vertex collection}
-///   the collection is not a vertex collection.
-/// - 1928: @LIT{not in orphan collection}
-///   Vertex collection not in orphan collection of the graph.
-/// - 1929: @LIT{collection already used in edge def}
-///   The collection is already used in an edge definition of the graph.
-/// - 1930: @LIT{edge collection not used in graph}
-///   The edge collection is not used in any edge definition of the graph.
-/// - 1931: @LIT{ is not an ArangoCollection}
-///   The collection is not an ArangoCollection.
-/// - 1932: @LIT{collection _graphs does not exist}
-///   collection _graphs does not exist.
-/// - 1933: @LIT{Invalid example type. Has to be String, Array or Object}
-///   Invalid example type. Has to be String, Array or Object.
-/// - 1934: @LIT{Invalid example type. Has to be Array or Object}
-///   Invalid example type. Has to be Array or Object.
-/// - 1935: @LIT{Invalid number of arguments. Expected: }
-///   Invalid number of arguments. Expected: 
-/// - 1936: @LIT{Invalid parameter type.}
-///   Invalid parameter type.
-/// - 1937: @LIT{Invalid id}
-///   Invalid id
-/// - 1938: @LIT{collection used in orphans}
-///   The collection is already used in the orphans of the graph.
-/// - 1939: @LIT{edge collection does not exist or is not part of the graph}
-///   the specified edge collection does not exist or is not part of the graph.
-/// - 1940: @LIT{empty graph}
-///   The requested graph has no edge collections.
-/// - 1950: @LIT{unknown session}
-///   Will be raised when an invalid/unknown session id is passed to the server.
-/// - 1951: @LIT{session expired}
-///   Will be raised when a session is expired.
-/// - 2000: @LIT{unknown client error}
-///   This error should not happen.
-/// - 2001: @LIT{could not connect to server}
-///   Will be raised when the client could not connect to the server.
-/// - 2002: @LIT{could not write to server}
-///   Will be raised when the client could not write data.
-/// - 2003: @LIT{could not read from server}
-///   Will be raised when the client could not read data.
-/// - 2100: @LIT{Request aborted}
-///   Request was aborted.
-/// - 2101: @LIT{Communication was disabled}
-///   Communication was disabled.
-/// - 3000: @LIT{failed to parse manifest file}
-///   The service manifest file is not well-formed JSON.
-/// - 3001: @LIT{manifest file is invalid}
-///   The service manifest contains invalid values.
-/// - 3002: @LIT{service files missing}
-///   The service folder or bundle does not exist on this server.
-/// - 3003: @LIT{service files outdated}
-///   The local service bundle does not match the checksum in the database.
-/// - 3004: @LIT{service options are invalid}
-///   The service options contain invalid values.
-/// - 3007: @LIT{invalid mountpath}
-///   The service mountpath contains invalid characters.
-/// - 3009: @LIT{service not found}
-///   No service found at the given mountpath.
-/// - 3010: @LIT{service needs configuration}
-///   The service is missing configuration or dependencies.
-/// - 3011: @LIT{service already exists}
-///   A service already exists at the given mountpath.
-/// - 3012: @LIT{missing manifest file}
-///   The service directory does not contain a manifest file.
-/// - 3013: @LIT{failed to parse service options}
-///   The service options are not well-formed JSON.
-/// - 3014: @LIT{source path not found}
-///   The source path does not match a file or directory.
-/// - 3015: @LIT{error resolving source}
-///   The source path could not be resolved.
-/// - 3016: @LIT{unknown script}
-///   The service does not have a script with this name.
-/// - 3100: @LIT{cannot locate module}
-///   The module path could not be resolved.
-/// - 3101: @LIT{syntax error in module}
-///   The module could not be parsed because of a syntax error.
-/// - 3103: @LIT{failed to invoke module}
-///   Failed to invoke the module in its context.
-/// - 4000: @LIT{collection is not smart}
-///   The requested collection needs to be smart, but it ain't
-/// - 4001: @LIT{smart graph attribute not given}
-///   The given document does not have the smart graph attribute set.
-/// - 4002: @LIT{cannot drop this smart collection}
-///   This smart collection cannot be dropped, it dictates sharding in the
-///   graph.
-/// - 4003: @LIT{in smart vertex collections _key must be prefixed with the value of the smart graph attribute}
-///   In a smart vertex collection _key must be prefixed with the value of the
-///   smart graph attribute.
-/// - 4004: @LIT{attribute cannot be used as smart graph attribute}
-///   The given smartGraph attribute is illegal and connot be used for
-///   sharding. All system attributes are forbidden.
-/// - 20001: @LIT{Illegal inquiry syntax}
-///   Inquiry handles a list of string clientIds: [<clientId>,...].
-/// - 20011: @LIT{Inform message must be an object.}
-///   The inform message in the agency must be an object.
-/// - 20012: @LIT{Inform message must contain uint parameter 'term'}
-///   The inform message in the agency must contain a uint parameter 'term'.
-/// - 20013: @LIT{Inform message must contain string parameter 'id'}
-///   The inform message in the agency must contain a string parameter 'id'.
-/// - 20014: @LIT{Inform message must contain array 'active'}
-///   The inform message in the agency must contain an array 'active'.
-/// - 20015: @LIT{Inform message must contain object 'pool'}
-///   The inform message in the agency must contain an object 'pool'.
-/// - 20016: @LIT{Inform message must contain object 'min ping'}
-///   The inform message in the agency must contain an object 'min ping'.
-/// - 20017: @LIT{Inform message must contain object 'max ping'}
-///   The inform message in the agency must contain an object 'max ping'.
-/// - 20018: @LIT{Inform message must contain object 'timeoutMult'}
-///   The inform message in the agency must contain an object 'timeoutMult'.
-/// - 20020: @LIT{Inquiry failed}
-///   Inquiry by clientId failed
-/// - 20021: @LIT{Cannot rebuild readDB and spearHead}
-///   Will be raised if the readDB or the spearHead cannot be rebuilt from the
-///   replicated log.
-/// - 20501: @LIT{general supervision failure}
-///   General supervision failure.
-/// - 21001: @LIT{dispatcher stopped}
-///   Will be returned if a shutdown is in progress.
-/// - 21002: @LIT{named queue does not exist}
-///   Will be returned if a queue with this name does not exist.
-/// - 21003: @LIT{named queue is full}
-///   Will be returned if a queue with this name is full.
-////////////////////////////////////////////////////////////////////////////////
-
-////////////////////////////////////////////////////////////////////////////////
-/// @brief helper macro to define an error string
-////////////////////////////////////////////////////////////////////////////////
-
-#define REG_ERROR(id, label) TRI_set_errno_string(TRI_ ## id, label);
-
-////////////////////////////////////////////////////////////////////////////////
-/// @brief register all errors for ArangoDB
-////////////////////////////////////////////////////////////////////////////////
-
-void TRI_InitializeErrorMessages ();
-
-////////////////////////////////////////////////////////////////////////////////
-/// @brief 0: ERROR_NO_ERROR
-///
-/// no error
-///
-/// No error has occurred.
-////////////////////////////////////////////////////////////////////////////////
-=======
->>>>>>> 212b5056
 
 
 /// 0: ERROR_NO_ERROR
@@ -1715,16 +934,8 @@
 /// result is still unknown.
 constexpr int TRI_ERROR_CLUSTER_LEADERSHIP_CHALLENGE_ONGOING                    = 1495;
 
-<<<<<<< HEAD
-////////////////////////////////////////////////////////////////////////////////
-/// @brief 1496: ERROR_CLUSTER_NOT_LEADER
-///
-/// not a leader
-///
-=======
 /// 1496: ERROR_CLUSTER_NOT_LEADER
 /// "no leader"
->>>>>>> 212b5056
 /// Will be raised when an operation is sent to a non-leading server.
 constexpr int TRI_ERROR_CLUSTER_NOT_LEADER                                      = 1496;
 
