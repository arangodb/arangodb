#ifndef ARANGODB_BASICS_VOC_ERRORS_H
#define ARANGODB_BASICS_VOC_ERRORS_H 1

/// Error codes and meanings
/// The following errors might be raised when running ArangoDB:


/// 0: ERROR_NO_ERROR
/// "no error"
/// No error has occurred.
constexpr int TRI_ERROR_NO_ERROR                                                = 0;

/// 1: ERROR_FAILED
/// "failed"
/// Will be raised when a general error occurred.
constexpr int TRI_ERROR_FAILED                                                  = 1;

/// 2: ERROR_SYS_ERROR
/// "system error"
/// Will be raised when operating system error occurred.
constexpr int TRI_ERROR_SYS_ERROR                                               = 2;

/// 3: ERROR_OUT_OF_MEMORY
/// "out of memory"
/// Will be raised when there is a memory shortage.
constexpr int TRI_ERROR_OUT_OF_MEMORY                                           = 3;

/// 4: ERROR_INTERNAL
/// "internal error"
/// Will be raised when an internal error occurred.
constexpr int TRI_ERROR_INTERNAL                                                = 4;

/// 5: ERROR_ILLEGAL_NUMBER
/// "illegal number"
/// Will be raised when an illegal representation of a number was given.
constexpr int TRI_ERROR_ILLEGAL_NUMBER                                          = 5;

/// 6: ERROR_NUMERIC_OVERFLOW
/// "numeric overflow"
/// Will be raised when a numeric overflow occurred.
constexpr int TRI_ERROR_NUMERIC_OVERFLOW                                        = 6;

/// 7: ERROR_ILLEGAL_OPTION
/// "illegal option"
/// Will be raised when an unknown option was supplied by the user.
constexpr int TRI_ERROR_ILLEGAL_OPTION                                          = 7;

/// 8: ERROR_DEAD_PID
/// "dead process identifier"
/// Will be raised when a PID without a living process was found.
constexpr int TRI_ERROR_DEAD_PID                                                = 8;

/// 9: ERROR_NOT_IMPLEMENTED
/// "not implemented"
/// Will be raised when hitting an unimplemented feature.
constexpr int TRI_ERROR_NOT_IMPLEMENTED                                         = 9;

/// 10: ERROR_BAD_PARAMETER
/// "bad parameter"
/// Will be raised when the parameter does not fulfill the requirements.
constexpr int TRI_ERROR_BAD_PARAMETER                                           = 10;

/// 11: ERROR_FORBIDDEN
/// "forbidden"
/// Will be raised when you are missing permission for the operation.
constexpr int TRI_ERROR_FORBIDDEN                                               = 11;

/// 12: ERROR_OUT_OF_MEMORY_MMAP
/// "out of memory in mmap"
/// Will be raised when there is a memory shortage.
constexpr int TRI_ERROR_OUT_OF_MEMORY_MMAP                                      = 12;

/// 13: ERROR_CORRUPTED_CSV
/// "csv is corrupt"
/// Will be raised when encountering a corrupt csv line.
constexpr int TRI_ERROR_CORRUPTED_CSV                                           = 13;

/// 14: ERROR_FILE_NOT_FOUND
/// "file not found"
/// Will be raised when a file is not found.
constexpr int TRI_ERROR_FILE_NOT_FOUND                                          = 14;

/// 15: ERROR_CANNOT_WRITE_FILE
/// "cannot write file"
/// Will be raised when a file cannot be written.
constexpr int TRI_ERROR_CANNOT_WRITE_FILE                                       = 15;

/// 16: ERROR_CANNOT_OVERWRITE_FILE
/// "cannot overwrite file"
/// Will be raised when an attempt is made to overwrite an existing file.
constexpr int TRI_ERROR_CANNOT_OVERWRITE_FILE                                   = 16;

/// 17: ERROR_TYPE_ERROR
/// "type error"
/// Will be raised when a type error is encountered.
constexpr int TRI_ERROR_TYPE_ERROR                                              = 17;

/// 18: ERROR_LOCK_TIMEOUT
/// "lock timeout"
/// Will be raised when there's a timeout waiting for a lock.
constexpr int TRI_ERROR_LOCK_TIMEOUT                                            = 18;

/// 19: ERROR_CANNOT_CREATE_DIRECTORY
/// "cannot create directory"
/// Will be raised when an attempt to create a directory fails.
constexpr int TRI_ERROR_CANNOT_CREATE_DIRECTORY                                 = 19;

/// 20: ERROR_CANNOT_CREATE_TEMP_FILE
/// "cannot create temporary file"
/// Will be raised when an attempt to create a temporary file fails.
constexpr int TRI_ERROR_CANNOT_CREATE_TEMP_FILE                                 = 20;

/// 21: ERROR_REQUEST_CANCELED
/// "canceled request"
/// Will be raised when a request is canceled by the user.
constexpr int TRI_ERROR_REQUEST_CANCELED                                        = 21;

/// 22: ERROR_DEBUG
/// "intentional debug error"
/// Will be raised intentionally during debugging.
constexpr int TRI_ERROR_DEBUG                                                   = 22;

/// 25: ERROR_IP_ADDRESS_INVALID
/// "IP address is invalid"
/// Will be raised when the structure of an IP address is invalid.
constexpr int TRI_ERROR_IP_ADDRESS_INVALID                                      = 25;

/// 27: ERROR_FILE_EXISTS
/// "file exists"
/// Will be raised when a file already exists.
constexpr int TRI_ERROR_FILE_EXISTS                                             = 27;

/// 28: ERROR_LOCKED
/// "locked"
/// Will be raised when a resource or an operation is locked.
constexpr int TRI_ERROR_LOCKED                                                  = 28;

/// 29: ERROR_DEADLOCK
/// "deadlock detected"
/// Will be raised when a deadlock is detected when accessing collections.
constexpr int TRI_ERROR_DEADLOCK                                                = 29;

/// 30: ERROR_SHUTTING_DOWN
/// "shutdown in progress"
/// Will be raised when a call cannot succeed because a server shutdown is
/// already in progress.
constexpr int TRI_ERROR_SHUTTING_DOWN                                           = 30;

/// 31: ERROR_ONLY_ENTERPRISE
/// "only enterprise version"
/// Will be raised when an enterprise-feature is requested from the community
/// edition.
constexpr int TRI_ERROR_ONLY_ENTERPRISE                                         = 31;

/// 32: ERROR_RESOURCE_LIMIT
/// "resource limit exceeded"
/// Will be raised when the resources used by an operation exceed the
/// configured maximum value.
constexpr int TRI_ERROR_RESOURCE_LIMIT                                          = 32;

/// 33: ERROR_ARANGO_ICU_ERROR
/// "icu error: %s"
/// will be raised if icu operations failed
constexpr int TRI_ERROR_ARANGO_ICU_ERROR                                        = 33;

/// 34: ERROR_CANNOT_READ_FILE
/// "cannot read file"
/// Will be raised when a file cannot be read.
constexpr int TRI_ERROR_CANNOT_READ_FILE                                        = 34;

/// 35: ERROR_INCOMPATIBLE_VERSION
/// "incompatible server version"
/// Will be raised when a server is running an incompatible version of ArangoDB.
constexpr int TRI_ERROR_INCOMPATIBLE_VERSION                                    = 35;

/// 36: ERROR_DISABLED
/// "disabled"
/// Will be raised when a requested resource is not enabled.
constexpr int TRI_ERROR_DISABLED                                                = 36;

/// 400: ERROR_HTTP_BAD_PARAMETER
/// "bad parameter"
/// Will be raised when the HTTP request does not fulfill the requirements.
constexpr int TRI_ERROR_HTTP_BAD_PARAMETER                                      = 400;

/// 401: ERROR_HTTP_UNAUTHORIZED
/// "unauthorized"
/// Will be raised when authorization is required but the user is not
/// authorized.
constexpr int TRI_ERROR_HTTP_UNAUTHORIZED                                       = 401;

/// 403: ERROR_HTTP_FORBIDDEN
/// "forbidden"
/// Will be raised when the operation is forbidden.
constexpr int TRI_ERROR_HTTP_FORBIDDEN                                          = 403;

/// 404: ERROR_HTTP_NOT_FOUND
/// "not found"
/// Will be raised when an URI is unknown.
constexpr int TRI_ERROR_HTTP_NOT_FOUND                                          = 404;

/// 405: ERROR_HTTP_METHOD_NOT_ALLOWED
/// "method not supported"
/// Will be raised when an unsupported HTTP method is used for an operation.
constexpr int TRI_ERROR_HTTP_METHOD_NOT_ALLOWED                                 = 405;

/// 406: ERROR_HTTP_NOT_ACCEPTABLE
/// "request not acceptable"
/// Will be raised when an unsupported HTTP content type is used for an
/// operation, or if a request is not acceptable for a leader or follower.
constexpr int TRI_ERROR_HTTP_NOT_ACCEPTABLE                                     = 406;

/// 412: ERROR_HTTP_PRECONDITION_FAILED
/// "precondition failed"
/// Will be raised when a precondition for an HTTP request is not met.
constexpr int TRI_ERROR_HTTP_PRECONDITION_FAILED                                = 412;

/// 500: ERROR_HTTP_SERVER_ERROR
/// "internal server error"
/// Will be raised when an internal server is encountered.
constexpr int TRI_ERROR_HTTP_SERVER_ERROR                                       = 500;

/// 503: ERROR_HTTP_SERVICE_UNAVAILABLE
/// "service unavailable"
/// Will be raised when a service is temporarily unavailable.
constexpr int TRI_ERROR_HTTP_SERVICE_UNAVAILABLE                                = 503;

/// 504: ERROR_HTTP_GATEWAY_TIMEOUT
/// "gateway timeout"
/// Will be raised when a service contacted by ArangoDB does not respond in a
/// timely manner.
constexpr int TRI_ERROR_HTTP_GATEWAY_TIMEOUT                                    = 504;

/// 600: ERROR_HTTP_CORRUPTED_JSON
/// "invalid JSON object"
/// Will be raised when a string representation of a JSON object is corrupt.
constexpr int TRI_ERROR_HTTP_CORRUPTED_JSON                                     = 600;

/// 601: ERROR_HTTP_SUPERFLUOUS_SUFFICES
/// "superfluous URL suffices"
/// Will be raised when the URL contains superfluous suffices.
constexpr int TRI_ERROR_HTTP_SUPERFLUOUS_SUFFICES                               = 601;

/// 1000: ERROR_ARANGO_ILLEGAL_STATE
/// "illegal state"
/// Internal error that will be raised when the datafile is not in the required
/// state.
constexpr int TRI_ERROR_ARANGO_ILLEGAL_STATE                                    = 1000;

/// 1002: ERROR_ARANGO_DATAFILE_SEALED
/// "datafile sealed"
/// Internal error that will be raised when trying to write to a datafile.
constexpr int TRI_ERROR_ARANGO_DATAFILE_SEALED                                  = 1002;

/// 1004: ERROR_ARANGO_READ_ONLY
/// "read only"
/// Internal error that will be raised when trying to write to a read-only
/// datafile or collection.
constexpr int TRI_ERROR_ARANGO_READ_ONLY                                        = 1004;

/// 1005: ERROR_ARANGO_DUPLICATE_IDENTIFIER
/// "duplicate identifier"
/// Internal error that will be raised when a identifier duplicate is detected.
constexpr int TRI_ERROR_ARANGO_DUPLICATE_IDENTIFIER                             = 1005;

/// 1006: ERROR_ARANGO_DATAFILE_UNREADABLE
/// "datafile unreadable"
/// Internal error that will be raised when a datafile is unreadable.
constexpr int TRI_ERROR_ARANGO_DATAFILE_UNREADABLE                              = 1006;

/// 1007: ERROR_ARANGO_DATAFILE_EMPTY
/// "datafile empty"
/// Internal error that will be raised when a datafile is empty.
constexpr int TRI_ERROR_ARANGO_DATAFILE_EMPTY                                   = 1007;

/// 1008: ERROR_ARANGO_RECOVERY
/// "logfile recovery error"
/// Will be raised when an error occurred during WAL log file recovery.
constexpr int TRI_ERROR_ARANGO_RECOVERY                                         = 1008;

/// 1009: ERROR_ARANGO_DATAFILE_STATISTICS_NOT_FOUND
/// "datafile statistics not found"
/// Will be raised when a required datafile statistics object was not found.
constexpr int TRI_ERROR_ARANGO_DATAFILE_STATISTICS_NOT_FOUND                    = 1009;

/// 1100: ERROR_ARANGO_CORRUPTED_DATAFILE
/// "corrupted datafile"
/// Will be raised when a corruption is detected in a datafile.
constexpr int TRI_ERROR_ARANGO_CORRUPTED_DATAFILE                               = 1100;

/// 1101: ERROR_ARANGO_ILLEGAL_PARAMETER_FILE
/// "illegal or unreadable parameter file"
/// Will be raised if a parameter file is corrupted or cannot be read.
constexpr int TRI_ERROR_ARANGO_ILLEGAL_PARAMETER_FILE                           = 1101;

/// 1102: ERROR_ARANGO_CORRUPTED_COLLECTION
/// "corrupted collection"
/// Will be raised when a collection contains one or more corrupted data files.
constexpr int TRI_ERROR_ARANGO_CORRUPTED_COLLECTION                             = 1102;

/// 1103: ERROR_ARANGO_MMAP_FAILED
/// "mmap failed"
/// Will be raised when the system call mmap failed.
constexpr int TRI_ERROR_ARANGO_MMAP_FAILED                                      = 1103;

/// 1104: ERROR_ARANGO_FILESYSTEM_FULL
/// "filesystem full"
/// Will be raised when the filesystem is full.
constexpr int TRI_ERROR_ARANGO_FILESYSTEM_FULL                                  = 1104;

/// 1105: ERROR_ARANGO_NO_JOURNAL
/// "no journal"
/// Will be raised when a journal cannot be created.
constexpr int TRI_ERROR_ARANGO_NO_JOURNAL                                       = 1105;

/// 1106: ERROR_ARANGO_DATAFILE_ALREADY_EXISTS
/// "cannot create/rename datafile because it already exists"
/// Will be raised when the datafile cannot be created or renamed because a
/// file of the same name already exists.
constexpr int TRI_ERROR_ARANGO_DATAFILE_ALREADY_EXISTS                          = 1106;

/// 1107: ERROR_ARANGO_DATADIR_LOCKED
/// "database directory is locked"
/// Will be raised when the database directory is locked by a different process.
constexpr int TRI_ERROR_ARANGO_DATADIR_LOCKED                                   = 1107;

/// 1108: ERROR_ARANGO_COLLECTION_DIRECTORY_ALREADY_EXISTS
/// "cannot create/rename collection because directory already exists"
/// Will be raised when the collection cannot be created because a directory of
/// the same name already exists.
constexpr int TRI_ERROR_ARANGO_COLLECTION_DIRECTORY_ALREADY_EXISTS              = 1108;

/// 1109: ERROR_ARANGO_MSYNC_FAILED
/// "msync failed"
/// Will be raised when the system call msync failed.
constexpr int TRI_ERROR_ARANGO_MSYNC_FAILED                                     = 1109;

/// 1110: ERROR_ARANGO_DATADIR_UNLOCKABLE
/// "cannot lock database directory"
/// Will be raised when the server cannot lock the database directory on
/// startup.
constexpr int TRI_ERROR_ARANGO_DATADIR_UNLOCKABLE                               = 1110;

/// 1111: ERROR_ARANGO_SYNC_TIMEOUT
/// "sync timeout"
/// Will be raised when the server waited too long for a datafile to be synced
/// to disk.
constexpr int TRI_ERROR_ARANGO_SYNC_TIMEOUT                                     = 1111;

/// 1200: ERROR_ARANGO_CONFLICT
/// "conflict"
/// Will be raised when updating or deleting a document and a conflict has been
/// detected.
constexpr int TRI_ERROR_ARANGO_CONFLICT                                         = 1200;

/// 1201: ERROR_ARANGO_DATADIR_INVALID
/// "invalid database directory"
/// Will be raised when a non-existing database directory was specified when
/// starting the database.
constexpr int TRI_ERROR_ARANGO_DATADIR_INVALID                                  = 1201;

/// 1202: ERROR_ARANGO_DOCUMENT_NOT_FOUND
/// "document not found"
/// Will be raised when a document with a given identifier is unknown.
constexpr int TRI_ERROR_ARANGO_DOCUMENT_NOT_FOUND                               = 1202;

/// 1203: ERROR_ARANGO_DATA_SOURCE_NOT_FOUND
/// "collection or view not found"
/// Will be raised when a collection with the given identifier or name is
/// unknown.
constexpr int TRI_ERROR_ARANGO_DATA_SOURCE_NOT_FOUND                            = 1203;

/// 1204: ERROR_ARANGO_COLLECTION_PARAMETER_MISSING
/// "parameter 'collection' not found"
/// Will be raised when the collection parameter is missing.
constexpr int TRI_ERROR_ARANGO_COLLECTION_PARAMETER_MISSING                     = 1204;

/// 1205: ERROR_ARANGO_DOCUMENT_HANDLE_BAD
<<<<<<< HEAD
/// "illegal document handle"
=======
/// "illegal document identifier"
>>>>>>> c936b9a6
/// Will be raised when a document identifier is corrupt.
constexpr int TRI_ERROR_ARANGO_DOCUMENT_HANDLE_BAD                              = 1205;

/// 1206: ERROR_ARANGO_MAXIMAL_SIZE_TOO_SMALL
/// "maximal size of journal too small"
/// Will be raised when the maximal size of the journal is too small.
constexpr int TRI_ERROR_ARANGO_MAXIMAL_SIZE_TOO_SMALL                           = 1206;

/// 1207: ERROR_ARANGO_DUPLICATE_NAME
/// "duplicate name"
/// Will be raised when a name duplicate is detected.
constexpr int TRI_ERROR_ARANGO_DUPLICATE_NAME                                   = 1207;

/// 1208: ERROR_ARANGO_ILLEGAL_NAME
/// "illegal name"
/// Will be raised when an illegal name is detected.
constexpr int TRI_ERROR_ARANGO_ILLEGAL_NAME                                     = 1208;

/// 1209: ERROR_ARANGO_NO_INDEX
/// "no suitable index known"
/// Will be raised when no suitable index for the query is known.
constexpr int TRI_ERROR_ARANGO_NO_INDEX                                         = 1209;

/// 1210: ERROR_ARANGO_UNIQUE_CONSTRAINT_VIOLATED
/// "unique constraint violated"
/// Will be raised when there is a unique constraint violation.
constexpr int TRI_ERROR_ARANGO_UNIQUE_CONSTRAINT_VIOLATED                       = 1210;

/// 1212: ERROR_ARANGO_INDEX_NOT_FOUND
/// "index not found"
/// Will be raised when an index with a given identifier is unknown.
constexpr int TRI_ERROR_ARANGO_INDEX_NOT_FOUND                                  = 1212;

/// 1213: ERROR_ARANGO_CROSS_COLLECTION_REQUEST
/// "cross collection request not allowed"
/// Will be raised when a cross-collection is requested.
constexpr int TRI_ERROR_ARANGO_CROSS_COLLECTION_REQUEST                         = 1213;

/// 1214: ERROR_ARANGO_INDEX_HANDLE_BAD
/// "illegal index identifier"
/// Will be raised when a index identifier is corrupt.
constexpr int TRI_ERROR_ARANGO_INDEX_HANDLE_BAD                                 = 1214;

/// 1216: ERROR_ARANGO_DOCUMENT_TOO_LARGE
/// "document too large"
/// Will be raised when the document cannot fit into any datafile because of it
/// is too large.
constexpr int TRI_ERROR_ARANGO_DOCUMENT_TOO_LARGE                               = 1216;

/// 1217: ERROR_ARANGO_COLLECTION_NOT_UNLOADED
/// "collection must be unloaded"
/// Will be raised when a collection should be unloaded, but has a different
/// status.
constexpr int TRI_ERROR_ARANGO_COLLECTION_NOT_UNLOADED                          = 1217;

/// 1218: ERROR_ARANGO_COLLECTION_TYPE_INVALID
/// "collection type invalid"
/// Will be raised when an invalid collection type is used in a request.
constexpr int TRI_ERROR_ARANGO_COLLECTION_TYPE_INVALID                          = 1218;

/// 1220: ERROR_ARANGO_ATTRIBUTE_PARSER_FAILED
/// "parsing attribute name definition failed"
/// Will be raised when parsing an attribute name definition failed.
constexpr int TRI_ERROR_ARANGO_ATTRIBUTE_PARSER_FAILED                          = 1220;

/// 1221: ERROR_ARANGO_DOCUMENT_KEY_BAD
/// "illegal document key"
/// Will be raised when a document key is corrupt.
constexpr int TRI_ERROR_ARANGO_DOCUMENT_KEY_BAD                                 = 1221;

/// 1222: ERROR_ARANGO_DOCUMENT_KEY_UNEXPECTED
/// "unexpected document key"
/// Will be raised when a user-defined document key is supplied for collections
/// with auto key generation.
constexpr int TRI_ERROR_ARANGO_DOCUMENT_KEY_UNEXPECTED                          = 1222;

/// 1224: ERROR_ARANGO_DATADIR_NOT_WRITABLE
/// "server database directory not writable"
/// Will be raised when the server's database directory is not writable for the
/// current user.
constexpr int TRI_ERROR_ARANGO_DATADIR_NOT_WRITABLE                             = 1224;

/// 1225: ERROR_ARANGO_OUT_OF_KEYS
/// "out of keys"
/// Will be raised when a key generator runs out of keys.
constexpr int TRI_ERROR_ARANGO_OUT_OF_KEYS                                      = 1225;

/// 1226: ERROR_ARANGO_DOCUMENT_KEY_MISSING
/// "missing document key"
/// Will be raised when a document key is missing.
constexpr int TRI_ERROR_ARANGO_DOCUMENT_KEY_MISSING                             = 1226;

/// 1227: ERROR_ARANGO_DOCUMENT_TYPE_INVALID
/// "invalid document type"
/// Will be raised when there is an attempt to create a document with an
/// invalid type.
constexpr int TRI_ERROR_ARANGO_DOCUMENT_TYPE_INVALID                            = 1227;

/// 1228: ERROR_ARANGO_DATABASE_NOT_FOUND
/// "database not found"
/// Will be raised when a non-existing database is accessed.
constexpr int TRI_ERROR_ARANGO_DATABASE_NOT_FOUND                               = 1228;

/// 1229: ERROR_ARANGO_DATABASE_NAME_INVALID
/// "database name invalid"
/// Will be raised when an invalid database name is used.
constexpr int TRI_ERROR_ARANGO_DATABASE_NAME_INVALID                            = 1229;

/// 1230: ERROR_ARANGO_USE_SYSTEM_DATABASE
/// "operation only allowed in system database"
/// Will be raised when an operation is requested in a database other than the
/// system database.
constexpr int TRI_ERROR_ARANGO_USE_SYSTEM_DATABASE                              = 1230;

/// 1232: ERROR_ARANGO_INVALID_KEY_GENERATOR
/// "invalid key generator"
/// Will be raised when an invalid key generator description is used.
constexpr int TRI_ERROR_ARANGO_INVALID_KEY_GENERATOR                            = 1232;

/// 1233: ERROR_ARANGO_INVALID_EDGE_ATTRIBUTE
/// "edge attribute missing or invalid"
/// will be raised when the _from or _to values of an edge are undefined or
/// contain an invalid value.
constexpr int TRI_ERROR_ARANGO_INVALID_EDGE_ATTRIBUTE                           = 1233;

/// 1235: ERROR_ARANGO_INDEX_CREATION_FAILED
/// "index creation failed"
/// Will be raised when an attempt to create an index has failed.
constexpr int TRI_ERROR_ARANGO_INDEX_CREATION_FAILED                            = 1235;

/// 1236: ERROR_ARANGO_WRITE_THROTTLE_TIMEOUT
/// "write-throttling timeout"
/// Will be raised when the server is write-throttled and a write operation has
/// waited too long for the server to process queued operations.
constexpr int TRI_ERROR_ARANGO_WRITE_THROTTLE_TIMEOUT                           = 1236;

/// 1237: ERROR_ARANGO_COLLECTION_TYPE_MISMATCH
/// "collection type mismatch"
/// Will be raised when a collection has a different type from what has been
/// expected.
constexpr int TRI_ERROR_ARANGO_COLLECTION_TYPE_MISMATCH                         = 1237;

/// 1238: ERROR_ARANGO_COLLECTION_NOT_LOADED
/// "collection not loaded"
/// Will be raised when a collection is accessed that is not yet loaded.
constexpr int TRI_ERROR_ARANGO_COLLECTION_NOT_LOADED                            = 1238;

/// 1239: ERROR_ARANGO_DOCUMENT_REV_BAD
/// "illegal document revision"
/// Will be raised when a document revision is corrupt or is missing where
/// needed.
constexpr int TRI_ERROR_ARANGO_DOCUMENT_REV_BAD                                 = 1239;

/// 1240: ERROR_ARANGO_INCOMPLETE_READ
/// "incomplete read"
/// Will be raised by the storage engine when a read cannot be completed.
constexpr int TRI_ERROR_ARANGO_INCOMPLETE_READ                                  = 1240;

/// 1300: ERROR_ARANGO_DATAFILE_FULL
/// "datafile full"
/// Will be raised when the datafile reaches its limit.
constexpr int TRI_ERROR_ARANGO_DATAFILE_FULL                                    = 1300;

/// 1301: ERROR_ARANGO_EMPTY_DATADIR
/// "server database directory is empty"
/// Will be raised when encountering an empty server database directory.
constexpr int TRI_ERROR_ARANGO_EMPTY_DATADIR                                    = 1301;

/// 1302: ERROR_ARANGO_TRY_AGAIN
/// "operation should be tried again"
/// Will be raised when an operation should be retried.
constexpr int TRI_ERROR_ARANGO_TRY_AGAIN                                        = 1302;

/// 1303: ERROR_ARANGO_BUSY
/// "engine is busy"
/// Will be raised when storage engine is busy.
constexpr int TRI_ERROR_ARANGO_BUSY                                             = 1303;

/// 1304: ERROR_ARANGO_MERGE_IN_PROGRESS
/// "merge in progress"
/// Will be raised when storage engine has a datafile merge in progress and
/// cannot complete the operation.
constexpr int TRI_ERROR_ARANGO_MERGE_IN_PROGRESS                                = 1304;

/// 1305: ERROR_ARANGO_IO_ERROR
/// "storage engine I/O error"
/// Will be raised when storage engine encounters an I/O error.
constexpr int TRI_ERROR_ARANGO_IO_ERROR                                         = 1305;

/// 1400: ERROR_REPLICATION_NO_RESPONSE
/// "no response"
/// Will be raised when the replication applier does not receive any or an
/// incomplete response from the master.
constexpr int TRI_ERROR_REPLICATION_NO_RESPONSE                                 = 1400;

/// 1401: ERROR_REPLICATION_INVALID_RESPONSE
/// "invalid response"
/// Will be raised when the replication applier receives an invalid response
/// from the master.
constexpr int TRI_ERROR_REPLICATION_INVALID_RESPONSE                            = 1401;

/// 1402: ERROR_REPLICATION_MASTER_ERROR
/// "master error"
/// Will be raised when the replication applier receives a server error from
/// the master.
constexpr int TRI_ERROR_REPLICATION_MASTER_ERROR                                = 1402;

/// 1403: ERROR_REPLICATION_MASTER_INCOMPATIBLE
/// "master incompatible"
/// Will be raised when the replication applier connects to a master that has
/// an incompatible version.
constexpr int TRI_ERROR_REPLICATION_MASTER_INCOMPATIBLE                         = 1403;

/// 1404: ERROR_REPLICATION_MASTER_CHANGE
/// "master change"
/// Will be raised when the replication applier connects to a different master
/// than before.
constexpr int TRI_ERROR_REPLICATION_MASTER_CHANGE                               = 1404;

/// 1405: ERROR_REPLICATION_LOOP
/// "loop detected"
/// Will be raised when the replication applier is asked to connect to itself
/// for replication.
constexpr int TRI_ERROR_REPLICATION_LOOP                                        = 1405;

/// 1406: ERROR_REPLICATION_UNEXPECTED_MARKER
/// "unexpected marker"
/// Will be raised when an unexpected marker is found in the replication log
/// stream.
constexpr int TRI_ERROR_REPLICATION_UNEXPECTED_MARKER                           = 1406;

/// 1407: ERROR_REPLICATION_INVALID_APPLIER_STATE
/// "invalid applier state"
/// Will be raised when an invalid replication applier state file is found.
constexpr int TRI_ERROR_REPLICATION_INVALID_APPLIER_STATE                       = 1407;

/// 1408: ERROR_REPLICATION_UNEXPECTED_TRANSACTION
/// "invalid transaction"
/// Will be raised when an unexpected transaction id is found.
constexpr int TRI_ERROR_REPLICATION_UNEXPECTED_TRANSACTION                      = 1408;

/// 1410: ERROR_REPLICATION_INVALID_APPLIER_CONFIGURATION
/// "invalid replication applier configuration"
/// Will be raised when the configuration for the replication applier is
/// invalid.
constexpr int TRI_ERROR_REPLICATION_INVALID_APPLIER_CONFIGURATION               = 1410;

/// 1411: ERROR_REPLICATION_RUNNING
/// "cannot perform operation while applier is running"
/// Will be raised when there is an attempt to perform an operation while the
/// replication applier is running.
constexpr int TRI_ERROR_REPLICATION_RUNNING                                     = 1411;

/// 1412: ERROR_REPLICATION_APPLIER_STOPPED
/// "replication stopped"
/// Special error code used to indicate the replication applier was stopped by
/// a user.
constexpr int TRI_ERROR_REPLICATION_APPLIER_STOPPED                             = 1412;

/// 1413: ERROR_REPLICATION_NO_START_TICK
/// "no start tick"
/// Will be raised when the replication applier is started without a known
/// start tick value.
constexpr int TRI_ERROR_REPLICATION_NO_START_TICK                               = 1413;

/// 1414: ERROR_REPLICATION_START_TICK_NOT_PRESENT
/// "start tick not present"
/// Will be raised when the replication applier fetches data using a start
/// tick, but that start tick is not present on the logger server anymore.
constexpr int TRI_ERROR_REPLICATION_START_TICK_NOT_PRESENT                      = 1414;

/// 1416: ERROR_REPLICATION_WRONG_CHECKSUM
/// "wrong checksum"
/// Will be raised when a new born follower submits a wrong checksum
constexpr int TRI_ERROR_REPLICATION_WRONG_CHECKSUM                              = 1416;

/// 1417: ERROR_REPLICATION_SHARD_NONEMPTY
/// "shard not empty"
/// Will be raised when a shard is not empty and the follower tries a shortcut
constexpr int TRI_ERROR_REPLICATION_SHARD_NONEMPTY                              = 1417;

/// 1449: ERROR_CLUSTER_SERVER_UNKNOWN
/// "got a request from an unkown server"
/// Will be raised on some occasions when one server gets a request from
/// another, which has not (yet?) been made known via the agency.
constexpr int TRI_ERROR_CLUSTER_SERVER_UNKNOWN                                  = 1449;

/// 1450: ERROR_CLUSTER_TOO_MANY_SHARDS
/// "too many shards"
/// Will be raised when the number of shards for a collection is higher than
/// allowed.
constexpr int TRI_ERROR_CLUSTER_TOO_MANY_SHARDS                                 = 1450;

/// 1453: ERROR_CLUSTER_COLLECTION_ID_EXISTS
/// "collection ID already exists"
/// Will be raised when a coordinator in a cluster tries to create a collection
/// and the collection ID already exists.
constexpr int TRI_ERROR_CLUSTER_COLLECTION_ID_EXISTS                            = 1453;

/// 1454: ERROR_CLUSTER_COULD_NOT_CREATE_COLLECTION_IN_PLAN
/// "could not create collection in plan"
/// Will be raised when a coordinator in a cluster cannot create an entry for a
/// new collection in the Plan hierarchy in the agency.
constexpr int TRI_ERROR_CLUSTER_COULD_NOT_CREATE_COLLECTION_IN_PLAN             = 1454;

/// 1456: ERROR_CLUSTER_COULD_NOT_CREATE_COLLECTION
/// "could not create collection"
/// Will be raised when a coordinator in a cluster notices that some DBServers
/// report problems when creating shards for a new collection.
constexpr int TRI_ERROR_CLUSTER_COULD_NOT_CREATE_COLLECTION                     = 1456;

/// 1457: ERROR_CLUSTER_TIMEOUT
/// "timeout in cluster operation"
/// Will be raised when a coordinator in a cluster runs into a timeout for some
/// cluster wide operation.
constexpr int TRI_ERROR_CLUSTER_TIMEOUT                                         = 1457;

/// 1458: ERROR_CLUSTER_COULD_NOT_REMOVE_COLLECTION_IN_PLAN
/// "could not remove collection from plan"
/// Will be raised when a coordinator in a cluster cannot remove an entry for a
/// collection in the Plan hierarchy in the agency.
constexpr int TRI_ERROR_CLUSTER_COULD_NOT_REMOVE_COLLECTION_IN_PLAN             = 1458;

/// 1459: ERROR_CLUSTER_COULD_NOT_REMOVE_COLLECTION_IN_CURRENT
/// "could not remove collection from current"
/// Will be raised when a coordinator in a cluster cannot remove an entry for a
/// collection in the Current hierarchy in the agency.
constexpr int TRI_ERROR_CLUSTER_COULD_NOT_REMOVE_COLLECTION_IN_CURRENT          = 1459;

/// 1460: ERROR_CLUSTER_COULD_NOT_CREATE_DATABASE_IN_PLAN
/// "could not create database in plan"
/// Will be raised when a coordinator in a cluster cannot create an entry for a
/// new database in the Plan hierarchy in the agency.
constexpr int TRI_ERROR_CLUSTER_COULD_NOT_CREATE_DATABASE_IN_PLAN               = 1460;

/// 1461: ERROR_CLUSTER_COULD_NOT_CREATE_DATABASE
/// "could not create database"
/// Will be raised when a coordinator in a cluster notices that some DBServers
/// report problems when creating databases for a new cluster wide database.
constexpr int TRI_ERROR_CLUSTER_COULD_NOT_CREATE_DATABASE                       = 1461;

/// 1462: ERROR_CLUSTER_COULD_NOT_REMOVE_DATABASE_IN_PLAN
/// "could not remove database from plan"
/// Will be raised when a coordinator in a cluster cannot remove an entry for a
/// database in the Plan hierarchy in the agency.
constexpr int TRI_ERROR_CLUSTER_COULD_NOT_REMOVE_DATABASE_IN_PLAN               = 1462;

/// 1463: ERROR_CLUSTER_COULD_NOT_REMOVE_DATABASE_IN_CURRENT
/// "could not remove database from current"
/// Will be raised when a coordinator in a cluster cannot remove an entry for a
/// database in the Current hierarchy in the agency.
constexpr int TRI_ERROR_CLUSTER_COULD_NOT_REMOVE_DATABASE_IN_CURRENT            = 1463;

/// 1464: ERROR_CLUSTER_SHARD_GONE
/// "no responsible shard found"
/// Will be raised when a coordinator in a cluster cannot determine the shard
/// that is responsible for a given document.
constexpr int TRI_ERROR_CLUSTER_SHARD_GONE                                      = 1464;

/// 1465: ERROR_CLUSTER_CONNECTION_LOST
/// "cluster internal HTTP connection broken"
/// Will be raised when a coordinator in a cluster loses an HTTP connection to
/// a DBserver in the cluster whilst transferring data.
constexpr int TRI_ERROR_CLUSTER_CONNECTION_LOST                                 = 1465;

/// 1466: ERROR_CLUSTER_MUST_NOT_SPECIFY_KEY
/// "must not specify _key for this collection"
/// Will be raised when a coordinator in a cluster finds that the _key
/// attribute was specified in a sharded collection the uses not only _key as
/// sharding attribute.
constexpr int TRI_ERROR_CLUSTER_MUST_NOT_SPECIFY_KEY                            = 1466;

/// 1467: ERROR_CLUSTER_GOT_CONTRADICTING_ANSWERS
/// "got contradicting answers from different shards"
/// Will be raised if a coordinator in a cluster gets conflicting results from
/// different shards, which should never happen.
constexpr int TRI_ERROR_CLUSTER_GOT_CONTRADICTING_ANSWERS                       = 1467;

/// 1468: ERROR_CLUSTER_NOT_ALL_SHARDING_ATTRIBUTES_GIVEN
/// "not all sharding attributes given"
/// Will be raised if a coordinator tries to find out which shard is
/// responsible for a partial document, but cannot do this because not all
/// sharding attributes are specified.
constexpr int TRI_ERROR_CLUSTER_NOT_ALL_SHARDING_ATTRIBUTES_GIVEN               = 1468;

/// 1469: ERROR_CLUSTER_MUST_NOT_CHANGE_SHARDING_ATTRIBUTES
/// "must not change the value of a shard key attribute"
/// Will be raised if there is an attempt to update the value of a shard
/// attribute.
constexpr int TRI_ERROR_CLUSTER_MUST_NOT_CHANGE_SHARDING_ATTRIBUTES             = 1469;

/// 1470: ERROR_CLUSTER_UNSUPPORTED
/// "unsupported operation or parameter"
/// Will be raised when there is an attempt to carry out an operation that is
/// not supported in the context of a sharded collection.
constexpr int TRI_ERROR_CLUSTER_UNSUPPORTED                                     = 1470;

/// 1471: ERROR_CLUSTER_ONLY_ON_COORDINATOR
/// "this operation is only valid on a coordinator in a cluster"
/// Will be raised if there is an attempt to run a coordinator-only operation
/// on a different type of node.
constexpr int TRI_ERROR_CLUSTER_ONLY_ON_COORDINATOR                             = 1471;

/// 1472: ERROR_CLUSTER_READING_PLAN_AGENCY
/// "error reading Plan in agency"
/// Will be raised if a coordinator or DBserver cannot read the Plan in the
/// agency.
constexpr int TRI_ERROR_CLUSTER_READING_PLAN_AGENCY                             = 1472;

/// 1473: ERROR_CLUSTER_COULD_NOT_TRUNCATE_COLLECTION
/// "could not truncate collection"
/// Will be raised if a coordinator cannot truncate all shards of a cluster
/// collection.
constexpr int TRI_ERROR_CLUSTER_COULD_NOT_TRUNCATE_COLLECTION                   = 1473;

/// 1474: ERROR_CLUSTER_AQL_COMMUNICATION
/// "error in cluster internal communication for AQL"
/// Will be raised if the internal communication of the cluster for AQL
/// produces an error.
constexpr int TRI_ERROR_CLUSTER_AQL_COMMUNICATION                               = 1474;

/// 1477: ERROR_CLUSTER_ONLY_ON_DBSERVER
/// "this operation is only valid on a DBserver in a cluster"
/// Will be raised if there is an attempt to run a DBserver-only operation on a
/// different type of node.
constexpr int TRI_ERROR_CLUSTER_ONLY_ON_DBSERVER                                = 1477;

/// 1478: ERROR_CLUSTER_BACKEND_UNAVAILABLE
/// "A cluster backend which was required for the operation could not be reached"
/// Will be raised if a required db server can't be reached.
constexpr int TRI_ERROR_CLUSTER_BACKEND_UNAVAILABLE                             = 1478;

/// 1481: ERROR_CLUSTER_AQL_COLLECTION_OUT_OF_SYNC
/// "collection is out of sync"
/// Will be raised if a collection needed during query execution is out of
/// sync. This currently can only happen when using satellite collections
constexpr int TRI_ERROR_CLUSTER_AQL_COLLECTION_OUT_OF_SYNC                      = 1481;

/// 1482: ERROR_CLUSTER_COULD_NOT_CREATE_INDEX_IN_PLAN
/// "could not create index in plan"
/// Will be raised when a coordinator in a cluster cannot create an entry for a
/// new index in the Plan hierarchy in the agency.
constexpr int TRI_ERROR_CLUSTER_COULD_NOT_CREATE_INDEX_IN_PLAN                  = 1482;

/// 1483: ERROR_CLUSTER_COULD_NOT_DROP_INDEX_IN_PLAN
/// "could not drop index in plan"
/// Will be raised when a coordinator in a cluster cannot remove an index from
/// the Plan hierarchy in the agency.
constexpr int TRI_ERROR_CLUSTER_COULD_NOT_DROP_INDEX_IN_PLAN                    = 1483;

/// 1484: ERROR_CLUSTER_CHAIN_OF_DISTRIBUTESHARDSLIKE
/// "chain of distributeShardsLike references"
/// Will be raised if one tries to create a collection with a
/// distributeShardsLike attribute which points to another collection that also
/// has one.
constexpr int TRI_ERROR_CLUSTER_CHAIN_OF_DISTRIBUTESHARDSLIKE                   = 1484;

/// 1485: ERROR_CLUSTER_MUST_NOT_DROP_COLL_OTHER_DISTRIBUTESHARDSLIKE
/// "must not drop collection while another has a distributeShardsLike
/// "attribute pointing to it"
/// Will be raised if one tries to drop a collection to which another
/// collection points with its distributeShardsLike attribute.
constexpr int TRI_ERROR_CLUSTER_MUST_NOT_DROP_COLL_OTHER_DISTRIBUTESHARDSLIKE   = 1485;

/// 1486: ERROR_CLUSTER_UNKNOWN_DISTRIBUTESHARDSLIKE
/// "must not have a distributeShardsLike attribute pointing to an unknown
/// "collection"
/// Will be raised if one tries to create a collection which points to an
/// unknown collection in its distributeShardsLike attribute.
constexpr int TRI_ERROR_CLUSTER_UNKNOWN_DISTRIBUTESHARDSLIKE                    = 1486;

/// 1487: ERROR_CLUSTER_INSUFFICIENT_DBSERVERS
/// "the number of current dbservers is lower than the requested
/// "replicationFactor"
/// Will be raised if one tries to create a collection with a replicationFactor
/// greater than the available number of DBServers.
constexpr int TRI_ERROR_CLUSTER_INSUFFICIENT_DBSERVERS                          = 1487;

/// 1488: ERROR_CLUSTER_COULD_NOT_DROP_FOLLOWER
/// "a follower could not be dropped in agency"
/// Will be raised if a follower that ought to be dropped could not be dropped
/// in the agency (under Current).
constexpr int TRI_ERROR_CLUSTER_COULD_NOT_DROP_FOLLOWER                         = 1488;

/// 1489: ERROR_CLUSTER_SHARD_LEADER_REFUSES_REPLICATION
/// "a shard leader refuses to perform a replication operation"
/// Will be raised if a replication operation is refused by a shard leader.
constexpr int TRI_ERROR_CLUSTER_SHARD_LEADER_REFUSES_REPLICATION                = 1489;

/// 1490: ERROR_CLUSTER_SHARD_FOLLOWER_REFUSES_OPERATION
/// "a shard follower refuses to perform an operation that is not a replication"
/// Will be raised if a non-replication operation is refused by a shard
/// follower.
constexpr int TRI_ERROR_CLUSTER_SHARD_FOLLOWER_REFUSES_OPERATION                = 1490;

/// 1491: ERROR_CLUSTER_SHARD_LEADER_RESIGNED
/// "a (former) shard leader refuses to perform an operation, because it has
/// "resigned in the meantime"
/// Will be raised if a non-replication operation is refused by a former shard
/// leader that has found out that it is no longer the leader.
constexpr int TRI_ERROR_CLUSTER_SHARD_LEADER_RESIGNED                           = 1491;

/// 1492: ERROR_CLUSTER_AGENCY_COMMUNICATION_FAILED
/// "some agency operation failed"
/// Will be raised if after various retries an agency operation could not be
/// performed successfully.
constexpr int TRI_ERROR_CLUSTER_AGENCY_COMMUNICATION_FAILED                     = 1492;

/// 1495: ERROR_CLUSTER_LEADERSHIP_CHALLENGE_ONGOING
/// "leadership challenge is ongoing"
/// Will be raised when servers are currently competing for leadership, and the
/// result is still unknown.
constexpr int TRI_ERROR_CLUSTER_LEADERSHIP_CHALLENGE_ONGOING                    = 1495;

/// 1496: ERROR_CLUSTER_NOT_LEADER
/// "not a leader"
/// Will be raised when an operation is sent to a non-leading server.
constexpr int TRI_ERROR_CLUSTER_NOT_LEADER                                      = 1496;

/// 1497: ERROR_CLUSTER_COULD_NOT_CREATE_VIEW_IN_PLAN
/// "could not create view in plan"
/// Will be raised when a coordinator in a cluster cannot create an entry for a
/// new view in the Plan hierarchy in the agency.
constexpr int TRI_ERROR_CLUSTER_COULD_NOT_CREATE_VIEW_IN_PLAN                   = 1497;

/// 1498: ERROR_CLUSTER_VIEW_ID_EXISTS
/// "view ID already exists"
/// Will be raised when a coordinator in a cluster tries to create a view and
/// the view ID already exists.
constexpr int TRI_ERROR_CLUSTER_VIEW_ID_EXISTS                                  = 1498;

/// 1499: ERROR_CLUSTER_COULD_NOT_DROP_COLLECTION
/// "could not drop collection in plan"
/// Will be raised when a coordinator in a cluster cannot drop a collection
/// entry in the Plan hierarchy in the agency.
constexpr int TRI_ERROR_CLUSTER_COULD_NOT_DROP_COLLECTION                       = 1499;

/// 1500: ERROR_QUERY_KILLED
/// "query killed"
/// Will be raised when a running query is killed by an explicit admin command.
constexpr int TRI_ERROR_QUERY_KILLED                                            = 1500;

/// 1501: ERROR_QUERY_PARSE
/// "%s"
/// Will be raised when query is parsed and is found to be syntactically
/// invalid.
constexpr int TRI_ERROR_QUERY_PARSE                                             = 1501;

/// 1502: ERROR_QUERY_EMPTY
/// "query is empty"
/// Will be raised when an empty query is specified.
constexpr int TRI_ERROR_QUERY_EMPTY                                             = 1502;

/// 1503: ERROR_QUERY_SCRIPT
/// "runtime error '%s'"
/// Will be raised when a runtime error is caused by the query.
constexpr int TRI_ERROR_QUERY_SCRIPT                                            = 1503;

/// 1504: ERROR_QUERY_NUMBER_OUT_OF_RANGE
/// "number out of range"
/// Will be raised when a number is outside the expected range.
constexpr int TRI_ERROR_QUERY_NUMBER_OUT_OF_RANGE                               = 1504;

/// 1505: ERROR_QUERY_INVALID_GEO_VALUE
/// "invalid geo coordinate value"
/// Will be raised when a geo index coordinate is invalid or out of range.
constexpr int TRI_ERROR_QUERY_INVALID_GEO_VALUE                                 = 1505;

/// 1510: ERROR_QUERY_VARIABLE_NAME_INVALID
/// "variable name '%s' has an invalid format"
/// Will be raised when an invalid variable name is used.
constexpr int TRI_ERROR_QUERY_VARIABLE_NAME_INVALID                             = 1510;

/// 1511: ERROR_QUERY_VARIABLE_REDECLARED
/// "variable '%s' is assigned multiple times"
/// Will be raised when a variable gets re-assigned in a query.
constexpr int TRI_ERROR_QUERY_VARIABLE_REDECLARED                               = 1511;

/// 1512: ERROR_QUERY_VARIABLE_NAME_UNKNOWN
/// "unknown variable '%s'"
/// Will be raised when an unknown variable is used or the variable is
/// undefined the context it is used.
constexpr int TRI_ERROR_QUERY_VARIABLE_NAME_UNKNOWN                             = 1512;

/// 1521: ERROR_QUERY_COLLECTION_LOCK_FAILED
/// "unable to read-lock collection %s"
/// Will be raised when a read lock on the collection cannot be acquired.
constexpr int TRI_ERROR_QUERY_COLLECTION_LOCK_FAILED                            = 1521;

/// 1522: ERROR_QUERY_TOO_MANY_COLLECTIONS
/// "too many collections/shards"
/// Will be raised when the number of collections or shards in a query is
/// beyond the allowed value.
constexpr int TRI_ERROR_QUERY_TOO_MANY_COLLECTIONS                              = 1522;

/// 1530: ERROR_QUERY_DOCUMENT_ATTRIBUTE_REDECLARED
/// "document attribute '%s' is assigned multiple times"
/// Will be raised when a document attribute is re-assigned.
constexpr int TRI_ERROR_QUERY_DOCUMENT_ATTRIBUTE_REDECLARED                     = 1530;

/// 1540: ERROR_QUERY_FUNCTION_NAME_UNKNOWN
/// "usage of unknown function '%s()'"
/// Will be raised when an undefined function is called.
constexpr int TRI_ERROR_QUERY_FUNCTION_NAME_UNKNOWN                             = 1540;

/// 1541: ERROR_QUERY_FUNCTION_ARGUMENT_NUMBER_MISMATCH
/// "invalid number of arguments for function '%s()', expected number of
/// "arguments: minimum: %d, maximum: %d"
/// Will be raised when the number of arguments used in a function call does
/// not match the expected number of arguments for the function.
constexpr int TRI_ERROR_QUERY_FUNCTION_ARGUMENT_NUMBER_MISMATCH                 = 1541;

/// 1542: ERROR_QUERY_FUNCTION_ARGUMENT_TYPE_MISMATCH
/// "invalid argument type in call to function '%s()'"
/// Will be raised when the type of an argument used in a function call does
/// not match the expected argument type.
constexpr int TRI_ERROR_QUERY_FUNCTION_ARGUMENT_TYPE_MISMATCH                   = 1542;

/// 1543: ERROR_QUERY_INVALID_REGEX
/// "invalid regex value"
/// Will be raised when an invalid regex argument value is used in a call to a
/// function that expects a regex.
constexpr int TRI_ERROR_QUERY_INVALID_REGEX                                     = 1543;

/// 1550: ERROR_QUERY_BIND_PARAMETERS_INVALID
/// "invalid structure of bind parameters"
/// Will be raised when the structure of bind parameters passed has an
/// unexpected format.
constexpr int TRI_ERROR_QUERY_BIND_PARAMETERS_INVALID                           = 1550;

/// 1551: ERROR_QUERY_BIND_PARAMETER_MISSING
/// "no value specified for declared bind parameter '%s'"
/// Will be raised when a bind parameter was declared in the query but the
/// query is being executed with no value for that parameter.
constexpr int TRI_ERROR_QUERY_BIND_PARAMETER_MISSING                            = 1551;

/// 1552: ERROR_QUERY_BIND_PARAMETER_UNDECLARED
/// "bind parameter '%s' was not declared in the query"
/// Will be raised when a value gets specified for an undeclared bind parameter.
constexpr int TRI_ERROR_QUERY_BIND_PARAMETER_UNDECLARED                         = 1552;

/// 1553: ERROR_QUERY_BIND_PARAMETER_TYPE
/// "bind parameter '%s' has an invalid value or type"
/// Will be raised when a bind parameter has an invalid value or type.
constexpr int TRI_ERROR_QUERY_BIND_PARAMETER_TYPE                               = 1553;

/// 1560: ERROR_QUERY_INVALID_LOGICAL_VALUE
/// "invalid logical value"
/// Will be raised when a non-boolean value is used in a logical operation.
constexpr int TRI_ERROR_QUERY_INVALID_LOGICAL_VALUE                             = 1560;

/// 1561: ERROR_QUERY_INVALID_ARITHMETIC_VALUE
/// "invalid arithmetic value"
/// Will be raised when a non-numeric value is used in an arithmetic operation.
constexpr int TRI_ERROR_QUERY_INVALID_ARITHMETIC_VALUE                          = 1561;

/// 1562: ERROR_QUERY_DIVISION_BY_ZERO
/// "division by zero"
/// Will be raised when there is an attempt to divide by zero.
constexpr int TRI_ERROR_QUERY_DIVISION_BY_ZERO                                  = 1562;

/// 1563: ERROR_QUERY_ARRAY_EXPECTED
/// "array expected"
/// Will be raised when a non-array operand is used for an operation that
/// expects an array argument operand.
constexpr int TRI_ERROR_QUERY_ARRAY_EXPECTED                                    = 1563;

/// 1569: ERROR_QUERY_FAIL_CALLED
/// "FAIL(%s) called"
/// Will be raised when the function FAIL() is called from inside a query.
constexpr int TRI_ERROR_QUERY_FAIL_CALLED                                       = 1569;

/// 1570: ERROR_QUERY_GEO_INDEX_MISSING
/// "no suitable geo index found for geo restriction on '%s'"
/// Will be raised when a geo restriction was specified but no suitable geo
/// index is found to resolve it.
constexpr int TRI_ERROR_QUERY_GEO_INDEX_MISSING                                 = 1570;

/// 1571: ERROR_QUERY_FULLTEXT_INDEX_MISSING
/// "no suitable fulltext index found for fulltext query on '%s'"
/// Will be raised when a fulltext query is performed on a collection without a
/// suitable fulltext index.
constexpr int TRI_ERROR_QUERY_FULLTEXT_INDEX_MISSING                            = 1571;

/// 1572: ERROR_QUERY_INVALID_DATE_VALUE
/// "invalid date value"
/// Will be raised when a value cannot be converted to a date.
constexpr int TRI_ERROR_QUERY_INVALID_DATE_VALUE                                = 1572;

/// 1573: ERROR_QUERY_MULTI_MODIFY
/// "multi-modify query"
/// Will be raised when an AQL query contains more than one data-modifying
/// operation.
constexpr int TRI_ERROR_QUERY_MULTI_MODIFY                                      = 1573;

/// 1574: ERROR_QUERY_INVALID_AGGREGATE_EXPRESSION
/// "invalid aggregate expression"
/// Will be raised when an AQL query contains an invalid aggregate expression.
constexpr int TRI_ERROR_QUERY_INVALID_AGGREGATE_EXPRESSION                      = 1574;

/// 1575: ERROR_QUERY_COMPILE_TIME_OPTIONS
/// "query options must be readable at query compile time"
/// Will be raised when an AQL data-modification query contains options that
/// cannot be figured out at query compile time.
constexpr int TRI_ERROR_QUERY_COMPILE_TIME_OPTIONS                              = 1575;

/// 1576: ERROR_QUERY_EXCEPTION_OPTIONS
/// "query options expected"
/// Will be raised when an AQL data-modification query contains an invalid
/// options specification.
constexpr int TRI_ERROR_QUERY_EXCEPTION_OPTIONS                                 = 1576;

/// 1577: ERROR_QUERY_FORCED_INDEX_HINT_UNUSABLE
/// "could not use forced index hint"
/// Will be raised when forceIndexHint is specified, and the hint cannot be
/// used to serve the query.
constexpr int TRI_ERROR_QUERY_FORCED_INDEX_HINT_UNUSABLE                        = 1577;

/// 1578: ERROR_QUERY_DISALLOWED_DYNAMIC_CALL
/// "disallowed dynamic call to '%s'"
/// Will be raised when a dynamic function call is made to a function that
/// cannot be called dynamically.
constexpr int TRI_ERROR_QUERY_DISALLOWED_DYNAMIC_CALL                           = 1578;

/// 1579: ERROR_QUERY_ACCESS_AFTER_MODIFICATION
/// "access after data-modification by %s"
/// Will be raised when collection data are accessed after a data-modification
/// operation.
constexpr int TRI_ERROR_QUERY_ACCESS_AFTER_MODIFICATION                         = 1579;

/// 1580: ERROR_QUERY_FUNCTION_INVALID_NAME
/// "invalid user function name"
/// Will be raised when a user function with an invalid name is registered.
constexpr int TRI_ERROR_QUERY_FUNCTION_INVALID_NAME                             = 1580;

/// 1581: ERROR_QUERY_FUNCTION_INVALID_CODE
/// "invalid user function code"
/// Will be raised when a user function is registered with invalid code.
constexpr int TRI_ERROR_QUERY_FUNCTION_INVALID_CODE                             = 1581;

/// 1582: ERROR_QUERY_FUNCTION_NOT_FOUND
/// "user function '%s()' not found"
/// Will be raised when a user function is accessed but not found.
constexpr int TRI_ERROR_QUERY_FUNCTION_NOT_FOUND                                = 1582;

/// 1583: ERROR_QUERY_FUNCTION_RUNTIME_ERROR
/// "user function runtime error: %s"
/// Will be raised when a user function throws a runtime exception.
constexpr int TRI_ERROR_QUERY_FUNCTION_RUNTIME_ERROR                            = 1583;

/// 1590: ERROR_QUERY_BAD_JSON_PLAN
/// "bad execution plan JSON"
/// Will be raised when an HTTP API for a query got an invalid JSON object.
constexpr int TRI_ERROR_QUERY_BAD_JSON_PLAN                                     = 1590;

/// 1591: ERROR_QUERY_NOT_FOUND
/// "query ID not found"
/// Will be raised when an Id of a query is not found by the HTTP API.
constexpr int TRI_ERROR_QUERY_NOT_FOUND                                         = 1591;

/// 1593: ERROR_QUERY_USER_ASSERT
/// "%s"
/// Will be raised if and user provided expression fails to evalutate to true
constexpr int TRI_ERROR_QUERY_USER_ASSERT                                       = 1593;

/// 1594: ERROR_QUERY_USER_WARN
/// "%s"
/// Will be raised if and user provided expression fails to evalutate to true
constexpr int TRI_ERROR_QUERY_USER_WARN                                         = 1594;

/// 1600: ERROR_CURSOR_NOT_FOUND
/// "cursor not found"
/// Will be raised when a cursor is requested via its id but a cursor with that
/// id cannot be found.
constexpr int TRI_ERROR_CURSOR_NOT_FOUND                                        = 1600;

/// 1601: ERROR_CURSOR_BUSY
/// "cursor is busy"
/// Will be raised when a cursor is requested via its id but a concurrent
/// request is still using the cursor.
constexpr int TRI_ERROR_CURSOR_BUSY                                             = 1601;

/// 1650: ERROR_TRANSACTION_INTERNAL
/// "internal transaction error"
/// Will be raised when a wrong usage of transactions is detected. this is an
/// internal error and indicates a bug in ArangoDB.
constexpr int TRI_ERROR_TRANSACTION_INTERNAL                                    = 1650;

/// 1651: ERROR_TRANSACTION_NESTED
/// "nested transactions detected"
/// Will be raised when transactions are nested.
constexpr int TRI_ERROR_TRANSACTION_NESTED                                      = 1651;

/// 1652: ERROR_TRANSACTION_UNREGISTERED_COLLECTION
/// "unregistered collection used in transaction"
/// Will be raised when a collection is used in the middle of a transaction but
/// was not registered at transaction start.
constexpr int TRI_ERROR_TRANSACTION_UNREGISTERED_COLLECTION                     = 1652;

/// 1653: ERROR_TRANSACTION_DISALLOWED_OPERATION
/// "disallowed operation inside transaction"
/// Will be raised when a disallowed operation is carried out in a transaction.
constexpr int TRI_ERROR_TRANSACTION_DISALLOWED_OPERATION                        = 1653;

/// 1654: ERROR_TRANSACTION_ABORTED
/// "transaction aborted"
/// Will be raised when a transaction was aborted.
constexpr int TRI_ERROR_TRANSACTION_ABORTED                                     = 1654;

/// 1655: ERROR_TRANSACTION_NOT_FOUND
/// "transaction not found"
/// Will be raised when a transaction was not found.
constexpr int TRI_ERROR_TRANSACTION_NOT_FOUND                                   = 1655;

/// 1700: ERROR_USER_INVALID_NAME
/// "invalid user name"
/// Will be raised when an invalid user name is used.
constexpr int TRI_ERROR_USER_INVALID_NAME                                       = 1700;

/// 1702: ERROR_USER_DUPLICATE
/// "duplicate user"
/// Will be raised when a user name already exists.
constexpr int TRI_ERROR_USER_DUPLICATE                                          = 1702;

/// 1703: ERROR_USER_NOT_FOUND
/// "user not found"
/// Will be raised when a user name is updated that does not exist.
constexpr int TRI_ERROR_USER_NOT_FOUND                                          = 1703;

/// 1705: ERROR_USER_EXTERNAL
/// "user is external"
/// Will be raised when the user is authenicated by an external server.
constexpr int TRI_ERROR_USER_EXTERNAL                                           = 1705;

/// 1752: ERROR_SERVICE_DOWNLOAD_FAILED
/// "service download failed"
/// Will be raised when a service download from the central repository failed.
constexpr int TRI_ERROR_SERVICE_DOWNLOAD_FAILED                                 = 1752;

/// 1753: ERROR_SERVICE_UPLOAD_FAILED
/// "service upload failed"
/// Will be raised when a service upload from the client to the ArangoDB server
/// failed.
constexpr int TRI_ERROR_SERVICE_UPLOAD_FAILED                                   = 1753;

/// 1800: ERROR_LDAP_CANNOT_INIT
/// "cannot init a LDAP connection"
/// can not init a LDAP connection
constexpr int TRI_ERROR_LDAP_CANNOT_INIT                                        = 1800;

/// 1801: ERROR_LDAP_CANNOT_SET_OPTION
/// "cannot set a LDAP option"
/// can not set a LDAP option
constexpr int TRI_ERROR_LDAP_CANNOT_SET_OPTION                                  = 1801;

/// 1802: ERROR_LDAP_CANNOT_BIND
/// "cannot bind to a LDAP server"
/// can not bind to a LDAP server
constexpr int TRI_ERROR_LDAP_CANNOT_BIND                                        = 1802;

/// 1803: ERROR_LDAP_CANNOT_UNBIND
/// "cannot unbind from a LDAP server"
/// can not unbind from a LDAP server
constexpr int TRI_ERROR_LDAP_CANNOT_UNBIND                                      = 1803;

/// 1804: ERROR_LDAP_CANNOT_SEARCH
/// "cannot issue a LDAP search"
/// can not search the LDAP server
constexpr int TRI_ERROR_LDAP_CANNOT_SEARCH                                      = 1804;

/// 1805: ERROR_LDAP_CANNOT_START_TLS
/// "cannot start a TLS LDAP session"
/// can not star a TLS LDAP session
constexpr int TRI_ERROR_LDAP_CANNOT_START_TLS                                   = 1805;

/// 1806: ERROR_LDAP_FOUND_NO_OBJECTS
/// "LDAP didn't found any objects"
/// LDAP didn't found any objects with the specified search query
constexpr int TRI_ERROR_LDAP_FOUND_NO_OBJECTS                                   = 1806;

/// 1807: ERROR_LDAP_NOT_ONE_USER_FOUND
/// "LDAP found zero ore more than one user"
/// LDAP found zero ore more than one user
constexpr int TRI_ERROR_LDAP_NOT_ONE_USER_FOUND                                 = 1807;

/// 1808: ERROR_LDAP_USER_NOT_IDENTIFIED
/// "LDAP found a user, but its not the desired one"
/// LDAP found a user, but its not the desired one
constexpr int TRI_ERROR_LDAP_USER_NOT_IDENTIFIED                                = 1808;

/// 1820: ERROR_LDAP_INVALID_MODE
/// "invalid ldap mode"
/// cant distinguish a valid mode for provided ldap configuration
constexpr int TRI_ERROR_LDAP_INVALID_MODE                                       = 1820;

/// 1850: ERROR_TASK_INVALID_ID
/// "invalid task id"
/// Will be raised when a task is created with an invalid id.
constexpr int TRI_ERROR_TASK_INVALID_ID                                         = 1850;

/// 1851: ERROR_TASK_DUPLICATE_ID
/// "duplicate task id"
/// Will be raised when a task id is created with a duplicate id.
constexpr int TRI_ERROR_TASK_DUPLICATE_ID                                       = 1851;

/// 1852: ERROR_TASK_NOT_FOUND
/// "task not found"
/// Will be raised when a task with the specified id could not be found.
constexpr int TRI_ERROR_TASK_NOT_FOUND                                          = 1852;

/// 1901: ERROR_GRAPH_INVALID_GRAPH
/// "invalid graph"
/// Will be raised when an invalid name is passed to the server.
constexpr int TRI_ERROR_GRAPH_INVALID_GRAPH                                     = 1901;

/// 1902: ERROR_GRAPH_COULD_NOT_CREATE_GRAPH
/// "could not create graph"
/// Will be raised when an invalid name, vertices or edges is passed to the
/// server.
constexpr int TRI_ERROR_GRAPH_COULD_NOT_CREATE_GRAPH                            = 1902;

/// 1903: ERROR_GRAPH_INVALID_VERTEX
/// "invalid vertex"
/// Will be raised when an invalid vertex id is passed to the server.
constexpr int TRI_ERROR_GRAPH_INVALID_VERTEX                                    = 1903;

/// 1904: ERROR_GRAPH_COULD_NOT_CREATE_VERTEX
/// "could not create vertex"
/// Will be raised when the vertex could not be created.
constexpr int TRI_ERROR_GRAPH_COULD_NOT_CREATE_VERTEX                           = 1904;

/// 1905: ERROR_GRAPH_COULD_NOT_CHANGE_VERTEX
/// "could not change vertex"
/// Will be raised when the vertex could not be changed.
constexpr int TRI_ERROR_GRAPH_COULD_NOT_CHANGE_VERTEX                           = 1905;

/// 1906: ERROR_GRAPH_INVALID_EDGE
/// "invalid edge"
/// Will be raised when an invalid edge id is passed to the server.
constexpr int TRI_ERROR_GRAPH_INVALID_EDGE                                      = 1906;

/// 1907: ERROR_GRAPH_COULD_NOT_CREATE_EDGE
/// "could not create edge"
/// Will be raised when the edge could not be created.
constexpr int TRI_ERROR_GRAPH_COULD_NOT_CREATE_EDGE                             = 1907;

/// 1908: ERROR_GRAPH_COULD_NOT_CHANGE_EDGE
/// "could not change edge"
/// Will be raised when the edge could not be changed.
constexpr int TRI_ERROR_GRAPH_COULD_NOT_CHANGE_EDGE                             = 1908;

/// 1909: ERROR_GRAPH_TOO_MANY_ITERATIONS
/// "too many iterations - try increasing the value of 'maxIterations'"
/// Will be raised when too many iterations are done in a graph traversal.
constexpr int TRI_ERROR_GRAPH_TOO_MANY_ITERATIONS                               = 1909;

/// 1910: ERROR_GRAPH_INVALID_FILTER_RESULT
/// "invalid filter result"
/// Will be raised when an invalid filter result is returned in a graph
/// traversal.
constexpr int TRI_ERROR_GRAPH_INVALID_FILTER_RESULT                             = 1910;

/// 1920: ERROR_GRAPH_COLLECTION_MULTI_USE
/// "multi use of edge collection in edge def"
/// an edge collection may only be used once in one edge definition of a graph.
constexpr int TRI_ERROR_GRAPH_COLLECTION_MULTI_USE                              = 1920;

/// 1921: ERROR_GRAPH_COLLECTION_USE_IN_MULTI_GRAPHS
/// "edge collection already used in edge def"
///  is already used by another graph in a different edge definition.
constexpr int TRI_ERROR_GRAPH_COLLECTION_USE_IN_MULTI_GRAPHS                    = 1921;

/// 1922: ERROR_GRAPH_CREATE_MISSING_NAME
/// "missing graph name"
/// a graph name is required to create a graph.
constexpr int TRI_ERROR_GRAPH_CREATE_MISSING_NAME                               = 1922;

/// 1923: ERROR_GRAPH_CREATE_MALFORMED_EDGE_DEFINITION
/// "malformed edge definition"
/// the edge definition is malformed. It has to be an array of objects.
constexpr int TRI_ERROR_GRAPH_CREATE_MALFORMED_EDGE_DEFINITION                  = 1923;

/// 1924: ERROR_GRAPH_NOT_FOUND
/// "graph '%s' not found"
/// a graph with this name could not be found.
constexpr int TRI_ERROR_GRAPH_NOT_FOUND                                         = 1924;

/// 1925: ERROR_GRAPH_DUPLICATE
/// "graph already exists"
/// a graph with this name already exists.
constexpr int TRI_ERROR_GRAPH_DUPLICATE                                         = 1925;

/// 1926: ERROR_GRAPH_VERTEX_COL_DOES_NOT_EXIST
/// "vertex collection does not exist or is not part of the graph"
/// the specified vertex collection does not exist or is not part of the graph.
constexpr int TRI_ERROR_GRAPH_VERTEX_COL_DOES_NOT_EXIST                         = 1926;

/// 1927: ERROR_GRAPH_WRONG_COLLECTION_TYPE_VERTEX
/// "collection not a vertex collection"
/// the collection is not a vertex collection.
constexpr int TRI_ERROR_GRAPH_WRONG_COLLECTION_TYPE_VERTEX                      = 1927;

/// 1928: ERROR_GRAPH_NOT_IN_ORPHAN_COLLECTION
/// "collection is not in list of orphan collections"
/// Vertex collection not in list of orphan collections of the graph.
constexpr int TRI_ERROR_GRAPH_NOT_IN_ORPHAN_COLLECTION                          = 1928;

/// 1929: ERROR_GRAPH_COLLECTION_USED_IN_EDGE_DEF
/// "collection already used in edge def"
/// The collection is already used in an edge definition of the graph.
constexpr int TRI_ERROR_GRAPH_COLLECTION_USED_IN_EDGE_DEF                       = 1929;

/// 1930: ERROR_GRAPH_EDGE_COLLECTION_NOT_USED
/// "edge collection not used in graph"
/// The edge collection is not used in any edge definition of the graph.
constexpr int TRI_ERROR_GRAPH_EDGE_COLLECTION_NOT_USED                          = 1930;

/// 1932: ERROR_GRAPH_NO_GRAPH_COLLECTION
/// "collection _graphs does not exist"
/// collection _graphs does not exist.
constexpr int TRI_ERROR_GRAPH_NO_GRAPH_COLLECTION                               = 1932;

/// 1933: ERROR_GRAPH_INVALID_EXAMPLE_ARRAY_OBJECT_STRING
/// "Invalid example type. Has to be String, Array or Object"
/// Invalid example type. Has to be String, Array or Object.
constexpr int TRI_ERROR_GRAPH_INVALID_EXAMPLE_ARRAY_OBJECT_STRING               = 1933;

/// 1934: ERROR_GRAPH_INVALID_EXAMPLE_ARRAY_OBJECT
/// "Invalid example type. Has to be Array or Object"
/// Invalid example type. Has to be Array or Object.
constexpr int TRI_ERROR_GRAPH_INVALID_EXAMPLE_ARRAY_OBJECT                      = 1934;

/// 1935: ERROR_GRAPH_INVALID_NUMBER_OF_ARGUMENTS
/// "Invalid number of arguments. Expected: "
/// Invalid number of arguments. Expected: 
constexpr int TRI_ERROR_GRAPH_INVALID_NUMBER_OF_ARGUMENTS                       = 1935;

/// 1936: ERROR_GRAPH_INVALID_PARAMETER
/// "Invalid parameter type."
/// Invalid parameter type.
constexpr int TRI_ERROR_GRAPH_INVALID_PARAMETER                                 = 1936;

/// 1937: ERROR_GRAPH_INVALID_ID
/// "Invalid id"
/// Invalid id
constexpr int TRI_ERROR_GRAPH_INVALID_ID                                        = 1937;

/// 1938: ERROR_GRAPH_COLLECTION_USED_IN_ORPHANS
/// "collection used in orphans"
/// The collection is already used in the orphans of the graph.
constexpr int TRI_ERROR_GRAPH_COLLECTION_USED_IN_ORPHANS                        = 1938;

/// 1939: ERROR_GRAPH_EDGE_COL_DOES_NOT_EXIST
/// "edge collection does not exist or is not part of the graph"
/// the specified edge collection does not exist or is not part of the graph.
constexpr int TRI_ERROR_GRAPH_EDGE_COL_DOES_NOT_EXIST                           = 1939;

/// 1940: ERROR_GRAPH_EMPTY
/// "empty graph"
/// The requested graph has no edge collections.
constexpr int TRI_ERROR_GRAPH_EMPTY                                             = 1940;

/// 1941: ERROR_GRAPH_INTERNAL_DATA_CORRUPT
/// "internal graph data corrupt"
/// The _graphs collection contains invalid data.
constexpr int TRI_ERROR_GRAPH_INTERNAL_DATA_CORRUPT                             = 1941;

/// 1942: ERROR_GRAPH_INTERNAL_EDGE_COLLECTION_ALREADY_SET
/// "edge collection already set"
/// Tried to add an edge collection which is already defined.
constexpr int TRI_ERROR_GRAPH_INTERNAL_EDGE_COLLECTION_ALREADY_SET              = 1942;

/// 1943: ERROR_GRAPH_CREATE_MALFORMED_ORPHAN_LIST
/// "malformed orphan list"
/// the orphan list argument is malformed. It has to be an array of strings.
constexpr int TRI_ERROR_GRAPH_CREATE_MALFORMED_ORPHAN_LIST                      = 1943;

/// 1944: ERROR_GRAPH_EDGE_DEFINITION_IS_DOCUMENT
/// "edge definition collection is a document collection"
/// the collection used as a relation is existing, but is a document
/// collection, it cannot be used here.
constexpr int TRI_ERROR_GRAPH_EDGE_DEFINITION_IS_DOCUMENT                       = 1944;

/// 1950: ERROR_SESSION_UNKNOWN
/// "unknown session"
/// Will be raised when an invalid/unknown session id is passed to the server.
constexpr int TRI_ERROR_SESSION_UNKNOWN                                         = 1950;

/// 1951: ERROR_SESSION_EXPIRED
/// "session expired"
/// Will be raised when a session is expired.
constexpr int TRI_ERROR_SESSION_EXPIRED                                         = 1951;

/// 2000: ERROR_SIMPLE_CLIENT_UNKNOWN_ERROR
/// "unknown client error"
/// This error should not happen.
constexpr int TRI_ERROR_SIMPLE_CLIENT_UNKNOWN_ERROR                             = 2000;

/// 2001: ERROR_SIMPLE_CLIENT_COULD_NOT_CONNECT
/// "could not connect to server"
/// Will be raised when the client could not connect to the server.
constexpr int TRI_ERROR_SIMPLE_CLIENT_COULD_NOT_CONNECT                         = 2001;

/// 2002: ERROR_SIMPLE_CLIENT_COULD_NOT_WRITE
/// "could not write to server"
/// Will be raised when the client could not write data.
constexpr int TRI_ERROR_SIMPLE_CLIENT_COULD_NOT_WRITE                           = 2002;

/// 2003: ERROR_SIMPLE_CLIENT_COULD_NOT_READ
/// "could not read from server"
/// Will be raised when the client could not read data.
constexpr int TRI_ERROR_SIMPLE_CLIENT_COULD_NOT_READ                            = 2003;

/// 2019: ERROR_WAS_ERLAUBE
/// "was erlaube?!"
/// Will be raised if was erlaube?!
constexpr int TRI_ERROR_WAS_ERLAUBE                                             = 2019;

/// 2100: ERROR_COMMUNICATOR_REQUEST_ABORTED
/// "Request aborted"
/// Request was aborted.
constexpr int TRI_ERROR_COMMUNICATOR_REQUEST_ABORTED                            = 2100;

/// 2101: ERROR_COMMUNICATOR_DISABLED
/// "Communication was disabled"
/// Communication was disabled.
constexpr int TRI_ERROR_COMMUNICATOR_DISABLED                                   = 2101;

/// 2200: ERROR_INTERNAL_AQL
/// "General internal AQL error"
/// Internal error during AQL execution
constexpr int TRI_ERROR_INTERNAL_AQL                                            = 2200;

/// 2201: ERROR_WROTE_TOO_FEW_OUTPUT_REGISTERS
/// "An AQL block wrote too few output registers"
/// An AQL block wrote too few output registers
constexpr int TRI_ERROR_WROTE_TOO_FEW_OUTPUT_REGISTERS                          = 2201;

/// 2202: ERROR_WROTE_TOO_MANY_OUTPUT_REGISTERS
/// "An AQL block wrote too many output registers"
/// An AQL block wrote too many output registers
constexpr int TRI_ERROR_WROTE_TOO_MANY_OUTPUT_REGISTERS                         = 2202;

/// 2203: ERROR_WROTE_OUTPUT_REGISTER_TWICE
/// "An AQL block wrote an output register twice"
/// An AQL block wrote an output register twice
constexpr int TRI_ERROR_WROTE_OUTPUT_REGISTER_TWICE                             = 2203;

/// 2204: ERROR_WROTE_IN_WRONG_REGISTER
/// "An AQL block wrote in a register that is not its output"
/// An AQL block wrote in a register that is not its output
constexpr int TRI_ERROR_WROTE_IN_WRONG_REGISTER                                 = 2204;

/// 2205: ERROR_INPUT_REGISTERS_NOT_COPIED
/// "An AQL block did not copy its input registers"
/// An AQL block did not copy its input registers
constexpr int TRI_ERROR_INPUT_REGISTERS_NOT_COPIED                              = 2205;

/// 3000: ERROR_MALFORMED_MANIFEST_FILE
/// "failed to parse manifest file"
/// The service manifest file is not well-formed JSON.
constexpr int TRI_ERROR_MALFORMED_MANIFEST_FILE                                 = 3000;

/// 3001: ERROR_INVALID_SERVICE_MANIFEST
/// "manifest file is invalid"
/// The service manifest contains invalid values.
constexpr int TRI_ERROR_INVALID_SERVICE_MANIFEST                                = 3001;

/// 3002: ERROR_SERVICE_FILES_MISSING
/// "service files missing"
/// The service folder or bundle does not exist on this server.
constexpr int TRI_ERROR_SERVICE_FILES_MISSING                                   = 3002;

/// 3003: ERROR_SERVICE_FILES_OUTDATED
/// "service files outdated"
/// The local service bundle does not match the checksum in the database.
constexpr int TRI_ERROR_SERVICE_FILES_OUTDATED                                  = 3003;

/// 3004: ERROR_INVALID_FOXX_OPTIONS
/// "service options are invalid"
/// The service options contain invalid values.
constexpr int TRI_ERROR_INVALID_FOXX_OPTIONS                                    = 3004;

/// 3007: ERROR_INVALID_MOUNTPOINT
/// "invalid mountpath"
/// The service mountpath contains invalid characters.
constexpr int TRI_ERROR_INVALID_MOUNTPOINT                                      = 3007;

/// 3009: ERROR_SERVICE_NOT_FOUND
/// "service not found"
/// No service found at the given mountpath.
constexpr int TRI_ERROR_SERVICE_NOT_FOUND                                       = 3009;

/// 3010: ERROR_SERVICE_NEEDS_CONFIGURATION
/// "service needs configuration"
/// The service is missing configuration or dependencies.
constexpr int TRI_ERROR_SERVICE_NEEDS_CONFIGURATION                             = 3010;

/// 3011: ERROR_SERVICE_MOUNTPOINT_CONFLICT
/// "service already exists"
/// A service already exists at the given mountpath.
constexpr int TRI_ERROR_SERVICE_MOUNTPOINT_CONFLICT                             = 3011;

/// 3012: ERROR_SERVICE_MANIFEST_NOT_FOUND
/// "missing manifest file"
/// The service directory does not contain a manifest file.
constexpr int TRI_ERROR_SERVICE_MANIFEST_NOT_FOUND                              = 3012;

/// 3013: ERROR_SERVICE_OPTIONS_MALFORMED
/// "failed to parse service options"
/// The service options are not well-formed JSON.
constexpr int TRI_ERROR_SERVICE_OPTIONS_MALFORMED                               = 3013;

/// 3014: ERROR_SERVICE_SOURCE_NOT_FOUND
/// "source path not found"
/// The source path does not match a file or directory.
constexpr int TRI_ERROR_SERVICE_SOURCE_NOT_FOUND                                = 3014;

/// 3015: ERROR_SERVICE_SOURCE_ERROR
/// "error resolving source"
/// The source path could not be resolved.
constexpr int TRI_ERROR_SERVICE_SOURCE_ERROR                                    = 3015;

/// 3016: ERROR_SERVICE_UNKNOWN_SCRIPT
/// "unknown script"
/// The service does not have a script with this name.
constexpr int TRI_ERROR_SERVICE_UNKNOWN_SCRIPT                                  = 3016;

/// 3099: ERROR_SERVICE_API_DISABLED
/// "service api disabled"
/// The API for managing Foxx services has been disabled on this server.
constexpr int TRI_ERROR_SERVICE_API_DISABLED                                    = 3099;

/// 3100: ERROR_MODULE_NOT_FOUND
/// "cannot locate module"
/// The module path could not be resolved.
constexpr int TRI_ERROR_MODULE_NOT_FOUND                                        = 3100;

/// 3101: ERROR_MODULE_SYNTAX_ERROR
/// "syntax error in module"
/// The module could not be parsed because of a syntax error.
constexpr int TRI_ERROR_MODULE_SYNTAX_ERROR                                     = 3101;

/// 3103: ERROR_MODULE_FAILURE
/// "failed to invoke module"
/// Failed to invoke the module in its context.
constexpr int TRI_ERROR_MODULE_FAILURE                                          = 3103;

/// 4000: ERROR_NO_SMART_COLLECTION
/// "collection is not smart"
/// The requested collection needs to be smart, but it ain't
constexpr int TRI_ERROR_NO_SMART_COLLECTION                                     = 4000;

/// 4001: ERROR_NO_SMART_GRAPH_ATTRIBUTE
/// "smart graph attribute not given"
/// The given document does not have the smart graph attribute set.
constexpr int TRI_ERROR_NO_SMART_GRAPH_ATTRIBUTE                                = 4001;

/// 4002: ERROR_CANNOT_DROP_SMART_COLLECTION
/// "cannot drop this smart collection"
/// This smart collection cannot be dropped, it dictates sharding in the graph.
constexpr int TRI_ERROR_CANNOT_DROP_SMART_COLLECTION                            = 4002;

/// 4003: ERROR_KEY_MUST_BE_PREFIXED_WITH_SMART_GRAPH_ATTRIBUTE
/// "in smart vertex collections _key must be prefixed with the value of the
/// "smart graph attribute"
/// In a smart vertex collection _key must be prefixed with the value of the
/// smart graph attribute.
constexpr int TRI_ERROR_KEY_MUST_BE_PREFIXED_WITH_SMART_GRAPH_ATTRIBUTE         = 4003;

/// 4004: ERROR_ILLEGAL_SMART_GRAPH_ATTRIBUTE
/// "attribute cannot be used as smart graph attribute"
/// The given smartGraph attribute is illegal and connot be used for sharding.
/// All system attributes are forbidden.
constexpr int TRI_ERROR_ILLEGAL_SMART_GRAPH_ATTRIBUTE                           = 4004;

/// 4005: ERROR_SMART_GRAPH_ATTRIBUTE_MISMATCH
/// "smart graph attribute mismatch"
/// The smart graph attribute of the given collection does not match the smart
/// graph attribute of the graph.
constexpr int TRI_ERROR_SMART_GRAPH_ATTRIBUTE_MISMATCH                          = 4005;

/// 4006: ERROR_INVALID_SMART_JOIN_ATTRIBUTE
/// "invalid smart join attribute declaration"
/// Will be raised when the smartJoinAttribute declaration is invalid.
constexpr int TRI_ERROR_INVALID_SMART_JOIN_ATTRIBUTE                            = 4006;

/// 4007: ERROR_KEY_MUST_BE_PREFIXED_WITH_SMART_JOIN_ATTRIBUTE
/// "shard key value must be prefixed with the value of the smart join attribute"
/// when using smartJoinAttribute for a collection, the shard key value must be
/// prefixed with the value of the smart join attribute.
constexpr int TRI_ERROR_KEY_MUST_BE_PREFIXED_WITH_SMART_JOIN_ATTRIBUTE          = 4007;

/// 4008: ERROR_NO_SMART_JOIN_ATTRIBUTE
/// "smart join attribute not given or invalid"
/// The given document does not have the required smart join attribute set or
/// it has an invalid value.
constexpr int TRI_ERROR_NO_SMART_JOIN_ATTRIBUTE                                 = 4008;

/// 4009: ERROR_CLUSTER_MUST_NOT_CHANGE_SMART_JOIN_ATTRIBUTE
/// "must not change the value of the smartJoinAttribute"
/// Will be raised if there is an attempt to update the value of the
/// smartJoinAttribute.
constexpr int TRI_ERROR_CLUSTER_MUST_NOT_CHANGE_SMART_JOIN_ATTRIBUTE            = 4009;

/// 5000: ERROR_CLUSTER_REPAIRS_FAILED
/// "error during cluster repairs"
/// General error during cluster repairs
constexpr int TRI_ERROR_CLUSTER_REPAIRS_FAILED                                  = 5000;

/// 5001: ERROR_CLUSTER_REPAIRS_NOT_ENOUGH_HEALTHY
/// "not enough (healthy) db servers"
/// Will be raised when, during repairDistributeShardsLike, there must be a
/// free db server to move a shard, but there is no candidate or none is
/// healthy.
constexpr int TRI_ERROR_CLUSTER_REPAIRS_NOT_ENOUGH_HEALTHY                      = 5001;

/// 5002: ERROR_CLUSTER_REPAIRS_REPLICATION_FACTOR_VIOLATED
/// "replication factor violated during cluster repairs"
/// Will be raised on various inconsistencies regarding the replication factor
constexpr int TRI_ERROR_CLUSTER_REPAIRS_REPLICATION_FACTOR_VIOLATED             = 5002;

/// 5003: ERROR_CLUSTER_REPAIRS_NO_DBSERVERS
/// "no dbservers during cluster repairs"
/// Will be raised if a collection that is fixed has some shard without DB
/// Servers
constexpr int TRI_ERROR_CLUSTER_REPAIRS_NO_DBSERVERS                            = 5003;

/// 5004: ERROR_CLUSTER_REPAIRS_MISMATCHING_LEADERS
/// "mismatching leaders during cluster repairs"
/// Will be raised if a shard in collection and its prototype in the
/// corresponding distributeShardsLike collection have mismatching leaders
/// (when they should already have been fixed)
constexpr int TRI_ERROR_CLUSTER_REPAIRS_MISMATCHING_LEADERS                     = 5004;

/// 5005: ERROR_CLUSTER_REPAIRS_MISMATCHING_FOLLOWERS
/// "mismatching followers during cluster repairs"
/// Will be raised if a shard in collection and its prototype in the
/// corresponding distributeShardsLike collection don't have the same followers
/// (when they should already have been adjusted)
constexpr int TRI_ERROR_CLUSTER_REPAIRS_MISMATCHING_FOLLOWERS                   = 5005;

/// 5006: ERROR_CLUSTER_REPAIRS_INCONSISTENT_ATTRIBUTES
/// "inconsistent attributes during cluster repairs"
/// Will be raised if a collection that is fixed does (not) have
/// distributeShardsLike when it is expected, or does (not) have
/// repairingDistributeShardsLike when it is expected
constexpr int TRI_ERROR_CLUSTER_REPAIRS_INCONSISTENT_ATTRIBUTES                 = 5006;

/// 5007: ERROR_CLUSTER_REPAIRS_MISMATCHING_SHARDS
/// "mismatching shards during cluster repairs"
/// Will be raised if in a collection and its distributeShardsLike prototype
/// collection some shard and its prototype have an unequal number of DB Servers
constexpr int TRI_ERROR_CLUSTER_REPAIRS_MISMATCHING_SHARDS                      = 5007;

/// 5008: ERROR_CLUSTER_REPAIRS_JOB_FAILED
/// "move shard job failed during cluster repairs"
/// Will be raised if a move shard job in the agency failed during cluster
/// repairs
constexpr int TRI_ERROR_CLUSTER_REPAIRS_JOB_FAILED                              = 5008;

/// 5009: ERROR_CLUSTER_REPAIRS_JOB_DISAPPEARED
/// "move shard job disappeared during cluster repairs"
/// Will be raised if a move shard job in the agency cannot be found anymore
/// before it finished
constexpr int TRI_ERROR_CLUSTER_REPAIRS_JOB_DISAPPEARED                         = 5009;

/// 5010: ERROR_CLUSTER_REPAIRS_OPERATION_FAILED
/// "agency transaction failed during cluster repairs"
/// Will be raised if an agency transaction failed during either sending or
/// executing it.
constexpr int TRI_ERROR_CLUSTER_REPAIRS_OPERATION_FAILED                        = 5010;

/// 20011: ERROR_AGENCY_INFORM_MUST_BE_OBJECT
/// "Inform message must be an object."
/// The inform message in the agency must be an object.
constexpr int TRI_ERROR_AGENCY_INFORM_MUST_BE_OBJECT                            = 20011;

/// 20012: ERROR_AGENCY_INFORM_MUST_CONTAIN_TERM
/// "Inform message must contain uint parameter 'term'"
/// The inform message in the agency must contain a uint parameter 'term'.
constexpr int TRI_ERROR_AGENCY_INFORM_MUST_CONTAIN_TERM                         = 20012;

/// 20013: ERROR_AGENCY_INFORM_MUST_CONTAIN_ID
/// "Inform message must contain string parameter 'id'"
/// The inform message in the agency must contain a string parameter 'id'.
constexpr int TRI_ERROR_AGENCY_INFORM_MUST_CONTAIN_ID                           = 20013;

/// 20014: ERROR_AGENCY_INFORM_MUST_CONTAIN_ACTIVE
/// "Inform message must contain array 'active'"
/// The inform message in the agency must contain an array 'active'.
constexpr int TRI_ERROR_AGENCY_INFORM_MUST_CONTAIN_ACTIVE                       = 20014;

/// 20015: ERROR_AGENCY_INFORM_MUST_CONTAIN_POOL
/// "Inform message must contain object 'pool'"
/// The inform message in the agency must contain an object 'pool'.
constexpr int TRI_ERROR_AGENCY_INFORM_MUST_CONTAIN_POOL                         = 20015;

/// 20016: ERROR_AGENCY_INFORM_MUST_CONTAIN_MIN_PING
/// "Inform message must contain object 'min ping'"
/// The inform message in the agency must contain an object 'min ping'.
constexpr int TRI_ERROR_AGENCY_INFORM_MUST_CONTAIN_MIN_PING                     = 20016;

/// 20017: ERROR_AGENCY_INFORM_MUST_CONTAIN_MAX_PING
/// "Inform message must contain object 'max ping'"
/// The inform message in the agency must contain an object 'max ping'.
constexpr int TRI_ERROR_AGENCY_INFORM_MUST_CONTAIN_MAX_PING                     = 20017;

/// 20018: ERROR_AGENCY_INFORM_MUST_CONTAIN_TIMEOUT_MULT
/// "Inform message must contain object 'timeoutMult'"
/// The inform message in the agency must contain an object 'timeoutMult'.
constexpr int TRI_ERROR_AGENCY_INFORM_MUST_CONTAIN_TIMEOUT_MULT                 = 20018;

/// 20021: ERROR_AGENCY_CANNOT_REBUILD_DBS
/// "Cannot rebuild readDB and spearHead"
/// Will be raised if the readDB or the spearHead cannot be rebuilt from the
/// replicated log.
constexpr int TRI_ERROR_AGENCY_CANNOT_REBUILD_DBS                               = 20021;

/// 20501: ERROR_SUPERVISION_GENERAL_FAILURE
/// "general supervision failure"
/// General supervision failure.
constexpr int TRI_ERROR_SUPERVISION_GENERAL_FAILURE                             = 20501;

/// 21003: ERROR_QUEUE_FULL
/// "named queue is full"
/// Will be returned if a queue with this name is full.
constexpr int TRI_ERROR_QUEUE_FULL                                              = 21003;

/// 6002: ERROR_ACTION_OPERATION_UNABORTABLE
/// "this maintenance action cannot be stopped"
/// This maintenance action cannot be stopped once it is started
constexpr int TRI_ERROR_ACTION_OPERATION_UNABORTABLE                            = 6002;

/// 6003: ERROR_ACTION_UNFINISHED
/// "maintenance action still processing"
/// This maintenance action is still processing
constexpr int TRI_ERROR_ACTION_UNFINISHED                                       = 6003;

/// 6004: ERROR_NO_SUCH_ACTION
/// "no such maintenance action"
/// No such maintenance action exists
constexpr int TRI_ERROR_NO_SUCH_ACTION                                          = 6004;

///  7001: ERROR_HOT_BACKUP_INTERNAL
/// " "internal hot backup error""
///  "Failed to create hot backup set"
constexpr int TRI_ERROR_HOT_BACKUP_INTERNAL                                     =  7001;

///  7002: ERROR_HOT_RESTORE_INTERNAL
/// " "internal hot restore error""
///  "Failed to restore to hot backup set"
constexpr int TRI_ERROR_HOT_RESTORE_INTERNAL                                    =  7002;

///  7003: ERROR_BACKUP_TOPOLOGY
/// " "backup does not match this topology""
///  "The hot backup set cannot be restored on non matching cluster topology"
constexpr int TRI_ERROR_BACKUP_TOPOLOGY                                         =  7003;

///  7004: ERROR_NO_SPACE_LEFT_ON_DEVICE
/// " "no space left on device""
///  "No space left on device"
constexpr int TRI_ERROR_NO_SPACE_LEFT_ON_DEVICE                                 =  7004;

///  7005: ERROR_FAILED_TO_UPLOAD_BACKUP
/// " "failed to upload hot backup set to remote target""
///  "Failed to upload hot backup set to remote target"
constexpr int TRI_ERROR_FAILED_TO_UPLOAD_BACKUP                                 =  7005;

///  7006: ERROR_FAILED_TO_DOWNLOAD_BACKUP
/// " "failed to download hot backup set from remote source""
///  "Failed to downloadload hot backup set from remote source"
constexpr int TRI_ERROR_FAILED_TO_DOWNLOAD_BACKUP                               =  7006;

///  7007: ERROR_NO_SUCH_HOT_BACKUP
/// " "no such hot backup set can be found"
///  "Cannot find a hot backup set with this Id"
constexpr int TRI_ERROR_NO_SUCH_HOT_BACKUP                                      =  7007;

///  7008: ERROR_REMOTE_REPOSITORY_CONFIG_BAD
/// " "remote hotback repository configuration error""
///  "The configuration given for upload or download operation to/from remote
/// hotback repositories is wrong."
constexpr int TRI_ERROR_REMOTE_REPOSITORY_CONFIG_BAD                            =  7008;

///  7009: ERROR_LOCAL_LOCK_FAILED
/// " "some db servers cannot be reached for transaction locks""
///  "Some of the db servers cannot be reached for transaction locks."
constexpr int TRI_ERROR_LOCAL_LOCK_FAILED                                       =  7009;

///  7010: ERROR_LOCAL_LOCK_RETRY
/// " "some db servers cannot be reached for transaction locks""
///  "Some of the db servers cannot be reached for transaction locks."
constexpr int TRI_ERROR_LOCAL_LOCK_RETRY                                        =  7010;

///  7011: ERROR_HOT_BACKUP_CONFLICT
/// " "hot backup conflict""
///  "Conflict of multiple hot backup processes."
constexpr int TRI_ERROR_HOT_BACKUP_CONFLICT                                     =  7011;

///  7012: ERROR_HOT_BACKUP_DBSERVERS_AWOL
/// " "hot backup not all db servers reachable""
///  "One or more db servers could not be reached for hot backup inquiry"
constexpr int TRI_ERROR_HOT_BACKUP_DBSERVERS_AWOL                               =  7012;


/// register all errors for ArangoDB
void TRI_InitializeErrorMessages();

#endif<|MERGE_RESOLUTION|>--- conflicted
+++ resolved
@@ -376,11 +376,7 @@
 constexpr int TRI_ERROR_ARANGO_COLLECTION_PARAMETER_MISSING                     = 1204;
 
 /// 1205: ERROR_ARANGO_DOCUMENT_HANDLE_BAD
-<<<<<<< HEAD
-/// "illegal document handle"
-=======
 /// "illegal document identifier"
->>>>>>> c936b9a6
 /// Will be raised when a document identifier is corrupt.
 constexpr int TRI_ERROR_ARANGO_DOCUMENT_HANDLE_BAD                              = 1205;
 
