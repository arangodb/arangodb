--- conflicted
+++ resolved
@@ -39,12 +39,9 @@
 [[nodiscard]] ErrorCode gzipInflate(uint8_t const* compressed, size_t compressedLength,
                                     T& uncompressed);
 
-<<<<<<< HEAD
-=======
 template <typename T>
 [[nodiscard]] ErrorCode gzipDeflate(uint8_t const* uncompressed, size_t uncompressedLength,
                                     T& compressed);
 
->>>>>>> 926451d9
 }  // namespace encoding
 }  // namespace arangodb