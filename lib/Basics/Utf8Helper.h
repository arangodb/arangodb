////////////////////////////////////////////////////////////////////////////////
/// DISCLAIMER
///
/// Copyright 2014-2024 ArangoDB GmbH, Cologne, Germany
/// Copyright 2004-2014 triAGENS GmbH, Cologne, Germany
///
/// Licensed under the Business Source License 1.1 (the "License");
/// you may not use this file except in compliance with the License.
/// You may obtain a copy of the License at
///
///     https://github.com/arangodb/arangodb/blob/devel/LICENSE
///
/// Unless required by applicable law or agreed to in writing, software
/// distributed under the License is distributed on an "AS IS" BASIS,
/// WITHOUT WARRANTIES OR CONDITIONS OF ANY KIND, either express or implied.
/// See the License for the specific language governing permissions and
/// limitations under the License.
///
/// Copyright holder is ArangoDB GmbH, Cologne, Germany
///
/// @author Frank Celler
/// @author Achim Brandt
////////////////////////////////////////////////////////////////////////////////

#pragma once

#include <stddef.h>
#include <cstdint>
#include <memory>
#include <set>
#include <string>
#include <string_view>

#include <unicode/coll.h>
#include <unicode/umachine.h>
#include <unicode/regex.h>

<<<<<<< HEAD
namespace icu_58 {
class RegexMatcher;
}

namespace arangodb {
namespace basics {
=======
#include "Basics/Common.h"

namespace arangodb::basics {
>>>>>>> a256631c

enum class LanguageType { INVALID, DEFAULT, ICU };

class Utf8Helper {
  Utf8Helper(Utf8Helper const&) = delete;
  Utf8Helper& operator=(Utf8Helper const&) = delete;

 public:
  static Utf8Helper DefaultUtf8Helper;

 public:
  //////////////////////////////////////////////////////////////////////////////
  /// @brief constructor
  /// @param lang   Lowercase two-letter or three-letter ISO-639 code.
  ///     This parameter can instead be an ICU style C locale (e.g. "en_US")
  //////////////////////////////////////////////////////////////////////////////

  Utf8Helper(std::string const& lang, void* icuDataPtr);

  explicit Utf8Helper(void* icuDataPtr);

  ~Utf8Helper();

 public:
  //////////////////////////////////////////////////////////////////////////////
  ///  public functions
  //////////////////////////////////////////////////////////////////////////////

  //////////////////////////////////////////////////////////////////////////////
  /// @brief compare utf8 strings
  /// -1 : left < right
  ///  0 : left == right
  ///  1 : left > right
  //////////////////////////////////////////////////////////////////////////////

  int compareUtf8(char const* left, size_t leftLength, char const* right,
                  size_t rightLength) const;

  //////////////////////////////////////////////////////////////////////////////
  /// @brief compare utf16 strings
  /// -1 : left < right
  ///  0 : left == right
  ///  1 : left > right
  //////////////////////////////////////////////////////////////////////////////

  int compareUtf16(uint16_t const* left, size_t leftLength,
                   uint16_t const* right, size_t rightLength) const;

  //////////////////////////////////////////////////////////////////////////////
  /// @brief set collator by language
  /// @param lang   Lowercase two-letter or three-letter ISO-639 code.
  ///     This parameter can instead be an ICU style C locale (e.g. "en_US")
  /// @param icuDataPointer data file to be loaded by the application
  /// @param langType type of language. Now supports DEFAULT and ICU only
  /// collation
  //////////////////////////////////////////////////////////////////////////////

  bool setCollatorLanguage(std::string_view lang, LanguageType langType,
                           void* icuDataPointer);

#ifdef ARANGODB_USE_GOOGLE_TESTS
  //////////////////////////////////////////////////////////////////////////////
  /// @brief get current collator
  //////////////////////////////////////////////////////////////////////////////

  icu::Collator* getCollator() const;

  //////////////////////////////////////////////////////////////////////////////
  /// @brief set collator
  //////////////////////////////////////////////////////////////////////////////

  void setCollator(icu::Collator* coll);
#endif

  //////////////////////////////////////////////////////////////////////////////
  /// @brief get collator language
  //////////////////////////////////////////////////////////////////////////////

  std::string getCollatorLanguage();

  //////////////////////////////////////////////////////////////////////////////
  /// @brief get collator country
  //////////////////////////////////////////////////////////////////////////////

  std::string getCollatorCountry();

  //////////////////////////////////////////////////////////////////////////////
  /// @brief Lowercase the characters in a UTF-8 string.
  //////////////////////////////////////////////////////////////////////////////

  std::string toLowerCase(std::string const& src);

  //////////////////////////////////////////////////////////////////////////////
  /// @brief Lowercase the characters in a UTF-8 string.
  //////////////////////////////////////////////////////////////////////////////

  char* tolower(char const* src, int32_t srcLength, int32_t& dstLength);

  //////////////////////////////////////////////////////////////////////////////
  /// @brief Uppercase the characters in a UTF-8 string.
  //////////////////////////////////////////////////////////////////////////////

  std::string toUpperCase(std::string const& src);

  //////////////////////////////////////////////////////////////////////////////
  /// @brief Uppercase the characters in a UTF-8 string.
  //////////////////////////////////////////////////////////////////////////////

  char* toupper(char const* src, int32_t srcLength, int32_t& dstLength);

  //////////////////////////////////////////////////////////////////////////////
  /// @brief returns the words of a UTF-8 string.
  //////////////////////////////////////////////////////////////////////////////

  bool tokenize(std::set<std::string>& words, std::string_view text,
                size_t minimalWordLength, size_t maximalWordLength,
                bool lowerCase);

  //////////////////////////////////////////////////////////////////////////////
  /// @brief builds a regex matcher for the specified pattern
  //////////////////////////////////////////////////////////////////////////////

  std::unique_ptr<icu::RegexMatcher> buildMatcher(std::string const&);

  //////////////////////////////////////////////////////////////////////////////
  /// @brief whether or not value matches a regex
  //////////////////////////////////////////////////////////////////////////////

  bool matches(icu::RegexMatcher*, char const* pattern, size_t patternLength,
               bool partial, bool& error);

  std::string replace(icu::RegexMatcher*, char const* pattern,
                      size_t patternLength, char const* replacement,
                      size_t replacementLength, bool partial, bool& error);

  // append an UTF8 to a string. This will append 1 to 4 bytes.
  static void appendUtf8Character(std::string& result, uint32_t ch) {
    if (ch <= 0x7f) {
      result.push_back((uint8_t)ch);
    } else {
      if (ch <= 0x7ff) {
        result.push_back((uint8_t)((ch >> 6) | 0xc0));
      } else {
        if (ch <= 0xffff) {
          result.push_back((uint8_t)((ch >> 12) | 0xe0));
        } else {
          result.push_back((uint8_t)((ch >> 18) | 0xf0));
          result.push_back((uint8_t)(((ch >> 12) & 0x3f) | 0x80));
        }
        result.push_back((uint8_t)(((ch >> 6) & 0x3f) | 0x80));
      }
      result.push_back((uint8_t)((ch & 0x3f) | 0x80));
    }
  }

 private:
  icu::Collator* _coll;
};

}  // namespace arangodb::basics

////////////////////////////////////////////////////////////////////////////////
/// @brief convert a utf-8 string to a uchar (utf-16)
////////////////////////////////////////////////////////////////////////////////

UChar* TRI_Utf8ToUChar(char const* utf8, size_t inLength, size_t* outLength,
                       UErrorCode* status = nullptr);
UChar* TRI_Utf8ToUChar(char const* utf8, size_t inLength, UChar* buffer,
                       size_t bufferSize, size_t* outLength,
                       UErrorCode* status = nullptr);

////////////////////////////////////////////////////////////////////////////////
/// @brief convert a uchar (utf-16) to a utf-8 string
////////////////////////////////////////////////////////////////////////////////

char* TRI_UCharToUtf8(UChar const* uchar, size_t inLength, size_t* outLength,
                      UErrorCode* status = nullptr);

////////////////////////////////////////////////////////////////////////////////
/// @brief normalize an utf8 string (NFC)
////////////////////////////////////////////////////////////////////////////////

char* TRI_normalize_utf8_to_NFC(char const* utf8, size_t inLength,
                                size_t* outLength,
                                UErrorCode* status = nullptr);

std::string normalizeUtf8ToNFC(std::string_view value);

////////////////////////////////////////////////////////////////////////////////
/// @brief normalize an utf16 string (NFC) and export it to utf8
////////////////////////////////////////////////////////////////////////////////

char* TRI_normalize_utf16_to_NFC(uint16_t const* utf16, size_t inLength,
                                 size_t* outLength,
                                 UErrorCode* status = nullptr);

////////////////////////////////////////////////////////////////////////////////
/// @brief compare two utf8 strings
////////////////////////////////////////////////////////////////////////////////

static inline int TRI_compare_utf8(char const* left, size_t leftLength,
                                   char const* right, size_t rightLength) {
  return arangodb::basics::Utf8Helper::DefaultUtf8Helper.compareUtf8(
      left, leftLength, right, rightLength);
}

////////////////////////////////////////////////////////////////////////////////
/// @brief Lowercase the characters in a UTF-8 string
////////////////////////////////////////////////////////////////////////////////

char* TRI_tolower_utf8(char const* src, int32_t srcLength, int32_t* dstLength);<|MERGE_RESOLUTION|>--- conflicted
+++ resolved
@@ -35,18 +35,9 @@
 #include <unicode/umachine.h>
 #include <unicode/regex.h>
 
-<<<<<<< HEAD
-namespace icu_58 {
-class RegexMatcher;
-}
-
-namespace arangodb {
-namespace basics {
-=======
 #include "Basics/Common.h"
 
 namespace arangodb::basics {
->>>>>>> a256631c
 
 enum class LanguageType { INVALID, DEFAULT, ICU };
 
