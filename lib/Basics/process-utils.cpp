////////////////////////////////////////////////////////////////////////////////
/// DISCLAIMER
///
/// Copyright 2014-2022 ArangoDB GmbH, Cologne, Germany
/// Copyright 2004-2014 triAGENS GmbH, Cologne, Germany
///
/// Licensed under the Apache License, Version 2.0 (the "License");
/// you may not use this file except in compliance with the License.
/// You may obtain a copy of the License at
///
///     http://www.apache.org/licenses/LICENSE-2.0
///
/// Unless required by applicable law or agreed to in writing, software
/// distributed under the License is distributed on an "AS IS" BASIS,
/// WITHOUT WARRANTIES OR CONDITIONS OF ANY KIND, either express or implied.
/// See the License for the specific language governing permissions and
/// limitations under the License.
///
/// Copyright holder is ArangoDB GmbH, Cologne, Germany
///
/// @author Esteban Lombeyda
////////////////////////////////////////////////////////////////////////////////

#include <errno.h>
#include <stdio.h>
#include <stdlib.h>
#include <string.h>
#include <sys/stat.h>
#include <sys/types.h>
#include <algorithm>
#include <chrono>
#include <memory>
#include <thread>
#include <type_traits>

#include "process-utils.h"
#include "signals.h"
#include "Basics/system-functions.h"

#if defined(TRI_HAVE_MACOS_MEM_STATS)
#include <sys/sysctl.h>
#endif

#ifdef TRI_HAVE_SYS_PRCTL_H
#include <sys/prctl.h>
#endif

#ifdef TRI_HAVE_SIGNAL_H
#include <signal.h>
#endif

#ifdef TRI_HAVE_SYS_WAIT_H
#include <sys/wait.h>
#endif

#ifdef TRI_HAVE_MACH
#include <mach/mach_host.h>
#include <mach/mach_port.h>
#include <mach/mach_traps.h>
#include <mach/task.h>
#include <mach/thread_act.h>
#include <mach/vm_map.h>
#endif

#ifdef _WIN32
#include <Psapi.h>
#include <TlHelp32.h>
#include "Basics/socket-utils.h"
#include "Basics/win-utils.h"
#endif
#include <fcntl.h>

#ifdef TRI_HAVE_UNISTD_H
#include <unistd.h>
#endif

#include "Basics/Mutex.h"
#include "Basics/MutexLocker.h"
#include "Basics/NumberUtils.h"
#include "Basics/PageSize.h"
#include "Basics/StringBuffer.h"
#include "Basics/StringUtils.h"
#include "Basics/Thread.h"
#include "Basics/debugging.h"
#include "Basics/error.h"
#include "Basics/memory.h"
#include "Basics/operating-system.h"
#include "Basics/tri-strings.h"
#include "Basics/voc-errors.h"
#include "Basics/files.h"
#include "Logger/LogMacros.h"
#include "Logger/Logger.h"
#include "Logger/LoggerStream.h"

using namespace arangodb;

namespace {

#ifdef TRI_HAVE_LINUX_PROC
/// @brief consumes all whitespace
void skipWhitespace(char const*& p, char const* e) {
  while (p < e && *p == ' ') {
    ++p;
  }
}
/// @brief consumes all non-whitespace
void skipNonWhitespace(char const*& p, char const* e) {
  if (p < e && *p == '(') {
    // special case: if the value starts with a '(', we will skip over all
    // data until we find the closing parenthesis. this is used for the process
    // name at least
    ++p;
    while (p < e && *p != ')') {
      ++p;
    }
    if (p < e && *p == ')') {
      ++p;
    }
  } else {
    // no parenthesis at start, so just skip over whitespace
    while (p < e && *p != ' ') {
      ++p;
    }
  }
}
/// @brief reads over the whitespace at the beginning plus the following data
void skipEntry(char const*& p, char const* e) {
  skipWhitespace(p, e);
  skipNonWhitespace(p, e);
}
/// @brief reads a numeric entry from the buffer
template<typename T>
T readEntry(char const*& p, char const* e) {
  skipWhitespace(p, e);
  char const* s = p;
  skipNonWhitespace(p, e);
  return arangodb::NumberUtils::atoi_unchecked<uint64_t>(s, p);
}
#endif

}  // namespace

/// @brief all external processes
std::vector<ExternalProcess*> ExternalProcesses;

/// @brief lock for protected access to vector ExternalProcesses
static arangodb::Mutex ExternalProcessesLock;

ProcessInfo::ProcessInfo()
    : _minorPageFaults(0),
      _majorPageFaults(0),
      _userTime(0),
      _systemTime(0),
      _numberThreads(0),
      _residentSize(0),  // resident set size in number of bytes
      _virtualSize(0),
      _scClkTck(0) {}

ExternalId::ExternalId()
    :
#ifndef _WIN32
      _pid(0),
      _readPipe(-1),
      _writePipe(-1) {
}
#else
      _pid(0),
      _readPipe(INVALID_HANDLE_VALUE),
      _writePipe(INVALID_HANDLE_VALUE) {
}
#endif

ExternalProcess::ExternalProcess()
    : _numberArguments(0),
      _arguments(nullptr),
#ifdef _WIN32
      _process(nullptr),
#endif
      _status(TRI_EXT_NOT_STARTED),
      _exitStatus(0) {
}

ExternalProcess::~ExternalProcess() {
  for (size_t i = 0; i < _numberArguments; i++) {
    if (_arguments[i] != nullptr) {
      TRI_Free(_arguments[i]);
    }
  }
  if (_arguments) {
    TRI_Free(_arguments);
  }

#ifndef _WIN32
  if (_readPipe != -1) {
    close(_readPipe);
  }
  if (_writePipe != -1) {
    close(_writePipe);
  }
#else
  CloseHandle(_process);
  if (_readPipe != INVALID_HANDLE_VALUE) {
    CloseHandle(_readPipe);
  }
  if (_writePipe != INVALID_HANDLE_VALUE) {
    CloseHandle(_writePipe);
  }
#endif
}

ExternalProcessStatus::ExternalProcessStatus()
    : _status(TRI_EXT_NOT_STARTED), _exitStatus(0), _errorMessage() {}

ExternalProcess* TRI_LookupSpawnedProcess(TRI_pid_t pid) {
  {
    MUTEX_LOCKER(mutexLocker, ExternalProcessesLock);
    auto found = std::find_if(
        ExternalProcesses.begin(), ExternalProcesses.end(),
        [pid](const ExternalProcess* m) -> bool { return m->_pid == pid; });
    if (found != ExternalProcesses.end()) {
      return *found;
    }
  }
  return nullptr;
}

////////////////////////////////////////////////////////////////////////////////
/// @brief creates pipe pair
////////////////////////////////////////////////////////////////////////////////

#ifndef _WIN32
static bool CreatePipes(int* pipe_server_to_child, int* pipe_child_to_server) {
  if (pipe(pipe_server_to_child) == -1) {
    LOG_TOPIC("ef919", ERR, arangodb::Logger::FIXME) << "cannot create pipe";
    return false;
  }

  if (pipe(pipe_child_to_server) == -1) {
    LOG_TOPIC("256ef", ERR, arangodb::Logger::FIXME) << "cannot create pipe";

    close(pipe_server_to_child[0]);
    close(pipe_server_to_child[1]);

    return false;
  }

  return true;
}

////////////////////////////////////////////////////////////////////////////////
/// @brief starts external process
////////////////////////////////////////////////////////////////////////////////

static void StartExternalProcess(ExternalProcess* external, bool usePipes,
                                 std::vector<std::string> const& additionalEnv,
                                 std::string const& fileForStdErr) {
  int pipe_server_to_child[2];
  int pipe_child_to_server[2];

  if (usePipes) {
    bool ok = CreatePipes(pipe_server_to_child, pipe_child_to_server);

    if (!ok) {
      external->_status = TRI_EXT_PIPE_FAILED;
      return;
    }
  }

  int processPid = fork();

  // child process
  if (processPid == 0) {
    // set stdin and stdout of child process
    if (usePipes) {
      dup2(pipe_server_to_child[0], 0);
      dup2(pipe_child_to_server[1], 1);

      fcntl(0, F_SETFD, 0);
      fcntl(1, F_SETFD, 0);
      fcntl(2, F_SETFD, 0);

      // close pipes
      close(pipe_server_to_child[0]);
      close(pipe_server_to_child[1]);
      close(pipe_child_to_server[0]);
      close(pipe_child_to_server[1]);
    } else {
      {  // "close" stdin, but avoid fd 0 being reused!
        int fd = open("/dev/null", O_RDONLY);
        if (fd >= 0) {
          dup2(fd, 0);
          close(fd);
        }
      }
      fcntl(1, F_SETFD, 0);
      fcntl(2, F_SETFD, 0);
    }
    if (!fileForStdErr.empty()) {
      // Redirect stderr:
      int fd = open(fileForStdErr.c_str(), O_CREAT | O_WRONLY | O_TRUNC, 0644);
      if (fd >= 0) {
        dup2(fd, 2);  // note that 2 was open before, so fd is not equal to 2,
                      // and the previous 2 is now silently being closed!
                      // Furthermore, if this fails, we stay on the other one.
        close(fd);    // need to get rid of the second file descriptor.
      }
    }

    // add environment variables
    for (auto const& it : additionalEnv) {
      putenv(TRI_DuplicateString(it.c_str(), it.size()));
    }

    arangodb::signals::unmaskAllSignals();

    // execute worker
    execvp(external->_executable.c_str(), external->_arguments);

    _exit(1);
  }

  // parent
  if (processPid == -1) {
    LOG_TOPIC("e3a2a", ERR, arangodb::Logger::FIXME) << "fork failed";

    if (usePipes) {
      close(pipe_server_to_child[0]);
      close(pipe_server_to_child[1]);
      close(pipe_child_to_server[0]);
      close(pipe_child_to_server[1]);
    }

    external->_status = TRI_EXT_FORK_FAILED;
    return;
  }

  LOG_TOPIC("ac58a", DEBUG, arangodb::Logger::FIXME)
      << "fork succeeded, child pid: " << processPid;

  if (usePipes) {
    close(pipe_server_to_child[0]);
    close(pipe_child_to_server[1]);

    external->_writePipe = pipe_server_to_child[1];
    external->_readPipe = pipe_child_to_server[0];
  } else {
    external->_writePipe = -1;
    external->_readPipe = -1;
  }

  external->_pid = processPid;
  external->_status = TRI_EXT_RUNNING;
}
#else
static bool createPipes(HANDLE* hChildStdinRd, HANDLE* hChildStdinWr,
                        HANDLE* hChildStdoutRd, HANDLE* hChildStdoutWr) {
  // set the bInheritHandle flag so pipe handles are inherited
  SECURITY_ATTRIBUTES saAttr;

  saAttr.nLength = sizeof(SECURITY_ATTRIBUTES);
  saAttr.bInheritHandle = TRUE;
  saAttr.lpSecurityDescriptor = NULL;

  // create a pipe for the child process's STDOUT
  if (!CreatePipe(hChildStdoutRd, hChildStdoutWr, &saAttr, 0)) {
    LOG_TOPIC("504dc", ERR, arangodb::Logger::FIXME)
        << ""
        << "stdout pipe creation failed";
    return false;
  }

  // create a pipe for the child process's STDIN
  if (!CreatePipe(hChildStdinRd, hChildStdinWr, &saAttr, 0)) {
    CloseHandle(hChildStdoutRd);
    CloseHandle(hChildStdoutWr);
    LOG_TOPIC("b7915", ERR, arangodb::Logger::FIXME)
        << "stdin pipe creation failed";
    return false;
  }

  return true;
}

static ErrorCode appendQuotedArg(std::string& buf, char const* p) {
  buf += '"';

  while (*p != 0) {
    unsigned int i;
    unsigned int NumberBackslashes = 0;
    char const* q = p;
    while (*q == '\\') {
      ++q;
      ++NumberBackslashes;
    }
    if (*q == 0) {
      // Escape all backslashes, but let the terminating
      // double quotation mark we add below be interpreted
      // as a metacharacter.
      for (i = 0; i < NumberBackslashes; i++) {
        buf += '\\';
        buf += '\\';
      }
      break;
    } else if (*q == '"') {
      // Escape all backslashes and the following
      // double quotation mark.
      for (i = 0; i < NumberBackslashes; i++) {
        buf += '\\';
        buf += '\\';
      }
      buf += '\\';
      buf += *q;
    } else {
      // Backslashes aren't special here.
      for (i = 0; i < NumberBackslashes; i++) {
        buf += '\\';
      }
      buf += *q;
    }
    p = ++q;
  }
  buf += '"';
  return TRI_ERROR_NO_ERROR;
}

static std::string makeWindowsArgs(ExternalProcess* external) {
  size_t i;
  auto err = TRI_ERROR_NO_ERROR;
  std::string res;

  if ((external->_executable.find('/') == std::string::npos) &&
      (external->_executable.find('\\') == std::string::npos)) {
    // oK, this is a binary without path, start the lookup.
    // This will most probably break with non-ascii paths.
    char buf[MAX_PATH];
    char* pBuf;
    DWORD n;
    n = SearchPath(nullptr, external->_executable.c_str(), nullptr, MAX_PATH,
                   buf, &pBuf);
    if (n > 0) {
      external->_executable = std::string(buf, n);
    }
  }

<<<<<<< HEAD

  err = appendQuotedArg(res, external->_executable.c_str());
=======
  auto uwargs = arangodb::basics::toWString(external->_executable);

  err = wAppendQuotedArg(res, uwargs.data());
>>>>>>> dda48d6f
  if (err != TRI_ERROR_NO_ERROR) {
    return "";
  }
  for (i = 1; i < external->_numberArguments; i++) {
<<<<<<< HEAD
    res += ' ';
    err = appendQuotedArg(res, external->_arguments[i]);
=======
    res += L' ';
    uwargs = arangodb::basics::toWString(external->_arguments[i]);
    err = wAppendQuotedArg(res, uwargs.data());
>>>>>>> dda48d6f
    if (err != TRI_ERROR_NO_ERROR) {
      return "";
    }
  }
  return res;
}

static bool startProcess(ExternalProcess* external, HANDLE rd, HANDLE wr) {
  std::string args;
  PROCESS_INFORMATION piProcInfo;
  STARTUPINFO siStartInfo;
  BOOL bFuncRetn = FALSE;
  TRI_ERRORBUF;

  args = makeWindowsArgs(external);
  if (args.length() == 0) {
    LOG_TOPIC("1004e", ERR, arangodb::Logger::FIXME)
        << "execute of '" << external->_executable << "' failed making args";
    return false;
  }

  // set up members of the PROCESS_INFORMATION structure
  ZeroMemory(&piProcInfo, sizeof(PROCESS_INFORMATION));

  // set up members of the STARTUPINFO structure
  ZeroMemory(&siStartInfo, sizeof(STARTUPINFOW));
  siStartInfo.cb = sizeof(STARTUPINFOW);

  siStartInfo.dwFlags = STARTF_USESTDHANDLES;
  siStartInfo.hStdInput = rd ? rd : nullptr;
  siStartInfo.hStdOutput = wr ? wr : GetStdHandle(STD_OUTPUT_HANDLE);
  siStartInfo.hStdError = GetStdHandle(STD_ERROR_HANDLE);

  // create the child process
  bFuncRetn = CreateProcessA(NULL,
                             (LPSTR)args.c_str(),  // command line
                             NULL,  // process security attributes
                             NULL,  // primary thread security attributes
                             TRUE,  // handles are inherited
                             CREATE_NEW_PROCESS_GROUP,  // creation flags
                             NULL,          // use parent's environment
                             NULL,          // use parent's current directory
                             &siStartInfo,  // STARTUPINFO pointer
                             &piProcInfo);  // receives PROCESS_INFORMATION

  if (bFuncRetn == FALSE) {
    TRI_SYSTEM_ERROR();
    LOG_TOPIC("32092", ERR, arangodb::Logger::FIXME)
        << "execute of '" << external->_executable
        << "' failed, error: " << GetLastError() << " " << TRI_GET_ERRORBUF;
    return false;
  } else {
    external->_pid = piProcInfo.dwProcessId;
    external->_process = piProcInfo.hProcess;
    CloseHandle(piProcInfo.hThread);
    return true;
  }
}

static void StartExternalProcess(
    ExternalProcess* external, bool usePipes,
    std::vector<std::string> const& additionalEnv,
    std::string const& /* fileForStdErr ignored for now on Windows */) {
  HANDLE hChildStdinRd = NULL, hChildStdinWr = NULL;
  HANDLE hChildStdoutRd = NULL, hChildStdoutWr = NULL;
  bool fSuccess;
  if (usePipes) {
    fSuccess = createPipes(&hChildStdinRd, &hChildStdinWr, &hChildStdoutRd,
                           &hChildStdoutWr);

    if (!fSuccess) {
      external->_status = TRI_EXT_PIPE_FAILED;
      return;
    }
  }

  // now create the child process.
  fSuccess = startProcess(external, hChildStdinRd, hChildStdoutWr);
  if (!fSuccess) {
    external->_status = TRI_EXT_FORK_FAILED;

    if (hChildStdoutRd != NULL) {
      CloseHandle(hChildStdoutRd);
    }
    if (hChildStdoutWr != NULL) {
      CloseHandle(hChildStdoutWr);
    }
    if (hChildStdinRd != NULL) {
      CloseHandle(hChildStdinRd);
    }
    if (hChildStdinWr != NULL) {
      CloseHandle(hChildStdinWr);
    }

    return;
  }

  CloseHandle(hChildStdinRd);
  CloseHandle(hChildStdoutWr);

  external->_readPipe = hChildStdoutRd;
  external->_writePipe = hChildStdinWr;
  external->_status = TRI_EXT_RUNNING;
}
#endif

////////////////////////////////////////////////////////////////////////////////
/// @brief converts usec and sec into seconds
////////////////////////////////////////////////////////////////////////////////

#ifdef ARANGODB_HAVE_GETRUSAGE

uint64_t TRI_MicrosecondsTv(struct timeval* tv) {
  time_t sec = tv->tv_sec;
  suseconds_t usec = tv->tv_usec;

  while (usec < 0) {
    usec += 1000000;
    sec -= 1;
  }

  return (sec * 1000000LL) + usec;
}

#endif

////////////////////////////////////////////////////////////////////////////////
/// @brief returns information about the current process
////////////////////////////////////////////////////////////////////////////////

#ifdef TRI_HAVE_LINUX_PROC

ProcessInfo TRI_ProcessInfoSelf() {
  return TRI_ProcessInfo(Thread::currentProcessId());
}

#elif ARANGODB_HAVE_GETRUSAGE

ProcessInfo TRI_ProcessInfoSelf() {
  ProcessInfo result;

  result._scClkTck = 1000000;

  struct rusage used;
  int res = getrusage(RUSAGE_SELF, &used);

  if (res == 0) {
    result._minorPageFaults = used.ru_minflt;
    result._majorPageFaults = used.ru_majflt;

    result._systemTime = TRI_MicrosecondsTv(&used.ru_stime);
    result._userTime = TRI_MicrosecondsTv(&used.ru_utime);

    // ru_maxrss is the resident set size in kilobytes. need to multiply with
    // 1024 to get the number of bytes
    result._residentSize = used.ru_maxrss * ARANGODB_GETRUSAGE_MAXRSS_UNIT;
  }

#ifdef TRI_HAVE_MACH
  {
    kern_return_t rc;
    thread_array_t array;
    mach_msg_type_number_t count;

    rc = task_threads(mach_task_self(), &array, &count);

    if (rc == KERN_SUCCESS) {
      unsigned int i;

      result._numberThreads = count;

      for (i = 0; i < count; ++i) {
        mach_port_deallocate(mach_task_self(), array[i]);
      }

      vm_deallocate(mach_task_self(), (vm_address_t)array,
                    sizeof(thread_t) * count);
    }
  }

  {
    kern_return_t rc;
    struct task_basic_info t_info;
    mach_msg_type_number_t t_info_count = TASK_BASIC_INFO_COUNT;

    rc = task_info(mach_task_self(), TASK_BASIC_INFO, (task_info_t)&t_info,
                   &t_info_count);
    if (rc == KERN_SUCCESS) {
      result._virtualSize = t_info.virtual_size;
      result._residentSize = t_info.resident_size;
    } else {
      result._virtualSize = 0;
      result._residentSize = 0;
    }
  }
#endif

  return result;
}

#else
/// --------------------------------------------
/// transform a file time to timestamp
/// Particularities:
/// 1. FileTime can save a date at Jan, 1 1601
///    timestamp saves dates at 1970
/// --------------------------------------------

static uint64_t _TimeAmount(FILETIME* ft) {
  uint64_t ts, help;
  ts = ft->dwLowDateTime;
  help = ft->dwHighDateTime;
  help = help << 32;
  ts |= help;
  /// at moment without transformation
  return ts;
}

[[maybe_unused]] static time_t _FileTime_to_POSIX(FILETIME* ft) {
  LONGLONG ts, help;
  ts = ft->dwLowDateTime;
  help = ft->dwHighDateTime;
  help = help << 32;
  ts |= help;

  return (ts - 116444736000000000) / 10000000;
}

ProcessInfo TRI_ProcessInfoH(HANDLE processHandle, TRI_pid_t pid) {
  ProcessInfo result;

  PROCESS_MEMORY_COUNTERS_EX pmc;
  pmc.cb = sizeof(PROCESS_MEMORY_COUNTERS_EX);
  // compiler warning wird in kauf genommen!c
  // http://msdn.microsoft.com/en-us/library/windows/desktop/ms684874(v=vs.85).aspx
  if (GetProcessMemoryInfo(processHandle, (PPROCESS_MEMORY_COUNTERS)&pmc,
                           pmc.cb)) {
    result._majorPageFaults = pmc.PageFaultCount;
    // there is not any corresponce to minflt in linux
    result._minorPageFaults = 0;

    // from MSDN:
    // "The working set is the amount of memory physically mapped to the process
    // context at a given time.
    // Memory in the paged pool is system memory that can be transferred to the
    // paging file on disk(paged) when
    // it is not being used. Memory in the nonpaged pool is system memory that
    // cannot be paged to disk as long as
    // the corresponding objects are allocated. The pagefile usage represents
    // how much memory is set aside for the
    // process in the system paging file. When memory usage is too high, the
    // virtual memory manager pages selected
    // memory to disk. When a thread needs a page that is not in memory, the
    // memory manager reloads it from the
    // paging file."

    result._residentSize = pmc.WorkingSetSize;
    result._virtualSize = pmc.PrivateUsage;
  }
  /// computing times
  FILETIME creationTime, exitTime, kernelTime, userTime;
  if (GetProcessTimes(processHandle, &creationTime, &exitTime, &kernelTime,
                      &userTime)) {
    // see remarks in
    // http://msdn.microsoft.com/en-us/library/windows/desktop/ms683223(v=vs.85).aspx
    // value in seconds
    result._scClkTck = 10000000;  // 1e7
    result._systemTime = _TimeAmount(&kernelTime);
    result._userTime = _TimeAmount(&userTime);
    // for computing  the timestamps of creation and exit time
    // the function '_FileTime_to_POSIX' should be called
  }
  /// computing number of threads
  HANDLE snapShot = CreateToolhelp32Snapshot(TH32CS_SNAPTHREAD, pid);

  if (snapShot != INVALID_HANDLE_VALUE) {
    THREADENTRY32 te32;
    te32.dwSize = sizeof(THREADENTRY32);
    if (Thread32First(snapShot, &te32)) {
      result._numberThreads++;
      while (Thread32Next(snapShot, &te32)) {
        if (te32.th32OwnerProcessID == pid) {
          result._numberThreads++;
        }
      }
    } else {
      LOG_TOPIC("66667", ERR, arangodb::Logger::FIXME)
          << "failed to acquire thread from snapshot - " << GetLastError();
    }
    CloseHandle(snapShot);
  } else {
    LOG_TOPIC("66668", ERR, arangodb::Logger::FIXME)
        << "failed to acquire process threads count - " << GetLastError();
  }

  return result;
}

ProcessInfo TRI_ProcessInfoSelf() {
  return TRI_ProcessInfoH(GetCurrentProcess(), GetCurrentProcessId());
}

ProcessInfo TRI_ProcessInfo(TRI_pid_t pid) {
  auto external = TRI_LookupSpawnedProcess(pid);
  if (external != nullptr) {
    return TRI_ProcessInfoH(external->_process, pid);
  }
  return {};
}

#endif

/// @brief returns information about the process
#ifdef TRI_HAVE_LINUX_PROC

ProcessInfo TRI_ProcessInfo(TRI_pid_t pid) {
  ProcessInfo result;

  char str[1024];
  memset(&str, 0, sizeof(str));

  // build filename /proc/<pid>/stat
  {
    char* p = &str[0];

    // a malloc-free sprintf...
    static constexpr char const* proc = "/proc/";
    static constexpr char const* stat = "/stat";

    // append /proc/
    memcpy(p, proc, strlen(proc));
    p += strlen(proc);
    // append pid
    p += arangodb::basics::StringUtils::itoa(uint64_t(pid), p);
    memcpy(p, stat, strlen(stat));
    p += strlen(stat);
    *p = '\0';
  }

  // open file...
  int fd = TRI_OPEN(&str[0], O_RDONLY);

  if (fd >= 0) {
    memset(&str, 0, sizeof(str));

    auto n = TRI_READ(fd, str, static_cast<TRI_read_t>(sizeof(str)));
    close(fd);

    if (n == 0) {
      return result;
    }

    /// buffer now contains all data documented by "proc"
    /// see man 5 proc for the state of a process

    char const* p = &str[0];
    char const* e = p + n;

    skipEntry(p, e);                                      // process id
    skipEntry(p, e);                                      // process name
    skipEntry(p, e);                                      // process state
    skipEntry(p, e);                                      // ppid
    skipEntry(p, e);                                      // pgrp
    skipEntry(p, e);                                      // session
    skipEntry(p, e);                                      // tty nr
    skipEntry(p, e);                                      // tpgid
    skipEntry(p, e);                                      // flags
    result._minorPageFaults = readEntry<uint64_t>(p, e);  // min flt
    skipEntry(p, e);                                      // cmin flt
    result._majorPageFaults = readEntry<uint64_t>(p, e);  // maj flt
    skipEntry(p, e);                                      // cmaj flt
    result._userTime = readEntry<uint64_t>(p, e);         // utime
    result._systemTime = readEntry<uint64_t>(p, e);       // stime
    skipEntry(p, e);                                      // cutime
    skipEntry(p, e);                                      // cstime
    skipEntry(p, e);                                      // priority
    skipEntry(p, e);                                      // nice
    result._numberThreads = readEntry<int64_t>(p, e);     // num threads
    skipEntry(p, e);                                      // itrealvalue
    skipEntry(p, e);                                      // starttime
    result._virtualSize = readEntry<uint64_t>(p, e);      // vsize
    result._residentSize =
        readEntry<int64_t>(p, e) * PageSize::getValue();  // rss
    result._scClkTck = sysconf(_SC_CLK_TCK);
  }

  return result;
}

#else
#ifndef _WIN32
ProcessInfo TRI_ProcessInfo(TRI_pid_t pid) {
  ProcessInfo result;

  result._scClkTck = 1;

  return result;
}
#endif
#endif

////////////////////////////////////////////////////////////////////////////////
/// @brief sets the process name
////////////////////////////////////////////////////////////////////////////////

void TRI_SetProcessTitle(char const* title) {
#ifdef TRI_HAVE_SYS_PRCTL_H
  prctl(PR_SET_NAME, title, 0, 0, 0);
#endif
}

////////////////////////////////////////////////////////////////////////////////
/// @brief starts an external process
////////////////////////////////////////////////////////////////////////////////

void TRI_CreateExternalProcess(char const* executable,
                               std::vector<std::string> const& arguments,
                               std::vector<std::string> const& additionalEnv,
                               bool usePipes, ExternalId* pid,
                               std::string const& fileForStdErr) {
  size_t const n = arguments.size();
  // create the external structure
  auto external = std::make_unique<ExternalProcess>();
  external->_executable = executable;
  external->_numberArguments = n + 1;

  external->_arguments =
      static_cast<char**>(TRI_Allocate((n + 2) * sizeof(char*)));

  if (external->_arguments == nullptr) {
    // gracefully handle out of memory
    pid->_pid = TRI_INVALID_PROCESS_ID;
    return;
  }

  memset(external->_arguments, 0, (n + 2) * sizeof(char*));

  external->_arguments[0] = TRI_DuplicateString(executable, strlen(executable));
  if (external->_arguments[0] == nullptr) {
    // OOM
    pid->_pid = TRI_INVALID_PROCESS_ID;
    return;
  }

  for (size_t i = 0; i < n; ++i) {
    external->_arguments[i + 1] =
        TRI_DuplicateString(arguments[i].c_str(), arguments[i].size());
    if (external->_arguments[i + 1] == nullptr) {
      // OOM
      pid->_pid = TRI_INVALID_PROCESS_ID;
      return;
    }
  }

  external->_arguments[n + 1] = nullptr;
  external->_status = TRI_EXT_NOT_STARTED;

  StartExternalProcess(external.get(), usePipes, additionalEnv, fileForStdErr);

  if (external->_status != TRI_EXT_RUNNING) {
    pid->_pid = TRI_INVALID_PROCESS_ID;
    return;
  }

  LOG_TOPIC("58158", DEBUG, arangodb::Logger::FIXME)
      << "adding process " << external->_pid << " to list";

  // Note that the following deals with different types under windows,
  // however, this code here can be written in a platform-independent
  // way:
  pid->_pid = external->_pid;
  pid->_readPipe = external->_readPipe;
  pid->_writePipe = external->_writePipe;

  MUTEX_LOCKER(mutexLocker, ExternalProcessesLock);

  try {
    ExternalProcesses.push_back(external.get());
    external.release();
  } catch (...) {
    pid->_pid = TRI_INVALID_PROCESS_ID;
    return;
  }
}

////////////////////////////////////////////////////////////////////////////////
/// @brief Reads from the pipe of processes
////////////////////////////////////////////////////////////////////////////////

void TRI_ClosePipe(ExternalProcess* process, bool read) {
  if (process == nullptr || (read && TRI_IS_INVALID_PIPE(process->_readPipe)) ||
      (!read && TRI_IS_INVALID_PIPE(process->_writePipe))) {
    return;
  }

  auto pipe = (read) ? &process->_readPipe : &process->_writePipe;

#ifndef _WIN32
  if (*pipe != -1) {
    FILE* stream = fdopen(*pipe, "w");
    if (stream != nullptr) {
      fflush(stream);
    }
    close(*pipe);
    *pipe = -1;
  }
#else
  if (*pipe != INVALID_HANDLE_VALUE) {
    CloseHandle(*pipe);
    *pipe = INVALID_HANDLE_VALUE;
  }
#endif
}

////////////////////////////////////////////////////////////////////////////////
/// @brief Reads from the pipe of processes
////////////////////////////////////////////////////////////////////////////////

TRI_read_return_t TRI_ReadPipe(ExternalProcess const* process, char* buffer,
                               size_t bufferSize) {
  if (process == nullptr || TRI_IS_INVALID_PIPE(process->_readPipe)) {
    return 0;
  }

  memset(buffer, 0, bufferSize);

#ifndef _WIN32
  return TRI_ReadPointer(process->_readPipe, buffer, bufferSize);
#else
  return TRI_READ_POINTER(process->_readPipe, buffer, bufferSize);
#endif
}

////////////////////////////////////////////////////////////////////////////////
/// @brief writes from the pipe of processes
////////////////////////////////////////////////////////////////////////////////

bool TRI_WritePipe(ExternalProcess const* process, char const* buffer,
                   size_t bufferSize) {
  if (process == nullptr || TRI_IS_INVALID_PIPE(process->_writePipe)) {
    return false;
  }

#ifndef _WIN32
  return TRI_WritePointer(process->_writePipe, buffer, bufferSize);
#else
  return TRI_WRITE_POINTER(process->_writePipe, buffer, bufferSize);
#endif
}

////////////////////////////////////////////////////////////////////////////////
/// @brief returns the status of an external process
////////////////////////////////////////////////////////////////////////////////

ExternalProcessStatus TRI_CheckExternalProcess(ExternalId pid, bool wait,
                                               uint32_t timeout) {
  ExternalProcessStatus status;
  status._status = TRI_EXT_NOT_FOUND;
  status._exitStatus = 0;

  auto external = TRI_LookupSpawnedProcess(pid._pid);

  if (external == nullptr) {
    status._errorMessage =
        std::string("the pid you're looking for is not in our list: ") +
        arangodb::basics::StringUtils::itoa(static_cast<int64_t>(pid._pid));
    status._status = TRI_EXT_NOT_FOUND;
    LOG_TOPIC("f5f99", WARN, arangodb::Logger::FIXME)
        << "checkExternal: pid not found: " << pid._pid;

    return status;
  }

  if (external->_status == TRI_EXT_RUNNING ||
      external->_status == TRI_EXT_STOPPED) {
#ifndef _WIN32
    if (timeout > 0) {
      // if we use a timeout, it means we cannot use blocking
      wait = false;
    }

    int opts;
    if (wait) {
      opts = WUNTRACED;
    } else {
      opts = WNOHANG | WUNTRACED;
    }

    int loc = 0;
    TRI_pid_t res = 0;
    bool timeoutHappened = false;
    if (timeout) {
      TRI_ASSERT((opts & WNOHANG) != 0);
      double endTime = 0.0;
      while (true) {
        res = waitpid(external->_pid, &loc, opts);
        if (res != 0) {
          break;
        }
        double now = TRI_microtime();
        if (endTime == 0.0) {
          endTime = now + timeout / 1000.0;
        } else if (now >= endTime) {
          res = external->_pid;
          timeoutHappened = true;
          break;
        }
        std::this_thread::sleep_for(std::chrono::milliseconds(20));
      }
    } else {
      res = waitpid(external->_pid, &loc, opts);
    }

    if (res == 0) {
      if (wait) {
        status._errorMessage =
            std::string("waitpid returned 0 for pid while it shouldn't ") +
            arangodb::basics::StringUtils::itoa(external->_pid);
        if (timeoutHappened) {
          external->_status = TRI_EXT_TIMEOUT;
          external->_exitStatus = -1;
        } else if (WIFEXITED(loc)) {
          external->_status = TRI_EXT_TERMINATED;
          external->_exitStatus = WEXITSTATUS(loc);
        } else if (WIFSIGNALED(loc)) {
          external->_status = TRI_EXT_ABORTED;
          external->_exitStatus = WTERMSIG(loc);
        } else if (WIFSTOPPED(loc)) {
          external->_status = TRI_EXT_STOPPED;
          external->_exitStatus = 0;
        } else {
          external->_status = TRI_EXT_ABORTED;
          external->_exitStatus = 0;
        }
      } else {
        external->_exitStatus = 0;
      }
    } else if (res == -1) {
      if (errno == ECHILD) {
        external->_status = TRI_EXT_NOT_FOUND;
      }
      TRI_set_errno(TRI_ERROR_SYS_ERROR);
      LOG_TOPIC("308ea", WARN, arangodb::Logger::FIXME)
          << "waitpid returned error for pid " << external->_pid << " (" << wait
          << "): " << TRI_last_error();
      status._errorMessage =
          std::string("waitpid returned error for pid ") +
          arangodb::basics::StringUtils::itoa(external->_pid) +
          std::string(": ") + std::string(TRI_last_error());
    } else if (static_cast<TRI_pid_t>(external->_pid) ==
               static_cast<TRI_pid_t>(res)) {
      if (timeoutHappened) {
        external->_status = TRI_EXT_TIMEOUT;
        external->_exitStatus = -1;
      } else if (WIFEXITED(loc)) {
        external->_status = TRI_EXT_TERMINATED;
        external->_exitStatus = WEXITSTATUS(loc);
      } else if (WIFSIGNALED(loc)) {
        external->_status = TRI_EXT_ABORTED;
        external->_exitStatus = WTERMSIG(loc);
      } else if (WIFSTOPPED(loc)) {
        external->_status = TRI_EXT_STOPPED;
        external->_exitStatus = 0;
      } else {
        external->_status = TRI_EXT_ABORTED;
        external->_exitStatus = 0;
      }
    } else {
      LOG_TOPIC("0ab33", WARN, arangodb::Logger::FIXME)
          << "unexpected waitpid result for pid " << external->_pid << ": "
          << res;
      status._errorMessage =
          std::string("unexpected waitpid result for pid ") +
          arangodb::basics::StringUtils::itoa(external->_pid) +
          std::string(": ") + arangodb::basics::StringUtils::itoa(res);
    }
#else
    {
      char windowsErrorBuf[256];
      bool wantGetExitCode = wait;
      if (wait) {
        DWORD result;
        DWORD waitFor = INFINITE;
        if (timeout != 0) {
          waitFor = timeout;
        }
        result = WaitForSingleObject(external->_process, waitFor);
        if (result == WAIT_FAILED) {
          FormatMessage(FORMAT_MESSAGE_FROM_SYSTEM, NULL, GetLastError(), 0,
                        windowsErrorBuf, sizeof(windowsErrorBuf), NULL);
          LOG_TOPIC("64246", WARN, arangodb::Logger::FIXME)
              << "could not wait for subprocess with pid " << external->_pid
              << ": " << windowsErrorBuf;
          status._errorMessage =
              std::string("could not wait for subprocess with pid ") +
              arangodb::basics::StringUtils::itoa(
                  static_cast<int64_t>(external->_pid)) +
              windowsErrorBuf;
          status._exitStatus = GetLastError();
        } else if ((result == WAIT_TIMEOUT) && (timeout != 0)) {
          wantGetExitCode = false;
          external->_status = TRI_EXT_TIMEOUT;
          external->_exitStatus = -1;
        }
      } else {
        DWORD result;
        result = WaitForSingleObject(external->_process, 0);
        switch (result) {
          case WAIT_ABANDONED:
            wantGetExitCode = true;
            LOG_TOPIC("92708", WARN, arangodb::Logger::FIXME)
                << "WAIT_ABANDONED while waiting for subprocess with pid "
                << external->_pid;
            break;
          case WAIT_OBJECT_0:
            /// this seems to be the exit case - want getExitCodeProcess here.
            wantGetExitCode = true;
            break;
          case WAIT_TIMEOUT:
            // success - process is up and running.
            external->_exitStatus = 0;
            break;
          case WAIT_FAILED:
            FormatMessage(FORMAT_MESSAGE_FROM_SYSTEM, NULL, GetLastError(), 0,
                          windowsErrorBuf, sizeof(windowsErrorBuf), NULL);
            LOG_TOPIC("f79de", WARN, arangodb::Logger::FIXME)
                << "could not wait for subprocess with pid " << external->_pid
                << ": " << windowsErrorBuf;
            status._errorMessage =
                std::string("could not wait for subprocess with PID '") +
                arangodb::basics::StringUtils::itoa(
                    static_cast<int64_t>(external->_pid)) +
                std::string("'") + windowsErrorBuf;
            status._exitStatus = GetLastError();
          default:
            wantGetExitCode = true;
            LOG_TOPIC("5c1fb", WARN, arangodb::Logger::FIXME)
                << "unexpected status while waiting for subprocess with pid "
                << external->_pid;
        }
      }
      if (wantGetExitCode) {
        DWORD exitCode = STILL_ACTIVE;
        if (!GetExitCodeProcess(external->_process, &exitCode)) {
          LOG_TOPIC("798af", WARN, arangodb::Logger::FIXME)
              << "exit status could not be determined for pid "
              << external->_pid;
          status._errorMessage =
              std::string("exit status could not be determined for pid ") +
              arangodb::basics::StringUtils::itoa(
                  static_cast<int64_t>(external->_pid));
          external->_exitStatus = -1;
          external->_status = TRI_EXT_NOT_STARTED;
        } else {
          if (exitCode == STILL_ACTIVE) {
            external->_exitStatus = 0;
          } else if (exitCode > 255) {
            // this should be one of our signals which we mapped...
            external->_status = TRI_EXT_ABORTED;
            external->_exitStatus = exitCode - 255;
          } else {
            external->_status = TRI_EXT_TERMINATED;
            external->_exitStatus = exitCode;
          }
        }
      } else if (timeout == 0) {
        external->_status = TRI_EXT_RUNNING;
      }
    }
#endif
  } else {
    LOG_TOPIC("1cff4", WARN, arangodb::Logger::FIXME)
        << "unexpected process status " << external->_status << ": "
        << external->_exitStatus;
    status._errorMessage =
        std::string("unexpected process status ") +
        arangodb::basics::StringUtils::itoa(external->_status) +
        std::string(": ") +
        arangodb::basics::StringUtils::itoa(external->_exitStatus);
  }

  status._status = external->_status;
  status._exitStatus = external->_exitStatus;

  // Do we have to free our data?
  if (external->_status != TRI_EXT_RUNNING &&
      external->_status != TRI_EXT_STOPPED &&
      external->_status != TRI_EXT_TIMEOUT) {
    MUTEX_LOCKER(mutexLocker, ExternalProcessesLock);

    for (auto it = ExternalProcesses.begin(); it != ExternalProcesses.end();
         ++it) {
      if ((*it)->_pid == pid._pid) {
        ExternalProcesses.erase(it);
        break;
      }
    }

    delete external;
  }

  return status;
}

////////////////////////////////////////////////////////////////////////////////
// @brief check for a process we didn't spawn, and check for access rights to
//        send it signals.
#ifndef _WIN32
static ExternalProcess* getExternalProcess(TRI_pid_t pid) {
  if (kill(pid, 0) == 0) {
    ExternalProcess* external = new ExternalProcess();

    external->_pid = pid;
    external->_status = TRI_EXT_RUNNING;

    return external;
  }

  LOG_TOPIC("b0d9c", WARN, arangodb::Logger::FIXME)
      << "checking for external process: '" << pid
      << "' failed with error: " << strerror(errno);
  return nullptr;
}
#else
static ExternalProcess* getExternalProcess(TRI_pid_t pid) {
  HANDLE hProcess = OpenProcess(PROCESS_ALL_ACCESS, FALSE, pid);

  if (hProcess != nullptr) {
    ExternalProcess* external = new ExternalProcess();

    external->_pid = pid;
    external->_status = TRI_EXT_RUNNING;
    external->_process = hProcess;

    return external;
  }
  return nullptr;
}
#endif

/// @brief check for a process we didn't spawn, and check for access rights to
/// send it signals.
#ifndef _WIN32
static bool killProcess(ExternalProcess* pid, int signal) {
  TRI_ASSERT(pid != nullptr);
  if (pid == nullptr) {
    return false;
  }
  if (signal == SIGKILL) {
    LOG_TOPIC("021b9", WARN, arangodb::Logger::FIXME)
        << "sending SIGKILL signal to process: " << pid->_pid;
  }
  if (kill(pid->_pid, signal) == 0) {
    return true;
  }
  return false;
}

#else
static bool killProcess(ExternalProcess* pid, int signal) {
  TRI_ASSERT(pid != nullptr);
  UINT uExitCode = 0;

  if (pid == nullptr) {
    return false;
  }

  // kill worker process
  if (0 != TerminateProcess(pid->_process, uExitCode)) {
    return true;
  } else {
    return false;
  }
}
#define SIGKILL 1
#endif

////////////////////////////////////////////////////////////////////////////////
/// @brief kills an external process
////////////////////////////////////////////////////////////////////////////////

ExternalProcessStatus TRI_KillExternalProcess(ExternalId pid, int signal,
                                              bool isTerminal) {
  LOG_TOPIC("77bc5", DEBUG, arangodb::Logger::FIXME)
      << "Sending process: " << pid._pid << " the signal: " << signal;

  ExternalProcess* external = nullptr;
  {
    MUTEX_LOCKER(mutexLocker, ExternalProcessesLock);

    for (auto it = ExternalProcesses.begin(); it != ExternalProcesses.end();
         ++it) {
      if ((*it)->_pid == pid._pid) {
        external = (*it);
        break;
      }
    }
  }

  bool isChild = (external != nullptr);
  if (!isChild) {
    external = getExternalProcess(pid._pid);
    if (external == nullptr) {
      LOG_TOPIC("73b93", DEBUG, arangodb::Logger::FIXME)
          << "kill: process not found: " << pid._pid
          << " in our starting table and it doesn't exist.";
      ExternalProcessStatus status;
      status._status = TRI_EXT_NOT_FOUND;
      status._exitStatus = -1;
      return status;
    }
    LOG_TOPIC("349fa", DEBUG, arangodb::Logger::FIXME)
        << "kill: process not found: " << pid._pid
        << " in our starting table - adding";

    // ok, we didn't spawn it, but now we claim the
    // ownership.
    MUTEX_LOCKER(mutexLocker, ExternalProcessesLock);

    try {
      ExternalProcesses.push_back(external);
    } catch (...) {
      delete external;

      ExternalProcessStatus status;
      status._status = TRI_EXT_NOT_FOUND;
      status._exitStatus = -1;
      return status;
    }
  }

  TRI_ASSERT(external != nullptr);
  if (killProcess(external, signal)) {
    external->_status = TRI_EXT_STOPPED;
    // if the process wasn't spawned by us, no waiting required.
    int count = 0;
    while (true) {
      ExternalProcessStatus status = TRI_CheckExternalProcess(pid, false, 0);
      if (!isTerminal) {
        // we just sent a signal, don't care whether
        // the process is gone by now.
        return status;
      }
      if ((status._status == TRI_EXT_TERMINATED) ||
          (status._status == TRI_EXT_ABORTED) ||
          (status._status == TRI_EXT_NOT_FOUND)) {
        // Its dead and gone - good.
        MUTEX_LOCKER(mutexLocker, ExternalProcessesLock);
        for (auto it = ExternalProcesses.begin(); it != ExternalProcesses.end();
             ++it) {
          if (*it == external) {
            ExternalProcesses.erase(it);
            break;
          }
        }
        if (!isChild && (status._status == TRI_EXT_NOT_FOUND)) {
          status._status = TRI_EXT_TERMINATED;
          status._errorMessage.clear();
        }
        return status;
      }
      std::this_thread::sleep_for(std::chrono::seconds(1));
      if (count >= 13) {
        TRI_ASSERT(external != nullptr);
        LOG_TOPIC("2af4e", WARN, arangodb::Logger::FIXME)
            << "about to send SIGKILL signal to process: " << external->_pid
            << ", status: " << (int)status._status;
        killProcess(external, SIGKILL);
      }
      if (count > 25) {
        return status;
      }
      count++;
    }
  }
  return TRI_CheckExternalProcess(pid, false, 0);
}

#ifdef _WIN32
typedef LONG(NTAPI* NtSuspendProcess)(IN HANDLE ProcessHandle);
typedef LONG(NTAPI* NtResumeProcess)(IN HANDLE ProcessHandle);

NtSuspendProcess pfnNtSuspendProcess = (NtSuspendProcess)GetProcAddress(
    GetModuleHandle("ntdll"), "NtSuspendProcess");
NtResumeProcess pfnNtResumeProcess = (NtResumeProcess)GetProcAddress(
    GetModuleHandle("ntdll"), "NtResumeProcess");
#endif

////////////////////////////////////////////////////////////////////////////////
/// @brief stops an external process
////////////////////////////////////////////////////////////////////////////////

bool TRI_SuspendExternalProcess(ExternalId pid) {
  LOG_TOPIC("13e36", DEBUG, arangodb::Logger::FIXME)
      << "suspending process: " << pid._pid;

#ifndef _WIN32
  return 0 == kill(pid._pid, SIGSTOP);
#else
  TRI_ERRORBUF;

  HANDLE processHandle = OpenProcess(PROCESS_ALL_ACCESS, FALSE, pid._pid);
  bool rc = pfnNtSuspendProcess(processHandle) == 0;
  if (!rc) {
    TRI_SYSTEM_ERROR();
    LOG_TOPIC("4da8a", ERR, arangodb::Logger::FIXME)
        << "suspending of '" << pid._pid
        << "' failed, error: " << GetLastError() << " " << TRI_GET_ERRORBUF;
  }
  CloseHandle(processHandle);
  return rc;
#endif
}

////////////////////////////////////////////////////////////////////////////////
/// @brief continues an external process
////////////////////////////////////////////////////////////////////////////////

bool TRI_ContinueExternalProcess(ExternalId pid) {
  LOG_TOPIC("45884", DEBUG, arangodb::Logger::FIXME)
      << "continueing process: " << pid._pid;

#ifndef _WIN32
  return 0 == kill(pid._pid, SIGCONT);
#else
  TRI_ERRORBUF;

  HANDLE processHandle = OpenProcess(PROCESS_SUSPEND_RESUME, FALSE, pid._pid);
  bool rc = processHandle != NULL && pfnNtResumeProcess(processHandle) == 0;
  if (!rc) {
    TRI_SYSTEM_ERROR();
    LOG_TOPIC("57e23", ERR, arangodb::Logger::FIXME)
        << "resuming of '" << pid._pid << "' failed, error: " << GetLastError()
        << " " << TRI_GET_ERRORBUF;
  }
  CloseHandle(processHandle);
  return rc;
#endif
}

////////////////////////////////////////////////////////////////////////////////
/// @brief shuts down the process components
////////////////////////////////////////////////////////////////////////////////

void TRI_ShutdownProcess() {
  MUTEX_LOCKER(mutexLocker, ExternalProcessesLock);
  for (auto* external : ExternalProcesses) {
    delete external;
  }
  ExternalProcesses.clear();
}<|MERGE_RESOLUTION|>--- conflicted
+++ resolved
@@ -381,8 +381,19 @@
   return true;
 }
 
-static ErrorCode appendQuotedArg(std::string& buf, char const* p) {
-  buf += '"';
+#define appendChar(buf, x)                        \
+  do {                                            \
+    err = TRI_AppendCharStringBuffer((buf), (x)); \
+    if (err != TRI_ERROR_NO_ERROR) {              \
+      return err;                                 \
+    }                                             \
+  } while (false);
+
+[[maybe_unused]] static ErrorCode appendQuotedArg(TRI_string_buffer_t* buf,
+                                                  char const* p) {
+  auto err = TRI_ERROR_NO_ERROR;
+
+  appendChar(buf, '"');
 
   while (*p != 0) {
     unsigned int i;
@@ -397,36 +408,78 @@
       // double quotation mark we add below be interpreted
       // as a metacharacter.
       for (i = 0; i < NumberBackslashes; i++) {
-        buf += '\\';
-        buf += '\\';
+        appendChar(buf, '\\');
+        appendChar(buf, '\\');
       }
       break;
     } else if (*q == '"') {
       // Escape all backslashes and the following
       // double quotation mark.
       for (i = 0; i < NumberBackslashes; i++) {
-        buf += '\\';
-        buf += '\\';
-      }
-      buf += '\\';
+        appendChar(buf, '\\');
+        appendChar(buf, '\\');
+      }
+      appendChar(buf, '\\');
+      appendChar(buf, *q);
+    } else {
+      // Backslashes aren't special here.
+      for (i = 0; i < NumberBackslashes; i++) {
+        appendChar(buf, '\\');
+      }
+      appendChar(buf, *q);
+    }
+    p = ++q;
+  }
+  appendChar(buf, '"');
+  return TRI_ERROR_NO_ERROR;
+}
+
+static ErrorCode wAppendQuotedArg(std::wstring& buf, wchar_t const* p) {
+  buf += L'"';
+
+  while (*p != 0) {
+    unsigned int i;
+    unsigned int NumberBackslashes = 0;
+    wchar_t const* q = p;
+    while (*q == L'\\') {
+      ++q;
+      ++NumberBackslashes;
+    }
+    if (*q == 0) {
+      // Escape all backslashes, but let the terminating
+      // double quotation mark we add below be interpreted
+      // as a metacharacter.
+      for (i = 0; i < NumberBackslashes; i++) {
+        buf += L'\\';
+        buf += L'\\';
+      }
+      break;
+    } else if (*q == L'"') {
+      // Escape all backslashes and the following
+      // double quotation mark.
+      for (i = 0; i < NumberBackslashes; i++) {
+        buf += L'\\';
+        buf += L'\\';
+      }
+      buf += L'\\';
       buf += *q;
     } else {
       // Backslashes aren't special here.
       for (i = 0; i < NumberBackslashes; i++) {
-        buf += '\\';
+        buf += L'\\';
       }
       buf += *q;
     }
     p = ++q;
   }
-  buf += '"';
+  buf += L'"';
   return TRI_ERROR_NO_ERROR;
 }
 
-static std::string makeWindowsArgs(ExternalProcess* external) {
+static std::wstring makeWindowsArgs(ExternalProcess* external) {
   size_t i;
   auto err = TRI_ERROR_NO_ERROR;
-  std::string res;
+  std::wstring res;
 
   if ((external->_executable.find('/') == std::string::npos) &&
       (external->_executable.find('\\') == std::string::npos)) {
@@ -442,37 +495,27 @@
     }
   }
 
-<<<<<<< HEAD
-
-  err = appendQuotedArg(res, external->_executable.c_str());
-=======
   auto uwargs = arangodb::basics::toWString(external->_executable);
 
   err = wAppendQuotedArg(res, uwargs.data());
->>>>>>> dda48d6f
   if (err != TRI_ERROR_NO_ERROR) {
-    return "";
+    return L"";
   }
   for (i = 1; i < external->_numberArguments; i++) {
-<<<<<<< HEAD
-    res += ' ';
-    err = appendQuotedArg(res, external->_arguments[i]);
-=======
     res += L' ';
     uwargs = arangodb::basics::toWString(external->_arguments[i]);
     err = wAppendQuotedArg(res, uwargs.data());
->>>>>>> dda48d6f
     if (err != TRI_ERROR_NO_ERROR) {
-      return "";
+      return L"";
     }
   }
   return res;
 }
 
 static bool startProcess(ExternalProcess* external, HANDLE rd, HANDLE wr) {
-  std::string args;
+  std::wstring args;
   PROCESS_INFORMATION piProcInfo;
-  STARTUPINFO siStartInfo;
+  STARTUPINFOW siStartInfo;
   BOOL bFuncRetn = FALSE;
   TRI_ERRORBUF;
 
@@ -496,8 +539,8 @@
   siStartInfo.hStdError = GetStdHandle(STD_ERROR_HANDLE);
 
   // create the child process
-  bFuncRetn = CreateProcessA(NULL,
-                             (LPSTR)args.c_str(),  // command line
+  bFuncRetn = CreateProcessW(NULL,
+                             (LPWSTR)args.c_str(),  // command line
                              NULL,  // process security attributes
                              NULL,  // primary thread security attributes
                              TRUE,  // handles are inherited
