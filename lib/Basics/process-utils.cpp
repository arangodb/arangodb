////////////////////////////////////////////////////////////////////////////////
/// DISCLAIMER
///
/// Copyright 2014-2016 ArangoDB GmbH, Cologne, Germany
/// Copyright 2004-2014 triAGENS GmbH, Cologne, Germany
///
/// Licensed under the Apache License, Version 2.0 (the "License");
/// you may not use this file except in compliance with the License.
/// You may obtain a copy of the License at
///
///     http://www.apache.org/licenses/LICENSE-2.0
///
/// Unless required by applicable law or agreed to in writing, software
/// distributed under the License is distributed on an "AS IS" BASIS,
/// WITHOUT WARRANTIES OR CONDITIONS OF ANY KIND, either express or implied.
/// See the License for the specific language governing permissions and
/// limitations under the License.
///
/// Copyright holder is ArangoDB GmbH, Cologne, Germany
///
/// @author Esteban Lombeyda
////////////////////////////////////////////////////////////////////////////////

#include <errno.h>
#include <stdio.h>
#include <stdlib.h>
#include <string.h>
#include <sys/stat.h>
#include <sys/types.h>
#include <algorithm>
#include <chrono>
#include <memory>
#include <thread>
#include <type_traits>

#include "process-utils.h"
#include "Basics/system-functions.h"

#if defined(TRI_HAVE_MACOS_MEM_STATS)
#include <sys/sysctl.h>
#endif

#ifdef TRI_HAVE_SYS_PRCTL_H
#include <sys/prctl.h>
#endif

#ifdef TRI_HAVE_SIGNAL_H
#include <signal.h>
#endif

#ifdef TRI_HAVE_SYS_WAIT_H
#include <sys/wait.h>
#endif

#ifdef TRI_HAVE_MACH
#include <mach/mach_host.h>
#include <mach/mach_port.h>
#include <mach/mach_traps.h>
#include <mach/task.h>
#include <mach/thread_act.h>
#include <mach/vm_map.h>
#endif

#ifdef _WIN32
#include <Psapi.h>
#include <TlHelp32.h>
#include <unicode/unistr.h>
#include "Basics/socket-utils.h"
#include "Basics/win-utils.h"
#endif
#include <fcntl.h>

#ifdef TRI_HAVE_UNISTD_H
#include <unistd.h>
#endif

#include "Basics/Mutex.h"
#include "Basics/MutexLocker.h"
#include "Basics/StringBuffer.h"
#include "Basics/StringUtils.h"
#include "Basics/Thread.h"
#include "Basics/debugging.h"
#include "Basics/error.h"
#include "Basics/memory.h"
#include "Basics/operating-system.h"
#include "Basics/tri-strings.h"
#include "Basics/voc-errors.h"
#include "Logger/LogMacros.h"
#include "Logger/Logger.h"
#include "Logger/LoggerStream.h"

using namespace arangodb;

////////////////////////////////////////////////////////////////////////////////
/// @brief physical memory
////////////////////////////////////////////////////////////////////////////////

uint64_t TRI_PhysicalMemory;

////////////////////////////////////////////////////////////////////////////////
/// @brief all external processes
////////////////////////////////////////////////////////////////////////////////

std::vector<ExternalProcess*> ExternalProcesses;

////////////////////////////////////////////////////////////////////////////////
/// @brief lock for protected access to vector ExternalProcesses
////////////////////////////////////////////////////////////////////////////////

static arangodb::Mutex ExternalProcessesLock;

ProcessInfo::ProcessInfo()
    : _minorPageFaults(0),
      _majorPageFaults(0),
      _userTime(0),
      _systemTime(0),
      _numberThreads(0),
      _residentSize(0),  // resident set size in number of bytes
      _virtualSize(0),
      _scClkTck(0) {}

ExternalId::ExternalId()
    :
#ifndef _WIN32
      _pid(0),
      _readPipe(-1),
      _writePipe(-1) {
}
#else
      _pid(0),
      _readPipe(INVALID_HANDLE_VALUE),
      _writePipe(INVALID_HANDLE_VALUE) {
}
#endif

ExternalProcess::ExternalProcess()
    : _numberArguments(0),
      _arguments(nullptr),
#ifdef _WIN32
      _process(nullptr),
#endif
      _status(TRI_EXT_NOT_STARTED),
      _exitStatus(0) {
}

ExternalProcess::~ExternalProcess() {
  for (size_t i = 0; i < _numberArguments; i++) {
    if (_arguments[i] != nullptr) {
      TRI_Free(_arguments[i]);
    }
  }
  if (_arguments) {
    TRI_Free(_arguments);
  }

#ifndef _WIN32
  if (_readPipe != -1) {
    close(_readPipe);
  }
  if (_writePipe != -1) {
    close(_writePipe);
  }
#else
  CloseHandle(_process);
  if (_readPipe != INVALID_HANDLE_VALUE) {
    CloseHandle(_readPipe);
  }
  if (_writePipe != INVALID_HANDLE_VALUE) {
    CloseHandle(_writePipe);
  }
#endif
}

ExternalProcessStatus::ExternalProcessStatus()
    : _status(TRI_EXT_NOT_STARTED), _exitStatus(0), _errorMessage() {}

static ExternalProcess* TRI_LookupSpawnedProcess(TRI_pid_t pid) {
  {
    MUTEX_LOCKER(mutexLocker, ExternalProcessesLock);
    auto found = std::find_if(ExternalProcesses.begin(), ExternalProcesses.end(),
                              [pid](const ExternalProcess * m) -> bool { return m->_pid == pid; });
    if (found != ExternalProcesses.end()) {
      return *found;
    }
  }
  return nullptr;
}

////////////////////////////////////////////////////////////////////////////////
/// @brief creates pipe pair
////////////////////////////////////////////////////////////////////////////////

#ifndef _WIN32
static bool CreatePipes(int* pipe_server_to_child, int* pipe_child_to_server) {
  if (pipe(pipe_server_to_child) == -1) {
    LOG_TOPIC("ef919", ERR, arangodb::Logger::FIXME) << "cannot create pipe";
    return false;
  }

  if (pipe(pipe_child_to_server) == -1) {
    LOG_TOPIC("256ef", ERR, arangodb::Logger::FIXME) << "cannot create pipe";

    close(pipe_server_to_child[0]);
    close(pipe_server_to_child[1]);

    return false;
  }

  return true;
}

////////////////////////////////////////////////////////////////////////////////
/// @brief starts external process
////////////////////////////////////////////////////////////////////////////////

static void StartExternalProcess(ExternalProcess* external, bool usePipes,
                                 std::vector<std::string> additionalEnv) {
  int pipe_server_to_child[2];
  int pipe_child_to_server[2];

  if (usePipes) {
    bool ok = CreatePipes(pipe_server_to_child, pipe_child_to_server);

    if (!ok) {
      external->_status = TRI_EXT_PIPE_FAILED;
      return;
    }
  }

  int processPid = fork();

  // child process
  if (processPid == 0) {
    // set stdin and stdout of child process
    if (usePipes) {
      dup2(pipe_server_to_child[0], 0);
      dup2(pipe_child_to_server[1], 1);

      fcntl(0, F_SETFD, 0);
      fcntl(1, F_SETFD, 0);
      fcntl(2, F_SETFD, 0);

      // close pipes
      close(pipe_server_to_child[0]);
      close(pipe_server_to_child[1]);
      close(pipe_child_to_server[0]);
      close(pipe_child_to_server[1]);
    } else {
      close(0);
      fcntl(1, F_SETFD, 0);
      fcntl(2, F_SETFD, 0);
    }

    // add environment variables
    for (auto it : additionalEnv) {
      putenv(TRI_DuplicateString(it.c_str()));
    }

    // execute worker
    execvp(external->_executable.c_str(), external->_arguments);

    _exit(1);
  }

  // parent
  if (processPid == -1) {
    LOG_TOPIC("e3a2a", ERR, arangodb::Logger::FIXME) << "fork failed";

    if (usePipes) {
      close(pipe_server_to_child[0]);
      close(pipe_server_to_child[1]);
      close(pipe_child_to_server[0]);
      close(pipe_child_to_server[1]);
    }

    external->_status = TRI_EXT_FORK_FAILED;
    return;
  }

  LOG_TOPIC("ac58a", DEBUG, arangodb::Logger::FIXME)
      << "fork succeeded, child pid: " << processPid;

  if (usePipes) {
    close(pipe_server_to_child[0]);
    close(pipe_child_to_server[1]);

    external->_writePipe = pipe_server_to_child[1];
    external->_readPipe = pipe_child_to_server[0];
  } else {
    external->_writePipe = -1;
    external->_readPipe = -1;
  }

  external->_pid = processPid;
  external->_status = TRI_EXT_RUNNING;
}
#else
static bool createPipes(HANDLE* hChildStdinRd, HANDLE* hChildStdinWr,
                        HANDLE* hChildStdoutRd, HANDLE* hChildStdoutWr) {
  // set the bInheritHandle flag so pipe handles are inherited
  SECURITY_ATTRIBUTES saAttr;

  saAttr.nLength = sizeof(SECURITY_ATTRIBUTES);
  saAttr.bInheritHandle = TRUE;
  saAttr.lpSecurityDescriptor = NULL;

  // create a pipe for the child process's STDOUT
  if (!CreatePipe(hChildStdoutRd, hChildStdoutWr, &saAttr, 0)) {
    LOG_TOPIC("504dc", ERR, arangodb::Logger::FIXME)
        << ""
        << "stdout pipe creation failed";
    return false;
  }

  // create a pipe for the child process's STDIN
  if (!CreatePipe(hChildStdinRd, hChildStdinWr, &saAttr, 0)) {
    CloseHandle(hChildStdoutRd);
    CloseHandle(hChildStdoutWr);
    LOG_TOPIC("b7915", ERR, arangodb::Logger::FIXME)
        << "stdin pipe creation failed";
    return false;
  }

  return true;
}

#define appendChar(buf, x)                        \
  do {                                            \
    err = TRI_AppendCharStringBuffer((buf), (x)); \
    if (err != TRI_ERROR_NO_ERROR) {              \
      return err;                                 \
    }                                             \
  } while (false);

static int appendQuotedArg(TRI_string_buffer_t* buf, char const* p) {
  int err;

  appendChar(buf, '"');

  while (*p != 0) {
    unsigned int i;
    unsigned int NumberBackslashes = 0;
    char const* q = p;
    while (*q == '\\') {
      ++q;
      ++NumberBackslashes;
    }
    if (*q == 0) {
      // Escape all backslashes, but let the terminating
      // double quotation mark we add below be interpreted
      // as a metacharacter.
      for (i = 0; i < NumberBackslashes; i++) {
        appendChar(buf, '\\');
        appendChar(buf, '\\');
      }
      break;
    } else if (*q == '"') {
      // Escape all backslashes and the following
      // double quotation mark.
      for (i = 0; i < NumberBackslashes; i++) {
        appendChar(buf, '\\');
        appendChar(buf, '\\');
      }
      appendChar(buf, '\\');
      appendChar(buf, *q);
    } else {
      // Backslashes aren't special here.
      for (i = 0; i < NumberBackslashes; i++) {
        appendChar(buf, '\\');
      }
      appendChar(buf, *q);
    }
    p = ++q;
  }
  appendChar(buf, '"');
  return TRI_ERROR_NO_ERROR;
}

static int wAppendQuotedArg(std::wstring& buf, wchar_t const* p) {
  buf += L'"';

  while (*p != 0) {
    unsigned int i;
    unsigned int NumberBackslashes = 0;
    wchar_t const* q = p;
    while (*q == L'\\') {
      ++q;
      ++NumberBackslashes;
    }
    if (*q == 0) {
      // Escape all backslashes, but let the terminating
      // double quotation mark we add below be interpreted
      // as a metacharacter.
      for (i = 0; i < NumberBackslashes; i++) {
        buf += L'\\';
        buf += L'\\';
      }
      break;
    } else if (*q == L'"') {
      // Escape all backslashes and the following
      // double quotation mark.
      for (i = 0; i < NumberBackslashes; i++) {
        buf += L'\\';
        buf += L'\\';
      }
      buf += L'\\';
      buf += *q;
    } else {
      // Backslashes aren't special here.
      for (i = 0; i < NumberBackslashes; i++) {
        buf += L'\\';
      }
      buf += *q;
    }
    p = ++q;
  }
  buf += L'"';
  return TRI_ERROR_NO_ERROR;
}
static std::wstring makeWindowsArgs(ExternalProcess* external) {
  size_t i;
  int err = TRI_ERROR_NO_ERROR;
  std::wstring res;

  if ((external->_executable.find('/') == std::string::npos) &&
      (external->_executable.find('\\') == std::string::npos)) {
    // oK, this is a binary without path, start the lookup.
    // This will most probably break with non-ascii paths.
    char buf[MAX_PATH];
    char* pBuf;
    DWORD n;
    n = SearchPath(nullptr, external->_executable.c_str(), nullptr, MAX_PATH, buf, &pBuf);
    if (n > 0) {
      external->_executable = std::string(buf, n);
    }
  }

  icu::UnicodeString uwargs(external->_executable.c_str());

  err = wAppendQuotedArg(res, static_cast<const wchar_t*>(uwargs.getTerminatedBuffer()));
  if (err != TRI_ERROR_NO_ERROR) {
    return nullptr;
  }
  for (i = 1; i < external->_numberArguments; i++) {
    res += L' ';
    uwargs = external->_arguments[i];
    err = wAppendQuotedArg(res, static_cast<const wchar_t*>(uwargs.getTerminatedBuffer()));
    if (err != TRI_ERROR_NO_ERROR) {
      return nullptr;
    }
  }
  return res;
}

static bool startProcess(ExternalProcess* external, HANDLE rd, HANDLE wr) {
  std::wstring args;
  PROCESS_INFORMATION piProcInfo;
  STARTUPINFOW siStartInfo;
  BOOL bFuncRetn = FALSE;
  TRI_ERRORBUF;

  args = makeWindowsArgs(external);
  if (args.length() == 0) {
    LOG_TOPIC("1004e", ERR, arangodb::Logger::FIXME)
        << "execute of '" << external->_executable << "' failed making args";
    return false;
  }

  // set up members of the PROCESS_INFORMATION structure
  ZeroMemory(&piProcInfo, sizeof(PROCESS_INFORMATION));

  // set up members of the STARTUPINFO structure
  ZeroMemory(&siStartInfo, sizeof(STARTUPINFOW));
  siStartInfo.cb = sizeof(STARTUPINFOW);

  siStartInfo.dwFlags = STARTF_USESTDHANDLES;
  siStartInfo.hStdInput = rd ? rd : nullptr;
  siStartInfo.hStdOutput = wr ? wr : GetStdHandle(STD_OUTPUT_HANDLE);
  siStartInfo.hStdError = GetStdHandle(STD_ERROR_HANDLE);

  // create the child process
  bFuncRetn = CreateProcessW(NULL,
                             (LPWSTR)args.c_str(),  // command line
                             NULL,  // process security attributes
                             NULL,  // primary thread security attributes
                             TRUE,  // handles are inherited
                             CREATE_NEW_PROCESS_GROUP,  // creation flags
                             NULL,          // use parent's environment
                             NULL,          // use parent's current directory
                             &siStartInfo,  // STARTUPINFO pointer
                             &piProcInfo);  // receives PROCESS_INFORMATION

  if (bFuncRetn == FALSE) {
    TRI_SYSTEM_ERROR();
    LOG_TOPIC("32092", ERR, arangodb::Logger::FIXME)
        << "execute of '" << external->_executable
        << "' failed, error: " << GetLastError() << " " << TRI_GET_ERRORBUF;
    return false;
  } else {
    external->_pid = piProcInfo.dwProcessId;
    external->_process = piProcInfo.hProcess;
    CloseHandle(piProcInfo.hThread);
    return true;
  }
}

static void StartExternalProcess(ExternalProcess* external, bool usePipes,
                                 std::vector<std::string> additionalEnv) {
  HANDLE hChildStdinRd = NULL, hChildStdinWr = NULL;
  HANDLE hChildStdoutRd = NULL, hChildStdoutWr = NULL;
  bool fSuccess;
  if (usePipes) {
    fSuccess = createPipes(&hChildStdinRd, &hChildStdinWr, &hChildStdoutRd, &hChildStdoutWr);

    if (!fSuccess) {
      external->_status = TRI_EXT_PIPE_FAILED;
      return;
    }
  }

  // now create the child process.
  fSuccess = startProcess(external, hChildStdinRd, hChildStdoutWr);
  if (!fSuccess) {
    external->_status = TRI_EXT_FORK_FAILED;

    if (hChildStdoutRd != NULL) {
      CloseHandle(hChildStdoutRd);
    }
    if (hChildStdoutWr != NULL) {
      CloseHandle(hChildStdoutWr);
    }
    if (hChildStdinRd != NULL) {
      CloseHandle(hChildStdinRd);
    }
    if (hChildStdinWr != NULL) {
      CloseHandle(hChildStdinWr);
    }

    return;
  }

  CloseHandle(hChildStdinRd);
  CloseHandle(hChildStdoutWr);

  external->_readPipe = hChildStdoutRd;
  external->_writePipe = hChildStdinWr;
  external->_status = TRI_EXT_RUNNING;
}
#endif

////////////////////////////////////////////////////////////////////////////////
/// @brief converts usec and sec into seconds
////////////////////////////////////////////////////////////////////////////////

#ifdef ARANGODB_HAVE_GETRUSAGE

uint64_t TRI_MicrosecondsTv(struct timeval* tv) {
  time_t sec = tv->tv_sec;
  suseconds_t usec = tv->tv_usec;

  while (usec < 0) {
    usec += 1000000;
    sec -= 1;
  }

  return (sec * 1000000LL) + usec;
}

#endif

////////////////////////////////////////////////////////////////////////////////
/// @brief returns information about the current process
////////////////////////////////////////////////////////////////////////////////

#ifdef TRI_HAVE_LINUX_PROC

ProcessInfo TRI_ProcessInfoSelf() {
  return TRI_ProcessInfo(Thread::currentProcessId());
}

#elif ARANGODB_HAVE_GETRUSAGE

ProcessInfo TRI_ProcessInfoSelf() {
  ProcessInfo result;

  result._scClkTck = 1000000;

  struct rusage used;
  int res = getrusage(RUSAGE_SELF, &used);

  if (res == 0) {
    result._minorPageFaults = used.ru_minflt;
    result._majorPageFaults = used.ru_majflt;

    result._systemTime = TRI_MicrosecondsTv(&used.ru_stime);
    result._userTime = TRI_MicrosecondsTv(&used.ru_utime);

    // ru_maxrss is the resident set size in kilobytes. need to multiply with
    // 1024 to get the number of bytes
    result._residentSize = used.ru_maxrss * ARANGODB_GETRUSAGE_MAXRSS_UNIT;
  }

#ifdef TRI_HAVE_MACH
  {
    kern_return_t rc;
    thread_array_t array;
    mach_msg_type_number_t count;

    rc = task_threads(mach_task_self(), &array, &count);

    if (rc == KERN_SUCCESS) {
      unsigned int i;

      result._numberThreads = count;

      for (i = 0; i < count; ++i) {
        mach_port_deallocate(mach_task_self(), array[i]);
      }

      vm_deallocate(mach_task_self(), (vm_address_t)array, sizeof(thread_t) * count);
    }
  }

  {
    kern_return_t rc;
    struct task_basic_info t_info;
    mach_msg_type_number_t t_info_count = TASK_BASIC_INFO_COUNT;

    rc = task_info(mach_task_self(), TASK_BASIC_INFO, (task_info_t)&t_info, &t_info_count);
    if (rc == KERN_SUCCESS) {
      result._virtualSize = t_info.virtual_size;
      result._residentSize = t_info.resident_size;
    } else {
      result._virtualSize = 0;
      result._residentSize = 0;
    }
  }
#endif

  return result;
}

#else
/// --------------------------------------------
/// transform a file time to timestamp
/// Particularities:
/// 1. FileTime can save a date at Jan, 1 1601
///    timestamp saves dates at 1970
/// --------------------------------------------

static uint64_t _TimeAmount(FILETIME* ft) {
  uint64_t ts, help;
  ts = ft->dwLowDateTime;
  help = ft->dwHighDateTime;
  help = help << 32;
  ts |= help;
  /// at moment without transformation
  return ts;
}

static time_t _FileTime_to_POSIX(FILETIME* ft) {
  LONGLONG ts, help;
  ts = ft->dwLowDateTime;
  help = ft->dwHighDateTime;
  help = help << 32;
  ts |= help;

  return (ts - 116444736000000000) / 10000000;
}

ProcessInfo TRI_ProcessInfoH(HANDLE processHandle, TRI_pid_t pid) {
  ProcessInfo result;

  PROCESS_MEMORY_COUNTERS_EX pmc;
  pmc.cb = sizeof(PROCESS_MEMORY_COUNTERS_EX);
  // compiler warning wird in kauf genommen!c
  // http://msdn.microsoft.com/en-us/library/windows/desktop/ms684874(v=vs.85).aspx
  if (GetProcessMemoryInfo(processHandle, (PPROCESS_MEMORY_COUNTERS)&pmc, pmc.cb)) {
    result._majorPageFaults = pmc.PageFaultCount;
    // there is not any corresponce to minflt in linux
    result._minorPageFaults = 0;

    // from MSDN:
    // "The working set is the amount of memory physically mapped to the process
    // context at a given time.
    // Memory in the paged pool is system memory that can be transferred to the
    // paging file on disk(paged) when
    // it is not being used. Memory in the nonpaged pool is system memory that
    // cannot be paged to disk as long as
    // the corresponding objects are allocated. The pagefile usage represents
    // how much memory is set aside for the
    // process in the system paging file. When memory usage is too high, the
    // virtual memory manager pages selected
    // memory to disk. When a thread needs a page that is not in memory, the
    // memory manager reloads it from the
    // paging file."

    result._residentSize = pmc.WorkingSetSize;
    result._virtualSize = pmc.PrivateUsage;
  }
  /// computing times
  FILETIME creationTime, exitTime, kernelTime, userTime;
  if (GetProcessTimes(processHandle, &creationTime, &exitTime, &kernelTime, &userTime)) {
    // see remarks in
    // http://msdn.microsoft.com/en-us/library/windows/desktop/ms683223(v=vs.85).aspx
    // value in seconds
    result._scClkTck = 10000000;  // 1e7
    result._systemTime = _TimeAmount(&kernelTime);
    result._userTime = _TimeAmount(&userTime);
    // for computing  the timestamps of creation and exit time
    // the function '_FileTime_to_POSIX' should be called
  }
  /// computing number of threads
  HANDLE snapShot = CreateToolhelp32Snapshot(TH32CS_SNAPTHREAD, pid);

  if (snapShot != INVALID_HANDLE_VALUE) {
    THREADENTRY32 te32;
    te32.dwSize = sizeof(THREADENTRY32);
    if (Thread32First(snapShot, &te32)) {
      result._numberThreads++;
      while (Thread32Next(snapShot, &te32)) {
        if (te32.th32OwnerProcessID == pid) {
          result._numberThreads++;
        }
      }
    }
    else {
      LOG_TOPIC("66667", ERR, arangodb::Logger::FIXME) << "failed to acquire thread from snapshot - " << GetLastError();
    }
    CloseHandle(snapShot);
  }
  else {
    LOG_TOPIC("66668", ERR, arangodb::Logger::FIXME) << "failed to acquire process threads count - " << GetLastError();
  }

  return result;
}

ProcessInfo TRI_ProcessInfoSelf() {
  return TRI_ProcessInfoH(GetCurrentProcess(), GetCurrentProcessId());
}

ProcessInfo TRI_ProcessInfo(TRI_pid_t pid) {
  auto external = TRI_LookupSpawnedProcess(pid);
  if (external != nullptr) {
    return TRI_ProcessInfoH(external->_process, pid);
  }
  return {};
}

#endif

////////////////////////////////////////////////////////////////////////////////
/// @brief returns information about the process
////////////////////////////////////////////////////////////////////////////////

#ifdef TRI_HAVE_LINUX_PROC

ProcessInfo TRI_ProcessInfo(TRI_pid_t pid) {
  ////////////////////////////////////////////////////////////////////////////////
  /// @brief contains all data documented by "proc"
  ///
  /// @see man 5 proc for the state of a process
  ////////////////////////////////////////////////////////////////////////////////
  typedef struct process_state_s {
    pid_t pid;
    /* size was chosen arbitrary */
    char comm[128];
    char state;
    int ppid;
    int pgrp;
    int session;
    int tty_nr;
    int tpgid;
    unsigned flags;
    /* lu */
    unsigned long minflt;
    unsigned long cminflt;
    unsigned long majflt;
    unsigned long cmajflt;
    unsigned long utime;
    unsigned long stime;
    /* ld */
    long cutime;
    long cstime;
    long priority;
    long nice;
    long num_threads;
    long itrealvalue;
    /* llu */
    long long unsigned int starttime;
    /* lu */
    unsigned long vsize;
    /* ld */
    long rss;
    /* lu */
    // cppcheck-suppress *
    unsigned long rsslim;
    // cppcheck-suppress *
    unsigned long startcode;
    // cppcheck-suppress *
    unsigned long endcode;
    // cppcheck-suppress *
    unsigned long startstack;
    // cppcheck-suppress *
    unsigned long kstkesp;
    // cppcheck-suppress *
    unsigned long signal;
    /* obsolete lu*/
    // cppcheck-suppress *
    unsigned long blocked;
    // cppcheck-suppress *
    unsigned long sigignore;
    // cppcheck-suppress *
    unsigned int sigcatch;
    // cppcheck-suppress *
    unsigned long wchan;
    /* no maintained lu */
    // cppcheck-suppress *
    unsigned long nswap;
    // cppcheck-suppress *
    unsigned long cnswap;
    /* d */
    // cppcheck-suppress *
    int exit_signal;
    // cppcheck-suppress *
    int processor;
    /* u */
    // cppcheck-suppress *
    unsigned rt_priority;
    // cppcheck-suppress *
    unsigned policy;
    /* llu */
    // cppcheck-suppress *
    long long unsigned int delayacct_blkio_ticks;
    /* lu */
    // cppcheck-suppress *
    unsigned long guest_time;
    /* ld */
    // cppcheck-suppress *
    long cguest_time;
  } process_state_t;

  ProcessInfo result;

  char fn[1024];
  snprintf(fn, sizeof(fn), "/proc/%d/stat", pid);

  int fd = open(fn, O_RDONLY);

  if (fd >= 0) {
    char str[1024];
    process_state_t st;
    size_t n;

    memset(&str, 0, sizeof(str));

    n = read(fd, str, sizeof(str));
    close(fd);

    if (n == 0) {
      return result;
    }

    // fix process name in buffer. sadly, the process name might contain
    // whitespace
    // and the sscanf format '%s' will not honor that
    char* p = &str[0];
    char* e = p + n;
    // first skip over the process id at the start of the string
    while (*p != '\0' && p < e && *p != ' ') {
      ++p;
    }
    // skip space
    if (p < e && *p == ' ') {
      ++p;
    }
    // check if filename is contained in parentheses
    if (p < e && *p == '(') {
      // yes
      ++p;
      // now replace all whitespace within the process name with underscores
      // otherwise the sscanf below will happily parse the string incorrectly
      while (p < e && *p != '0' && *p != ')') {
        if (*p == ' ') {
          *p = '_';
        }
        ++p;
      }
    }

    // cppcheck-suppress *
    sscanf(str,
           "%d %s %c %d %d %d %d %d %u %lu %lu %lu %lu %lu %lu %ld %ld %ld %ld "
           "%ld %ld %llu %lu %ld",
           &st.pid, (char*)&st.comm, &st.state, &st.ppid, &st.pgrp, &st.session, &st.tty_nr,
           &st.tpgid, &st.flags, &st.minflt, &st.cminflt, &st.majflt, &st.cmajflt,
           &st.utime, &st.stime, &st.cutime, &st.cstime, &st.priority, &st.nice,
           &st.num_threads, &st.itrealvalue, &st.starttime, &st.vsize, &st.rss);

    result._minorPageFaults = st.minflt;
    result._majorPageFaults = st.majflt;
    result._userTime = st.utime;
    result._systemTime = st.stime;
    result._numberThreads = st.num_threads;
    // st.rss is measured in number of pages, we need to multiply by page size
    // to get the actual amount
    result._residentSize = st.rss * getpagesize();
    result._virtualSize = st.vsize;
    result._scClkTck = sysconf(_SC_CLK_TCK);
  }

  return result;
}

#else
#ifndef _WIN32
ProcessInfo TRI_ProcessInfo(TRI_pid_t pid) {
  ProcessInfo result;

  result._scClkTck = 1;

  return result;
}
#endif
#endif

////////////////////////////////////////////////////////////////////////////////
/// @brief sets the process name
////////////////////////////////////////////////////////////////////////////////

void TRI_SetProcessTitle(char const* title) {
#ifdef TRI_HAVE_SYS_PRCTL_H
  prctl(PR_SET_NAME, title, 0, 0, 0);
#endif
}

////////////////////////////////////////////////////////////////////////////////
/// @brief starts an external process
////////////////////////////////////////////////////////////////////////////////

void TRI_CreateExternalProcess(char const* executable,
                               std::vector<std::string> const& arguments,
                               std::vector<std::string> additionalEnv,
                               bool usePipes, ExternalId* pid) {
  size_t const n = arguments.size();
  // create the external structure
  auto external = std::make_unique<ExternalProcess>();
  external->_executable = executable;
  external->_numberArguments = n + 1;

  external->_arguments = static_cast<char**>(TRI_Allocate((n + 2) * sizeof(char*)));

  if (external->_arguments == nullptr) {
    // gracefully handle out of memory
    pid->_pid = TRI_INVALID_PROCESS_ID;
    return;
  }

  memset(external->_arguments, 0, (n + 2) * sizeof(char*));

  external->_arguments[0] = TRI_DuplicateString(executable);
  if (external->_arguments[0] == nullptr) {
    // OOM
    pid->_pid = TRI_INVALID_PROCESS_ID;
    return;
  }

  for (size_t i = 0; i < n; ++i) {
    external->_arguments[i + 1] = TRI_DuplicateString(arguments[i].c_str());
    if (external->_arguments[i + 1] == nullptr) {
      // OOM
      pid->_pid = TRI_INVALID_PROCESS_ID;
      return;
    }
  }

  external->_arguments[n + 1] = nullptr;
  external->_status = TRI_EXT_NOT_STARTED;

  StartExternalProcess(external.get(), usePipes, additionalEnv);

  if (external->_status != TRI_EXT_RUNNING) {
    pid->_pid = TRI_INVALID_PROCESS_ID;
    return;
  }

  LOG_TOPIC("58158", DEBUG, arangodb::Logger::FIXME)
      << "adding process " << external->_pid << " to list";

  // Note that the following deals with different types under windows,
  // however, this code here can be written in a platform-independent
  // way:
  pid->_pid = external->_pid;
  pid->_readPipe = external->_readPipe;
  pid->_writePipe = external->_writePipe;

  MUTEX_LOCKER(mutexLocker, ExternalProcessesLock);

  try {
    ExternalProcesses.push_back(external.get());
    external.release();
  } catch (...) {
    pid->_pid = TRI_INVALID_PROCESS_ID;
    return;
  }
}

////////////////////////////////////////////////////////////////////////////////
/// @brief returns the status of an external process
////////////////////////////////////////////////////////////////////////////////

ExternalProcessStatus TRI_CheckExternalProcess(ExternalId pid, bool wait, uint32_t timeout) {
  ExternalProcessStatus status;
  status._status = TRI_EXT_NOT_FOUND;
  status._exitStatus = 0;
<<<<<<< HEAD
    
  ExternalProcess* external = nullptr;
  {
    MUTEX_LOCKER(mutexLocker, ExternalProcessesLock);

    for (auto& it : ExternalProcesses) {
      if (it->_pid == pid._pid) {
        external = it;
        break;
      }
    }
  }
=======

  auto external = TRI_LookupSpawnedProcess(pid._pid);
>>>>>>> c3d8ef83

  if (external == nullptr) {
    status._errorMessage =
        std::string("the pid you're looking for is not in our list: ") +
        arangodb::basics::StringUtils::itoa(static_cast<int64_t>(pid._pid));
    status._status = TRI_EXT_NOT_FOUND;
    LOG_TOPIC("f5f99", WARN, arangodb::Logger::FIXME)
        << "checkExternal: pid not found: " << pid._pid;

    return status;
  }

  if (external->_status == TRI_EXT_RUNNING || external->_status == TRI_EXT_STOPPED) {
#ifndef _WIN32
    if (timeout > 0) {
      // if we use a timeout, it means we cannot use blocking
      wait = false;
    }

    int opts;
    if (wait) {
      opts = WUNTRACED;
    } else {
      opts = WNOHANG | WUNTRACED;
    }

    int loc = 0;
    TRI_pid_t res = 0;
    if (timeout) {
      TRI_ASSERT((opts & WNOHANG) != 0);
      double endTime = 0.0; 
      while (true) {
        res = waitpid(external->_pid, &loc, opts);
        if (res != 0) {
          break;
        }
        double now = TRI_microtime();
        if (endTime <= 0.000001) {
          // set endtime only once
          endTime = now + timeout / 1000.0;
        } else if (now >= endTime) {
          // timeout
          break;
        }
        std::this_thread::sleep_for(std::chrono::milliseconds(20));
      }
    } else {
      res = waitpid(external->_pid, &loc, opts);
    }

    if (res == 0) {
      if (wait) {
        status._errorMessage =
            std::string("waitpid returned 0 for pid while it shouldn't ") +
            arangodb::basics::StringUtils::itoa(external->_pid);

        if (WIFEXITED(loc)) {
          external->_status = TRI_EXT_TERMINATED;
          external->_exitStatus = WEXITSTATUS(loc);
        } else if (WIFSIGNALED(loc)) {
          external->_status = TRI_EXT_ABORTED;
          external->_exitStatus = WTERMSIG(loc);
        } else if (WIFSTOPPED(loc)) {
          external->_status = TRI_EXT_STOPPED;
          external->_exitStatus = 0;
        } else {
          external->_status = TRI_EXT_ABORTED;
          external->_exitStatus = 0;
        }
      } else {
        external->_exitStatus = 0;
      }
    } else if (res == -1) {
      if (errno == ECHILD) {
        external->_status = TRI_EXT_NOT_FOUND;
      }
      TRI_set_errno(TRI_ERROR_SYS_ERROR);
      LOG_TOPIC("308ea", WARN, arangodb::Logger::FIXME)
          << "waitpid returned error for pid " << external->_pid << " (" << wait
          << "): " << TRI_last_error();
      status._errorMessage = std::string("waitpid returned error for pid ") +
                             arangodb::basics::StringUtils::itoa(external->_pid) +
                             std::string(": ") + std::string(TRI_last_error());
    } else if (static_cast<TRI_pid_t>(external->_pid) == static_cast<TRI_pid_t>(res)) {
      if (WIFEXITED(loc)) {
        external->_status = TRI_EXT_TERMINATED;
        external->_exitStatus = WEXITSTATUS(loc);
      } else if (WIFSIGNALED(loc)) {
        external->_status = TRI_EXT_ABORTED;
        external->_exitStatus = WTERMSIG(loc);
      } else if (WIFSTOPPED(loc)) {
        external->_status = TRI_EXT_STOPPED;
        external->_exitStatus = 0;
      } else {
        external->_status = TRI_EXT_ABORTED;
        external->_exitStatus = 0;
      }
    } else {
      LOG_TOPIC("0ab33", WARN, arangodb::Logger::FIXME)
          << "unexpected waitpid result for pid " << external->_pid << ": " << res;
      status._errorMessage = std::string("unexpected waitpid result for pid ") +
                             arangodb::basics::StringUtils::itoa(external->_pid) +
                             std::string(": ") +
                             arangodb::basics::StringUtils::itoa(res);
    }
#else
    {
      char windowsErrorBuf[256];
      bool wantGetExitCode = wait;
      if (wait) {
        DWORD result;
        DWORD waitFor = INFINITE;
        if (timeout != 0) {
          waitFor = timeout;
        }
        result = WaitForSingleObject(external->_process, waitFor);
        if (result == WAIT_FAILED) {
          FormatMessage(FORMAT_MESSAGE_FROM_SYSTEM, NULL, GetLastError(), 0,
                        windowsErrorBuf, sizeof(windowsErrorBuf), NULL);
          LOG_TOPIC("64246", WARN, arangodb::Logger::FIXME)
              << "could not wait for subprocess with pid " << external->_pid
              << ": " << windowsErrorBuf;
          status._errorMessage =
              std::string("could not wait for subprocess with pid ") +
              arangodb::basics::StringUtils::itoa(static_cast<int64_t>(external->_pid)) +
              windowsErrorBuf;
          status._exitStatus = GetLastError();
        } else if ((result == WAIT_TIMEOUT) && (timeout != 0)) {
          wantGetExitCode = false;
          external->_status = TRI_EXT_TIMEOUT;
          external->_exitStatus = -1;
        }
      } else {
        DWORD result;
        result = WaitForSingleObject(external->_process, 0);
        switch (result) {
          case WAIT_ABANDONED:
            wantGetExitCode = true;
            LOG_TOPIC("92708", WARN, arangodb::Logger::FIXME)
                << "WAIT_ABANDONED while waiting for subprocess with pid "
                << external->_pid;
            break;
          case WAIT_OBJECT_0:
            /// this seems to be the exit case - want getExitCodeProcess here.
            wantGetExitCode = true;
            break;
          case WAIT_TIMEOUT:
            // success - process is up and running.
            external->_exitStatus = 0;
            break;
          case WAIT_FAILED:
            FormatMessage(FORMAT_MESSAGE_FROM_SYSTEM, NULL, GetLastError(), 0,
                          windowsErrorBuf, sizeof(windowsErrorBuf), NULL);
            LOG_TOPIC("f79de", WARN, arangodb::Logger::FIXME)
                << "could not wait for subprocess with pid " << external->_pid
                << ": " << windowsErrorBuf;
            status._errorMessage =
                std::string("could not wait for subprocess with PID '") +
                arangodb::basics::StringUtils::itoa(
                    static_cast<int64_t>(external->_pid)) +
                std::string("'") + windowsErrorBuf;
            status._exitStatus = GetLastError();
          default:
            wantGetExitCode = true;
            LOG_TOPIC("5c1fb", WARN, arangodb::Logger::FIXME)
                << "unexpected status while waiting for subprocess with pid "
                << external->_pid;
        }
      }
      if (wantGetExitCode) {
        DWORD exitCode = STILL_ACTIVE;
        if (!GetExitCodeProcess(external->_process, &exitCode)) {
          LOG_TOPIC("798af", WARN, arangodb::Logger::FIXME)
              << "exit status could not be determined for pid " << external->_pid;
          status._errorMessage =
              std::string("exit status could not be determined for pid ") +
              arangodb::basics::StringUtils::itoa(static_cast<int64_t>(external->_pid));
          external->_exitStatus = -1;
          external->_status = TRI_EXT_NOT_STARTED;
        } else {
          if (exitCode == STILL_ACTIVE) {
            external->_exitStatus = 0;
          } else if (exitCode > 255) {
            // this should be one of our signals which we mapped...
            external->_status = TRI_EXT_ABORTED;
            external->_exitStatus = exitCode - 255;
          } else {
            external->_status = TRI_EXT_TERMINATED;
            external->_exitStatus = exitCode;
          }
        }
      } else if (timeout == 0) {
        external->_status = TRI_EXT_RUNNING;
      }
    }
#endif
  } else {
    LOG_TOPIC("1cff4", WARN, arangodb::Logger::FIXME)
        << "unexpected process status " << external->_status << ": "
        << external->_exitStatus;
    status._errorMessage = std::string("unexpected process status ") +
                           arangodb::basics::StringUtils::itoa(external->_status) +
                           std::string(": ") +
                           arangodb::basics::StringUtils::itoa(external->_exitStatus);
  }

  status._status = external->_status;
  status._exitStatus = external->_exitStatus;

  // Do we have to free our data?
  if (external->_status != TRI_EXT_RUNNING && external->_status != TRI_EXT_STOPPED &&
      external->_status != TRI_EXT_TIMEOUT) {
    MUTEX_LOCKER(mutexLocker, ExternalProcessesLock);

    for (auto it = ExternalProcesses.begin(); it != ExternalProcesses.end(); ++it) {
      if ((*it)->_pid == pid._pid) {
        ExternalProcesses.erase(it);
        break;
      }
    }

    delete external;
  }

  return status;
}

////////////////////////////////////////////////////////////////////////////////
// @brief check for a process we didn't spawn, and check for access rights to
//        send it signals.
#ifndef _WIN32
static ExternalProcess* getExternalProcess(TRI_pid_t pid) {
  if (kill(pid, 0) == 0) {
    ExternalProcess* external = new ExternalProcess();

    external->_pid = pid;
    external->_status = TRI_EXT_RUNNING;

    return external;
  }

  LOG_TOPIC("b0d9c", WARN, arangodb::Logger::FIXME)
      << "checking for external process: '" << pid
      << "' failed with error: " << strerror(errno);
  return nullptr;
}
#else
static ExternalProcess* getExternalProcess(TRI_pid_t pid) {
  HANDLE hProcess = OpenProcess(PROCESS_ALL_ACCESS, FALSE, pid);

  if (hProcess != nullptr) {
    ExternalProcess* external = new ExternalProcess();

    external->_pid = pid;
    external->_status = TRI_EXT_RUNNING;
    external->_process = hProcess;

    return external;
  }
  return nullptr;
}
#endif

/// @brief check for a process we didn't spawn, and check for access rights to
/// send it signals.
#ifndef _WIN32
static bool killProcess(ExternalProcess* pid, int signal) {
  TRI_ASSERT(pid != nullptr);
  if (pid == nullptr) {
    return false;
  }
  if (signal == SIGKILL) {
    LOG_TOPIC("021b9", WARN, arangodb::Logger::FIXME)
        << "sending SIGKILL signal to process: " << pid->_pid;
  }
  if (kill(pid->_pid, signal) == 0) {
    return true;
  }
  return false;
}

#else
static bool killProcess(ExternalProcess* pid, int signal) {
  TRI_ASSERT(pid != nullptr);
  UINT uExitCode = 0;

  if (pid == nullptr) {
    return false;
  }

  // kill worker process
  if (0 != TerminateProcess(pid->_process, uExitCode)) {
    return true;
  } else {
    return false;
  }
}
#define SIGKILL 1
#endif

#ifndef _WIN32
typedef enum e_sig_action {
  term,
  core,
  cont,
  ign,
  logrotate,
  stop,
  user
} e_sig_action;

////////////////////////////////////////////////////////////////////////////////
// @brief find out what impact a signal will have to the process we send it.
static e_sig_action whatDoesSignal(int signal) {
  // Some platforms don't have these. To keep our table clean
  // we just define them here:
#ifndef SIGPOLL
#define SIGPOLL 23
#endif
#ifndef SIGSTKFLT
#define SIGSTKFLT 255
#endif
#ifndef SIGPWR
#define SIGPWR 29
#endif

  //     Signal       Value     Action   Comment
  //     ────────────────────────────────────────────────────────────────────
  switch (signal) {
    case SIGHUP:  //    1       Term    Hangup detected on controlling terminal
      return logrotate;  //             or death of controlling process
                         //                 we say this is non-deadly since we
                         //                 should do a logrotate.
    case SIGINT:         //    2       Term    Interrupt from keyboard
      return term;
    case SIGQUIT:  //    3       Core    Quit from keyboard
    case SIGILL:   //    4       Core    Illegal Instruction
    case SIGABRT:  //    6       Core    Abort signal from abort(3)
    case SIGFPE:   //    8       Core    Floating-point exception
    case SIGSEGV:  //   11       Core    Invalid memory reference
      return core;
    case SIGKILL:  //    9       Term    Kill signal
    case SIGPIPE:  //   13       Term    Broken pipe: write to pipe with no
                   //                   readers; see pipe(7)
    case SIGALRM:  //   14       Term    Timer signal from alarm(2)
    case SIGTERM:  //   15       Term    Termination signal
    case SIGUSR1:  // 30,10,16   Term    User-defined signal 1
    case SIGUSR2:  // 31,12,17   Term    User-defined signal 2
      return term;
    case SIGCHLD:  // 20,17,18   Ign     Child stopped or terminated
      return ign;
    case SIGCONT:  // 19,18,25   Cont    Continue if stopped
      return cont;
    case SIGSTOP:  // 17,19,23   Stop    Stop process
    case SIGTSTP:  // 18,20,24   Stop    Stop typed at terminal
    case SIGTTIN:  // 21,21,26   Stop    Terminal input for background process
    case SIGTTOU:  // 22,22,27   Stop    Terminal output for background process
      return stop;
    case SIGBUS:  //  10,7,10   Core    Bus error (bad memory access)
      return core;
    case SIGPOLL:   //            Term    Pollable event (Sys V).
      return term;  //                    Synonym for SIGIO
    case SIGPROF:   //  27,27,29  Term    Profiling timer expired
      return term;
    case SIGSYS:   //  12,31,12  Core    Bad system call (SVr4);
                   //                     see also seccomp(2)
    case SIGTRAP:  //     5      Core    Trace/breakpoint trap
      return core;
    case SIGURG:  //  16,23,21  Ign     Urgent condition on socket (4.2BSD)
      return ign;
    case SIGVTALRM:  //  26,26,28  Term    Virtual alarm clock (4.2BSD)
      return term;
    case SIGXCPU:  //  24,24,30  Core    CPU time limit exceeded (4.2BSD);
                   //                    see setrlimit(2)
    case SIGXFSZ:  //  25,25,31  Core    File size limit exceeded (4.2BSD);
                   //                     see setrlimit(2)
      // case SIGIOT:    //     6      Core    IOT trap. A synonym for SIGABRT
      return core;
      // case SIGEMT:    //   7,-,7    Term    Emulator trap
    case SIGSTKFLT:  //   -,16,-   Term    Stack fault on coprocessor (unused)
                     // case SIGIO:     //  23,29,22  Term    I/O now possible (4.2BSD)
    case SIGPWR:  //  29,30,19  Term    Power failure (System V)
                  // case SIGINFO:   //   29,-,-           A synonym for SIGPWR
      // case SIGLOST:   //   -,-,-    Term    File lock lost (unused)
      return term;
      // case SIGCLD:    //   -,-,18   Ign     A synonym for SIGCHLD
    case SIGWINCH:  //  28,28,20  Ign     Window resize signal (4.3BSD, Sun)
      return ign;
      // case SIGUNUSED: //   -,31,-   Core    Synonymous with SIGSYS
      //  return core;
    default:
      return user;
  }
  return term;
}
#endif
bool TRI_IsDeadlySignal(int signal) {
#ifndef _WIN32
  switch (whatDoesSignal(signal)) {
    case term:
      return true;
    case core:
      return true;
    case cont:
      return false;
    case ign:
      return false;
    case logrotate:
      return false;
    case stop:
      return false;
    case user:  // user signals aren't supposed to be deadly.
      return false;
  }
#else
  // well windows... always deadly.
#endif
  return true;
}
////////////////////////////////////////////////////////////////////////////////
/// @brief kills an external process
////////////////////////////////////////////////////////////////////////////////

ExternalProcessStatus TRI_KillExternalProcess(ExternalId pid, int signal, bool isTerminal) {
  LOG_TOPIC("77bc5", DEBUG, arangodb::Logger::FIXME)
      << "Sending process: " << pid._pid << " the signal: " << signal;

  ExternalProcess* external = nullptr;
  {
    MUTEX_LOCKER(mutexLocker, ExternalProcessesLock);

    for (auto it = ExternalProcesses.begin(); it != ExternalProcesses.end(); ++it) {
      if ((*it)->_pid == pid._pid) {
        external = (*it);
        break;
      }
    }
  }

  bool isChild = (external != nullptr);
  if (!isChild) {
    external = getExternalProcess(pid._pid);
    if (external == nullptr) {
      LOG_TOPIC("73b93", DEBUG, arangodb::Logger::FIXME)
          << "kill: process not found: " << pid._pid
          << " in our starting table and it doesn't exist.";
      ExternalProcessStatus status;
      status._status = TRI_EXT_NOT_FOUND;
      status._exitStatus = -1;
      return status;
    }
    LOG_TOPIC("349fa", DEBUG, arangodb::Logger::FIXME)
        << "kill: process not found: " << pid._pid << " in our starting table - adding";

    // ok, we didn't spawn it, but now we claim the
    // ownership.
    MUTEX_LOCKER(mutexLocker, ExternalProcessesLock);

    try {
      ExternalProcesses.push_back(external);
    } catch (...) {
      delete external;

      ExternalProcessStatus status;
      status._status = TRI_EXT_NOT_FOUND;
      status._exitStatus = -1;
      return status;
    }
  }

  TRI_ASSERT(external != nullptr);
  if (killProcess(external, signal)) {
    external->_status = TRI_EXT_STOPPED;
    // if the process wasn't spawned by us, no waiting required.
    int count = 0;
    while (true) {
      ExternalProcessStatus status = TRI_CheckExternalProcess(pid, false, 0);
      if (!isTerminal) {
        // we just sent a signal, don't care whether
        // the process is gone by now.
        return status;
      }
      if ((status._status == TRI_EXT_TERMINATED) || (status._status == TRI_EXT_ABORTED) ||
          (status._status == TRI_EXT_NOT_FOUND)) {
        // Its dead and gone - good.
        MUTEX_LOCKER(mutexLocker, ExternalProcessesLock);
        for (auto it = ExternalProcesses.begin(); it != ExternalProcesses.end(); ++it) {
          if (*it == external) {
            ExternalProcesses.erase(it);
            break;
          }
        }
        if (!isChild && (status._status == TRI_EXT_NOT_FOUND)) {
          status._status = TRI_EXT_TERMINATED;
          status._errorMessage.clear();
        }
        return status;
      }
      std::this_thread::sleep_for(std::chrono::seconds(1));
      if (count >= 13) {
        TRI_ASSERT(external != nullptr);
        LOG_TOPIC("2af4e", WARN, arangodb::Logger::FIXME)
            << "about to send SIGKILL signal to process: " << external->_pid
            << ", status: " << (int)status._status;
        killProcess(external, SIGKILL);
      }
      if (count > 25) {
        return status;
      }
      count++;
    }
  }
  return TRI_CheckExternalProcess(pid, false, 0);
}

#ifdef _WIN32
typedef LONG(NTAPI* NtSuspendProcess)(IN HANDLE ProcessHandle);
typedef LONG(NTAPI* NtResumeProcess)(IN HANDLE ProcessHandle);

NtSuspendProcess pfnNtSuspendProcess =
    (NtSuspendProcess)GetProcAddress(GetModuleHandle("ntdll"),
                                     "NtSuspendProcess");
NtResumeProcess pfnNtResumeProcess =
    (NtResumeProcess)GetProcAddress(GetModuleHandle("ntdll"),
                                    "NtResumeProcess");
#endif

////////////////////////////////////////////////////////////////////////////////
/// @brief stops an external process, only on Unix
////////////////////////////////////////////////////////////////////////////////

bool TRI_SuspendExternalProcess(ExternalId pid) {
  LOG_TOPIC("13e36", DEBUG, arangodb::Logger::FIXME) << "suspending process: " << pid._pid;

#ifndef _WIN32
  return 0 == kill(pid._pid, SIGSTOP);
#else
  TRI_ERRORBUF;

  HANDLE processHandle = OpenProcess(PROCESS_ALL_ACCESS, FALSE, pid._pid);
  bool rc = pfnNtSuspendProcess(processHandle) == 0;
  if (!rc) {
    TRI_SYSTEM_ERROR();
    LOG_TOPIC("4da8a", ERR, arangodb::Logger::FIXME)
        << "suspending of '" << pid._pid
        << "' failed, error: " << GetLastError() << " " << TRI_GET_ERRORBUF;
  }
  CloseHandle(processHandle);
  return rc;
#endif
}

////////////////////////////////////////////////////////////////////////////////
/// @brief continues an external process, only on Unix
////////////////////////////////////////////////////////////////////////////////

bool TRI_ContinueExternalProcess(ExternalId pid) {
  LOG_TOPIC("45884", DEBUG, arangodb::Logger::FIXME)
      << "continueing process: " << pid._pid;

#ifndef _WIN32
  return 0 == kill(pid._pid, SIGCONT);
#else
  TRI_ERRORBUF;

  HANDLE processHandle = OpenProcess(PROCESS_SUSPEND_RESUME, FALSE, pid._pid);
  bool rc = processHandle != NULL && pfnNtResumeProcess(processHandle) == 0;
  if (!rc) {
    TRI_SYSTEM_ERROR();
    LOG_TOPIC("57e23", ERR, arangodb::Logger::FIXME)
        << "resuming of '" << pid._pid << "' failed, error: " << GetLastError()
        << " " << TRI_GET_ERRORBUF;
  }
  CloseHandle(processHandle);
  return rc;
#endif
}

////////////////////////////////////////////////////////////////////////////////
/// @brief gets the physical memory
////////////////////////////////////////////////////////////////////////////////

#if defined(TRI_HAVE_MACOS_MEM_STATS)

static uint64_t GetPhysicalMemory() {
  int mib[2];
  int64_t physicalMemory;
  size_t length;

  // Get the Physical memory size
  mib[0] = CTL_HW;
#ifdef TRI_HAVE_MACOS_MEM_STATS
  mib[1] = HW_MEMSIZE;
#else
  mib[1] = HW_PHYSMEM;  // The bytes of physical memory. (kenel + user space)
#endif
  length = sizeof(int64_t);
  sysctl(mib, 2, &physicalMemory, &length, nullptr, 0);

  return (uint64_t)physicalMemory;
}

#else
#ifdef TRI_HAVE_SC_PHYS_PAGES

static uint64_t GetPhysicalMemory() {
  long pages = sysconf(_SC_PHYS_PAGES);
  long page_size = sysconf(_SC_PAGE_SIZE);

  return (uint64_t)(pages * page_size);
}

#else
#ifdef TRI_HAVE_WIN32_GLOBAL_MEMORY_STATUS

static uint64_t GetPhysicalMemory() {
  MEMORYSTATUSEX status;
  status.dwLength = sizeof(status);
  GlobalMemoryStatusEx(&status);

  return (uint64_t)status.ullTotalPhys;
}

#endif  // TRI_HAVE_WIN32_GLOBAL_MEMORY_STATUS
#endif
#endif

////////////////////////////////////////////////////////////////////////////////
/// @brief initializes the process components
////////////////////////////////////////////////////////////////////////////////

void TRI_InitializeProcess() { TRI_PhysicalMemory = GetPhysicalMemory(); }

////////////////////////////////////////////////////////////////////////////////
/// @brief shuts down the process components
////////////////////////////////////////////////////////////////////////////////

void TRI_ShutdownProcess() {
  MUTEX_LOCKER(mutexLocker, ExternalProcessesLock);
  for (auto* external : ExternalProcesses) {
    delete external;
  }
  ExternalProcesses.clear();
}<|MERGE_RESOLUTION|>--- conflicted
+++ resolved
@@ -1014,23 +1014,8 @@
   ExternalProcessStatus status;
   status._status = TRI_EXT_NOT_FOUND;
   status._exitStatus = 0;
-<<<<<<< HEAD
-    
-  ExternalProcess* external = nullptr;
-  {
-    MUTEX_LOCKER(mutexLocker, ExternalProcessesLock);
-
-    for (auto& it : ExternalProcesses) {
-      if (it->_pid == pid._pid) {
-        external = it;
-        break;
-      }
-    }
-  }
-=======
 
   auto external = TRI_LookupSpawnedProcess(pid._pid);
->>>>>>> c3d8ef83
 
   if (external == nullptr) {
     status._errorMessage =
