////////////////////////////////////////////////////////////////////////////////
/// DISCLAIMER
///
/// Copyright 2014-2023 ArangoDB GmbH, Cologne, Germany
/// Copyright 2004-2014 triAGENS GmbH, Cologne, Germany
///
/// Licensed under the Apache License, Version 2.0 (the "License");
/// you may not use this file except in compliance with the License.
/// You may obtain a copy of the License at
///
///     http://www.apache.org/licenses/LICENSE-2.0
///
/// Unless required by applicable law or agreed to in writing, software
/// distributed under the License is distributed on an "AS IS" BASIS,
/// WITHOUT WARRANTIES OR CONDITIONS OF ANY KIND, either express or implied.
/// See the License for the specific language governing permissions and
/// limitations under the License.
///
/// Copyright holder is ArangoDB GmbH, Cologne, Germany
///
/// @author Esteban Lombeyda
/// @author Wilfried Goesgens
////////////////////////////////////////////////////////////////////////////////

#include <errno.h>
#include <stdio.h>
#include <stdlib.h>
#include <string.h>
#include <sys/stat.h>
#include <sys/types.h>
#include <algorithm>
#include <chrono>
#include <memory>
#include <thread>
#include <type_traits>
#include <absl/strings/str_cat.h>

#include "process-utils.h"
#include "signals.h"
#include "Basics/system-functions.h"

#if defined(TRI_HAVE_MACOS_MEM_STATS)
#include <sys/sysctl.h>
#endif

#ifdef TRI_HAVE_SYS_PRCTL_H
#include <sys/prctl.h>
#endif

#ifdef TRI_HAVE_SIGNAL_H
#include <signal.h>
#endif

#ifdef TRI_HAVE_SYS_WAIT_H
#include <sys/wait.h>
#endif

#ifdef TRI_HAVE_MACH
#include <mach/mach_host.h>
#include <mach/mach_port.h>
#include <mach/mach_traps.h>
#include <mach/task.h>
#include <mach/thread_act.h>
#include <mach/vm_map.h>
#endif

#ifdef _WIN32
#include <Psapi.h>
#include <TlHelp32.h>
#include "Basics/socket-utils.h"
#include "Basics/win-utils.h"
#endif
#include <fcntl.h>

#ifdef TRI_HAVE_UNISTD_H
#include <unistd.h>
#endif

<<<<<<< HEAD
=======
#include "Basics/MutexLocker.h"
>>>>>>> e10d6b06
#include "Basics/NumberUtils.h"
#include "Basics/PageSize.h"
#include "Basics/StringBuffer.h"
#include "Basics/StringUtils.h"
#include "Basics/Thread.h"
#include "Basics/debugging.h"
#include "Basics/error.h"
#include "Basics/memory.h"
#include "Basics/operating-system.h"
#include "Basics/tri-strings.h"
#include "Basics/voc-errors.h"
#include "Basics/files.h"
#include "Logger/LogMacros.h"
#include "Logger/Logger.h"
#include "Logger/LoggerStream.h"

using namespace arangodb;

namespace {

#ifdef _WIN32
HANDLE getProcessHandle(TRI_pid_t pid) {
  {
    std::lock_guard guard{ExternalProcessesLock};
    auto found = std::find_if(
        ExternalProcesses.begin(), ExternalProcesses.end(),
        [pid](ExternalProcess const* m) -> bool { return m->_pid == pid; });
    if (found != ExternalProcesses.end()) {
      return (*found)->_process;
    }
  }
  return INVALID_HANDLE_VALUE;
}
#endif

#ifdef TRI_HAVE_LINUX_PROC
/// @brief consumes all whitespace
void skipWhitespace(char const*& p, char const* e) {
  while (p < e && *p == ' ') {
    ++p;
  }
}
/// @brief consumes all non-whitespace
void skipNonWhitespace(char const*& p, char const* e) {
  if (p < e && *p == '(') {
    // special case: if the value starts with a '(', we will skip over all
    // data until we find the closing parenthesis. this is used for the process
    // name at least
    ++p;
    while (p < e && *p != ')') {
      ++p;
    }
    if (p < e && *p == ')') {
      ++p;
    }
  } else {
    // no parenthesis at start, so just skip over whitespace
    while (p < e && *p != ' ') {
      ++p;
    }
  }
}
/// @brief reads over the whitespace at the beginning plus the following data
void skipEntry(char const*& p, char const* e) {
  skipWhitespace(p, e);
  skipNonWhitespace(p, e);
}
/// @brief reads a numeric entry from the buffer
template<typename T>
T readEntry(char const*& p, char const* e) {
  skipWhitespace(p, e);
  char const* s = p;
  skipNonWhitespace(p, e);
  return arangodb::NumberUtils::atoi_unchecked<uint64_t>(s, p);
}
#endif

}  // namespace

/// @brief all external processes
std::vector<ExternalProcess*> ExternalProcesses;

/// @brief lock for protected access to vector ExternalProcesses
<<<<<<< HEAD
static std::mutex ExternalProcessesLock;
=======
std::mutex ExternalProcessesLock;
>>>>>>> e10d6b06

ProcessInfo::ProcessInfo()
    : _minorPageFaults(0),
      _majorPageFaults(0),
      _userTime(0),
      _systemTime(0),
      _numberThreads(0),
      _residentSize(0),  // resident set size in number of bytes
      _virtualSize(0),
      _scClkTck(0) {}

ExternalId::ExternalId()
    :
#ifndef _WIN32
      _pid(0),
      _readPipe(-1),
      _writePipe(-1) {
}
#else
      _pid(0),
      _readPipe(INVALID_HANDLE_VALUE),
      _writePipe(INVALID_HANDLE_VALUE) {
}
#endif

ExternalProcess::~ExternalProcess() {
  TRI_ASSERT(_numberArguments == 0 || _arguments != nullptr);
  for (size_t i = 0; i < _numberArguments; i++) {
    if (_arguments[i] != nullptr) {
      TRI_Free(_arguments[i]);
    }
  }
  if (_arguments) {
    TRI_Free(_arguments);
  }

#ifndef _WIN32
  if (_readPipe != -1) {
    close(_readPipe);
  }
  if (_writePipe != -1) {
    close(_writePipe);
  }
#else
  CloseHandle(_process);
  if (_readPipe != INVALID_HANDLE_VALUE) {
    CloseHandle(_readPipe);
  }
  if (_writePipe != INVALID_HANDLE_VALUE) {
    CloseHandle(_writePipe);
  }
#endif
}

ExternalProcess* TRI_LookupSpawnedProcess(TRI_pid_t pid) {
  {
<<<<<<< HEAD
    std::lock_guard mutexLocker{ExternalProcessesLock};
=======
    std::lock_guard guard{ExternalProcessesLock};
>>>>>>> e10d6b06
    auto found = std::find_if(
        ExternalProcesses.begin(), ExternalProcesses.end(),
        [pid](const ExternalProcess* m) -> bool { return m->_pid == pid; });
    if (found != ExternalProcesses.end()) {
      return *found;
    }
  }
  return nullptr;
}

std::optional<ExternalProcessStatus> TRI_LookupSpawnedProcessStatus(
    TRI_pid_t pid) {
  std::lock_guard guard{ExternalProcessesLock};
  auto found = std::find_if(
      ExternalProcesses.begin(), ExternalProcesses.end(),
      [pid](ExternalProcess const* m) -> bool { return m->_pid == pid; });
  if (found != ExternalProcesses.end()) {
    ExternalProcessStatus ret;
    ret._status = (*found)->_status;
    ret._exitStatus = (*found)->_exitStatus;
    return std::optional<ExternalProcessStatus>{ret};
  }
  return std::nullopt;
}

////////////////////////////////////////////////////////////////////////////////
/// @brief creates pipe pair
////////////////////////////////////////////////////////////////////////////////

#ifndef _WIN32
static bool CreatePipes(int* pipe_server_to_child, int* pipe_child_to_server) {
  if (pipe(pipe_server_to_child) == -1) {
    LOG_TOPIC("ef919", ERR, arangodb::Logger::FIXME) << "cannot create pipe";
    return false;
  }

  if (pipe(pipe_child_to_server) == -1) {
    LOG_TOPIC("256ef", ERR, arangodb::Logger::FIXME) << "cannot create pipe";

    close(pipe_server_to_child[0]);
    close(pipe_server_to_child[1]);

    return false;
  }

  return true;
}

////////////////////////////////////////////////////////////////////////////////
/// @brief starts external process
////////////////////////////////////////////////////////////////////////////////

static void StartExternalProcess(ExternalProcess* external, bool usePipes,
                                 std::vector<std::string> const& additionalEnv,
                                 std::string const& fileForStdErr) {
  int pipe_server_to_child[2];
  int pipe_child_to_server[2];

  if (usePipes) {
    bool ok = CreatePipes(pipe_server_to_child, pipe_child_to_server);

    if (!ok) {
      external->_status = TRI_EXT_PIPE_FAILED;
      return;
    }
  }

  int processPid = fork();

  // child process
  if (processPid == 0) {
    // set stdin and stdout of child process
    if (usePipes) {
      dup2(pipe_server_to_child[0], 0);
      dup2(pipe_child_to_server[1], 1);

      fcntl(0, F_SETFD, 0);
      fcntl(1, F_SETFD, 0);
      fcntl(2, F_SETFD, 0);

      // close pipes
      close(pipe_server_to_child[0]);
      close(pipe_server_to_child[1]);
      close(pipe_child_to_server[0]);
      close(pipe_child_to_server[1]);
    } else {
      {  // "close" stdin, but avoid fd 0 being reused!
        int fd = open("/dev/null", O_RDONLY);
        if (fd >= 0) {
          dup2(fd, 0);
          close(fd);
        }
      }
      fcntl(1, F_SETFD, 0);
      fcntl(2, F_SETFD, 0);
    }
    if (!fileForStdErr.empty()) {
      // Redirect stderr:
      int fd = open(fileForStdErr.c_str(), O_CREAT | O_WRONLY | O_TRUNC, 0644);
      if (fd >= 0) {
        dup2(fd, 2);  // note that 2 was open before, so fd is not equal to 2,
                      // and the previous 2 is now silently being closed!
                      // Furthermore, if this fails, we stay on the other one.
        close(fd);    // need to get rid of the second file descriptor.
      }
    }

    // add environment variables
    for (auto const& it : additionalEnv) {
      putenv(TRI_DuplicateString(it.c_str(), it.size()));
    }

    arangodb::signals::unmaskAllSignals();

    // execute worker
    execvp(external->_executable.c_str(), external->_arguments);

    _exit(1);
  }

  // parent
  if (processPid == -1) {
    LOG_TOPIC("e3a2a", ERR, arangodb::Logger::FIXME) << "fork failed";

    if (usePipes) {
      close(pipe_server_to_child[0]);
      close(pipe_server_to_child[1]);
      close(pipe_child_to_server[0]);
      close(pipe_child_to_server[1]);
    }

    external->_status = TRI_EXT_FORK_FAILED;
    return;
  }

  LOG_TOPIC("ac58a", DEBUG, arangodb::Logger::FIXME)
      << "fork succeeded, child pid: " << processPid;

  if (usePipes) {
    close(pipe_server_to_child[0]);
    close(pipe_child_to_server[1]);

    external->_writePipe = pipe_server_to_child[1];
    external->_readPipe = pipe_child_to_server[0];
  } else {
    external->_writePipe = -1;
    external->_readPipe = -1;
  }

  external->_pid = processPid;
  external->_status = TRI_EXT_RUNNING;
}
#else
static bool createPipes(HANDLE* hChildStdinRd, HANDLE* hChildStdinWr,
                        HANDLE* hChildStdoutRd, HANDLE* hChildStdoutWr) {
  // set the bInheritHandle flag so pipe handles are inherited
  SECURITY_ATTRIBUTES saAttr;

  saAttr.nLength = sizeof(SECURITY_ATTRIBUTES);
  saAttr.bInheritHandle = TRUE;
  saAttr.lpSecurityDescriptor = NULL;

  // create a pipe for the child process's STDOUT
  if (!CreatePipe(hChildStdoutRd, hChildStdoutWr, &saAttr, 0)) {
    LOG_TOPIC("504dc", ERR, arangodb::Logger::FIXME)
        << ""
        << "stdout pipe creation failed";
    return false;
  }

  // create a pipe for the child process's STDIN
  if (!CreatePipe(hChildStdinRd, hChildStdinWr, &saAttr, 0)) {
    CloseHandle(hChildStdoutRd);
    CloseHandle(hChildStdoutWr);
    LOG_TOPIC("b7915", ERR, arangodb::Logger::FIXME)
        << "stdin pipe creation failed";
    return false;
  }

  return true;
}

#define appendChar(buf, x)                        \
  do {                                            \
    err = TRI_AppendCharStringBuffer((buf), (x)); \
    if (err != TRI_ERROR_NO_ERROR) {              \
      return err;                                 \
    }                                             \
  } while (false);

[[maybe_unused]] static ErrorCode appendQuotedArg(TRI_string_buffer_t* buf,
                                                  char const* p) {
  auto err = TRI_ERROR_NO_ERROR;

  appendChar(buf, '"');

  while (*p != 0) {
    unsigned int i;
    unsigned int NumberBackslashes = 0;
    char const* q = p;
    while (*q == '\\') {
      ++q;
      ++NumberBackslashes;
    }
    if (*q == 0) {
      // Escape all backslashes, but let the terminating
      // double quotation mark we add below be interpreted
      // as a metacharacter.
      for (i = 0; i < NumberBackslashes; i++) {
        appendChar(buf, '\\');
        appendChar(buf, '\\');
      }
      break;
    } else if (*q == '"') {
      // Escape all backslashes and the following
      // double quotation mark.
      for (i = 0; i < NumberBackslashes; i++) {
        appendChar(buf, '\\');
        appendChar(buf, '\\');
      }
      appendChar(buf, '\\');
      appendChar(buf, *q);
    } else {
      // Backslashes aren't special here.
      for (i = 0; i < NumberBackslashes; i++) {
        appendChar(buf, '\\');
      }
      appendChar(buf, *q);
    }
    p = ++q;
  }
  appendChar(buf, '"');
  return TRI_ERROR_NO_ERROR;
}

static ErrorCode wAppendQuotedArg(std::wstring& buf, wchar_t const* p) {
  buf += L'"';

  while (*p != 0) {
    unsigned int i;
    unsigned int NumberBackslashes = 0;
    wchar_t const* q = p;
    while (*q == L'\\') {
      ++q;
      ++NumberBackslashes;
    }
    if (*q == 0) {
      // Escape all backslashes, but let the terminating
      // double quotation mark we add below be interpreted
      // as a metacharacter.
      for (i = 0; i < NumberBackslashes; i++) {
        buf += L'\\';
        buf += L'\\';
      }
      break;
    } else if (*q == L'"') {
      // Escape all backslashes and the following
      // double quotation mark.
      for (i = 0; i < NumberBackslashes; i++) {
        buf += L'\\';
        buf += L'\\';
      }
      buf += L'\\';
      buf += *q;
    } else {
      // Backslashes aren't special here.
      for (i = 0; i < NumberBackslashes; i++) {
        buf += L'\\';
      }
      buf += *q;
    }
    p = ++q;
  }
  buf += L'"';
  return TRI_ERROR_NO_ERROR;
}

static std::wstring makeWindowsArgs(ExternalProcess* external) {
  size_t i;
  auto err = TRI_ERROR_NO_ERROR;
  std::wstring res;

  if ((external->_executable.find('/') == std::string::npos) &&
      (external->_executable.find('\\') == std::string::npos)) {
    // oK, this is a binary without path, start the lookup.
    // This will most probably break with non-ascii paths.
    char buf[MAX_PATH];
    char* pBuf;
    DWORD n;
    n = SearchPath(nullptr, external->_executable.c_str(), nullptr, MAX_PATH,
                   buf, &pBuf);
    if (n > 0) {
      external->_executable = std::string(buf, n);
    }
  }

  auto uwargs = arangodb::basics::toWString(external->_executable);

  err = wAppendQuotedArg(res, uwargs.data());
  if (err != TRI_ERROR_NO_ERROR) {
    return L"";
  }
  for (i = 1; i < external->_numberArguments; i++) {
    res += L' ';
    uwargs = arangodb::basics::toWString(external->_arguments[i]);
    err = wAppendQuotedArg(res, uwargs.data());
    if (err != TRI_ERROR_NO_ERROR) {
      return L"";
    }
  }
  return res;
}

static bool startProcess(ExternalProcess* external, HANDLE rd, HANDLE wr) {
  std::wstring args;
  PROCESS_INFORMATION piProcInfo;
  STARTUPINFOW siStartInfo;
  BOOL bFuncRetn = FALSE;
  TRI_ERRORBUF;

  args = makeWindowsArgs(external);
  if (args.length() == 0) {
    LOG_TOPIC("1004e", ERR, arangodb::Logger::FIXME)
        << "execute of '" << external->_executable << "' failed making args";
    return false;
  }

  // set up members of the PROCESS_INFORMATION structure
  ZeroMemory(&piProcInfo, sizeof(PROCESS_INFORMATION));

  // set up members of the STARTUPINFO structure
  ZeroMemory(&siStartInfo, sizeof(STARTUPINFOW));
  siStartInfo.cb = sizeof(STARTUPINFOW);

  siStartInfo.dwFlags = STARTF_USESTDHANDLES;
  siStartInfo.hStdInput = rd ? rd : nullptr;
  siStartInfo.hStdOutput = wr ? wr : GetStdHandle(STD_OUTPUT_HANDLE);
  siStartInfo.hStdError = GetStdHandle(STD_ERROR_HANDLE);

  // create the child process
  bFuncRetn = CreateProcessW(NULL,
                             (LPWSTR)args.c_str(),  // command line
                             NULL,  // process security attributes
                             NULL,  // primary thread security attributes
                             TRUE,  // handles are inherited
                             CREATE_NEW_PROCESS_GROUP,  // creation flags
                             NULL,          // use parent's environment
                             NULL,          // use parent's current directory
                             &siStartInfo,  // STARTUPINFO pointer
                             &piProcInfo);  // receives PROCESS_INFORMATION

  if (bFuncRetn == FALSE) {
    TRI_SYSTEM_ERROR();
    LOG_TOPIC("32092", ERR, arangodb::Logger::FIXME)
        << "execute of '" << external->_executable
        << "' failed, error: " << GetLastError() << " " << TRI_GET_ERRORBUF;
    return false;
  } else {
    external->_pid = piProcInfo.dwProcessId;
    external->_process = piProcInfo.hProcess;
    CloseHandle(piProcInfo.hThread);
    return true;
  }
}

static void StartExternalProcess(
    ExternalProcess* external, bool usePipes,
    std::vector<std::string> const& additionalEnv,
    std::string const& /* fileForStdErr ignored for now on Windows */) {
  HANDLE hChildStdinRd = NULL, hChildStdinWr = NULL;
  HANDLE hChildStdoutRd = NULL, hChildStdoutWr = NULL;
  bool fSuccess;
  if (usePipes) {
    fSuccess = createPipes(&hChildStdinRd, &hChildStdinWr, &hChildStdoutRd,
                           &hChildStdoutWr);

    if (!fSuccess) {
      external->_status = TRI_EXT_PIPE_FAILED;
      return;
    }
  }

  // now create the child process.
  fSuccess = startProcess(external, hChildStdinRd, hChildStdoutWr);
  if (!fSuccess) {
    external->_status = TRI_EXT_FORK_FAILED;

    if (hChildStdoutRd != NULL) {
      CloseHandle(hChildStdoutRd);
    }
    if (hChildStdoutWr != NULL) {
      CloseHandle(hChildStdoutWr);
    }
    if (hChildStdinRd != NULL) {
      CloseHandle(hChildStdinRd);
    }
    if (hChildStdinWr != NULL) {
      CloseHandle(hChildStdinWr);
    }

    return;
  }

  CloseHandle(hChildStdinRd);
  CloseHandle(hChildStdoutWr);

  external->_readPipe = hChildStdoutRd;
  external->_writePipe = hChildStdinWr;
  external->_status = TRI_EXT_RUNNING;
}
#endif

////////////////////////////////////////////////////////////////////////////////
/// @brief converts usec and sec into seconds
////////////////////////////////////////////////////////////////////////////////

#ifdef ARANGODB_HAVE_GETRUSAGE

uint64_t TRI_MicrosecondsTv(struct timeval* tv) {
  time_t sec = tv->tv_sec;
  suseconds_t usec = tv->tv_usec;

  while (usec < 0) {
    usec += 1000000;
    sec -= 1;
  }

  return (sec * 1000000LL) + usec;
}

#endif

////////////////////////////////////////////////////////////////////////////////
/// @brief returns information about the current process
////////////////////////////////////////////////////////////////////////////////

#ifdef TRI_HAVE_LINUX_PROC

ProcessInfo TRI_ProcessInfoSelf() {
  return TRI_ProcessInfo(Thread::currentProcessId());
}

#elif ARANGODB_HAVE_GETRUSAGE

ProcessInfo TRI_ProcessInfoSelf() {
  ProcessInfo result;

  result._scClkTck = 1000000;

  struct rusage used;
  int res = getrusage(RUSAGE_SELF, &used);

  if (res == 0) {
    result._minorPageFaults = used.ru_minflt;
    result._majorPageFaults = used.ru_majflt;

    result._systemTime = TRI_MicrosecondsTv(&used.ru_stime);
    result._userTime = TRI_MicrosecondsTv(&used.ru_utime);

    // ru_maxrss is the resident set size in kilobytes. need to multiply with
    // 1024 to get the number of bytes
    result._residentSize = used.ru_maxrss * ARANGODB_GETRUSAGE_MAXRSS_UNIT;
  }

#ifdef TRI_HAVE_MACH
  {
    kern_return_t rc;
    thread_array_t array;
    mach_msg_type_number_t count;

    rc = task_threads(mach_task_self(), &array, &count);

    if (rc == KERN_SUCCESS) {
      unsigned int i;

      result._numberThreads = count;

      for (i = 0; i < count; ++i) {
        mach_port_deallocate(mach_task_self(), array[i]);
      }

      vm_deallocate(mach_task_self(), (vm_address_t)array,
                    sizeof(thread_t) * count);
    }
  }

  {
    kern_return_t rc;
    struct task_basic_info t_info;
    mach_msg_type_number_t t_info_count = TASK_BASIC_INFO_COUNT;

    rc = task_info(mach_task_self(), TASK_BASIC_INFO, (task_info_t)&t_info,
                   &t_info_count);
    if (rc == KERN_SUCCESS) {
      result._virtualSize = t_info.virtual_size;
      result._residentSize = t_info.resident_size;
    } else {
      result._virtualSize = 0;
      result._residentSize = 0;
    }
  }
#endif

  return result;
}

#else
/// --------------------------------------------
/// transform a file time to timestamp
/// Particularities:
/// 1. FileTime can save a date at Jan, 1 1601
///    timestamp saves dates at 1970
/// --------------------------------------------

static uint64_t _TimeAmount(FILETIME* ft) {
  uint64_t ts, help;
  ts = ft->dwLowDateTime;
  help = ft->dwHighDateTime;
  help = help << 32;
  ts |= help;
  /// at moment without transformation
  return ts;
}

[[maybe_unused]] static time_t _FileTime_to_POSIX(FILETIME* ft) {
  LONGLONG ts, help;
  ts = ft->dwLowDateTime;
  help = ft->dwHighDateTime;
  help = help << 32;
  ts |= help;

  return (ts - 116444736000000000) / 10000000;
}

ProcessInfo TRI_ProcessInfoH(HANDLE processHandle, TRI_pid_t pid) {
  ProcessInfo result;

  PROCESS_MEMORY_COUNTERS_EX pmc;
  pmc.cb = sizeof(PROCESS_MEMORY_COUNTERS_EX);
  // compiler warning wird in kauf genommen!c
  // http://msdn.microsoft.com/en-us/library/windows/desktop/ms684874(v=vs.85).aspx
  if (GetProcessMemoryInfo(processHandle, (PPROCESS_MEMORY_COUNTERS)&pmc,
                           pmc.cb)) {
    result._majorPageFaults = pmc.PageFaultCount;
    // there is not any corresponce to minflt in linux
    result._minorPageFaults = 0;

    // from MSDN:
    // "The working set is the amount of memory physically mapped to the process
    // context at a given time.
    // Memory in the paged pool is system memory that can be transferred to the
    // paging file on disk(paged) when
    // it is not being used. Memory in the nonpaged pool is system memory that
    // cannot be paged to disk as long as
    // the corresponding objects are allocated. The pagefile usage represents
    // how much memory is set aside for the
    // process in the system paging file. When memory usage is too high, the
    // virtual memory manager pages selected
    // memory to disk. When a thread needs a page that is not in memory, the
    // memory manager reloads it from the
    // paging file."

    result._residentSize = pmc.WorkingSetSize;
    result._virtualSize = pmc.PrivateUsage;
  }
  /// computing times
  FILETIME creationTime, exitTime, kernelTime, userTime;
  if (GetProcessTimes(processHandle, &creationTime, &exitTime, &kernelTime,
                      &userTime)) {
    // see remarks in
    // http://msdn.microsoft.com/en-us/library/windows/desktop/ms683223(v=vs.85).aspx
    // value in seconds
    result._scClkTck = 10000000;  // 1e7
    result._systemTime = _TimeAmount(&kernelTime);
    result._userTime = _TimeAmount(&userTime);
    // for computing  the timestamps of creation and exit time
    // the function '_FileTime_to_POSIX' should be called
  }
  /// computing number of threads
  HANDLE snapShot = CreateToolhelp32Snapshot(TH32CS_SNAPTHREAD, pid);

  if (snapShot != INVALID_HANDLE_VALUE) {
    THREADENTRY32 te32;
    te32.dwSize = sizeof(THREADENTRY32);
    if (Thread32First(snapShot, &te32)) {
      result._numberThreads++;
      while (Thread32Next(snapShot, &te32)) {
        if (te32.th32OwnerProcessID == pid) {
          result._numberThreads++;
        }
      }
    } else {
      LOG_TOPIC("66667", ERR, arangodb::Logger::FIXME)
          << "failed to acquire thread from snapshot - " << GetLastError();
    }
    CloseHandle(snapShot);
  } else {
    LOG_TOPIC("66668", ERR, arangodb::Logger::FIXME)
        << "failed to acquire process threads count - " << GetLastError();
  }

  return result;
}

ProcessInfo TRI_ProcessInfoSelf() {
  return TRI_ProcessInfoH(GetCurrentProcess(), GetCurrentProcessId());
}

ProcessInfo TRI_ProcessInfo(TRI_pid_t pid) {
  auto external = TRI_LookupSpawnedProcess(pid);
  if (external != nullptr) {
    return TRI_ProcessInfoH(external->_process, pid);
  }
  return {};
}

#endif

/// @brief returns information about the process
#ifdef TRI_HAVE_LINUX_PROC

ProcessInfo TRI_ProcessInfo(TRI_pid_t pid) {
  ProcessInfo result;

  char str[1024];
  memset(&str, 0, sizeof(str));

  // build filename /proc/<pid>/stat
  {
    char* p = &str[0];

    // a malloc-free sprintf...
    static constexpr char const* proc = "/proc/";
    static constexpr char const* stat = "/stat";

    // append /proc/
    memcpy(p, proc, strlen(proc));
    p += strlen(proc);
    // append pid
    p += arangodb::basics::StringUtils::itoa(uint64_t(pid), p);
    memcpy(p, stat, strlen(stat));
    p += strlen(stat);
    *p = '\0';
  }

  // open file...
  int fd = TRI_OPEN(&str[0], O_RDONLY);

  if (fd >= 0) {
    memset(&str, 0, sizeof(str));

    auto n = TRI_READ(fd, str, static_cast<TRI_read_t>(sizeof(str)));
    close(fd);

    if (n == 0) {
      return result;
    }

    /// buffer now contains all data documented by "proc"
    /// see man 5 proc for the state of a process

    char const* p = &str[0];
    char const* e = p + n;

    skipEntry(p, e);                                      // process id
    skipEntry(p, e);                                      // process name
    skipEntry(p, e);                                      // process state
    skipEntry(p, e);                                      // ppid
    skipEntry(p, e);                                      // pgrp
    skipEntry(p, e);                                      // session
    skipEntry(p, e);                                      // tty nr
    skipEntry(p, e);                                      // tpgid
    skipEntry(p, e);                                      // flags
    result._minorPageFaults = readEntry<uint64_t>(p, e);  // min flt
    skipEntry(p, e);                                      // cmin flt
    result._majorPageFaults = readEntry<uint64_t>(p, e);  // maj flt
    skipEntry(p, e);                                      // cmaj flt
    result._userTime = readEntry<uint64_t>(p, e);         // utime
    result._systemTime = readEntry<uint64_t>(p, e);       // stime
    skipEntry(p, e);                                      // cutime
    skipEntry(p, e);                                      // cstime
    skipEntry(p, e);                                      // priority
    skipEntry(p, e);                                      // nice
    result._numberThreads = readEntry<int64_t>(p, e);     // num threads
    skipEntry(p, e);                                      // itrealvalue
    skipEntry(p, e);                                      // starttime
    result._virtualSize = readEntry<uint64_t>(p, e);      // vsize
    result._residentSize =
        readEntry<int64_t>(p, e) * PageSize::getValue();  // rss
    result._scClkTck = sysconf(_SC_CLK_TCK);
  }

  return result;
}

#else
#ifndef _WIN32
ProcessInfo TRI_ProcessInfo(TRI_pid_t pid) {
  ProcessInfo result;

  result._scClkTck = 1;

  return result;
}
#endif
#endif

////////////////////////////////////////////////////////////////////////////////
/// @brief sets the process name
////////////////////////////////////////////////////////////////////////////////

void TRI_SetProcessTitle(char const* title) {
#ifdef TRI_HAVE_SYS_PRCTL_H
  prctl(PR_SET_NAME, title, 0, 0, 0);
#endif
}

////////////////////////////////////////////////////////////////////////////////
/// @brief starts an external process
////////////////////////////////////////////////////////////////////////////////

void TRI_CreateExternalProcess(char const* executable,
                               std::vector<std::string> const& arguments,
                               std::vector<std::string> const& additionalEnv,
                               bool usePipes, ExternalId* pid,
                               std::string const& fileForStdErr) {
  size_t const n = arguments.size();
  // create the external structure
  auto external = std::make_unique<ExternalProcess>();
  external->_executable = executable;
  external->_numberArguments = n + 1;

  external->_arguments =
      static_cast<char**>(TRI_Allocate((n + 2) * sizeof(char*)));

  if (external->_arguments == nullptr) {
    // gracefully handle out of memory
    pid->_pid = TRI_INVALID_PROCESS_ID;
    return;
  }

  memset(external->_arguments, 0, (n + 2) * sizeof(char*));

  external->_arguments[0] = TRI_DuplicateString(executable, strlen(executable));
  if (external->_arguments[0] == nullptr) {
    // OOM
    pid->_pid = TRI_INVALID_PROCESS_ID;
    return;
  }

  for (size_t i = 0; i < n; ++i) {
    external->_arguments[i + 1] =
        TRI_DuplicateString(arguments[i].c_str(), arguments[i].size());
    if (external->_arguments[i + 1] == nullptr) {
      // OOM
      pid->_pid = TRI_INVALID_PROCESS_ID;
      return;
    }
  }

  external->_arguments[n + 1] = nullptr;
  external->_status = TRI_EXT_NOT_STARTED;

  StartExternalProcess(external.get(), usePipes, additionalEnv, fileForStdErr);

  if (external->_status != TRI_EXT_RUNNING) {
    pid->_pid = TRI_INVALID_PROCESS_ID;
    return;
  }

  LOG_TOPIC("58158", DEBUG, arangodb::Logger::FIXME)
      << "adding process " << external->_pid << " to list";

  // Note that the following deals with different types under windows,
  // however, this code here can be written in a platform-independent
  // way:
  pid->_pid = external->_pid;
  pid->_readPipe = external->_readPipe;
  pid->_writePipe = external->_writePipe;

<<<<<<< HEAD
  std::lock_guard mutexLocker{ExternalProcessesLock};
=======
  std::lock_guard guard{ExternalProcessesLock};
>>>>>>> e10d6b06

  try {
    ExternalProcesses.push_back(external.get());
    external.release();
  } catch (...) {
    pid->_pid = TRI_INVALID_PROCESS_ID;
    return;
  }
}

////////////////////////////////////////////////////////////////////////////////
/// @brief Reads from the pipe of processes
////////////////////////////////////////////////////////////////////////////////

void TRI_ClosePipe(ExternalProcess* process, bool read) {
  if (process == nullptr || (read && TRI_IS_INVALID_PIPE(process->_readPipe)) ||
      (!read && TRI_IS_INVALID_PIPE(process->_writePipe))) {
    return;
  }

  auto pipe = (read) ? &process->_readPipe : &process->_writePipe;

#ifndef _WIN32
  if (*pipe != -1) {
    FILE* stream = fdopen(*pipe, "w");
    if (stream != nullptr) {
      fflush(stream);
    }
    close(*pipe);
    *pipe = -1;
  }
#else
  if (*pipe != INVALID_HANDLE_VALUE) {
    CloseHandle(*pipe);
    *pipe = INVALID_HANDLE_VALUE;
  }
#endif
}

////////////////////////////////////////////////////////////////////////////////
/// @brief Reads from the pipe of processes
////////////////////////////////////////////////////////////////////////////////

TRI_read_return_t TRI_ReadPipe(ExternalProcess const* process, char* buffer,
                               size_t bufferSize) {
  if (process == nullptr || TRI_IS_INVALID_PIPE(process->_readPipe)) {
    return 0;
  }

  memset(buffer, 0, bufferSize);

#ifndef _WIN32
  return TRI_ReadPointer(process->_readPipe, buffer, bufferSize);
#else
  return TRI_READ_POINTER(process->_readPipe, buffer, bufferSize);
#endif
}

////////////////////////////////////////////////////////////////////////////////
/// @brief writes from the pipe of processes
////////////////////////////////////////////////////////////////////////////////

bool TRI_WritePipe(ExternalProcess const* process, char const* buffer,
                   size_t bufferSize) {
  if (process == nullptr || TRI_IS_INVALID_PIPE(process->_writePipe)) {
    return false;
  }

#ifndef _WIN32
  return TRI_WritePointer(process->_writePipe, buffer, bufferSize);
#else
  return TRI_WRITE_POINTER(process->_writePipe, buffer, bufferSize);
#endif
}

////////////////////////////////////////////////////////////////////////////////
/// @brief returns the status of an external process
////////////////////////////////////////////////////////////////////////////////

ExternalProcessStatus TRI_CheckExternalProcess(ExternalId pid, bool wait,
                                               uint32_t timeout) {
  auto status = TRI_LookupSpawnedProcessStatus(pid._pid);

  if (!status.has_value()) {
    LOG_TOPIC("f5f99", WARN, arangodb::Logger::FIXME)
        << "checkExternal: pid not found: " << pid._pid;
    return ExternalProcessStatus{
        TRI_EXT_NOT_FOUND, -1,
        absl::StrCat("the pid you're looking for is not in our list: ",
                     pid._pid)};
  }

  if (status->_status == TRI_EXT_RUNNING ||
      status->_status == TRI_EXT_STOPPED) {
#ifndef _WIN32
    if (timeout > 0) {
      // if we use a timeout, it means we cannot use blocking
      wait = false;
    }

    int opts;
    if (wait) {
      opts = WUNTRACED;
    } else {
      opts = WNOHANG | WUNTRACED;
    }

    int loc = 0;
    TRI_pid_t res = 0;
    bool timeoutHappened = false;
    if (timeout) {
      TRI_ASSERT((opts & WNOHANG) != 0);
      double endTime = 0.0;
      while (true) {
        res = waitpid(pid._pid, &loc, opts);
        if (res != 0) {
          break;
        }
        double now = TRI_microtime();
        if (endTime == 0.0) {
          endTime = now + timeout / 1000.0;
        } else if (now >= endTime) {
          res = pid._pid;
          timeoutHappened = true;
          break;
        }
        std::this_thread::sleep_for(std::chrono::milliseconds(20));
      }
    } else {
      res = waitpid(pid._pid, &loc, opts);
    }

    if (res == 0) {
      if (wait) {
        status->_errorMessage = absl::StrCat(
            "waitpid returned 0 for pid while it shouldn't ", pid._pid);
        if (timeoutHappened) {
          status->_status = TRI_EXT_TIMEOUT;
          status->_exitStatus = -1;
        } else if (WIFEXITED(loc)) {
          status->_status = TRI_EXT_TERMINATED;
          status->_exitStatus = WEXITSTATUS(loc);
        } else if (WIFSIGNALED(loc)) {
          status->_status = TRI_EXT_ABORTED;
          status->_exitStatus = WTERMSIG(loc);
        } else if (WIFSTOPPED(loc)) {
          status->_status = TRI_EXT_STOPPED;
          status->_exitStatus = 0;
        } else {
          status->_status = TRI_EXT_ABORTED;
          status->_exitStatus = 0;
        }
      } else {
        status->_exitStatus = 0;
      }
    } else if (res == -1) {
      if (errno == ECHILD) {
        status->_status = TRI_EXT_NOT_FOUND;
      }
      TRI_set_errno(TRI_ERROR_SYS_ERROR);
      LOG_TOPIC("308ea", WARN, arangodb::Logger::FIXME)
          << "waitpid returned error for pid " << pid._pid << " (" << wait
          << "): " << TRI_last_error();
      status->_errorMessage = absl::StrCat("waitpid returned error for pid ",
                                           pid._pid, ": ", TRI_last_error());
    } else if (static_cast<TRI_pid_t>(pid._pid) ==
               static_cast<TRI_pid_t>(res)) {
      if (timeoutHappened) {
        status->_status = TRI_EXT_TIMEOUT;
        status->_exitStatus = -1;
      } else if (WIFEXITED(loc)) {
        status->_status = TRI_EXT_TERMINATED;
        status->_exitStatus = WEXITSTATUS(loc);
      } else if (WIFSIGNALED(loc)) {
        status->_status = TRI_EXT_ABORTED;
        status->_exitStatus = WTERMSIG(loc);
      } else if (WIFSTOPPED(loc)) {
        status->_status = TRI_EXT_STOPPED;
        status->_exitStatus = 0;
      } else {
        status->_status = TRI_EXT_ABORTED;
        status->_exitStatus = 0;
      }
    } else {
      LOG_TOPIC("0ab33", WARN, arangodb::Logger::FIXME)
          << "unexpected waitpid result for pid " << pid._pid << ": " << res;
      status->_errorMessage = absl::StrCat("unexpected waitpid result for pid ",
                                           pid._pid, ": ", res);
    }
#else
    {
      char windowsErrorBuf[256];
      bool wantGetExitCode = wait;
      HANDLE process = getProcessHandle(pid._pid);
      if (wait) {
        DWORD result;
        DWORD waitFor = INFINITE;
        if (timeout != 0) {
          waitFor = timeout;
        }
        if (process == INVALID_HANDLE_VALUE) {
          return *status;
        }
        result = WaitForSingleObject(process, waitFor);
        if (result == WAIT_FAILED) {
          FormatMessage(FORMAT_MESSAGE_FROM_SYSTEM, NULL, GetLastError(), 0,
                        windowsErrorBuf, sizeof(windowsErrorBuf), NULL);
          LOG_TOPIC("64246", WARN, arangodb::Logger::FIXME)
              << "could not wait for subprocess with pid " << pid._pid << ": "
              << windowsErrorBuf;
          status->_errorMessage =
              absl::StrCat("could not wait for subprocess with pid ", pid._pid,
                           windowsErrorBuf);
          status->_exitStatus = GetLastError();
        } else if ((result == WAIT_TIMEOUT) && (timeout != 0)) {
          wantGetExitCode = false;
          status->_status = TRI_EXT_TIMEOUT;
          status->_exitStatus = -1;
        }
      } else {
        DWORD result;
        result = WaitForSingleObject(process, 0);
        switch (result) {
          case WAIT_ABANDONED:
            wantGetExitCode = true;
            LOG_TOPIC("92708", WARN, arangodb::Logger::FIXME)
                << "WAIT_ABANDONED while waiting for subprocess with pid "
                << pid._pid;
            break;
          case WAIT_OBJECT_0:
            /// this seems to be the exit case - want getExitCodeProcess here.
            wantGetExitCode = true;
            break;
          case WAIT_TIMEOUT:
            // success - process is up and running.
            status->_exitStatus = 0;
            break;
          case WAIT_FAILED:
            FormatMessage(FORMAT_MESSAGE_FROM_SYSTEM, NULL, GetLastError(), 0,
                          windowsErrorBuf, sizeof(windowsErrorBuf), NULL);
            LOG_TOPIC("f79de", WARN, arangodb::Logger::FIXME)
                << "could not wait for subprocess with pid " << pid._pid << ": "
                << windowsErrorBuf;
            status->_errorMessage =
                absl::StrCat("could not wait for subprocess with PID '",
                             pid._pid, "'", windowsErrorBuf);
            status->_exitStatus = GetLastError();
          default:
            wantGetExitCode = true;
            LOG_TOPIC("5c1fb", WARN, arangodb::Logger::FIXME)
                << "unexpected status while waiting for subprocess with pid "
                << pid._pid;
        }
      }
      if (wantGetExitCode) {
        DWORD exitCode = STILL_ACTIVE;
        if (!GetExitCodeProcess(process, &exitCode)) {
          LOG_TOPIC("798af", WARN, arangodb::Logger::FIXME)
              << "exit status could not be determined for pid " << pid._pid;
          status->_errorMessage = absl::StrCat(
              "exit status could not be determined for pid ", pid._pid);
          status->_exitStatus = -1;
          status->_status = TRI_EXT_NOT_STARTED;
        } else {
          if (exitCode == STILL_ACTIVE) {
            status->_exitStatus = 0;
          } else if (exitCode > 255) {
            // this should be one of our signals which we mapped...
            status->_status = TRI_EXT_ABORTED;
            status->_exitStatus = exitCode - 255;
          } else {
            status->_status = TRI_EXT_TERMINATED;
            status->_exitStatus = exitCode;
          }
        }
      } else if (timeout == 0) {
        status->_status = TRI_EXT_RUNNING;
      }
    }
#endif
  } else {
    LOG_TOPIC("1cff4", WARN, arangodb::Logger::FIXME)
        << "unexpected process status " << status->_status << ": "
        << status->_exitStatus;
    status->_errorMessage =
        absl::StrCat("unexpected process status ", status->_status, ": ",
                     status->_exitStatus);
  }

<<<<<<< HEAD
  status._status = external->_status;
  status._exitStatus = external->_exitStatus;

  // Do we have to free our data?
  if (external->_status != TRI_EXT_RUNNING &&
      external->_status != TRI_EXT_STOPPED &&
      external->_status != TRI_EXT_TIMEOUT) {
    std::lock_guard mutexLocker{ExternalProcessesLock};
=======
  // Persist our fresh status or unlink the process
  ExternalProcess* deleteMe = nullptr;
  {
    std::lock_guard guard{ExternalProcessesLock};
>>>>>>> e10d6b06

    auto found =
        std::find_if(ExternalProcesses.begin(), ExternalProcesses.end(),
                     [pid](ExternalProcess const* m) -> bool {
                       return (m->_pid == pid._pid);
                     });
    if (found != ExternalProcesses.end()) {
      if ((status->_status != TRI_EXT_RUNNING) &&
          (status->_status != TRI_EXT_STOPPED) &&
          (status->_status != TRI_EXT_TIMEOUT)) {
        deleteMe = *found;
        std::swap(*found, ExternalProcesses.back());
        ExternalProcesses.pop_back();
      } else {
        (*found)->_status = status->_status;
        (*found)->_exitStatus = status->_exitStatus;
      }
    }
  }
  if (deleteMe) {
    delete deleteMe;
  }

  return *status;
}

////////////////////////////////////////////////////////////////////////////////
// @brief check for a process we didn't spawn, and check for access rights to
//        send it signals.
#ifndef _WIN32
static ExternalProcess* getExternalProcess(TRI_pid_t pid) {
  if (kill(pid, 0) == 0) {
    ExternalProcess* external = new ExternalProcess();

    external->_pid = pid;
    external->_status = TRI_EXT_RUNNING;

    return external;
  }

  LOG_TOPIC("b0d9c", WARN, arangodb::Logger::FIXME)
      << "checking for external process: '" << pid
      << "' failed with error: " << strerror(errno);
  return nullptr;
}
#else
static ExternalProcess* getExternalProcess(TRI_pid_t pid) {
  HANDLE hProcess = OpenProcess(PROCESS_ALL_ACCESS, FALSE, pid);

  if (hProcess != nullptr) {
    ExternalProcess* external = new ExternalProcess();

    external->_pid = pid;
    external->_status = TRI_EXT_RUNNING;
    external->_process = hProcess;

    return external;
  }
  return nullptr;
}
#endif

/// @brief check for a process we didn't spawn, and check for access rights to
/// send it signals.
#ifndef _WIN32
static bool killProcess(ExternalProcess* pid, int signal) {
  TRI_ASSERT(pid != nullptr);
  if (pid == nullptr) {
    return false;
  }
  if (signal == SIGKILL) {
    LOG_TOPIC("021b9", WARN, arangodb::Logger::FIXME)
        << "sending SIGKILL signal to process: " << pid->_pid;
  }
  if (kill(pid->_pid, signal) == 0) {
    return true;
  }
  return false;
}

#else
static bool killProcess(ExternalProcess* pid, int signal) {
  TRI_ASSERT(pid != nullptr);
  UINT uExitCode = 0;

  if (pid == nullptr) {
    return false;
  }

  // kill worker process
  if (0 != TerminateProcess(pid->_process, uExitCode)) {
    return true;
  } else {
    return false;
  }
}
#define SIGKILL 1
#endif

////////////////////////////////////////////////////////////////////////////////
/// @brief kills an external process
////////////////////////////////////////////////////////////////////////////////

ExternalProcessStatus TRI_KillExternalProcess(ExternalId pid, int signal,
                                              bool isTerminal) {
  LOG_TOPIC("77bc5", DEBUG, arangodb::Logger::FIXME)
      << "Sending process: " << pid._pid << " the signal: " << signal;

  ExternalProcess* external = nullptr;
  {
<<<<<<< HEAD
    std::lock_guard mutexLocker{ExternalProcessesLock};
=======
    std::lock_guard guard{ExternalProcessesLock};
>>>>>>> e10d6b06

    for (auto it = ExternalProcesses.begin(); it != ExternalProcesses.end();
         ++it) {
      if ((*it)->_pid == pid._pid) {
        external = (*it);
        break;
      }
    }
  }

  bool isChild = (external != nullptr);
  if (!isChild) {
    external = getExternalProcess(pid._pid);
    if (external == nullptr) {
      LOG_TOPIC("73b93", DEBUG, arangodb::Logger::FIXME)
          << "kill: process not found: " << pid._pid
          << " in our starting table and it doesn't exist.";
      ExternalProcessStatus status;
      status._status = TRI_EXT_NOT_FOUND;
      status._exitStatus = -1;
      return status;
    }
    LOG_TOPIC("349fa", DEBUG, arangodb::Logger::FIXME)
        << "kill: process not found: " << pid._pid
        << " in our starting table - adding";

    // ok, we didn't spawn it, but now we claim the
    // ownership.
<<<<<<< HEAD
    std::lock_guard mutexLocker{ExternalProcessesLock};
=======
    std::lock_guard guard{ExternalProcessesLock};
>>>>>>> e10d6b06

    try {
      ExternalProcesses.push_back(external);
    } catch (...) {
      delete external;

      ExternalProcessStatus status;
      status._status = TRI_EXT_NOT_FOUND;
      status._exitStatus = -1;
      return status;
    }
  }

  TRI_ASSERT(external != nullptr);
  if (killProcess(external, signal)) {
    external->_status = TRI_EXT_STOPPED;
    // if the process wasn't spawned by us, no waiting required.
    int count = 0;
    while (true) {
      ExternalProcessStatus status = TRI_CheckExternalProcess(pid, false, 0);
      if (!isTerminal) {
        // we just sent a signal, don't care whether
        // the process is gone by now.
        return status;
      }
      if ((status._status == TRI_EXT_TERMINATED) ||
          (status._status == TRI_EXT_ABORTED) ||
          (status._status == TRI_EXT_NOT_FOUND)) {
        // Its dead and gone - good.
<<<<<<< HEAD
        std::lock_guard mutexLocker{ExternalProcessesLock};
=======
        std::lock_guard guard{ExternalProcessesLock};
>>>>>>> e10d6b06
        for (auto it = ExternalProcesses.begin(); it != ExternalProcesses.end();
             ++it) {
          if (*it == external) {
            std::swap(*it, ExternalProcesses.back());
            ExternalProcesses.pop_back();
            break;
          }
        }
        if (!isChild && (status._status == TRI_EXT_NOT_FOUND)) {
          status._status = TRI_EXT_TERMINATED;
          status._errorMessage.clear();
        }
        return status;
      }
      std::this_thread::sleep_for(std::chrono::seconds(1));
      if (count >= 13) {
        TRI_ASSERT(external != nullptr);
        LOG_TOPIC("2af4e", WARN, arangodb::Logger::FIXME)
            << "about to send SIGKILL signal to process: " << external->_pid
            << ", status: " << (int)status._status;
        killProcess(external, SIGKILL);
      }
      if (count > 25) {
        return status;
      }
      count++;
    }
  }
  return TRI_CheckExternalProcess(pid, false, 0);
}

#ifdef _WIN32
typedef LONG(NTAPI* NtSuspendProcess)(IN HANDLE ProcessHandle);
typedef LONG(NTAPI* NtResumeProcess)(IN HANDLE ProcessHandle);

NtSuspendProcess pfnNtSuspendProcess = (NtSuspendProcess)GetProcAddress(
    GetModuleHandle("ntdll"), "NtSuspendProcess");
NtResumeProcess pfnNtResumeProcess = (NtResumeProcess)GetProcAddress(
    GetModuleHandle("ntdll"), "NtResumeProcess");
#endif

////////////////////////////////////////////////////////////////////////////////
/// @brief stops an external process
////////////////////////////////////////////////////////////////////////////////

bool TRI_SuspendExternalProcess(ExternalId pid) {
  LOG_TOPIC("13e36", DEBUG, arangodb::Logger::FIXME)
      << "suspending process: " << pid._pid;

#ifndef _WIN32
  return 0 == kill(pid._pid, SIGSTOP);
#else
  TRI_ERRORBUF;

  HANDLE processHandle = OpenProcess(PROCESS_ALL_ACCESS, FALSE, pid._pid);
  bool rc = pfnNtSuspendProcess(processHandle) == 0;
  if (!rc) {
    TRI_SYSTEM_ERROR();
    LOG_TOPIC("4da8a", ERR, arangodb::Logger::FIXME)
        << "suspending of '" << pid._pid
        << "' failed, error: " << GetLastError() << " " << TRI_GET_ERRORBUF;
  }
  CloseHandle(processHandle);
  return rc;
#endif
}

////////////////////////////////////////////////////////////////////////////////
/// @brief continues an external process
////////////////////////////////////////////////////////////////////////////////

bool TRI_ContinueExternalProcess(ExternalId pid) {
  LOG_TOPIC("45884", DEBUG, arangodb::Logger::FIXME)
      << "continueing process: " << pid._pid;

#ifndef _WIN32
  return 0 == kill(pid._pid, SIGCONT);
#else
  TRI_ERRORBUF;

  HANDLE processHandle = OpenProcess(PROCESS_SUSPEND_RESUME, FALSE, pid._pid);
  bool rc = processHandle != NULL && pfnNtResumeProcess(processHandle) == 0;
  if (!rc) {
    TRI_SYSTEM_ERROR();
    LOG_TOPIC("57e23", ERR, arangodb::Logger::FIXME)
        << "resuming of '" << pid._pid << "' failed, error: " << GetLastError()
        << " " << TRI_GET_ERRORBUF;
  }
  CloseHandle(processHandle);
  return rc;
#endif
}

////////////////////////////////////////////////////////////////////////////////
/// @brief shuts down the process components
////////////////////////////////////////////////////////////////////////////////

void TRI_ShutdownProcess() {
<<<<<<< HEAD
  std::lock_guard mutexLocker{ExternalProcessesLock};
=======
  std::lock_guard guard{ExternalProcessesLock};
>>>>>>> e10d6b06
  for (auto* external : ExternalProcesses) {
    delete external;
  }
  ExternalProcesses.clear();
}<|MERGE_RESOLUTION|>--- conflicted
+++ resolved
@@ -76,10 +76,6 @@
 #include <unistd.h>
 #endif
 
-<<<<<<< HEAD
-=======
-#include "Basics/MutexLocker.h"
->>>>>>> e10d6b06
 #include "Basics/NumberUtils.h"
 #include "Basics/PageSize.h"
 #include "Basics/StringBuffer.h"
@@ -163,11 +159,7 @@
 std::vector<ExternalProcess*> ExternalProcesses;
 
 /// @brief lock for protected access to vector ExternalProcesses
-<<<<<<< HEAD
-static std::mutex ExternalProcessesLock;
-=======
 std::mutex ExternalProcessesLock;
->>>>>>> e10d6b06
 
 ProcessInfo::ProcessInfo()
     : _minorPageFaults(0),
@@ -224,11 +216,7 @@
 
 ExternalProcess* TRI_LookupSpawnedProcess(TRI_pid_t pid) {
   {
-<<<<<<< HEAD
-    std::lock_guard mutexLocker{ExternalProcessesLock};
-=======
     std::lock_guard guard{ExternalProcessesLock};
->>>>>>> e10d6b06
     auto found = std::find_if(
         ExternalProcesses.begin(), ExternalProcesses.end(),
         [pid](const ExternalProcess* m) -> bool { return m->_pid == pid; });
@@ -1009,11 +997,7 @@
   pid->_readPipe = external->_readPipe;
   pid->_writePipe = external->_writePipe;
 
-<<<<<<< HEAD
-  std::lock_guard mutexLocker{ExternalProcessesLock};
-=======
   std::lock_guard guard{ExternalProcessesLock};
->>>>>>> e10d6b06
 
   try {
     ExternalProcesses.push_back(external.get());
@@ -1303,21 +1287,10 @@
                      status->_exitStatus);
   }
 
-<<<<<<< HEAD
-  status._status = external->_status;
-  status._exitStatus = external->_exitStatus;
-
-  // Do we have to free our data?
-  if (external->_status != TRI_EXT_RUNNING &&
-      external->_status != TRI_EXT_STOPPED &&
-      external->_status != TRI_EXT_TIMEOUT) {
-    std::lock_guard mutexLocker{ExternalProcessesLock};
-=======
   // Persist our fresh status or unlink the process
   ExternalProcess* deleteMe = nullptr;
   {
     std::lock_guard guard{ExternalProcessesLock};
->>>>>>> e10d6b06
 
     auto found =
         std::find_if(ExternalProcesses.begin(), ExternalProcesses.end(),
@@ -1428,11 +1401,7 @@
 
   ExternalProcess* external = nullptr;
   {
-<<<<<<< HEAD
-    std::lock_guard mutexLocker{ExternalProcessesLock};
-=======
     std::lock_guard guard{ExternalProcessesLock};
->>>>>>> e10d6b06
 
     for (auto it = ExternalProcesses.begin(); it != ExternalProcesses.end();
          ++it) {
@@ -1461,11 +1430,7 @@
 
     // ok, we didn't spawn it, but now we claim the
     // ownership.
-<<<<<<< HEAD
-    std::lock_guard mutexLocker{ExternalProcessesLock};
-=======
     std::lock_guard guard{ExternalProcessesLock};
->>>>>>> e10d6b06
 
     try {
       ExternalProcesses.push_back(external);
@@ -1495,11 +1460,7 @@
           (status._status == TRI_EXT_ABORTED) ||
           (status._status == TRI_EXT_NOT_FOUND)) {
         // Its dead and gone - good.
-<<<<<<< HEAD
-        std::lock_guard mutexLocker{ExternalProcessesLock};
-=======
         std::lock_guard guard{ExternalProcessesLock};
->>>>>>> e10d6b06
         for (auto it = ExternalProcesses.begin(); it != ExternalProcesses.end();
              ++it) {
           if (*it == external) {
@@ -1598,11 +1559,7 @@
 ////////////////////////////////////////////////////////////////////////////////
 
 void TRI_ShutdownProcess() {
-<<<<<<< HEAD
-  std::lock_guard mutexLocker{ExternalProcessesLock};
-=======
   std::lock_guard guard{ExternalProcessesLock};
->>>>>>> e10d6b06
   for (auto* external : ExternalProcesses) {
     delete external;
   }
