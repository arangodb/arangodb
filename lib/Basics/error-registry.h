
#ifndef ARANGODB_BASICS_ERROR_REGISTRY_H
#define ARANGODB_BASICS_ERROR_REGISTRY_H

#include "Basics/voc-errors.h"

namespace frozen {
template <>
struct elsa<ErrorCode> {
  constexpr auto operator()(ErrorCode const& value, std::size_t seed) const -> std::size_t {
    return elsa<int>{}.operator()(static_cast<int>(value), seed);
  }
};
}  // namespace frozen

#include <frozen/unordered_map.h>

namespace arangodb::error {
<<<<<<< HEAD
constexpr static frozen::unordered_map<int, const char*, 367> ErrorMessages = {
    {int(TRI_ERROR_NO_ERROR),  // 0
=======
constexpr static frozen::unordered_map<ErrorCode, const char*, 366> ErrorMessages = {
    {TRI_ERROR_NO_ERROR,  // 0
>>>>>>> e59f1a13
      "no error"},
    {TRI_ERROR_FAILED,  // 1
      "failed"},
    {TRI_ERROR_SYS_ERROR,  // 2
      "system error"},
    {TRI_ERROR_OUT_OF_MEMORY,  // 3
      "out of memory"},
    {TRI_ERROR_INTERNAL,  // 4
      "internal error"},
    {TRI_ERROR_ILLEGAL_NUMBER,  // 5
      "illegal number"},
    {TRI_ERROR_NUMERIC_OVERFLOW,  // 6
      "numeric overflow"},
    {TRI_ERROR_ILLEGAL_OPTION,  // 7
      "illegal option"},
    {TRI_ERROR_DEAD_PID,  // 8
      "dead process identifier"},
    {TRI_ERROR_NOT_IMPLEMENTED,  // 9
      "not implemented"},
    {TRI_ERROR_BAD_PARAMETER,  // 10
      "bad parameter"},
    {TRI_ERROR_FORBIDDEN,  // 11
      "forbidden"},
    {TRI_ERROR_OUT_OF_MEMORY_MMAP,  // 12
      "out of memory in mmap"},
    {TRI_ERROR_CORRUPTED_CSV,  // 13
      "csv is corrupt"},
    {TRI_ERROR_FILE_NOT_FOUND,  // 14
      "file not found"},
    {TRI_ERROR_CANNOT_WRITE_FILE,  // 15
      "cannot write file"},
    {TRI_ERROR_CANNOT_OVERWRITE_FILE,  // 16
      "cannot overwrite file"},
    {TRI_ERROR_TYPE_ERROR,  // 17
      "type error"},
    {TRI_ERROR_LOCK_TIMEOUT,  // 18
      "lock timeout"},
    {TRI_ERROR_CANNOT_CREATE_DIRECTORY,  // 19
      "cannot create directory"},
    {TRI_ERROR_CANNOT_CREATE_TEMP_FILE,  // 20
      "cannot create temporary file"},
    {TRI_ERROR_REQUEST_CANCELED,  // 21
      "canceled request"},
    {TRI_ERROR_DEBUG,  // 22
      "intentional debug error"},
    {TRI_ERROR_IP_ADDRESS_INVALID,  // 25
      "IP address is invalid"},
    {TRI_ERROR_FILE_EXISTS,  // 27
      "file exists"},
    {TRI_ERROR_LOCKED,  // 28
      "locked"},
    {TRI_ERROR_DEADLOCK,  // 29
      "deadlock detected"},
    {TRI_ERROR_SHUTTING_DOWN,  // 30
      "shutdown in progress"},
    {TRI_ERROR_ONLY_ENTERPRISE,  // 31
      "only enterprise version"},
    {TRI_ERROR_RESOURCE_LIMIT,  // 32
      "resource limit exceeded"},
    {TRI_ERROR_ARANGO_ICU_ERROR,  // 33
      "icu error: %s"},
    {TRI_ERROR_CANNOT_READ_FILE,  // 34
      "cannot read file"},
    {TRI_ERROR_INCOMPATIBLE_VERSION,  // 35
      "incompatible server version"},
    {TRI_ERROR_DISABLED,  // 36
      "disabled"},
    {TRI_ERROR_MALFORMED_JSON,  // 37
      "malformed json"},
    {TRI_ERROR_HTTP_BAD_PARAMETER,  // 400
      "bad parameter"},
    {TRI_ERROR_HTTP_UNAUTHORIZED,  // 401
      "unauthorized"},
    {TRI_ERROR_HTTP_FORBIDDEN,  // 403
      "forbidden"},
    {TRI_ERROR_HTTP_NOT_FOUND,  // 404
      "not found"},
    {TRI_ERROR_HTTP_METHOD_NOT_ALLOWED,  // 405
      "method not supported"},
    {TRI_ERROR_HTTP_NOT_ACCEPTABLE,  // 406
      "request not acceptable"},
    {TRI_ERROR_HTTP_REQUEST_TIMEOUT,  // 408
      "request timeout"},
    {TRI_ERROR_HTTP_CONFLICT,  // 409
      "conflict"},
    {TRI_ERROR_HTTP_GONE,  // 410
      "content permanently deleted"},
    {TRI_ERROR_HTTP_PRECONDITION_FAILED,  // 412
      "precondition failed"},
    {TRI_ERROR_HTTP_SERVER_ERROR,  // 500
      "internal server error"},
    {TRI_ERROR_HTTP_NOT_IMPLEMENTED,  // 501
      "not implemented"},
    {TRI_ERROR_HTTP_SERVICE_UNAVAILABLE,  // 503
      "service unavailable"},
    {TRI_ERROR_HTTP_GATEWAY_TIMEOUT,  // 504
      "gateway timeout"},
    {TRI_ERROR_HTTP_CORRUPTED_JSON,  // 600
      "invalid JSON object"},
    {TRI_ERROR_HTTP_SUPERFLUOUS_SUFFICES,  // 601
      "superfluous URL suffices"},
    {TRI_ERROR_ARANGO_ILLEGAL_STATE,  // 1000
      "illegal state"},
    {TRI_ERROR_ARANGO_DATAFILE_SEALED,  // 1002
      "datafile sealed"},
    {TRI_ERROR_ARANGO_READ_ONLY,  // 1004
      "read only"},
    {TRI_ERROR_ARANGO_DUPLICATE_IDENTIFIER,  // 1005
      "duplicate identifier"},
    {TRI_ERROR_ARANGO_DATAFILE_UNREADABLE,  // 1006
      "datafile unreadable"},
    {TRI_ERROR_ARANGO_DATAFILE_EMPTY,  // 1007
      "datafile empty"},
    {TRI_ERROR_ARANGO_RECOVERY,  // 1008
      "logfile recovery error"},
    {TRI_ERROR_ARANGO_DATAFILE_STATISTICS_NOT_FOUND,  // 1009
      "datafile statistics not found"},
    {TRI_ERROR_ARANGO_CORRUPTED_DATAFILE,  // 1100
      "corrupted datafile"},
    {TRI_ERROR_ARANGO_ILLEGAL_PARAMETER_FILE,  // 1101
      "illegal or unreadable parameter file"},
    {TRI_ERROR_ARANGO_CORRUPTED_COLLECTION,  // 1102
      "corrupted collection"},
    {TRI_ERROR_ARANGO_MMAP_FAILED,  // 1103
      "mmap failed"},
    {TRI_ERROR_ARANGO_FILESYSTEM_FULL,  // 1104
      "filesystem full"},
    {TRI_ERROR_ARANGO_NO_JOURNAL,  // 1105
      "no journal"},
    {TRI_ERROR_ARANGO_DATAFILE_ALREADY_EXISTS,  // 1106
      "cannot create/rename datafile because it already exists"},
    {TRI_ERROR_ARANGO_DATADIR_LOCKED,  // 1107
      "database directory is locked"},
    {TRI_ERROR_ARANGO_COLLECTION_DIRECTORY_ALREADY_EXISTS,  // 1108
      "cannot create/rename collection because directory already exists"},
    {TRI_ERROR_ARANGO_MSYNC_FAILED,  // 1109
      "msync failed"},
    {TRI_ERROR_ARANGO_DATADIR_UNLOCKABLE,  // 1110
      "cannot lock database directory"},
    {TRI_ERROR_ARANGO_SYNC_TIMEOUT,  // 1111
      "sync timeout"},
    {TRI_ERROR_ARANGO_CONFLICT,  // 1200
      "conflict"},
    {TRI_ERROR_ARANGO_DATADIR_INVALID,  // 1201
      "invalid database directory"},
    {TRI_ERROR_ARANGO_DOCUMENT_NOT_FOUND,  // 1202
      "document not found"},
    {TRI_ERROR_ARANGO_DATA_SOURCE_NOT_FOUND,  // 1203
      "collection or view not found"},
    {TRI_ERROR_ARANGO_COLLECTION_PARAMETER_MISSING,  // 1204
      "parameter 'collection' not found"},
    {TRI_ERROR_ARANGO_DOCUMENT_HANDLE_BAD,  // 1205
      "illegal document identifier"},
    {TRI_ERROR_ARANGO_MAXIMAL_SIZE_TOO_SMALL,  // 1206
      "maximal size of journal too small"},
    {TRI_ERROR_ARANGO_DUPLICATE_NAME,  // 1207
      "duplicate name"},
    {TRI_ERROR_ARANGO_ILLEGAL_NAME,  // 1208
      "illegal name"},
    {TRI_ERROR_ARANGO_NO_INDEX,  // 1209
      "no suitable index known"},
    {TRI_ERROR_ARANGO_UNIQUE_CONSTRAINT_VIOLATED,  // 1210
      "unique constraint violated"},
    {TRI_ERROR_ARANGO_INDEX_NOT_FOUND,  // 1212
      "index not found"},
    {TRI_ERROR_ARANGO_CROSS_COLLECTION_REQUEST,  // 1213
      "cross collection request not allowed"},
    {TRI_ERROR_ARANGO_INDEX_HANDLE_BAD,  // 1214
      "illegal index identifier"},
    {TRI_ERROR_ARANGO_DOCUMENT_TOO_LARGE,  // 1216
      "document too large"},
    {TRI_ERROR_ARANGO_COLLECTION_NOT_UNLOADED,  // 1217
      "collection must be unloaded"},
    {TRI_ERROR_ARANGO_COLLECTION_TYPE_INVALID,  // 1218
      "collection type invalid"},
    {TRI_ERROR_ARANGO_ATTRIBUTE_PARSER_FAILED,  // 1220
      "parsing attribute name definition failed"},
    {TRI_ERROR_ARANGO_DOCUMENT_KEY_BAD,  // 1221
      "illegal document key"},
    {TRI_ERROR_ARANGO_DOCUMENT_KEY_UNEXPECTED,  // 1222
      "unexpected document key"},
    {TRI_ERROR_ARANGO_DATADIR_NOT_WRITABLE,  // 1224
      "server database directory not writable"},
    {TRI_ERROR_ARANGO_OUT_OF_KEYS,  // 1225
      "out of keys"},
    {TRI_ERROR_ARANGO_DOCUMENT_KEY_MISSING,  // 1226
      "missing document key"},
    {TRI_ERROR_ARANGO_DOCUMENT_TYPE_INVALID,  // 1227
      "invalid document type"},
    {TRI_ERROR_ARANGO_DATABASE_NOT_FOUND,  // 1228
      "database not found"},
    {TRI_ERROR_ARANGO_DATABASE_NAME_INVALID,  // 1229
      "database name invalid"},
    {TRI_ERROR_ARANGO_USE_SYSTEM_DATABASE,  // 1230
      "operation only allowed in system database"},
    {TRI_ERROR_ARANGO_INVALID_KEY_GENERATOR,  // 1232
      "invalid key generator"},
    {TRI_ERROR_ARANGO_INVALID_EDGE_ATTRIBUTE,  // 1233
      "edge attribute missing or invalid"},
    {TRI_ERROR_ARANGO_INDEX_CREATION_FAILED,  // 1235
      "index creation failed"},
    {TRI_ERROR_ARANGO_WRITE_THROTTLE_TIMEOUT,  // 1236
      "write-throttling timeout"},
    {TRI_ERROR_ARANGO_COLLECTION_TYPE_MISMATCH,  // 1237
      "collection type mismatch"},
    {TRI_ERROR_ARANGO_COLLECTION_NOT_LOADED,  // 1238
      "collection not loaded"},
    {TRI_ERROR_ARANGO_DOCUMENT_REV_BAD,  // 1239
      "illegal document revision"},
    {TRI_ERROR_ARANGO_INCOMPLETE_READ,  // 1240
      "incomplete read"},
    {TRI_ERROR_ARANGO_DATAFILE_FULL,  // 1300
      "datafile full"},
    {TRI_ERROR_ARANGO_EMPTY_DATADIR,  // 1301
      "server database directory is empty"},
    {TRI_ERROR_ARANGO_TRY_AGAIN,  // 1302
      "operation should be tried again"},
    {TRI_ERROR_ARANGO_BUSY,  // 1303
      "engine is busy"},
    {TRI_ERROR_ARANGO_MERGE_IN_PROGRESS,  // 1304
      "merge in progress"},
    {TRI_ERROR_ARANGO_IO_ERROR,  // 1305
      "storage engine I/O error"},
    {TRI_ERROR_REPLICATION_NO_RESPONSE,  // 1400
      "no response"},
    {TRI_ERROR_REPLICATION_INVALID_RESPONSE,  // 1401
      "invalid response"},
    {TRI_ERROR_REPLICATION_LEADER_ERROR,  // 1402
      "leader error"},
    {TRI_ERROR_REPLICATION_LEADER_INCOMPATIBLE,  // 1403
      "leader incompatible"},
    {TRI_ERROR_REPLICATION_LEADER_CHANGE,  // 1404
      "leader change"},
    {TRI_ERROR_REPLICATION_LOOP,  // 1405
      "loop detected"},
    {TRI_ERROR_REPLICATION_UNEXPECTED_MARKER,  // 1406
      "unexpected marker"},
    {TRI_ERROR_REPLICATION_INVALID_APPLIER_STATE,  // 1407
      "invalid applier state"},
    {TRI_ERROR_REPLICATION_UNEXPECTED_TRANSACTION,  // 1408
      "invalid transaction"},
    {TRI_ERROR_REPLICATION_INVALID_APPLIER_CONFIGURATION,  // 1410
      "invalid replication applier configuration"},
    {TRI_ERROR_REPLICATION_RUNNING,  // 1411
      "cannot perform operation while applier is running"},
    {TRI_ERROR_REPLICATION_APPLIER_STOPPED,  // 1412
      "replication stopped"},
    {TRI_ERROR_REPLICATION_NO_START_TICK,  // 1413
      "no start tick"},
    {TRI_ERROR_REPLICATION_START_TICK_NOT_PRESENT,  // 1414
      "start tick not present"},
    {TRI_ERROR_REPLICATION_WRONG_CHECKSUM,  // 1416
      "wrong checksum"},
    {TRI_ERROR_REPLICATION_SHARD_NONEMPTY,  // 1417
      "shard not empty"},
    {TRI_ERROR_CLUSTER_FOLLOWER_TRANSACTION_COMMIT_PERFORMED,  // 1447
      "follower transaction intermediate commit already performed"},
    {TRI_ERROR_CLUSTER_CREATE_COLLECTION_PRECONDITION_FAILED,  // 1448
      "creating collection failed due to precondition"},
    {TRI_ERROR_CLUSTER_SERVER_UNKNOWN,  // 1449
      "got a request from an unkown server"},
    {TRI_ERROR_CLUSTER_TOO_MANY_SHARDS,  // 1450
      "too many shards"},
    {TRI_ERROR_CLUSTER_COLLECTION_ID_EXISTS,  // 1453
      "collection ID already exists"},
    {TRI_ERROR_CLUSTER_COULD_NOT_CREATE_COLLECTION_IN_PLAN,  // 1454
      "could not create collection in plan"},
    {TRI_ERROR_CLUSTER_COULD_NOT_CREATE_COLLECTION,  // 1456
      "could not create collection"},
    {TRI_ERROR_CLUSTER_TIMEOUT,  // 1457
      "timeout in cluster operation"},
    {TRI_ERROR_CLUSTER_COULD_NOT_REMOVE_COLLECTION_IN_PLAN,  // 1458
      "could not remove collection from plan"},
    {TRI_ERROR_CLUSTER_COULD_NOT_REMOVE_COLLECTION_IN_CURRENT,  // 1459
      "could not remove collection from current"},
    {TRI_ERROR_CLUSTER_COULD_NOT_CREATE_DATABASE_IN_PLAN,  // 1460
      "could not create database in plan"},
    {TRI_ERROR_CLUSTER_COULD_NOT_CREATE_DATABASE,  // 1461
      "could not create database"},
    {TRI_ERROR_CLUSTER_COULD_NOT_REMOVE_DATABASE_IN_PLAN,  // 1462
      "could not remove database from plan"},
    {TRI_ERROR_CLUSTER_COULD_NOT_REMOVE_DATABASE_IN_CURRENT,  // 1463
      "could not remove database from current"},
    {TRI_ERROR_CLUSTER_SHARD_GONE,  // 1464
      "no responsible shard found"},
    {TRI_ERROR_CLUSTER_CONNECTION_LOST,  // 1465
      "cluster internal HTTP connection broken"},
    {TRI_ERROR_CLUSTER_MUST_NOT_SPECIFY_KEY,  // 1466
      "must not specify _key for this collection"},
    {TRI_ERROR_CLUSTER_GOT_CONTRADICTING_ANSWERS,  // 1467
      "got contradicting answers from different shards"},
    {TRI_ERROR_CLUSTER_NOT_ALL_SHARDING_ATTRIBUTES_GIVEN,  // 1468
      "not all sharding attributes given"},
    {TRI_ERROR_CLUSTER_MUST_NOT_CHANGE_SHARDING_ATTRIBUTES,  // 1469
      "must not change the value of a shard key attribute"},
    {TRI_ERROR_CLUSTER_UNSUPPORTED,  // 1470
      "unsupported operation or parameter for clusters"},
    {TRI_ERROR_CLUSTER_ONLY_ON_COORDINATOR,  // 1471
      "this operation is only valid on a coordinator in a cluster"},
    {TRI_ERROR_CLUSTER_READING_PLAN_AGENCY,  // 1472
      "error reading Plan in agency"},
    {TRI_ERROR_CLUSTER_COULD_NOT_TRUNCATE_COLLECTION,  // 1473
      "could not truncate collection"},
    {TRI_ERROR_CLUSTER_AQL_COMMUNICATION,  // 1474
      "error in cluster internal communication for AQL"},
    {TRI_ERROR_CLUSTER_ONLY_ON_DBSERVER,  // 1477
      "this operation is only valid on a DBserver in a cluster"},
    {TRI_ERROR_CLUSTER_BACKEND_UNAVAILABLE,  // 1478
      "A cluster backend which was required for the operation could not be reached"},
    {TRI_ERROR_CLUSTER_AQL_COLLECTION_OUT_OF_SYNC,  // 1481
      "collection is out of sync"},
    {TRI_ERROR_CLUSTER_COULD_NOT_CREATE_INDEX_IN_PLAN,  // 1482
      "could not create index in plan"},
    {TRI_ERROR_CLUSTER_COULD_NOT_DROP_INDEX_IN_PLAN,  // 1483
      "could not drop index in plan"},
    {TRI_ERROR_CLUSTER_CHAIN_OF_DISTRIBUTESHARDSLIKE,  // 1484
      "chain of distributeShardsLike references"},
    {TRI_ERROR_CLUSTER_MUST_NOT_DROP_COLL_OTHER_DISTRIBUTESHARDSLIKE,  // 1485
      "must not drop collection while another has a distributeShardsLike attribute pointing to it"},
    {TRI_ERROR_CLUSTER_UNKNOWN_DISTRIBUTESHARDSLIKE,  // 1486
      "must not have a distributeShardsLike attribute pointing to an unknown collection"},
    {TRI_ERROR_CLUSTER_INSUFFICIENT_DBSERVERS,  // 1487
      "the number of current dbservers is lower than the requested replicationFactor"},
    {TRI_ERROR_CLUSTER_COULD_NOT_DROP_FOLLOWER,  // 1488
      "a follower could not be dropped in agency"},
    {TRI_ERROR_CLUSTER_SHARD_LEADER_REFUSES_REPLICATION,  // 1489
      "a shard leader refuses to perform a replication operation"},
    {TRI_ERROR_CLUSTER_SHARD_FOLLOWER_REFUSES_OPERATION,  // 1490
      "a shard follower refuses to perform an operation that is not a replication"},
    {TRI_ERROR_CLUSTER_SHARD_LEADER_RESIGNED,  // 1491
      "a (former) shard leader refuses to perform an operation, because it has resigned in the meantime"},
    {TRI_ERROR_CLUSTER_AGENCY_COMMUNICATION_FAILED,  // 1492
      "some agency operation failed"},
    {TRI_ERROR_CLUSTER_LEADERSHIP_CHALLENGE_ONGOING,  // 1495
      "leadership challenge is ongoing"},
    {TRI_ERROR_CLUSTER_NOT_LEADER,  // 1496
      "not a leader"},
    {TRI_ERROR_CLUSTER_COULD_NOT_CREATE_VIEW_IN_PLAN,  // 1497
      "could not create view in plan"},
    {TRI_ERROR_CLUSTER_VIEW_ID_EXISTS,  // 1498
      "view ID already exists"},
    {TRI_ERROR_CLUSTER_COULD_NOT_DROP_COLLECTION,  // 1499
      "could not drop collection in plan"},
    {TRI_ERROR_QUERY_KILLED,  // 1500
      "query killed"},
    {TRI_ERROR_QUERY_PARSE,  // 1501
      "%s"},
    {TRI_ERROR_QUERY_EMPTY,  // 1502
      "query is empty"},
    {TRI_ERROR_QUERY_SCRIPT,  // 1503
      "runtime error '%s'"},
    {TRI_ERROR_QUERY_NUMBER_OUT_OF_RANGE,  // 1504
      "number out of range"},
    {TRI_ERROR_QUERY_INVALID_GEO_VALUE,  // 1505
      "invalid geo coordinate value"},
    {TRI_ERROR_QUERY_VARIABLE_NAME_INVALID,  // 1510
      "variable name '%s' has an invalid format"},
    {TRI_ERROR_QUERY_VARIABLE_REDECLARED,  // 1511
      "variable '%s' is assigned multiple times"},
    {TRI_ERROR_QUERY_VARIABLE_NAME_UNKNOWN,  // 1512
      "unknown variable '%s'"},
    {TRI_ERROR_QUERY_COLLECTION_LOCK_FAILED,  // 1521
      "unable to read-lock collection %s"},
    {TRI_ERROR_QUERY_TOO_MANY_COLLECTIONS,  // 1522
      "too many collections/shards"},
    {TRI_ERROR_QUERY_DOCUMENT_ATTRIBUTE_REDECLARED,  // 1530
      "document attribute '%s' is assigned multiple times"},
    {TRI_ERROR_QUERY_FUNCTION_NAME_UNKNOWN,  // 1540
      "usage of unknown function '%s()'"},
    {TRI_ERROR_QUERY_FUNCTION_ARGUMENT_NUMBER_MISMATCH,  // 1541
      "invalid number of arguments for function '%s()', expected number of arguments: minimum: %d, maximum: %d"},
    {TRI_ERROR_QUERY_FUNCTION_ARGUMENT_TYPE_MISMATCH,  // 1542
      "invalid argument type in call to function '%s()'"},
    {TRI_ERROR_QUERY_INVALID_REGEX,  // 1543
      "invalid regex value"},
    {TRI_ERROR_QUERY_BIND_PARAMETERS_INVALID,  // 1550
      "invalid structure of bind parameters"},
    {TRI_ERROR_QUERY_BIND_PARAMETER_MISSING,  // 1551
      "no value specified for declared bind parameter '%s'"},
    {TRI_ERROR_QUERY_BIND_PARAMETER_UNDECLARED,  // 1552
      "bind parameter '%s' was not declared in the query"},
    {TRI_ERROR_QUERY_BIND_PARAMETER_TYPE,  // 1553
      "bind parameter '%s' has an invalid value or type"},
    {TRI_ERROR_QUERY_INVALID_LOGICAL_VALUE,  // 1560
      "invalid logical value"},
    {TRI_ERROR_QUERY_INVALID_ARITHMETIC_VALUE,  // 1561
      "invalid arithmetic value"},
    {TRI_ERROR_QUERY_DIVISION_BY_ZERO,  // 1562
      "division by zero"},
    {TRI_ERROR_QUERY_ARRAY_EXPECTED,  // 1563
      "array expected"},
    {TRI_ERROR_QUERY_FAIL_CALLED,  // 1569
      "FAIL(%s) called"},
    {TRI_ERROR_QUERY_GEO_INDEX_MISSING,  // 1570
      "no suitable geo index found for geo restriction on '%s'"},
    {TRI_ERROR_QUERY_FULLTEXT_INDEX_MISSING,  // 1571
      "no suitable fulltext index found for fulltext query on '%s'"},
    {TRI_ERROR_QUERY_INVALID_DATE_VALUE,  // 1572
      "invalid date value"},
    {TRI_ERROR_QUERY_MULTI_MODIFY,  // 1573
      "multi-modify query"},
    {TRI_ERROR_QUERY_INVALID_AGGREGATE_EXPRESSION,  // 1574
      "invalid aggregate expression"},
    {TRI_ERROR_QUERY_COMPILE_TIME_OPTIONS,  // 1575
      "query options must be readable at query compile time"},
    {TRI_ERROR_QUERY_EXCEPTION_OPTIONS,  // 1576
      "query options expected"},
    {TRI_ERROR_QUERY_FORCED_INDEX_HINT_UNUSABLE,  // 1577
      "could not use forced index hint"},
    {TRI_ERROR_QUERY_DISALLOWED_DYNAMIC_CALL,  // 1578
      "disallowed dynamic call to '%s'"},
    {TRI_ERROR_QUERY_ACCESS_AFTER_MODIFICATION,  // 1579
      "access after data-modification by %s"},
    {TRI_ERROR_QUERY_FUNCTION_INVALID_NAME,  // 1580
      "invalid user function name"},
    {TRI_ERROR_QUERY_FUNCTION_INVALID_CODE,  // 1581
      "invalid user function code"},
    {TRI_ERROR_QUERY_FUNCTION_NOT_FOUND,  // 1582
      "user function '%s()' not found"},
    {TRI_ERROR_QUERY_FUNCTION_RUNTIME_ERROR,  // 1583
      "user function runtime error: %s"},
    {TRI_ERROR_QUERY_BAD_JSON_PLAN,  // 1590
      "bad execution plan JSON"},
    {TRI_ERROR_QUERY_NOT_FOUND,  // 1591
      "query ID not found"},
    {TRI_ERROR_QUERY_USER_ASSERT,  // 1593
      "%s"},
    {TRI_ERROR_QUERY_USER_WARN,  // 1594
      "%s"},
    {TRI_ERROR_QUERY_WINDOW_AFTER_MODIFICATION,  // 1595
      "window operation after data-modification"},
    {TRI_ERROR_CURSOR_NOT_FOUND,  // 1600
      "cursor not found"},
    {TRI_ERROR_CURSOR_BUSY,  // 1601
      "cursor is busy"},
    {TRI_ERROR_VALIDATION_FAILED,  // 1620
      "schema validation failed"},
    {TRI_ERROR_VALIDATION_BAD_PARAMETER,  // 1621
      "invalid schema validation parameter"},
    {TRI_ERROR_TRANSACTION_INTERNAL,  // 1650
      "internal transaction error"},
    {TRI_ERROR_TRANSACTION_NESTED,  // 1651
      "nested transactions detected"},
    {TRI_ERROR_TRANSACTION_UNREGISTERED_COLLECTION,  // 1652
      "unregistered collection used in transaction"},
    {TRI_ERROR_TRANSACTION_DISALLOWED_OPERATION,  // 1653
      "disallowed operation inside transaction"},
    {TRI_ERROR_TRANSACTION_ABORTED,  // 1654
      "transaction aborted"},
    {TRI_ERROR_TRANSACTION_NOT_FOUND,  // 1655
      "transaction not found"},
    {TRI_ERROR_USER_INVALID_NAME,  // 1700
      "invalid user name"},
    {TRI_ERROR_USER_DUPLICATE,  // 1702
      "duplicate user"},
    {TRI_ERROR_USER_NOT_FOUND,  // 1703
      "user not found"},
    {TRI_ERROR_USER_EXTERNAL,  // 1705
      "user is external"},
    {TRI_ERROR_SERVICE_DOWNLOAD_FAILED,  // 1752
      "service download failed"},
    {TRI_ERROR_SERVICE_UPLOAD_FAILED,  // 1753
      "service upload failed"},
    {TRI_ERROR_LDAP_CANNOT_INIT,  // 1800
      "cannot init a LDAP connection"},
    {TRI_ERROR_LDAP_CANNOT_SET_OPTION,  // 1801
      "cannot set a LDAP option"},
    {TRI_ERROR_LDAP_CANNOT_BIND,  // 1802
      "cannot bind to a LDAP server"},
    {TRI_ERROR_LDAP_CANNOT_UNBIND,  // 1803
      "cannot unbind from a LDAP server"},
    {TRI_ERROR_LDAP_CANNOT_SEARCH,  // 1804
      "cannot issue a LDAP search"},
    {TRI_ERROR_LDAP_CANNOT_START_TLS,  // 1805
      "cannot start a TLS LDAP session"},
    {TRI_ERROR_LDAP_FOUND_NO_OBJECTS,  // 1806
      "LDAP didn't found any objects"},
    {TRI_ERROR_LDAP_NOT_ONE_USER_FOUND,  // 1807
      "LDAP found zero ore more than one user"},
    {TRI_ERROR_LDAP_USER_NOT_IDENTIFIED,  // 1808
      "LDAP found a user, but its not the desired one"},
    {TRI_ERROR_LDAP_OPERATIONS_ERROR,  // 1809
      "LDAP returned an operations error"},
    {TRI_ERROR_LDAP_INVALID_MODE,  // 1820
      "invalid ldap mode"},
    {TRI_ERROR_TASK_INVALID_ID,  // 1850
      "invalid task id"},
    {TRI_ERROR_TASK_DUPLICATE_ID,  // 1851
      "duplicate task id"},
    {TRI_ERROR_TASK_NOT_FOUND,  // 1852
      "task not found"},
    {TRI_ERROR_GRAPH_INVALID_GRAPH,  // 1901
      "invalid graph"},
    {TRI_ERROR_GRAPH_COULD_NOT_CREATE_GRAPH,  // 1902
      "could not create graph"},
    {TRI_ERROR_GRAPH_INVALID_VERTEX,  // 1903
      "invalid vertex"},
    {TRI_ERROR_GRAPH_COULD_NOT_CREATE_VERTEX,  // 1904
      "could not create vertex"},
    {TRI_ERROR_GRAPH_COULD_NOT_CHANGE_VERTEX,  // 1905
      "could not change vertex"},
    {TRI_ERROR_GRAPH_INVALID_EDGE,  // 1906
      "invalid edge"},
    {TRI_ERROR_GRAPH_COULD_NOT_CREATE_EDGE,  // 1907
      "could not create edge"},
    {TRI_ERROR_GRAPH_COULD_NOT_CHANGE_EDGE,  // 1908
      "could not change edge"},
    {TRI_ERROR_GRAPH_TOO_MANY_ITERATIONS,  // 1909
      "too many iterations - try increasing the value of 'maxIterations'"},
    {TRI_ERROR_GRAPH_INVALID_FILTER_RESULT,  // 1910
      "invalid filter result"},
    {TRI_ERROR_GRAPH_COLLECTION_MULTI_USE,  // 1920
      "multi use of edge collection in edge def"},
    {TRI_ERROR_GRAPH_COLLECTION_USE_IN_MULTI_GRAPHS,  // 1921
      "edge collection already used in edge def"},
    {TRI_ERROR_GRAPH_CREATE_MISSING_NAME,  // 1922
      "missing graph name"},
    {TRI_ERROR_GRAPH_CREATE_MALFORMED_EDGE_DEFINITION,  // 1923
      "malformed edge definition"},
    {TRI_ERROR_GRAPH_NOT_FOUND,  // 1924
      "graph '%s' not found"},
    {TRI_ERROR_GRAPH_DUPLICATE,  // 1925
      "graph already exists"},
    {TRI_ERROR_GRAPH_VERTEX_COL_DOES_NOT_EXIST,  // 1926
      "vertex collection does not exist or is not part of the graph"},
    {TRI_ERROR_GRAPH_WRONG_COLLECTION_TYPE_VERTEX,  // 1927
      "collection not a vertex collection"},
    {TRI_ERROR_GRAPH_NOT_IN_ORPHAN_COLLECTION,  // 1928
      "collection is not in list of orphan collections"},
    {TRI_ERROR_GRAPH_COLLECTION_USED_IN_EDGE_DEF,  // 1929
      "collection already used in edge def"},
    {TRI_ERROR_GRAPH_EDGE_COLLECTION_NOT_USED,  // 1930
      "edge collection not used in graph"},
    {TRI_ERROR_GRAPH_NO_GRAPH_COLLECTION,  // 1932
      "collection _graphs does not exist"},
    {TRI_ERROR_GRAPH_INVALID_EXAMPLE_ARRAY_OBJECT_STRING,  // 1933
      "Invalid example type. Has to be String, Array or Object"},
    {TRI_ERROR_GRAPH_INVALID_EXAMPLE_ARRAY_OBJECT,  // 1934
      "Invalid example type. Has to be Array or Object"},
    {TRI_ERROR_GRAPH_INVALID_NUMBER_OF_ARGUMENTS,  // 1935
      "Invalid number of arguments. Expected: "},
    {TRI_ERROR_GRAPH_INVALID_PARAMETER,  // 1936
      "Invalid parameter type."},
    {TRI_ERROR_GRAPH_INVALID_ID,  // 1937
      "Invalid id"},
    {TRI_ERROR_GRAPH_COLLECTION_USED_IN_ORPHANS,  // 1938
      "collection used in orphans"},
    {TRI_ERROR_GRAPH_EDGE_COL_DOES_NOT_EXIST,  // 1939
      "edge collection does not exist or is not part of the graph"},
    {TRI_ERROR_GRAPH_EMPTY,  // 1940
      "empty graph"},
    {TRI_ERROR_GRAPH_INTERNAL_DATA_CORRUPT,  // 1941
      "internal graph data corrupt"},
    {TRI_ERROR_GRAPH_INTERNAL_EDGE_COLLECTION_ALREADY_SET,  // 1942
      "edge collection already set"},
    {TRI_ERROR_GRAPH_CREATE_MALFORMED_ORPHAN_LIST,  // 1943
      "malformed orphan list"},
    {TRI_ERROR_GRAPH_EDGE_DEFINITION_IS_DOCUMENT,  // 1944
      "edge definition collection is a document collection"},
    {TRI_ERROR_GRAPH_COLLECTION_IS_INITIAL,  // 1945
      "initial collection is not allowed to be removed manually"},
    {TRI_ERROR_GRAPH_NO_INITIAL_COLLECTION,  // 1946
      "no valid initial collection found"},
<<<<<<< HEAD
    {int(TRI_ERROR_GRAPH_REFERENCED_VERTEX_COLLECTION_DOES_NOT_EXIST),  // 1947
      "referenced vertex collection does not exist"},
    {int(TRI_ERROR_SESSION_UNKNOWN),  // 1950
=======
    {TRI_ERROR_SESSION_UNKNOWN,  // 1950
>>>>>>> e59f1a13
      "unknown session"},
    {TRI_ERROR_SESSION_EXPIRED,  // 1951
      "session expired"},
    {TRI_ERROR_SIMPLE_CLIENT_UNKNOWN_ERROR,  // 2000
      "unknown client error"},
    {TRI_ERROR_SIMPLE_CLIENT_COULD_NOT_CONNECT,  // 2001
      "could not connect to server"},
    {TRI_ERROR_SIMPLE_CLIENT_COULD_NOT_WRITE,  // 2002
      "could not write to server"},
    {TRI_ERROR_SIMPLE_CLIENT_COULD_NOT_READ,  // 2003
      "could not read from server"},
    {TRI_ERROR_WAS_ERLAUBE,  // 2019
      "was erlaube?!"},
    {TRI_ERROR_INTERNAL_AQL,  // 2200
      "General internal AQL error"},
    {TRI_ERROR_WROTE_TOO_FEW_OUTPUT_REGISTERS,  // 2201
      "An AQL block wrote too few output registers"},
    {TRI_ERROR_WROTE_TOO_MANY_OUTPUT_REGISTERS,  // 2202
      "An AQL block wrote too many output registers"},
    {TRI_ERROR_WROTE_OUTPUT_REGISTER_TWICE,  // 2203
      "An AQL block wrote an output register twice"},
    {TRI_ERROR_WROTE_IN_WRONG_REGISTER,  // 2204
      "An AQL block wrote in a register that is not its output"},
    {TRI_ERROR_INPUT_REGISTERS_NOT_COPIED,  // 2205
      "An AQL block did not copy its input registers"},
    {TRI_ERROR_MALFORMED_MANIFEST_FILE,  // 3000
      "failed to parse manifest file"},
    {TRI_ERROR_INVALID_SERVICE_MANIFEST,  // 3001
      "manifest file is invalid"},
    {TRI_ERROR_SERVICE_FILES_MISSING,  // 3002
      "service files missing"},
    {TRI_ERROR_SERVICE_FILES_OUTDATED,  // 3003
      "service files outdated"},
    {TRI_ERROR_INVALID_FOXX_OPTIONS,  // 3004
      "service options are invalid"},
    {TRI_ERROR_INVALID_MOUNTPOINT,  // 3007
      "invalid mountpath"},
    {TRI_ERROR_SERVICE_NOT_FOUND,  // 3009
      "service not found"},
    {TRI_ERROR_SERVICE_NEEDS_CONFIGURATION,  // 3010
      "service needs configuration"},
    {TRI_ERROR_SERVICE_MOUNTPOINT_CONFLICT,  // 3011
      "service already exists"},
    {TRI_ERROR_SERVICE_MANIFEST_NOT_FOUND,  // 3012
      "missing manifest file"},
    {TRI_ERROR_SERVICE_OPTIONS_MALFORMED,  // 3013
      "failed to parse service options"},
    {TRI_ERROR_SERVICE_SOURCE_NOT_FOUND,  // 3014
      "source path not found"},
    {TRI_ERROR_SERVICE_SOURCE_ERROR,  // 3015
      "error resolving source"},
    {TRI_ERROR_SERVICE_UNKNOWN_SCRIPT,  // 3016
      "unknown script"},
    {TRI_ERROR_SERVICE_API_DISABLED,  // 3099
      "service api disabled"},
    {TRI_ERROR_MODULE_NOT_FOUND,  // 3100
      "cannot locate module"},
    {TRI_ERROR_MODULE_SYNTAX_ERROR,  // 3101
      "syntax error in module"},
    {TRI_ERROR_MODULE_FAILURE,  // 3103
      "failed to invoke module"},
    {TRI_ERROR_NO_SMART_COLLECTION,  // 4000
      "collection is not smart"},
    {TRI_ERROR_NO_SMART_GRAPH_ATTRIBUTE,  // 4001
      "smart graph attribute not given"},
    {TRI_ERROR_CANNOT_DROP_SMART_COLLECTION,  // 4002
      "cannot drop this smart collection"},
    {TRI_ERROR_KEY_MUST_BE_PREFIXED_WITH_SMART_GRAPH_ATTRIBUTE,  // 4003
      "in smart vertex collections _key must be a string and prefixed with the value of the smart graph attribute"},
    {TRI_ERROR_ILLEGAL_SMART_GRAPH_ATTRIBUTE,  // 4004
      "attribute cannot be used as smart graph attribute"},
    {TRI_ERROR_SMART_GRAPH_ATTRIBUTE_MISMATCH,  // 4005
      "smart graph attribute mismatch"},
    {TRI_ERROR_INVALID_SMART_JOIN_ATTRIBUTE,  // 4006
      "invalid smart join attribute declaration"},
    {TRI_ERROR_KEY_MUST_BE_PREFIXED_WITH_SMART_JOIN_ATTRIBUTE,  // 4007
      "shard key value must be prefixed with the value of the smart join attribute"},
    {TRI_ERROR_NO_SMART_JOIN_ATTRIBUTE,  // 4008
      "smart join attribute not given or invalid"},
    {TRI_ERROR_CLUSTER_MUST_NOT_CHANGE_SMART_JOIN_ATTRIBUTE,  // 4009
      "must not change the value of the smartJoinAttribute"},
    {TRI_ERROR_INVALID_DISJOINT_SMART_EDGE,  // 4010
      "non disjoint edge found"},
    {TRI_ERROR_CLUSTER_REPAIRS_FAILED,  // 5000
      "error during cluster repairs"},
    {TRI_ERROR_CLUSTER_REPAIRS_NOT_ENOUGH_HEALTHY,  // 5001
      "not enough (healthy) db servers"},
    {TRI_ERROR_CLUSTER_REPAIRS_REPLICATION_FACTOR_VIOLATED,  // 5002
      "replication factor violated during cluster repairs"},
    {TRI_ERROR_CLUSTER_REPAIRS_NO_DBSERVERS,  // 5003
      "no dbservers during cluster repairs"},
    {TRI_ERROR_CLUSTER_REPAIRS_MISMATCHING_LEADERS,  // 5004
      "mismatching leaders during cluster repairs"},
    {TRI_ERROR_CLUSTER_REPAIRS_MISMATCHING_FOLLOWERS,  // 5005
      "mismatching followers during cluster repairs"},
    {TRI_ERROR_CLUSTER_REPAIRS_INCONSISTENT_ATTRIBUTES,  // 5006
      "inconsistent attributes during cluster repairs"},
    {TRI_ERROR_CLUSTER_REPAIRS_MISMATCHING_SHARDS,  // 5007
      "mismatching shards during cluster repairs"},
    {TRI_ERROR_CLUSTER_REPAIRS_JOB_FAILED,  // 5008
      "move shard job failed during cluster repairs"},
    {TRI_ERROR_CLUSTER_REPAIRS_JOB_DISAPPEARED,  // 5009
      "move shard job disappeared during cluster repairs"},
    {TRI_ERROR_CLUSTER_REPAIRS_OPERATION_FAILED,  // 5010
      "agency transaction failed during cluster repairs"},
    {TRI_ERROR_AGENCY_MALFORMED_GOSSIP_MESSAGE,  // 20001
      "malformed gossip message"},
    {TRI_ERROR_AGENCY_MALFORMED_INQUIRE_REQUEST,  // 20002
      "malformed inquire request"},
    {TRI_ERROR_AGENCY_INFORM_MUST_BE_OBJECT,  // 20011
      "Inform message must be an object."},
    {TRI_ERROR_AGENCY_INFORM_MUST_CONTAIN_TERM,  // 20012
      "Inform message must contain uint parameter 'term'"},
    {TRI_ERROR_AGENCY_INFORM_MUST_CONTAIN_ID,  // 20013
      "Inform message must contain string parameter 'id'"},
    {TRI_ERROR_AGENCY_INFORM_MUST_CONTAIN_ACTIVE,  // 20014
      "Inform message must contain array 'active'"},
    {TRI_ERROR_AGENCY_INFORM_MUST_CONTAIN_POOL,  // 20015
      "Inform message must contain object 'pool'"},
    {TRI_ERROR_AGENCY_INFORM_MUST_CONTAIN_MIN_PING,  // 20016
      "Inform message must contain object 'min ping'"},
    {TRI_ERROR_AGENCY_INFORM_MUST_CONTAIN_MAX_PING,  // 20017
      "Inform message must contain object 'max ping'"},
    {TRI_ERROR_AGENCY_INFORM_MUST_CONTAIN_TIMEOUT_MULT,  // 20018
      "Inform message must contain object 'timeoutMult'"},
    {TRI_ERROR_AGENCY_CANNOT_REBUILD_DBS,  // 20021
      "Cannot rebuild readDB and spearHead"},
    {TRI_ERROR_AGENCY_MALFORMED_TRANSACTION,  // 20030
      "malformed agency transaction"},
    {TRI_ERROR_SUPERVISION_GENERAL_FAILURE,  // 20501
      "general supervision failure"},
    {TRI_ERROR_QUEUE_FULL,  // 21003
      "named queue is full"},
    {TRI_ERROR_ACTION_OPERATION_UNABORTABLE,  // 6002
      "this maintenance action cannot be stopped"},
    {TRI_ERROR_ACTION_UNFINISHED,  // 6003
      "maintenance action still processing"},
    {TRI_ERROR_NO_SUCH_ACTION,  // 6004
      "no such maintenance action"},
    {TRI_ERROR_HOT_BACKUP_INTERNAL,  // 7001
      "internal hot backup error"},
    {TRI_ERROR_HOT_RESTORE_INTERNAL,  // 7002
      "internal hot restore error"},
    {TRI_ERROR_BACKUP_TOPOLOGY,  // 7003
      "backup does not match this topology"},
    {TRI_ERROR_NO_SPACE_LEFT_ON_DEVICE,  // 7004
      "no space left on device"},
    {TRI_ERROR_FAILED_TO_UPLOAD_BACKUP,  // 7005
      "failed to upload hot backup set to remote target"},
    {TRI_ERROR_FAILED_TO_DOWNLOAD_BACKUP,  // 7006
      "failed to download hot backup set from remote source"},
    {TRI_ERROR_NO_SUCH_HOT_BACKUP,  // 7007
      "no such hot backup set can be found"},
    {TRI_ERROR_REMOTE_REPOSITORY_CONFIG_BAD,  // 7008
      "remote hotback repository configuration error"},
    {TRI_ERROR_LOCAL_LOCK_FAILED,  // 7009
      "some db servers cannot be reached for transaction locks"},
    {TRI_ERROR_LOCAL_LOCK_RETRY,  // 7010
      "some db servers cannot be reached for transaction locks"},
    {TRI_ERROR_HOT_BACKUP_CONFLICT,  // 7011
      "hot backup conflict"},
    {TRI_ERROR_HOT_BACKUP_DBSERVERS_AWOL,  // 7012
      "hot backup not all db servers reachable"},
    {TRI_ERROR_CLUSTER_COULD_NOT_MODIFY_ANALYZERS_IN_PLAN,  // 7021
      "analyzers in plan could not be modified"},
    {TRI_ERROR_AIR_EXECUTION_ERROR,  // 8001
      "error during AIR execution"},
};
}

#endif  // ARANGODB_BASICS_ERROR_REGISTRY_H<|MERGE_RESOLUTION|>--- conflicted
+++ resolved
@@ -16,13 +16,8 @@
 #include <frozen/unordered_map.h>
 
 namespace arangodb::error {
-<<<<<<< HEAD
-constexpr static frozen::unordered_map<int, const char*, 367> ErrorMessages = {
-    {int(TRI_ERROR_NO_ERROR),  // 0
-=======
-constexpr static frozen::unordered_map<ErrorCode, const char*, 366> ErrorMessages = {
+constexpr static frozen::unordered_map<ErrorCode, const char*, 367> ErrorMessages = {
     {TRI_ERROR_NO_ERROR,  // 0
->>>>>>> e59f1a13
       "no error"},
     {TRI_ERROR_FAILED,  // 1
       "failed"},
@@ -586,13 +581,9 @@
       "initial collection is not allowed to be removed manually"},
     {TRI_ERROR_GRAPH_NO_INITIAL_COLLECTION,  // 1946
       "no valid initial collection found"},
-<<<<<<< HEAD
-    {int(TRI_ERROR_GRAPH_REFERENCED_VERTEX_COLLECTION_DOES_NOT_EXIST),  // 1947
+    {TRI_ERROR_GRAPH_REFERENCED_VERTEX_COLLECTION_DOES_NOT_EXIST,  // 1947
       "referenced vertex collection does not exist"},
-    {int(TRI_ERROR_SESSION_UNKNOWN),  // 1950
-=======
     {TRI_ERROR_SESSION_UNKNOWN,  // 1950
->>>>>>> e59f1a13
       "unknown session"},
     {TRI_ERROR_SESSION_EXPIRED,  // 1951
       "session expired"},
