
#ifndef ARANGODB_BASICS_ERROR_REGISTRY_H
#define ARANGODB_BASICS_ERROR_REGISTRY_H

#include "Basics/voc-errors.h"

namespace frozen {
template <>
struct elsa<ErrorCode> {
  constexpr auto operator()(ErrorCode const& value, std::size_t seed) const -> std::size_t {
    return elsa<int>{}.operator()(static_cast<int>(value), seed);
  }
};
}  // namespace frozen

#include <frozen/unordered_map.h>

namespace arangodb::error {
<<<<<<< HEAD
constexpr static frozen::unordered_map<int, const char*, 367> ErrorMessages = {
    {int(TRI_ERROR_NO_ERROR),  // 0
=======
constexpr static frozen::unordered_map<ErrorCode, const char*, 366> ErrorMessages = {
    {TRI_ERROR_NO_ERROR,  // 0
>>>>>>> 1d94b538
      "no error"},
    {TRI_ERROR_FAILED,  // 1
      "failed"},
    {TRI_ERROR_SYS_ERROR,  // 2
      "system error"},
    {TRI_ERROR_OUT_OF_MEMORY,  // 3
      "out of memory"},
    {TRI_ERROR_INTERNAL,  // 4
      "internal error"},
    {TRI_ERROR_ILLEGAL_NUMBER,  // 5
      "illegal number"},
    {TRI_ERROR_NUMERIC_OVERFLOW,  // 6
      "numeric overflow"},
    {TRI_ERROR_ILLEGAL_OPTION,  // 7
      "illegal option"},
    {TRI_ERROR_DEAD_PID,  // 8
      "dead process identifier"},
    {TRI_ERROR_NOT_IMPLEMENTED,  // 9
      "not implemented"},
    {TRI_ERROR_BAD_PARAMETER,  // 10
      "bad parameter"},
    {TRI_ERROR_FORBIDDEN,  // 11
      "forbidden"},
    {TRI_ERROR_OUT_OF_MEMORY_MMAP,  // 12
      "out of memory in mmap"},
    {TRI_ERROR_CORRUPTED_CSV,  // 13
      "csv is corrupt"},
    {TRI_ERROR_FILE_NOT_FOUND,  // 14
      "file not found"},
    {TRI_ERROR_CANNOT_WRITE_FILE,  // 15
      "cannot write file"},
    {TRI_ERROR_CANNOT_OVERWRITE_FILE,  // 16
      "cannot overwrite file"},
    {TRI_ERROR_TYPE_ERROR,  // 17
      "type error"},
    {TRI_ERROR_LOCK_TIMEOUT,  // 18
      "lock timeout"},
    {TRI_ERROR_CANNOT_CREATE_DIRECTORY,  // 19
      "cannot create directory"},
    {TRI_ERROR_CANNOT_CREATE_TEMP_FILE,  // 20
      "cannot create temporary file"},
    {TRI_ERROR_REQUEST_CANCELED,  // 21
      "canceled request"},
    {TRI_ERROR_DEBUG,  // 22
      "intentional debug error"},
    {TRI_ERROR_IP_ADDRESS_INVALID,  // 25
      "IP address is invalid"},
    {TRI_ERROR_FILE_EXISTS,  // 27
      "file exists"},
    {TRI_ERROR_LOCKED,  // 28
      "locked"},
    {TRI_ERROR_DEADLOCK,  // 29
      "deadlock detected"},
    {TRI_ERROR_SHUTTING_DOWN,  // 30
      "shutdown in progress"},
    {TRI_ERROR_ONLY_ENTERPRISE,  // 31
      "only enterprise version"},
    {TRI_ERROR_RESOURCE_LIMIT,  // 32
      "resource limit exceeded"},
    {TRI_ERROR_ARANGO_ICU_ERROR,  // 33
      "icu error: %s"},
    {TRI_ERROR_CANNOT_READ_FILE,  // 34
      "cannot read file"},
    {TRI_ERROR_INCOMPATIBLE_VERSION,  // 35
      "incompatible server version"},
    {TRI_ERROR_DISABLED,  // 36
      "disabled"},
    {TRI_ERROR_MALFORMED_JSON,  // 37
      "malformed json"},
<<<<<<< HEAD
    {int(TRI_ERROR_PROMISE_ABANDONED),  // 38
      "promise abandoned"},
    {int(TRI_ERROR_HTTP_BAD_PARAMETER),  // 400
=======
    {TRI_ERROR_HTTP_BAD_PARAMETER,  // 400
>>>>>>> 1d94b538
      "bad parameter"},
    {TRI_ERROR_HTTP_UNAUTHORIZED,  // 401
      "unauthorized"},
    {TRI_ERROR_HTTP_FORBIDDEN,  // 403
      "forbidden"},
    {TRI_ERROR_HTTP_NOT_FOUND,  // 404
      "not found"},
    {TRI_ERROR_HTTP_METHOD_NOT_ALLOWED,  // 405
      "method not supported"},
    {TRI_ERROR_HTTP_NOT_ACCEPTABLE,  // 406
      "request not acceptable"},
    {TRI_ERROR_HTTP_REQUEST_TIMEOUT,  // 408
      "request timeout"},
    {TRI_ERROR_HTTP_CONFLICT,  // 409
      "conflict"},
    {TRI_ERROR_HTTP_GONE,  // 410
      "content permanently deleted"},
    {TRI_ERROR_HTTP_PRECONDITION_FAILED,  // 412
      "precondition failed"},
    {TRI_ERROR_HTTP_SERVER_ERROR,  // 500
      "internal server error"},
    {TRI_ERROR_HTTP_NOT_IMPLEMENTED,  // 501
      "not implemented"},
    {TRI_ERROR_HTTP_SERVICE_UNAVAILABLE,  // 503
      "service unavailable"},
    {TRI_ERROR_HTTP_GATEWAY_TIMEOUT,  // 504
      "gateway timeout"},
    {TRI_ERROR_HTTP_CORRUPTED_JSON,  // 600
      "invalid JSON object"},
    {TRI_ERROR_HTTP_SUPERFLUOUS_SUFFICES,  // 601
      "superfluous URL suffices"},
    {TRI_ERROR_ARANGO_ILLEGAL_STATE,  // 1000
      "illegal state"},
    {TRI_ERROR_ARANGO_DATAFILE_SEALED,  // 1002
      "datafile sealed"},
    {TRI_ERROR_ARANGO_READ_ONLY,  // 1004
      "read only"},
    {TRI_ERROR_ARANGO_DUPLICATE_IDENTIFIER,  // 1005
      "duplicate identifier"},
    {TRI_ERROR_ARANGO_DATAFILE_UNREADABLE,  // 1006
      "datafile unreadable"},
    {TRI_ERROR_ARANGO_DATAFILE_EMPTY,  // 1007
      "datafile empty"},
    {TRI_ERROR_ARANGO_RECOVERY,  // 1008
      "logfile recovery error"},
    {TRI_ERROR_ARANGO_DATAFILE_STATISTICS_NOT_FOUND,  // 1009
      "datafile statistics not found"},
    {TRI_ERROR_ARANGO_CORRUPTED_DATAFILE,  // 1100
      "corrupted datafile"},
    {TRI_ERROR_ARANGO_ILLEGAL_PARAMETER_FILE,  // 1101
      "illegal or unreadable parameter file"},
    {TRI_ERROR_ARANGO_CORRUPTED_COLLECTION,  // 1102
      "corrupted collection"},
    {TRI_ERROR_ARANGO_MMAP_FAILED,  // 1103
      "mmap failed"},
    {TRI_ERROR_ARANGO_FILESYSTEM_FULL,  // 1104
      "filesystem full"},
    {TRI_ERROR_ARANGO_NO_JOURNAL,  // 1105
      "no journal"},
    {TRI_ERROR_ARANGO_DATAFILE_ALREADY_EXISTS,  // 1106
      "cannot create/rename datafile because it already exists"},
    {TRI_ERROR_ARANGO_DATADIR_LOCKED,  // 1107
      "database directory is locked"},
    {TRI_ERROR_ARANGO_COLLECTION_DIRECTORY_ALREADY_EXISTS,  // 1108
      "cannot create/rename collection because directory already exists"},
    {TRI_ERROR_ARANGO_MSYNC_FAILED,  // 1109
      "msync failed"},
    {TRI_ERROR_ARANGO_DATADIR_UNLOCKABLE,  // 1110
      "cannot lock database directory"},
    {TRI_ERROR_ARANGO_SYNC_TIMEOUT,  // 1111
      "sync timeout"},
    {TRI_ERROR_ARANGO_CONFLICT,  // 1200
      "conflict"},
    {TRI_ERROR_ARANGO_DATADIR_INVALID,  // 1201
      "invalid database directory"},
    {TRI_ERROR_ARANGO_DOCUMENT_NOT_FOUND,  // 1202
      "document not found"},
    {TRI_ERROR_ARANGO_DATA_SOURCE_NOT_FOUND,  // 1203
      "collection or view not found"},
    {TRI_ERROR_ARANGO_COLLECTION_PARAMETER_MISSING,  // 1204
      "parameter 'collection' not found"},
    {TRI_ERROR_ARANGO_DOCUMENT_HANDLE_BAD,  // 1205
      "illegal document identifier"},
    {TRI_ERROR_ARANGO_MAXIMAL_SIZE_TOO_SMALL,  // 1206
      "maximal size of journal too small"},
    {TRI_ERROR_ARANGO_DUPLICATE_NAME,  // 1207
      "duplicate name"},
    {TRI_ERROR_ARANGO_ILLEGAL_NAME,  // 1208
      "illegal name"},
    {TRI_ERROR_ARANGO_NO_INDEX,  // 1209
      "no suitable index known"},
    {TRI_ERROR_ARANGO_UNIQUE_CONSTRAINT_VIOLATED,  // 1210
      "unique constraint violated"},
    {TRI_ERROR_ARANGO_INDEX_NOT_FOUND,  // 1212
      "index not found"},
    {TRI_ERROR_ARANGO_CROSS_COLLECTION_REQUEST,  // 1213
      "cross collection request not allowed"},
    {TRI_ERROR_ARANGO_INDEX_HANDLE_BAD,  // 1214
      "illegal index identifier"},
    {TRI_ERROR_ARANGO_DOCUMENT_TOO_LARGE,  // 1216
      "document too large"},
    {TRI_ERROR_ARANGO_COLLECTION_NOT_UNLOADED,  // 1217
      "collection must be unloaded"},
    {TRI_ERROR_ARANGO_COLLECTION_TYPE_INVALID,  // 1218
      "collection type invalid"},
    {TRI_ERROR_ARANGO_ATTRIBUTE_PARSER_FAILED,  // 1220
      "parsing attribute name definition failed"},
    {TRI_ERROR_ARANGO_DOCUMENT_KEY_BAD,  // 1221
      "illegal document key"},
    {TRI_ERROR_ARANGO_DOCUMENT_KEY_UNEXPECTED,  // 1222
      "unexpected document key"},
    {TRI_ERROR_ARANGO_DATADIR_NOT_WRITABLE,  // 1224
      "server database directory not writable"},
    {TRI_ERROR_ARANGO_OUT_OF_KEYS,  // 1225
      "out of keys"},
    {TRI_ERROR_ARANGO_DOCUMENT_KEY_MISSING,  // 1226
      "missing document key"},
    {TRI_ERROR_ARANGO_DOCUMENT_TYPE_INVALID,  // 1227
      "invalid document type"},
    {TRI_ERROR_ARANGO_DATABASE_NOT_FOUND,  // 1228
      "database not found"},
    {TRI_ERROR_ARANGO_DATABASE_NAME_INVALID,  // 1229
      "database name invalid"},
    {TRI_ERROR_ARANGO_USE_SYSTEM_DATABASE,  // 1230
      "operation only allowed in system database"},
    {TRI_ERROR_ARANGO_INVALID_KEY_GENERATOR,  // 1232
      "invalid key generator"},
    {TRI_ERROR_ARANGO_INVALID_EDGE_ATTRIBUTE,  // 1233
      "edge attribute missing or invalid"},
    {TRI_ERROR_ARANGO_INDEX_CREATION_FAILED,  // 1235
      "index creation failed"},
    {TRI_ERROR_ARANGO_WRITE_THROTTLE_TIMEOUT,  // 1236
      "write-throttling timeout"},
    {TRI_ERROR_ARANGO_COLLECTION_TYPE_MISMATCH,  // 1237
      "collection type mismatch"},
    {TRI_ERROR_ARANGO_COLLECTION_NOT_LOADED,  // 1238
      "collection not loaded"},
    {TRI_ERROR_ARANGO_DOCUMENT_REV_BAD,  // 1239
      "illegal document revision"},
    {TRI_ERROR_ARANGO_INCOMPLETE_READ,  // 1240
      "incomplete read"},
    {TRI_ERROR_ARANGO_DATAFILE_FULL,  // 1300
      "datafile full"},
    {TRI_ERROR_ARANGO_EMPTY_DATADIR,  // 1301
      "server database directory is empty"},
    {TRI_ERROR_ARANGO_TRY_AGAIN,  // 1302
      "operation should be tried again"},
    {TRI_ERROR_ARANGO_BUSY,  // 1303
      "engine is busy"},
    {TRI_ERROR_ARANGO_MERGE_IN_PROGRESS,  // 1304
      "merge in progress"},
    {TRI_ERROR_ARANGO_IO_ERROR,  // 1305
      "storage engine I/O error"},
    {TRI_ERROR_REPLICATION_NO_RESPONSE,  // 1400
      "no response"},
    {TRI_ERROR_REPLICATION_INVALID_RESPONSE,  // 1401
      "invalid response"},
    {TRI_ERROR_REPLICATION_LEADER_ERROR,  // 1402
      "leader error"},
    {TRI_ERROR_REPLICATION_LEADER_INCOMPATIBLE,  // 1403
      "leader incompatible"},
    {TRI_ERROR_REPLICATION_LEADER_CHANGE,  // 1404
      "leader change"},
    {TRI_ERROR_REPLICATION_LOOP,  // 1405
      "loop detected"},
    {TRI_ERROR_REPLICATION_UNEXPECTED_MARKER,  // 1406
      "unexpected marker"},
    {TRI_ERROR_REPLICATION_INVALID_APPLIER_STATE,  // 1407
      "invalid applier state"},
    {TRI_ERROR_REPLICATION_UNEXPECTED_TRANSACTION,  // 1408
      "invalid transaction"},
    {TRI_ERROR_REPLICATION_INVALID_APPLIER_CONFIGURATION,  // 1410
      "invalid replication applier configuration"},
    {TRI_ERROR_REPLICATION_RUNNING,  // 1411
      "cannot perform operation while applier is running"},
    {TRI_ERROR_REPLICATION_APPLIER_STOPPED,  // 1412
      "replication stopped"},
    {TRI_ERROR_REPLICATION_NO_START_TICK,  // 1413
      "no start tick"},
    {TRI_ERROR_REPLICATION_START_TICK_NOT_PRESENT,  // 1414
      "start tick not present"},
    {TRI_ERROR_REPLICATION_WRONG_CHECKSUM,  // 1416
      "wrong checksum"},
    {TRI_ERROR_REPLICATION_SHARD_NONEMPTY,  // 1417
      "shard not empty"},
    {TRI_ERROR_CLUSTER_FOLLOWER_TRANSACTION_COMMIT_PERFORMED,  // 1447
      "follower transaction intermediate commit already performed"},
    {TRI_ERROR_CLUSTER_CREATE_COLLECTION_PRECONDITION_FAILED,  // 1448
      "creating collection failed due to precondition"},
    {TRI_ERROR_CLUSTER_SERVER_UNKNOWN,  // 1449
      "got a request from an unkown server"},
    {TRI_ERROR_CLUSTER_TOO_MANY_SHARDS,  // 1450
      "too many shards"},
    {TRI_ERROR_CLUSTER_COLLECTION_ID_EXISTS,  // 1453
      "collection ID already exists"},
    {TRI_ERROR_CLUSTER_COULD_NOT_CREATE_COLLECTION_IN_PLAN,  // 1454
      "could not create collection in plan"},
    {TRI_ERROR_CLUSTER_COULD_NOT_CREATE_COLLECTION,  // 1456
      "could not create collection"},
    {TRI_ERROR_CLUSTER_TIMEOUT,  // 1457
      "timeout in cluster operation"},
    {TRI_ERROR_CLUSTER_COULD_NOT_REMOVE_COLLECTION_IN_PLAN,  // 1458
      "could not remove collection from plan"},
    {TRI_ERROR_CLUSTER_COULD_NOT_REMOVE_COLLECTION_IN_CURRENT,  // 1459
      "could not remove collection from current"},
    {TRI_ERROR_CLUSTER_COULD_NOT_CREATE_DATABASE_IN_PLAN,  // 1460
      "could not create database in plan"},
    {TRI_ERROR_CLUSTER_COULD_NOT_CREATE_DATABASE,  // 1461
      "could not create database"},
    {TRI_ERROR_CLUSTER_COULD_NOT_REMOVE_DATABASE_IN_PLAN,  // 1462
      "could not remove database from plan"},
    {TRI_ERROR_CLUSTER_COULD_NOT_REMOVE_DATABASE_IN_CURRENT,  // 1463
      "could not remove database from current"},
    {TRI_ERROR_CLUSTER_SHARD_GONE,  // 1464
      "no responsible shard found"},
    {TRI_ERROR_CLUSTER_CONNECTION_LOST,  // 1465
      "cluster internal HTTP connection broken"},
    {TRI_ERROR_CLUSTER_MUST_NOT_SPECIFY_KEY,  // 1466
      "must not specify _key for this collection"},
    {TRI_ERROR_CLUSTER_GOT_CONTRADICTING_ANSWERS,  // 1467
      "got contradicting answers from different shards"},
    {TRI_ERROR_CLUSTER_NOT_ALL_SHARDING_ATTRIBUTES_GIVEN,  // 1468
      "not all sharding attributes given"},
    {TRI_ERROR_CLUSTER_MUST_NOT_CHANGE_SHARDING_ATTRIBUTES,  // 1469
      "must not change the value of a shard key attribute"},
    {TRI_ERROR_CLUSTER_UNSUPPORTED,  // 1470
      "unsupported operation or parameter for clusters"},
    {TRI_ERROR_CLUSTER_ONLY_ON_COORDINATOR,  // 1471
      "this operation is only valid on a coordinator in a cluster"},
    {TRI_ERROR_CLUSTER_READING_PLAN_AGENCY,  // 1472
      "error reading Plan in agency"},
    {TRI_ERROR_CLUSTER_COULD_NOT_TRUNCATE_COLLECTION,  // 1473
      "could not truncate collection"},
    {TRI_ERROR_CLUSTER_AQL_COMMUNICATION,  // 1474
      "error in cluster internal communication for AQL"},
    {TRI_ERROR_CLUSTER_ONLY_ON_DBSERVER,  // 1477
      "this operation is only valid on a DBserver in a cluster"},
    {TRI_ERROR_CLUSTER_BACKEND_UNAVAILABLE,  // 1478
      "A cluster backend which was required for the operation could not be reached"},
    {TRI_ERROR_CLUSTER_AQL_COLLECTION_OUT_OF_SYNC,  // 1481
      "collection is out of sync"},
    {TRI_ERROR_CLUSTER_COULD_NOT_CREATE_INDEX_IN_PLAN,  // 1482
      "could not create index in plan"},
    {TRI_ERROR_CLUSTER_COULD_NOT_DROP_INDEX_IN_PLAN,  // 1483
      "could not drop index in plan"},
    {TRI_ERROR_CLUSTER_CHAIN_OF_DISTRIBUTESHARDSLIKE,  // 1484
      "chain of distributeShardsLike references"},
    {TRI_ERROR_CLUSTER_MUST_NOT_DROP_COLL_OTHER_DISTRIBUTESHARDSLIKE,  // 1485
      "must not drop collection while another has a distributeShardsLike attribute pointing to it"},
    {TRI_ERROR_CLUSTER_UNKNOWN_DISTRIBUTESHARDSLIKE,  // 1486
      "must not have a distributeShardsLike attribute pointing to an unknown collection"},
    {TRI_ERROR_CLUSTER_INSUFFICIENT_DBSERVERS,  // 1487
      "the number of current dbservers is lower than the requested replicationFactor"},
    {TRI_ERROR_CLUSTER_COULD_NOT_DROP_FOLLOWER,  // 1488
      "a follower could not be dropped in agency"},
    {TRI_ERROR_CLUSTER_SHARD_LEADER_REFUSES_REPLICATION,  // 1489
      "a shard leader refuses to perform a replication operation"},
    {TRI_ERROR_CLUSTER_SHARD_FOLLOWER_REFUSES_OPERATION,  // 1490
      "a shard follower refuses to perform an operation that is not a replication"},
    {TRI_ERROR_CLUSTER_SHARD_LEADER_RESIGNED,  // 1491
      "a (former) shard leader refuses to perform an operation, because it has resigned in the meantime"},
    {TRI_ERROR_CLUSTER_AGENCY_COMMUNICATION_FAILED,  // 1492
      "some agency operation failed"},
    {TRI_ERROR_CLUSTER_LEADERSHIP_CHALLENGE_ONGOING,  // 1495
      "leadership challenge is ongoing"},
    {TRI_ERROR_CLUSTER_NOT_LEADER,  // 1496
      "not a leader"},
    {TRI_ERROR_CLUSTER_COULD_NOT_CREATE_VIEW_IN_PLAN,  // 1497
      "could not create view in plan"},
    {TRI_ERROR_CLUSTER_VIEW_ID_EXISTS,  // 1498
      "view ID already exists"},
    {TRI_ERROR_CLUSTER_COULD_NOT_DROP_COLLECTION,  // 1499
      "could not drop collection in plan"},
    {TRI_ERROR_QUERY_KILLED,  // 1500
      "query killed"},
    {TRI_ERROR_QUERY_PARSE,  // 1501
      "%s"},
    {TRI_ERROR_QUERY_EMPTY,  // 1502
      "query is empty"},
    {TRI_ERROR_QUERY_SCRIPT,  // 1503
      "runtime error '%s'"},
    {TRI_ERROR_QUERY_NUMBER_OUT_OF_RANGE,  // 1504
      "number out of range"},
    {TRI_ERROR_QUERY_INVALID_GEO_VALUE,  // 1505
      "invalid geo coordinate value"},
    {TRI_ERROR_QUERY_VARIABLE_NAME_INVALID,  // 1510
      "variable name '%s' has an invalid format"},
    {TRI_ERROR_QUERY_VARIABLE_REDECLARED,  // 1511
      "variable '%s' is assigned multiple times"},
    {TRI_ERROR_QUERY_VARIABLE_NAME_UNKNOWN,  // 1512
      "unknown variable '%s'"},
    {TRI_ERROR_QUERY_COLLECTION_LOCK_FAILED,  // 1521
      "unable to read-lock collection %s"},
    {TRI_ERROR_QUERY_TOO_MANY_COLLECTIONS,  // 1522
      "too many collections/shards"},
    {TRI_ERROR_QUERY_DOCUMENT_ATTRIBUTE_REDECLARED,  // 1530
      "document attribute '%s' is assigned multiple times"},
    {TRI_ERROR_QUERY_FUNCTION_NAME_UNKNOWN,  // 1540
      "usage of unknown function '%s()'"},
    {TRI_ERROR_QUERY_FUNCTION_ARGUMENT_NUMBER_MISMATCH,  // 1541
      "invalid number of arguments for function '%s()', expected number of arguments: minimum: %d, maximum: %d"},
    {TRI_ERROR_QUERY_FUNCTION_ARGUMENT_TYPE_MISMATCH,  // 1542
      "invalid argument type in call to function '%s()'"},
    {TRI_ERROR_QUERY_INVALID_REGEX,  // 1543
      "invalid regex value"},
    {TRI_ERROR_QUERY_BIND_PARAMETERS_INVALID,  // 1550
      "invalid structure of bind parameters"},
    {TRI_ERROR_QUERY_BIND_PARAMETER_MISSING,  // 1551
      "no value specified for declared bind parameter '%s'"},
    {TRI_ERROR_QUERY_BIND_PARAMETER_UNDECLARED,  // 1552
      "bind parameter '%s' was not declared in the query"},
    {TRI_ERROR_QUERY_BIND_PARAMETER_TYPE,  // 1553
      "bind parameter '%s' has an invalid value or type"},
    {TRI_ERROR_QUERY_INVALID_LOGICAL_VALUE,  // 1560
      "invalid logical value"},
    {TRI_ERROR_QUERY_INVALID_ARITHMETIC_VALUE,  // 1561
      "invalid arithmetic value"},
    {TRI_ERROR_QUERY_DIVISION_BY_ZERO,  // 1562
      "division by zero"},
    {TRI_ERROR_QUERY_ARRAY_EXPECTED,  // 1563
      "array expected"},
    {TRI_ERROR_QUERY_FAIL_CALLED,  // 1569
      "FAIL(%s) called"},
    {TRI_ERROR_QUERY_GEO_INDEX_MISSING,  // 1570
      "no suitable geo index found for geo restriction on '%s'"},
    {TRI_ERROR_QUERY_FULLTEXT_INDEX_MISSING,  // 1571
      "no suitable fulltext index found for fulltext query on '%s'"},
    {TRI_ERROR_QUERY_INVALID_DATE_VALUE,  // 1572
      "invalid date value"},
    {TRI_ERROR_QUERY_MULTI_MODIFY,  // 1573
      "multi-modify query"},
    {TRI_ERROR_QUERY_INVALID_AGGREGATE_EXPRESSION,  // 1574
      "invalid aggregate expression"},
    {TRI_ERROR_QUERY_COMPILE_TIME_OPTIONS,  // 1575
      "query options must be readable at query compile time"},
    {TRI_ERROR_QUERY_EXCEPTION_OPTIONS,  // 1576
      "query options expected"},
    {TRI_ERROR_QUERY_FORCED_INDEX_HINT_UNUSABLE,  // 1577
      "could not use forced index hint"},
    {TRI_ERROR_QUERY_DISALLOWED_DYNAMIC_CALL,  // 1578
      "disallowed dynamic call to '%s'"},
    {TRI_ERROR_QUERY_ACCESS_AFTER_MODIFICATION,  // 1579
      "access after data-modification by %s"},
    {TRI_ERROR_QUERY_FUNCTION_INVALID_NAME,  // 1580
      "invalid user function name"},
    {TRI_ERROR_QUERY_FUNCTION_INVALID_CODE,  // 1581
      "invalid user function code"},
    {TRI_ERROR_QUERY_FUNCTION_NOT_FOUND,  // 1582
      "user function '%s()' not found"},
    {TRI_ERROR_QUERY_FUNCTION_RUNTIME_ERROR,  // 1583
      "user function runtime error: %s"},
    {TRI_ERROR_QUERY_BAD_JSON_PLAN,  // 1590
      "bad execution plan JSON"},
    {TRI_ERROR_QUERY_NOT_FOUND,  // 1591
      "query ID not found"},
    {TRI_ERROR_QUERY_USER_ASSERT,  // 1593
      "%s"},
    {TRI_ERROR_QUERY_USER_WARN,  // 1594
      "%s"},
    {TRI_ERROR_QUERY_WINDOW_AFTER_MODIFICATION,  // 1595
      "window operation after data-modification"},
    {TRI_ERROR_CURSOR_NOT_FOUND,  // 1600
      "cursor not found"},
    {TRI_ERROR_CURSOR_BUSY,  // 1601
      "cursor is busy"},
    {TRI_ERROR_VALIDATION_FAILED,  // 1620
      "schema validation failed"},
    {TRI_ERROR_VALIDATION_BAD_PARAMETER,  // 1621
      "invalid schema validation parameter"},
    {TRI_ERROR_TRANSACTION_INTERNAL,  // 1650
      "internal transaction error"},
    {TRI_ERROR_TRANSACTION_NESTED,  // 1651
      "nested transactions detected"},
    {TRI_ERROR_TRANSACTION_UNREGISTERED_COLLECTION,  // 1652
      "unregistered collection used in transaction"},
    {TRI_ERROR_TRANSACTION_DISALLOWED_OPERATION,  // 1653
      "disallowed operation inside transaction"},
    {TRI_ERROR_TRANSACTION_ABORTED,  // 1654
      "transaction aborted"},
    {TRI_ERROR_TRANSACTION_NOT_FOUND,  // 1655
      "transaction not found"},
    {TRI_ERROR_USER_INVALID_NAME,  // 1700
      "invalid user name"},
    {TRI_ERROR_USER_DUPLICATE,  // 1702
      "duplicate user"},
    {TRI_ERROR_USER_NOT_FOUND,  // 1703
      "user not found"},
    {TRI_ERROR_USER_EXTERNAL,  // 1705
      "user is external"},
    {TRI_ERROR_SERVICE_DOWNLOAD_FAILED,  // 1752
      "service download failed"},
    {TRI_ERROR_SERVICE_UPLOAD_FAILED,  // 1753
      "service upload failed"},
    {TRI_ERROR_LDAP_CANNOT_INIT,  // 1800
      "cannot init a LDAP connection"},
    {TRI_ERROR_LDAP_CANNOT_SET_OPTION,  // 1801
      "cannot set a LDAP option"},
    {TRI_ERROR_LDAP_CANNOT_BIND,  // 1802
      "cannot bind to a LDAP server"},
    {TRI_ERROR_LDAP_CANNOT_UNBIND,  // 1803
      "cannot unbind from a LDAP server"},
    {TRI_ERROR_LDAP_CANNOT_SEARCH,  // 1804
      "cannot issue a LDAP search"},
    {TRI_ERROR_LDAP_CANNOT_START_TLS,  // 1805
      "cannot start a TLS LDAP session"},
    {TRI_ERROR_LDAP_FOUND_NO_OBJECTS,  // 1806
      "LDAP didn't found any objects"},
    {TRI_ERROR_LDAP_NOT_ONE_USER_FOUND,  // 1807
      "LDAP found zero ore more than one user"},
    {TRI_ERROR_LDAP_USER_NOT_IDENTIFIED,  // 1808
      "LDAP found a user, but its not the desired one"},
    {TRI_ERROR_LDAP_OPERATIONS_ERROR,  // 1809
      "LDAP returned an operations error"},
    {TRI_ERROR_LDAP_INVALID_MODE,  // 1820
      "invalid ldap mode"},
    {TRI_ERROR_TASK_INVALID_ID,  // 1850
      "invalid task id"},
    {TRI_ERROR_TASK_DUPLICATE_ID,  // 1851
      "duplicate task id"},
    {TRI_ERROR_TASK_NOT_FOUND,  // 1852
      "task not found"},
    {TRI_ERROR_GRAPH_INVALID_GRAPH,  // 1901
      "invalid graph"},
    {TRI_ERROR_GRAPH_COULD_NOT_CREATE_GRAPH,  // 1902
      "could not create graph"},
    {TRI_ERROR_GRAPH_INVALID_VERTEX,  // 1903
      "invalid vertex"},
    {TRI_ERROR_GRAPH_COULD_NOT_CREATE_VERTEX,  // 1904
      "could not create vertex"},
    {TRI_ERROR_GRAPH_COULD_NOT_CHANGE_VERTEX,  // 1905
      "could not change vertex"},
    {TRI_ERROR_GRAPH_INVALID_EDGE,  // 1906
      "invalid edge"},
    {TRI_ERROR_GRAPH_COULD_NOT_CREATE_EDGE,  // 1907
      "could not create edge"},
    {TRI_ERROR_GRAPH_COULD_NOT_CHANGE_EDGE,  // 1908
      "could not change edge"},
    {TRI_ERROR_GRAPH_TOO_MANY_ITERATIONS,  // 1909
      "too many iterations - try increasing the value of 'maxIterations'"},
    {TRI_ERROR_GRAPH_INVALID_FILTER_RESULT,  // 1910
      "invalid filter result"},
    {TRI_ERROR_GRAPH_COLLECTION_MULTI_USE,  // 1920
      "multi use of edge collection in edge def"},
    {TRI_ERROR_GRAPH_COLLECTION_USE_IN_MULTI_GRAPHS,  // 1921
      "edge collection already used in edge def"},
    {TRI_ERROR_GRAPH_CREATE_MISSING_NAME,  // 1922
      "missing graph name"},
    {TRI_ERROR_GRAPH_CREATE_MALFORMED_EDGE_DEFINITION,  // 1923
      "malformed edge definition"},
    {TRI_ERROR_GRAPH_NOT_FOUND,  // 1924
      "graph '%s' not found"},
    {TRI_ERROR_GRAPH_DUPLICATE,  // 1925
      "graph already exists"},
    {TRI_ERROR_GRAPH_VERTEX_COL_DOES_NOT_EXIST,  // 1926
      "vertex collection does not exist or is not part of the graph"},
    {TRI_ERROR_GRAPH_WRONG_COLLECTION_TYPE_VERTEX,  // 1927
      "collection not a vertex collection"},
    {TRI_ERROR_GRAPH_NOT_IN_ORPHAN_COLLECTION,  // 1928
      "collection is not in list of orphan collections"},
    {TRI_ERROR_GRAPH_COLLECTION_USED_IN_EDGE_DEF,  // 1929
      "collection already used in edge def"},
    {TRI_ERROR_GRAPH_EDGE_COLLECTION_NOT_USED,  // 1930
      "edge collection not used in graph"},
    {TRI_ERROR_GRAPH_NO_GRAPH_COLLECTION,  // 1932
      "collection _graphs does not exist"},
    {TRI_ERROR_GRAPH_INVALID_EXAMPLE_ARRAY_OBJECT_STRING,  // 1933
      "Invalid example type. Has to be String, Array or Object"},
    {TRI_ERROR_GRAPH_INVALID_EXAMPLE_ARRAY_OBJECT,  // 1934
      "Invalid example type. Has to be Array or Object"},
    {TRI_ERROR_GRAPH_INVALID_NUMBER_OF_ARGUMENTS,  // 1935
      "Invalid number of arguments. Expected: "},
    {TRI_ERROR_GRAPH_INVALID_PARAMETER,  // 1936
      "Invalid parameter type."},
    {TRI_ERROR_GRAPH_INVALID_ID,  // 1937
      "Invalid id"},
    {TRI_ERROR_GRAPH_COLLECTION_USED_IN_ORPHANS,  // 1938
      "collection used in orphans"},
    {TRI_ERROR_GRAPH_EDGE_COL_DOES_NOT_EXIST,  // 1939
      "edge collection does not exist or is not part of the graph"},
    {TRI_ERROR_GRAPH_EMPTY,  // 1940
      "empty graph"},
    {TRI_ERROR_GRAPH_INTERNAL_DATA_CORRUPT,  // 1941
      "internal graph data corrupt"},
    {TRI_ERROR_GRAPH_INTERNAL_EDGE_COLLECTION_ALREADY_SET,  // 1942
      "edge collection already set"},
    {TRI_ERROR_GRAPH_CREATE_MALFORMED_ORPHAN_LIST,  // 1943
      "malformed orphan list"},
    {TRI_ERROR_GRAPH_EDGE_DEFINITION_IS_DOCUMENT,  // 1944
      "edge definition collection is a document collection"},
    {TRI_ERROR_GRAPH_COLLECTION_IS_INITIAL,  // 1945
      "initial collection is not allowed to be removed manually"},
    {TRI_ERROR_GRAPH_NO_INITIAL_COLLECTION,  // 1946
      "no valid initial collection found"},
    {TRI_ERROR_SESSION_UNKNOWN,  // 1950
      "unknown session"},
    {TRI_ERROR_SESSION_EXPIRED,  // 1951
      "session expired"},
    {TRI_ERROR_SIMPLE_CLIENT_UNKNOWN_ERROR,  // 2000
      "unknown client error"},
    {TRI_ERROR_SIMPLE_CLIENT_COULD_NOT_CONNECT,  // 2001
      "could not connect to server"},
    {TRI_ERROR_SIMPLE_CLIENT_COULD_NOT_WRITE,  // 2002
      "could not write to server"},
    {TRI_ERROR_SIMPLE_CLIENT_COULD_NOT_READ,  // 2003
      "could not read from server"},
    {TRI_ERROR_WAS_ERLAUBE,  // 2019
      "was erlaube?!"},
    {TRI_ERROR_INTERNAL_AQL,  // 2200
      "General internal AQL error"},
    {TRI_ERROR_WROTE_TOO_FEW_OUTPUT_REGISTERS,  // 2201
      "An AQL block wrote too few output registers"},
    {TRI_ERROR_WROTE_TOO_MANY_OUTPUT_REGISTERS,  // 2202
      "An AQL block wrote too many output registers"},
    {TRI_ERROR_WROTE_OUTPUT_REGISTER_TWICE,  // 2203
      "An AQL block wrote an output register twice"},
    {TRI_ERROR_WROTE_IN_WRONG_REGISTER,  // 2204
      "An AQL block wrote in a register that is not its output"},
    {TRI_ERROR_INPUT_REGISTERS_NOT_COPIED,  // 2205
      "An AQL block did not copy its input registers"},
    {TRI_ERROR_MALFORMED_MANIFEST_FILE,  // 3000
      "failed to parse manifest file"},
    {TRI_ERROR_INVALID_SERVICE_MANIFEST,  // 3001
      "manifest file is invalid"},
    {TRI_ERROR_SERVICE_FILES_MISSING,  // 3002
      "service files missing"},
    {TRI_ERROR_SERVICE_FILES_OUTDATED,  // 3003
      "service files outdated"},
    {TRI_ERROR_INVALID_FOXX_OPTIONS,  // 3004
      "service options are invalid"},
    {TRI_ERROR_INVALID_MOUNTPOINT,  // 3007
      "invalid mountpath"},
    {TRI_ERROR_SERVICE_NOT_FOUND,  // 3009
      "service not found"},
    {TRI_ERROR_SERVICE_NEEDS_CONFIGURATION,  // 3010
      "service needs configuration"},
    {TRI_ERROR_SERVICE_MOUNTPOINT_CONFLICT,  // 3011
      "service already exists"},
    {TRI_ERROR_SERVICE_MANIFEST_NOT_FOUND,  // 3012
      "missing manifest file"},
    {TRI_ERROR_SERVICE_OPTIONS_MALFORMED,  // 3013
      "failed to parse service options"},
    {TRI_ERROR_SERVICE_SOURCE_NOT_FOUND,  // 3014
      "source path not found"},
    {TRI_ERROR_SERVICE_SOURCE_ERROR,  // 3015
      "error resolving source"},
    {TRI_ERROR_SERVICE_UNKNOWN_SCRIPT,  // 3016
      "unknown script"},
    {TRI_ERROR_SERVICE_API_DISABLED,  // 3099
      "service api disabled"},
    {TRI_ERROR_MODULE_NOT_FOUND,  // 3100
      "cannot locate module"},
    {TRI_ERROR_MODULE_SYNTAX_ERROR,  // 3101
      "syntax error in module"},
    {TRI_ERROR_MODULE_FAILURE,  // 3103
      "failed to invoke module"},
    {TRI_ERROR_NO_SMART_COLLECTION,  // 4000
      "collection is not smart"},
    {TRI_ERROR_NO_SMART_GRAPH_ATTRIBUTE,  // 4001
      "smart graph attribute not given"},
    {TRI_ERROR_CANNOT_DROP_SMART_COLLECTION,  // 4002
      "cannot drop this smart collection"},
    {TRI_ERROR_KEY_MUST_BE_PREFIXED_WITH_SMART_GRAPH_ATTRIBUTE,  // 4003
      "in smart vertex collections _key must be a string and prefixed with the value of the smart graph attribute"},
    {TRI_ERROR_ILLEGAL_SMART_GRAPH_ATTRIBUTE,  // 4004
      "attribute cannot be used as smart graph attribute"},
    {TRI_ERROR_SMART_GRAPH_ATTRIBUTE_MISMATCH,  // 4005
      "smart graph attribute mismatch"},
    {TRI_ERROR_INVALID_SMART_JOIN_ATTRIBUTE,  // 4006
      "invalid smart join attribute declaration"},
    {TRI_ERROR_KEY_MUST_BE_PREFIXED_WITH_SMART_JOIN_ATTRIBUTE,  // 4007
      "shard key value must be prefixed with the value of the smart join attribute"},
    {TRI_ERROR_NO_SMART_JOIN_ATTRIBUTE,  // 4008
      "smart join attribute not given or invalid"},
    {TRI_ERROR_CLUSTER_MUST_NOT_CHANGE_SMART_JOIN_ATTRIBUTE,  // 4009
      "must not change the value of the smartJoinAttribute"},
    {TRI_ERROR_INVALID_DISJOINT_SMART_EDGE,  // 4010
      "non disjoint edge found"},
    {TRI_ERROR_CLUSTER_REPAIRS_FAILED,  // 5000
      "error during cluster repairs"},
    {TRI_ERROR_CLUSTER_REPAIRS_NOT_ENOUGH_HEALTHY,  // 5001
      "not enough (healthy) db servers"},
    {TRI_ERROR_CLUSTER_REPAIRS_REPLICATION_FACTOR_VIOLATED,  // 5002
      "replication factor violated during cluster repairs"},
    {TRI_ERROR_CLUSTER_REPAIRS_NO_DBSERVERS,  // 5003
      "no dbservers during cluster repairs"},
    {TRI_ERROR_CLUSTER_REPAIRS_MISMATCHING_LEADERS,  // 5004
      "mismatching leaders during cluster repairs"},
    {TRI_ERROR_CLUSTER_REPAIRS_MISMATCHING_FOLLOWERS,  // 5005
      "mismatching followers during cluster repairs"},
    {TRI_ERROR_CLUSTER_REPAIRS_INCONSISTENT_ATTRIBUTES,  // 5006
      "inconsistent attributes during cluster repairs"},
    {TRI_ERROR_CLUSTER_REPAIRS_MISMATCHING_SHARDS,  // 5007
      "mismatching shards during cluster repairs"},
    {TRI_ERROR_CLUSTER_REPAIRS_JOB_FAILED,  // 5008
      "move shard job failed during cluster repairs"},
    {TRI_ERROR_CLUSTER_REPAIRS_JOB_DISAPPEARED,  // 5009
      "move shard job disappeared during cluster repairs"},
    {TRI_ERROR_CLUSTER_REPAIRS_OPERATION_FAILED,  // 5010
      "agency transaction failed during cluster repairs"},
    {TRI_ERROR_AGENCY_MALFORMED_GOSSIP_MESSAGE,  // 20001
      "malformed gossip message"},
    {TRI_ERROR_AGENCY_MALFORMED_INQUIRE_REQUEST,  // 20002
      "malformed inquire request"},
    {TRI_ERROR_AGENCY_INFORM_MUST_BE_OBJECT,  // 20011
      "Inform message must be an object."},
    {TRI_ERROR_AGENCY_INFORM_MUST_CONTAIN_TERM,  // 20012
      "Inform message must contain uint parameter 'term'"},
    {TRI_ERROR_AGENCY_INFORM_MUST_CONTAIN_ID,  // 20013
      "Inform message must contain string parameter 'id'"},
    {TRI_ERROR_AGENCY_INFORM_MUST_CONTAIN_ACTIVE,  // 20014
      "Inform message must contain array 'active'"},
    {TRI_ERROR_AGENCY_INFORM_MUST_CONTAIN_POOL,  // 20015
      "Inform message must contain object 'pool'"},
    {TRI_ERROR_AGENCY_INFORM_MUST_CONTAIN_MIN_PING,  // 20016
      "Inform message must contain object 'min ping'"},
    {TRI_ERROR_AGENCY_INFORM_MUST_CONTAIN_MAX_PING,  // 20017
      "Inform message must contain object 'max ping'"},
    {TRI_ERROR_AGENCY_INFORM_MUST_CONTAIN_TIMEOUT_MULT,  // 20018
      "Inform message must contain object 'timeoutMult'"},
    {TRI_ERROR_AGENCY_CANNOT_REBUILD_DBS,  // 20021
      "Cannot rebuild readDB and spearHead"},
    {TRI_ERROR_AGENCY_MALFORMED_TRANSACTION,  // 20030
      "malformed agency transaction"},
    {TRI_ERROR_SUPERVISION_GENERAL_FAILURE,  // 20501
      "general supervision failure"},
    {TRI_ERROR_QUEUE_FULL,  // 21003
      "named queue is full"},
    {TRI_ERROR_ACTION_OPERATION_UNABORTABLE,  // 6002
      "this maintenance action cannot be stopped"},
    {TRI_ERROR_ACTION_UNFINISHED,  // 6003
      "maintenance action still processing"},
    {TRI_ERROR_NO_SUCH_ACTION,  // 6004
      "no such maintenance action"},
    {TRI_ERROR_HOT_BACKUP_INTERNAL,  // 7001
      "internal hot backup error"},
    {TRI_ERROR_HOT_RESTORE_INTERNAL,  // 7002
      "internal hot restore error"},
    {TRI_ERROR_BACKUP_TOPOLOGY,  // 7003
      "backup does not match this topology"},
    {TRI_ERROR_NO_SPACE_LEFT_ON_DEVICE,  // 7004
      "no space left on device"},
    {TRI_ERROR_FAILED_TO_UPLOAD_BACKUP,  // 7005
      "failed to upload hot backup set to remote target"},
    {TRI_ERROR_FAILED_TO_DOWNLOAD_BACKUP,  // 7006
      "failed to download hot backup set from remote source"},
    {TRI_ERROR_NO_SUCH_HOT_BACKUP,  // 7007
      "no such hot backup set can be found"},
    {TRI_ERROR_REMOTE_REPOSITORY_CONFIG_BAD,  // 7008
      "remote hotback repository configuration error"},
    {TRI_ERROR_LOCAL_LOCK_FAILED,  // 7009
      "some db servers cannot be reached for transaction locks"},
    {TRI_ERROR_LOCAL_LOCK_RETRY,  // 7010
      "some db servers cannot be reached for transaction locks"},
    {TRI_ERROR_HOT_BACKUP_CONFLICT,  // 7011
      "hot backup conflict"},
    {TRI_ERROR_HOT_BACKUP_DBSERVERS_AWOL,  // 7012
      "hot backup not all db servers reachable"},
    {TRI_ERROR_CLUSTER_COULD_NOT_MODIFY_ANALYZERS_IN_PLAN,  // 7021
      "analyzers in plan could not be modified"},
    {TRI_ERROR_AIR_EXECUTION_ERROR,  // 8001
      "error during AIR execution"},
};
}

#endif  // ARANGODB_BASICS_ERROR_REGISTRY_H<|MERGE_RESOLUTION|>--- conflicted
+++ resolved
@@ -16,13 +16,8 @@
 #include <frozen/unordered_map.h>
 
 namespace arangodb::error {
-<<<<<<< HEAD
-constexpr static frozen::unordered_map<int, const char*, 367> ErrorMessages = {
-    {int(TRI_ERROR_NO_ERROR),  // 0
-=======
 constexpr static frozen::unordered_map<ErrorCode, const char*, 366> ErrorMessages = {
     {TRI_ERROR_NO_ERROR,  // 0
->>>>>>> 1d94b538
       "no error"},
     {TRI_ERROR_FAILED,  // 1
       "failed"},
@@ -92,13 +87,9 @@
       "disabled"},
     {TRI_ERROR_MALFORMED_JSON,  // 37
       "malformed json"},
-<<<<<<< HEAD
-    {int(TRI_ERROR_PROMISE_ABANDONED),  // 38
+    {TRI_ERROR_PROMISE_ABANDONED,  // 38
       "promise abandoned"},
-    {int(TRI_ERROR_HTTP_BAD_PARAMETER),  // 400
-=======
     {TRI_ERROR_HTTP_BAD_PARAMETER,  // 400
->>>>>>> 1d94b538
       "bad parameter"},
     {TRI_ERROR_HTTP_UNAUTHORIZED,  // 401
       "unauthorized"},
