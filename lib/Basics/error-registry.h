--- conflicted
+++ resolved
@@ -15,7 +15,7 @@
 #include <frozen/unordered_map.h>
 
 namespace arangodb::error {
-constexpr static frozen::unordered_map<ErrorCode, const char*, 343> ErrorMessages = {
+constexpr static frozen::unordered_map<ErrorCode, const char*, 344> ErrorMessages = {
     {TRI_ERROR_NO_ERROR,  // 0
       "no error"},
     {TRI_ERROR_FAILED,  // 1
@@ -86,13 +86,10 @@
       "disabled"},
     {TRI_ERROR_MALFORMED_JSON,  // 37
       "malformed json"},
-<<<<<<< HEAD
-    {TRI_ERROR_PROMISE_ABANDONED,  // 38
-      "promise abandoned"},
-=======
     {TRI_ERROR_STARTING_UP,  // 38
       "startup ongoing"},
->>>>>>> 154f8a65
+    {TRI_ERROR_PROMISE_ABANDONED,  // 40
+      "promise abandoned"},
     {TRI_ERROR_HTTP_BAD_PARAMETER,  // 400
       "bad parameter"},
     {TRI_ERROR_HTTP_UNAUTHORIZED,  // 401
