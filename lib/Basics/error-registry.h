--- conflicted
+++ resolved
@@ -18,11 +18,7 @@
 #include <cinttypes>
 
 namespace arangodb::error {
-<<<<<<< HEAD
-constexpr static frozen::unordered_map<ErrorCode, const char*, 356> ErrorMessages = {
-=======
 constexpr static frozen::unordered_map<ErrorCode, const char*, 363> ErrorMessages = {
->>>>>>> 50c5b8a2
     {TRI_ERROR_NO_ERROR,  // 0
       "no error"},
     {TRI_ERROR_FAILED,  // 1
