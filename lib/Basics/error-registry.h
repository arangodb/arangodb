--- conflicted
+++ resolved
@@ -16,11 +16,7 @@
 #include <frozen/unordered_map.h>
 
 namespace arangodb::error {
-<<<<<<< HEAD
-constexpr static frozen::unordered_map<ErrorCode, const char*, 353> ErrorMessages = {
-=======
-constexpr static frozen::unordered_map<ErrorCode, const char*, 341> ErrorMessages = {
->>>>>>> a8779d74
+constexpr static frozen::unordered_map<ErrorCode, const char*, 342> ErrorMessages = {
     {TRI_ERROR_NO_ERROR,  // 0
       "no error"},
     {TRI_ERROR_FAILED,  // 1
