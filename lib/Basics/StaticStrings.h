--- conflicted
+++ resolved
@@ -234,11 +234,7 @@
 
   // graph attribute names
   static std::string const GraphCollection;
-<<<<<<< HEAD
-  static std::string const GraphIsDisjoint;
-=======
   static std::string const IsDisjoint;
->>>>>>> dd968e74
   static std::string const GraphIsSatellite;
   static std::string const GraphIsSmart;
   static std::string const GraphFrom;
