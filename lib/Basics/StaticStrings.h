--- conflicted
+++ resolved
@@ -217,19 +217,15 @@
   static std::string const DoCompact;
   static std::string const ReplicationFactor;
   static std::string const MinReplicationFactor;
+  static std::string const MinRevision;
   static std::string const ShardKeys;
   static std::string const ShardingStrategy;
   static std::string const SmartJoinAttribute;
   static std::string const Sharding;
   static std::string const Satellite;
+  static std::string const UsesRevisionsAsDocumentIds;
+  static std::string const Validation;
   static std::string const WriteConcern;
-<<<<<<< HEAD
-  static std::string const UsesRevisionsAsDocumentIds;
-  static std::string const MinRevision;
-  static std::string const Validators;
-=======
-  static std::string const Validation;
->>>>>>> f087bf2f
 
   // graph attribute names
   static std::string const GraphCollection;
