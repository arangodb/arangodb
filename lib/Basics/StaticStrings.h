--- conflicted
+++ resolved
@@ -321,7 +321,6 @@
   static std::string const ValidatorTypeAQL;
   static std::string const ValidatorTypeBool;
 
-<<<<<<< HEAD
   static std::string const ValidatorPropertyAll;
   static std::string const ValidatorPropertyNone;
   static std::string const ValidatorPropertyKey;
@@ -329,7 +328,7 @@
   static std::string const ValidatorPropertyRev;
   static std::string const ValidatorPropertyFrom;
   static std::string const ValidatorPropertyTo;
-=======
+
   // metrics prometheus labels
   static std::string const HeartbeatSendTimeMs;
   static std::string const HeartbeatFailureCounter;
@@ -374,8 +373,6 @@
   static std::string const SupervisionAccumRuntimeMs;
   static std::string const SupervisionAccumRuntimeWaitForSyncMs;
   static std::string const SupervisionFailedServerCount;
-
->>>>>>> 98efcbc7
 };
 }  // namespace arangodb
 
