--- conflicted
+++ resolved
@@ -273,7 +273,7 @@
 
   // aql api strings
   static std::string const SerializationFormat;
-<<<<<<< HEAD
+  static std::string const AqlRemoteApi;
   static std::string const AqlRemoteExecute;
   static std::string const AqlRemoteCallStack;
   static std::string const AqlRemoteLimit;
@@ -288,9 +288,6 @@
   static std::string const AqlRemoteState;
   static std::string const AqlRemoteStateDone;
   static std::string const AqlRemoteStateHasmore;
-=======
-  static std::string const AqlRemoteApi;
->>>>>>> 1cd9adb3
 
   // validation
   static std::string const ValidatorLevelNone;
