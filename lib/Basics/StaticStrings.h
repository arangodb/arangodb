--- conflicted
+++ resolved
@@ -226,13 +226,8 @@
   static std::string const Sharding;
   static std::string const ShardingStrategy;
   static std::string const SmartJoinAttribute;
-<<<<<<< HEAD
+  static std::string const SyncByRevision;
   static std::string const TempObjectId;
-=======
-  static std::string const Sharding;
-  static std::string const Satellite;
-  static std::string const SyncByRevision;
->>>>>>> bc130577
   static std::string const UsesRevisionsAsDocumentIds;
   static std::string const Validation;
   static std::string const WriteConcern;
