--- conflicted
+++ resolved
@@ -28,31 +28,6 @@
 #endif
 
 // -----------------------------------------------------------------------------
-<<<<<<< HEAD
-// --Section--                                                processor features
-// -----------------------------------------------------------------------------
-
-// aligned / unaligned access
-
-#if defined(__sparc__) || defined(__arm__) || defined(__arm64__) || \
-    defined(__aarch64__)
-/* unaligned accesses not allowed */
-#undef TRI_UNALIGNED_ACCESS
-#elif defined(__ppc__) || defined(__POWERPC__) || defined(_M_PPC)
-/* unaligned accesses are slow */
-#undef TRI_UNALIGNED_ACCESS
-#elif defined(__i386__) || defined(__x86_64__) || defined(_M_IX86) || \
-    defined(_M_X64)
-/* unaligned accesses should work */
-#define TRI_UNALIGNED_ACCESS 1
-#else
-/* unknown platform. better not use unaligned accesses */
-#undef TRI_UNALIGNED_ACCESS
-#endif
-
-// -----------------------------------------------------------------------------
-=======
->>>>>>> 81a5cdb7
 // --Section--                                                       v8 features
 // -----------------------------------------------------------------------------
 
