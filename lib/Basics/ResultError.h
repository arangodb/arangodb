--- conflicted
+++ resolved
@@ -37,17 +37,10 @@
  public:
   explicit Error(ErrorCode errorNumber) noexcept(noexcept(std::string::allocator_type()));
 
-<<<<<<< HEAD
   Error(ErrorCode errorNumber, std::string_view errorMessage);
   [[nodiscard]] auto errorNumber() const noexcept -> ErrorCode;
-  [[nodiscard]] auto errorMessage() const& -> std::string_view;
-  [[nodiscard]] auto errorMessage() && -> std::string;
-=======
-  Error(int errorNumber, std::string_view errorMessage);
-  [[nodiscard]] auto errorNumber() const noexcept -> int;
   [[nodiscard]] auto errorMessage() const& noexcept -> std::string_view;
   [[nodiscard]] auto errorMessage() && noexcept -> std::string;
->>>>>>> 799d190c
 
   template <typename S>
   void resetErrorMessage(S&& msg) {
