////////////////////////////////////////////////////////////////////////////////
/// DISCLAIMER
///
/// Copyright 2014-2021 ArangoDB GmbH, Cologne, Germany
/// Copyright 2004-2014 triAGENS GmbH, Cologne, Germany
///
/// Licensed under the Apache License, Version 2.0 (the "License");
/// you may not use this file except in compliance with the License.
/// You may obtain a copy of the License at
///
///     http://www.apache.org/licenses/LICENSE-2.0
///
/// Unless required by applicable law or agreed to in writing, software
/// distributed under the License is distributed on an "AS IS" BASIS,
/// WITHOUT WARRANTIES OR CONDITIONS OF ANY KIND, either express or implied.
/// See the License for the specific language governing permissions and
/// limitations under the License.
///
/// Copyright holder is ArangoDB GmbH, Cologne, Germany
///
/// @author Dr. Frank Celler
////////////////////////////////////////////////////////////////////////////////

#include <cstring>
#include <unordered_map>

#include "Basics/application-exit.h"
#include "Basics/debugging.h"
#include "Basics/exitcodes.h"
#include "Basics/voc-errors.h"

/// @brief error number and system error
struct ErrorContainer {
  ErrorCode _number = TRI_ERROR_NO_ERROR;
  int _sys = TRI_ERROR_NO_ERROR;
};

/// @brief holds the last error that occurred in the current thread
thread_local ErrorContainer LastError;

/// @brief the error messages, will be read-only after initialization
static std::unordered_map<int, std::string_view const> ErrorMessages;

/// @brief returns the last error
ErrorCode TRI_errno() { return LastError._number; }

/// @brief returns the last error as string
<<<<<<< HEAD
std::string_view TRI_last_error() {
  int err = LastError._number;
=======
char const* TRI_last_error() {
  ErrorCode err = LastError._number;
>>>>>>> 2fcec287

  if (err == TRI_ERROR_SYS_ERROR) {
    return strerror(LastError._sys);
  }

  return TRI_errno_string(err);
}

/// @brief sets the last error
ErrorCode TRI_set_errno(ErrorCode error) {
  LastError._number = error;

  if (error == TRI_ERROR_SYS_ERROR) {
    LastError._sys = errno;
  } else {
    LastError._sys = 0;
  }

  return error;
}

/// @brief defines an error string
void TRI_set_errno_string(ErrorCode code, char const* msg) {
  TRI_ASSERT(msg != nullptr);

  if (!ErrorMessages.try_emplace(code.asInt(), msg).second) {
    // logic error, error number is redeclared
    printf("Error: duplicate declaration of error code %i in %s:%i\n",
           code.asInt(), __FILE__, __LINE__);
    TRI_EXIT_FUNCTION(EXIT_FAILURE, nullptr);
  }
}

/// @brief return an error message for an error code
<<<<<<< HEAD
std::string_view TRI_errno_string(int code) noexcept {
  auto it = ErrorMessages.find(code);
=======
char const* TRI_errno_string(ErrorCode code) noexcept {
  auto it = ErrorMessages.find(code.asInt());
>>>>>>> 2fcec287

  if (it == ErrorMessages.end()) {
    // return a hard-coded string as not all callers check for nullptr
    return "unknown error";
  }

  return (*it).second;
}

/// @brief initializes the error messages
void TRI_InitializeError() {
  TRI_InitializeErrorMessages();
}<|MERGE_RESOLUTION|>--- conflicted
+++ resolved
@@ -45,13 +45,8 @@
 ErrorCode TRI_errno() { return LastError._number; }
 
 /// @brief returns the last error as string
-<<<<<<< HEAD
 std::string_view TRI_last_error() {
-  int err = LastError._number;
-=======
-char const* TRI_last_error() {
   ErrorCode err = LastError._number;
->>>>>>> 2fcec287
 
   if (err == TRI_ERROR_SYS_ERROR) {
     return strerror(LastError._sys);
@@ -86,13 +81,8 @@
 }
 
 /// @brief return an error message for an error code
-<<<<<<< HEAD
-std::string_view TRI_errno_string(int code) noexcept {
-  auto it = ErrorMessages.find(code);
-=======
-char const* TRI_errno_string(ErrorCode code) noexcept {
+std::string_view TRI_errno_string(ErrorCode code) noexcept {
   auto it = ErrorMessages.find(code.asInt());
->>>>>>> 2fcec287
 
   if (it == ErrorMessages.end()) {
     // return a hard-coded string as not all callers check for nullptr
