%top{
////////////////////////////////////////////////////////////////////////////////
/// @brief json parser
///
/// @file
///
/// DISCLAIMER
///
/// Copyright 2004-2012 triagens GmbH, Cologne, Germany
///
/// Licensed under the Apache License, Version 2.0 (the "License");
/// you may not use this file except in compliance with the License.
/// You may obtain a copy of the License at
///
///     http://www.apache.org/licenses/LICENSE-2.0
///
/// Unless required by applicable law or agreed to in writing, software
/// distributed under the License is distributed on an "AS IS" BASIS,
/// WITHOUT WARRANTIES OR CONDITIONS OF ANY KIND, either express or implied.
/// See the License for the specific language governing permissions and
/// limitations under the License.
///
/// Copyright holder is triAGENS GmbH, Cologne, Germany
///
/// @author Dr. Frank Celler
/// @author Copyright 2011-2012, triAGENS GmbH, Cologne, Germany
////////////////////////////////////////////////////////////////////////////////

#include "Basics/Common.h"

#include "BasicsC/json.h"
#include "BasicsC/tri-strings.h"
#include "BasicsC/logging.h"

#ifdef _WIN32
#define YY_NO_UNISTD_H 1
#else
#ifndef __FreeBSD__
int fileno(FILE *stream);
#endif
#endif

#define YY_NO_INPUT
}

%option noyywrap nounput batch
%option 8bit
%option reentrant
%option extra-type="struct jsonData"
%option prefix="tri_jsp_"

ZERO          [0]
DIGIT         [0-9]
DIGIT1        [1-9]
MINUS         [-]
PLUS          [+]

%{
#define END_OF_FILE 0
#define FALSE_CONSTANT 1
#define TRUE_CONSTANT 2
#define NULL_CONSTANT 3
#define NUMBER_CONSTANT 4
#define STRING_CONSTANT 5
#define OPEN_BRACE 6
#define CLOSE_BRACE 7
#define OPEN_BRACKET 8
#define CLOSE_BRACKET 9
#define COMMA 10
#define COLON 11
#define UNQUOTED_STRING 12
#define STRING_CONSTANT_ASCII 13

struct jsonData {
  TRI_memory_zone_t* _memoryZone;
  char const* _message;
};

<<<<<<< HEAD
#define YY_FATAL_ERROR(a) \
  LOG_DEBUG("json-parser: %s", (a)); \
  if (false) { \
    yy_fatal_error(a, NULL); \
  }
=======
#define YY_FATAL_ERROR(a)              \
  do {                                 \
    LOG_DEBUG("json-parser: %s", (a)); \
    if (false) {                       \
      yy_fatal_error(a, NULL);         \
    }                                  \
  }                                    \
  while (0)
>>>>>>> b842b433
%}

%%

 /* -----------------------------------------------------------------------------
  * keywords
  * ----------------------------------------------------------------------------- */

(?i:false) {
  return FALSE_CONSTANT;
}

(?i:null) {
  return NULL_CONSTANT;
}

(?i:true) {
  return TRUE_CONSTANT;
}

 /* -----------------------------------------------------------------------------
  * strings
  * ----------------------------------------------------------------------------- */

\"[ !\x23-\x5b\x5d-x7f]*\" {
  // performance optimisation for all-ASCII strings without escape characters
  // this matches the ASCII chars with ordinal numbers 35 (x23) to 127 (x7f), 
  // plus space (32) and ! (33) but no quotation marks (34, x22) and backslashes (92, x5c)
  return STRING_CONSTANT_ASCII;
}


\"(\\.|[^\\\"])*\" {
  return STRING_CONSTANT;
}

 /* -----------------------------------------------------------------------------
  * numbers
  * ----------------------------------------------------------------------------- */

({MINUS}|{PLUS})?({ZERO}|({DIGIT1}{DIGIT}*))(\.{DIGIT}+([eE]({MINUS}|{PLUS})?{DIGIT}+)?)? {
  return NUMBER_CONSTANT;
}

 /* -----------------------------------------------------------------------------
  * special characters
  * ----------------------------------------------------------------------------- */

"{" {
  return OPEN_BRACE;
}

"}" {
  return CLOSE_BRACE;
}

"[" {
  return OPEN_BRACKET;
}

"]" {
  return CLOSE_BRACKET;
}

"," {
 return COMMA;
}

":" {
  return COLON;
}

 /* -----------------------------------------------------------------------------
  * Skip whitespaces. Whatever is left, should be an unquoted string appearing
  * somewhere. This will be reported as an error.
  * ----------------------------------------------------------------------------- */

[ \t\r\n]* {
}

. {
  return UNQUOTED_STRING;
}

%%

// -----------------------------------------------------------------------------
// --SECTION--                                              forward declarations
// -----------------------------------------------------------------------------

static bool ParseArray (yyscan_t, TRI_json_t*);
static bool ParseObject (yyscan_t, TRI_json_t*, int);

// -----------------------------------------------------------------------------
// --SECTION--                                                 private functions
// -----------------------------------------------------------------------------

////////////////////////////////////////////////////////////////////////////////
/// @brief do not use, only here to silence compiler
////////////////////////////////////////////////////////////////////////////////

void TRI_JsonError (const char* msg) {
  YY_FATAL_ERROR(msg);
}

////////////////////////////////////////////////////////////////////////////////
/// @brief parses a list
////////////////////////////////////////////////////////////////////////////////

static bool ParseList (yyscan_t scanner, TRI_json_t* result) {
  struct yyguts_t * yyg = (struct yyguts_t*) scanner;

  bool comma;
  int c;

  TRI_InitListJson(yyextra._memoryZone, result);

  c = yylex(scanner);
  comma = false;

  while (c != END_OF_FILE) {
    if (c == CLOSE_BRACKET) {
      return true;
    }

    if (comma) {
      if (c != COMMA) {
        yyextra._message = "expecting comma";
        return false;
      }

      c = yylex(scanner);
    }
    else {
      comma = true;
    }

    {
      TRI_json_t sub;

      if (! ParseObject(scanner, &sub, c)) {
        return false;
      }

      TRI_PushBack2ListJson(result, &sub);
    }

    c = yylex(scanner);
  }

  yyextra._message = "expecting a list element, got end-of-file";

  return false;
}

////////////////////////////////////////////////////////////////////////////////
/// @brief parse an array
////////////////////////////////////////////////////////////////////////////////

static bool ParseArray (yyscan_t scanner, TRI_json_t* result) {
  struct yyguts_t * yyg = (struct yyguts_t*) scanner;

  bool comma;
  char* name;
  size_t nameLen;
  int c;

  comma = false;
  TRI_InitArrayJson(yyextra._memoryZone, result);

  c = yylex(scanner);

  while (c != END_OF_FILE) {
    if (c == CLOSE_BRACE) {
      return true;
    }

    if (comma) {
      if (c != COMMA) {
        yyextra._message = "expecting comma";
        return false;
      }

      c = yylex(scanner);
    }
    else {
      comma = true;
    }

    // attribute name
    if (c == STRING_CONSTANT) {
      // "complex" attribute name
      size_t outLength;
      nameLen = yyleng - 2;

      // do proper unescaping
      name = TRI_UnescapeUtf8StringZ(yyextra._memoryZone, yytext + 1, nameLen, &outLength);
      nameLen = outLength;
    }
    else if (c == STRING_CONSTANT_ASCII) {
      // ASCII-only attribute name
      nameLen = yyleng - 2;

      // no unescaping necessary. just copy it
      name = TRI_DuplicateString2Z(yyextra._memoryZone, yytext + 1, nameLen);
    }
    else {
      // some other token found => invalid
      yyextra._message = "expecting attribute name";
      return false;
    }
      
    if (name == NULL) {
      yyextra._message = "out-of-memory";
      return false;
    }

    // followed by a colon
    c = yylex(scanner);

    if (c != COLON) {
      TRI_FreeString(yyextra._memoryZone, name);
      yyextra._message = "expecting colon";
      return false;
    }

    // followed by an object
    c = yylex(scanner);

    { 
      TRI_json_t sub;

      if (! ParseObject(scanner, &sub, c)) {
        TRI_FreeString(yyextra._memoryZone, name);
        return false;
      }

      TRI_Insert4ArrayJson(yyextra._memoryZone, result, name, nameLen, &sub, false);
    }

    c = yylex(scanner);
  }

  yyextra._message = "expecting a object attribute name or element, got end-of-file";

  return false;
}

////////////////////////////////////////////////////////////////////////////////
/// @brief parse an object
////////////////////////////////////////////////////////////////////////////////

static bool ParseObject (yyscan_t scanner, TRI_json_t* result, int c) {
  struct yyguts_t * yyg = (struct yyguts_t*) scanner;

  switch (c) {
    case FALSE_CONSTANT:
      TRI_InitBooleanJson(result, false);

      return true;

    case TRUE_CONSTANT:
      TRI_InitBooleanJson(result, true);

      return true;

    case NULL_CONSTANT:
      TRI_InitNullJson(result);

      return true;

    case NUMBER_CONSTANT: {
      char* ep;
      double d;

      if ((size_t) yyleng >= 512) {
        yyextra._message = "number too big";
        return false;
      }

      // need to reset errno because return value of 0 is not distinguishable from an error on Linux
      errno = 0;

      // yytext is null-terminated. can use it directly without copying it into a temporary buffer
      d = strtod(yytext, &ep);

      if (d == HUGE_VAL && errno == ERANGE) {
        yyextra._message = "number too big";
        return false;
      }

      if (d == 0 && errno == ERANGE) {
        yyextra._message = "number too small";
        return false;
      }

      if (ep != yytext + yyleng) {
        yyextra._message = "cannot parse number";
        return false;
      }

      TRI_InitNumberJson(result, d);

      return true;
    }

    case STRING_CONSTANT: {
      char* ptr;
      size_t outLength;

      if (yyleng <= 2) {
        // string is empty
        ptr = TRI_DuplicateString2Z(yyextra._memoryZone, yytext + 1, 0);
        outLength = 0;
      }
      else {
        // string is not empty, process it
        ptr = TRI_UnescapeUtf8StringZ(yyextra._memoryZone, yytext + 1, yyleng - 2, &outLength);
      }

      if (ptr == NULL) {
        yyextra._message = "out-of-memory";
        return false;
      }

      TRI_InitString2Json(result, ptr, outLength);

      return true;
    }
    
    case STRING_CONSTANT_ASCII: {
      char* ptr;

      ptr = TRI_DuplicateString2Z(yyextra._memoryZone, yytext + 1, yyleng - 2);

      if (ptr == NULL) {
        yyextra._message = "out-of-memory";
        return false;
      }

      TRI_InitString2Json(result, ptr, yyleng - 2);

      return true;
    }

    case OPEN_BRACE:
      return ParseArray(scanner, result);

    case OPEN_BRACKET:
      return ParseList(scanner, result);
    
    case CLOSE_BRACE:
      yyextra._message = "expected object, got '}'";
      return false;

    case CLOSE_BRACKET:
      yyextra._message = "expected object, got ']'";
      return false;

    case COMMA:
      yyextra._message = "expected object, got ','";
      return false;

    case COLON:
      yyextra._message = "expected object, got ':'";
      return false;

    case UNQUOTED_STRING:
      yyextra._message = "expected object, got unquoted string";
      return false;
    
    case END_OF_FILE:
      yyextra._message = "expecting atom, got end-of-file";
      return false;
  }

  yyextra._message = "unknown atom";
  return false;
}

// -----------------------------------------------------------------------------
// --SECTION--                                                  public functions
// -----------------------------------------------------------------------------

////////////////////////////////////////////////////////////////////////////////
/// @brief parses a json string
////////////////////////////////////////////////////////////////////////////////

// Note: This function is mentioned in lib/BasicsC/json.h and therefore needs
//       C linkage. Maybe, one day we can change this.
extern "C"
TRI_json_t* TRI_Json2String (TRI_memory_zone_t* zone, char const* text, char** error) {
  TRI_json_t* object;
  YY_BUFFER_STATE buf;
  int c;
  struct yyguts_t * yyg;
  yyscan_t scanner;

  object = static_cast<TRI_json_t*>
                      (TRI_Allocate(zone, sizeof(TRI_json_t), false));

  if (object == NULL) {
    // out of memory
    return NULL;
  }
  
  // init as a JSON null object so the memory in object is initialised
  TRI_InitNullJson(object);

  yylex_init(&scanner);
  yyg = (struct yyguts_t*) scanner;

  yyextra._memoryZone = zone;

  buf = yy_scan_string((char yyconst*) text, scanner);

  c = yylex(scanner);
  if (! ParseObject(scanner, object, c)) {
    TRI_FreeJson(zone, object);
    object = NULL;
    LOG_DEBUG("failed to parse json object: '%s'", yyextra._message);
  }
  else {
    c = yylex(scanner);

    if (c != END_OF_FILE) {
      TRI_FreeJson(zone, object);
      object = NULL;
      yyextra._message = "failed to parse json object: expecting EOF";

      LOG_DEBUG("failed to parse json object: expecting EOF");
    }
  }

  if (error != NULL) {
    if (yyextra._message != NULL) {
      *error = TRI_DuplicateString(yyextra._message);
    }
    else {
      *error = NULL;
    }
  }

  yy_delete_buffer(buf, scanner);
  yylex_destroy(scanner);

  return object;
}

////////////////////////////////////////////////////////////////////////////////
/// @brief parses a json string
////////////////////////////////////////////////////////////////////////////////

// Note: This function is mentioned in lib/BasicsC/json.h and therefore needs
//       C linkage. Maybe, one day we can change this.
extern "C"
TRI_json_t* TRI_JsonString (TRI_memory_zone_t* zone, char const* text) {
  return TRI_Json2String(zone, text, 0);
}

////////////////////////////////////////////////////////////////////////////////
/// @brief parses a json file
////////////////////////////////////////////////////////////////////////////////

// Note: This function is mentioned in lib/BasicsC/json.h and therefore needs
//       C linkage. Maybe, one day we can change this.
extern "C"
TRI_json_t* TRI_JsonFile (TRI_memory_zone_t* zone, char const* path, char** error) {
  FILE* in;
  TRI_json_t* object;
  int c;
  struct yyguts_t * yyg;
  yyscan_t scanner;

  object = static_cast<TRI_json_t*>
                      (TRI_Allocate(zone, sizeof(TRI_json_t), false));
  
  if (object == NULL) {
    // out of memory
    return NULL;
  }

  in = fopen(path, "rb");

  if (in == 0) {
    LOG_ERROR("cannot open file '%s': '%s'", path, TRI_LAST_ERROR_STR);
    TRI_Free(zone, object);

    return NULL;
  }

  // init as a JSON null object so the memory in object is initialised
  TRI_InitNullJson(object);

  yylex_init(&scanner);
  yyg = (struct yyguts_t*) scanner;

  yyextra._memoryZone = zone;
  yyin = in;

  c = yylex(scanner);
  if (! ParseObject(scanner, object, c)) {
    TRI_FreeJson(zone, object);
    object = NULL;
    LOG_DEBUG("failed to parse json object: '%s'", yyextra._message);
  }
  else {
    c = yylex(scanner);

    if (c != END_OF_FILE) {
      TRI_FreeJson(zone, object);
      object = NULL;
      LOG_DEBUG("failed to parse json object: expecting EOF");
    }
  }

  if (error != NULL) {
    if (yyextra._message != NULL) {
      *error = TRI_DuplicateString(yyextra._message);
    }
    else {
      *error = NULL;
    }
  }

  yylex_destroy(scanner);

  fclose(in);

  return object;
}

// Local Variables:
// mode: C
// mode: outline-minor
// outline-regexp: "^\\(/// @brief\\|/// {@inheritDoc}\\|/// @addtogroup\\|// --SECTION--\\|/// @\\}\\)"
// End:<|MERGE_RESOLUTION|>--- conflicted
+++ resolved
@@ -76,13 +76,6 @@
   char const* _message;
 };
 
-<<<<<<< HEAD
-#define YY_FATAL_ERROR(a) \
-  LOG_DEBUG("json-parser: %s", (a)); \
-  if (false) { \
-    yy_fatal_error(a, NULL); \
-  }
-=======
 #define YY_FATAL_ERROR(a)              \
   do {                                 \
     LOG_DEBUG("json-parser: %s", (a)); \
@@ -91,7 +84,6 @@
     }                                  \
   }                                    \
   while (0)
->>>>>>> b842b433
 %}
 
 %%
