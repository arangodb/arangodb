--- conflicted
+++ resolved
@@ -72,9 +72,13 @@
     )
     parser.add_argument("-o", "--output", type=str, help="filename of the output")
     parser.add_argument("-s", "--sanitizer", type=str, help="sanitizer to use")
-    parser.add_argument("--ui", type=str, help="whether to run UI test [off|on|only|community]")
+    parser.add_argument(
+        "--ui", type=str, help="whether to run UI test [off|on|only|community]"
+    )
     parser.add_argument("--ui-testsuites", type=str, help="which test of UI job to run")
-    parser.add_argument("--ui-deployments", type=str, help="which deployments [CL, SG, ...] to run")
+    parser.add_argument(
+        "--ui-deployments", type=str, help="which deployments [CL, SG, ...] to run"
+    )
     parser.add_argument(
         "--validate-only",
         help="validates the test definition file",
@@ -384,17 +388,19 @@
         "ServiceTestSuite",
     ]
     if args.ui_testsuites != "":
-        ui_testsuites = args.ui_testsuites.split(',')
+        ui_testsuites = args.ui_testsuites.split(",")
     deployments = [
-        'SG',
+        "SG",
         "CL",
     ]
     if args.ui_deployments:
-        deployments = args.ui_deployments.split(',')
+        deployments = args.ui_deployments.split(",")
 
     for deployment in deployments:
         for test_suite in ui_testsuites:
-            jobs.append(create_rta_test_job(build_config, build_job, deployment, test_suite))
+            jobs.append(
+                create_rta_test_job(build_config, build_job, deployment, test_suite)
+            )
 
 
 def add_test_jobs_to_workflow(args, workflow, tests, build_config, build_job, repl2):
@@ -480,7 +486,7 @@
         "name": name,
         "preset": preset,
         "enterprise": build_config.enterprise,
-        "arch": build_config.arch
+        "arch": build_config.arch,
     }
     if build_config.arch == "aarch64":
         params["s3-prefix"] = "aarch64"
@@ -550,23 +556,13 @@
 
 
 def add_aarch64_community_workflow(workflows, tests, args):
-<<<<<<< HEAD
-    add_workflow(
-        workflows,
-        tests,
-        BuildConfig("aarch64", False, args.sanitizer, args.nightly),
-        args,
-    )
-=======
-    # for normal PR runs we run only aarch64 enterprise
-    if args.nightly and (args.ui == "" or args.ui == "off"):
+    if args.ui == "" or args.ui == "off":
         add_workflow(
             workflows,
             tests,
             BuildConfig("aarch64", False, args.sanitizer, args.nightly),
             args,
         )
->>>>>>> e2167c42
 
 
 def add_aarch64_enterprise_workflow(workflows, tests, args):
