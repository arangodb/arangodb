version: 2.1

setup: true

orbs:
  continuation: circleci/continuation@0.4.0

parameters:
  enterprise-branch:
    type: string
    # we use an empty string as default. In this case we check if the enterprise repo
    # contains a branch with the same name as the arangodb repo. If this is the case
    # we use it, otherwise we fall back to "devel".
    default: ""
<<<<<<< HEAD
  build-docker-image:
    type: string
    # The actual default value will be read from the file  BUILD_DOCKER_TAG in the
    # ArangoDB github repository.
    default: arangodb/build-alpine:3.16-gcc11.2-openssl3.1.3-4999848556c
=======
  replication-two:
    type: boolean
    # We use replication1 as default.
    default: false
>>>>>>> 367442e2

# our defined job, and its steps
jobs:
  # this is in a separate job from "setup" to make it as cheap as possible (because it uses the bare base image)
  check-build-trigger:
    docker:
      - image: cimg/base:current
    resource_class: small
    steps:
      - when:
          condition:
            not:
              or:
                - equal: [devel, << pipeline.git.branch >>]
                - equal: [api, << pipeline.trigger_source >>]
                - equal: [scheduled_pipeline, << pipeline.trigger_source >>]
          steps:
            - run: |
                echo "Intentional build failure - to run an actual build please trigger a pipeline manually."
                exit 1
      - run: echo "Check successful - generating config."

  generate-config:
    docker:
      - image: cimg/python:3.11.1
    executor: continuation/default
    parameters:
      definitions:
        type: string
      default-enterprise-branch:
        type: string
        default: "devel"
    steps:
      - run:
          name: Checkout
          command: |
            # We do not want to clone the whole repository since we only need a few files.
            # Unfortunately GitHub does not support the git-archive protocol, so we need to fetch the required files by hand.
            (mkdir .circleci && cd .circleci && curl https://api.github.com/repos/arangodb/arangodb/contents/.circleci?ref=$CIRCLE_SHA1 | jq ".[].download_url" | xargs wget)
            (mkdir tests && cd tests && wget https://raw.githubusercontent.com/arangodb/arangodb/$CIRCLE_SHA1/<< parameters.definitions >>)

      - add_ssh_keys:
          fingerprints:
            - "f9:49:75:1a:ad:44:89:10:4b:3c:70:70:ba:d3:c3:ce"
      - run:
          name: Determine enterprise branch
          command: |
            ssh-keyscan github.com >> ~/.ssh/known_hosts
            if ["" == ""]; then
              set +e
              git ls-remote --exit-code --heads git@github.com:arangodb/enterprise.git "$CIRCLE_BRANCH"
              if [ "$?" == "0" ] ; then
                ENTERPRISE_BRANCH=$CIRCLE_BRANCH
              else
                ENTERPRISE_BRANCH=devel
              fi
              set -e
            else
              ENTERPRISE_BRANCH=
            fi
            ENTERPRISE_COMMIT=`git ls-remote --heads git@github.com:arangodb/enterprise.git $ENTERPRISE_BRANCH | cut -f1`
            echo "Using enterprise branch $ENTERPRISE_BRANCH (sha $ENTERPRISE_COMMIT)"
            echo "{\"enterprise-commit\": \"$ENTERPRISE_COMMIT\"}" > parameters.json
            cat parameters.json

      - run:
          name: Generate config
          command: |
<<<<<<< HEAD
            CHANGED_DOCKER_FILES=$(curl https://api.github.com/repos/arangodb/arangodb/commits/$CIRCLE_SHA1 | jq '.files[]."filename"' | { grep "scripts/docker" || true; })
            if [ -n "$CHANGED_DOCKER_FILES" ]; then
              cp .circleci/docker_build.yml continuation_config.yml
            else
              pip install pyyaml
              python3 ".circleci/generate_config.py" -o continuation_config.yml ./.circleci/base_config.yml << parameters.definitions >>
            fi            

      - continuation/continue:
          configuration_path: continuation_config.yml
          parameters: '{"default-enterprise-branch": "<< parameters.default-enterprise-branch >>" }'
=======
            pip install pyyaml
            python3 ".circleci/generate_config.py" <<# pipeline.parameters.replication-two >> -rt <</ pipeline.parameters.replication-two >> -o generated_config.yml ./.circleci/base_config.yml << parameters.definitions >>

      - continuation/continue:
          configuration_path: generated_config.yml # use newly generated config to continue
          parameters: parameters.json
>>>>>>> 367442e2

# our single workflow, that triggers the setup job defined above
workflows:
  setup:
    jobs:
      # we always create a workflow and let the build fail in check-build-trigger unless it has been triggered manually
      # or runs on the devel branch (see condition in check-build-trigger)
      - check-build-trigger
      - generate-config:
          definitions: "tests/test-definitions.txt"
          requires:
            - check-build-trigger<|MERGE_RESOLUTION|>--- conflicted
+++ resolved
@@ -12,18 +12,15 @@
     # contains a branch with the same name as the arangodb repo. If this is the case
     # we use it, otherwise we fall back to "devel".
     default: ""
-<<<<<<< HEAD
   build-docker-image:
     type: string
     # The actual default value will be read from the file  BUILD_DOCKER_TAG in the
     # ArangoDB github repository.
     default: arangodb/build-alpine:3.16-gcc11.2-openssl3.1.3-4999848556c
-=======
   replication-two:
     type: boolean
     # We use replication1 as default.
     default: false
->>>>>>> 367442e2
 
 # our defined job, and its steps
 jobs:
@@ -92,26 +89,17 @@
       - run:
           name: Generate config
           command: |
-<<<<<<< HEAD
             CHANGED_DOCKER_FILES=$(curl https://api.github.com/repos/arangodb/arangodb/commits/$CIRCLE_SHA1 | jq '.files[]."filename"' | { grep "scripts/docker" || true; })
             if [ -n "$CHANGED_DOCKER_FILES" ]; then
               cp .circleci/docker_build.yml continuation_config.yml
             else
               pip install pyyaml
-              python3 ".circleci/generate_config.py" -o continuation_config.yml ./.circleci/base_config.yml << parameters.definitions >>
-            fi            
+              python3 ".circleci/generate_config.py" <<# pipeline.parameters.replication-two >> -rt <</ pipeline.parameters.replication-two >> -o continuation_config.yml ./.circleci/base_config.yml << parameters.definitions >>
+            fi
 
       - continuation/continue:
           configuration_path: continuation_config.yml
-          parameters: '{"default-enterprise-branch": "<< parameters.default-enterprise-branch >>" }'
-=======
-            pip install pyyaml
-            python3 ".circleci/generate_config.py" <<# pipeline.parameters.replication-two >> -rt <</ pipeline.parameters.replication-two >> -o generated_config.yml ./.circleci/base_config.yml << parameters.definitions >>
-
-      - continuation/continue:
-          configuration_path: generated_config.yml # use newly generated config to continue
           parameters: parameters.json
->>>>>>> 367442e2
 
 # our single workflow, that triggers the setup job defined above
 workflows:
