version: 2.1

<<<<<<< HEAD
jobs:
  compile-arm-community:
    parameters:
      preset:
        type: string
    machine:
      image: ubuntu-2204:current
    resource_class: arm.xlarge
    environment:
      GIT_SSH_COMMAND: ssh -v
    steps:
      - run:
          name: install required software
          command: |
            sudo apt-get update
            sudo apt-get install libssl-dev clang-14 clang++-14 snapd ccache flex bison lld
      - run: 
          name: checkout source
          command: git clone --depth 1 "$CIRCLE_REPOSITORY_URL" -b "$CIRCLE_BRANCH" --recurse-submodules --shallow-submodules -j 8 "$CIRCLE_WORKING_DIRECTORY" 
      - run:
          name: Print CCache Settings
          command: ccache -p
      - restore_cache:
          keys:
            - ccache-v1-arm-{{ .Branch }}-{{ .Revision }}
            - ccache-v1-arm-{{ .Branch }}-
            - ccache-v1-arm
      - run:
          name: Zero CCache Statistics
          command: ccache -z
      - run:
          name: Configure
          command: |
            cmake --preset << parameters.preset >> -DCMAKE_C_COMPILER=clang-14 -DCMAKE_CXX_COMPILER=clang++-14 -DCMAKE_EXE_LINKER_FLAGS="-fuse-ld=lld"
      - run:
          name: Build
          command: |
            cmake --build --preset << parameters.preset >> --parallel 8 --target arangodbtests arangod arangosh arangoimport arangoexport arangodump arangorestore arangobench
      - run:
          name: CCache Statistics
          command: ccache -s
      - store_artifacts:
          path: build/<< parameters.preset >>/bin/arango*
      - save_cache:
          when: always
          key: ccache-v1-docker-{{ .Branch }}-{{ .Revision }}
          paths:
            - /root/.cache/ccache
      - persist_to_workspace:
          root: .
          paths:
            - build/<< parameters.preset >>/bin
            - scripts/
            - js/
            - etc/
            - tests/js
            - utils
            - UnitTests
            - 3rdParty/iresearch/tests/resources


  compile-linux-community:
    parameters:
      preset:
        type: string
    docker:
      - image: arangodb/build-alpine-x86_64:gcc11.2-openssl1.1.1s
    resource_class: xlarge
    environment:
      GIT_SSH_COMMAND: ssh -v
    steps:
      - run: git clone --depth 1 https://github.com/arangodb/arangodb.git -b "$CIRCLE_BRANCH" --recurse-submodules --shallow-submodules -j 8 /root/project
      - run:
          name: Print CCache Settings
          command: ccache -p
      - restore_cache:
          keys:
            - ccache-v1-docker-{{ .Branch }}-{{ .Revision }}
            - ccache-v1-docker-{{ .Branch }}-
            - ccache-v1-docker
      - run:
          name: Zero CCache Statistics
          command: ccache -z
      - run:
          name: Configure
          command: |
            cmake --preset << parameters.preset >> -DCMAKE_C_COMPILER=gcc -DCMAKE_CXX_COMPILER=g++ -DCMAKE_EXE_LINKER_FLAGS="-fuse-ld=lld"
      - run:
          name: Build
          command: |
            cmake --build --preset << parameters.preset >> --parallel 8 --target arangodbtests arangod arangosh arangoimport arangoexport arangodump arangorestore arangobench
      - run:
          name: CCache Statistics
          command: ccache -s
      - store_artifacts:
          path: build/<< parameters.preset >>/bin/arango*
      - save_cache:
          when: always
          key: ccache-v1-docker-{{ .Branch }}-{{ .Revision }}
          paths:
            - /root/.cache/ccache
      - persist_to_workspace:
          root: .
          paths:
            - build/<< parameters.preset >>/bin
            - scripts/
            - js/
            - etc/
            - tests/js
            - utils
            - UnitTests
            - 3rdParty/iresearch/tests/resources

  run-gtest-executable-linux:
    parameters:
      executable:
        type: string
      filter:
        type: string
      size:
        type: string
        default: small
      shuffle:
        type: string
        default: ""
    docker:
      - image: cimg/base:2022.12
    resource_class: << parameters.size >>
    steps:
      - attach_workspace:
          at: .
      - run:
          name: Enabled coredumps
          command: ulimit -c unlimited
      - run:
          name: Run GTest
          command: |
            << parameters.executable >> --gtest_filter=<< parameters.filter >> --gtest_output=xml << parameters.shuffle >>
      - run:
          command: |
            mkdir -p /tmp/core_dumps
            cp core.* /tmp/core_dumps
          when: on_fail
      - store_artifacts:
          path: /tmp/core_dumps
      - store_test_results:
          path: test_detail.xml
=======
setup: true

orbs:
  continuation: circleci/continuation@0.3.1
>>>>>>> 7f89c13e

# our defined job, and its steps
jobs:
  setup:
    docker:
      - image: circleci/python:latest
    executor: continuation/default
    steps:
      - run:
          name: Checkout
          command: |
            # We do not want to clone the whole repository since we only need a few files.
            # Unfortunately GitHub does not support the git-archive protocol, so we need to fetch the required files by hand.
            (mkdir .circleci && cd .circleci && curl https://api.github.com/repos/arangodb/arangodb/contents/.circleci?ref=$CIRCLE_SHA1 | jq ".[].download_url" | xargs wget)
            (mkdir tests && cd tests && wget https://raw.githubusercontent.com/arangodb/arangodb/$CIRCLE_SHA1/tests/test-definitions.txt)
      - run:
          name: Generate config
          command: |
            pip install pyyaml
            python3 ".circleci/generate_config.py" -o generated_config.yml ./.circleci/base_config.yml "tests/test-definitions.txt"

      - continuation/continue:
          configuration_path: generated_config.yml # use newly generated config to continue

# our single workflow, that triggers the setup job defined above
workflows:
  setup:
    jobs:
<<<<<<< HEAD
      - compile-arm-community:
          name: build-community-pr-arm
          preset: community-pr-arm
      - compile-linux-community:
          name: build-community-pr
          preset: community-pr
      - run-gtest-executable-linux:
          name: arangodbtests
          executable: 'build/community-pr/bin/arangodbtests'
          filter: '-*_LongRunning:IResearch*:*Aql*'
          requires:
            - build-community-pr
      - run-gtest-executable-linux:
          name: arangodbtests iresearch
          executable: 'build/community-pr/bin/arangodbtests'
          filter: 'IResearch*' 
          requires:
            - build-community-pr
      - run-gtest-executable-linux:
          name: arangodbtests AQL
          executable: 'build/community-pr/bin/arangodbtests'
          filter: '*Aql*'
          requires:
            - build-community-pr
      - run-gtest-executable-linux:
          name: arangodbtests shuffled
          executable: 'build/community-pr/bin/arangodbtests'
          filter: '-*_LongRunning:IResearch*'
          shuffle: '--gtest_shuffle'
          requires:
            - build-community-pr
      - run-gtest-executable-linux:
          name: arangodbtests iresearch shuffled
          executable: 'build/community-pr/bin/arangodbtests'
          filter: 'IResearch*:-*_LongRunning'
          shuffle: '--gtest_shuffle'
          requires:
            - build-community-pr
      - testing-js-run-test-suite:
          name: shell_api single server
          suite: shell_api
          size: small
          requires:
            - build-community-pr
=======
      - setup
>>>>>>> 7f89c13e
<|MERGE_RESOLUTION|>--- conflicted
+++ resolved
@@ -1,159 +1,9 @@
 version: 2.1
 
-<<<<<<< HEAD
-jobs:
-  compile-arm-community:
-    parameters:
-      preset:
-        type: string
-    machine:
-      image: ubuntu-2204:current
-    resource_class: arm.xlarge
-    environment:
-      GIT_SSH_COMMAND: ssh -v
-    steps:
-      - run:
-          name: install required software
-          command: |
-            sudo apt-get update
-            sudo apt-get install libssl-dev clang-14 clang++-14 snapd ccache flex bison lld
-      - run: 
-          name: checkout source
-          command: git clone --depth 1 "$CIRCLE_REPOSITORY_URL" -b "$CIRCLE_BRANCH" --recurse-submodules --shallow-submodules -j 8 "$CIRCLE_WORKING_DIRECTORY" 
-      - run:
-          name: Print CCache Settings
-          command: ccache -p
-      - restore_cache:
-          keys:
-            - ccache-v1-arm-{{ .Branch }}-{{ .Revision }}
-            - ccache-v1-arm-{{ .Branch }}-
-            - ccache-v1-arm
-      - run:
-          name: Zero CCache Statistics
-          command: ccache -z
-      - run:
-          name: Configure
-          command: |
-            cmake --preset << parameters.preset >> -DCMAKE_C_COMPILER=clang-14 -DCMAKE_CXX_COMPILER=clang++-14 -DCMAKE_EXE_LINKER_FLAGS="-fuse-ld=lld"
-      - run:
-          name: Build
-          command: |
-            cmake --build --preset << parameters.preset >> --parallel 8 --target arangodbtests arangod arangosh arangoimport arangoexport arangodump arangorestore arangobench
-      - run:
-          name: CCache Statistics
-          command: ccache -s
-      - store_artifacts:
-          path: build/<< parameters.preset >>/bin/arango*
-      - save_cache:
-          when: always
-          key: ccache-v1-docker-{{ .Branch }}-{{ .Revision }}
-          paths:
-            - /root/.cache/ccache
-      - persist_to_workspace:
-          root: .
-          paths:
-            - build/<< parameters.preset >>/bin
-            - scripts/
-            - js/
-            - etc/
-            - tests/js
-            - utils
-            - UnitTests
-            - 3rdParty/iresearch/tests/resources
-
-
-  compile-linux-community:
-    parameters:
-      preset:
-        type: string
-    docker:
-      - image: arangodb/build-alpine-x86_64:gcc11.2-openssl1.1.1s
-    resource_class: xlarge
-    environment:
-      GIT_SSH_COMMAND: ssh -v
-    steps:
-      - run: git clone --depth 1 https://github.com/arangodb/arangodb.git -b "$CIRCLE_BRANCH" --recurse-submodules --shallow-submodules -j 8 /root/project
-      - run:
-          name: Print CCache Settings
-          command: ccache -p
-      - restore_cache:
-          keys:
-            - ccache-v1-docker-{{ .Branch }}-{{ .Revision }}
-            - ccache-v1-docker-{{ .Branch }}-
-            - ccache-v1-docker
-      - run:
-          name: Zero CCache Statistics
-          command: ccache -z
-      - run:
-          name: Configure
-          command: |
-            cmake --preset << parameters.preset >> -DCMAKE_C_COMPILER=gcc -DCMAKE_CXX_COMPILER=g++ -DCMAKE_EXE_LINKER_FLAGS="-fuse-ld=lld"
-      - run:
-          name: Build
-          command: |
-            cmake --build --preset << parameters.preset >> --parallel 8 --target arangodbtests arangod arangosh arangoimport arangoexport arangodump arangorestore arangobench
-      - run:
-          name: CCache Statistics
-          command: ccache -s
-      - store_artifacts:
-          path: build/<< parameters.preset >>/bin/arango*
-      - save_cache:
-          when: always
-          key: ccache-v1-docker-{{ .Branch }}-{{ .Revision }}
-          paths:
-            - /root/.cache/ccache
-      - persist_to_workspace:
-          root: .
-          paths:
-            - build/<< parameters.preset >>/bin
-            - scripts/
-            - js/
-            - etc/
-            - tests/js
-            - utils
-            - UnitTests
-            - 3rdParty/iresearch/tests/resources
-
-  run-gtest-executable-linux:
-    parameters:
-      executable:
-        type: string
-      filter:
-        type: string
-      size:
-        type: string
-        default: small
-      shuffle:
-        type: string
-        default: ""
-    docker:
-      - image: cimg/base:2022.12
-    resource_class: << parameters.size >>
-    steps:
-      - attach_workspace:
-          at: .
-      - run:
-          name: Enabled coredumps
-          command: ulimit -c unlimited
-      - run:
-          name: Run GTest
-          command: |
-            << parameters.executable >> --gtest_filter=<< parameters.filter >> --gtest_output=xml << parameters.shuffle >>
-      - run:
-          command: |
-            mkdir -p /tmp/core_dumps
-            cp core.* /tmp/core_dumps
-          when: on_fail
-      - store_artifacts:
-          path: /tmp/core_dumps
-      - store_test_results:
-          path: test_detail.xml
-=======
 setup: true
 
 orbs:
   continuation: circleci/continuation@0.3.1
->>>>>>> 7f89c13e
 
 # our defined job, and its steps
 jobs:
@@ -182,51 +32,4 @@
 workflows:
   setup:
     jobs:
-<<<<<<< HEAD
-      - compile-arm-community:
-          name: build-community-pr-arm
-          preset: community-pr-arm
-      - compile-linux-community:
-          name: build-community-pr
-          preset: community-pr
-      - run-gtest-executable-linux:
-          name: arangodbtests
-          executable: 'build/community-pr/bin/arangodbtests'
-          filter: '-*_LongRunning:IResearch*:*Aql*'
-          requires:
-            - build-community-pr
-      - run-gtest-executable-linux:
-          name: arangodbtests iresearch
-          executable: 'build/community-pr/bin/arangodbtests'
-          filter: 'IResearch*' 
-          requires:
-            - build-community-pr
-      - run-gtest-executable-linux:
-          name: arangodbtests AQL
-          executable: 'build/community-pr/bin/arangodbtests'
-          filter: '*Aql*'
-          requires:
-            - build-community-pr
-      - run-gtest-executable-linux:
-          name: arangodbtests shuffled
-          executable: 'build/community-pr/bin/arangodbtests'
-          filter: '-*_LongRunning:IResearch*'
-          shuffle: '--gtest_shuffle'
-          requires:
-            - build-community-pr
-      - run-gtest-executable-linux:
-          name: arangodbtests iresearch shuffled
-          executable: 'build/community-pr/bin/arangodbtests'
-          filter: 'IResearch*:-*_LongRunning'
-          shuffle: '--gtest_shuffle'
-          requires:
-            - build-community-pr
-      - testing-js-run-test-suite:
-          name: shell_api single server
-          suite: shell_api
-          size: small
-          requires:
-            - build-community-pr
-=======
-      - setup
->>>>>>> 7f89c13e
+      - setup