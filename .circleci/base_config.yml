version: 2.1

orbs:
  win: circleci/windows@5.0 # The Windows orb gives you everything you need to start using the

parameters:
  enterprise-commit:
    type: string
    default: ""
  build-docker-image:
    type: string
    default: "arangodb/build-alpine:3.18-clang16.0-gcc12.2-openssl3.1.4-26c4da3c8"
  # Unused here, but it will be forwarded from config and will cause errors if not defined
  replication-two:
    type: boolean
    default: false
  c-compiler:
    type: string
    default: "clang"
  cxx-compiler:
    type: string
    default: "clang++"
  # these are basically global constants
  build-targets:
    type: string
    default: "arangod arangoimport arangoexport arangodump arangorestore arangobench frontend"
  test-build-targets:
    type: string
    default: "arangodbtests fuertetest"
  enterprise-build-targets:
    type: string
    default: "arangobackup"
  v8-build-targets:
    type: string
    default: "arangosh"

commands:
  checkout-arangodb:
    parameters:
      destination:
        type: string
      with-submodules:
        type: boolean
    steps:
      - run:
          name: Checkout ArangoDB
          command: |
            mkdir -p << parameters.destination >>
            cd << parameters.destination >>
            echo << pipeline.git.revision >>
            git init
            git remote add origin https://github.com/arangodb/arangodb.git
            echo "Fetching stuff"
            git fetch --depth 1 origin << pipeline.git.revision >>
            git checkout << pipeline.git.revision >>
      - when:
          condition: << parameters.with-submodules >>
          steps:
            - run:
                name: "Checkout submodules"
                command: |
                  cd << parameters.destination >>
                  git submodule init
                  git submodule update --recursive --depth 1 --jobs 8

  checkout-enterprise:
    description: "Checkout enterprise code"
    parameters:
      destination:
        type: string
    steps:
      - add_ssh_keys:
          fingerprints:
            - "f9:49:75:1a:ad:44:89:10:4b:3c:70:70:ba:d3:c3:ce"
      - run:
          name: Checkout Enterprise
          environment:
            GIT_SSH_COMMAND: "ssh -o StrictHostKeyChecking=no"
          command: |
            mkdir -p << parameters.destination >>
            cd << parameters.destination >>
            git clone git@github.com:arangodb/enterprise.git .
            git reset --hard << pipeline.parameters.enterprise-commit >>

jobs:
  minimal-checkout:
    docker:
      - image: cimg/base:current
    resource_class: small
    environment:
      GIT_SSH_COMMAND: ssh -v
    steps:
      - checkout-arangodb:
          with-submodules: false
          destination: "/home/circleci/project"
      - checkout-enterprise:
          destination: "/home/circleci/project/enterprise"
      - persist_to_workspace:
          root: .
          paths:
            - .

  check-log-ids:
    docker:
      - image: cimg/python:3.11.1
    resource_class: small
    steps:
      - attach_workspace:
          at: .
      - run:
          name: Install pyyaml
          command: |
            python -m pip install --upgrade pip
            pip install pyyaml
      - run:
          name: Check LogIDs
          command: |
            python3 utils/checkLogIds.py

  clang-format:
    docker:
      - image: alpine:3.15
    resource_class: small
    steps:
      - attach_workspace:
          at: .
      - run:
          name: Install clang-format
          command: |
            apk add --no-cache git bash coreutils grep clang-extra-tools=12.0.1-r1
      - run:
          name: Print clang-format version
          command: clang-format --version
      - run:
          name: Run clang-format
          command: |
            scripts/clang-format-circleci.sh
      - run:
          name: Store diff
          command: |
            OUTCOME_BASE="/tmp/clang_format_outcome"
            OUTCOME_COMMUNITY=$OUTCOME_BASE/community.diff
            OUTCOME_ENTERPRISE=$OUTCOME_BASE/enterprise.diff
            mkdir -p $OUTCOME_BASE
            if [ -n "$(git status --porcelain)" ] ; then
                git diff | tee $OUTCOME_COMMUNITY
            fi
            if [ -n "$(git -C enterprise status --porcelain)" ] ; then
                git -C enterprise diff | tee $OUTCOME_ENTERPRISE
            fi
            if [ -f "$OUTCOME_COMMUNITY" ] || [ -f "$OUTCOME_ENTERPRISE" ]; then
              exit 1
            fi
      - store_artifacts:
          path: /tmp/clang_format_outcome

  eslint:
    docker:
      - image: alpine:3.17
    resource_class: small
    steps:
      - attach_workspace:
          at: .
      - run:
          name: Install eslint
          command: |
            apk add --no-cache npm
            npm -g install eslint@8.46.0
      - run:
          name: Run eslint
          command: |
            utils/eslint.sh

  compile-linux:
    parameters:
      preset:
        type: string
      enterprise:
        type: boolean
      build-tests:
        type: boolean
        default: true
      build-v8:
        type: boolean
        default: true
      publish-artifacts:
        type: boolean
        default: true
      resource-class:
        type: string
      s3-prefix:
        type: string
        default: ""
    docker:
<<<<<<< HEAD
      - image: arangodb/build-alpine:3.16-gcc11.2-openssl3.1.2-ce513565e2f
=======
      - image: << pipeline.parameters.build-docker-image >>
>>>>>>> 6b802314
    resource_class: << parameters.resource-class >>
    environment:
      GIT_SSH_COMMAND: ssh
      SCCACHE_ERROR_LOG: /tmp/sccache.log
      SCCACHE_LOG: info,sccache::cache=debug,sccache::compiler::compiler=debug
      SCCACHE_S3_KEY_PREFIX: << parameters.s3-prefix >>
    steps:
      - checkout-arangodb:
          with-submodules: true
          destination: "/root/project"
      - when:
          condition: << parameters.enterprise >>
          steps:
            - checkout-enterprise:
                destination: "/root/project/enterprise"
      - run:
          name: Print SCCache Settings
          command: sccache -s
      - run:
          name: Configure
          command: |
            cmake --preset << parameters.preset >> -DCMAKE_C_COMPILER=<< pipeline.parameters.c-compiler >> -DCMAKE_CXX_COMPILER=<< pipeline.parameters.cxx-compiler >> -DCMAKE_EXE_LINKER_FLAGS="-fuse-ld=lld" -DCMAKE_LIBRARY_PATH=$OPENSSL_ROOT_DIR/lib
      - run:
          name: Build
          command: |
            TARGETS="<< pipeline.parameters.build-targets >>"
            if [ << parameters.build-v8 >> = true ]; then
              TARGETS="$TARGETS << pipeline.parameters.v8-build-targets >>"
            fi
            if [ << parameters.enterprise >> = true ]; then
              TARGETS="$TARGETS << pipeline.parameters.enterprise-build-targets >>"
            fi
            if [ << parameters.build-tests >> = true ]; then
              TARGETS="$TARGETS << pipeline.parameters.test-build-targets >>"
            fi
            echo "Building targets: $TARGETS"
            cmake --build --preset << parameters.preset >> --parallel 8 --target $TARGETS
      - run:
          name: Size leaderboard
          command: |
            ls -Ssha build/bin/*.a
      - run:
          name: Cleanup build directory
          command: |
            find build/ -iname *.a -delete || true
            find build/ -iname *.o -delete || true
      - run:
          name: SCCache Statistics
          command: sccache -s
      - store_artifacts:
          path: /tmp/sccache.log
      - when:
          condition: << parameters.publish-artifacts >>
          steps:
            - store_artifacts:
                path: build/bin/arango*
            - persist_to_workspace:
                root: .
                paths:
                  - build/compile_commands.json
                  - CMakePresets.json
                  - build/
                  - scripts/
                  - js/
                  - enterprise/js
                  - etc/
                  - tests/js
                  - enterprise/tests/js
                  - utils
                  - UnitTests
                  - 3rdParty/iresearch/tests/resources
                  - 3rdParty/rta-makedata

  compile-mac:
    parameters:
      preset:
        type: string
      resource:
        type: string
      build-tests:
        type: boolean
        default: true
      enterprise:
        type: boolean
        default: false
      publish-artifacts:
        type: boolean
        default: true
    macos:
      xcode: 14.2.0
    resource_class: << parameters.resource >>
    steps:
      - checkout-arangodb:
          with-submodules: true
          destination: "~/project"
      - when:
          condition: << parameters.enterprise >>
          steps:
            - checkout-enterprise:
                destination: "~/project/enterprise"
      - run:
          name: "Install llvm"
          command: |
            brew install cmake llvm@14
      - run:
          name: "Install OpenSSL"
          command: |
            export MAC_OPENSSL=`grep OPENSSL_MACOS ~/project/VERSIONS|cut -d '"' -f 2-2`
            wget https://www.openssl.org/source/openssl-$MAC_OPENSSL.tar.gz --directory-prefix=/tmp
            mkdir ~/openssl
            tar zvxf /tmp/openssl-$MAC_OPENSSL.tar.gz -C ~/openssl --strip-components 1
            cd ~/openssl/
            ./config
            make -j8
      - run:
          name: "Configure"
          command: |
            export PATH="/opt/homebrew/opt/llvm@14/bin:/usr/local/opt/llvm@14/bin:$PATH"
            export MACOSX_DEPLOYMENT_TARGET=11.0
            export OPENSSL_ROOT_DIR=~/openssl
            mkdir ~/build
            cmake --preset << parameters.preset >> -DCMAKE_C_COMPILER=clang -DCMAKE_CXX_COMPILER=clang++ -DCMAKE_LIBRARY_PATH=~/openssl/ -DSTATIC_EXECUTABLES=Off -DCMAKE_EXE_LINKER_FLAGS="-Wl" -S ~/project -B ~/build
      - run:
          name: "Build"
          command: |
            echo "Building targets: client-tools"
            cmake --build ~/build --parallel 8 --target client-tools

  compile-windows:
    parameters:
      preset:
        type: string
      build-tests:
        type: boolean
        default: true
      publish-artifacts:
        type: boolean
        default: true
    machine: true
    resource_class: "arangodb/win"
    shell: powershell.exe
    environment:
      GIT_SSH_COMMAND: ssh
      SCCACHE_ERROR_LOG: /tmp/sccache.log
      SCCACHE_LOG: info,sccache::cache=debug,sccache::compiler::compiler=debug
    steps:
      - checkout-arangodb:
          with-submodules: true
          destination: "D:/CircleCI/project"
      # for windows we build only enterprise, so we can check it out unconditionally
      - checkout-enterprise:
          destination: "D:/CircleCI/project/enterprise"
      # TODO - sccache currently doesn't work on windows; will be addressed in a separate PR
      # - run:
      #     name: Print SCCache Settings
      #     command: sccache -s
      - run:
          name: "Configure"
          shell: powershell.exe
          command: |
            mkdir build
            # make sure we have the latest image!
            docker pull arangodb/build-windows-x64:10.0.17763.4737-VS-17.3.3-OpenSSL-3.1.4-f3c77755ece
            # TODO - use preset
            docker run --rm --isolation process -v D:/CircleCI/project:C:/project -w C:/project/build arangodb/build-windows-x64:10.0.17763.4737-VS-17.3.3-OpenSSL-3.1.4-f3c77755ece cmake -G 'Visual Studio 17 2022' -T 'v143,host=x64' -DUSE_MAINTAINER_MODE=On -DUSE_GOOGLE_TESTS=On -DUSE_ENTERPRISE=On -DCMAKE_BUILD_TYPE=RelWithDebInfo -DPACKAGING=NSIS -DCMAKE_INSTALL_PREFIX=/ -DSKIP_PACKAGING=On -DUSE_FAILURE_TESTS=On -DSTATIC_EXECUTABLES=On -DOPENSSL_USE_STATIC_LIBS=On -DUSE_STRICT_OPENSSL_VERSION=On ..
      - run:
          name: "Build"
          shell: powershell.exe
          command: |
            docker run --rm --isolation process -v D:/CircleCI/project:C:/project -w C:/project/build arangodb/build-windows-x64:10.0.17763.4737-VS-17.3.3-OpenSSL-3.1.4-f3c77755ece cmake --build . --config `"RelWithDebInfo`" --parallel -- /p:CL_MPcount=24
      - run:
          name: Cleanup build directory
          shell: powershell.exe
          command: |
            cd D:/CircleCI/project/build
            Get-ChildItem *.pdb -Recurse | foreach { Remove-Item -Path $_.FullName }
            Get-ChildItem *.lib -Recurse | foreach { Remove-Item -Path $_.FullName }
            Get-ChildItem *.exp -Recurse | foreach { Remove-Item -Path $_.FullName }
            Get-ChildItem *.obj -Recurse | foreach { Remove-Item -Path $_.FullName }
            Get-ChildItem *.vcxproj -Recurse | foreach { Remove-Item -Path $_.FullName }
            Get-ChildItem *.filters -Recurse | foreach { Remove-Item -Path $_.FullName }
            Get-ChildItem *.sln -Recurse | foreach { Remove-Item -Path $_.FullName }
            Get-ChildItem *.pch -Recurse | foreach { Remove-Item -Path $_.FullName }
            Get-ChildItem *.ifc -Recurse | foreach { Remove-Item -Path $_.FullName }
            Get-ChildItem *.ilk -Recurse | foreach { Remove-Item -Path $_.FullName }
            Get-ChildItem *.tlog -Recurse | where { ! $_.PSIsContainer } | foreach { Remove-Item -Path $_.FullName }
      #            Get-ChildItem *.dat -Recurse | foreach { Remove-Item -Path $_.FullName }
      # - run:
      #     name: Save workspace for development
      #     shell: powershell.exe
      #     command: |
      #       cd D:/CircleCI/project/
      #       7z a -r ./workspace CMakePresets.json build/ scripts/ js/ enterprise/js etc/ tests/js enterprise/tests/js utils UnitTests 3rdParty/iresearch/tests/resources 3rdParty/rta-makedata
      # - run:
      #     name: SCCache Statistics
      #     command: sccache -s
      # - store_artifacts:
      #     path: /tmp/sccache.log
      - when:
          condition: << parameters.publish-artifacts >>
          steps:
            # - store_artifacts:
            #     path: D:/CircleCI/project/workspace.7z
            - store_artifacts:
                path: D:/CircleCI/project/build/bin/RelWithDebInfo/
                destination: windows
            - persist_to_workspace:
                root: D:/CircleCI/project/
                paths:
                  - CMakePresets.json
                  - build/
                  - scripts/
                  - js/
                  - enterprise/js
                  - etc/
                  - tests/js
                  - enterprise/tests/js
                  - utils
                  - UnitTests
                  - 3rdParty/iresearch/tests/resources
                  - 3rdParty/rta-makedata

  run-windows-tests:
    parameters:
      suiteName:
        type: string
      suites:
        type: string
      size:
        type: string
      extraArgs:
        type: string
        default: ""
      buckets:
        type: integer
        default: 1
      cluster:
        type: boolean
    executor:
      name: win/default # executor type
      size: << parameters.size >> # can be medium, large, xlarge, 2xlarge
    parallelism: << parameters.buckets >>
    steps:
      - attach_workspace:
          at: .
      - run:
          name: Install python packages
          when: always
          command: |
            pip install psutil
      - run:
          name: Prepare OS
          when: always
          command: |
            Set-TimeZone -Id "Central European Standard Time"
      - run:
          name: Run << parameters.suiteName >> tests
          # we increase the no_output_timeout so our own timeout mechanism can kick in and gather more information
          no_output_timeout: 20m
          command: |
            mkdir work
            # Note: we need the leading space for extraArgs to avoid a parsing issue in argparse
            python scripts/test/test_launch_controller.py << parameters.suites >> `
              --testBuckets $env:CIRCLE_NODE_TOTAL/$env:CIRCLE_NODE_INDEX `
              --cluster << parameters.cluster >> `
              --extraArgs " << parameters.extraArgs >>" `
              --definition tests/test-definitions.txt
      - run:
          name: Copy test results
          when: always
          command: |
            mkdir test-results
            Get-ChildItem -Path .\testrunXml -Filter *.xml -Recurse | ForEach-Object {Copy-Item $_.FullName -Destination .\test-results}
      - store_artifacts:
          destination: << parameters.suiteName >>
          path: ./work/
      - store_test_results:
          path: ./test-results/

  run-linux-tests:
    docker:
      - image: arangodb/test-ubuntu:22.04-6c4e824d8d2
    parameters:
      suiteName:
        type: string
      suites:
        type: string
      size:
        type: string
      extraArgs:
        type: string
        default: ""
      buckets:
        type: integer
        default: 1
      cluster:
        type: boolean
    resource_class: << parameters.size >>
    parallelism: << parameters.buckets >>
    steps:
      - attach_workspace:
          at: .
      - run:
          name: Enabled coredumps
          command: ulimit -c unlimited
      - run:
          name: Run << parameters.suiteName >> tests
          # we increase the no_output_timeout so our own timeout mechanism can kick in and gather more information
          no_output_timeout: 20m
          command: |
            mkdir work
            # Note: we need the leading space for extraArgs to avoid a parsing issue in argparse
            python3 scripts/test/test_launch_controller.py << parameters.suites >> \
              --testBuckets $CIRCLE_NODE_TOTAL/$CIRCLE_NODE_INDEX \
              --cluster << parameters.cluster >> \
              --extraArgs " << parameters.extraArgs >>" \
              --definition tests/test-definitions.txt
      - run:
          name: Copy test results
          when: always
          command: |
            mkdir test-results
            find testrunXml -iname *xml -exec cp "{}" --target-directory=./test-results \;
      - store_artifacts:
          destination: << parameters.suiteName >>
          path: ./work/
      - store_test_results:
          path: ./test-results/

  run-hotbackup-tests:
    docker:
      - image: arangodb/test-ubuntu:22.04-6c4e824d8d2
    parameters:
      size:
        type: string
    resource_class: << parameters.size >>
    steps:
      - attach_workspace:
          at: .
      - run:
          name: Enabled coredumps
          command: ulimit -c unlimited
      - run:
          name: Install dependencies
          command: |
            pip install -r scripts/toolbox/requirements.txt
      - run:
          name: Run HotBackup tests
          command: |
            python3 scripts/toolbox/HotBackupConsistencyTest.py \
              --arangod $PWD/build/bin/arangod \
              --topdir $PWD \
              --workdir /tmp/test-workdir
      - run:
          name: Cleanup
          command: |
            rm -rf /tmp/test-workdir
      - store_artifacts:
          destination: hotbackup-test
          path: /tmp/test-workdir

  run-cppcheck:
    docker:
<<<<<<< HEAD
      - image: arangodb/build-alpine:3.16-gcc11.2-openssl3.1.2-ce513565e2f
=======
      - image: << pipeline.parameters.build-docker-image >>
>>>>>>> 6b802314
    resource_class: medium+
    steps:
      - run:
          name: Prepare container
          command: |
            mkdir -p /root/workspace/ 
            mkdir -p /root/project/
      - attach_workspace:
          at: "/root/workspace/"
      - checkout-arangodb:
          with-submodules: true
          destination: "/root/project"
      - checkout-enterprise:
          destination: "/root/project/enterprise"
      - run:
          name: Run cppcheck
          command: |
            ln -s /root/workspace/build/ /root/project/
            cd /root/project/ 
            utils/cppcheck-circleci.sh /root/workspace/build/compile_commands.json
      - run:
          name: Format result
          when: always
          command: |
            cd /root/project/ 
            sed -i 's/\/root\/project\/\/root\/project\///g' cppcheck.xml
            sed -i 's/\/root\/project\///g' cppcheck.xml
            cppcheck_junit cppcheck.xml cppcheck-junit.xml
      - store_artifacts:
          path: /root/project/cppcheck.xml
      - store_test_results:
          path: /root/project/cppcheck-junit.xml

workflows:
  lint:
    jobs:
      - minimal-checkout:
          name: minimal-checkout
      - check-log-ids:
          name: check-log-ids
          requires:
            - minimal-checkout
      - clang-format:
          name: clang-format
          requires:
            - minimal-checkout
      - eslint:
          name: eslint
          requires:
            - minimal-checkout
  x64-linux-community-pr:
    jobs:
      - compile-linux:
          context:
            - sccache-aws-bucket # add the environment variables to setup sccache for the S3 bucket
          resource-class: xlarge
          name: build-linux-ce-x64
          preset: community-pr
          enterprise: false
      - run-cppcheck:
          name: cppcheck
          requires:
            - build-linux-ce-x64
  x64-linux-enterprise-pr:
    jobs:
      - compile-linux:
          context:
            - sccache-aws-bucket # add the environment variables to setup sccache for the S3 bucket
          resource-class: xlarge
          name: build-linux-ee-x64
          preset: enterprise-pr
          enterprise: true
      - compile-linux:
          context:
            - sccache-aws-bucket # add the environment variables to setup sccache for the S3 bucket
          resource-class: xlarge
          name: build-ee-non-maintainer-x64
          preset: enterprise-pr-non-maintainer
          enterprise: true
          publish-artifacts: false
          build-tests: false
      - compile-linux:
          context:
            - sccache-aws-bucket # add the environment variables to setup sccache for the S3 bucket
          resource-class: xlarge
          name: build-ee-no-v8-x64
          preset: enterprise-pr-no-v8
          enterprise: true
          publish-artifacts: false
          build-tests: false
          build-v8: false
      - run-cppcheck:
          name: cppcheck
          requires:
            - build-linux-ee-x64
      - run-hotbackup-tests:
          name: run-hotbackup-tests-x64
          size: medium
          requires:
            - build-linux-ee-x64
  aarch64-linux-community-pr:
    jobs:
      - compile-linux:
          context:
            - sccache-aws-bucket # add the environment variables to setup sccache for the S3 bucket
          resource-class: arm.xlarge
          s3-prefix: aarch64
          name: build-linux-ce-aarch64
          preset: community-pr
          enterprise: false
  aarch64-linux-enterprise-pr:
    jobs:
      - compile-linux:
          context:
            - sccache-aws-bucket # add the environment variables to setup sccache for the S3 bucket
          resource-class: arm.xlarge
          s3-prefix: aarch64
          name: build-linux-ee-aarch64
          preset: enterprise-pr
          enterprise: true
      - run-hotbackup-tests:
          name: run-hotbackup-tests-aarch64
          size: arm.medium
          requires:
            - build-linux-ee-aarch64
  aarch64-mac-tools-pr:
    jobs:
      - compile-mac:
          context:
            - sccache-aws-bucket # add the environment variables to setup sccache for the S3 bucket
          name: mac-tools-m1-enterprise-pr
          resource: macos.m1.medium.gen1
          preset: enterprise-pr
          build-tests: false
          enterprise: true
      - compile-mac:
          context:
            - sccache-aws-bucket # add the environment variables to setup sccache for the S3 bucket
          name: mac-tools-m1-community-pr
          resource: macos.m1.medium.gen1
          preset: community-pr
          build-tests: false
          enterprise: false
      - compile-mac:
          context:
            - sccache-aws-bucket # add the environment variables to setup sccache for the S3 bucket
          name: mac-tools-x86-enterprise-pr
          resource: macos.x86.medium.gen2
          preset: enterprise-pr
          build-tests: false
          enterprise: true
      - compile-mac:
          context:
            - sccache-aws-bucket # add the environment variables to setup sccache for the S3 bucket
          name: mac-tools-x86-community-pr
          resource: macos.x86.medium.gen2
          preset: community-pr
          build-tests: false
          enterprise: false
  x64-enterprise-windows-pr:
    jobs:
      - compile-windows:
          context:
            - sccache-aws-bucket # add the environment variables to setup sccache for the S3 bucket
          name: build-windows-ee-x64
          preset: enterprise-pr
          build-tests: true<|MERGE_RESOLUTION|>--- conflicted
+++ resolved
@@ -192,11 +192,7 @@
         type: string
         default: ""
     docker:
-<<<<<<< HEAD
-      - image: arangodb/build-alpine:3.16-gcc11.2-openssl3.1.2-ce513565e2f
-=======
       - image: << pipeline.parameters.build-docker-image >>
->>>>>>> 6b802314
     resource_class: << parameters.resource-class >>
     environment:
       GIT_SSH_COMMAND: ssh
@@ -560,11 +556,7 @@
 
   run-cppcheck:
     docker:
-<<<<<<< HEAD
-      - image: arangodb/build-alpine:3.16-gcc11.2-openssl3.1.2-ce513565e2f
-=======
       - image: << pipeline.parameters.build-docker-image >>
->>>>>>> 6b802314
     resource_class: medium+
     steps:
       - run:
