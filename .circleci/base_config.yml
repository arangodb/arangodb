--- conflicted
+++ resolved
@@ -292,37 +292,6 @@
       CC: /tools/clang
       CXX: /tools/clang++
     steps:
-<<<<<<< HEAD
-      - add_ssh_keys:
-          fingerprints:
-            - "f9:49:75:1a:ad:44:89:10:4b:3c:70:70:ba:d3:c3:ce"
-      - run:
-          name: Checkout ArangoDB
-          command: |
-            git clone --depth 1 https://github.com/arangodb/arangodb.git --branch "$CIRCLE_BRANCH" --recurse-submodules --shallow-submodules -j 8 /root/project
-            git reset --hard "$CIRCLE_SHA1"
-      - run:
-          name: Checkout Enterprise
-          command: |
-            set -x
-            if [ << parameters.enterprise >> == true ]; then
-              ssh-keyscan github.com >> ~/.ssh/known_hosts
-              if ["<< pipeline.parameters.enterprise-branch >>" == ""]; then
-                set +e
-                git ls-remote --exit-code --heads git@github.com:arangodb/enterprise.git "$CIRCLE_BRANCH"
-                if [ "$?" == "0" ] ; then
-                  ENTERPRISE_BRANCH=$CIRCLE_BRANCH
-                else
-                  ENTERPRISE_BRANCH=devel
-                fi
-                set -e
-              else
-                ENTERPRISE_BRANCH=<< pipeline.parameters.enterprise-branch >>
-              fi
-              echo "Using enterprise branch $ENTERPRISE_BRANCH"
-              git clone --depth 1 git@github.com:arangodb/enterprise.git --branch "$ENTERPRISE_BRANCH" /root/project/enterprise
-            fi
-=======
       - checkout-arangodb:
           with-submodules: true
           destination: "/root/project"
@@ -331,7 +300,6 @@
           steps:
             - checkout-enterprise:
                 destination: "/root/project/enterprise"
->>>>>>> dd467e1f
       - run:
           name: Print SCCache Settings
           command: sccache -s
@@ -497,14 +465,11 @@
         default: 1
       cluster:
         type: boolean
-<<<<<<< HEAD
       allProtocols:
         type: boolean
-=======
       timeLimit:
         type: integer
         default: 1800
->>>>>>> dd467e1f
     resource_class: << parameters.size >>
     parallelism: << parameters.buckets >>
     steps:
@@ -560,14 +525,9 @@
             python3 -u scripts/test/test_launch_controller.py << parameters.suites >> \
               --testBuckets $CIRCLE_NODE_TOTAL/$CIRCLE_NODE_INDEX \
               --cluster << parameters.cluster >> \
-<<<<<<< HEAD
               --suffix "<< parameters.suffix >>" \
               --allProtocols << parameters.allProtocols >> \
-              --extraArgs " << parameters.extraArgs >>" \
-              --definition tests/test-definitions.txt
-=======
               --extraArgs " << parameters.extraArgs >>"
->>>>>>> dd467e1f
       - run:
           name: Copy test results
           when: always
