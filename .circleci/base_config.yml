version: 2.1

parameters:
  enterprise-branch:
    type: string
    default: ""
  default-enterprise-branch:
    type: string
    default: "devel"
  build-targets:
    type: string
<<<<<<< HEAD
    default: "arangod arangosh arangoimport arangoexport arangodump arangorestore arangobench frontend"
=======
    default: "arangod arangoimport arangoexport arangodump arangorestore arangobench"
>>>>>>> 3336eb76
  test-build-targets:
    type: string
    default: "arangodbtests fuertetest"
  enterprise-build-targets:
    type: string
    default: "arangobackup"
  v8-build-targets:
    type: string
    default: "arangosh"

commands:
  checkout-arangodb:
    parameters:
      destination:
        type: string
      with-submodules:
        type: boolean
    steps:
      - run:
          name: Checkout ArangoDB
          command: |
            mkdir -p << parameters.destination >>
            cd << parameters.destination >>
            echo << pipeline.git.revision >>
            git init
            git remote add origin https://github.com/arangodb/arangodb.git
            echo "Fetching stuff"
            git fetch --depth 1 origin << pipeline.git.revision >>
            git checkout << pipeline.git.revision >>
      - when:
          condition: << parameters.with-submodules >>
          steps:
            - run:
                name: "Checkout submodules"
                command: |
                  cd << parameters.destination >>
                  git submodule init
                  git submodule update --recursive --depth 1 --jobs 8

  checkout-enterprise:
    description: "Checkout enterprise code"
    parameters:
      destination:
        type: string
    steps:
      - add_ssh_keys:
          fingerprints:
            - "f9:49:75:1a:ad:44:89:10:4b:3c:70:70:ba:d3:c3:ce"
      - run:
          name: Checkout Enterprise
          command: |
            ssh-keyscan github.com >> ~/.ssh/known_hosts
            if ["<< pipeline.parameters.enterprise-branch >>" == ""]; then
              set +e
              git ls-remote --exit-code --heads git@github.com:arangodb/enterprise.git "$CIRCLE_BRANCH"
              if [ "$?" == "0" ] ; then
                ENTERPRISE_BRANCH=$CIRCLE_BRANCH
              else
                ENTERPRISE_BRANCH=devel
              fi
              set -e
            else
              ENTERPRISE_BRANCH=<< pipeline.parameters.enterprise-branch >>
            fi
            echo "Using enterprise branch $ENTERPRISE_BRANCH"
            git clone --depth 1 git@github.com:arangodb/enterprise.git --branch "$ENTERPRISE_BRANCH" << parameters.destination >>

jobs:
  minimal-checkout:
    docker:
      - image: cimg/base:current
    resource_class: small
    environment:
      GIT_SSH_COMMAND: ssh -v
    steps:
      - checkout-arangodb:
          with-submodules: false
          destination: "/home/circleci/project"
      - checkout-enterprise:
          destination: "/home/circleci/project/enterprise"
      - persist_to_workspace:
          root: .
          paths:
            - .

  check-log-ids:
    docker:
      - image: cimg/python:3.11.1
    resource_class: small
    steps:
      - attach_workspace:
          at: .
      - run:
          name: Install pyyaml
          command: |
            python -m pip install --upgrade pip
            pip install pyyaml
      - run:
          name: Check LogIDs
          command: |
            python3 utils/checkLogIds.py

  clang-format:
    docker:
      - image: alpine:3.15
    resource_class: small
    steps:
      - attach_workspace:
          at: .
      - run:
          name: Install clang-format
          command: |
            apk add --no-cache git bash coreutils grep clang-extra-tools=12.0.1-r1
      - run:
          name: Print clang-format version
          command: clang-format --version
      - run:
          name: Run clang-format
          command: |
            scripts/clang-format-circleci.sh
      - run:
          name: Store diff
          command: |
            OUTCOME_BASE="/tmp/clang_format_outcome"
            OUTCOME_COMMUNITY=$OUTCOME_BASE/community.diff
            OUTCOME_ENTERPRISE=$OUTCOME_BASE/enterprise.diff
            mkdir -p $OUTCOME_BASE
            if [ -n "$(git status --porcelain)" ] ; then
                git diff | tee $OUTCOME_COMMUNITY
            fi
            if [ -n "$(git -C enterprise status --porcelain)" ] ; then
                git -C enterprise diff | tee $OUTCOME_ENTERPRISE
            fi
            if [ -f "$OUTCOME_COMMUNITY" ] || [ -f "$OUTCOME_ENTERPRISE" ]; then
              exit 1
            fi
      - store_artifacts:
          path: /tmp/clang_format_outcome

  eslint:
    docker:
      - image: alpine:3.17
    resource_class: small
    steps:
      - attach_workspace:
          at: .
      - run:
          name: Install eslint
          command: |
            apk add --no-cache npm
            npm -g install eslint@8.46.0
      - run:
          name: Run eslint
          command: |
            utils/eslint.sh

  compile-linux:
    parameters:
      preset:
        type: string
      enterprise:
        type: boolean
      build-tests:
        type: boolean
        default: true
      build-v8:
        type: boolean
        default: true
      publish-artifacts:
        type: boolean
        default: true
      resource-class:
        type: string
      s3-prefix:
        type: string
        default: ""
    docker:
      - image: arangodb/build-alpine:3.16-gcc11.2-openssl3.1.2-ce513565e2f
    resource_class: << parameters.resource-class >>
    environment:
      GIT_SSH_COMMAND: ssh
      SCCACHE_ERROR_LOG: /tmp/sccache.log
      SCCACHE_LOG: info,sccache::cache=debug,sccache::compiler::compiler=debug
      SCCACHE_S3_KEY_PREFIX: << parameters.s3-prefix >>
    steps:
      - checkout-arangodb:
          with-submodules: true
          destination: "/root/project"
      - when:
          condition: << parameters.enterprise >>
          steps:
            - checkout-enterprise:
                destination: "/root/project/enterprise"
      - run:
          name: Print SCCache Settings
          command: sccache -s
      - run:
          name: Configure
          command: |
            cmake --preset << parameters.preset >> -DCMAKE_C_COMPILER=gcc -DCMAKE_CXX_COMPILER=g++ -DCMAKE_EXE_LINKER_FLAGS="-fuse-ld=lld" -DCMAKE_LIBRARY_PATH=$OPENSSL_ROOT_DIR/lib
      - run:
          name: Build
          command: |
            TARGETS="<< pipeline.parameters.build-targets >>"
            if [ << parameters.build-v8 >> = true ]; then
              TARGETS="$TARGETS << pipeline.parameters.v8-build-targets >>"
            fi
            if [ << parameters.enterprise >> = true ]; then
              TARGETS="$TARGETS << pipeline.parameters.enterprise-build-targets >>"
            fi
            if [ << parameters.build-tests >> = true ]; then
              TARGETS="$TARGETS << pipeline.parameters.test-build-targets >>"
            fi
            echo "Building targets: $TARGETS"
            cmake --build --preset << parameters.preset >> --parallel 8 --target $TARGETS
      - run:
          name: Size leaderboard
          command: |
            ls -Ssha build/bin/*.a
      - run:
          name: Cleanup build directory
          command: |
            find build/ -iname *.a -delete || true
            find build/ -iname *.o -delete || true
      - run:
          name: SCCache Statistics
          command: sccache -s
      - store_artifacts:
          path: /tmp/sccache.log
      - when:
          condition: << parameters.publish-artifacts >>
          steps:
            - store_artifacts:
                path: build/bin/arango*
            - persist_to_workspace:
                root: .
                paths:
                  - build/compile_commands.json
                  - CMakePresets.json
                  - build/
                  - scripts/
                  - js/
                  - enterprise/js
                  - etc/
                  - tests/js
                  - enterprise/tests/js
                  - utils
                  - UnitTests
                  - 3rdParty/iresearch/tests/resources
                  - 3rdParty/rta-makedata

  run-tests:
    docker:
      - image: arangodb/test-ubuntu:22.04-1f010839b06
    parameters:
      suiteName:
        type: string
      suites:
        type: string
      size:
        type: string
      extraArgs:
        type: string
        default: ""
      buckets:
        type: integer
        default: 1
      cluster:
        type: boolean
    resource_class: << parameters.size >>
    parallelism: << parameters.buckets >>
    steps:
      - attach_workspace:
          at: .
      - run:
          name: Enabled coredumps
          command: ulimit -c unlimited
      - run:
          name: Run << parameters.suiteName >> tests
          command: |
            mkdir work
            # Note: we need the leading space for extraArgs to avoid a parsing issue in argparse
            python3 scripts/test/test_launch_controller.py << parameters.suites >> \
              --testBuckets $CIRCLE_NODE_TOTAL/$CIRCLE_NODE_INDEX \
              --cluster << parameters.cluster >> \
              --extraArgs " << parameters.extraArgs >>" \
              --definition tests/test-definitions.txt
      - run:
          name: Copy test results
          when: always
          command: |
            mkdir test-results
            find testrunXml -iname *xml -exec cp "{}" --target-directory=./test-results \;
      - store_artifacts:
          destination: << parameters.suiteName >>
          path: ./work/
      - store_test_results:
          path: ./test-results/

  run-hotbackup-tests:
    docker:
      - image: arangodb/test-ubuntu:22.04-1f010839b06
    parameters:
      size:
        type: string
    resource_class: << parameters.size >>
    steps:
      - attach_workspace:
          at: .
      - run:
          name: Enabled coredumps
          command: ulimit -c unlimited
      - run:
          name: Install dependencies
          command: |
            pip install -r scripts/toolbox/requirements.txt
      - run:
          name: Run HotBackup tests
          command: |
            python3 scripts/toolbox/HotBackupConsistencyTest.py \
              --arangod $PWD/build/bin/arangod \
              --topdir $PWD \
              --workdir /tmp/test-workdir
      - run:
          name: Cleanup
          command: |
            rm -rf /tmp/test-workdir
      - store_artifacts:
          destination: hotbackup-test
          path: /tmp/test-workdir

  run-cppcheck:
    docker:
      - image: arangodb/build-alpine:3.16-gcc11.2-openssl3.1.2-ce513565e2f
    resource_class: medium+
    steps:
      - run:
          name: Prepare container
          command: |
            mkdir -p /root/workspace/ 
            mkdir -p /root/project/ 
      - attach_workspace:
          at: "/root/workspace/"
      - checkout-arangodb:
          with-submodules: true 
          destination: "/root/project"
      - checkout-enterprise:
          destination: "/root/project/enterprise"
      - run:
          name: Run cppcheck
          command: |
            ln -s /root/workspace/build/ /root/project/
            cd /root/project/ 
            utils/cppcheck-circleci.sh /root/workspace/build/compile_commands.json  
      - run:
          name: Format result
          when: always
          command: |
            cd /root/project/ 
            sed -i 's/\/root\/project\/\/root\/project\///g' cppcheck.xml
            sed -i 's/\/root\/project\///g' cppcheck.xml
            cppcheck_junit cppcheck.xml cppcheck-junit.xml
      - store_artifacts:
          path: /root/project/cppcheck.xml
      - store_test_results:
          path: /root/project/cppcheck-junit.xml

workflows:
  lint:
    jobs:
      - minimal-checkout:
          name: minimal-checkout
      - check-log-ids:
          name: check-log-ids
          requires:
            - minimal-checkout
      - clang-format:
          name: clang-format
          requires:
            - minimal-checkout
      - eslint:
          name: eslint
          requires:
            - minimal-checkout

  x64-community-pr:
    jobs:
      - compile-linux:
          context:
            - sccache-aws-bucket # add the environment variables to setup sccache for the S3 bucket
          resource-class: xlarge
          name: build-ce-x64
          preset: community-pr
          enterprise: false
      - run-cppcheck:
          name: cppcheck
          requires:
            - build-ce-x64

  x64-enterprise-pr:
    jobs:
      - compile-linux:
          context:
            - sccache-aws-bucket # add the environment variables to setup sccache for the S3 bucket
          resource-class: xlarge
          name: build-ee-x64
          preset: enterprise-pr
          enterprise: true
      - compile-linux:
          context:
            - sccache-aws-bucket # add the environment variables to setup sccache for the S3 bucket
          resource-class: xlarge
          name: build-ee-non-maintainer-x64
          preset: enterprise-pr-non-maintainer
          enterprise: true
          publish-artifacts: false
          build-tests: false
      - compile-linux:
          context:
            - sccache-aws-bucket # add the environment variables to setup sccache for the S3 bucket
          resource-class: xlarge
          name: build-ee-no-v8-x64
          preset: enterprise-pr-no-v8
          enterprise: true
          publish-artifacts: false
          build-tests: false
          build-v8: false

      - run-cppcheck:
          name: cppcheck
          requires:
            - build-ee-x64
      - run-hotbackup-tests:
          name: run-hotbackup-tests-x64
          size: medium
          requires:
            - build-ee-x64

  aarch64-community-pr:
    jobs:
      - compile-linux:
          context:
            - sccache-aws-bucket # add the environment variables to setup sccache for the S3 bucket
          resource-class: arm.xlarge
          s3-prefix: aarch64
          name: build-ce-aarch64
          preset: community-pr
          enterprise: false

  aarch64-enterprise-pr:
    jobs:
      - compile-linux:
          context:
            - sccache-aws-bucket # add the environment variables to setup sccache for the S3 bucket
          resource-class: arm.xlarge
          s3-prefix: aarch64
          name: build-ee-aarch64
          preset: enterprise-pr
          enterprise: true
      - run-hotbackup-tests:
          name: run-hotbackup-tests-aarch64
          size: arm.medium
          requires:
            - build-ee-aarch64<|MERGE_RESOLUTION|>--- conflicted
+++ resolved
@@ -9,11 +9,7 @@
     default: "devel"
   build-targets:
     type: string
-<<<<<<< HEAD
-    default: "arangod arangosh arangoimport arangoexport arangodump arangorestore arangobench frontend"
-=======
-    default: "arangod arangoimport arangoexport arangodump arangorestore arangobench"
->>>>>>> 3336eb76
+    default: "arangod arangoimport arangoexport arangodump arangorestore arangobench frontend"
   test-build-targets:
     type: string
     default: "arangodbtests fuertetest"
