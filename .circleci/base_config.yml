--- conflicted
+++ resolved
@@ -19,16 +19,13 @@
   v8-build-targets:
     type: string
     default: "arangosh"
-<<<<<<< HEAD
   replication-two:
     type: boolean
     # We use replication1 as default.
     default: false
-=======
   build-docker-tag:
     type: string
     default: arangodb/build-alpine:3.16-gcc11.2-openssl3.1.3-4999848556c
->>>>>>> 16c2b9ee
 
 commands:
   checkout-arangodb:
