version: 2.1

orbs:
  win: circleci/windows@5.0 # The Windows orb gives you everything you need to start using the

parameters:
  enterprise-commit:
    type: string
    default: ""
  build-docker-image:
    type: string
    default: "arangodb/build-alpine:3.18-clang16.0-gcc12.2-openssl3.1.4-26c4da3c8"
  # Unused here, but it will be forwarded from config and will cause errors if not defined
  replication-two:
    type: boolean
    default: false
  c-compiler:
    type: string
    default: "clang"
  cxx-compiler:
    type: string
    default: "clang++"
  # these are basically global constants
  build-targets:
    type: string
    default: "arangod arangoimport arangoexport arangodump arangorestore arangobench"
  test-build-targets:
    type: string
    default: "arangodbtests fuertetest"
  enterprise-build-targets:
    type: string
    default: "arangobackup"
  v8-build-targets:
    type: string
    default: "arangosh"
<<<<<<< HEAD
  build-docker-image:
    type: string
    default: ""
  # Unused here, but it will be forwarded from config and will cause errors if not defined
  replication-two:
    type: boolean
    # We use replication1 as default.
    default: false
=======
>>>>>>> 0ba00e7e

commands:
  checkout-arangodb:
    parameters:
      destination:
        type: string
      with-submodules:
        type: boolean
    steps:
      - run:
          name: Checkout ArangoDB
          command: |
            mkdir -p << parameters.destination >>
            cd << parameters.destination >>
            echo << pipeline.git.revision >>
            git init
            git remote add origin https://github.com/arangodb/arangodb.git
            echo "Fetching stuff"
            git fetch --depth 1 origin << pipeline.git.revision >>
            git checkout << pipeline.git.revision >>
      - when:
          condition: << parameters.with-submodules >>
          steps:
            - run:
                name: "Checkout submodules"
                command: |
                  cd << parameters.destination >>
                  git submodule init
                  git submodule update --recursive --depth 1 --jobs 8

  checkout-enterprise:
    description: "Checkout enterprise code"
    parameters:
      destination:
        type: string
    steps:
      - add_ssh_keys:
          fingerprints:
            - "f9:49:75:1a:ad:44:89:10:4b:3c:70:70:ba:d3:c3:ce"
      - run:
          name: Checkout Enterprise
          environment:
            GIT_SSH_COMMAND: "ssh -o StrictHostKeyChecking=no"
          command: |
            mkdir -p << parameters.destination >>
            cd << parameters.destination >>
            git clone git@github.com:arangodb/enterprise.git .
            git reset --hard << pipeline.parameters.enterprise-commit >>

jobs:
  minimal-checkout:
    docker:
      - image: cimg/base:current
    resource_class: small
    environment:
      GIT_SSH_COMMAND: ssh -v
    steps:
      - checkout-arangodb:
          with-submodules: false
          destination: "/home/circleci/project"
      - checkout-enterprise:
          destination: "/home/circleci/project/enterprise"
      - persist_to_workspace:
          root: .
          paths:
            - .

  check-log-ids:
    docker:
      - image: cimg/python:3.11.1
    resource_class: small
    steps:
      - attach_workspace:
          at: .
      - run:
          name: Install pyyaml
          command: |
            python -m pip install --upgrade pip
            pip install pyyaml
      - run:
          name: Check LogIDs
          command: |
            python3 utils/checkLogIds.py

  clang-format:
    docker:
      - image: alpine:3.15
    resource_class: small
    steps:
      - attach_workspace:
          at: .
      - run:
          name: Install clang-format
          command: |
            apk add --no-cache git bash coreutils grep clang-extra-tools=12.0.1-r1
      - run:
          name: Print clang-format version
          command: clang-format --version
      - run:
          name: Run clang-format
          command: |
            scripts/clang-format-circleci.sh
      - run:
          name: Store diff
          command: |
            OUTCOME_BASE="/tmp/clang_format_outcome"
            OUTCOME_COMMUNITY=$OUTCOME_BASE/community.diff
            OUTCOME_ENTERPRISE=$OUTCOME_BASE/enterprise.diff
            mkdir -p $OUTCOME_BASE
            if [ -n "$(git status --porcelain)" ] ; then
                git diff | tee $OUTCOME_COMMUNITY
            fi
            if [ -n "$(git -C enterprise status --porcelain)" ] ; then
                git -C enterprise diff | tee $OUTCOME_ENTERPRISE
            fi
            if [ -f "$OUTCOME_COMMUNITY" ] || [ -f "$OUTCOME_ENTERPRISE" ]; then
              exit 1
            fi
      - store_artifacts:
          path: /tmp/clang_format_outcome

  eslint:
    docker:
      - image: alpine:3.17
    resource_class: small
    steps:
      - attach_workspace:
          at: .
      - run:
          name: Install eslint
          command: |
            apk add --no-cache npm
            npm -g install eslint@8.46.0
      - run:
          name: Run eslint
          command: |
            utils/eslint.sh

  compile-linux:
    parameters:
      preset:
        type: string
      enterprise:
        type: boolean
      build-tests:
        type: boolean
        default: true
      build-v8:
        type: boolean
        default: true
      publish-artifacts:
        type: boolean
        default: true
      resource-class:
        type: string
      s3-prefix:
        type: string
        default: ""
    docker:
      - image: << pipeline.parameters.build-docker-image >>
    resource_class: << parameters.resource-class >>
    environment:
      GIT_SSH_COMMAND: ssh
      SCCACHE_ERROR_LOG: /tmp/sccache.log
      SCCACHE_LOG: info,sccache::cache=debug,sccache::compiler::compiler=debug
      SCCACHE_S3_KEY_PREFIX: << parameters.s3-prefix >>
    steps:
      - checkout-arangodb:
          with-submodules: true
          destination: "/root/project"
      - when:
          condition: << parameters.enterprise >>
          steps:
            - checkout-enterprise:
                destination: "/root/project/enterprise"
      - run:
          name: Print SCCache Settings
          command: sccache -s
      - run:
          name: Configure
          command: |
            cmake --preset << parameters.preset >> -DCMAKE_C_COMPILER=<< pipeline.parameters.c-compiler >> -DCMAKE_CXX_COMPILER=<< pipeline.parameters.cxx-compiler >> -DCMAKE_EXE_LINKER_FLAGS="-fuse-ld=lld" -DCMAKE_LIBRARY_PATH=$OPENSSL_ROOT_DIR/lib
      - run:
          name: Build
          command: |
            TARGETS="<< pipeline.parameters.build-targets >>"
            if [ << parameters.build-v8 >> = true ]; then
              TARGETS="$TARGETS << pipeline.parameters.v8-build-targets >>"
            fi
            if [ << parameters.enterprise >> = true ]; then
              TARGETS="$TARGETS << pipeline.parameters.enterprise-build-targets >>"
            fi
            if [ << parameters.build-tests >> = true ]; then
              TARGETS="$TARGETS << pipeline.parameters.test-build-targets >>"
            fi
            echo "Building targets: $TARGETS"
            cmake --build --preset << parameters.preset >> --parallel 8 --target $TARGETS
      - run:
          name: Size leaderboard
          command: |
            ls -Ssha build/bin/*.a
      - run:
          name: Cleanup build directory
          command: |
            find build/ -iname *.a -delete || true
            find build/ -iname *.o -delete || true
      - run:
          name: SCCache Statistics
          command: sccache -s
      - store_artifacts:
          path: /tmp/sccache.log
      - when:
          condition: << parameters.publish-artifacts >>
          steps:
            - store_artifacts:
                path: build/bin/arango*
            - persist_to_workspace:
                root: .
                paths:
                  - build/compile_commands.json
                  - CMakePresets.json
                  - build/
                  - scripts/
                  - js/
                  - enterprise/js
                  - etc/
                  - tests/js
                  - enterprise/tests/js
                  - utils
                  - 3rdParty/iresearch/tests/resources
                  - 3rdParty/rta-makedata

  compile-mac:
    parameters:
      preset:
        type: string
      resource:
        type: string
      build-tests:
        type: boolean
        default: true
      enterprise:
        type: boolean
        default: false
      publish-artifacts:
        type: boolean
        default: true
    macos:
      xcode: 14.2.0
    resource_class: << parameters.resource >>
    steps:
      - checkout-arangodb:
          with-submodules: true
          destination: "~/project"
      - when:
          condition: << parameters.enterprise >>
          steps:
            - checkout-enterprise:
                destination: "~/project/enterprise"
      - run:
          name: "Install llvm"
          command: |
            brew install cmake llvm@14
      - run:
          name: "Install OpenSSL"
          command: |
            export MAC_OPENSSL=`grep OPENSSL_MACOS ~/project/VERSIONS|cut -d '"' -f 2-2`
            wget https://www.openssl.org/source/openssl-$MAC_OPENSSL.tar.gz --directory-prefix=/tmp
            mkdir ~/openssl
            tar zvxf /tmp/openssl-$MAC_OPENSSL.tar.gz -C ~/openssl --strip-components 1
            cd ~/openssl/
            ./config
            make -j8
      - run:
          name: "Configure"
          command: |
            export PATH="/opt/homebrew/opt/llvm@14/bin:/usr/local/opt/llvm@14/bin:$PATH"
            export MACOSX_DEPLOYMENT_TARGET=11.0
            export OPENSSL_ROOT_DIR=~/openssl
            mkdir ~/build
            cmake --preset << parameters.preset >> -DCMAKE_C_COMPILER=clang -DCMAKE_CXX_COMPILER=clang++ -DCMAKE_LIBRARY_PATH=~/openssl/ -DSTATIC_EXECUTABLES=Off -DCMAKE_EXE_LINKER_FLAGS="-Wl" -S ~/project -B ~/build
      - run:
          name: "Build"
          command: |
            echo "Building targets: client-tools"
            cmake --build ~/build --parallel 8 --target client-tools

  compile-windows:
    parameters:
      preset:
        type: string
      build-tests:
        type: boolean
        default: true
      publish-artifacts:
        type: boolean
        default: true
    machine: true
    resource_class: "arangodb/win"
    shell: powershell.exe
    environment:
      GIT_SSH_COMMAND: ssh
      SCCACHE_ERROR_LOG: /tmp/sccache.log
      SCCACHE_LOG: info,sccache::cache=debug,sccache::compiler::compiler=debug
    steps:
      - checkout-arangodb:
          with-submodules: true
          destination: "D:/CircleCI/project"
      # for windows we build only enterprise, so we can check it out unconditionally
      - checkout-enterprise:
          destination: "D:/CircleCI/project/enterprise"
      # TODO - sccache currently doesn't work on windows; will be addressed in a separate PR
      # - run:
      #     name: Print SCCache Settings
      #     command: sccache -s
      - run:
          name: "Configure"
          shell: powershell.exe
          command: |
            mkdir build
            # make sure we have the latest image!
            docker pull arangodb/build-windows-x64:10.0.17763.4737-VS-17.3.3-OpenSSL-3.1.4-f3c77755ece
            # TODO - use preset
            docker run --rm --isolation process -v D:/CircleCI/project:C:/project -w C:/project/build arangodb/build-windows-x64:10.0.17763.4737-VS-17.3.3-OpenSSL-3.1.4-f3c77755ece cmake -G 'Visual Studio 17 2022' -T 'v143,host=x64' -DUSE_MAINTAINER_MODE=On -DUSE_GOOGLE_TESTS=On -DUSE_ENTERPRISE=On -DCMAKE_BUILD_TYPE=RelWithDebInfo -DPACKAGING=NSIS -DCMAKE_INSTALL_PREFIX=/ -DSKIP_PACKAGING=On -DUSE_FAILURE_TESTS=On -DSTATIC_EXECUTABLES=On -DOPENSSL_USE_STATIC_LIBS=On -DUSE_STRICT_OPENSSL_VERSION=On ..
      - run:
          name: "Build"
          shell: powershell.exe
          command: |
            docker run --rm --isolation process -v D:/CircleCI/project:C:/project -w C:/project/build arangodb/build-windows-x64:10.0.17763.4737-VS-17.3.3-OpenSSL-3.1.4-f3c77755ece cmake --build . --config `"RelWithDebInfo`" --parallel -- /p:CL_MPcount=24
      - run:
          name: Cleanup build directory
          shell: powershell.exe
          command: |
            cd D:/CircleCI/project/build
            Get-ChildItem *.pdb -Recurse | foreach { Remove-Item -Path $_.FullName }
            Get-ChildItem *.lib -Recurse | foreach { Remove-Item -Path $_.FullName }
            Get-ChildItem *.exp -Recurse | foreach { Remove-Item -Path $_.FullName }
            Get-ChildItem *.obj -Recurse | foreach { Remove-Item -Path $_.FullName }
            Get-ChildItem *.vcxproj -Recurse | foreach { Remove-Item -Path $_.FullName }
            Get-ChildItem *.filters -Recurse | foreach { Remove-Item -Path $_.FullName }
            Get-ChildItem *.sln -Recurse | foreach { Remove-Item -Path $_.FullName }
            Get-ChildItem *.pch -Recurse | foreach { Remove-Item -Path $_.FullName }
            Get-ChildItem *.ifc -Recurse | foreach { Remove-Item -Path $_.FullName }
            Get-ChildItem *.ilk -Recurse | foreach { Remove-Item -Path $_.FullName }
            Get-ChildItem *.tlog -Recurse | where { ! $_.PSIsContainer } | foreach { Remove-Item -Path $_.FullName }
      #            Get-ChildItem *.dat -Recurse | foreach { Remove-Item -Path $_.FullName }
      # - run:
      #     name: Save workspace for development
      #     shell: powershell.exe
      #     command: |
      #       cd D:/CircleCI/project/
<<<<<<< HEAD
      #       7z a -r ./workspace CMakePresets.json build/ scripts/ js/ enterprise/js etc/ tests/js enterprise/tests/js utils UnitTests 3rdParty/iresearch/tests/resources 3rdParty/rta-makedata
=======
      #       7z a -r ./workspace CMakePresets.json build/ scripts/ js/ enterprise/js etc/ tests/js enterprise/tests/js utils 3rdParty/iresearch/tests/resources 3rdParty/rta-makedata
>>>>>>> 0ba00e7e
      # - run:
      #     name: SCCache Statistics
      #     command: sccache -s
      # - store_artifacts:
      #     path: /tmp/sccache.log
      - when:
          condition: << parameters.publish-artifacts >>
          steps:
            # - store_artifacts:
            #     path: D:/CircleCI/project/workspace.7z
            - store_artifacts:
                path: D:/CircleCI/project/build/bin/RelWithDebInfo/
                destination: windows
            - persist_to_workspace:
                root: D:/CircleCI/project/
                paths:
                  - CMakePresets.json
                  - build/
                  - scripts/
                  - js/
                  - enterprise/js
                  - etc/
                  - tests/js
                  - enterprise/tests/js
                  - utils
                  - 3rdParty/iresearch/tests/resources
                  - 3rdParty/rta-makedata

  run-windows-tests:
    parameters:
      suiteName:
        type: string
      suites:
        type: string
      size:
        type: string
      extraArgs:
        type: string
        default: ""
      buckets:
        type: integer
        default: 1
      cluster:
        type: boolean
    executor:
      name: win/default # executor type
      size: << parameters.size >> # can be medium, large, xlarge, 2xlarge
    parallelism: << parameters.buckets >>
    steps:
      - attach_workspace:
          at: .
      - run:
          name: Install python packages
          when: always
          command: |
            pip install psutil
      - run:
          name: Prepare OS
          when: always
          command: |
            Set-TimeZone -Id "Central European Standard Time"
      - run:
          name: Run << parameters.suiteName >> tests
          # we increase the no_output_timeout so our own timeout mechanism can kick in and gather more information
          no_output_timeout: 20m
          command: |
            mkdir work
            # Note: we need the leading space for extraArgs to avoid a parsing issue in argparse
            python scripts/test/test_launch_controller.py << parameters.suites >> `
              --testBuckets $env:CIRCLE_NODE_TOTAL/$env:CIRCLE_NODE_INDEX `
              --cluster << parameters.cluster >> `
              --extraArgs " << parameters.extraArgs >>" `
              --definition tests/test-definitions.txt
      - run:
          name: Copy test results
          when: always
          command: |
            mkdir test-results
            Get-ChildItem -Path .\testrunXml -Filter *.xml -Recurse | ForEach-Object {Copy-Item $_.FullName -Destination .\test-results}
      - store_artifacts:
          destination: << parameters.suiteName >>
          path: ./work/
      - store_test_results:
          path: ./test-results/

  run-linux-tests:
    docker:
      - image: arangodb/test-ubuntu:22.04-6c4e824d8d2
    parameters:
      suiteName:
        type: string
      suites:
        type: string
      size:
        type: string
      extraArgs:
        type: string
        default: ""
      buckets:
        type: integer
        default: 1
      cluster:
        type: boolean
    resource_class: << parameters.size >>
    parallelism: << parameters.buckets >>
    steps:
      - attach_workspace:
          at: .
      - run:
          name: Enabled coredumps
          command: ulimit -c unlimited
      - run:
          name: Run << parameters.suiteName >> tests
          # we increase the no_output_timeout so our own timeout mechanism can kick in and gather more information
          no_output_timeout: 20m
          command: |
            mkdir work
            # Note: we need the leading space for extraArgs to avoid a parsing issue in argparse
            python3 scripts/test/test_launch_controller.py << parameters.suites >> \
              --testBuckets $CIRCLE_NODE_TOTAL/$CIRCLE_NODE_INDEX \
              --cluster << parameters.cluster >> \
              --extraArgs " << parameters.extraArgs >>" \
              --definition tests/test-definitions.txt
      - run:
          name: Copy test results
          when: always
          command: |
            mkdir test-results
            find testrunXml -iname *xml -exec cp "{}" --target-directory=./test-results \;
      - store_artifacts:
          destination: << parameters.suiteName >>
          path: ./work/
      - store_test_results:
          path: ./test-results/

  run-hotbackup-tests:
    docker:
      - image: arangodb/test-ubuntu:22.04-6c4e824d8d2
    parameters:
      size:
        type: string
    resource_class: << parameters.size >>
    steps:
      - attach_workspace:
          at: .
      - run:
          name: Enabled coredumps
          command: ulimit -c unlimited
      - run:
          name: Install dependencies
          command: |
            pip install -r scripts/toolbox/requirements.txt
      - run:
          name: Run HotBackup tests
          command: |
            python3 scripts/toolbox/HotBackupConsistencyTest.py \
              --arangod $PWD/build/bin/arangod \
              --topdir $PWD \
              --workdir /tmp/test-workdir
      - run:
          name: Cleanup
          command: |
            rm -rf /tmp/test-workdir
      - store_artifacts:
          destination: hotbackup-test
          path: /tmp/test-workdir

  run-cppcheck:
    docker:
      - image: << pipeline.parameters.build-docker-image >>
    resource_class: medium+
    steps:
      - run:
          name: Prepare container
          command: |
            mkdir -p /root/workspace/ 
            mkdir -p /root/project/
      - attach_workspace:
          at: "/root/workspace/"
      - checkout-arangodb:
          with-submodules: true
          destination: "/root/project"
      - checkout-enterprise:
          destination: "/root/project/enterprise"
      - run:
          name: Run cppcheck
          command: |
            ln -s /root/workspace/build/ /root/project/
            cd /root/project/ 
            utils/cppcheck-circleci.sh /root/workspace/build/compile_commands.json
      - run:
          name: Format result
          when: always
          command: |
            cd /root/project/ 
            sed -i 's/\/root\/project\/\/root\/project\///g' cppcheck.xml
            sed -i 's/\/root\/project\///g' cppcheck.xml
            cppcheck_junit cppcheck.xml cppcheck-junit.xml
      - store_artifacts:
          path: /root/project/cppcheck.xml
      - store_test_results:
          path: /root/project/cppcheck-junit.xml

workflows:
  lint:
    jobs:
      - minimal-checkout:
          name: minimal-checkout
      - check-log-ids:
          name: check-log-ids
          requires:
            - minimal-checkout
      - clang-format:
          name: clang-format
          requires:
            - minimal-checkout
      - eslint:
          name: eslint
          requires:
            - minimal-checkout
  x64-linux-community-pr:
    jobs:
      - compile-linux:
          context:
            - sccache-aws-bucket # add the environment variables to setup sccache for the S3 bucket
          resource-class: xlarge
          name: build-linux-ce-x64
          preset: community-pr
          enterprise: false
      - run-cppcheck:
          name: cppcheck
          requires:
            - build-linux-ce-x64
  x64-linux-enterprise-pr:
    jobs:
      - compile-linux:
          context:
            - sccache-aws-bucket # add the environment variables to setup sccache for the S3 bucket
          resource-class: xlarge
          name: build-linux-ee-x64
          preset: enterprise-pr
          enterprise: true
      - compile-linux:
          context:
            - sccache-aws-bucket # add the environment variables to setup sccache for the S3 bucket
          resource-class: xlarge
          name: build-ee-non-maintainer-x64
          preset: enterprise-pr-non-maintainer
          enterprise: true
          publish-artifacts: false
          build-tests: false
      - compile-linux:
          context:
            - sccache-aws-bucket # add the environment variables to setup sccache for the S3 bucket
          resource-class: xlarge
          name: build-ee-no-v8-x64
          preset: enterprise-pr-no-v8
          enterprise: true
          publish-artifacts: false
          build-tests: false
          build-v8: false
      - run-cppcheck:
          name: cppcheck
          requires:
            - build-linux-ee-x64
      - run-hotbackup-tests:
          name: run-hotbackup-tests-x64
          size: medium
          requires:
            - build-linux-ee-x64
  aarch64-linux-community-pr:
    jobs:
      - compile-linux:
          context:
            - sccache-aws-bucket # add the environment variables to setup sccache for the S3 bucket
          resource-class: arm.xlarge
          s3-prefix: aarch64
          name: build-linux-ce-aarch64
          preset: community-pr
          enterprise: false
  aarch64-linux-enterprise-pr:
    jobs:
      - compile-linux:
          context:
            - sccache-aws-bucket # add the environment variables to setup sccache for the S3 bucket
          resource-class: arm.xlarge
          s3-prefix: aarch64
          name: build-linux-ee-aarch64
          preset: enterprise-pr
          enterprise: true
      - run-hotbackup-tests:
          name: run-hotbackup-tests-aarch64
          size: arm.medium
          requires:
            - build-linux-ee-aarch64
  aarch64-mac-tools-pr:
    jobs:
      - compile-mac:
          context:
            - sccache-aws-bucket # add the environment variables to setup sccache for the S3 bucket
          name: mac-tools-m1-enterprise-pr
          resource: macos.m1.medium.gen1
          preset: enterprise-pr
          build-tests: false
          enterprise: true
      - compile-mac:
          context:
            - sccache-aws-bucket # add the environment variables to setup sccache for the S3 bucket
          name: mac-tools-m1-community-pr
          resource: macos.m1.medium.gen1
          preset: community-pr
          build-tests: false
          enterprise: false
      - compile-mac:
          context:
            - sccache-aws-bucket # add the environment variables to setup sccache for the S3 bucket
          name: mac-tools-x86-enterprise-pr
          resource: macos.x86.medium.gen2
          preset: enterprise-pr
          build-tests: false
          enterprise: true
      - compile-mac:
          context:
            - sccache-aws-bucket # add the environment variables to setup sccache for the S3 bucket
          name: mac-tools-x86-community-pr
          resource: macos.x86.medium.gen2
          preset: community-pr
          build-tests: false
          enterprise: false
  x64-enterprise-windows-pr:
    jobs:
      - compile-windows:
          context:
            - sccache-aws-bucket # add the environment variables to setup sccache for the S3 bucket
          name: build-windows-ee-x64
          preset: enterprise-pr
          build-tests: true<|MERGE_RESOLUTION|>--- conflicted
+++ resolved
@@ -33,7 +33,6 @@
   v8-build-targets:
     type: string
     default: "arangosh"
-<<<<<<< HEAD
   build-docker-image:
     type: string
     default: ""
@@ -42,8 +41,6 @@
     type: boolean
     # We use replication1 as default.
     default: false
-=======
->>>>>>> 0ba00e7e
 
 commands:
   checkout-arangodb:
@@ -395,11 +392,7 @@
       #     shell: powershell.exe
       #     command: |
       #       cd D:/CircleCI/project/
-<<<<<<< HEAD
-      #       7z a -r ./workspace CMakePresets.json build/ scripts/ js/ enterprise/js etc/ tests/js enterprise/tests/js utils UnitTests 3rdParty/iresearch/tests/resources 3rdParty/rta-makedata
-=======
       #       7z a -r ./workspace CMakePresets.json build/ scripts/ js/ enterprise/js etc/ tests/js enterprise/tests/js utils 3rdParty/iresearch/tests/resources 3rdParty/rta-makedata
->>>>>>> 0ba00e7e
       # - run:
       #     name: SCCache Statistics
       #     command: sccache -s
