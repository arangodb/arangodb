--- conflicted
+++ resolved
@@ -10,16 +10,8 @@
     default: ""
   build-docker-image:
     type: string
-<<<<<<< HEAD
-    default: "arangodb/ubuntubuildarangodb-devel:2"
-  test-docker-image:
-    type: string
-    default: "arangodb/test-ubuntu:22.04-ff9d37a202c"
-  build-windows-image:
-=======
     default: "arangodb/ubuntubuildarangodb-devel:4"
   test-docker-image:
->>>>>>> e6d0f6cb
     type: string
     default: public.ecr.aws/b0b8h2r4/test-ubuntu:23.10-fc8ee57e
   # Unused here, but it will be forwarded from config and will cause errors if not defined
@@ -416,9 +408,6 @@
           no_output_timeout: 20m
           command: |
             mkdir work
-<<<<<<< HEAD
-            export PROMTOOL_PATH=`which promtool`
-=======
             if [ "<< pipeline.parameters.sanitizer >>" = "alubsan" ]; then
               export ASAN_OPTIONS="log_exe_name=true:log_path=`pwd`/work/alubsan.log:handle_ioctl=true:check_initialization_order=true:detect_container_overflow=true:detect_stack_use_after_return=false:detect_odr_violation=1:strict_init_order=true"
               export LSAN_OPTIONS="log_exe_name=true:log_path=`pwd`/work/alubsan.log:suppressions=lsan_arangodb_suppressions.txt:print_suppressions=0"
@@ -428,9 +417,9 @@
               export TSAN_OPTIONS="log_exe_name=true:log_path=`pwd`/work/tsan.log:detect_deadlocks=true:second_deadlock_stack=1:suppressions=tsan_arangodb_suppressions.txt:print_suppressions=0"
               export SAN_MODE=tsan
             fi
->>>>>>> e6d0f6cb
+            export PROMTOOL_PATH=`which promtool`
+            export TIMELIMIT=<< parameters.timeLimit >>
             # Note: we need the leading space for extraArgs to avoid a parsing issue in argparse
-            export TIMELIMIT=<< parameters.timeLimit >>
             python3 -u scripts/test/test_launch_controller.py << parameters.suites >> \
               --testBuckets $CIRCLE_NODE_TOTAL/$CIRCLE_NODE_INDEX \
               --cluster << parameters.cluster >> \
