--- conflicted
+++ resolved
@@ -394,16 +394,7 @@
       #     shell: powershell.exe
       #     command: |
       #       cd D:/CircleCI/project/
-<<<<<<< HEAD
-      #       7z a -r ./workspace CMakePresets.json build/ scripts/ js/ enterprise/js etc/ tests/js enterprise/tests/js utils UnitTests 3rdParty/iresearch/tests/resources 3rdParty/rta-makedata
-=======
       #       7z a -r ./workspace CMakePresets.json build/ scripts/ js/ enterprise/js etc/ tests/js enterprise/tests/js utils 3rdParty/iresearch/tests/resources 3rdParty/rta-makedata
-      # - run:
-      #     name: SCCache Statistics
-      #     command: sccache -s
-      # - store_artifacts:
-      #     path: /tmp/sccache.log
->>>>>>> 23afd80f
       - when:
           condition: << parameters.publish-artifacts >>
           steps:
