--- conflicted
+++ resolved
@@ -90,7 +90,7 @@
       - run:
           name: Build
           command: |
-            cmake --build --preset << parameters.preset >> --parallel 8 --target arangodbtests arangod arangosh arangoimport arangoexport arangodump arangorestore arangobench fuertetest arangodbtests_replication2
+            cmake --build --preset << parameters.preset >> --parallel 8 --target arangodbtests arangod arangosh arangoimport arangoexport arangodump arangorestore arangobench fuertetest
       - run:
           name: Size leaderboard
           command: |
@@ -167,10 +167,7 @@
               --definition tests/test-definitions.txt
       - run:
           name: Copy test results
-<<<<<<< HEAD
-=======
           when: always
->>>>>>> 9cb8f8dd
           command: |
             mkdir test-results
             find testrun -iname *xml -exec cp "{}" --target-directory=./test-results \;
