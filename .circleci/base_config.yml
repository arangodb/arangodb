version: 2.1

parameters:
  enterprise-branch:
    type: string
    default: ""
  default-enterprise-branch:
    type: string
    default: "devel"
  build-targets:
    type: string
    default: "arangod arangoimport arangoexport arangodump arangorestore arangobench"
  test-build-targets:
    type: string
    default: "arangodbtests fuertetest"
  enterprise-build-targets:
    type: string
    default: "arangobackup"
  v8-build-targets:
    type: string
    default: "arangosh"

commands:
  checkout-arangodb:
    parameters:
      destination:
        type: string
      with-submodules:
        type: boolean
    steps:
      - run:
          name: Checkout ArangoDB
          command: |
            mkdir -p << parameters.destination >>
            cd << parameters.destination >>
            echo << pipeline.git.revision >>
            git init
            git remote add origin https://github.com/arangodb/arangodb.git
            echo "Fetching stuff"
            git fetch --depth 1 origin << pipeline.git.revision >>
            git checkout << pipeline.git.revision >>
      - when:
          condition: << parameters.with-submodules >>
          steps:
            - run:
                name: "Checkout submodules"
                command: |
                  cd << parameters.destination >>
                  git submodule init
                  git submodule update --recursive --depth 1 --jobs 8

  checkout-enterprise:
    description: "Checkout enterprise code"
    parameters:
      destination:
        type: string
    steps:
      - add_ssh_keys:
          fingerprints:
            - "f9:49:75:1a:ad:44:89:10:4b:3c:70:70:ba:d3:c3:ce"
      - run:
          shell: bash
          name: Checkout Enterprise
          command: |
            ssh-keyscan github.com >> ~/.ssh/known_hosts
            if ["<< pipeline.parameters.enterprise-branch >>" == ""]; then
              set +e
              git ls-remote --exit-code --heads git@github.com:arangodb/enterprise.git "$CIRCLE_BRANCH"
              if [ "$?" == "0" ] ; then
                ENTERPRISE_BRANCH=$CIRCLE_BRANCH
              else
                ENTERPRISE_BRANCH=devel
              fi
              set -e
            else
              ENTERPRISE_BRANCH=<< pipeline.parameters.enterprise-branch >>
            fi
            echo "Using enterprise branch $ENTERPRISE_BRANCH"
            git clone --depth 1 git@github.com:arangodb/enterprise.git --branch "$ENTERPRISE_BRANCH" << parameters.destination >>

jobs:
  minimal-checkout:
    docker:
      - image: cimg/base:current
    resource_class: small
    environment:
      GIT_SSH_COMMAND: ssh -v
    steps:
      - checkout-arangodb:
          with-submodules: false
          destination: "/home/circleci/project"
      - checkout-enterprise:
          destination: "/home/circleci/project/enterprise"
      - persist_to_workspace:
          root: .
          paths:
            - .

  check-log-ids:
    docker:
      - image: cimg/python:3.11.1
    resource_class: small
    steps:
      - attach_workspace:
          at: .
      - run:
          name: Install pyyaml
          command: |
            python -m pip install --upgrade pip
            pip install pyyaml
      - run:
          name: Check LogIDs
          command: |
            python3 utils/checkLogIds.py

  clang-format:
    docker:
      - image: alpine:3.15
    resource_class: small
    steps:
      - attach_workspace:
          at: .
      - run:
          name: Install clang-format
          command: |
            apk add --no-cache git bash coreutils grep clang-extra-tools=12.0.1-r1
      - run:
          name: Print clang-format version
          command: clang-format --version
      - run:
          name: Run clang-format
          command: |
            scripts/clang-format-circleci.sh
      - run:
          name: Store diff
          command: |
            OUTCOME_BASE="/tmp/clang_format_outcome"
            OUTCOME_COMMUNITY=$OUTCOME_BASE/community.diff
            OUTCOME_ENTERPRISE=$OUTCOME_BASE/enterprise.diff
            mkdir -p $OUTCOME_BASE
            if [ -n "$(git status --porcelain)" ] ; then
                git diff | tee $OUTCOME_COMMUNITY
            fi
            if [ -n "$(git -C enterprise status --porcelain)" ] ; then
                git -C enterprise diff | tee $OUTCOME_ENTERPRISE
            fi
            if [ -f "$OUTCOME_COMMUNITY" ] || [ -f "$OUTCOME_ENTERPRISE" ]; then
              exit 1
            fi
      - store_artifacts:
          path: /tmp/clang_format_outcome

  eslint:
    docker:
      - image: alpine:3.17
    resource_class: small
    steps:
      - attach_workspace:
          at: .
      - run:
          name: Install eslint
          command: |
            apk add --no-cache npm
            npm -g install eslint@8.46.0
      - run:
          name: Run eslint
          command: |
            utils/eslint.sh

  compile-linux:
    parameters:
      preset:
        type: string
      enterprise:
        type: boolean
      build-tests:
        type: boolean
        default: true
      build-v8:
        type: boolean
        default: true
      publish-artifacts:
        type: boolean
        default: true
      resource-class:
        type: string
      s3-prefix:
        type: string
        default: ""
    docker:
      - image: arangodb/build-alpine:3.16-gcc11.2-openssl3.1.2-e5e06cdaa21
    resource_class: << parameters.resource-class >>
    environment:
      GIT_SSH_COMMAND: ssh
      SCCACHE_ERROR_LOG: /tmp/sccache.log
      SCCACHE_LOG: info,sccache::cache=debug,sccache::compiler::compiler=debug
      SCCACHE_S3_KEY_PREFIX: << parameters.s3-prefix >>
    steps:
      - checkout-arangodb:
          with-submodules: true
          destination: "/root/project"
      - when:
          condition: << parameters.enterprise >>
          steps:
            - checkout-enterprise:
                destination: "/root/project/enterprise"
      - run:
          name: Print SCCache Settings
          command: sccache -s
      - run:
          name: Configure
          command: |
            cmake --preset << parameters.preset >> -DCMAKE_C_COMPILER=gcc -DCMAKE_CXX_COMPILER=g++ -DCMAKE_EXE_LINKER_FLAGS="-fuse-ld=lld" -DCMAKE_LIBRARY_PATH=$OPENSSL_ROOT_DIR/lib
      - run:
          name: Build
          command: |
            TARGETS="<< pipeline.parameters.build-targets >>"
            if [ << parameters.build-v8 >> = true ]; then
              TARGETS="$TARGETS << pipeline.parameters.v8-build-targets >>"
            fi
            if [ << parameters.enterprise >> = true ]; then
              TARGETS="$TARGETS << pipeline.parameters.enterprise-build-targets >>"
            fi
            if [ << parameters.build-tests >> = true ]; then
              TARGETS="$TARGETS << pipeline.parameters.test-build-targets >>"
            fi
            echo "Building targets: $TARGETS"
            cmake --build --preset << parameters.preset >> --parallel 8 --target $TARGETS
      - run:
          name: Size leaderboard
          command: |
            ls -Ssha build/bin/*.a
      - run:
          name: Cleanup build directory
          command: |
            find build/ -iname *.a -delete || true
            find build/ -iname *.o -delete || true
      - run:
          name: SCCache Statistics
          command: sccache -s
      - store_artifacts:
          path: /tmp/sccache.log
      - when:
          condition: << parameters.publish-artifacts >>
          steps:
            - store_artifacts:
                path: build/bin/arango*
            - persist_to_workspace:
                root: .
                paths:
                  - build/compile_commands.json
                  - CMakePresets.json
                  - build/
                  - scripts/
                  - js/
                  - enterprise/js
                  - etc/
                  - tests/js
                  - enterprise/tests/js
                  - utils
                  - UnitTests
                  - 3rdParty/iresearch/tests/resources
                  - 3rdParty/rta-makedata

  compile-windows:
    parameters:
      preset:
        type: string
      build-tests:
        type: boolean
      publish-artifacts:
        type: boolean
        default: true
    machine: true
    resource_class: "arangodb/win"
    shell: powershell.exe
    environment:
      GIT_SSH_COMMAND: ssh
      SCCACHE_ERROR_LOG: /tmp/sccache.log
      SCCACHE_LOG: info,sccache::cache=debug,sccache::compiler::compiler=debug
    steps:
      - checkout-arangodb:
          with-submodules: true
          destination: "D:/CircleCI/project"
      # for windows we build only enterprise, so we can check it out unconditionally
      # - checkout-enterprise:
      #    destination: "D:/CircleCI/project/enterprise"
      # - run:
      #     name: Print SCCache Settings
      #     command: sccache -s
      - run:
          name: "Configure"
          shell: powershell.exe
          command: |
            mkdir build
            # TODO - use preset
            # TODO - enable enterprise!
            docker run --rm --isolation process -v D:/CircleCI/project:C:/project -w C:/project/build arangodb/build-windows-x64:latest cmake -G 'Visual Studio 17 2022' -T 'v143,host=x64' -DUSE_MAINTAINER_MODE=On -DUSE_GOOGLE_TESTS=On -DUSE_ENTERPRISE=Off -DCMAKE_BUILD_TYPE=RelWithDebInfo -DPACKAGING=NSIS -DCMAKE_INSTALL_PREFIX=/ -DSKIP_PACKAGING=On -DUSE_FAILURE_TESTS=On -DSTATIC_EXECUTABLES=On -DOPENSSL_USE_STATIC_LIBS=On -DUSE_STRICT_OPENSSL_VERSION=On ..
      - run:
          name: "Build"
          shell: powershell.exe
          command: |
            docker run --rm --isolation process -v D:/CircleCI/project:C:/project -w C:/project/build arangodb/build-windows-x64:latest cmake --build . --config `"RelWithDebInfo`" --parallel -- /p:CL_MPcount=24

      # - run:
      #     name: Configure
      #     command: |
      #       cmake --preset << parameters.preset >> -DCMAKE_C_COMPILER=gcc -DCMAKE_CXX_COMPILER=g++ -DCMAKE_EXE_LINKER_FLAGS="-fuse-ld=lld" -DCMAKE_LIBRARY_PATH=$OPENSSL_ROOT_DIR/lib
      # - run:
      #     name: Build
      #     command: |
      #       TARGETS="<< pipeline.parameters.build-targets >>"
      #       TARGETS="$TARGETS << pipeline.parameters.enterprise-build-targets >>"
      #       if [ << parameters.build-tests >> = true ]; then
      #         TARGETS="$TARGETS << pipeline.parameters.test-build-targets >>"
      #       fi
      #       echo "Building targets: $TARGETS"
      #       cmake --build --preset << parameters.preset >> --parallel 8 --target $TARGETS
      # - run:
      #     name: Cleanup build directory
      #     command: |
      #       find build/ -iname *.a -delete || true
      #       find build/ -iname *.o -delete || true
      # - run:
      #     name: SCCache Statistics
      #     command: sccache -s
      # - store_artifacts:
      #     path: /tmp/sccache.log
      # - when:
      #     condition: << parameters.publish-artifacts >>
      #     steps:
      #       - store_artifacts:
      #           path: build/bin/arango*
      #       - persist_to_workspace:
      #           root: .
      #           paths:
      #             - CMakePresets.json
      #             - build/
      #             - scripts/
      #             - js/
      #             - enterprise/js
      #             - etc/
      #             - tests/js
      #             - enterprise/tests/js
      #             - utils
      #             - UnitTests
      #             - 3rdParty/iresearch/tests/resources
      #             - 3rdParty/rta-makedata

  run-tests:
    docker:
      - image: arangodb/test-ubuntu:22.04-1f010839b06
    parameters:
      suiteName:
        type: string
      suites:
        type: string
      size:
        type: string
      extraArgs:
        type: string
        default: ""
      buckets:
        type: integer
        default: 1
      cluster:
        type: boolean
    resource_class: << parameters.size >>
    parallelism: << parameters.buckets >>
    steps:
      - attach_workspace:
          at: .
      - run:
          name: Enabled coredumps
          command: ulimit -c unlimited
      - run:
          name: Run << parameters.suiteName >> tests
          command: |
            mkdir work
            # Note: we need the leading space for extraArgs to avoid a parsing issue in argparse
            python3 scripts/test/test_launch_controller.py << parameters.suites >> \
              --testBuckets $CIRCLE_NODE_TOTAL/$CIRCLE_NODE_INDEX \
              --cluster << parameters.cluster >> \
              --extraArgs " << parameters.extraArgs >>" \
              --definition tests/test-definitions.txt
      - run:
          name: Copy test results
          when: always
          command: |
            mkdir test-results
            find testrunXml -iname *xml -exec cp "{}" --target-directory=./test-results \;
      - store_artifacts:
          destination: << parameters.suiteName >>
          path: ./work/
      - store_test_results:
          path: ./test-results/

  run-hotbackup-tests:
    docker:
      - image: arangodb/test-ubuntu:22.04-1f010839b06
    parameters:
      size:
        type: string
    resource_class: << parameters.size >>
    steps:
      - attach_workspace:
          at: .
      - run:
          name: Enabled coredumps
          command: ulimit -c unlimited
      - run:
          name: Install dependencies
          command: |
            pip install -r scripts/toolbox/requirements.txt
      - run:
          name: Run HotBackup tests
          command: |
            python3 scripts/toolbox/HotBackupConsistencyTest.py \
              --arangod $PWD/build/bin/arangod \
              --topdir $PWD \
              --workdir /tmp/test-workdir
      - run:
          name: Cleanup
          command: |
            rm -rf /tmp/test-workdir
      - store_artifacts:
          destination: hotbackup-test
          path: /tmp/test-workdir

  run-cppcheck:
    docker:
      - image: arangodb/build-alpine:3.16-gcc11.2-openssl3.1.2-e5e06cdaa21
    resource_class: medium+
    steps:
      - run:
          name: Prepare container
          command: |
            mkdir -p /root/workspace/ 
            mkdir -p /root/project/ 
      - attach_workspace:
          at: "/root/workspace/"
      - checkout-arangodb:
          with-submodules: true 
          destination: "/root/project"
      - checkout-enterprise:
          destination: "/root/project/enterprise"
      - run:
          name: Run cppcheck
          command: |
            ln -s /root/workspace/build/ /root/project/
            cd /root/project/ 
            utils/cppcheck-circleci.sh /root/workspace/build/compile_commands.json  
      - run:
          name: Format result
          when: always
          command: |
            cd /root/project/ 
            sed -i 's/\/root\/project\/\/root\/project\///g' cppcheck.xml
            sed -i 's/\/root\/project\///g' cppcheck.xml
            cppcheck_junit cppcheck.xml cppcheck-junit.xml
      - store_artifacts:
          path: /root/project/cppcheck.xml
      - store_test_results:
          path: /root/project/cppcheck-junit.xml

workflows:
  # lint:
  #   jobs:
  #     - minimal-checkout:
  #         name: minimal-checkout
  #     - check-log-ids:
  #         name: check-log-ids
  #         requires:
  #           - minimal-checkout
  #     - clang-format:
  #         name: clang-format
  #         requires:
  #           - minimal-checkout
  #     - eslint:
  #         name: eslint
  #         requires:
  #           - minimal-checkout

  # x64-community-pr:
  #   jobs:
  #     - compile-linux:
  #         context:
  #           - sccache-aws-bucket # add the environment variables to setup sccache for the S3 bucket
  #         resource-class: xlarge
  #         name: build-ce-x64
  #         preset: community-pr
  #         enterprise: false
  #     - run-cppcheck:
  #         name: cppcheck
  #         requires:
  #           - build-ce-x64

<<<<<<< HEAD
  # x64-enterprise-pr:
  #   jobs:
  #     - compile-linux:
  #         context:
  #           - sccache-aws-bucket # add the environment variables to setup sccache for the S3 bucket
  #         resource-class: xlarge
  #         name: build-ee-x64
  #         preset: enterprise-pr
  #         enterprise: true
  #     - compile-linux:
  #         context:
  #           - sccache-aws-bucket # add the environment variables to setup sccache for the S3 bucket
  #         resource-class: xlarge
  #         name: build-ee-non-maintainer-x64
  #         preset: enterprise-pr-non-maintainer
  #         enterprise: true
  #         publish-artifacts: false
  #         build-tests: false
  #     - run-cppcheck:
  #         name: cppcheck
  #         requires:
  #           - build-ee-x64
  #     - run-hotbackup-tests:
  #         name: run-hotbackup-tests-x64
  #         size: medium
  #         requires:
  #           - build-ee-x64
=======
  x64-enterprise-pr:
    jobs:
      - compile-linux:
          context:
            - sccache-aws-bucket # add the environment variables to setup sccache for the S3 bucket
          resource-class: xlarge
          name: build-ee-x64
          preset: enterprise-pr
          enterprise: true
      - compile-linux:
          context:
            - sccache-aws-bucket # add the environment variables to setup sccache for the S3 bucket
          resource-class: xlarge
          name: build-ee-non-maintainer-x64
          preset: enterprise-pr-non-maintainer
          enterprise: true
          publish-artifacts: false
          build-tests: false
      - compile-linux:
          context:
            - sccache-aws-bucket # add the environment variables to setup sccache for the S3 bucket
          resource-class: xlarge
          name: build-ee-no-v8-x64
          preset: enterprise-pr-no-v8
          enterprise: true
          publish-artifacts: false
          build-tests: false
          build-v8: false

      - run-cppcheck:
          name: cppcheck
          requires:
            - build-ee-x64
      - run-hotbackup-tests:
          name: run-hotbackup-tests-x64
          size: medium
          requires:
            - build-ee-x64
>>>>>>> e6ab0339

  # aarch64-community-pr:
  #   jobs:
  #     - compile-linux:
  #         context:
  #           - sccache-aws-bucket # add the environment variables to setup sccache for the S3 bucket
  #         resource-class: arm.xlarge
  #         s3-prefix: aarch64
  #         name: build-ce-aarch64
  #         preset: community-pr
  #         enterprise: false

  # aarch64-enterprise-pr:
  #   jobs:
  #     - compile-linux:
  #         context:
  #           - sccache-aws-bucket # add the environment variables to setup sccache for the S3 bucket
  #         resource-class: arm.xlarge
  #         s3-prefix: aarch64
  #         name: build-ee-aarch64
  #         preset: enterprise-pr
  #         enterprise: true
  #     - run-hotbackup-tests:
  #         name: run-hotbackup-tests-aarch64
  #         size: arm.medium
  #         requires:
  #           - build-ee-aarch64

  windows-enterprise-pr:
    jobs:
      - compile-windows:
          context:
            - sccache-aws-bucket # add the environment variables to setup sccache for the S3 bucket
          name: build-ee-win
          preset: enterprise-pr
          build-tests: true<|MERGE_RESOLUTION|>--- conflicted
+++ resolved
@@ -9,7 +9,7 @@
     default: "devel"
   build-targets:
     type: string
-    default: "arangod arangoimport arangoexport arangodump arangorestore arangobench"
+    default: "arangod arangosh arangoimport arangoexport arangodump arangorestore arangobench"
   test-build-targets:
     type: string
     default: "arangodbtests fuertetest"
@@ -495,7 +495,6 @@
   #         requires:
   #           - build-ce-x64
 
-<<<<<<< HEAD
   # x64-enterprise-pr:
   #   jobs:
   #     - compile-linux:
@@ -514,6 +513,17 @@
   #         enterprise: true
   #         publish-artifacts: false
   #         build-tests: false
+  #     - compile-linux:
+  #         context:
+  #           - sccache-aws-bucket # add the environment variables to setup sccache for the S3 bucket
+  #         resource-class: xlarge
+  #         name: build-ee-no-v8-x64
+  #         preset: enterprise-pr-no-v8
+  #         enterprise: true
+  #         publish-artifacts: false
+  #         build-tests: false
+  #         build-v8: false
+
   #     - run-cppcheck:
   #         name: cppcheck
   #         requires:
@@ -523,46 +533,6 @@
   #         size: medium
   #         requires:
   #           - build-ee-x64
-=======
-  x64-enterprise-pr:
-    jobs:
-      - compile-linux:
-          context:
-            - sccache-aws-bucket # add the environment variables to setup sccache for the S3 bucket
-          resource-class: xlarge
-          name: build-ee-x64
-          preset: enterprise-pr
-          enterprise: true
-      - compile-linux:
-          context:
-            - sccache-aws-bucket # add the environment variables to setup sccache for the S3 bucket
-          resource-class: xlarge
-          name: build-ee-non-maintainer-x64
-          preset: enterprise-pr-non-maintainer
-          enterprise: true
-          publish-artifacts: false
-          build-tests: false
-      - compile-linux:
-          context:
-            - sccache-aws-bucket # add the environment variables to setup sccache for the S3 bucket
-          resource-class: xlarge
-          name: build-ee-no-v8-x64
-          preset: enterprise-pr-no-v8
-          enterprise: true
-          publish-artifacts: false
-          build-tests: false
-          build-v8: false
-
-      - run-cppcheck:
-          name: cppcheck
-          requires:
-            - build-ee-x64
-      - run-hotbackup-tests:
-          name: run-hotbackup-tests-x64
-          size: medium
-          requires:
-            - build-ee-x64
->>>>>>> e6ab0339
 
   # aarch64-community-pr:
   #   jobs:
