# -*- mode: CMAKE; -*-

# ------------------------------------------------------------------------------
# V8 / ICU
# ------------------------------------------------------------------------------

cmake_minimum_required(VERSION 2.8)

if (POLICY CMP0048)
  cmake_policy(SET CMP0048 NEW)
endif ()

project(V8)
set(V8_VERSION 5.7.0.0)

# create target directory

set(V8_DIR "${PROJECT_SOURCE_DIR}/v8")
set(V8_TARGET_DIR "${CMAKE_CURRENT_BINARY_DIR}/v8")

file(MAKE_DIRECTORY ${V8_TARGET_DIR})

# detect endianess, and translate to gyp/v8 proper string

include(TestBigEndian)
TEST_BIG_ENDIAN(IS_BIGENDIAN)

if (${IS_BIGENDIAN})
  set(ENDIANESS 'big')
else()
  set(ENDIANESS 'little')
endif()

# detect 32bit or 64bit

if ("${CMAKE_TARGET_ARCHITECTURES}" STREQUAL "armv7")
  set(V8_PROC_ARCH "arm")
  list(APPEND V8_GYP_ARGS -Darm_version=7 -Darm_fpu=default -Darm_float_abi=default)
elseif("${CMAKE_TARGET_ARCHITECTURES}" STREQUAL "aarch64")
  set(V8_PROC_ARCH "arm64")
  list(APPEND V8_GYP_ARGS -Darm_fpu=default -Darm_float_abi=default)
else ()
  if ("${BITS}" STREQUAL "64")
    set(V8_PROC_ARCH "x64")
  else ()
    set(V8_PROC_ARCH "ia32")
  endif ()
endif()


# target architecture

file(RELATIVE_PATH V8_REL_TARGET_PATH ${V8_DIR} ${V8_TARGET_DIR})

list(APPEND V8_GYP_ARGS
  --generator-output=${V8_TARGET_DIR}
  #$ ${V8_REL_TARGET_PATH}
  -Dv8_target_arch=${V8_PROC_ARCH}
  -Dv8_host_arch=${V8_PROC_ARCH}
  -Dbyteorder=${ENDIANESS}
  # -Dicu_use_data_file_flag=1 not supportet anymore..
  -Dv8_enable_i18n_support=1
)

if (CROSS_COMPILING)
  list(APPEND V8_GYP_ARGS
  -Dhost_arch=${V8_PROC_ARCH}
  -DGYP_CROSSCOMPILE=1)
endif()

################################################################################
## ICU EXPORTS
################################################################################

set(ICU_COMPACT_VERSION
  "54"
  CACHE INTERNAL
  "ICU: compact Version"
)

set(ICU_VERSION
  "${ICU_COMPACT_VERSION}.1"
  CACHE INTERNAL
  "ICU: Version"
  )

set(ICU_BASEDIR ${V8_DIR}/third_party/icu)

set(ICU_INCLUDE_DIR
  ${ICU_BASEDIR}/source/common;${ICU_BASEDIR}/source/i18n;${ICU_BASEDIR}/source/io
  CACHE INTERNAL
  "ICU: include path"
  FORCE
)

set(V8_VERSION
  ${V8_VERSION}
  CACHE INTERNAL
  "${PROJECT_NAME}: Version"
)

set(V8_INCLUDE_DIR
  ${V8_DIR}/include;${V8_DIR}
  CACHE INTERNAL
  "${PROJECT_NAME}: include path"
)



################################################################################
## WINDOWS & NINJA
################################################################################
if (WIN32 AND ${CMAKE_GENERATOR} MATCHES "Ninja")
  message(STATUS "using generator NINJA on Windows! Still WIP be patient!")
  set(GYP_MAIN ${V8_DIR}/gypfiles/gyp_v8)

  # try to find 2013 in 'Visual Studio 12 2013 Win64'
  #if (${CMAKE_GENERATOR} MATCHES "2013") 
  #  list(APPEND V8_GYP_ARGS "-G msvs_version=2013")
  #endif()

  # try to find 2015 in 'Visual Studio 14 2015 Win64'
  #if (${CMAKE_GENERATOR} MATCHES "2015") 
    #    list(APPEND V8_GYP_ARGS "-G msvs_version=2015")
  list(APPEND V8_GYP_ARGS --format ninja)
  #endif()

  if ("${BITS}" STREQUAL "64")
    set(MS_TARGET_PLATFORM x64)
  else ()
    set(MS_TARGET_PLATFORM Win32)
  endif ()

  list(APPEND V8_GYP_ARGS -Dtarget_arch=${V8_PROC_ARCH} -Dhost_arch=${V8_PROC_ARCH})
  list(APPEND V8_GYP_ARGS ${V8_DIR}/gypfiles/all.gyp)

  if ("${V8_TARGET_ARCHS}" STREQUAL "")
    set(V8_TARGET_ARCHS "Debug;Release" CACHE string "V8 targets to build")
  endif()
  list(APPEND V8_GYP_ARGS
    -Dcomponent=static_library
    -Dlibrary=static_library
    #--depth=2
    #-Dv8_use_external_startup_data=1
    #-Dicu_gyp_path=../third_party/icu/icu.gyp
    #-Dv8_optimized_debug=0
    #-Dos_posix=0
    #-Dclang=0
    #-Dwant_separate_host_toolset=0
  )

  add_custom_target(v8_build_ninja)

  set(NINJA_BUILD_DIR "${V8_TARGET_DIR}/${NINJA_TARGET}")

  ExternalProject_Add(v8_build_ninja
    SOURCE_DIR
      "${V8_DIR}"
    CONFIGURE_COMMAND
      ${PYTHON_EXECUTABLE} ${GYP_MAIN} ${V8_GYP_ARGS}
    BINARY_DIR
      ${NINJA_BUILD_DIR}
    BUILD_COMMAND
      ${CMAKE_BUILD_TOOL} v8
    STEP_TARGETS
      v8_base v8_libplatform v8_nosnapshot v8_libsampler v8_libbase icui18n icuuc
    INSTALL_COMMAND
      "")

  list(APPEND LINK_DIRECTORIES "${NINJA_BUILD_DIR}/obj.target/src/")

  set(V8_LIBS
    "v8_base;v8_libplatform;v8_nosnapshot;v8_libsampler;v8_libbase"
    CACHE INTERNAL
    "${PROJECT_NAME}: Libraries"
  )

  list(APPEND LINK_DIRECTORIES "${NINJA_BUILD_DIR}/obj/third_party/icu")

  set(ICU_LIBS
    "icui18n;icuuc"
    CACHE INTERNAL
    "ICU: Libraries"
  )

  set(LINK_DIRECTORIES "${LINK_DIRECTORIES}" PARENT_SCOPE)

elseif (${CMAKE_GENERATOR} MATCHES "Ninja")
  message(STATUS "using generator NINJA!")

  option(USE_DEBUG_V8 "compile V8 in DEBUG mode" OFF)

  if (USE_DEBUG_V8)
    set(NINJA_TARGET "optDebug") # one of Debug|Release|Optdebug
    set(V8_TARGET_ARCH "${V8_PROC_ARCH}.debug")
  else ()
    set(NINJA_TARGET "Release") # one of Debug|Release|Optdebug
    set(V8_TARGET_ARCH "${V8_PROC_ARCH}.release")
  endif ()

  if (USE_DEBUG_V8)
    list(APPEND V8_GYP_ARGS -Dv8_enable_backtrace=1)
  endif ()

  set(V8_LIBRARY_DIR "${V8_TARGET_DIR}/${V8_TARGET_ARCH}")
  set(ICU_LIBRARY_DIR "${V8_LIBRARY_DIR}")

  set(GYP_MAIN "${V8_DIR}/gypfiles/gyp_v8")

  list(APPEND V8_GYP_ARGS ${V8_DIR}/gypfiles/all.gyp)
  list(APPEND V8_GYP_ARGS --format ninja)
  list(APPEND V8_GYP_ARGS -S.${V8_TARGET_ARCH})

  if (LINUX)
    set(V8_LIBRARY_DIR "${V8_LIBRARY_DIR}/obj.target/src")
    set(ICU_LIBRARY_DIR "${ICU_LIBRARY_DIR}/obj.target/third_party/icu")
  elseif (SOLARIS)
    set(V8_LIBRARY_DIR "${V8_LIBRARY_DIR}/obj.host/src")
    set(ICU_LIBRARY_DIR "${ICU_LIBRARY_DIR}/obj.host/third_party/icu")
  endif ()

  # Gyp wants to use its own clang if we don't set this:
  list(APPEND V8_GYP_ARGS
    -Dclang=0)

  list(APPEND V8_GYP_ARGS
    -I${V8_DIR}/gypfiles/standalone.gypi
    --depth=.
    -Dstandalone_static_library=1
    -Dlinux_use_bundled_gold=0
    -Dlinux_use_gold_flags=0
    -Dv8_no_strict_aliasing=1
    -Dwerror=
  )

  set(NINJA_BUILD_DIR "${V8_TARGET_DIR}/${NINJA_TARGET}")

  ExternalProject_Add(v8_build
    SOURCE_DIR
      "${V8_DIR}"
    CONFIGURE_COMMAND
      ${PYTHON_EXECUTABLE} ${GYP_MAIN} ${V8_GYP_ARGS}
    BINARY_DIR
      ${NINJA_BUILD_DIR}
    BUILD_COMMAND
      ${CMAKE_BUILD_TOOL} v8
    STEP_TARGETS
      v8_base v8_libplatform v8_nosnapshot v8_libsampler v8_libbase icui18n icuuc
    INSTALL_COMMAND
      "")

  list(APPEND LINK_DIRECTORIES "${NINJA_BUILD_DIR}/obj/src")

  set(V8_LIBS
    "v8_base;v8_libplatform;v8_nosnapshot;v8_libsampler;v8_libbase"
    CACHE INTERNAL
    "${PROJECT_NAME}: Libraries"
  )

  list(APPEND LINK_DIRECTORIES "${NINJA_BUILD_DIR}/obj/third_party/icu")

  set(ICU_LIBS
    "icui18n;icuuc"
    CACHE INTERNAL
    "ICU: Libraries"
  )

  set(LINK_DIRECTORIES "${LINK_DIRECTORIES}" PARENT_SCOPE)

################################################################################
## WINDOWS with msbuild
################################################################################

elseif (WIN32)
  MESSAGE("Building V8 for Windows with MSBUILD")
  set(GYP_MAIN gypfiles/gyp_v8)

  # try to find 2013 in 'Visual Studio 12 2013 Win64'
  if (${CMAKE_GENERATOR} MATCHES "2013") 
    list(APPEND V8_GYP_ARGS "-Gmsvs_version=2013")
  endif()

  # try to find 2015 in 'Visual Studio 14 2015 Win64'
  if (${CMAKE_GENERATOR} MATCHES "2015") 
    list(APPEND V8_GYP_ARGS "-Gmsvs_version=2015")
  endif()
  
  list(APPEND V8_GYP_ARGS "-GGYP_GENERATORS=msvs")
  list(APPEND V8_GYP_ARGS "-Dmsvs_cygwin_shell=0")
  list(APPEND V8_GYP_ARGS "-Dv8_use_snapshot=false")
  
  if ("${BITS}" STREQUAL "64")
    set(MS_TARGET_PLATFORM x64)
  else ()
    set(MS_TARGET_PLATFORM Win32)
  endif ()

  list(APPEND V8_GYP_ARGS -Dtarget_arch=${V8_PROC_ARCH} -Dhost_arch=${V8_PROC_ARCH})
  list(APPEND V8_GYP_ARGS gypfiles/all.gyp)

  if ("${V8_TARGET_ARCHS}" STREQUAL "")
    set(V8_TARGET_ARCHS "Debug;Release" CACHE string "V8 targets to build")
  endif()
  set(ENV{GYP_GENERATORS} msvs)
  set(ENV{GYP_MSVS_VERSION} 2015)
  set(ENV{DEPOT_TOOLS_WIN_TOOLCHAIN} 0)
  list(APPEND V8_GYP_ARGS
    -Dcomponent=static_library
    -Dlibrary=static_library
    -Dgenerator_output=${V8_TARGET_DIR}
    -Ggenerator_output=${V8_TARGET_DIR}
    #--depth=2
    #-Dv8_use_external_startup_data=1
    #-Dicu_gyp_path=../third_party/icu/icu.gyp
    #-Dv8_optimized_debug=0
    #-Dos_posix=0
    #-Dclang=0
    #-Dwant_separate_host_toolset=0
  )

  add_custom_target(v8_build)

  foreach (MS_TARGET_CONF ${V8_TARGET_ARCHS})
    string(TOLOWER ${MS_TARGET_CONF} MS_TARGET_CONF_LOWER)

    ExternalProject_Add(v8_build_${MS_TARGET_CONF_LOWER}
      BUILD_IN_SOURCE
        TRUE
      WORKING_DIRECTORY
        ${V8_DIR}
      SOURCE_DIR
        "${V8_DIR}"
      CONFIGURE_COMMAND
        ${CMAKE_COMMAND} -E env GYP_GENERATORS=msvs GYP_MSVS_VERSION=2015 DEPOT_TOOLS_WIN_TOOLCHAIN=0 ${PYTHON_EXECUTABLE} ${GYP_MAIN} ${V8_GYP_ARGS} -Dmode=${MS_TARGET_CONF_LOWER}
      BUILD_COMMAND
        ""
      INSTALL_COMMAND
        ""
    )

    add_dependencies(v8_build v8_build_${MS_TARGET_CONF_LOWER})

    # and now ICU...

    ExternalProject_Add_Step(v8_build_${MS_TARGET_CONF_LOWER} icu_build_icui18n
      WORKING_DIRECTORY
        ${V8_TARGET_DIR}/third_party/icu
      COMMAND
        msbuild icu.sln /t:icui18n /p:Configuration=${MS_TARGET_CONF} /p:Platform=${MS_TARGET_PLATFORM}
      DEPENDEES
        configure
      DEPENDERS
        build
    )

    ExternalProject_Add_Step(v8_build_${MS_TARGET_CONF_LOWER} icu_build_icuuc
      WORKING_DIRECTORY
        ${V8_TARGET_DIR}/third_party/icu
      COMMAND
        msbuild icu.sln /t:icuuc /p:Configuration=${MS_TARGET_CONF} /p:Platform=${MS_TARGET_PLATFORM}
      DEPENDEES
        configure
      DEPENDERS
        build
    )

    # cmake eats semicolons or quotes them or, or, or so we can't use /t:a;b;c
    ExternalProject_Add_Step(v8_build_${MS_TARGET_CONF_LOWER} v8_build_v8
      WORKING_DIRECTORY
        ${V8_TARGET_DIR}/gypfiles
      COMMAND
        msbuild all.sln /t:v8 /p:Configuration=${MS_TARGET_CONF} /p:Platform=${MS_TARGET_PLATFORM}
      DEPENDEES
        configure
      DEPENDERS
        build
    )

    ExternalProject_Add_Step(v8_build_${MS_TARGET_CONF_LOWER} v8_build_v8_libbase
      WORKING_DIRECTORY
        ${V8_TARGET_DIR}/gypfiles
      COMMAND
        msbuild all.sln /t:v8_libbase /p:Configuration=${MS_TARGET_CONF} /p:Platform=${MS_TARGET_PLATFORM}
      DEPENDEES
        configure
      DEPENDERS
        build
    )

    ExternalProject_Add_Step(v8_build_${MS_TARGET_CONF_LOWER} v8_build_v8_libplatform
      WORKING_DIRECTORY
        ${V8_TARGET_DIR}/gypfiles
      COMMAND
        msbuild all.sln /t:v8_libplatform /p:Configuration=${MS_TARGET_CONF} /p:Platform=${MS_TARGET_PLATFORM}
      DEPENDEES
        configure
      DEPENDERS
        build
    )

    ExternalProject_Add_Step(v8_build_${MS_TARGET_CONF_LOWER} v8_build_v8_libsampler
      WORKING_DIRECTORY
        ${V8_TARGET_DIR}/gypfiles
      COMMAND
        msbuild all.sln /t:v8_libsampler /p:Configuration=${MS_TARGET_CONF} /p:Platform=${MS_TARGET_PLATFORM}
      DEPENDEES
        configure
      DEPENDERS
        build
    )
  endforeach ()

  set(ICU_LIBRARY_DEBUG "${CMAKE_CURRENT_BINARY_DIR}}/../build/Debug")
  set(ICU_LIBRARY_RELEASE "${CMAKE_CURRENT_BINARY_DIR}}/../build/Release")

  set(ICU_LIBS
    debug "${ICU_LIBRARY_DEBUG}/lib/icui18n.lib"
    optimized "${ICU_LIBRARY_RELEASE}/lib/icui18n.lib"

    debug "${ICU_LIBRARY_DEBUG}/lib/icuuc.lib"
    optimized "${ICU_LIBRARY_RELEASE}/lib/icuuc.lib"

    CACHE INTERNAL
    "ICU: Libraries"
    FORCE
    )
  set(V8_LIBRARY_DEBUG "${CMAKE_CURRENT_BINARY_DIR}/build/Debug")
  set(V8_LIBRARY_RELEASE "${CMAKE_CURRENT_BINARY_DIR}/build/Release")

  set(V8_LIBS
    debug "${V8_LIBRARY_DEBUG}/lib/v8_base_0.lib"
    optimized "${V8_LIBRARY_RELEASE}/lib/v8_base_0.lib"

    debug "${V8_LIBRARY_DEBUG}/lib/v8_base_1.lib"
    optimized "${V8_LIBRARY_RELEASE}/lib/v8_base_1.lib"

    debug "${V8_LIBRARY_DEBUG}/lib/v8_base_2.lib"
    optimized "${V8_LIBRARY_RELEASE}/lib/v8_base_2.lib"

    debug "${V8_LIBRARY_DEBUG}/lib/v8_base_3.lib"
    optimized "${V8_LIBRARY_RELEASE}/lib/v8_base_3.lib"

    debug "${V8_LIBRARY_DEBUG}/lib/v8_libplatform.lib"
    optimized "${V8_LIBRARY_RELEASE}/lib/v8_libplatform.lib"

    debug "${V8_LIBRARY_DEBUG}/lib/v8_nosnapshot.lib"
    optimized "${V8_LIBRARY_RELEASE}/lib/v8_nosnapshot.lib"

    debug "${V8_LIBRARY_DEBUG}/lib/v8_libsampler.lib"
    optimized "${V8_LIBRARY_RELEASE}/lib/v8_libsampler.lib"

    debug "${V8_LIBRARY_DEBUG}/lib/v8_libbase.lib"
    optimized "${V8_LIBRARY_RELEASE}/lib/v8_libbase.lib"

    debug "DbgHelp.lib"
    optimized "DbgHelp.lib"

    CACHE INTERNAL
    "${PROJECT_NAME}: Libraries"
  )

else ()

################################################################################
## UNIX
################################################################################

  option(USE_DEBUG_V8 "compile V8 in DEBUG mode" OFF)

  set(V8_CFLAGS   "$ENV{V8_CFLAGS}")
  set(V8_CXXFLAGS "$ENV{V8_CXXFLAGS}")
  set(V8_LDFLAGS  "$ENV{V8_LDFLAGS}")

  if (CMAKE_CXX_COMPILER_ID STREQUAL "GNU")
    set(V8_CFLAGS   "${V8_CFLAGS} -fno-delete-null-pointer-checks")
    set(V8_CXXFLAGS "${V8_CXXFLAGS} -fno-delete-null-pointer-checks")
  endif()

  if (USE_DEBUG_V8)
    set(V8_TARGET_ARCH "${V8_PROC_ARCH}.debug")
  else ()
    set(V8_TARGET_ARCH "${V8_PROC_ARCH}.release")
  endif ()

  if (USE_DEBUG_V8)
    list(APPEND V8_GYP_ARGS -Dv8_enable_backtrace=1)
  endif ()

  set(V8_LIBRARY_DIR "${V8_TARGET_DIR}/${V8_TARGET_ARCH}")
  set(ICU_LIBRARY_DIR "${V8_LIBRARY_DIR}")

  set(GYP_MAIN ${V8_DIR}/tools/gyp/gyp_main.py)

  list(APPEND V8_GYP_ARGS gypfiles/all.gyp)
  list(APPEND V8_GYP_ARGS --format make)
  list(APPEND V8_GYP_ARGS -S.${V8_TARGET_ARCH})

  if (LINUX)
    set(V8_LIBRARY_DIR "${V8_LIBRARY_DIR}/obj.target/src")
    set(ICU_LIBRARY_DIR "${ICU_LIBRARY_DIR}/obj.target/third_party/icu")
  elseif (SOLARIS)
    set(V8_LIBRARY_DIR "${V8_LIBRARY_DIR}/obj.host/src")
    set(ICU_LIBRARY_DIR "${ICU_LIBRARY_DIR}/obj.host/third_party/icu")
  endif ()

  list(APPEND V8_GYP_ARGS
    -Igypfiles/standalone.gypi
    -Dmac_deployment_target=${CMAKE_OSX_DEPLOYMENT_TARGET}
    --depth=.
    -Dstandalone_static_library=1
    -Dlinux_use_bundled_gold=0
    -Dlinux_use_gold_flags=0
    -Dv8_no_strict_aliasing=1
    -Dwerror=
  )

  if (CROSS_COMPILING)
    list(APPEND V8_GYP_ARGS -Dv8_use_snapshot=false )
#  dependenis 'v8_libbase' and 'v8_libplatform' need be added in v8.gyp  (under 'v8_use_snapshot!="true"')
  else ()
    list(APPEND V8_GYP_ARGS -Dv8_use_snapshot=true )
  endif()

  if (APPLE AND CMAKE_COMPILER_IS_CLANG)
    set(V8_CXXFLAGS "${V8_CXXFLAGS} -stdlib=libc++")
    set(V8_LDFLAGS  "${V8_LDFLAGS} -stdlib=libc++")
  endif ()

  if (USE_DEBUG_V8)
    set(V8_BUILDTYPE Debug)
  else ()
    set(V8_BUILDTYPE Release)
  endif ()

  set(V8_COMPILE_ARGS
    -C ${V8_TARGET_DIR}
    -f Makefile.${V8_TARGET_ARCH}
    BUILDTYPE=${V8_BUILDTYPE}
    builddir=${V8_TARGET_DIR}/${V8_TARGET_ARCH}
    CC=${CMAKE_C_COMPILER}
    CXX=${CMAKE_CXX_COMPILER}
    CFLAGS=${V8_CFLAGS}
    CXXFLAGS=${V8_CXXFLAGS}
    LDFLAGS=${V8_LDFLAGS}
  )

  list(APPEND V8_COMPILE_ARGS icui18n icuuc)
  list(APPEND V8_COMPILE_ARGS v8)

  ExternalProject_Add(v8_build
    BUILD_IN_SOURCE
      TRUE
    SOURCE_DIR
      "${V8_DIR}"
    CONFIGURE_COMMAND
      ${PYTHON_EXECUTABLE} ${GYP_MAIN} ${V8_GYP_ARGS}
    BUILD_COMMAND
      $(MAKE) ${V8_COMPILE_ARGS}
    STEP_TARGETS
      v8_base v8_libplatform v8_nosnapshot v8_libsampler v8_libbase icui18n icuuc
    INSTALL_COMMAND
      "")

  list(APPEND LINK_DIRECTORIES "${V8_LIBRARY_DIR}")

  set(V8_LIBS
    "v8_base;v8_libplatform;v8_nosnapshot;v8_libsampler;v8_libbase"
    CACHE INTERNAL
    "${PROJECT_NAME}: Libraries"
  )

  list(APPEND LINK_DIRECTORIES "${ICU_LIBRARY_DIR}")

  set(ICU_LIBS
    "icui18n;icuuc"
    CACHE INTERNAL
    "ICU: Libraries"
  )

  set(LINK_DIRECTORIES "${LINK_DIRECTORIES}" PARENT_SCOPE)
endif()

set(ICU_DT "${ICU_BASEDIR}/common/icudtl.dat")
set(ICU_DT ${ICU_DT} PARENT_SCOPE)
set(ICU_DT_DEST "icudtl.dat" )
set(ICU_DT_DEST ${ICU_DT_DEST} PARENT_SCOPE)

configure_file(
  "${ICU_DT}"
  "${CMAKE_BINARY_DIR}/bin/${CONFIGURATION}/${ICU_DT_DEST}"
  COPYONLY)
configure_file(
  "${ICU_DT}"
  "${CMAKE_BINARY_DIR}/tests/${CONFIGURATION}/${ICU_DT_DEST}"
  COPYONLY)
<<<<<<< HEAD
install(FILES ${ICU_DT}
  DESTINATION "share/arangodb/"
  RENAME ${ICU_DT_DEST})
install(FILES ${ICU_DT}
  DESTINATION "bin/share/arangodb/"
  RENAME ${ICU_DT_DEST})
=======
>>>>>>> 4edba27b
if (NOT WIN32)
  add_custom_target(nonthinV8
    COMMAND ${CMAKE_CURRENT_SOURCE_DIR}/../../Installation/archive-de-thinner.sh ${V8_REL_TARGET_PATH}
    COMMENT de-thins V8 .a files)
endif()<|MERGE_RESOLUTION|>--- conflicted
+++ resolved
@@ -593,15 +593,6 @@
   "${ICU_DT}"
   "${CMAKE_BINARY_DIR}/tests/${CONFIGURATION}/${ICU_DT_DEST}"
   COPYONLY)
-<<<<<<< HEAD
-install(FILES ${ICU_DT}
-  DESTINATION "share/arangodb/"
-  RENAME ${ICU_DT_DEST})
-install(FILES ${ICU_DT}
-  DESTINATION "bin/share/arangodb/"
-  RENAME ${ICU_DT_DEST})
-=======
->>>>>>> 4edba27b
 if (NOT WIN32)
   add_custom_target(nonthinV8
     COMMAND ${CMAKE_CURRENT_SOURCE_DIR}/../../Installation/archive-de-thinner.sh ${V8_REL_TARGET_PATH}
