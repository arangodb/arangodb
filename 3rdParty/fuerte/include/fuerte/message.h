////////////////////////////////////////////////////////////////////////////////
/// DISCLAIMER
///
/// Copyright 2018-2019 ArangoDB GmbH, Cologne, Germany
///
/// Licensed under the Apache License, Version 2.0 (the "License");
/// you may not use this file except in compliance with the License.
/// You may obtain a copy of the License at
///
///     http://www.apache.org/licenses/LICENSE-2.0
///
/// Unless required by applicable law or agreed to in writing, software
/// distributed under the License is distributed on an "AS IS" BASIS,
/// WITHOUT WARRANTIES OR CONDITIONS OF ANY KIND, either express or implied.
/// See the License for the specific language governing permissions and
/// limitations under the License.
///
/// Copyright holder is ArangoDB GmbH, Cologne, Germany
///
/// @author Jan Christoph Uhde
/// @author Ewout Prangsma
/// @author Simon Grätzer
////////////////////////////////////////////////////////////////////////////////
#pragma once
#ifndef ARANGO_CXX_DRIVER_MESSAGE
#define ARANGO_CXX_DRIVER_MESSAGE

#include <string>
#include <vector>

#include <fuerte/asio_ns.h>
#include <fuerte/types.h>

#include <velocypack/Buffer.h>
#include <velocypack/Builder.h>
#include <velocypack/Slice.h>

namespace arangodb { namespace fuerte { inline namespace v1 {
const std::string fu_content_length_key("content-length");
const std::string fu_content_type_key("content-type");
const std::string fu_accept_key("accept");
const std::string fu_keep_alive_key("keep-alive");

struct MessageHeader {
  /// arangodb message format version
  short version() const { return _version; }
  void setVersion(short v) { _version = v; }

 public:
  // Header metadata helpers
  void addMeta(std::string key, std::string value);
  void addMeta(StringMap const&);
  void setMeta(StringMap);
  StringMap const& meta() const { return _meta; }

  // Get value for header metadata key, returns empty string if not found.
  std::string const& metaByKey(std::string const& key) const {
    bool unused;
    return this->metaByKey(key, unused);
  }
  std::string const& metaByKey(std::string const& key, bool& found) const;

  // content type accessors
  inline ContentType contentType() const { return _contentType; }
  void contentType(std::string const& type);
  void contentType(ContentType type) {
    _contentType = type;
  }

 protected:
  StringMap _meta;  /// Header meta data (equivalent to HTTP headers)
  short _version;
  ContentType _contentType = ContentType::Unset;
  ContentType _acceptType = ContentType::Unset;
};

struct RequestHeader final : public MessageHeader {
  /// Database that is the target of the request
  std::string database;

  /// Local path of the request (without "/_db/" prefix)
  std::string path;

  /// Query parameters
  StringMap parameters;

  /// HTTP method
  RestVerb restVerb = RestVerb::Illegal;

 public:
  // accept header accessors
<<<<<<< HEAD
  ContentType acceptType() const;
  void acceptType(ContentType type);
  void acceptType(std::string const& type);
=======
  ContentType acceptType() const { return _acceptType; }
  void acceptType(ContentType type) { _acceptType = type; }
>>>>>>> 35c62f39

  // query parameter helpers
  void addParameter(std::string const& key, std::string const& value);

  /// @brief analyze path and split into components
  /// strips /_db/<name> prefix, sets db name and fills parameters
  void parseArangoPath(std::string const&);
};

struct ResponseHeader final : public MessageHeader {
  friend class Response;

  /// Response code
  StatusCode responseCode = StatusUndefined;

  MessageType responseType() const { return _responseType; }

 private:
  MessageType _responseType = MessageType::Response;
};

// Message is base class for message being send to (Request) or
// from (Response) a server.
class Message {
 protected:
  Message() = default;
  virtual ~Message() = default;

 public:
  /// Message type
  virtual MessageType type() const = 0;
  virtual MessageHeader const& messageHeader() const = 0;

  ///////////////////////////////////////////////
  // get payload
  ///////////////////////////////////////////////

  /// get slices if the content-type is velocypack
  virtual std::vector<velocypack::Slice> slices() const = 0;
  virtual asio_ns::const_buffer payload() const = 0;
  virtual std::size_t payloadSize() const = 0;
  std::string payloadAsString() const {
    auto p = payload();
    return std::string(asio_ns::buffer_cast<char const*>(p),
                       asio_ns::buffer_size(p));
  }

  /// get the content as a slice
  velocypack::Slice slice() {
    auto slices = this->slices();
    if (!slices.empty()) {
      return slices[0];
    }
    return velocypack::Slice::noneSlice();
  }

  /// content-type header accessors
  ContentType contentType() const;

  bool isContentTypeJSON() const;
  bool isContentTypeVPack() const;
  bool isContentTypeHtml() const;
  bool isContentTypeText() const;
};

// Request contains the message send to a server in a request.
class Request final : public Message {
 public:
  static constexpr std::chrono::milliseconds defaultTimeout =
      std::chrono::milliseconds(300 * 1000);

  Request(RequestHeader messageHeader = RequestHeader())
      : header(std::move(messageHeader)), _timeout(defaultTimeout) {}

  /// @brief request header
  RequestHeader header;

  MessageType type() const override { return MessageType::Request; }
  MessageHeader const& messageHeader() const override { return header; }

  ///////////////////////////////////////////////
  // header accessors
  ///////////////////////////////////////////////

  // accept header accessors
  ContentType acceptType() const;

  ///////////////////////////////////////////////
  // add payload
  ///////////////////////////////////////////////
  void addVPack(velocypack::Slice const slice);
  void addVPack(velocypack::Buffer<uint8_t> const& buffer);
  void addVPack(velocypack::Buffer<uint8_t>&& buffer);
  void addBinary(uint8_t const* data, std::size_t length);

  ///////////////////////////////////////////////
  // get payload
  ///////////////////////////////////////////////

  /// @brief get velocypack slices contained in request
  /// only valid iff the data was added via addVPack
  std::vector<velocypack::Slice> slices() const override;
  asio_ns::const_buffer payload() const override;
  std::size_t payloadSize() const override;

  // get timeout, 0 means no timeout
  inline std::chrono::milliseconds timeout() const { return _timeout; }
  // set timeout
  void timeout(std::chrono::milliseconds timeout) { _timeout = timeout; }

 private:
  velocypack::Buffer<uint8_t> _payload;
  std::chrono::milliseconds _timeout;
};

// Response contains the message resulting from a request to a server.
class Response : public Message {
 public:
  Response(ResponseHeader reqHeader = ResponseHeader())
      : header(std::move(reqHeader)), _payloadOffset(0) {}

  Response(Response const&) = delete;
  Response& operator=(Response const&) = delete;

  /// @brief request header
  ResponseHeader header;

  MessageType type() const override { return header._responseType; }
  MessageHeader const& messageHeader() const override { return header; }
  ///////////////////////////////////////////////
  // get / check status
  ///////////////////////////////////////////////

  // statusCode returns the (HTTP) status code for the request (200==OK).
  StatusCode statusCode() { return header.responseCode; }
  // checkStatus returns true if the statusCode equals one of the given valid
  // code, false otherwise.
  bool checkStatus(std::initializer_list<StatusCode> validStatusCodes) {
    auto actual = statusCode();
    for (auto code : validStatusCodes) {
      if (code == actual) return true;
    }
    return false;
  }
  // assertStatus throw an exception if the statusCode does not equal one of the
  // given valid codes.
  void assertStatus(std::initializer_list<StatusCode> validStatusCodes) {
    if (!checkStatus(validStatusCodes)) {
      throw std::runtime_error("invalid status " +
                               std::to_string(statusCode()));
    }
  }

  ///////////////////////////////////////////////
  // get/set payload
  ///////////////////////////////////////////////

  /// @brief validates and returns VPack response. Only valid for velocypack
  std::vector<velocypack::Slice> slices() const override;
  asio_ns::const_buffer payload() const override;
  std::size_t payloadSize() const override;
  std::shared_ptr<velocypack::Buffer<uint8_t>> copyPayload() const;
  std::shared_ptr<velocypack::Buffer<uint8_t>> stealPayload();

  /// @brief move in the payload
  void setPayload(velocypack::Buffer<uint8_t> buffer,
                  std::size_t payloadOffset);

 private:
  velocypack::Buffer<uint8_t> _payload;
  std::size_t _payloadOffset;
};
}}}  // namespace arangodb::fuerte::v1
#endif<|MERGE_RESOLUTION|>--- conflicted
+++ resolved
@@ -89,14 +89,9 @@
 
  public:
   // accept header accessors
-<<<<<<< HEAD
-  ContentType acceptType() const;
-  void acceptType(ContentType type);
-  void acceptType(std::string const& type);
-=======
   ContentType acceptType() const { return _acceptType; }
   void acceptType(ContentType type) { _acceptType = type; }
->>>>>>> 35c62f39
+  void acceptType(std::string const& type) { _acceptType = to_ContentType(type); }
 
   // query parameter helpers
   void addParameter(std::string const& key, std::string const& value);
