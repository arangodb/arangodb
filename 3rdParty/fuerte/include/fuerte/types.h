////////////////////////////////////////////////////////////////////////////////
/// DISCLAIMER
///
/// Copyright 2016 ArangoDB GmbH, Cologne, Germany
///
/// Licensed under the Apache License, Version 2.0 (the "License");
/// you may not use this file except in compliance with the License.
/// You may obtain a copy of the License at
///
///     http://www.apache.org/licenses/LICENSE-2.0
///
/// Unless required by applicable law or agreed to in writing, software
/// distributed under the License is distributed on an "AS IS" BASIS,
/// WITHOUT WARRANTIES OR CONDITIONS OF ANY KIND, either express or implied.
/// See the License for the specific language governing permissions and
/// limitations under the License.
///
/// Copyright holder is ArangoDB GmbH, Cologne, Germany
///
/// @author Jan Christoph Uhde
/// @author Ewout Prangsma
////////////////////////////////////////////////////////////////////////////////
#pragma once
#ifndef ARANGO_CXX_DRIVER_FUERTE_TYPES
#define ARANGO_CXX_DRIVER_FUERTE_TYPES

#include <chrono>
#include <functional>
#include <map>
#include <memory>
#include <string>
#include <string_view>
#include <vector>

namespace arangodb { namespace fuerte { inline namespace v1 {
class Request;
class Response;

using MessageID = std::uint64_t;  // id that identifies a Request.
using StatusCode = std::uint32_t;

StatusCode constexpr StatusUndefined = 0;
StatusCode constexpr StatusOK = 200;
StatusCode constexpr StatusCreated = 201;
StatusCode constexpr StatusAccepted = 202;
StatusCode constexpr StatusPartial = 203;
StatusCode constexpr StatusNoContent = 204;
StatusCode constexpr StatusTemporaryRedirect = 307;
StatusCode constexpr StatusBadRequest = 400;
StatusCode constexpr StatusUnauthorized = 401;
StatusCode constexpr StatusForbidden = 403;
StatusCode constexpr StatusNotFound = 404;
StatusCode constexpr StatusMethodNotAllowed = 405;
StatusCode constexpr StatusNotAcceptable = 406;
StatusCode constexpr StatusConflict = 409;
StatusCode constexpr StatusPreconditionFailed = 412;
StatusCode constexpr StatusMisdirectedRequest = 421;
StatusCode constexpr StatusInternalError = 500;
StatusCode constexpr StatusServiceUnavailable = 503;
StatusCode constexpr StatusVersionNotSupported = 505;

std::string status_code_to_string(StatusCode);

bool statusIsSuccess(StatusCode);

// -----------------------------------------------------------------------------
// --SECTION--                                         enum class ErrorCondition
// -----------------------------------------------------------------------------

enum class Error : uint16_t {
  NoError = 0,

  CouldNotConnect = 1000,
  CloseRequested = 1001,
  ConnectionClosed = 1002,
  RequestTimeout = 1003,
  QueueCapacityExceeded = 1004,

  ReadError = 1102,
  WriteError = 1103,

  ConnectionCanceled = 1104,

  VstUnauthorized = 2000,

  ProtocolError = 3000,
};
std::string to_string(Error error);

// RequestCallback is called for finished connection requests.
// If the given Error is zero, the request succeeded, otherwise an error
// occurred.
using RequestCallback = std::function<void(Error, std::unique_ptr<Request>,
                                           std::unique_ptr<Response>)>;
// ConnectionFailureCallback is called when a connection encounters a failure
// that is not related to a specific request.
// Examples are:
// - Host cannot be resolved
// - Cannot connect
// - Connection lost
using ConnectionFailureCallback =
    std::function<void(Error errorCode, const std::string& errorMessage)>;

using StringMap = std::map<std::string, std::string>;

// -----------------------------------------------------------------------------
// --SECTION--                                               enum class RestVerb
// -----------------------------------------------------------------------------

enum class RestVerb {
  Illegal = -1,
  Delete = 0,
  Get = 1,
  Post = 2,
  Put = 3,
  Head = 4,
  Patch = 5,
  Options = 6
};
std::string to_string(RestVerb type);
RestVerb from_string(std::string_view type);
RestVerb from_string(std::string const& type);

// -----------------------------------------------------------------------------
// --SECTION--                                                       MessageType
// -----------------------------------------------------------------------------

enum class MessageType : int {
  Undefined = 0,
  Request = 1,
  Response = 2,
  ResponseUnfinished = 3,
  Authentication = 1000
};
MessageType intToMessageType(int integral);

std::string to_string(MessageType type);

// -----------------------------------------------------------------------------
// --SECTION--                                                     SocketType
// -----------------------------------------------------------------------------

enum class SocketType : uint8_t { Undefined = 0, Tcp = 1, Ssl = 2, Unix = 3 };
std::string to_string(SocketType type);

// -----------------------------------------------------------------------------
// --SECTION--                                                     ProtocolType
// -----------------------------------------------------------------------------

enum class ProtocolType : uint8_t {
  Undefined = 0,
  Http = 1,
  Http2 = 2,
  Vst = 3
};
std::string to_string(ProtocolType type);

// -----------------------------------------------------------------------------
// --SECTION--                                                       ContentType
// -----------------------------------------------------------------------------

enum class ContentType : uint8_t {
  Unset = 0,
  Custom,
  VPack,
  Dump,
  Json,
  Html,
  Text,
  BatchPart,
  FormData
};
ContentType to_ContentType(std::string const& val);
std::string to_string(ContentType type);

// -----------------------------------------------------------------------------
// --SECTION--                                                   ContentEncoding
// -----------------------------------------------------------------------------

enum class ContentEncoding : uint8_t {
  Identity = 0,
  Deflate = 1,
  Gzip = 2,
<<<<<<< HEAD
  Unknown = 3
=======
  Custom = 3
>>>>>>> b64d108d
};
ContentEncoding to_ContentEncoding(std::string const& val);
std::string to_string(ContentEncoding type);

// -----------------------------------------------------------------------------
// --SECTION--                                                AuthenticationType
// -----------------------------------------------------------------------------

enum class AuthenticationType { None, Basic, Jwt };
std::string to_string(AuthenticationType type);

// -----------------------------------------------------------------------------
// --SECTION--                                                      Velocystream
// -----------------------------------------------------------------------------

namespace vst {

enum VSTVersion : char { VST1_0 = 0, VST1_1 = 1 };
}

// -----------------------------------------------------------------------------
// --SECTION--                                           ConnectionConfiguration
// -----------------------------------------------------------------------------

namespace detail {
struct ConnectionConfiguration {
  ConnectionConfiguration()
      : _socketType(SocketType::Tcp),
        _protocolType(ProtocolType::Vst),
        _vstVersion(vst::VST1_1),
        _upgradeH1ToH2(false),
        _host("localhost"),
        _port("8529"),
        _verifyHost(false),
        _connectTimeout(15000),
        _idleTimeout(300000),
        _connectRetryPause(1000),
        _maxConnectRetries(3),
        _useIdleTimeout(true),
        _authenticationType(AuthenticationType::None),
        _user(""),
        _password(""),
        _jwtToken("") {}

  ConnectionFailureCallback _onFailure;
  SocketType _socketType;      // tcp, ssl or unix
  ProtocolType _protocolType;  // vst or http
  vst::VSTVersion _vstVersion;
  bool _upgradeH1ToH2;

  std::string _host;
  std::string _port;
  bool _verifyHost;

  std::chrono::milliseconds _connectTimeout;
  std::chrono::milliseconds _idleTimeout;
  std::chrono::milliseconds _connectRetryPause;
  unsigned _maxConnectRetries;
  bool _useIdleTimeout;

  AuthenticationType _authenticationType;
  std::string _user;
  std::string _password;
  std::string _jwtToken;
};
}  // namespace detail
}}}  // namespace arangodb::fuerte::v1
#endif<|MERGE_RESOLUTION|>--- conflicted
+++ resolved
@@ -181,11 +181,7 @@
   Identity = 0,
   Deflate = 1,
   Gzip = 2,
-<<<<<<< HEAD
-  Unknown = 3
-=======
   Custom = 3
->>>>>>> b64d108d
 };
 ContentEncoding to_ContentEncoding(std::string const& val);
 std::string to_string(ContentEncoding type);
