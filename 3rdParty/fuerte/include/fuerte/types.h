--- conflicted
+++ resolved
@@ -60,12 +60,9 @@
 
 enum class Error : uint16_t {
   NoError = 0,
-<<<<<<< HEAD
+
   ErrorCastError = 1,
-  
-=======
-
->>>>>>> 5452b019
+
   CouldNotConnect = 1000,
   CloseRequested = 1001,
   ConnectionClosed = 1002,
@@ -76,12 +73,11 @@
   WriteError = 1103,
 
   Canceled = 1104,
-  
+
   ProtocolError = 3000,
 };
 std::string to_string(Error error);
-<<<<<<< HEAD
-  
+
 // RequestCallback is called for finished connection requests.
 // If the given Error is zero, the request succeeded, otherwise an error
 // occurred.
@@ -96,23 +92,6 @@
 using ConnectionFailureCallback =
     std::function<void(Error errorCode, const std::string& errorMessage)>;
 
-=======
-
-// RequestCallback is called for finished connection requests.
-// If the given Error is zero, the request succeeded, otherwise an error
-// occurred.
-using RequestCallback = std::function<void(Error, std::unique_ptr<Request>,
-                                           std::unique_ptr<Response>)>;
-// ConnectionFailureCallback is called when a connection encounters a failure
-// that is not related to a specific request.
-// Examples are:
-// - Host cannot be resolved
-// - Cannot connect
-// - Connection lost
-using ConnectionFailureCallback =
-    std::function<void(Error errorCode, const std::string& errorMessage)>;
-
->>>>>>> 5452b019
 using StringMap = std::map<std::string, std::string>;
 
 // -----------------------------------------------------------------------------
