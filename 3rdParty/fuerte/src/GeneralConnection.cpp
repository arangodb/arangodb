--- conflicted
+++ resolved
@@ -23,6 +23,21 @@
 #include "GeneralConnection.h"
 
 #include "debugging.h"
+
+namespace {
+std::chrono::milliseconds relativeTimeout(arangodb::fuerte::detail::ConnectionConfiguration const& config, 
+                                          std::chrono::steady_clock::time_point start) {
+  if (config._connectTimeout.count() > 0) {
+    auto const now = std::chrono::steady_clock::now();
+    if ((now - start) < config._connectTimeout) {
+      return std::min(
+           std::chrono::duration_cast<std::chrono::milliseconds>(config._connectRetryPause), 
+           std::chrono::duration_cast<std::chrono::milliseconds>(config._connectTimeout - (now - start)));
+    }
+  }
+  return std::chrono::milliseconds(1);
+}
+} // namespace
 
 namespace arangodb { namespace fuerte {
 
@@ -63,15 +78,7 @@
   Connection::State exp = Connection::State::Disconnected;
   if (_state.compare_exchange_strong(exp, Connection::State::Connecting)) {
     FUERTE_LOG_DEBUG << "startConnection: this=" << this << "\n";
-<<<<<<< HEAD
-    auto cb = [self = Connection::shared_from_this()] {
-      auto* me = static_cast<GeneralConnection<ST>*>(self.get());
-      me->tryConnect(me->_config._maxConnectRetries, std::chrono::steady_clock::now());
-    };
-    asio_ns::post(*this->_io_context, std::move(cb));
-=======
-    tryConnect(_config._maxConnectRetries);
->>>>>>> 082ff625
+    tryConnect(_config._maxConnectRetries, std::chrono::steady_clock::now());
   }
 }
 
@@ -108,10 +115,7 @@
 
 // Connect with a given number of retries
 template <SocketType ST>
-<<<<<<< HEAD
 void GeneralConnection<ST>::tryConnect(unsigned retries, std::chrono::steady_clock::time_point start) {
-=======
-void GeneralConnection<ST>::tryConnect(unsigned retries) {
 
   if (retries == 0) {
     _state.store(Connection::State::Failed, std::memory_order_release);
@@ -121,13 +125,14 @@
     return;
   }
   
->>>>>>> 082ff625
   FUERTE_ASSERT(_state.load() == Connection::State::Connecting);
   FUERTE_LOG_DEBUG << "tryConnect (" << retries << ") this=" << this << "\n";
-  
+
   auto self = Connection::shared_from_this();
-  if (_config._connectTimeout.count() > 0) {
-    _proto.timer.expires_after(_config._connectTimeout);
+  auto timeout = relativeTimeout(_config, start);
+
+  if (timeout.count() > 0) {
+    _proto.timer.expires_after(timeout);
     _proto.timer.async_wait([self, this](asio_ns::error_code const& ec) {
       if (!ec) {
         // the connect handler below gets 'operation_aborted' error
@@ -135,10 +140,11 @@
       }
     });
   } else {
-    _proto.timer.cancel();
-  }
-  
-  _proto.connect(_config, [self, this, retries, start](auto const& ec) {
+    asio_ns::error_code ec;
+    _proto.timer.cancel(ec);
+  }
+  
+  _proto.connect(_config, [=](auto const& ec) {
     _proto.timer.cancel();
     if (!ec) {
       finishConnect();
@@ -146,35 +152,15 @@
     }
     FUERTE_LOG_DEBUG << "connecting failed: " << ec.message() << "\n";
     if (retries > 0 && ec != asio_ns::error::operation_aborted) {
-<<<<<<< HEAD
-      auto const now = std::chrono::steady_clock::now();
-      if ((now - start) < _config._connectTimeout) {
-        _proto.timer.expires_after(std::min(
-              std::chrono::duration_cast<std::chrono::milliseconds>(_config._connectRetryPause), 
-              std::chrono::duration_cast<std::chrono::milliseconds>(_config._connectTimeout - (now - start))));
-        _proto.timer.async_wait([self, this, retries, start](auto ec) {
-          if (!ec) {
-            tryConnect(retries - 1, start);
-          }
-        });
-        return;
-      }
-=======
-      _proto.timer.expires_after(std::chrono::seconds(3));
-      _proto.timer.async_wait([self, this, retries](auto ec) {
+      _proto.timer.expires_after(relativeTimeout(_config, start));
+      _proto.timer.async_wait([=](auto ec) {
         if (_state.load() == Connection::State::Connecting) {
-          tryConnect(!ec ? retries - 1 : 0);
+          tryConnect(!ec ? retries - 1 : 0, start);
         }
       });
     } else {
-      tryConnect(0); // <- handles errors
->>>>>>> 082ff625
-    }
-    // error
-    _state.store(Connection::State::Failed, std::memory_order_release);
-    drainQueue(Error::CouldNotConnect);
-    shutdownConnection(Error::CouldNotConnect,
-                       "connecting failed: " + ec.message());
+      tryConnect(0, start); // <- handles errors
+    }
   });
 }
 
