////////////////////////////////////////////////////////////////////////////////
/// DISCLAIMER
///
/// Copyright 2016-2018 ArangoDB GmbH, Cologne, Germany
///
/// Licensed under the Apache License, Version 2.0 (the "License");
/// you may not use this file except in compliance with the License.
/// You may obtain a copy of the License at
///
///     http://www.apache.org/licenses/LICENSE-2.0
///
/// Unless required by applicable law or agreed to in writing, software
/// distributed under the License is distributed on an "AS IS" BASIS,
/// WITHOUT WARRANTIES OR CONDITIONS OF ANY KIND, either express or implied.
/// See the License for the specific language governing permissions and
/// limitations under the License.
///
/// Copyright holder is ArangoDB GmbH, Cologne, Germany
///
/// @author Jan Christoph Uhde
/// @author Ewout Prangsma
/// @author Simon Grätzer
////////////////////////////////////////////////////////////////////////////////

#include "VstConnection.h"

#include "Basics/cpu-relax.h"

#include <fuerte/FuerteLogger.h>
#include <fuerte/helper.h>
#include <fuerte/loop.h>
#include <fuerte/message.h>
#include <fuerte/types.h>
#include <velocypack/velocypack-aliases.h>

namespace arangodb { namespace fuerte { inline namespace v1 { namespace vst {
namespace fu = arangodb::fuerte::v1;
using arangodb::fuerte::v1::SocketType;

template <SocketType ST>
VstConnection<ST>::VstConnection(
    EventLoopService& loop, fu::detail::ConnectionConfiguration const& config)
    : fuerte::GeneralConnection<ST>(loop, config),
      _writeQueue(),
      _vstVersion(config._vstVersion),
      _loopState(0) {}

template <SocketType ST>
VstConnection<ST>::~VstConnection() {
  this->shutdownConnection(Error::Canceled);
  drainQueue(Error::Canceled);
}

static std::atomic<MessageID> vstMessageId(1);
// sendRequest prepares a RequestItem for the given parameters
// and adds it to the send queue.
template <SocketType ST>
MessageID VstConnection<ST>::sendRequest(std::unique_ptr<Request> req,
                                         RequestCallback cb) {
  // it does not matter if IDs are reused on different connections
  uint64_t mid = vstMessageId.fetch_add(1, std::memory_order_relaxed);
  // Create RequestItem from parameters
  std::unique_ptr<RequestItem> item(new RequestItem());
  item->_messageID = mid;
  item->_request = std::move(req);
  item->_callback = cb;
  item->_expires = std::chrono::steady_clock::time_point::max();

  // Add item to send queue
  if (!_writeQueue.push(item.get())) {
    FUERTE_LOG_ERROR << "connection queue capacity exceeded\n";
    throw std::length_error("connection queue capacity exceeded");
  }
  item.release();  // queue owns this now

  FUERTE_LOG_VSTTRACE << "queued item: this=" << this << "\n";

  // WRITE_LOOP_ACTIVE, READ_LOOP_ACTIVE are synchronized via cmpxchg
  uint32_t loop =
      _loopState.fetch_add(WRITE_LOOP_QUEUE_INC, std::memory_order_seq_cst);

  // _state.load() after queuing request, to prevent race with connect
  Connection::State state = this->_state.load(std::memory_order_acquire);
  if (state == Connection::State::Connected) {
    FUERTE_LOG_VSTTRACE << "sendRequest (vst): start sending & reading\n";
    if (!(loop & WRITE_LOOP_ACTIVE)) {
      startWriting();  // try to start write loop
    }
  } else if (state == Connection::State::Disconnected) {
    FUERTE_LOG_VSTTRACE << "sendRequest (vst): not connected\n";
    this->startConnection();
  } else if (state == Connection::State::Failed) {
    FUERTE_LOG_ERROR << "queued request on failed connection\n";
  }
  return mid;
}

// -----------------------------------------------------------------------------
// --SECTION--                                                   private methods
// -----------------------------------------------------------------------------

// socket connection is up (with optional SSL), now initiate the VST protocol.
template <SocketType ST>
void VstConnection<ST>::finishConnect() {
  FUERTE_LOG_CALLBACKS << "finishInitialization (vst)\n";
  const char* vstHeader;
  switch (_vstVersion) {
    case VST1_0:
      vstHeader = "VST/1.0\r\n\r\n";
      break;
    case VST1_1:
      vstHeader = "VST/1.1\r\n\r\n";
      break;
    default:
      throw std::logic_error("Unknown VST version");
  }

  auto self = Connection::shared_from_this();
  asio_ns::async_write(
      this->_protocol.socket, asio_ns::buffer(vstHeader, strlen(vstHeader)),
      [self](asio_ns::error_code const& ec, std::size_t transferred) {
        auto* thisPtr = static_cast<VstConnection<ST>*>(self.get());
        if (ec) {
          FUERTE_LOG_ERROR << ec.message() << "\n";
          thisPtr->shutdownConnection(Error::CouldNotConnect);
          thisPtr->drainQueue(Error::CouldNotConnect);
          thisPtr->onFailure(
              Error::CouldNotConnect,
              "unable to initialize connection: error=" + ec.message());
          return;
        }
        FUERTE_LOG_CALLBACKS << "VST connection established\n";
        if (thisPtr->_config._authenticationType != AuthenticationType::None) {
          // send the auth, then set _state == connected
          thisPtr->sendAuthenticationRequest();
        } else {
          thisPtr->_state.store(Connection::State::Connected,
                                std::memory_order_release);
          thisPtr->startWriting();  // start writing if something is queued
        }
      });
}

// Send out the authentication message on this connection
template <SocketType ST>
void VstConnection<ST>::sendAuthenticationRequest() {
  assert(this->_config._authenticationType != AuthenticationType::None);

  // Part 1: Build ArangoDB VST auth message (1000)
  auto item = std::make_shared<RequestItem>();
  item->_messageID = vstMessageId.fetch_add(1, std::memory_order_relaxed);
  item->_expires = std::chrono::steady_clock::now() + Request::defaultTimeout;
  item->_request = nullptr;  // should not break anything

  auto self = Connection::shared_from_this();
  item->_callback = [self](Error error, std::unique_ptr<Request>,
                           std::unique_ptr<Response> resp) {
    if (error != Error::NoError || resp->statusCode() != StatusOK) {
      auto* thisPtr = static_cast<VstConnection<ST>*>(self.get());
      thisPtr->_state.store(Connection::State::Failed,
                            std::memory_order_release);
      thisPtr->shutdownConnection(Error::CouldNotConnect);
      thisPtr->onFailure(error, "authentication failed");
    }
  };

  _messageStore.add(item);  // add message to store
  setTimeout();             // set request timeout

  if (this->_config._authenticationType == AuthenticationType::Basic) {
    vst::message::authBasic(this->_config._user, this->_config._password,
                            item->_buffer);
  } else if (this->_config._authenticationType == AuthenticationType::Jwt) {
    vst::message::authJWT(this->_config._jwtToken, item->_buffer);
  }
  assert(item->_buffer.size() < defaultMaxChunkSize);

  // actually send auth request
  asio_ns::post(*this->_io_context, [this, self, item] {
    auto cb = [self, item, this](asio_ns::error_code const& ec,
                                 std::size_t transferred) {
      if (ec) {
        asyncWriteCallback(ec, transferred, std::move(item));  // error handling
        return;
      }
      this->_state.store(Connection::State::Connected,
                         std::memory_order_release);
      asyncWriteCallback(ec, transferred,
                         std::move(item));  // calls startReading()
      startWriting();  // start writing if something was queued
    };
    std::vector<asio_ns::const_buffer> buffers;
    vst::message::prepareForNetwork(
        _vstVersion, item->messageID(), item->_buffer,
        /*payload*/ asio_ns::const_buffer(), buffers);
    asio_ns::async_write(this->_protocol.socket, buffers, std::move(cb));
  });
}

// ------------------------------------
// Writing data
// ------------------------------------

// Thread-Safe: activate the writer loop (if off and items are queud)
template <SocketType ST>
void VstConnection<ST>::startWriting() {
  assert(this->_state.load(std::memory_order_acquire) ==
         Connection::State::Connected);
  FUERTE_LOG_VSTTRACE << "startWriting (vst): this=" << this << "\n";

  uint32_t state = _loopState.load(std::memory_order_acquire);
  // start the loop if necessary
  while (!(state & WRITE_LOOP_ACTIVE) && (state & WRITE_LOOP_QUEUE_MASK) > 0) {
    if (_loopState.compare_exchange_weak(state, state | WRITE_LOOP_ACTIVE,
                                         std::memory_order_seq_cst)) {
      FUERTE_LOG_VSTTRACE << "startWriting (vst): starting write\n";
      auto self = Connection::shared_from_this();  // only one thread can get
                                                   // here per connection
      asio_ns::post(*this->_io_context,
                    [self, this] { asyncWriteNextRequest(); });
      return;
    }
    cpu_relax();
  }
}

// writes data from task queue to network using asio_ns::async_write
template <SocketType ST>
void VstConnection<ST>::asyncWriteNextRequest() {
  FUERTE_LOG_VSTTRACE << "asyncWrite: preparing to send next\n";

  // reduce queue length and check active flag
#ifdef FUERTE_DEBUG
  uint32_t state =
#endif
      _loopState.fetch_sub(WRITE_LOOP_QUEUE_INC, std::memory_order_acquire);
  assert((state & WRITE_LOOP_QUEUE_MASK) > 0);

  RequestItem* ptr = nullptr;
#ifdef FUERTE_DEBUG
  bool success =
#endif
      _writeQueue.pop(ptr);
  assert(success);  // should never fail here
  std::shared_ptr<RequestItem> item(ptr);

  // set the point-in-time when this request expires
  if (item->_request && item->_request->timeout().count() > 0) {
    item->_expires =
        std::chrono::steady_clock::now() + item->_request->timeout();
  }

  _messageStore.add(item);  // Add item to message store
  startReading();           // Make sure we're listening for a response
  setTimeout();             // prepare request / connection timeouts

  auto self = Connection::shared_from_this();
  auto cb = [self, item, this](asio_ns::error_code const& ec,
                               std::size_t transferred) {
    asyncWriteCallback(ec, transferred, std::move(item));
  };
  std::vector<asio_ns::const_buffer> buffers =
      item->prepareForNetwork(_vstVersion);
  asio_ns::async_write(this->_protocol.socket, buffers, cb);
  FUERTE_LOG_VSTTRACE << "asyncWrite: done\n";
}

// callback of async_write function that is called in sendNextRequest.
template <SocketType ST>
void VstConnection<ST>::asyncWriteCallback(asio_ns::error_code const& ec,
                                           std::size_t transferred,
                                           std::shared_ptr<RequestItem> item) {
  // auto pendingAsyncCalls = --_connection->_async_calls;
  if (ec) {
    // Send failed
    FUERTE_LOG_CALLBACKS << "asyncWriteCallback (vst): error " << ec.message()
                         << "\n";

    // Item has failed, remove from message store
    _messageStore.removeByID(item->_messageID);

    auto err = checkEOFError(ec, Error::WriteError);
    // let user know that this request caused the error
    item->_callback(err, std::move(item->_request), nullptr);
    // Stop current connection and try to restart a new one.
    this->restartConnection(err);
    return;
  }
  // Send succeeded
  FUERTE_LOG_CALLBACKS << "asyncWriteCallback (vst): send succeeded, "
                       << transferred << " bytes transferred\n";

  // request is written we no longer need data for that
  item->resetSendData();

  // check the queue length, stop write loop if necessary
  uint32_t state = _loopState.load(std::memory_order_seq_cst);
  // nothing is queued, lets try to halt the write queue while
  // the write loop is active and nothing is queued
  while ((state & WRITE_LOOP_ACTIVE) && (state & WRITE_LOOP_QUEUE_MASK) == 0) {
    if (_loopState.compare_exchange_weak(state, state & ~WRITE_LOOP_ACTIVE)) {
      FUERTE_LOG_VSTTRACE << "asyncWrite: no more queued items\n";
      state = state & ~WRITE_LOOP_ACTIVE;
      break;  // we turned flag off while nothin was queued
    }
    cpu_relax();
  }

  if (!(state & READ_LOOP_ACTIVE)) {
    startReading();  // Make sure we're listening for a response
  }

  // Continue with next request (if any)
  FUERTE_LOG_CALLBACKS
      << "asyncWriteCallback (vst): send next request (if any)\n";

  if (state & WRITE_LOOP_ACTIVE) {
    asyncWriteNextRequest();  // continue writing
  }
}

// ------------------------------------
// Reading data
// ------------------------------------

// Thread-Safe: activate the read loop (if needed)
template <SocketType ST>
void VstConnection<ST>::startReading() {
  FUERTE_LOG_VSTTRACE << "startReading: this=" << this << "\n";

  uint32_t state = _loopState.load(std::memory_order_seq_cst);
  // start the loop if necessary
  while (!(state & READ_LOOP_ACTIVE)) {
    if (_loopState.compare_exchange_weak(state, state | READ_LOOP_ACTIVE)) {
      // only one thread can get here per connection
      auto self = Connection::shared_from_this();
      asio_ns::post(*this->_io_context, [self, this] {
        assert((_loopState.load(std::memory_order_acquire) & READ_LOOP_ACTIVE));
        this->asyncReadSome();
      });
      return;
    }
    cpu_relax();
  }
  // There is already a read loop, do nothing
}

// Thread-Safe: Stop the read loop
template <SocketType ST>
void VstConnection<ST>::stopReading() {
  FUERTE_LOG_VSTTRACE << "stopReading: this=" << this << "\n";

  uint32_t state = _loopState.load(std::memory_order_relaxed);
  // start the loop if necessary
  while (state & READ_LOOP_ACTIVE) {
    if (_loopState.compare_exchange_weak(state, state & ~READ_LOOP_ACTIVE)) {
      return;
    }
  }
}

// asyncReadCallback is called when asyncReadSome is resulting in some data.
template <SocketType ST>
void VstConnection<ST>::asyncReadCallback(asio_ns::error_code const& ec) {
  if (ec) {
    FUERTE_LOG_CALLBACKS
        << "asyncReadCallback: Error while reading form socket: "
        << ec.message();
    this->restartConnection(checkEOFError(ec, Error::ReadError));
    return;
  }

  // Inspect the data we've received so far.
  auto recvBuffs = this->_receiveBuffer.data();  // no copy
  auto cursor = asio_ns::buffer_cast<const uint8_t*>(recvBuffs);
  auto available = asio_ns::buffer_size(recvBuffs);
  // TODO technically buffer_cast is deprecated

  size_t parsedBytes = 0;
  while (true) {
    
    Chunk chunk;
    parser::ChunkState state = parser::ChunkState::Invalid;
    if (_vstVersion == VST1_1) {
      state = vst::parser::readChunkVST1_1(chunk, cursor, available);
    } else if (_vstVersion == VST1_0) {
      state = vst::parser::readChunkVST1_0(chunk, cursor, available);
    }
<<<<<<< HEAD
    
    if (parser::ChunkState::Incomplete == state) {
      break; 
    } else if (parser::ChunkState::Invalid == state) { // actually should never happen
      FUERTE_LOG_ERROR << "Invalid VST chunk";
=======

    if (available <
        chunk.header.chunkLength()) {  // prevent reading beyond buffer
      FUERTE_LOG_ERROR << "invalid chunk header";
>>>>>>> 1c408dc2
      this->shutdownConnection(Error::ProtocolError);
      return;
    }

    // move cursors
    cursor += chunk.header.chunkLength();
    available -= chunk.header.chunkLength();
    parsedBytes += chunk.header.chunkLength();
    
    // Process chunk
    processChunk(chunk);
  }

  // Remove consumed data from receive buffer.
  this->_receiveBuffer.consume(parsedBytes);

  // check for more messages that could arrive
  if (_messageStore.empty() &&
      !(_loopState.load(std::memory_order_acquire) & WRITE_LOOP_ACTIVE)) {
    FUERTE_LOG_VSTTRACE << "shouldStopReading: no more pending "
                           "messages/requests, stopping read";
    stopReading();
    return;  // write-loop restarts read-loop if necessary
  }

  assert((_loopState.load(std::memory_order_acquire) & READ_LOOP_ACTIVE));
  this->asyncReadSome();  // Continue read loop
}

// Process the given incoming chunk.
template <SocketType ST>
void VstConnection<ST>::processChunk(Chunk const& chunk) {
  auto msgID = chunk.header.messageID();
  FUERTE_LOG_VSTTRACE << "processChunk: messageID=" << msgID << "\n";

  // Find requestItem for this chunk.
  auto item = _messageStore.findByID(chunk.header.messageID());
  if (!item) {
    FUERTE_LOG_ERROR << "got chunk with unknown message ID: " << msgID << "\n";
    return;
  }

  // We've found the matching RequestItem.
  item->addChunk(chunk);

  // Try to assembly chunks in RequestItem to complete response.
  auto completeBuffer = item->assemble();
  if (completeBuffer) {
    FUERTE_LOG_VSTTRACE << "processChunk: complete response received\n";
    this->_timeout.cancel();

    // Message is complete
    // Remove message from store
    _messageStore.removeByID(item->_messageID);

    // Create response
    auto response = createResponse(*item, completeBuffer);
    if (response == nullptr) {
      item->_callback(Error::ProtocolError, std::move(item->_request), nullptr);
      // Notify listeners
      FUERTE_LOG_VSTTRACE
          << "processChunk: notifying RequestItem error callback"
          << "\n";
      return;
    }

    // Notify listeners
    FUERTE_LOG_VSTTRACE
        << "processChunk: notifying RequestItem success callback"
        << "\n";
    item->_callback(Error::NoError, std::move(item->_request),
                    std::move(response));

    setTimeout();  // readjust timeout
  }
}

// Create a response object for given RequestItem & received response buffer.
template <SocketType ST>
std::unique_ptr<fu::Response> VstConnection<ST>::createResponse(
    RequestItem& item, std::unique_ptr<VPackBuffer<uint8_t>>& responseBuffer) {
  FUERTE_LOG_VSTTRACE << "creating response for item with messageid: "
                      << item._messageID << "\n";
  auto itemCursor = responseBuffer->data();
  auto itemLength = responseBuffer->byteSize();

  // first part of the buffer contains the response buffer
  std::size_t headerLength;
  MessageType type = parser::validateAndExtractMessageType(
      itemCursor, itemLength, headerLength);
  if (type != MessageType::Response) {
    FUERTE_LOG_ERROR << "received unsupported vst message from server";
    return nullptr;
  }

  ResponseHeader header =
      parser::responseHeaderFromSlice(VPackSlice(itemCursor));
  std::unique_ptr<Response> response(new Response(std::move(header)));
  response->setPayload(std::move(*responseBuffer), /*offset*/ headerLength);

  return response;
}

// adjust the timeouts (only call from IO-Thread)
template <SocketType ST>
void VstConnection<ST>::setTimeout() {
  asio_ns::error_code ec;
  this->_timeout.cancel(ec);
  if (ec) {
    FUERTE_LOG_ERROR << "error on timeout cancel: " << ec.message();
    return;  // bail out
  }

  // set to smallest point in time
  auto expires = std::chrono::steady_clock::time_point::max();
  size_t waiting = _messageStore.invokeOnAll([&](RequestItem* item) {
    if (expires > item->_expires) {
      expires = item->_expires;
    }
    return true;
  });

  if (waiting == 0) {  // use default connection timeout
    expires = std::chrono::steady_clock::now() + this->_config._idleTimeout;
  }

  this->_timeout.expires_at(expires);
  std::weak_ptr<Connection> self = Connection::shared_from_this();
  this->_timeout.async_wait([self](asio_ns::error_code const& ec) {
    std::shared_ptr<Connection> s;
    if (ec || !(s = self.lock())) {  // was canceled / deallocated
      return;
    }
    auto* thisPtr = static_cast<VstConnection<ST>*>(s.get());

    // cancel expired requests
    auto now = std::chrono::steady_clock::now();
    size_t waiting = thisPtr->_messageStore.invokeOnAll([&](RequestItem* item) {
      if (item->_expires < now) {
        FUERTE_LOG_DEBUG << "VST-Request timeout\n";
        item->invokeOnError(Error::Timeout);
        return false;  // remove
      }
      return true;
    });
    if (waiting == 0) {  // no more messages to wait on
      FUERTE_LOG_DEBUG << "VST-Connection timeout\n";
      thisPtr->shutdownConnection(Error::Timeout);
    } else {
      thisPtr->setTimeout();
    }
  });
}

/// abort ongoing / unfinished requests
template <SocketType ST>
void VstConnection<ST>::abortOngoingRequests(const fuerte::Error ec) {
  // Reset the read & write loop
  uint32_t state = _loopState.load(std::memory_order_seq_cst);
  while (state & LOOP_FLAGS) {
    if (_loopState.compare_exchange_weak(state, state & ~LOOP_FLAGS,
                                         std::memory_order_seq_cst)) {
      FUERTE_LOG_VSTTRACE << "stopIOLoops: stopped\n";
      return;  // we turned flag off while nothin was queued
    }
    cpu_relax();
  }

  // Cancel all items and remove them from the message store.
  _messageStore.cancelAll(ec);
}

/// abort all requests lingering in the queue
template <SocketType ST>
void VstConnection<ST>::drainQueue(const fuerte::Error ec) {
  RequestItem* item = nullptr;
  while (_writeQueue.pop(item)) {
    std::unique_ptr<RequestItem> guard(item);
    _loopState.fetch_sub(WRITE_LOOP_QUEUE_INC, std::memory_order_release);
    guard->invokeOnError(ec);
  }
}

template class arangodb::fuerte::v1::vst::VstConnection<SocketType::Tcp>;
template class arangodb::fuerte::v1::vst::VstConnection<SocketType::Ssl>;
#ifdef ASIO_HAS_LOCAL_SOCKETS
template class arangodb::fuerte::v1::vst::VstConnection<SocketType::Unix>;
#endif

}}}}  // namespace arangodb::fuerte::v1::vst<|MERGE_RESOLUTION|>--- conflicted
+++ resolved
@@ -378,7 +378,6 @@
 
   size_t parsedBytes = 0;
   while (true) {
-    
     Chunk chunk;
     parser::ChunkState state = parser::ChunkState::Invalid;
     if (_vstVersion == VST1_1) {
@@ -386,18 +385,11 @@
     } else if (_vstVersion == VST1_0) {
       state = vst::parser::readChunkVST1_0(chunk, cursor, available);
     }
-<<<<<<< HEAD
-    
+
     if (parser::ChunkState::Incomplete == state) {
-      break; 
-    } else if (parser::ChunkState::Invalid == state) { // actually should never happen
+      break;
+    } else if (parser::ChunkState::Invalid == state) {
       FUERTE_LOG_ERROR << "Invalid VST chunk";
-=======
-
-    if (available <
-        chunk.header.chunkLength()) {  // prevent reading beyond buffer
-      FUERTE_LOG_ERROR << "invalid chunk header";
->>>>>>> 1c408dc2
       this->shutdownConnection(Error::ProtocolError);
       return;
     }
@@ -406,7 +398,7 @@
     cursor += chunk.header.chunkLength();
     available -= chunk.header.chunkLength();
     parsedBytes += chunk.header.chunkLength();
-    
+
     // Process chunk
     processChunk(chunk);
   }
