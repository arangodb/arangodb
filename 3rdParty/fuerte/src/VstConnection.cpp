////////////////////////////////////////////////////////////////////////////////
/// DISCLAIMER
///
/// Copyright 2016-2018 ArangoDB GmbH, Cologne, Germany
///
/// Licensed under the Apache License, Version 2.0 (the "License");
/// you may not use this file except in compliance with the License.
/// You may obtain a copy of the License at
///
///     http://www.apache.org/licenses/LICENSE-2.0
///
/// Unless required by applicable law or agreed to in writing, software
/// distributed under the License is distributed on an "AS IS" BASIS,
/// WITHOUT WARRANTIES OR CONDITIONS OF ANY KIND, either express or implied.
/// See the License for the specific language governing permissions and
/// limitations under the License.
///
/// Copyright holder is ArangoDB GmbH, Cologne, Germany
///
/// @author Jan Christoph Uhde
/// @author Ewout Prangsma
/// @author Simon Grätzer
////////////////////////////////////////////////////////////////////////////////

#include "VstConnection.h"

#include "Basics/cpu-relax.h"

#include <fuerte/FuerteLogger.h>
#include <fuerte/helper.h>
#include <fuerte/loop.h>
#include <fuerte/message.h>
#include <fuerte/types.h>
#include <velocypack/velocypack-aliases.h>

namespace arangodb { namespace fuerte { inline namespace v1 { namespace vst {
namespace fu = arangodb::fuerte::v1;
using arangodb::fuerte::v1::SocketType;

template <SocketType ST>
VstConnection<ST>::VstConnection(
    EventLoopService& loop, fu::detail::ConnectionConfiguration const& config)
    : fuerte::GeneralConnection<ST>(loop, config),
      _writeQueue(),
      _vstVersion(config._vstVersion),
      _loopState(0) {}

template <SocketType ST>
VstConnection<ST>::~VstConnection() {
<<<<<<< HEAD
  shutdownConnection(Error::Canceled);
=======
  this->shutdownConnection(Error::Canceled);
  drainQueue(Error::Canceled);
>>>>>>> 5452b019
}

static std::atomic<MessageID> vstMessageId(1);
// sendRequest prepares a RequestItem for the given parameters
// and adds it to the send queue.
template <SocketType ST>
MessageID VstConnection<ST>::sendRequest(std::unique_ptr<Request> req,
                                         RequestCallback cb) {
  // it does not matter if IDs are reused on different connections
  uint64_t mid = vstMessageId.fetch_add(1, std::memory_order_relaxed);
  // Create RequestItem from parameters
  std::unique_ptr<RequestItem> item(new RequestItem());
  item->_messageID = mid;
  item->_request = std::move(req);
  item->_callback = cb;
  item->_expires = std::chrono::steady_clock::time_point::max();
<<<<<<< HEAD
  item->prepareForNetwork(_vstVersion);
  
  const size_t payloadSize = item->_request->payloadSize();
  
=======

>>>>>>> 5452b019
  // Add item to send queue
  if (!_writeQueue.push(item.get())) {
    FUERTE_LOG_ERROR << "connection queue capacity exceeded\n";
    throw std::length_error("connection queue capacity exceeded");
  }
<<<<<<< HEAD
  item.release(); // queue owns this now
  
  _bytesToSend.fetch_add(payloadSize, std::memory_order_release);
  
  FUERTE_LOG_VSTTRACE << "queued item: this=" << this << "\n";
  
  // WRITE_LOOP_ACTIVE, READ_LOOP_ACTIVE are synchronized via cmpxchg
  uint32_t loop = _loopState.fetch_add(WRITE_LOOP_QUEUE_INC, std::memory_order_seq_cst);
=======
  item.release();  // queue owns this now

  FUERTE_LOG_VSTTRACE << "queued item: this=" << this << "\n";
>>>>>>> 5452b019

  // WRITE_LOOP_ACTIVE, READ_LOOP_ACTIVE are synchronized via cmpxchg
  uint32_t loop =
      _loopState.fetch_add(WRITE_LOOP_QUEUE_INC, std::memory_order_seq_cst);

  // _state.load() after queuing request, to prevent race with connect
  Connection::State state = this->_state.load(std::memory_order_acquire);
  if (state == Connection::State::Connected) {
    FUERTE_LOG_VSTTRACE << "sendRequest (vst): start sending & reading\n";
    if (!(loop & WRITE_LOOP_ACTIVE)) {
      startWriting();  // try to start write loop
    }
  } else if (state == Connection::State::Disconnected) {
    FUERTE_LOG_VSTTRACE << "sendRequest (vst): not connected\n";
    this->startConnection();
  } else if (state == Connection::State::Failed) {
    FUERTE_LOG_ERROR << "queued request on failed connection\n";
  }
  return mid;
}
<<<<<<< HEAD
  
/// @brief cancel the connection, unusable afterwards
template <SocketType ST>
void VstConnection<ST>::cancel() {
  std::weak_ptr<Connection> self = shared_from_this();
  asio_ns::post(*_io_context, [self, this] {
    auto s = self.lock();
    if (s) {
      shutdownConnection(Error::Canceled);
      _state.store(State::Failed);
    }
  });
}
  
// Activate this connection.
template <SocketType ST>
void VstConnection<ST>::startConnection() {
  // start connecting only if state is disconnected
  Connection::State exp = Connection::State::Disconnected;
  if (_state.compare_exchange_strong(exp, Connection::State::Connecting)) {
    tryConnect(_config._maxConnectRetries);
  }
}
  
// Connect with a given number of retries
template <SocketType ST>
void VstConnection<ST>::tryConnect(unsigned retries) {
  assert(_state.load(std::memory_order_acquire) == Connection::State::Connecting);
  
  auto self = shared_from_this();
  _protocol.connect(_config, [self, this, retries](asio_ns::error_code const& ec) {
    if (!ec) {
      finishInitialization();
      return;
    }
    FUERTE_LOG_DEBUG << "connecting failed: " << ec.message() << "\n";
    if (retries > 0 && ec != asio_ns::error::operation_aborted) {
      tryConnect(retries - 1);
    } else {
      shutdownConnection(Error::CouldNotConnect);
      onFailure(Error::CouldNotConnect,
                "connecting failed: " + ec.message());
    }
  });
}
  
// shutdown the connection and cancel all pending messages.
template <SocketType ST>
void VstConnection<ST>::shutdownConnection(const Error ec) {
  FUERTE_LOG_CALLBACKS << "shutdownConnection\n";
  
  if (_state.load() != State::Failed) {
    _state.store(State::Disconnected);
  }
  
  // cancel() may throw, but we are not allowed to throw here
  try {
    _timeout.cancel();
  } catch (...) {}
  try {
    _protocol.shutdown(); // Close socket
  } catch(...) {}
  
  // Reset the read & write loop
  stopIOLoops();
  
  // Cancel all items and remove them from the message store.
  _messageStore.cancelAll(ec);
  
  RequestItem* item = nullptr;
  while (_writeQueue.pop(item)) {
    std::unique_ptr<RequestItem> guard(item);
    _loopState.fetch_sub(WRITE_LOOP_QUEUE_INC, std::memory_order_release);
    _bytesToSend.fetch_sub(item->_request->payloadSize(), std::memory_order_release);
    guard->invokeOnError(ec);
  }
  
  // clear buffer of received messages
  _receiveBuffer.consume(_receiveBuffer.size());
}
=======
>>>>>>> 5452b019

// -----------------------------------------------------------------------------
// --SECTION--                                                   private methods
// -----------------------------------------------------------------------------
<<<<<<< HEAD
  
template <SocketType ST>
void VstConnection<ST>::restartConnection(const Error error) {  
  // restarting needs to be an exclusive operation
  Connection::State exp = Connection::State::Connected;
  if (_state.compare_exchange_strong(exp, Connection::State::Disconnected)) {
    FUERTE_LOG_CALLBACKS << "restartConnection\n";
    shutdownConnection(error); // Terminate connection
    startConnection(); // will check state
  }
}
  
// Thread-Safe: reset io loop flags
template<SocketType ST>
void VstConnection<ST>::stopIOLoops() {
  uint32_t state = _loopState.load(std::memory_order_seq_cst);
  while (state & LOOP_FLAGS) {
    if (_loopState.compare_exchange_weak(state, state & ~LOOP_FLAGS,
                                         std::memory_order_seq_cst)) {
      FUERTE_LOG_VSTTRACE << "stopIOLoops: stopped\n";
      return;  // we turned flag off while nothin was queued
    }
    cpu_relax();
  }
}
=======
>>>>>>> 5452b019

// socket connection is up (with optional SSL), now initiate the VST protocol.
template <SocketType ST>
void VstConnection<ST>::finishConnect() {
  FUERTE_LOG_CALLBACKS << "finishInitialization (vst)\n";
  const char* vstHeader;
  switch (_vstVersion) {
    case VST1_0:
      vstHeader = "VST/1.0\r\n\r\n";
      break;
    case VST1_1:
      vstHeader = "VST/1.1\r\n\r\n";
      break;
    default:
      throw std::logic_error("Unknown VST version");
  }

  auto self = Connection::shared_from_this();
  asio_ns::async_write(
      this->_protocol.socket, asio_ns::buffer(vstHeader, strlen(vstHeader)),
      [self](asio_ns::error_code const& ec, std::size_t transferred) {
        auto* thisPtr = static_cast<VstConnection<ST>*>(self.get());
        if (ec) {
          FUERTE_LOG_ERROR << ec.message() << "\n";
<<<<<<< HEAD
          shutdownConnection(Error::CouldNotConnect);
          onFailure(Error::CouldNotConnect,
                    "unable to initialize connection: error=" + ec.message());
=======
          thisPtr->shutdownConnection(Error::CouldNotConnect);
          thisPtr->drainQueue(Error::CouldNotConnect);
          thisPtr->onFailure(
              Error::CouldNotConnect,
              "unable to initialize connection: error=" + ec.message());
>>>>>>> 5452b019
          return;
        }
        FUERTE_LOG_CALLBACKS << "VST connection established\n";
        if (thisPtr->_config._authenticationType != AuthenticationType::None) {
          // send the auth, then set _state == connected
          thisPtr->sendAuthenticationRequest();
        } else {
          thisPtr->_state.store(Connection::State::Connected,
                                std::memory_order_release);
          thisPtr->startWriting();  // start writing if something is queued
        }
      });
}

// Send out the authentication message on this connection
template <SocketType ST>
void VstConnection<ST>::sendAuthenticationRequest() {
  assert(this->_config._authenticationType != AuthenticationType::None);

  // Part 1: Build ArangoDB VST auth message (1000)
  auto item = std::make_shared<RequestItem>();
  item->_messageID = vstMessageId.fetch_add(1, std::memory_order_relaxed);
  item->_expires = std::chrono::steady_clock::now() + Request::defaultTimeout;
<<<<<<< HEAD
  item->_request = nullptr; // should not break anything
  
  if (_config._authenticationType == AuthenticationType::Basic) {
    item->_requestMetadata = vst::message::authBasic(_config._user, _config._password);
  } else if (_config._authenticationType == AuthenticationType::Jwt) {
    item->_requestMetadata = vst::message::authJWT(_config._jwtToken);
  }
  assert(item->_requestMetadata.size() < defaultMaxChunkSize);
  asio_ns::const_buffer header(item->_requestMetadata.data(),
                               item->_requestMetadata.byteSize());

  item->prepareForNetwork(_vstVersion, header, asio_ns::const_buffer(0,0));

  auto self = shared_from_this();
  item->_callback = [self, this](Error error, std::unique_ptr<Request>,
                                 std::unique_ptr<Response> resp) {
    if (error != Error::NoError || resp->statusCode() != StatusOK) {
      _state.store(State::Failed, std::memory_order_release);
      onFailure(error, "authentication failed");
    }
  };
  
  _messageStore.add(item); // add message to store
  setTimeout();            // set request timeout
  
=======
  item->_request = nullptr;  // should not break anything

  auto self = Connection::shared_from_this();
  item->_callback = [self](Error error, std::unique_ptr<Request>,
                           std::unique_ptr<Response> resp) {
    if (error != Error::NoError || resp->statusCode() != StatusOK) {
      auto* thisPtr = static_cast<VstConnection<ST>*>(self.get());
      thisPtr->_state.store(Connection::State::Failed,
                            std::memory_order_release);
      thisPtr->shutdownConnection(Error::CouldNotConnect);
      thisPtr->onFailure(error, "authentication failed");
    }
  };

  _messageStore.add(item);  // add message to store
  setTimeout();             // set request timeout

  if (this->_config._authenticationType == AuthenticationType::Basic) {
    vst::message::authBasic(this->_config._user, this->_config._password,
                            item->_buffer);
  } else if (this->_config._authenticationType == AuthenticationType::Jwt) {
    vst::message::authJWT(this->_config._jwtToken, item->_buffer);
  }
  assert(item->_buffer.size() < defaultMaxChunkSize);

>>>>>>> 5452b019
  // actually send auth request
  asio_ns::post(*this->_io_context, [this, self, item] {
    auto cb = [self, item, this](asio_ns::error_code const& ec,
                                 std::size_t transferred) {
      if (ec) {
        asyncWriteCallback(ec, transferred, std::move(item));  // error handling
        return;
      }
      this->_state.store(Connection::State::Connected,
                         std::memory_order_release);
      asyncWriteCallback(ec, transferred,
                         std::move(item));  // calls startReading()
      startWriting();  // start writing if something was queued
    };
    std::vector<asio_ns::const_buffer> buffers;
    vst::message::prepareForNetwork(
        _vstVersion, item->messageID(), item->_buffer,
        /*payload*/ asio_ns::const_buffer(), buffers);
    asio_ns::async_write(this->_protocol.socket, buffers, std::move(cb));
  });
}

// ------------------------------------
// Writing data
// ------------------------------------

// Thread-Safe: activate the writer loop (if off and items are queud)
template <SocketType ST>
void VstConnection<ST>::startWriting() {
  assert(this->_state.load(std::memory_order_acquire) ==
         Connection::State::Connected);
  FUERTE_LOG_VSTTRACE << "startWriting (vst): this=" << this << "\n";

  uint32_t state = _loopState.load(std::memory_order_acquire);
  // start the loop if necessary
  while (!(state & WRITE_LOOP_ACTIVE) && (state & WRITE_LOOP_QUEUE_MASK) > 0) {
    if (_loopState.compare_exchange_weak(state, state | WRITE_LOOP_ACTIVE,
                                         std::memory_order_seq_cst)) {
      FUERTE_LOG_VSTTRACE << "startWriting (vst): starting write\n";
      auto self = Connection::shared_from_this();  // only one thread can get
                                                   // here per connection
      asio_ns::post(*this->_io_context,
                    [self, this] { asyncWriteNextRequest(); });
      return;
    }
    cpu_relax();
  }
}

// writes data from task queue to network using asio_ns::async_write
template <SocketType ST>
void VstConnection<ST>::asyncWriteNextRequest() {
  FUERTE_LOG_VSTTRACE << "asyncWrite: preparing to send next\n";

  // reduce queue length and check active flag
#ifdef FUERTE_DEBUG
  uint32_t state =
#endif
      _loopState.fetch_sub(WRITE_LOOP_QUEUE_INC, std::memory_order_acquire);
  assert((state & WRITE_LOOP_QUEUE_MASK) > 0);

  RequestItem* ptr = nullptr;
#ifdef FUERTE_DEBUG
  bool success =
#endif
      _writeQueue.pop(ptr);
  assert(success);  // should never fail here
  std::shared_ptr<RequestItem> item(ptr);

  // set the point-in-time when this request expires
  if (item->_request && item->_request->timeout().count() > 0) {
    item->_expires =
        std::chrono::steady_clock::now() + item->_request->timeout();
  }

  _messageStore.add(item);  // Add item to message store
  startReading();           // Make sure we're listening for a response
  setTimeout();             // prepare request / connection timeouts
<<<<<<< HEAD
  
  auto self = shared_from_this();
  auto cb = [self, item, this](asio_ns::error_code const& ec, std::size_t transferred) {
    _bytesToSend.fetch_sub(item->_request->payloadSize(), std::memory_order_release);
=======

  auto self = Connection::shared_from_this();
  auto cb = [self, item, this](asio_ns::error_code const& ec,
                               std::size_t transferred) {
>>>>>>> 5452b019
    asyncWriteCallback(ec, transferred, std::move(item));
  };
  std::vector<asio_ns::const_buffer> buffers =
      item->prepareForNetwork(_vstVersion);
  asio_ns::async_write(this->_protocol.socket, buffers, cb);
  FUERTE_LOG_VSTTRACE << "asyncWrite: done\n";
}

// callback of async_write function that is called in sendNextRequest.
template <SocketType ST>
void VstConnection<ST>::asyncWriteCallback(asio_ns::error_code const& ec,
                                           std::size_t transferred,
                                           std::shared_ptr<RequestItem> item) {
  // auto pendingAsyncCalls = --_connection->_async_calls;
  if (ec) {
    // Send failed
    FUERTE_LOG_CALLBACKS << "asyncWriteCallback (vst): error " << ec.message()
                         << "\n";

    // Item has failed, remove from message store
    _messageStore.removeByID(item->_messageID);

    auto err = checkEOFError(ec, Error::WriteError);
    // let user know that this request caused the error
<<<<<<< HEAD
    item->_callback.invoke(err, std::move(item->_request), nullptr);
=======
    item->_callback(err, std::move(item->_request), nullptr);
>>>>>>> 5452b019
    // Stop current connection and try to restart a new one.
    this->restartConnection(err);
    return;
  }
  // Send succeeded
  FUERTE_LOG_CALLBACKS << "asyncWriteCallback (vst): send succeeded, "
                       << transferred << " bytes transferred\n";

  // request is written we no longer need data for that
  item->resetSendData();

  // check the queue length, stop write loop if necessary
  uint32_t state = _loopState.load(std::memory_order_seq_cst);
  // nothing is queued, lets try to halt the write queue while
  // the write loop is active and nothing is queued
  while ((state & WRITE_LOOP_ACTIVE) && (state & WRITE_LOOP_QUEUE_MASK) == 0) {
    if (_loopState.compare_exchange_weak(state, state & ~WRITE_LOOP_ACTIVE)) {
      FUERTE_LOG_VSTTRACE << "asyncWrite: no more queued items\n";
      state = state & ~WRITE_LOOP_ACTIVE;
      break;  // we turned flag off while nothin was queued
    }
    cpu_relax();
  }

  if (!(state & READ_LOOP_ACTIVE)) {
    startReading();  // Make sure we're listening for a response
  }

  // Continue with next request (if any)
  FUERTE_LOG_CALLBACKS
      << "asyncWriteCallback (vst): send next request (if any)\n";

  if (state & WRITE_LOOP_ACTIVE) {
    asyncWriteNextRequest();  // continue writing
  }
}

// ------------------------------------
// Reading data
// ------------------------------------

// Thread-Safe: activate the read loop (if needed)
template <SocketType ST>
void VstConnection<ST>::startReading() {
  FUERTE_LOG_VSTTRACE << "startReading: this=" << this << "\n";

  uint32_t state = _loopState.load(std::memory_order_seq_cst);
  // start the loop if necessary
  while (!(state & READ_LOOP_ACTIVE)) {
    if (_loopState.compare_exchange_weak(state, state | READ_LOOP_ACTIVE)) {
      // only one thread can get here per connection
      auto self = Connection::shared_from_this();
      asio_ns::post(*this->_io_context, [self, this] {
        assert((_loopState.load(std::memory_order_acquire) & READ_LOOP_ACTIVE));
        this->asyncReadSome();
      });
      return;
    }
    cpu_relax();
  }
  // There is already a read loop, do nothing
}

// Thread-Safe: Stop the read loop
template <SocketType ST>
void VstConnection<ST>::stopReading() {
  FUERTE_LOG_VSTTRACE << "stopReading: this=" << this << "\n";

  uint32_t state = _loopState.load(std::memory_order_relaxed);
  // start the loop if necessary
  while (state & READ_LOOP_ACTIVE) {
    if (_loopState.compare_exchange_weak(state, state & ~READ_LOOP_ACTIVE)) {
      return;
    }
  }
}

// asyncReadCallback is called when asyncReadSome is resulting in some data.
template <SocketType ST>
void VstConnection<ST>::asyncReadCallback(asio_ns::error_code const& ec) {
  if (ec) {
    FUERTE_LOG_CALLBACKS
<<<<<<< HEAD
    << "asyncReadCallback: Error while reading form socket: " << ec.message();
    restartConnection(checkEOFError(ec, Error::ReadError));
=======
        << "asyncReadCallback: Error while reading form socket: "
        << ec.message();
    this->restartConnection(checkEOFError(ec, Error::ReadError));
>>>>>>> 5452b019
    return;
  }

  // Inspect the data we've received so far.
  auto recvBuffs = this->_receiveBuffer.data();  // no copy
  auto cursor = asio_ns::buffer_cast<const uint8_t*>(recvBuffs);
  auto available = asio_ns::buffer_size(recvBuffs);
  // TODO technically buffer_cast is deprecated

  size_t parsedBytes = 0;
  while (true) {
    Chunk chunk;
    parser::ChunkState state = parser::ChunkState::Invalid;
    if (_vstVersion == VST1_1) {
      state = vst::parser::readChunkVST1_1(chunk, cursor, available);
    } else if (_vstVersion == VST1_0) {
      state = vst::parser::readChunkVST1_0(chunk, cursor, available);
    }
<<<<<<< HEAD
    
    if (available < chunk.chunkLength()) { // prevent reading beyond buffer
      FUERTE_LOG_ERROR << "invalid chunk header";
      shutdownConnection(Error::ProtocolError);
=======

    if (parser::ChunkState::Incomplete == state) {
      break;
    } else if (parser::ChunkState::Invalid == state) {
      FUERTE_LOG_ERROR << "Invalid VST chunk";
      this->shutdownConnection(Error::ProtocolError);
>>>>>>> 5452b019
      return;
    }

    // move cursors
    cursor += chunk.header.chunkLength();
    available -= chunk.header.chunkLength();
    parsedBytes += chunk.header.chunkLength();

    // Process chunk
    processChunk(chunk);
  }

  // Remove consumed data from receive buffer.
  this->_receiveBuffer.consume(parsedBytes);

  // check for more messages that could arrive
  if (_messageStore.empty() &&
      !(_loopState.load(std::memory_order_acquire) & WRITE_LOOP_ACTIVE)) {
    FUERTE_LOG_VSTTRACE << "shouldStopReading: no more pending "
                           "messages/requests, stopping read";
    stopReading();
    return;  // write-loop restarts read-loop if necessary
  }

  assert((_loopState.load(std::memory_order_acquire) & READ_LOOP_ACTIVE));
  this->asyncReadSome();  // Continue read loop
}

// Process the given incoming chunk.
template <SocketType ST>
void VstConnection<ST>::processChunk(Chunk const& chunk) {
  auto msgID = chunk.header.messageID();
  FUERTE_LOG_VSTTRACE << "processChunk: messageID=" << msgID << "\n";

  // Find requestItem for this chunk.
  auto item = _messageStore.findByID(chunk.header.messageID());
  if (!item) {
    FUERTE_LOG_ERROR << "got chunk with unknown message ID: " << msgID << "\n";
    return;
  }

  // We've found the matching RequestItem.
  item->addChunk(chunk);

  // Try to assembly chunks in RequestItem to complete response.
  auto completeBuffer = item->assemble();
  if (completeBuffer) {
    FUERTE_LOG_VSTTRACE << "processChunk: complete response received\n";
    this->_timeout.cancel();

    // Message is complete
    // Remove message from store
    _messageStore.removeByID(item->_messageID);

    // Create response
    auto response = createResponse(*item, completeBuffer);
    if (response == nullptr) {
<<<<<<< HEAD
      item->_callback.invoke(Error::ProtocolError,
                             std::move(item->_request), nullptr);
=======
      item->_callback(Error::ProtocolError, std::move(item->_request), nullptr);
>>>>>>> 5452b019
      // Notify listeners
      FUERTE_LOG_VSTTRACE
          << "processChunk: notifying RequestItem error callback"
          << "\n";
      return;
    }

    // Notify listeners
    FUERTE_LOG_VSTTRACE
        << "processChunk: notifying RequestItem success callback"
        << "\n";
<<<<<<< HEAD
    item->_callback.invoke(Error::NoError,
                           std::move(item->_request),
                           std::move(response));
    
    setTimeout();     // readjust timeout
=======
    item->_callback(Error::NoError, std::move(item->_request),
                    std::move(response));

    setTimeout();  // readjust timeout
>>>>>>> 5452b019
  }
}

// Create a response object for given RequestItem & received response buffer.
template <SocketType ST>
std::unique_ptr<fu::Response> VstConnection<ST>::createResponse(
    RequestItem& item, std::unique_ptr<VPackBuffer<uint8_t>>& responseBuffer) {
  FUERTE_LOG_VSTTRACE << "creating response for item with messageid: "
                      << item._messageID << "\n";
  auto itemCursor = responseBuffer->data();
  auto itemLength = responseBuffer->byteSize();

  // first part of the buffer contains the response buffer
  std::size_t headerLength;
  MessageType type = parser::validateAndExtractMessageType(
      itemCursor, itemLength, headerLength);
  if (type != MessageType::Response) {
    FUERTE_LOG_ERROR << "received unsupported vst message from server";
    return nullptr;
  }
<<<<<<< HEAD
  
  ResponseHeader header = parser::responseHeaderFromSlice(VPackSlice(itemCursor));
  std::unique_ptr<Response> response(new Response(std::move(header)));
  response->setPayload(std::move(*responseBuffer), /*offset*/headerLength);
=======

  ResponseHeader header =
      parser::responseHeaderFromSlice(VPackSlice(itemCursor));
  std::unique_ptr<Response> response(new Response(std::move(header)));
  response->setPayload(std::move(*responseBuffer), /*offset*/ headerLength);
>>>>>>> 5452b019

  return response;
}

// adjust the timeouts (only call from IO-Thread)
template <SocketType ST>
void VstConnection<ST>::setTimeout() {
  asio_ns::error_code ec;
  this->_timeout.cancel(ec);
  if (ec) {
    FUERTE_LOG_ERROR << "error on timeout cancel: " << ec.message();
    return;  // bail out
  }

  // set to smallest point in time
  auto expires = std::chrono::steady_clock::time_point::max();
  size_t waiting = _messageStore.invokeOnAll([&](RequestItem* item) {
    if (expires > item->_expires) {
      expires = item->_expires;
    }
    return true;
  });

  if (waiting == 0) {  // use default connection timeout
    expires = std::chrono::steady_clock::now() + this->_config._idleTimeout;
  }

  this->_timeout.expires_at(expires);
  std::weak_ptr<Connection> self = Connection::shared_from_this();
  this->_timeout.async_wait([self](asio_ns::error_code const& ec) {
    std::shared_ptr<Connection> s;
    if (ec || !(s = self.lock())) {  // was canceled / deallocated
      return;
    }
    auto* thisPtr = static_cast<VstConnection<ST>*>(s.get());

    // cancel expired requests
    auto now = std::chrono::steady_clock::now();
    size_t waiting = thisPtr->_messageStore.invokeOnAll([&](RequestItem* item) {
      if (item->_expires < now) {
        FUERTE_LOG_DEBUG << "VST-Request timeout\n";
        item->invokeOnError(Error::Timeout);
<<<<<<< HEAD
        return false;
=======
        return false;  // remove
>>>>>>> 5452b019
      }
      return true;
    });
    if (waiting == 0) {  // no more messages to wait on
      FUERTE_LOG_DEBUG << "VST-Connection timeout\n";
<<<<<<< HEAD
      restartConnection(Error::Timeout);
=======
      thisPtr->shutdownConnection(Error::Timeout);
>>>>>>> 5452b019
    } else {
      thisPtr->setTimeout();
    }
  });
}

/// abort ongoing / unfinished requests
template <SocketType ST>
void VstConnection<ST>::abortOngoingRequests(const fuerte::Error ec) {
  // Reset the read & write loop
  uint32_t state = _loopState.load(std::memory_order_seq_cst);
  while (state & LOOP_FLAGS) {
    if (_loopState.compare_exchange_weak(state, state & ~LOOP_FLAGS,
                                         std::memory_order_seq_cst)) {
      FUERTE_LOG_VSTTRACE << "stopIOLoops: stopped\n";
      return;  // we turned flag off while nothin was queued
    }
    cpu_relax();
  }

  // Cancel all items and remove them from the message store.
  _messageStore.cancelAll(ec);
}

/// abort all requests lingering in the queue
template <SocketType ST>
void VstConnection<ST>::drainQueue(const fuerte::Error ec) {
  RequestItem* item = nullptr;
  while (_writeQueue.pop(item)) {
    std::unique_ptr<RequestItem> guard(item);
    _loopState.fetch_sub(WRITE_LOOP_QUEUE_INC, std::memory_order_release);
    guard->invokeOnError(ec);
  }
}

template class arangodb::fuerte::v1::vst::VstConnection<SocketType::Tcp>;
template class arangodb::fuerte::v1::vst::VstConnection<SocketType::Ssl>;
#ifdef ASIO_HAS_LOCAL_SOCKETS
template class arangodb::fuerte::v1::vst::VstConnection<SocketType::Unix>;
#endif

}}}}  // namespace arangodb::fuerte::v1::vst<|MERGE_RESOLUTION|>--- conflicted
+++ resolved
@@ -47,12 +47,8 @@
 
 template <SocketType ST>
 VstConnection<ST>::~VstConnection() {
-<<<<<<< HEAD
-  shutdownConnection(Error::Canceled);
-=======
   this->shutdownConnection(Error::Canceled);
   drainQueue(Error::Canceled);
->>>>>>> 5452b019
 }
 
 static std::atomic<MessageID> vstMessageId(1);
@@ -69,33 +65,15 @@
   item->_request = std::move(req);
   item->_callback = cb;
   item->_expires = std::chrono::steady_clock::time_point::max();
-<<<<<<< HEAD
-  item->prepareForNetwork(_vstVersion);
-  
-  const size_t payloadSize = item->_request->payloadSize();
-  
-=======
-
->>>>>>> 5452b019
+
   // Add item to send queue
   if (!_writeQueue.push(item.get())) {
     FUERTE_LOG_ERROR << "connection queue capacity exceeded\n";
     throw std::length_error("connection queue capacity exceeded");
   }
-<<<<<<< HEAD
-  item.release(); // queue owns this now
-  
-  _bytesToSend.fetch_add(payloadSize, std::memory_order_release);
-  
+  item.release();  // queue owns this now
+
   FUERTE_LOG_VSTTRACE << "queued item: this=" << this << "\n";
-  
-  // WRITE_LOOP_ACTIVE, READ_LOOP_ACTIVE are synchronized via cmpxchg
-  uint32_t loop = _loopState.fetch_add(WRITE_LOOP_QUEUE_INC, std::memory_order_seq_cst);
-=======
-  item.release();  // queue owns this now
-
-  FUERTE_LOG_VSTTRACE << "queued item: this=" << this << "\n";
->>>>>>> 5452b019
 
   // WRITE_LOOP_ACTIVE, READ_LOOP_ACTIVE are synchronized via cmpxchg
   uint32_t loop =
@@ -116,121 +94,10 @@
   }
   return mid;
 }
-<<<<<<< HEAD
-  
-/// @brief cancel the connection, unusable afterwards
-template <SocketType ST>
-void VstConnection<ST>::cancel() {
-  std::weak_ptr<Connection> self = shared_from_this();
-  asio_ns::post(*_io_context, [self, this] {
-    auto s = self.lock();
-    if (s) {
-      shutdownConnection(Error::Canceled);
-      _state.store(State::Failed);
-    }
-  });
-}
-  
-// Activate this connection.
-template <SocketType ST>
-void VstConnection<ST>::startConnection() {
-  // start connecting only if state is disconnected
-  Connection::State exp = Connection::State::Disconnected;
-  if (_state.compare_exchange_strong(exp, Connection::State::Connecting)) {
-    tryConnect(_config._maxConnectRetries);
-  }
-}
-  
-// Connect with a given number of retries
-template <SocketType ST>
-void VstConnection<ST>::tryConnect(unsigned retries) {
-  assert(_state.load(std::memory_order_acquire) == Connection::State::Connecting);
-  
-  auto self = shared_from_this();
-  _protocol.connect(_config, [self, this, retries](asio_ns::error_code const& ec) {
-    if (!ec) {
-      finishInitialization();
-      return;
-    }
-    FUERTE_LOG_DEBUG << "connecting failed: " << ec.message() << "\n";
-    if (retries > 0 && ec != asio_ns::error::operation_aborted) {
-      tryConnect(retries - 1);
-    } else {
-      shutdownConnection(Error::CouldNotConnect);
-      onFailure(Error::CouldNotConnect,
-                "connecting failed: " + ec.message());
-    }
-  });
-}
-  
-// shutdown the connection and cancel all pending messages.
-template <SocketType ST>
-void VstConnection<ST>::shutdownConnection(const Error ec) {
-  FUERTE_LOG_CALLBACKS << "shutdownConnection\n";
-  
-  if (_state.load() != State::Failed) {
-    _state.store(State::Disconnected);
-  }
-  
-  // cancel() may throw, but we are not allowed to throw here
-  try {
-    _timeout.cancel();
-  } catch (...) {}
-  try {
-    _protocol.shutdown(); // Close socket
-  } catch(...) {}
-  
-  // Reset the read & write loop
-  stopIOLoops();
-  
-  // Cancel all items and remove them from the message store.
-  _messageStore.cancelAll(ec);
-  
-  RequestItem* item = nullptr;
-  while (_writeQueue.pop(item)) {
-    std::unique_ptr<RequestItem> guard(item);
-    _loopState.fetch_sub(WRITE_LOOP_QUEUE_INC, std::memory_order_release);
-    _bytesToSend.fetch_sub(item->_request->payloadSize(), std::memory_order_release);
-    guard->invokeOnError(ec);
-  }
-  
-  // clear buffer of received messages
-  _receiveBuffer.consume(_receiveBuffer.size());
-}
-=======
->>>>>>> 5452b019
 
 // -----------------------------------------------------------------------------
 // --SECTION--                                                   private methods
 // -----------------------------------------------------------------------------
-<<<<<<< HEAD
-  
-template <SocketType ST>
-void VstConnection<ST>::restartConnection(const Error error) {  
-  // restarting needs to be an exclusive operation
-  Connection::State exp = Connection::State::Connected;
-  if (_state.compare_exchange_strong(exp, Connection::State::Disconnected)) {
-    FUERTE_LOG_CALLBACKS << "restartConnection\n";
-    shutdownConnection(error); // Terminate connection
-    startConnection(); // will check state
-  }
-}
-  
-// Thread-Safe: reset io loop flags
-template<SocketType ST>
-void VstConnection<ST>::stopIOLoops() {
-  uint32_t state = _loopState.load(std::memory_order_seq_cst);
-  while (state & LOOP_FLAGS) {
-    if (_loopState.compare_exchange_weak(state, state & ~LOOP_FLAGS,
-                                         std::memory_order_seq_cst)) {
-      FUERTE_LOG_VSTTRACE << "stopIOLoops: stopped\n";
-      return;  // we turned flag off while nothin was queued
-    }
-    cpu_relax();
-  }
-}
-=======
->>>>>>> 5452b019
 
 // socket connection is up (with optional SSL), now initiate the VST protocol.
 template <SocketType ST>
@@ -255,17 +122,11 @@
         auto* thisPtr = static_cast<VstConnection<ST>*>(self.get());
         if (ec) {
           FUERTE_LOG_ERROR << ec.message() << "\n";
-<<<<<<< HEAD
-          shutdownConnection(Error::CouldNotConnect);
-          onFailure(Error::CouldNotConnect,
-                    "unable to initialize connection: error=" + ec.message());
-=======
           thisPtr->shutdownConnection(Error::CouldNotConnect);
           thisPtr->drainQueue(Error::CouldNotConnect);
           thisPtr->onFailure(
               Error::CouldNotConnect,
               "unable to initialize connection: error=" + ec.message());
->>>>>>> 5452b019
           return;
         }
         FUERTE_LOG_CALLBACKS << "VST connection established\n";
@@ -289,33 +150,6 @@
   auto item = std::make_shared<RequestItem>();
   item->_messageID = vstMessageId.fetch_add(1, std::memory_order_relaxed);
   item->_expires = std::chrono::steady_clock::now() + Request::defaultTimeout;
-<<<<<<< HEAD
-  item->_request = nullptr; // should not break anything
-  
-  if (_config._authenticationType == AuthenticationType::Basic) {
-    item->_requestMetadata = vst::message::authBasic(_config._user, _config._password);
-  } else if (_config._authenticationType == AuthenticationType::Jwt) {
-    item->_requestMetadata = vst::message::authJWT(_config._jwtToken);
-  }
-  assert(item->_requestMetadata.size() < defaultMaxChunkSize);
-  asio_ns::const_buffer header(item->_requestMetadata.data(),
-                               item->_requestMetadata.byteSize());
-
-  item->prepareForNetwork(_vstVersion, header, asio_ns::const_buffer(0,0));
-
-  auto self = shared_from_this();
-  item->_callback = [self, this](Error error, std::unique_ptr<Request>,
-                                 std::unique_ptr<Response> resp) {
-    if (error != Error::NoError || resp->statusCode() != StatusOK) {
-      _state.store(State::Failed, std::memory_order_release);
-      onFailure(error, "authentication failed");
-    }
-  };
-  
-  _messageStore.add(item); // add message to store
-  setTimeout();            // set request timeout
-  
-=======
   item->_request = nullptr;  // should not break anything
 
   auto self = Connection::shared_from_this();
@@ -341,7 +175,6 @@
   }
   assert(item->_buffer.size() < defaultMaxChunkSize);
 
->>>>>>> 5452b019
   // actually send auth request
   asio_ns::post(*this->_io_context, [this, self, item] {
     auto cb = [self, item, this](asio_ns::error_code const& ec,
@@ -420,17 +253,10 @@
   _messageStore.add(item);  // Add item to message store
   startReading();           // Make sure we're listening for a response
   setTimeout();             // prepare request / connection timeouts
-<<<<<<< HEAD
-  
-  auto self = shared_from_this();
-  auto cb = [self, item, this](asio_ns::error_code const& ec, std::size_t transferred) {
-    _bytesToSend.fetch_sub(item->_request->payloadSize(), std::memory_order_release);
-=======
 
   auto self = Connection::shared_from_this();
   auto cb = [self, item, this](asio_ns::error_code const& ec,
                                std::size_t transferred) {
->>>>>>> 5452b019
     asyncWriteCallback(ec, transferred, std::move(item));
   };
   std::vector<asio_ns::const_buffer> buffers =
@@ -455,11 +281,7 @@
 
     auto err = checkEOFError(ec, Error::WriteError);
     // let user know that this request caused the error
-<<<<<<< HEAD
-    item->_callback.invoke(err, std::move(item->_request), nullptr);
-=======
     item->_callback(err, std::move(item->_request), nullptr);
->>>>>>> 5452b019
     // Stop current connection and try to restart a new one.
     this->restartConnection(err);
     return;
@@ -542,14 +364,9 @@
 void VstConnection<ST>::asyncReadCallback(asio_ns::error_code const& ec) {
   if (ec) {
     FUERTE_LOG_CALLBACKS
-<<<<<<< HEAD
-    << "asyncReadCallback: Error while reading form socket: " << ec.message();
-    restartConnection(checkEOFError(ec, Error::ReadError));
-=======
         << "asyncReadCallback: Error while reading form socket: "
         << ec.message();
     this->restartConnection(checkEOFError(ec, Error::ReadError));
->>>>>>> 5452b019
     return;
   }
 
@@ -568,19 +385,12 @@
     } else if (_vstVersion == VST1_0) {
       state = vst::parser::readChunkVST1_0(chunk, cursor, available);
     }
-<<<<<<< HEAD
-    
-    if (available < chunk.chunkLength()) { // prevent reading beyond buffer
-      FUERTE_LOG_ERROR << "invalid chunk header";
-      shutdownConnection(Error::ProtocolError);
-=======
 
     if (parser::ChunkState::Incomplete == state) {
       break;
     } else if (parser::ChunkState::Invalid == state) {
       FUERTE_LOG_ERROR << "Invalid VST chunk";
       this->shutdownConnection(Error::ProtocolError);
->>>>>>> 5452b019
       return;
     }
 
@@ -638,12 +448,7 @@
     // Create response
     auto response = createResponse(*item, completeBuffer);
     if (response == nullptr) {
-<<<<<<< HEAD
-      item->_callback.invoke(Error::ProtocolError,
-                             std::move(item->_request), nullptr);
-=======
       item->_callback(Error::ProtocolError, std::move(item->_request), nullptr);
->>>>>>> 5452b019
       // Notify listeners
       FUERTE_LOG_VSTTRACE
           << "processChunk: notifying RequestItem error callback"
@@ -655,18 +460,10 @@
     FUERTE_LOG_VSTTRACE
         << "processChunk: notifying RequestItem success callback"
         << "\n";
-<<<<<<< HEAD
-    item->_callback.invoke(Error::NoError,
-                           std::move(item->_request),
-                           std::move(response));
-    
-    setTimeout();     // readjust timeout
-=======
     item->_callback(Error::NoError, std::move(item->_request),
                     std::move(response));
 
     setTimeout();  // readjust timeout
->>>>>>> 5452b019
   }
 }
 
@@ -687,18 +484,11 @@
     FUERTE_LOG_ERROR << "received unsupported vst message from server";
     return nullptr;
   }
-<<<<<<< HEAD
-  
-  ResponseHeader header = parser::responseHeaderFromSlice(VPackSlice(itemCursor));
-  std::unique_ptr<Response> response(new Response(std::move(header)));
-  response->setPayload(std::move(*responseBuffer), /*offset*/headerLength);
-=======
 
   ResponseHeader header =
       parser::responseHeaderFromSlice(VPackSlice(itemCursor));
   std::unique_ptr<Response> response(new Response(std::move(header)));
   response->setPayload(std::move(*responseBuffer), /*offset*/ headerLength);
->>>>>>> 5452b019
 
   return response;
 }
@@ -741,21 +531,13 @@
       if (item->_expires < now) {
         FUERTE_LOG_DEBUG << "VST-Request timeout\n";
         item->invokeOnError(Error::Timeout);
-<<<<<<< HEAD
-        return false;
-=======
         return false;  // remove
->>>>>>> 5452b019
       }
       return true;
     });
     if (waiting == 0) {  // no more messages to wait on
       FUERTE_LOG_DEBUG << "VST-Connection timeout\n";
-<<<<<<< HEAD
-      restartConnection(Error::Timeout);
-=======
       thisPtr->shutdownConnection(Error::Timeout);
->>>>>>> 5452b019
     } else {
       thisPtr->setTimeout();
     }
