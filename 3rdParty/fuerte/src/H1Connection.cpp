--- conflicted
+++ resolved
@@ -231,17 +231,10 @@
 void H1Connection<ST>::activate() {
   FUERTE_ASSERT(_active.load());
   Connection::State state = this->_state.load();
-<<<<<<< HEAD
-  // FUERTE_ASSERT(state != Connection::State::Connecting);
-  if (state == Connection::State::Connected) {
-    FUERTE_LOG_HTTPTRACE << "activate: connected\n";
-    this->startWriting();
-=======
   FUERTE_ASSERT(state != Connection::State::Connecting);
   if (state == Connection::State::Connected) {
     FUERTE_LOG_HTTPTRACE << "activate: connected\n";
     this->asyncWriteNextRequest();
->>>>>>> 454b6dc5
   } else if (state == Connection::State::Disconnected) {
     FUERTE_LOG_HTTPTRACE << "activate: not connected\n";
     this->startConnection();
@@ -264,27 +257,18 @@
   FUERTE_ASSERT(_active.load());
   auto exp = Connection::State::Connecting;
   if (this->_state.compare_exchange_strong(exp, Connection::State::Connected)) {
-<<<<<<< HEAD
-    this->startWriting();  // starts writing if queue non-empty
-  } else {
-    FUERTE_LOG_ERROR << "finishConnect: found state other than 'Connecting'";
-=======
     this->asyncWriteNextRequest();  // starts writing if queue non-empty
   } else {
     FUERTE_LOG_ERROR << "finishConnect: found state other than 'Connecting': " << static_cast<int>(exp);
->>>>>>> 454b6dc5
     FUERTE_ASSERT(false);
     // If this happens, we probably have a sleeping barber
   }
 }
 
-<<<<<<< HEAD
-=======
 // This is no longer used, we call directly `asyncWriteNextRequest` if we need
 // to start writing. We will remove it once H2Connection and VstConnection
 // have also lost it (if possible).
 //
->>>>>>> 454b6dc5
 // startWriting must only be executed on the IO thread and only with active==true
 // and with state `Connected`
 template <SocketType ST>
@@ -371,9 +355,6 @@
 void H1Connection<ST>::asyncWriteNextRequest() {
   FUERTE_LOG_HTTPTRACE << "asyncWriteNextRequest: this=" << this << "\n";
   FUERTE_ASSERT(this->_active.load());
-<<<<<<< HEAD
-  FUERTE_ASSERT(this->_state.load() == Connection::State::Connected);
-=======
   auto state = this->_state.load();
   FUERTE_ASSERT(state == Connection::State::Connected ||
                 state == Connection::State::Failed);
@@ -383,7 +364,6 @@
                      << static_cast<int>(state)
                      << " instead of the expected 'Connected'\n";
   }
->>>>>>> 454b6dc5
   FUERTE_ASSERT(_item == nullptr);
 
   RequestItem* ptr = nullptr;
