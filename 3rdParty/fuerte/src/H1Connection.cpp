////////////////////////////////////////////////////////////////////////////////
/// DISCLAIMER
///
/// Copyright 2018 ArangoDB GmbH, Cologne, Germany
///
/// Licensed under the Apache License, Version 2.0 (the "License");
/// you may not use this file except in compliance with the License.
/// You may obtain a copy of the License at
///
///     http://www.apache.org/licenses/LICENSE-2.0
///
/// Unless required by applicable law or agreed to in writing, software
/// distributed under the License is distributed on an "AS IS" BASIS,
/// WITHOUT WARRANTIES OR CONDITIONS OF ANY KIND, either express or implied.
/// See the License for the specific language governing permissions and
/// limitations under the License.
///
/// Copyright holder is ArangoDB GmbH, Cologne, Germany
///
/// @author Simon Grätzer
////////////////////////////////////////////////////////////////////////////////

#include "H1Connection.h"

#include <fuerte/helper.h>
#include <fuerte/loop.h>
#include <fuerte/types.h>
#include <velocypack/Parser.h>

#include <atomic>
#include <cassert>

#include "debugging.h"

namespace arangodb { namespace fuerte { inline namespace v1 { namespace http {

namespace fu = ::arangodb::fuerte::v1;
using namespace arangodb::fuerte::detail;
using namespace arangodb::fuerte::v1;
using namespace arangodb::fuerte::v1::http;

template <SocketType ST>
int H1Connection<ST>::on_message_begin(http_parser* p) {
  H1Connection<ST>* self = static_cast<H1Connection<ST>*>(p->data);
  self->_lastHeaderField.clear();
  self->_lastHeaderValue.clear();
  self->_lastHeaderWasValue = false;
  self->_shouldKeepAlive = false;
  self->_messageComplete = false;
  self->_response.reset(new Response());
  return 0;
}

template <SocketType ST>
int H1Connection<ST>::on_status(http_parser* parser, const char* at,
                                size_t len) {
  H1Connection<ST>* self = static_cast<H1Connection<ST>*>(parser->data);
  // required for some arango shenanigans
  self->_response->header.addMeta(std::string("http/") +
                                      std::to_string(parser->http_major) + '.' +
                                      std::to_string(parser->http_minor),
                                  std::string(at, len));
  return 0;
}

template <SocketType ST>
int H1Connection<ST>::on_header_field(http_parser* parser, const char* at,
                                      size_t len) {
  H1Connection<ST>* self = static_cast<H1Connection<ST>*>(parser->data);
  if (self->_lastHeaderWasValue) {
    toLowerInPlace(self->_lastHeaderField);  // in-place
    self->_response->header.addMeta(std::move(self->_lastHeaderField),
                                    std::move(self->_lastHeaderValue));
    self->_lastHeaderField.assign(at, len);
  } else {
    self->_lastHeaderField.append(at, len);
  }
  self->_lastHeaderWasValue = false;
  return 0;
}

template <SocketType ST>
int H1Connection<ST>::on_header_value(http_parser* parser, const char* at,
                                      size_t len) {
  H1Connection<ST>* self = static_cast<H1Connection<ST>*>(parser->data);
  if (self->_lastHeaderWasValue) {
    self->_lastHeaderValue.append(at, len);
  } else {
    self->_lastHeaderValue.assign(at, len);
  }
  self->_lastHeaderWasValue = true;
  return 0;
}

template <SocketType ST>
int H1Connection<ST>::on_header_complete(http_parser* parser) {
  H1Connection<ST>* self = static_cast<H1Connection<ST>*>(parser->data);
  self->_response->header.responseCode =
      static_cast<StatusCode>(parser->status_code);
  if (!self->_lastHeaderField.empty()) {
    toLowerInPlace(self->_lastHeaderField);  // in-place
    self->_response->header.addMeta(std::move(self->_lastHeaderField),
                                    std::move(self->_lastHeaderValue));
  }
  // Adjust idle timeout if necessary
  self->_shouldKeepAlive = http_should_keep_alive(parser);

  // head has no body, but may have a Content-Length
  if (self->_item->request->header.restVerb == RestVerb::Head) {
    return 1;  // tells the parser it should not expect a body
  } else if (parser->content_length > 0 &&
             parser->content_length < ULLONG_MAX) {
    uint64_t maxReserve = std::min<uint64_t>(2 << 24, parser->content_length);
    self->_responseBuffer.reserve(maxReserve);
  }

  return 0;
}

template <SocketType ST>
int H1Connection<ST>::on_body(http_parser* parser, const char* at, size_t len) {
  static_cast<H1Connection<ST>*>(parser->data)->_responseBuffer.append(at, len);
  return 0;
}

template <SocketType ST>
int H1Connection<ST>::on_message_complete(http_parser* parser) {
  static_cast<H1Connection<ST>*>(parser->data)->_messageComplete = true;
  return 0;
}

template <SocketType ST>
H1Connection<ST>::H1Connection(EventLoopService& loop,
                               ConnectionConfiguration const& config)
    : GeneralConnection<ST>(loop, config),
      _queue(),
      _active(false),
      _lastHeaderWasValue(false),
      _shouldKeepAlive(false),
      _messageComplete(false) {
  // initialize http parsing code
  http_parser_settings_init(&_parserSettings);
  _parserSettings.on_message_begin = &on_message_begin;
  _parserSettings.on_status = &on_status;
  _parserSettings.on_header_field = &on_header_field;
  _parserSettings.on_header_value = &on_header_value;
  _parserSettings.on_headers_complete = &on_header_complete;
  _parserSettings.on_body = &on_body;
  _parserSettings.on_message_complete = &on_message_complete;
  http_parser_init(&_parser, HTTP_RESPONSE);

  _parser.data = static_cast<void*>(this);

  // preemptively cache
  if (this->_config._authenticationType == AuthenticationType::Basic) {
    _authHeader.append("Authorization: Basic ");
    _authHeader.append(
        fu::encodeBase64(this->_config._user + ":" + this->_config._password, true));
    _authHeader.append("\r\n");
  } else if (this->_config._authenticationType == AuthenticationType::Jwt) {
    if (this->_config._jwtToken.empty()) {
      throw std::logic_error("JWT token is not set");
    }
    _authHeader.append("Authorization: bearer ");
    _authHeader.append(this->_config._jwtToken);
    _authHeader.append("\r\n");
  }

  FUERTE_LOG_TRACE << "creating http connection: this=" << this << "\n";
}

template <SocketType ST>
H1Connection<ST>::~H1Connection() try {
  drainQueue(Error::Canceled);
  abortOngoingRequests(Error::Canceled);
} catch (...) {
}

// Start an asynchronous request.
template <SocketType ST>
void H1Connection<ST>::sendRequest(std::unique_ptr<Request> req,
                                   RequestCallback cb) {
  // construct RequestItem
  auto item = std::make_unique<RequestItem>();
  // requestItem->_response later
  item->requestHeader = buildRequestBody(*req);
  item->callback = std::move(cb);
  item->request = std::move(req);

  // Prepare a new request
  this->_numQueued.fetch_add(1, std::memory_order_relaxed);
  if (!_queue.push(item.get())) {
    FUERTE_LOG_ERROR << "connection queue capacity exceeded\n";
    uint32_t q = this->_numQueued.fetch_sub(1, std::memory_order_relaxed);
    FUERTE_ASSERT(q > 0);
    item->invokeOnError(Error::QueueCapacityExceeded);
    return;
  }
  item.release();  // queue owns this now

  FUERTE_LOG_HTTPTRACE << "queued item: this=" << this << "\n";

  // Note that we have first posted on the queue with std::memory_order_seq_cst
  // and now we check _active std::memory_order_seq_cst. This prevents a sleeping
  // barber with the check-set-check combination in `asyncWriteNextRequest`.
  // If we are the ones to exchange the value to `true`, then we post
  // on the `_io_context` to activate the connection. Note that the
  // connection can be in the `Disconnected` or `Connected` or `Failed`
  // state, but not in the `Connecting` state in this case.
  if (!this->_active.exchange(true)) {
    this->_io_context->post([self(Connection::shared_from_this())] {
        auto& me = static_cast<H1Connection<ST>&>(*self);
        me.activate();
      });
  }
}

template <SocketType ST>
size_t H1Connection<ST>::requestsLeft() const {
  size_t q = this->_numQueued.load(std::memory_order_relaxed);
  if (this->_active.load(std::memory_order_relaxed)) {
    q++;
  }
  return q;
}

template <SocketType ST>
void H1Connection<ST>::activate() {
  FUERTE_ASSERT(_active.load());
  Connection::State state = this->_state.load();
  // FUERTE_ASSERT(state != Connection::State::Connecting);
  if (state == Connection::State::Connected) {
    FUERTE_LOG_HTTPTRACE << "activate: connected\n";
    this->startWriting();
  } else if (state == Connection::State::Disconnected) {
    FUERTE_LOG_HTTPTRACE << "activate: not connected\n";
    this->startConnection();
  } else if (state == Connection::State::Failed) {
    FUERTE_LOG_ERROR << "activate: queued request on failed connection\n";
    drainQueue(fuerte::Error::ConnectionClosed);
    _active.store(false);    // No more activity from our side
  }
  // If the state is `Connecting`, we do not need to do anything, this can
  // happen if this `activate` was posted when the connection was still
  // `Disconnected`, but in the meantime the connect has started.
}

template <SocketType ST>
void H1Connection<ST>::finishConnect() {
  // Note that the connection timeout alarm has already been disarmed.
  // If it has already gone off, we might have a completion handler
  // already posted on the iocontext. However, this will not touch anything
  // if we have first set the state to `Connected`.
  FUERTE_ASSERT(_active.load());
  auto exp = Connection::State::Connecting;
  if (this->_state.compare_exchange_strong(exp, Connection::State::Connected)) {
<<<<<<< HEAD
    startWriting();  // starts writing queue if non-empty
  } else {
    FUERTE_LOG_HTTPTRACE << "finishConnect this=" << this << " state=" << int(exp) << "\n";
=======
    this->startWriting();  // starts writing queue if non-empty
  } else {
    FUERTE_LOG_ERROR << "finishConnect: found state other than 'Connecting'";
    FUERTE_ASSERT(false);
    // If this happens, we probably have a sleeping barber
>>>>>>> 3a6f3812
  }
}

// startWriting must only be executed on the IO thread and only with active==true
// and with state `Connected`
template <SocketType ST>
void H1Connection<ST>::startWriting() {
  FUERTE_ASSERT(_active.load());
  FUERTE_ASSERT(this->_state.load() == Connection::State::Connected);
  FUERTE_LOG_HTTPTRACE << "startWriting: active=true, this=" << this << "\n";
  this->asyncWriteNextRequest();
}

// -----------------------------------------------------------------------------
// --SECTION--                                                   private methods
// -----------------------------------------------------------------------------

template <SocketType ST>
std::string H1Connection<ST>::buildRequestBody(Request const& req) {
  // build the request header
  FUERTE_ASSERT(req.header.restVerb != RestVerb::Illegal);

  std::string header;
  header.reserve(256);  // TODO is there a meaningful size ?
  header.append(fu::to_string(req.header.restVerb));
  header.push_back(' ');

  http::appendPath(req, /*target*/header);

  header.append(" HTTP/1.1\r\n")
      .append("Host: ")
      .append(this->_config._host)
      .append("\r\n");
  if (this->_config._idleTimeout.count() >
      0) {  // technically not required for http 1.1
    header.append("Connection: Keep-Alive\r\n");
  } else {
    header.append("Connection: Close\r\n");
  }

  if (req.header.restVerb != RestVerb::Get &&
      req.contentType() != ContentType::Custom) {
    header.append("Content-Type: ")
        .append(to_string(req.contentType()))
        .append("\r\n");
  }
  if (req.acceptType() != ContentType::Custom) {
    header.append("Accept: ")
        .append(to_string(req.acceptType()))
        .append("\r\n");
  }

  bool haveAuth = false;
  for (auto const& pair : req.header.meta()) {
    if (pair.first == fu_content_length_key) {
      continue;  // skip content-length header
    }

    if (pair.first == fu_authorization_key) {
      haveAuth = true;
    }

    header.append(pair.first);
    header.append(": ");
    header.append(pair.second);
    header.append("\r\n");
  }

  if (!haveAuth && !_authHeader.empty()) {
    header.append(_authHeader);
  }

  if (req.header.restVerb != RestVerb::Get &&
      req.header.restVerb != RestVerb::Head) {
    header.append("Content-Length: ");
    header.append(std::to_string(req.payloadSize()));
    header.append("\r\n\r\n");
  } else {
    header.append("\r\n");
  }
  // body will be appended seperately
  return header;
}

// writes data from task queue to network using asio_ns::async_write
template <SocketType ST>
void H1Connection<ST>::asyncWriteNextRequest() {
  FUERTE_LOG_HTTPTRACE << "asyncWriteNextRequest: this=" << this << "\n";
  FUERTE_ASSERT(this->_active.load());
  FUERTE_ASSERT(this->_state.load() == Connection::State::Connected);
  FUERTE_ASSERT(_item == nullptr);

  RequestItem* ptr = nullptr;
  if (!_queue.pop(ptr)) {     // check
    _active.store(false);      // set
    if (_queue.empty()) {        // check again
      FUERTE_LOG_HTTPTRACE << "asyncWriteNextRequest: stopped writing, this="
                           << this << "\n";
      if (_shouldKeepAlive && this->_config._idleTimeout.count() > 0) {
        FUERTE_LOG_HTTPTRACE << "setting idle keep alive timer, this=" << this
                             << "\n";
        setTimeout(this->_config._idleTimeout);
      } else {
        this->shutdownConnection(Error::CloseRequested);
      }
      return;
    }
    if (_active.exchange(true)) {
      return; // someone else restarted
    }
    bool success = _queue.pop(ptr);
    FUERTE_ASSERT(success);
  }
  uint32_t q = this->_numQueued.fetch_sub(1, std::memory_order_relaxed);
  FUERTE_ASSERT(_item.get() == nullptr);
  FUERTE_ASSERT(ptr != nullptr);
  FUERTE_ASSERT(q > 0);

  _item.reset(ptr);
  setTimeout(_item->request->timeout());

  std::array<asio_ns::const_buffer, 2> buffers;
  buffers[0] =
      asio_ns::buffer(_item->requestHeader.data(), _item->requestHeader.size());
  // GET and HEAD have no payload
  if (_item->request->header.restVerb != RestVerb::Get &&
      _item->request->header.restVerb != RestVerb::Head) {
    buffers[1] = _item->request->payload();
  }

  asio_ns::async_write(
      this->_proto.socket, std::move(buffers),
      [self(Connection::shared_from_this())](
          asio_ns::error_code const& ec, std::size_t nwrite) {
        static_cast<H1Connection<ST>&>(*self).asyncWriteCallback(ec, nwrite);
      });
  FUERTE_LOG_HTTPTRACE << "asyncWriteNextRequest: done, this=" << this << "\n";
}

// called by the async_write handler (called from IO thread)
template <SocketType ST>
void H1Connection<ST>::asyncWriteCallback(asio_ns::error_code const& ec,
                                          size_t nwrite) {
  if (ec || _item == nullptr) {
    // Send failed
    FUERTE_LOG_DEBUG << "asyncWriteCallback (http): error '" << ec.message()
                     << "', this=" << this << "\n";
    auto item = std::move(_item);

    // keepalive timeout may have expired
    auto err = translateError(ec, Error::WriteError);
    if (item) { // may be null if connection was canceled
      if (ec == asio_ns::error::broken_pipe && nwrite == 0) {  // re-queue
        // Note that this has the potential to change the order in which requests
        // are sent off from the client call order to something else!
        sendRequest(std::move(item->request), item->callback);
      } else {
        // let user know that this request caused the error
        item->callback(err, std::move(item->request), nullptr);
      }
    } else {
      err = Error::Canceled;
    }

    // Stop current connection and try to restart a new one.
    this->restartConnection(err);
    return;
  }
  FUERTE_ASSERT(_item != nullptr);

  // Send succeeded
  FUERTE_LOG_HTTPTRACE << "asyncWriteCallback: send succeeded "
                       << "this=" << this << "\n";

  // request is written we no longer need data for that
  _item->requestHeader.clear();

  setTimeout(_item->request->timeout());      // extend timeout

  this->asyncReadSome();  // listen for the response
}

// ------------------------------------
// Reading data
// ------------------------------------

// called by the async_read handler (called from IO thread)
template <SocketType ST>
void H1Connection<ST>::asyncReadCallback(asio_ns::error_code const& ec) {
  if (ec) {
    FUERTE_LOG_DEBUG << "asyncReadCallback: Error while reading from socket: '"
                     << ec.message() << "' , this=" << this << "\n";

    // Restart connection, will invoke _item cb
    this->restartConnection(translateError(ec, Error::ReadError));
    return;
  }
  FUERTE_ASSERT(_item != nullptr);

  // Inspect the data we've received so far.
  size_t nparsed = 0;
  auto buffers = this->_receiveBuffer.data();  // no copy
  for (auto const& buffer : buffers) {
    const char* data = reinterpret_cast<const char*>(buffer.data());
    size_t n = http_parser_execute(&_parser, &_parserSettings, data, buffer.size());
    if (n != buffer.size()) {
      /* Handle error. Usually just close the connection. */
      std::string msg = "Invalid HTTP response in parser: '";
      msg.append(http_errno_description(HTTP_PARSER_ERRNO(&_parser))).append("'");
      FUERTE_LOG_ERROR << msg << ", this=" << this << "\n";
      this->shutdownConnection(Error::ProtocolError, msg);  // will cleanup _item
      return;
    }
    nparsed += n;
  }

  // Remove consumed data from receive buffer.
  this->_receiveBuffer.consume(nparsed);

  if (_messageComplete) {
    this->_proto.timer.cancel();  // got response in time

    // thread-safe access on IO-Thread
    if (!_responseBuffer.empty()) {
      _response->setPayload(std::move(_responseBuffer), 0);
    }

    try {
      _item->callback(Error::NoError, std::move(_item->request),
                      std::move(_response));
    } catch (...) {
      FUERTE_LOG_ERROR << "unhandled exception in fuerte callback\n";
    }

    _item.reset();
    FUERTE_LOG_HTTPTRACE << "asyncReadCallback: completed parsing "
                            "response this="
                         << this << "\n";

    asyncWriteNextRequest();  // send next request
    return;
  }

  FUERTE_LOG_HTTPTRACE << "asyncReadCallback: response not complete yet\n";
  this->asyncReadSome();  // keep reading from socket
}

/// Set timeout accordingly
template <SocketType ST>
void H1Connection<ST>::setTimeout(std::chrono::milliseconds millis) {
  if (millis.count() == 0) {
    this->_proto.timer.cancel();
    return;
  }

  // expires_after cancels pending ops
  this->_proto.timer.expires_after(millis);
  this->_proto.timer.async_wait(
      [self = Connection::weak_from_this()](auto const& ec) {
        std::shared_ptr<Connection> s;
        if (ec || !(s = self.lock())) {  // was canceled / deallocated
          return;
        }
        auto* me = static_cast<H1Connection<ST>*>(s.get());

        FUERTE_LOG_DEBUG << "HTTP-Request timeout\n";
        if (me->_active) {
          me->restartConnection(Error::Timeout);
        } else {  // close an idle connection
          me->shutdownConnection(Error::CloseRequested);
        }
      });
}

/// abort ongoing / unfinished requests
template <SocketType ST>
void H1Connection<ST>::abortOngoingRequests(const fuerte::Error ec) {
  // simon: thread-safe, only called from IO-Thread
  // (which holds shared_ptr) and destructors
  if (_item) {
    // Item has failed, remove from message store
    _item->invokeOnError(ec);
    _item.reset();
  }
  _active.store(false);  // no IO operations running
}

/// abort all requests lingering in the queue
template <SocketType ST>
void H1Connection<ST>::drainQueue(const fuerte::Error ec) {
  RequestItem* item = nullptr;
  while (_queue.pop(item)) {
    FUERTE_ASSERT(item);
    std::unique_ptr<RequestItem> guard(item);
    uint32_t q = this->_numQueued.fetch_sub(1, std::memory_order_relaxed);
    FUERTE_ASSERT(q > 0);
    guard->invokeOnError(ec);
  }
}

template class arangodb::fuerte::v1::http::H1Connection<SocketType::Tcp>;
template class arangodb::fuerte::v1::http::H1Connection<SocketType::Ssl>;
#ifdef ASIO_HAS_LOCAL_SOCKETS
template class arangodb::fuerte::v1::http::H1Connection<SocketType::Unix>;
#endif

}}}}  // namespace arangodb::fuerte::v1::http<|MERGE_RESOLUTION|>--- conflicted
+++ resolved
@@ -254,17 +254,11 @@
   FUERTE_ASSERT(_active.load());
   auto exp = Connection::State::Connecting;
   if (this->_state.compare_exchange_strong(exp, Connection::State::Connected)) {
-<<<<<<< HEAD
-    startWriting();  // starts writing queue if non-empty
-  } else {
-    FUERTE_LOG_HTTPTRACE << "finishConnect this=" << this << " state=" << int(exp) << "\n";
-=======
     this->startWriting();  // starts writing queue if non-empty
   } else {
     FUERTE_LOG_ERROR << "finishConnect: found state other than 'Connecting'";
     FUERTE_ASSERT(false);
     // If this happens, we probably have a sleeping barber
->>>>>>> 3a6f3812
   }
 }
 
@@ -382,7 +376,7 @@
   FUERTE_ASSERT(_item.get() == nullptr);
   FUERTE_ASSERT(ptr != nullptr);
   FUERTE_ASSERT(q > 0);
-
+  
   _item.reset(ptr);
   setTimeout(_item->request->timeout());
 
@@ -463,7 +457,7 @@
     return;
   }
   FUERTE_ASSERT(_item != nullptr);
-
+  
   // Inspect the data we've received so far.
   size_t nparsed = 0;
   auto buffers = this->_receiveBuffer.data();  // no copy
@@ -483,7 +477,7 @@
 
   // Remove consumed data from receive buffer.
   this->_receiveBuffer.consume(nparsed);
-
+  
   if (_messageComplete) {
     this->_proto.timer.cancel();  // got response in time
 
