////////////////////////////////////////////////////////////////////////////////
/// DISCLAIMER
///
/// Copyright 2018 ArangoDB GmbH, Cologne, Germany
///
/// Licensed under the Apache License, Version 2.0 (the "License");
/// you may not use this file except in compliance with the License.
/// You may obtain a copy of the License at
///
///     http://www.apache.org/licenses/LICENSE-2.0
///
/// Unless required by applicable law or agreed to in writing, software
/// distributed under the License is distributed on an "AS IS" BASIS,
/// WITHOUT WARRANTIES OR CONDITIONS OF ANY KIND, either express or implied.
/// See the License for the specific language governing permissions and
/// limitations under the License.
///
/// Copyright holder is ArangoDB GmbH, Cologne, Germany
///
/// @author Simon Grätzer
////////////////////////////////////////////////////////////////////////////////

#include "H1Connection.h"

#include <fuerte/helper.h>
#include <fuerte/loop.h>
#include <fuerte/types.h>
#include <velocypack/Parser.h>

#include <atomic>
#include <cassert>

#include "debugging.h"

namespace arangodb { namespace fuerte { inline namespace v1 { namespace http {

namespace fu = ::arangodb::fuerte::v1;
using namespace arangodb::fuerte::detail;
using namespace arangodb::fuerte::v1;
using namespace arangodb::fuerte::v1::http;

template <SocketType ST>
int H1Connection<ST>::on_message_begin(http_parser* p) {
  H1Connection<ST>* self = static_cast<H1Connection<ST>*>(p->data);
  self->_lastHeaderField.clear();
  self->_lastHeaderValue.clear();
  self->_lastHeaderWasValue = false;
  self->_shouldKeepAlive = false;
  self->_messageComplete = false;
  self->_response.reset(new Response());
  return 0;
}

template <SocketType ST>
int H1Connection<ST>::on_status(http_parser* parser, const char* at,
                                size_t len) {
  H1Connection<ST>* self = static_cast<H1Connection<ST>*>(parser->data);
  // required for some arango shenanigans
  self->_response->header.addMeta(std::string("http/") +
                                      std::to_string(parser->http_major) + '.' +
                                      std::to_string(parser->http_minor),
                                  std::string(at, len));
  return 0;
}

template <SocketType ST>
int H1Connection<ST>::on_header_field(http_parser* parser, const char* at,
                                      size_t len) {
  H1Connection<ST>* self = static_cast<H1Connection<ST>*>(parser->data);
  if (self->_lastHeaderWasValue) {
    toLowerInPlace(self->_lastHeaderField);  // in-place
    self->_response->header.addMeta(std::move(self->_lastHeaderField),
                                    std::move(self->_lastHeaderValue));
    self->_lastHeaderField.assign(at, len);
  } else {
    self->_lastHeaderField.append(at, len);
  }
  self->_lastHeaderWasValue = false;
  return 0;
}

template <SocketType ST>
int H1Connection<ST>::on_header_value(http_parser* parser, const char* at,
                                      size_t len) {
  H1Connection<ST>* self = static_cast<H1Connection<ST>*>(parser->data);
  if (self->_lastHeaderWasValue) {
    self->_lastHeaderValue.append(at, len);
  } else {
    self->_lastHeaderValue.assign(at, len);
  }
  self->_lastHeaderWasValue = true;
  return 0;
}

template <SocketType ST>
int H1Connection<ST>::on_header_complete(http_parser* parser) {
  H1Connection<ST>* self = static_cast<H1Connection<ST>*>(parser->data);
  self->_response->header.responseCode =
      static_cast<StatusCode>(parser->status_code);
  if (!self->_lastHeaderField.empty()) {
    toLowerInPlace(self->_lastHeaderField);  // in-place
    self->_response->header.addMeta(std::move(self->_lastHeaderField),
                                    std::move(self->_lastHeaderValue));
  }
  // Adjust idle timeout if necessary
  self->_shouldKeepAlive = http_should_keep_alive(parser);

  // head has no body, but may have a Content-Length
  if (self->_item->request->header.restVerb == RestVerb::Head) {
    return 1;  // tells the parser it should not expect a body
  } else if (parser->content_length > 0 &&
             parser->content_length < ULLONG_MAX) {
    uint64_t maxReserve = std::min<uint64_t>(2 << 24, parser->content_length);
    self->_responseBuffer.reserve(maxReserve);
  }

  return 0;
}

template <SocketType ST>
int H1Connection<ST>::on_body(http_parser* parser, const char* at, size_t len) {
  static_cast<H1Connection<ST>*>(parser->data)->_responseBuffer.append(at, len);
  return 0;
}

template <SocketType ST>
int H1Connection<ST>::on_message_complete(http_parser* parser) {
  static_cast<H1Connection<ST>*>(parser->data)->_messageComplete = true;
  return 0;
}

template <SocketType ST>
H1Connection<ST>::H1Connection(EventLoopService& loop,
                               ConnectionConfiguration const& config)
    : GeneralConnection<ST>(loop, config),
      _queue(),
      _active(false),
      _reading(false),
      _writing(false),
      _writeStart(),
      _lastHeaderWasValue(false),
      _shouldKeepAlive(false),
      _messageComplete(false) {
  // initialize http parsing code
  http_parser_settings_init(&_parserSettings);
  _parserSettings.on_message_begin = &on_message_begin;
  _parserSettings.on_status = &on_status;
  _parserSettings.on_header_field = &on_header_field;
  _parserSettings.on_header_value = &on_header_value;
  _parserSettings.on_headers_complete = &on_header_complete;
  _parserSettings.on_body = &on_body;
  _parserSettings.on_message_complete = &on_message_complete;
  http_parser_init(&_parser, HTTP_RESPONSE);

  _parser.data = static_cast<void*>(this);

  // preemptively cache
  if (this->_config._authenticationType == AuthenticationType::Basic) {
    _authHeader.append("Authorization: Basic ");
    _authHeader.append(
        fu::encodeBase64(this->_config._user + ":" + this->_config._password, true));
    _authHeader.append("\r\n");
  } else if (this->_config._authenticationType == AuthenticationType::Jwt) {
    if (this->_config._jwtToken.empty()) {
      throw std::logic_error("JWT token is not set");
    }
    _authHeader.append("Authorization: bearer ");
    _authHeader.append(this->_config._jwtToken);
    _authHeader.append("\r\n");
  }

  FUERTE_LOG_TRACE << "creating http connection: this=" << this << "\n";
}

template <SocketType ST>
H1Connection<ST>::~H1Connection() try {
  drainQueue(Error::Canceled);
  abortOngoingRequests(Error::Canceled);
} catch (...) {
}

// Start an asynchronous request.
template <SocketType ST>
void H1Connection<ST>::sendRequest(std::unique_ptr<Request> req,
                                   RequestCallback cb) {
  // construct RequestItem
  auto item = std::make_unique<RequestItem>();
  // requestItem->_response later
  item->requestHeader = buildRequestBody(*req);
  item->callback = std::move(cb);
  item->request = std::move(req);

  // Prepare a new request
  this->_numQueued.fetch_add(1, std::memory_order_relaxed);
  if (!_queue.push(item.get())) {
    FUERTE_LOG_ERROR << "connection queue capacity exceeded\n";
    uint32_t q = this->_numQueued.fetch_sub(1, std::memory_order_relaxed);
    FUERTE_ASSERT(q > 0);
    item->invokeOnError(Error::QueueCapacityExceeded);
    return;
  }
  item.release();  // queue owns this now

  FUERTE_LOG_HTTPTRACE << "queued item: this=" << this << "\n";

  // Note that we have first posted on the queue with std::memory_order_seq_cst
  // and now we check _active std::memory_order_seq_cst. This prevents a sleeping
  // barber with the check-set-check combination in `asyncWriteNextRequest`.
  // If we are the ones to exchange the value to `true`, then we post
  // on the `_io_context` to activate the connection. Note that the
  // connection can be in the `Disconnected` or `Connected` or `Failed`
  // state, but not in the `Connecting` state in this case.
  if (!this->_active.exchange(true)) {
    this->_io_context->post([self(Connection::shared_from_this())] {
        auto& me = static_cast<H1Connection<ST>&>(*self);
        me.activate();
      });
  }
}

template <SocketType ST>
size_t H1Connection<ST>::requestsLeft() const {
  size_t q = this->_numQueued.load(std::memory_order_relaxed);
  if (this->_active.load(std::memory_order_relaxed)) {
    q++;
  }
  return q;
}

template <SocketType ST>
void H1Connection<ST>::activate() {
  FUERTE_ASSERT(_active.load());
  Connection::State state = this->_state.load();
  FUERTE_ASSERT(state != Connection::State::Connecting);
  if (state == Connection::State::Connected) {
    FUERTE_LOG_HTTPTRACE << "activate: connected\n";
    this->asyncWriteNextRequest();
  } else if (state == Connection::State::Disconnected) {
    FUERTE_LOG_HTTPTRACE << "activate: not connected\n";
    this->startConnection();
  } else if (state == Connection::State::Failed) {
    FUERTE_LOG_ERROR << "activate: queued request on failed connection\n";
    drainQueue(fuerte::Error::ConnectionClosed);
    _active.store(false);    // No more activity from our side
  }
  // If the state is `Connecting`, we do not need to do anything, this can
  // happen if this `activate` was posted when the connection was still
  // `Disconnected`, but in the meantime the connect has started.
}

template <SocketType ST>
void H1Connection<ST>::finishConnect() {
  // Note that the connection timeout alarm has already been disarmed.
  // If it has already gone off, we might have a completion handler
  // already posted on the iocontext. However, this will not touch anything
  // if we have first set the state to `Connected`.
  FUERTE_ASSERT(_active.load());
  auto exp = Connection::State::Connecting;
  if (this->_state.compare_exchange_strong(exp, Connection::State::Connected)) {
    this->asyncWriteNextRequest();  // starts writing if queue non-empty
  } else {
    FUERTE_LOG_ERROR << "finishConnect: found state other than 'Connecting': " << static_cast<int>(exp);
    FUERTE_ASSERT(false);
    // If this happens, we probably have a sleeping barber
  }
}

// This is no longer used, we call directly `asyncWriteNextRequest` if we need
// to start writing. We will remove it once H2Connection and VstConnection
// have also lost it (if possible).
//
// startWriting must only be executed on the IO thread and only with active==true
// and with state `Connected`
template <SocketType ST>
void H1Connection<ST>::startWriting() {
  FUERTE_ASSERT(_active.load());
  FUERTE_ASSERT(this->_state.load() == Connection::State::Connected);
  FUERTE_LOG_HTTPTRACE << "startWriting: active=true, this=" << this << "\n";
  this->asyncWriteNextRequest();
<<<<<<< HEAD
=======
}

/// The following is called when the connection is permanently failed. It is
/// used to shut down any activity in the derived classes in a way that avoids
/// sleeping barbers
template <SocketType ST>
void H1Connection<ST>::terminateActivity() {
  FUERTE_ASSERT(_active.load());
  FUERTE_ASSERT(this->_state.load() == Connection::State::Failed);
  FUERTE_LOG_HTTPTRACE << "terminateAcitivate: active=true, this=" << this << "\n";
  while (true) {
    drainQueue(Error::Canceled);
    _active.store(false);
    // Now need to check again:
    if (_queue.empty()) {
      return;
    }
    _active.store(true);
  }
>>>>>>> 83860e5a
}

// -----------------------------------------------------------------------------
// --SECTION--                                                   private methods
// -----------------------------------------------------------------------------

template <SocketType ST>
std::string H1Connection<ST>::buildRequestBody(Request const& req) {
  // build the request header
  FUERTE_ASSERT(req.header.restVerb != RestVerb::Illegal);

  std::string header;
  header.reserve(256);  // TODO is there a meaningful size ?
  header.append(fu::to_string(req.header.restVerb));
  header.push_back(' ');

  http::appendPath(req, /*target*/header);

  header.append(" HTTP/1.1\r\n")
      .append("Host: ")
      .append(this->_config._host)
      .append("\r\n");
  if (this->_config._idleTimeout.count() >
      0) {  // technically not required for http 1.1
    header.append("Connection: Keep-Alive\r\n");
  } else {
    header.append("Connection: Close\r\n");
  }

  if (req.header.restVerb != RestVerb::Get &&
      req.contentType() != ContentType::Custom) {
    header.append("Content-Type: ")
        .append(to_string(req.contentType()))
        .append("\r\n");
  }
  if (req.acceptType() != ContentType::Custom) {
    header.append("Accept: ")
        .append(to_string(req.acceptType()))
        .append("\r\n");
  }

  bool haveAuth = false;
  for (auto const& pair : req.header.meta()) {
    if (pair.first == fu_content_length_key) {
      continue;  // skip content-length header
    }

    if (pair.first == fu_authorization_key) {
      haveAuth = true;
    }

    header.append(pair.first);
    header.append(": ");
    header.append(pair.second);
    header.append("\r\n");
  }

  if (!haveAuth && !_authHeader.empty()) {
    header.append(_authHeader);
  }

  if (req.header.restVerb != RestVerb::Get &&
      req.header.restVerb != RestVerb::Head) {
    header.append("Content-Length: ");
    header.append(std::to_string(req.payloadSize()));
    header.append("\r\n\r\n");
  } else {
    header.append("\r\n");
  }
  // body will be appended seperately
  return header;
}

// writes data from task queue to network using asio_ns::async_write
template <SocketType ST>
void H1Connection<ST>::asyncWriteNextRequest() {
  FUERTE_LOG_HTTPTRACE << "asyncWriteNextRequest: this=" << this << "\n";
  FUERTE_ASSERT(this->_active.load());
  auto state = this->_state.load();
  FUERTE_ASSERT(state == Connection::State::Connected ||
                state == Connection::State::Failed);
  if (state != Connection::State::Connected &&
      state != Connection::State::Failed) {
    FUERTE_LOG_ERROR << "asyncWriteNextRequest found an unexpected state: "
                     << static_cast<int>(state)
                     << " instead of the expected 'Connected'\n";
  }
  FUERTE_ASSERT(_item == nullptr);

  RequestItem* ptr = nullptr;
  if (!_queue.pop(ptr)) {     // check
    _active.store(false);      // set
    if (_queue.empty()) {        // check again
      FUERTE_LOG_HTTPTRACE << "asyncWriteNextRequest: stopped writing, this="
                           << this << "\n";
      if (_shouldKeepAlive && this->_config._idleTimeout.count() > 0) {
        FUERTE_LOG_HTTPTRACE << "setting idle keep alive timer, this=" << this
                             << "\n";
        setTimeout(this->_config._idleTimeout, TimeoutType::IDLE);
      } else {
        this->shutdownConnection(Error::CloseRequested);
      }
      return;
    }
    if (_active.exchange(true)) {
      return; // someone else restarted
    }
    bool success = _queue.pop(ptr);
    FUERTE_ASSERT(success);
  }
  uint32_t q = this->_numQueued.fetch_sub(1, std::memory_order_relaxed);
  FUERTE_ASSERT(_item.get() == nullptr);
  FUERTE_ASSERT(ptr != nullptr);
  FUERTE_ASSERT(q > 0);
  
  _item.reset(ptr);
<<<<<<< HEAD
=======

>>>>>>> 83860e5a
  setTimeout(_item->request->timeout(), TimeoutType::WRITE);
  _writeStart = std::chrono::steady_clock::now();
  _writing = true;

  std::array<asio_ns::const_buffer, 2> buffers;
  buffers[0] =
      asio_ns::buffer(_item->requestHeader.data(), _item->requestHeader.size());
  // GET and HEAD have no payload
  if (_item->request->header.restVerb != RestVerb::Get &&
      _item->request->header.restVerb != RestVerb::Head) {
    buffers[1] = _item->request->payload();
  }

  asio_ns::async_write(
      this->_proto.socket, std::move(buffers),
      [self(Connection::shared_from_this())](
          asio_ns::error_code const& ec, std::size_t nwrite) {
        static_cast<H1Connection<ST>&>(*self).asyncWriteCallback(ec, nwrite);
      });
  FUERTE_LOG_HTTPTRACE << "asyncWriteNextRequest: done, this=" << this << "\n";
}

// called by the async_write handler (called from IO thread)
template <SocketType ST>
void H1Connection<ST>::asyncWriteCallback(asio_ns::error_code const& ec,
                                          size_t nwrite) {
  FUERTE_ASSERT(this->_writing);
  FUERTE_ASSERT(this->_active);
  FUERTE_ASSERT(this->_state != Connection::State::Connecting);
  this->_writing = false;       // indicate that no async write is ongoing any more
  this->_proto.timer.cancel();  // cancel alarm for timeout
  auto timePassed = std::chrono::duration_cast<std::chrono::milliseconds>(
      std::chrono::steady_clock::now() - _writeStart);
  if (ec || _item == nullptr || _item->request->timeout() <= timePassed) {
    // Send failed
    FUERTE_LOG_DEBUG << "asyncWriteCallback (http): error '" << ec.message()
                     << "', this=" << this << "\n";
    if (_item != nullptr) {
      FUERTE_LOG_DEBUG << "asyncWriteCallback (http): timeoutLeft: "
                       << (_item->request->timeout() - timePassed).count()
                       << " milliseconds\n";
    }
    auto item = std::move(_item);

    // keepalive timeout may have expired
    auto err = translateError(ec, Error::WriteError);
    if (item) { // may be null if connection was canceled
      if (ec == asio_ns::error::broken_pipe && nwrite == 0) {  // re-queue
        // Note that this has the potential to change the order in which requests
        // are sent off from the client call order to something else!
        sendRequest(std::move(item->request), item->callback);
      } else {
        // let user know that this request caused the error
        item->callback(err, std::move(item->request), nullptr);
      }
    } else {
      err = Error::Canceled;
    }

    auto state = this->_state.load();
    if (state != Connection::State::Failed) {
      // Stop current connection and try to restart a new one.
      this->restartConnection(err);
    } else {
      drainQueue(Error::Canceled);
      abortOngoingRequests(Error::Canceled);
      this->asyncWriteNextRequest();    // will reset `active`
    }
    return;
  }
  FUERTE_ASSERT(_item != nullptr);

  // Send succeeded
  FUERTE_LOG_HTTPTRACE << "asyncWriteCallback: send succeeded "
                       << "this=" << this << "\n";

  // request is written we no longer need data for that
  _item->requestHeader.clear();

  // Continue with a read, use the remaining part of the timeout as
  // timeout:
  setTimeout(_item->request->timeout() - timePassed, TimeoutType::READ);    // extend timeout

  _reading = true;
  this->asyncReadSome();  // listen for the response
}

// ------------------------------------
// Reading data
// ------------------------------------

// called by the async_read handler (called from IO thread)
template <SocketType ST>
void H1Connection<ST>::asyncReadCallback(asio_ns::error_code const& ec) {
  this->_reading = false;
  // Do not cancel timeout now, because we might be going on to read!
  if (ec) {
    this->_proto.timer.cancel();

    FUERTE_LOG_DEBUG << "asyncReadCallback: Error while reading from socket: '"
                     << ec.message() << "' , this=" << this << "\n";

    auto state = this->_state.load();
    if (state != Connection::State::Failed) {
      // Restart connection, will invoke _item cb
      this->restartConnection(translateError(ec, Error::ReadError));
    } else {
      drainQueue(Error::Canceled);
      abortOngoingRequests(Error::Canceled);
      this->asyncWriteNextRequest();    // will reset `active`
    }
    return;
  }
  FUERTE_ASSERT(_item != nullptr);
  
  // Inspect the data we've received so far.
  size_t nparsed = 0;
  auto buffers = this->_receiveBuffer.data();  // no copy
  for (auto const& buffer : buffers) {
    const char* data = reinterpret_cast<const char*>(buffer.data());
    size_t n = http_parser_execute(&_parser, &_parserSettings, data, buffer.size());
    if (n != buffer.size()) {
      /* Handle error. Usually just close the connection. */
      std::string msg = "Invalid HTTP response in parser: '";
      msg.append(http_errno_description(HTTP_PARSER_ERRNO(&_parser))).append("'");
      FUERTE_LOG_ERROR << msg << ", this=" << this << "\n";
      this->shutdownConnection(Error::ProtocolError, msg);  // will cleanup _item
      return;
    }
    nparsed += n;
  }

  // Remove consumed data from receive buffer.
  this->_receiveBuffer.consume(nparsed);
  
  if (_messageComplete) {
    this->_proto.timer.cancel();  // got response in time

    // thread-safe access on IO-Thread
    if (!_responseBuffer.empty()) {
      _response->setPayload(std::move(_responseBuffer), 0);
    }

    try {
      _item->callback(Error::NoError, std::move(_item->request),
                      std::move(_response));
    } catch (...) {
      FUERTE_LOG_ERROR << "unhandled exception in fuerte callback\n";
    }

    _item.reset();
    FUERTE_LOG_HTTPTRACE << "asyncReadCallback: completed parsing "
                            "response this="
                         << this << "\n";

    asyncWriteNextRequest();  // send next request
    return;
  }

  _reading = true;
  FUERTE_LOG_HTTPTRACE << "asyncReadCallback: response not complete yet\n";
  this->asyncReadSome();  // keep reading from socket
  // leave read timeout in place!
}

/// Set timeout accordingly
template <SocketType ST>
void H1Connection<ST>::setTimeout(std::chrono::milliseconds millis, TimeoutType type) {
  if (millis.count() == 0) {
    this->_proto.timer.cancel();
    return;
  }

  // expires_after cancels pending ops
  this->_proto.timer.expires_after(millis);
  this->_proto.timer.async_wait(
      [type, self = Connection::weak_from_this()](auto const& ec) {
        std::shared_ptr<Connection> s;
        if (ec || !(s = self.lock())) {  // was canceled / deallocated
          return;
        }
        auto* me = static_cast<H1Connection<ST>*>(s.get());
        if ((type == TimeoutType::WRITE && me->_writing) ||
            (type == TimeoutType::READ && me->_reading)) {
          FUERTE_LOG_DEBUG << "HTTP-Request timeout\n";
          me->_proto.cancel();
          // We simply cancel all ongoing asynchronous operations, the completion
          // handlers will do the rest.
          return;
        } else if (type == TimeoutType::IDLE) {
          if (me->_state == Connection::State::Connected) {
            me->shutdownConnection(Error::CloseRequested);
          }
        }
        // In all other cases we do nothing, since we have been posted to the
        // iocontext but the thing we should be timing out has already completed.
      });
}

/// abort ongoing / unfinished requests
template <SocketType ST>
void H1Connection<ST>::abortOngoingRequests(const fuerte::Error ec) {
  // simon: thread-safe, only called from IO-Thread
  // (which holds shared_ptr) and destructors
  if (_item) {
    // Item has failed, remove from message store
    _item->invokeOnError(ec);
    _item.reset();
  }
}

/// abort all requests lingering in the queue
template <SocketType ST>
void H1Connection<ST>::drainQueue(const fuerte::Error ec) {
  RequestItem* item = nullptr;
  while (_queue.pop(item)) {
    FUERTE_ASSERT(item);
    std::unique_ptr<RequestItem> guard(item);
    uint32_t q = this->_numQueued.fetch_sub(1, std::memory_order_relaxed);
    FUERTE_ASSERT(q > 0);
    guard->invokeOnError(ec);
  }
}

template class arangodb::fuerte::v1::http::H1Connection<SocketType::Tcp>;
template class arangodb::fuerte::v1::http::H1Connection<SocketType::Ssl>;
#ifdef ASIO_HAS_LOCAL_SOCKETS
template class arangodb::fuerte::v1::http::H1Connection<SocketType::Unix>;
#endif

}}}}  // namespace arangodb::fuerte::v1::http<|MERGE_RESOLUTION|>--- conflicted
+++ resolved
@@ -277,8 +277,6 @@
   FUERTE_ASSERT(this->_state.load() == Connection::State::Connected);
   FUERTE_LOG_HTTPTRACE << "startWriting: active=true, this=" << this << "\n";
   this->asyncWriteNextRequest();
-<<<<<<< HEAD
-=======
 }
 
 /// The following is called when the connection is permanently failed. It is
@@ -298,7 +296,6 @@
     }
     _active.store(true);
   }
->>>>>>> 83860e5a
 }
 
 // -----------------------------------------------------------------------------
@@ -415,10 +412,7 @@
   FUERTE_ASSERT(q > 0);
   
   _item.reset(ptr);
-<<<<<<< HEAD
-=======
-
->>>>>>> 83860e5a
+
   setTimeout(_item->request->timeout(), TimeoutType::WRITE);
   _writeStart = std::chrono::steady_clock::now();
   _writing = true;
