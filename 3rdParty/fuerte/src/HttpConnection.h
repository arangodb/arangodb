////////////////////////////////////////////////////////////////////////////////
/// DISCLAIMER
///
/// Copyright 2018 ArangoDB GmbH, Cologne, Germany
///
/// Licensed under the Apache License, Version 2.0 (the "License");
/// you may not use this file except in compliance with the License.
/// You may obtain a copy of the License at
///
///     http://www.apache.org/licenses/LICENSE-2.0
///
/// Unless required by applicable law or agreed to in writing, software
/// distributed under the License is distributed on an "AS IS" BASIS,
/// WITHOUT WARRANTIES OR CONDITIONS OF ANY KIND, either express or implied.
/// See the License for the specific language governing permissions and
/// limitations under the License.
///
/// Copyright holder is ArangoDB GmbH, Cologne, Germany
///
/// @author Simon Grätzer
////////////////////////////////////////////////////////////////////////////////
#pragma once
#ifndef ARANGO_CXX_DRIVER_HTTP_CONNECTION_H
#define ARANGO_CXX_DRIVER_HTTP_CONNECTION_H 1

#include <atomic>
#include <chrono>

#include <boost/lockfree/queue.hpp>

#include <fuerte/helper.h>
#include <fuerte/loop.h>
#include <fuerte/message.h>

#include "GeneralConnection.h"

#include "http.h"
#include "http_parser/http_parser.h"

namespace arangodb { namespace fuerte { inline namespace v1 { namespace http {

// Implements a client->server connection using node.js http-parser
template <SocketType ST>
class HttpConnection final : public fuerte::GeneralConnection<ST> {
 public:
  explicit HttpConnection(EventLoopService& loop,
                          detail::ConnectionConfiguration const&);
  ~HttpConnection();

 public:
  /// Start an asynchronous request.
  MessageID sendRequest(std::unique_ptr<Request>, RequestCallback) override;
<<<<<<< HEAD
  
=======

>>>>>>> 5452b019
  /// @brief Return the number of requests that have not yet finished.
  size_t requestsLeft() const override {
    return _numQueued.load(std::memory_order_acquire);
  }

 protected:
  void finishConnect() override;

  // Thread-Safe: activate the writer loop (if off and items are queud)
  void startWriting() override;

  // called by the async_read handler (called from IO thread)
  void asyncReadCallback(asio_ns::error_code const&) override;

  /// abort ongoing / unfinished requests
  void abortOngoingRequests(const fuerte::Error) override;

  /// abort all requests lingering in the queue
  void drainQueue(const fuerte::Error) override;

 private:
<<<<<<< HEAD
  
  // Connect with a given number of retries
  void tryConnect(unsigned retries);
  
  // shutdown connection, cancel async operations
  void shutdownConnection(const fuerte::Error);
  
  // restart connection
  void restartConnection(const fuerte::Error);
  
=======
>>>>>>> 5452b019
  // build request body for given request
  std::string buildRequestBody(Request const& req);

  /// set the timer accordingly
  void setTimeout(std::chrono::milliseconds);

  ///  Call on IO-Thread: writes out one queued request
  void asyncWriteNextRequest();
<<<<<<< HEAD
  
  // called by the async_write handler (called from IO thread)
  void asyncWriteCallback(asio_ns::error_code const& error,
                          size_t transferred,
                          std::unique_ptr<RequestItem>);
  
  // Call on IO-Thread: read from socket
  void asyncReadSome();
=======
>>>>>>> 5452b019

  // called by the async_write handler (called from IO thread)
  void asyncWriteCb(asio_ns::error_code const&, std::unique_ptr<RequestItem>);

 private:
  static int on_message_begin(http_parser* parser);
  static int on_status(http_parser* parser, const char* at, size_t len);
  static int on_header_field(http_parser* parser, const char* at, size_t len);
  static int on_header_value(http_parser* parser, const char* at, size_t len);
  static int on_header_complete(http_parser* parser);
  static int on_body(http_parser* parser, const char* at, size_t len);
  static int on_message_complete(http_parser* parser);

 private:
  /// elements to send out
  boost::lockfree::queue<fuerte::v1::http::RequestItem*,
                         boost::lockfree::capacity<1024>>
      _queue;

  /// cached authentication header
  std::string _authHeader;
<<<<<<< HEAD
  
  /// currently in-flight request
  std::unique_ptr<RequestItem> _inFlight;
=======

>>>>>>> 5452b019
  /// the node http-parser
  http_parser _parser;
  http_parser_settings _parserSettings;

  /// is loop active
  std::atomic<uint32_t> _numQueued;
  std::atomic<bool> _active;

  // parser state
  std::string _lastHeaderField;
  std::string _lastHeaderValue;

  /// response buffer, moved after writing
  velocypack::Buffer<uint8_t> _responseBuffer;

  /// currently in-flight request item
  std::unique_ptr<RequestItem> _item;
  /// response data, may be null before response header is received
  std::unique_ptr<arangodb::fuerte::v1::Response> _response;

  std::chrono::milliseconds _idleTimeout;
  bool _lastHeaderWasValue = false;
  bool _shouldKeepAlive = false;
  bool _messageComplete = false;
};
}}}}  // namespace arangodb::fuerte::v1::http

#endif<|MERGE_RESOLUTION|>--- conflicted
+++ resolved
@@ -50,11 +50,7 @@
  public:
   /// Start an asynchronous request.
   MessageID sendRequest(std::unique_ptr<Request>, RequestCallback) override;
-<<<<<<< HEAD
-  
-=======
 
->>>>>>> 5452b019
   /// @brief Return the number of requests that have not yet finished.
   size_t requestsLeft() const override {
     return _numQueued.load(std::memory_order_acquire);
@@ -76,19 +72,6 @@
   void drainQueue(const fuerte::Error) override;
 
  private:
-<<<<<<< HEAD
-  
-  // Connect with a given number of retries
-  void tryConnect(unsigned retries);
-  
-  // shutdown connection, cancel async operations
-  void shutdownConnection(const fuerte::Error);
-  
-  // restart connection
-  void restartConnection(const fuerte::Error);
-  
-=======
->>>>>>> 5452b019
   // build request body for given request
   std::string buildRequestBody(Request const& req);
 
@@ -97,17 +80,6 @@
 
   ///  Call on IO-Thread: writes out one queued request
   void asyncWriteNextRequest();
-<<<<<<< HEAD
-  
-  // called by the async_write handler (called from IO thread)
-  void asyncWriteCallback(asio_ns::error_code const& error,
-                          size_t transferred,
-                          std::unique_ptr<RequestItem>);
-  
-  // Call on IO-Thread: read from socket
-  void asyncReadSome();
-=======
->>>>>>> 5452b019
 
   // called by the async_write handler (called from IO thread)
   void asyncWriteCb(asio_ns::error_code const&, std::unique_ptr<RequestItem>);
@@ -129,13 +101,7 @@
 
   /// cached authentication header
   std::string _authHeader;
-<<<<<<< HEAD
-  
-  /// currently in-flight request
-  std::unique_ptr<RequestItem> _inFlight;
-=======
 
->>>>>>> 5452b019
   /// the node http-parser
   http_parser _parser;
   http_parser_settings _parserSettings;
