////////////////////////////////////////////////////////////////////////////////
/// DISCLAIMER
///
/// Copyright 2018 ArangoDB GmbH, Cologne, Germany
///
/// Licensed under the Apache License, Version 2.0 (the "License");
/// you may not use this file except in compliance with the License.
/// You may obtain a copy of the License at
///
///     http://www.apache.org/licenses/LICENSE-2.0
///
/// Unless required by applicable law or agreed to in writing, software
/// distributed under the License is distributed on an "AS IS" BASIS,
/// WITHOUT WARRANTIES OR CONDITIONS OF ANY KIND, either express or implied.
/// See the License for the specific language governing permissions and
/// limitations under the License.
///
/// Copyright holder is ArangoDB GmbH, Cologne, Germany
///
/// @author Simon Grätzer
////////////////////////////////////////////////////////////////////////////////

#ifndef ARANGO_CXX_DRIVER_ASIO_CONNECTION_H
#define ARANGO_CXX_DRIVER_ASIO_CONNECTION_H 1

#include <fuerte/asio_ns.h>
#include <fuerte/loop.h>

namespace arangodb { namespace fuerte { inline namespace v1 {
  
namespace {
template <typename SocketT, typename F>
void resolveConnect(detail::ConnectionConfiguration const& config,
                    asio_ns::ip::tcp::resolver& resolver,
                    SocketT& socket,
                    F&& done) {
  auto cb = [&socket, done = std::forward<F>(done)]
  (asio_ns::error_code const& ec,
   asio_ns::ip::tcp::resolver::iterator it) {
    if (ec) { // error
      done(ec);
      return;
    }
    
    // A successful resolve operation is guaranteed to pass a
    // non-empty range to the handler.
    auto cb = [done](asio_ns::error_code const& ec,
                     asio_ns::ip::tcp::resolver::iterator const&) {
      done(ec);
    };
    asio_ns::async_connect(socket, it, std::move(cb));
  };
  
  // windows does not like async_resolve
#ifdef _WIN32
  asio_ns::error_code ec;
  auto it = resolver.resolve(config._host, config._port, ec);
  cb(ec, it);
#else
  // Resolve the host asynchronous into a series of endpoints
  resolver.async_resolve(config._host, config._port, std::move(cb));
#endif
}
}
  
  
template<SocketType T>
struct Socket {};

template<>
struct Socket<SocketType::Tcp>  {
  Socket(EventLoopService&,
         asio_ns::io_context& ctx)
    : resolver(ctx), socket(ctx) {}
  
  ~Socket() {
    try {
      resolver.cancel();
      shutdown();
    } catch(...) {}
  }
  
<<<<<<< HEAD
  template<typename CT>
  void connect(detail::ConnectionConfiguration const& config, CT&& done) {
    auto cb = [this, done = std::forward<CT>(done)]
    (asio_ns::error_code const& ec,
     asio_ns::ip::tcp::resolver::iterator it) {
      if (ec) { // error
        done(ec);
        return;
      }
      // A successful resolve operation is guaranteed to pass a
      // non-empty range to the handler.
      asio_ns::async_connect(socket, it, [done](asio_ns::error_code const& ec,
                                                asio_ns::ip::tcp::resolver::iterator const&) {
        done(ec);
      });
    };
    
#ifdef _WIN32
    asio_ns::error_code ec;
    auto it = resolver.resolve(config._host, config._port, ec);
    cb(ec, it);
#else
    // Resolve the host asynchronous into a series of endpoints
    resolver.async_resolve(config._host, config._port, std::move(cb));
#endif
=======
  template<typename F>
  void connect(detail::ConnectionConfiguration const& config, F&& done) {
    resolveConnect(config, resolver, socket, std::forward<F>(done));
>>>>>>> 5452b019
  }
  
  void shutdown() {
    if (socket.is_open()) {
      asio_ns::error_code ec; // prevents exceptions
#ifndef _WIN32
      socket.cancel(ec);
<<<<<<< HEAD
#endif
      socket.shutdown(asio_ns::ip::tcp::socket::shutdown_both, ec);
#ifndef _WIN32
=======
      ec.clear();
      socket.shutdown(asio_ns::ip::tcp::socket::shutdown_both, ec);
      ec.clear();
>>>>>>> 5452b019
      socket.close(ec);
#endif
    }
  }
  
  asio_ns::ip::tcp::resolver resolver;
  asio_ns::ip::tcp::socket socket;
};

template<>
struct Socket<fuerte::SocketType::Ssl> {
  Socket(EventLoopService& loop,
         asio_ns::io_context& ctx)
  : resolver(ctx), socket(ctx, loop.sslContext()) {}
  
  ~Socket() {
    try {
      resolver.cancel();
      shutdown();
    } catch(...) {}
  }
  
<<<<<<< HEAD
  template<typename CT>
  void connect(detail::ConnectionConfiguration const& config, CT&& done) {
    auto rcb = [this, &config, done = std::forward<CT>(done)]
        (asio_ns::error_code const& ec,
         asio_ns::ip::tcp::resolver::iterator it) {
      if (ec) { // error
        done(ec);
        return;
      }
      // A successful resolve operation is guaranteed to pass a
      // non-empty range to the handler.
      auto cbc = [this, done, &config]
          (asio_ns::error_code const& ec,
           asio_ns::ip::tcp::resolver::iterator const&) {
        if (ec) {
          done(ec);
          return;
        }
        
        // Perform SSL handshake and verify the remote host's certificate.
        socket.lowest_layer().set_option(asio_ns::ip::tcp::no_delay(true));
        if (config._verifyHost) {
          socket.set_verify_mode(asio_ns::ssl::verify_peer);
          socket.set_verify_callback(asio_ns::ssl::rfc2818_verification(config._host));
        } else {
          socket.set_verify_mode(asio_ns::ssl::verify_none);
        }
        
        socket.async_handshake(asio_ns::ssl::stream_base::client, std::move(done));
      };
      
      // Start the asynchronous connect operation.
      asio_ns::async_connect(socket.lowest_layer(), it, std::move(cbc));
    };
#ifdef _WIN32
    asio_ns::error_code ec;
    auto it = resolver.resolve(config._host, config._port, ec);
    rcb(ec, it);
#else
    // Resolve the host asynchronous into a series of endpoints
    resolver.async_resolve(config._host, config._port, std::move(rcb));
#endif
=======
  template<typename F>
  void connect(detail::ConnectionConfiguration const& config, F&& done) {
    auto cb = [this, &config, done = std::forward<F>(done)](asio_ns::error_code const& ec) {
      if (ec) {
        done(ec);
        return;
      }
      
      // Perform SSL handshake and verify the remote host's certificate.
      socket.next_layer().set_option(asio_ns::ip::tcp::no_delay(true));
      if (config._verifyHost) {
        socket.set_verify_mode(asio_ns::ssl::verify_peer);
        socket.set_verify_callback(asio_ns::ssl::rfc2818_verification(config._host));
      } else {
        socket.set_verify_mode(asio_ns::ssl::verify_none);
      }
      
      socket.async_handshake(asio_ns::ssl::stream_base::client, std::move(done));
    };
    
    resolveConnect(config, resolver, socket.next_layer(), std::move(cb));
>>>>>>> 5452b019
  }
  
  void shutdown() {
<<<<<<< HEAD
    if (socket.lowest_layer().is_open()) {
      asio_ns::error_code ec;
#ifndef _WIN32
      socket.lowest_layer().cancel(ec);
#endif
      socket.shutdown(ec);
      socket.lowest_layer().shutdown(asio_ns::ip::tcp::socket::shutdown_both, ec);
#ifndef _WIN32
      socket.lowest_layer().close(ec);
#endif
=======
    if (socket.next_layer().is_open()) {
      asio_ns::error_code ec; // ignored
      socket.next_layer().cancel(ec);
      ec.clear();
      socket.shutdown(ec);
      ec.clear();
      socket.next_layer().shutdown(asio_ns::ip::tcp::socket::shutdown_both, ec);
      ec.clear();
      socket.next_layer().close(ec);
>>>>>>> 5452b019
    }
  }
  
  asio_ns::ip::tcp::resolver resolver;
  asio_ns::ssl::stream<asio_ns::ip::tcp::socket> socket;
};

#ifdef ASIO_HAS_LOCAL_SOCKETS
template<>
struct Socket<fuerte::SocketType::Unix> {
  
  Socket(EventLoopService&, asio_ns::io_context& ctx) : socket(ctx) {}
  ~Socket() {
    shutdown();
  }
  
  template<typename CallbackT>
  void connect(detail::ConnectionConfiguration const& config, CallbackT done) {
    asio_ns::local::stream_protocol::endpoint ep(config._host);
    socket.async_connect(ep, [done](asio_ns::error_code const& ec) {
      done(ec);
    });
  }
  void shutdown() {
    if (socket.is_open()) {
      asio_ns::error_code error; // prevents exceptions
      socket.cancel(error);
      socket.shutdown(asio_ns::ip::tcp::socket::shutdown_both, error);
      socket.close(error);
    }
  }
  
  asio_ns::local::stream_protocol::socket socket;
};
#endif // ASIO_HAS_LOCAL_SOCKETS
<<<<<<< HEAD
  
inline fuerte::Error checkEOFError(asio_ns::error_code e, fuerte::Error c) {
  return e == asio_ns::error::misc_errors::eof ? fuerte::Error::ConnectionClosed : c;
}
=======
>>>>>>> 5452b019

}}}  // namespace arangodb::fuerte::v1
#endif<|MERGE_RESOLUTION|>--- conflicted
+++ resolved
@@ -80,55 +80,19 @@
     } catch(...) {}
   }
   
-<<<<<<< HEAD
-  template<typename CT>
-  void connect(detail::ConnectionConfiguration const& config, CT&& done) {
-    auto cb = [this, done = std::forward<CT>(done)]
-    (asio_ns::error_code const& ec,
-     asio_ns::ip::tcp::resolver::iterator it) {
-      if (ec) { // error
-        done(ec);
-        return;
-      }
-      // A successful resolve operation is guaranteed to pass a
-      // non-empty range to the handler.
-      asio_ns::async_connect(socket, it, [done](asio_ns::error_code const& ec,
-                                                asio_ns::ip::tcp::resolver::iterator const&) {
-        done(ec);
-      });
-    };
-    
-#ifdef _WIN32
-    asio_ns::error_code ec;
-    auto it = resolver.resolve(config._host, config._port, ec);
-    cb(ec, it);
-#else
-    // Resolve the host asynchronous into a series of endpoints
-    resolver.async_resolve(config._host, config._port, std::move(cb));
-#endif
-=======
   template<typename F>
   void connect(detail::ConnectionConfiguration const& config, F&& done) {
     resolveConnect(config, resolver, socket, std::forward<F>(done));
->>>>>>> 5452b019
   }
   
   void shutdown() {
     if (socket.is_open()) {
       asio_ns::error_code ec; // prevents exceptions
-#ifndef _WIN32
       socket.cancel(ec);
-<<<<<<< HEAD
-#endif
-      socket.shutdown(asio_ns::ip::tcp::socket::shutdown_both, ec);
-#ifndef _WIN32
-=======
       ec.clear();
       socket.shutdown(asio_ns::ip::tcp::socket::shutdown_both, ec);
       ec.clear();
->>>>>>> 5452b019
       socket.close(ec);
-#endif
     }
   }
   
@@ -149,50 +113,6 @@
     } catch(...) {}
   }
   
-<<<<<<< HEAD
-  template<typename CT>
-  void connect(detail::ConnectionConfiguration const& config, CT&& done) {
-    auto rcb = [this, &config, done = std::forward<CT>(done)]
-        (asio_ns::error_code const& ec,
-         asio_ns::ip::tcp::resolver::iterator it) {
-      if (ec) { // error
-        done(ec);
-        return;
-      }
-      // A successful resolve operation is guaranteed to pass a
-      // non-empty range to the handler.
-      auto cbc = [this, done, &config]
-          (asio_ns::error_code const& ec,
-           asio_ns::ip::tcp::resolver::iterator const&) {
-        if (ec) {
-          done(ec);
-          return;
-        }
-        
-        // Perform SSL handshake and verify the remote host's certificate.
-        socket.lowest_layer().set_option(asio_ns::ip::tcp::no_delay(true));
-        if (config._verifyHost) {
-          socket.set_verify_mode(asio_ns::ssl::verify_peer);
-          socket.set_verify_callback(asio_ns::ssl::rfc2818_verification(config._host));
-        } else {
-          socket.set_verify_mode(asio_ns::ssl::verify_none);
-        }
-        
-        socket.async_handshake(asio_ns::ssl::stream_base::client, std::move(done));
-      };
-      
-      // Start the asynchronous connect operation.
-      asio_ns::async_connect(socket.lowest_layer(), it, std::move(cbc));
-    };
-#ifdef _WIN32
-    asio_ns::error_code ec;
-    auto it = resolver.resolve(config._host, config._port, ec);
-    rcb(ec, it);
-#else
-    // Resolve the host asynchronous into a series of endpoints
-    resolver.async_resolve(config._host, config._port, std::move(rcb));
-#endif
-=======
   template<typename F>
   void connect(detail::ConnectionConfiguration const& config, F&& done) {
     auto cb = [this, &config, done = std::forward<F>(done)](asio_ns::error_code const& ec) {
@@ -214,22 +134,9 @@
     };
     
     resolveConnect(config, resolver, socket.next_layer(), std::move(cb));
->>>>>>> 5452b019
   }
   
   void shutdown() {
-<<<<<<< HEAD
-    if (socket.lowest_layer().is_open()) {
-      asio_ns::error_code ec;
-#ifndef _WIN32
-      socket.lowest_layer().cancel(ec);
-#endif
-      socket.shutdown(ec);
-      socket.lowest_layer().shutdown(asio_ns::ip::tcp::socket::shutdown_both, ec);
-#ifndef _WIN32
-      socket.lowest_layer().close(ec);
-#endif
-=======
     if (socket.next_layer().is_open()) {
       asio_ns::error_code ec; // ignored
       socket.next_layer().cancel(ec);
@@ -239,7 +146,6 @@
       socket.next_layer().shutdown(asio_ns::ip::tcp::socket::shutdown_both, ec);
       ec.clear();
       socket.next_layer().close(ec);
->>>>>>> 5452b019
     }
   }
   
@@ -275,13 +181,6 @@
   asio_ns::local::stream_protocol::socket socket;
 };
 #endif // ASIO_HAS_LOCAL_SOCKETS
-<<<<<<< HEAD
-  
-inline fuerte::Error checkEOFError(asio_ns::error_code e, fuerte::Error c) {
-  return e == asio_ns::error::misc_errors::eof ? fuerte::Error::ConnectionClosed : c;
-}
-=======
->>>>>>> 5452b019
 
 }}}  // namespace arangodb::fuerte::v1
 #endif