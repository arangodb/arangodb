--- conflicted
+++ resolved
@@ -219,13 +219,6 @@
         });
   }
   
-<<<<<<< HEAD
-=======
-  void rearm() {
-    canceled = false;
-  }
-
->>>>>>> 4f163836
   void cancel() {
     canceled = true;
     try {
