////////////////////////////////////////////////////////////////////////////////
/// DISCLAIMER
///
/// Copyright 2018 ArangoDB GmbH, Cologne, Germany
///
/// Licensed under the Apache License, Version 2.0 (the "License");
/// you may not use this file except in compliance with the License.
/// You may obtain a copy of the License at
///
///     http://www.apache.org/licenses/LICENSE-2.0
///
/// Unless required by applicable law or agreed to in writing, software
/// distributed under the License is distributed on an "AS IS" BASIS,
/// WITHOUT WARRANTIES OR CONDITIONS OF ANY KIND, either express or implied.
/// See the License for the specific language governing permissions and
/// limitations under the License.
///
/// Copyright holder is ArangoDB GmbH, Cologne, Germany
///
/// @author Simon Grätzer
////////////////////////////////////////////////////////////////////////////////

#include "HttpConnection.h"

#include "Basics/cpu-relax.h"

#include <atomic>
#include <cassert>

#include <fuerte/FuerteLogger.h>
#include <fuerte/helper.h>
#include <fuerte/loop.h>
#include <fuerte/types.h>
#include <velocypack/Parser.h>

namespace arangodb { namespace fuerte { inline namespace v1 { namespace http {

namespace fu = ::arangodb::fuerte::v1;
using namespace arangodb::fuerte::detail;
using namespace arangodb::fuerte::v1;
using namespace arangodb::fuerte::v1::http;

template <SocketType ST>
int HttpConnection<ST>::on_message_begin(http_parser* parser) {
  HttpConnection<ST>* self = static_cast<HttpConnection<ST>*>(parser->data);
  self->_lastHeaderField.clear();
  self->_lastHeaderValue.clear();
  self->_lastHeaderWasValue = false;
  self->_shouldKeepAlive = false;
  self->_messageComplete = false;
  self->_response.reset(new Response());
  self->_idleTimeout = self->_config._idleTimeout;
  return 0;
}

template <SocketType ST>
int HttpConnection<ST>::on_status(http_parser* parser, const char* at,
                                  size_t len) {
  HttpConnection<ST>* self = static_cast<HttpConnection<ST>*>(parser->data);
  // required for some arango shenanigans
  self->_response->header.addMeta(std::string("http/") +
                                      std::to_string(parser->http_major) + '.' +
                                      std::to_string(parser->http_minor),
                                  std::string(at, len));
  return 0;
}

template <SocketType ST>
int HttpConnection<ST>::on_header_field(http_parser* parser, const char* at,
                                        size_t len) {
  HttpConnection<ST>* self = static_cast<HttpConnection<ST>*>(parser->data);
  if (self->_lastHeaderWasValue) {
    toLowerInPlace(self->_lastHeaderField);  // in-place
    self->_response->header.addMeta(std::move(self->_lastHeaderField),
                                    std::move(self->_lastHeaderValue));
    self->_lastHeaderField.assign(at, len);
  } else {
    self->_lastHeaderField.append(at, len);
  }
  self->_lastHeaderWasValue = false;
  return 0;
}

template <SocketType ST>
int HttpConnection<ST>::on_header_value(http_parser* parser, const char* at,
                                        size_t len) {
  HttpConnection<ST>* self = static_cast<HttpConnection<ST>*>(parser->data);
  if (self->_lastHeaderWasValue) {
    self->_lastHeaderValue.append(at, len);
  } else {
    self->_lastHeaderValue.assign(at, len);
  }
  self->_lastHeaderWasValue = true;
  return 0;
}

template <SocketType ST>
int HttpConnection<ST>::on_header_complete(http_parser* parser) {
  HttpConnection<ST>* self = static_cast<HttpConnection<ST>*>(parser->data);
  self->_response->header.responseCode =
      static_cast<StatusCode>(parser->status_code);
  if (!self->_lastHeaderField.empty()) {
    toLowerInPlace(self->_lastHeaderField);  // in-place
    self->_response->header.addMeta(std::move(self->_lastHeaderField),
                                    std::move(self->_lastHeaderValue));
  }
  // Adjust idle timeout if necessary
  self->_shouldKeepAlive = http_should_keep_alive(parser);
  if (self->_shouldKeepAlive) {  // check for exact idle timeout
    std::string const& ka =
        self->_response->header.metaByKey(fu_keep_alive_key);
    size_t pos = ka.find("timeout=");
    if (pos != std::string::npos) {
      try {
        std::chrono::milliseconds to(std::stoi(ka.substr(pos + 8)) * 1000);
        if (to.count() > 1000) {
          self->_idleTimeout = std::min(self->_config._idleTimeout, to);
        }
      } catch (...) {
      }
    }
  }
  // head has no body, but may have a Content-Length
  if (self->_item->request->header.restVerb == RestVerb::Head) {
    return 1;  // tells the parser it should not expect a body
  } else if (parser->content_length > 0 &&
             parser->content_length < ULLONG_MAX) {
    uint64_t maxReserve = std::min<uint64_t>(2 << 24, parser->content_length);
    self->_responseBuffer.reserve(maxReserve);
  }

  return 0;
}

template <SocketType ST>
int HttpConnection<ST>::on_body(http_parser* parser, const char* at,
                                size_t len) {
  static_cast<HttpConnection<ST>*>(parser->data)
      ->_responseBuffer.append(at, len);
  return 0;
}

template <SocketType ST>
int HttpConnection<ST>::on_message_complete(http_parser* parser) {
  static_cast<HttpConnection<ST>*>(parser->data)->_messageComplete = true;
  return 0;
}

template <SocketType ST>
HttpConnection<ST>::HttpConnection(EventLoopService& loop,
                                   ConnectionConfiguration const& config)
    : GeneralConnection<ST>(loop, config),
      _queue(),
      _numQueued(0),
      _active(false),
      _idleTimeout(this->_config._idleTimeout),
      _lastHeaderWasValue(false),
      _shouldKeepAlive(false),
      _messageComplete(false) {
  // initialize http parsing code
  http_parser_settings_init(&_parserSettings);
  _parserSettings.on_message_begin = &on_message_begin;
  _parserSettings.on_status = &on_status;
  _parserSettings.on_header_field = &on_header_field;
  _parserSettings.on_header_value = &on_header_value;
  _parserSettings.on_headers_complete = &on_header_complete;
  _parserSettings.on_body = &on_body;
  _parserSettings.on_message_complete = &on_message_complete;
  http_parser_init(&_parser, HTTP_RESPONSE);
  _parser.data = static_cast<void*>(this);

  // preemtively cache
  if (this->_config._authenticationType == AuthenticationType::Basic) {
    _authHeader.append("Authorization: Basic ");
    _authHeader.append(
        fu::encodeBase64(this->_config._user + ":" + this->_config._password));
    _authHeader.append("\r\n");
  } else if (this->_config._authenticationType == AuthenticationType::Jwt) {
    if (this->_config._jwtToken.empty()) {
      throw std::logic_error("JWT token is not set");
    }
    _authHeader.append("Authorization: bearer ");
    _authHeader.append(this->_config._jwtToken);
    _authHeader.append("\r\n");
  }

  FUERTE_LOG_TRACE << "creating http connection: this=" << this << "\n";
}

template <SocketType ST>
HttpConnection<ST>::~HttpConnection() {
  this->shutdownConnection(Error::Canceled);
  drainQueue(Error::Canceled);
}

// Start an asynchronous request.
template <SocketType ST>
MessageID HttpConnection<ST>::sendRequest(std::unique_ptr<Request> req,
                                          RequestCallback cb) {
  static std::atomic<uint64_t> ticketId(1);

  // construct RequestItem
  auto item = std::make_unique<RequestItem>();
  // requestItem->_response later
  uint64_t mid = ticketId.fetch_add(1, std::memory_order_relaxed);
  item->requestHeader = buildRequestBody(*req);
  item->callback = std::move(cb);
  item->request = std::move(req);

  // Prepare a new request
  if (!_queue.push(item.get())) {
    FUERTE_LOG_ERROR << "connection queue capacity exceeded\n";
    throw std::length_error("connection queue capacity exceeded");
  }
  item.release();  // queue owns this now

  _numQueued.fetch_add(1, std::memory_order_release);
  FUERTE_LOG_HTTPTRACE << "queued item: this=" << this << "\n";

  // _state.load() after queuing request, to prevent race with connect
  Connection::State state = this->_state.load();
  if (state == Connection::State::Connected) {
    startWriting();
  } else if (state == Connection::State::Disconnected) {
    FUERTE_LOG_HTTPTRACE << "sendRequest: not connected\n";
    this->startConnection();
  } else if (state == Connection::State::Failed) {
    FUERTE_LOG_ERROR << "queued request on failed connection\n";
    drainQueue(fuerte::Error::ConnectionClosed);
  }
  return mid;
}

template <SocketType ST>
size_t HttpConnection<ST>::requestsLeft() const {
  size_t q = this->_numQueued.load(std::memory_order_acquire);
  if (this->_active.load(std::memory_order_relaxed)) {
    q++;
  }
  return q;
}

template <SocketType ST>
void HttpConnection<ST>::finishConnect() {
  this->_state.store(Connection::State::Connected);
  startWriting();  // starts writing queue if non-empty
}

// Thread-Safe: activate the combined write-read loop
template <SocketType ST>
void HttpConnection<ST>::startWriting() {
  FUERTE_LOG_HTTPTRACE << "startWriting: this=" << this << "\n";
  if (!_active) {
    FUERTE_LOG_HTTPTRACE << "startWriting: active=true, this=" << this << "\n";
    if (!_active.exchange(true)) {  // we are the only ones here now
      // we might get in a race with shutdownConnection
      Connection::State state = this->_state.load();
      if (state != Connection::State::Connected) {
        this->_active.store(false);
        if (state == Connection::State::Disconnected) {
          this->startConnection();
        }
        return;
      }
      this->asyncWriteNextRequest();
    }
  }
}

// -----------------------------------------------------------------------------
// --SECTION--                                                   private methods
// -----------------------------------------------------------------------------

template <SocketType ST>
std::string HttpConnection<ST>::buildRequestBody(Request const& req) {
  // build the request header
  assert(req.header.restVerb != RestVerb::Illegal);

  std::string header;
  header.reserve(256);  // TODO is there a meaningful size ?
  header.append(fu::to_string(req.header.restVerb));
  header.push_back(' ');

  // construct request path ("/_db/<name>/" prefix)
  if (!req.header.database.empty()) {
    header.append("/_db/");
    http::urlEncode(header, req.header.database);
  }
  // must start with /, also turns /_db/abc into /_db/abc/
  if (req.header.path.empty() || req.header.path[0] != '/') {
    header.push_back('/');
  }

  header.append(req.header.path);
<<<<<<< HEAD
  
=======
>>>>>>> b1241131
  if (!req.header.parameters.empty()) {
    header.push_back('?');
    for (auto const& p : req.header.parameters) {
      if (header.back() != '?') {
        header.push_back('&');
      }
      http::urlEncode(header, p.first);
      header.push_back('=');
      http::urlEncode(header, p.second);
    }
  }
  header.append(" HTTP/1.1\r\n")
      .append("Host: ")
      .append(this->_config._host)
      .append("\r\n");
  if (_idleTimeout.count() > 0) {  // technically not required for http 1.1
    header.append("Connection: Keep-Alive\r\n");
  } else {
    header.append("Connection: Close\r\n");
  }

  if (req.header.restVerb != RestVerb::Get &&
      req.contentType() != ContentType::Custom) {
    header.append("Content-Type: ")
          .append(to_string(req.contentType()))
          .append("\r\n");
  }
  if (req.acceptType() != ContentType::Custom) {
    header.append("Accept: ")
          .append(to_string(req.acceptType()))
          .append("\r\n");
  }

  bool haveAuth = false;
  for (auto const& pair : req.header.meta()) {
    if (pair.first == fu_content_length_key) {
      continue;  // skip content-length header
    }

    if (pair.first == fu_authorization_key) {
      haveAuth = true;
    }

    header.append(pair.first);
    header.append(": ");
    header.append(pair.second);
    header.append("\r\n");
  }

  if (!haveAuth && !_authHeader.empty()) {
    header.append(_authHeader);
  }

  if (req.header.restVerb != RestVerb::Get &&
      req.header.restVerb != RestVerb::Head) {
    header.append("Content-Length: ");
    header.append(std::to_string(req.payloadSize()));
    header.append("\r\n\r\n");
  } else {
    header.append("\r\n");
  }
  // body will be appended seperately
  return header;
}

// writes data from task queue to network using asio_ns::async_write
template <SocketType ST>
void HttpConnection<ST>::asyncWriteNextRequest() {
  FUERTE_LOG_HTTPTRACE << "asyncWriteNextRequest: this=" << this << "\n";
  assert(_active.load());

  http::RequestItem* ptr = nullptr;
  if (!_queue.pop(ptr)) {
    _active.store(false);
    if (!_queue.pop(ptr)) {
      FUERTE_LOG_HTTPTRACE << "asyncWriteNextRequest: stopped writing, this="
                           << this << "\n";
      if (_shouldKeepAlive && _idleTimeout.count() > 0) {
        FUERTE_LOG_HTTPTRACE << "setting idle keep alive timer, this=" << this
                             << "\n";
        setTimeout(_idleTimeout);
      } else {
        this->shutdownConnection(Error::CloseRequested);
      }
      return;
    }
    _active.store(true);
  }
  _numQueued.fetch_sub(1, std::memory_order_release);

  std::unique_ptr<http::RequestItem> item(ptr);
  setTimeout(item->request->timeout());

  std::array<asio_ns::const_buffer, 2> buffers;
  buffers[0] =
      asio_ns::buffer(item->requestHeader.data(), item->requestHeader.size());
  // GET and HEAD have no payload
  if (item->request->header.restVerb != RestVerb::Get &&
      item->request->header.restVerb != RestVerb::Head) {
    buffers[1] = item->request->payload();
  }

  auto cb = [self = Connection::shared_from_this(),
             ri = std::move(item)](asio_ns::error_code const& ec,
                                   std::size_t transferred) mutable {
    auto* thisPtr = static_cast<HttpConnection<ST>*>(self.get());
    thisPtr->asyncWriteCb(ec, std::move(ri));
  };

  asio_ns::async_write(this->_protocol.socket, std::move(buffers),
                       std::move(cb));
  FUERTE_LOG_HTTPTRACE << "asyncWriteNextRequest: done, this=" << this << "\n";
}

// called by the async_write handler (called from IO thread)
template <SocketType ST>
void HttpConnection<ST>::asyncWriteCb(asio_ns::error_code const& ec,
                                      std::unique_ptr<RequestItem> item) {
  if (ec) {
    // Send failed
    FUERTE_LOG_DEBUG << "asyncWriteCallback (http): error '" << ec.message()
                     << "'\n";
    assert(item->callback);

    auto err = checkEOFError(ec, Error::WriteError);
    // let user know that this request caused the error
    item->callback(err, std::move(item->request), nullptr);
    // Stop current connection and try to restart a new one.
    this->restartConnection(err);
    return;
  }

  // Send succeeded
  FUERTE_LOG_HTTPTRACE << "asyncWriteCallback: send succeeded "
                       << "this=" << this << "\n";

  // request is written we no longer need data for that
  item->requestHeader.clear();

  // thead-safe we are on the single IO-Thread
  assert(_item == nullptr);
  _item = std::move(item);

  setTimeout(_item->request->timeout());      // extend timeout
  http_parser_init(&_parser, HTTP_RESPONSE);  // reset parser

  this->asyncReadSome();  // listen for the response
}

// ------------------------------------
// Reading data
// ------------------------------------

// called by the async_read handler (called from IO thread)
template <SocketType ST>
void HttpConnection<ST>::asyncReadCallback(asio_ns::error_code const& ec) {
  if (ec) {
    FUERTE_LOG_DEBUG << "asyncReadCallback: Error while reading from socket: '";

    // Restart connection, will invoke _item cb
    this->restartConnection(checkEOFError(ec, Error::ReadError));
    return;
  }

  if (!_item) {  // should not happen
    assert(false);
    this->shutdownConnection(Error::Canceled);
    return;
  }

  // Inspect the data we've received so far.
  size_t parsedBytes = 0;
  auto buffers = this->_receiveBuffer.data();  // no copy
  for (auto const& buffer : buffers) {
    /* Start up / continue the parser.
     * Note we pass recved==0 to signal that EOF has been received.
     */
    size_t nparsed = http_parser_execute(
        &_parser, &_parserSettings, static_cast<const char*>(buffer.data()),
        buffer.size());
    parsedBytes += nparsed;

    if (_parser.upgrade) {
      /* handle new protocol */
      FUERTE_LOG_ERROR << "Upgrading is not supported\n";
      this->shutdownConnection(Error::ProtocolError);  // will cleanup _item
      return;
    } else if (nparsed != buffer.size()) {
      /* Handle error. Usually just close the connection. */
      FUERTE_LOG_ERROR << "Invalid HTTP response in parser: '"
                       << http_errno_description(HTTP_PARSER_ERRNO(&_parser))
                       << "'\n";
      this->shutdownConnection(Error::ProtocolError);  // will cleanup _item
      return;
    } else if (_messageComplete) {
      this->_timeout.cancel();  // got response in time
      // Remove consumed data from receive buffer.
      this->_receiveBuffer.consume(parsedBytes);

      // thread-safe access on IO-Thread
      if (!_responseBuffer.empty()) {
        _response->setPayload(std::move(_responseBuffer), 0);
      }
      
      try {
        _item->callback(Error::NoError, std::move(_item->request),
                        std::move(_response));
      } catch(...) {
        FUERTE_LOG_ERROR << "unhandled exception in fuerte callback\n";
      }

      _item.reset();
      FUERTE_LOG_HTTPTRACE << "asyncReadCallback: completed parsing "
                              "response this="
                           << this << "\n";

      asyncWriteNextRequest();  // send next request
      return;
    }
  }

  // Remove consumed data from receive buffer.
  this->_receiveBuffer.consume(parsedBytes);

  FUERTE_LOG_HTTPTRACE << "asyncReadCallback: response not complete yet\n";
  this->asyncReadSome();  // keep reading from socket
}

/// Set timeout accordingly
template <SocketType ST>
void HttpConnection<ST>::setTimeout(std::chrono::milliseconds millis) {
  if (millis.count() == 0) {
    this->_timeout.cancel();
    return;
  }

  // expires_after cancels pending ops
  this->_timeout.expires_after(millis);
  auto cb = [self = Connection::weak_from_this()](asio_ns::error_code const& ec) {
    std::shared_ptr<Connection> s;
    if (ec || !(s = self.lock())) {  // was canceled / deallocated
      return;
    }
    auto* thisPtr = static_cast<HttpConnection<ST>*>(s.get());

    FUERTE_LOG_DEBUG << "HTTP-Request timeout\n";
    if (thisPtr->_active) {
      thisPtr->restartConnection(Error::Timeout);
    } else {  // close an idle connection
      thisPtr->shutdownConnection(Error::CloseRequested);
    }
  };
  this->_timeout.async_wait(std::move(cb));
}

/// abort ongoing / unfinished requests
template <SocketType ST>
void HttpConnection<ST>::abortOngoingRequests(const fuerte::Error ec) {
  // simon: thread-safe, only called from IO-Thread
  // (which holds shared_ptr) and destructors
  if (_item) {
    // Item has failed, remove from message store
    _item->invokeOnError(ec);
    _item.reset();
  }
  _active.store(false);  // no IO operations running
}

/// abort all requests lingering in the queue
template <SocketType ST>
void HttpConnection<ST>::drainQueue(const fuerte::Error ec) {
  RequestItem* item = nullptr;
  while (_queue.pop(item)) {
    std::unique_ptr<RequestItem> guard(item);
    _numQueued.fetch_sub(1, std::memory_order_release);
    guard->invokeOnError(ec);
  }
}

template class arangodb::fuerte::v1::http::HttpConnection<SocketType::Tcp>;
template class arangodb::fuerte::v1::http::HttpConnection<SocketType::Ssl>;
#ifdef ASIO_HAS_LOCAL_SOCKETS
template class arangodb::fuerte::v1::http::HttpConnection<SocketType::Unix>;
#endif

}}}}  // namespace arangodb::fuerte::v1::http<|MERGE_RESOLUTION|>--- conflicted
+++ resolved
@@ -292,10 +292,7 @@
   }
 
   header.append(req.header.path);
-<<<<<<< HEAD
   
-=======
->>>>>>> b1241131
   if (!req.header.parameters.empty()) {
     header.push_back('?');
     for (auto const& p : req.header.parameters) {
