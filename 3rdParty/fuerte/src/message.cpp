--- conflicted
+++ resolved
@@ -86,17 +86,6 @@
 // class RequestHeader
 ///////////////////////////////////////////////
 
-<<<<<<< HEAD
-ContentType RequestHeader::acceptType() const { return _acceptType; }
-
-void RequestHeader::acceptType(ContentType type) { _acceptType = type; }
-
-void RequestHeader::acceptType(std::string const& type) {
-  _acceptType = to_ContentType(type);
-}
-
-=======
->>>>>>> 35c62f39
 void RequestHeader::addParameter(std::string const& key,
                                  std::string const& value) {
   parameters.emplace(key, value);
