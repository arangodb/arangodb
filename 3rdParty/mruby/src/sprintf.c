/*
** sprintf.c - Kernel.#sprintf
**
** See Copyright Notice in mruby.h
*/

#include "mruby.h"
#include <stdio.h>
#include <string.h>
#include "encoding.h"
#include "mruby/string.h"
#include "mruby/hash.h"
#include "mruby/numeric.h"
#include <math.h>
#include <ctype.h>

#ifdef HAVE_IEEEFP_H
#include <ieeefp.h>
#endif

#define BIT_DIGITS(N)   (((N)*146)/485 + 1)  /* log2(10) =~ 146/485 */
#define BITSPERDIG (sizeof(mrb_int)*CHAR_BIT)
#define EXTENDSIGN(n, l) (((~0 << (n)) >> (((n)*(l)) % BITSPERDIG)) & ~(~0 << (n)))

static void fmt_setup(char*,size_t,int,int,int,int);

static char*
remove_sign_bits(char *str, int base)
{
  char *t;

  t = str;
  if (base == 16) {
    while (*t == 'f') {
      t++;
    }
  }
  else if (base == 8) {
    *t |= EXTENDSIGN(3, strlen(t));
    while (*t == '7') {
      t++;
    }
  }
  else if (base == 2) {
    while (*t == '1') {
      t++;
    }
  }

  return t;
}

static char
sign_bits(int base, const char *p)
{
  char c;

  switch (base) {
  case 16:
    if (*p == 'X') c = 'F';
    else c = 'f';
    break;
  case 8:
    c = '7'; break;
  case 2:
    c = '1'; break;
  default:
    c = '.'; break;
  }
  return c;
}

static mrb_value
mrb_fix2binstr(mrb_state *mrb, mrb_value x, int base)
{
  char buf[64], *b = buf + sizeof buf;
  unsigned long val = mrb_fixnum(x);
  char d;

  if (base != 2) {
    mrb_raise(mrb, E_ARGUMENT_ERROR, "invalid radix %d", base);
  }

  if (val >= (1 << 10))
    val &= 0x3ff;

  if (val == 0) {
    return mrb_str_new2(mrb, "0");
  }
  *--b = '\0';
  do {
    *--b = mrb_digitmap[(int)(val % base)];
  } while (val /= base);

  if (mrb_fixnum(x) < 0) {
    b = remove_sign_bits(b, base);
    switch (base) {
    case 16: d = 'f'; break;
    case 8:  d = '7'; break;
    case 2:  d = '1'; break;
    default: d = 0;   break;
    }

    if (d && *b != d) {
      *--b = d;
    }
  }

  return mrb_str_new2(mrb, b);
}

#define FNONE  0
#define FSHARP 1
#define FMINUS 2
#define FPLUS  4
#define FZERO  8
#define FSPACE 16
#define FWIDTH 32
#define FPREC  64
#define FPREC0 128

#define CHECK(l) do {\
/*  int cr = ENC_CODERANGE(result);*/\
  while (blen + (l) >= bsiz) {\
    bsiz*=2;\
  }\
  mrb_str_resize(mrb, result, bsiz);\
/*  ENC_CODERANGE_SET(result, cr);*/\
  buf = RSTRING_PTR(result);\
} while (0)

#define PUSH(s, l) do { \
  CHECK(l);\
  memcpy(&buf[blen], s, l);\
  blen += (l);\
} while (0)

#define FILL(c, l) do { \
  CHECK(l);\
  memset(&buf[blen], c, l);\
  blen += (l);\
} while (0)

#define GETARG() (!mrb_undef_p(nextvalue) ? nextvalue : \
  posarg == -1 ? \
  (mrb_raise(mrb, E_ARGUMENT_ERROR, "unnumbered(%d) mixed with numbered", nextarg), mrb_undef_value()) : \
  posarg == -2 ? \
  (mrb_raise(mrb, E_ARGUMENT_ERROR, "unnumbered(%d) mixed with named", nextarg), mrb_undef_value()) : \
  (posarg = nextarg++, GETNTHARG(posarg)))

#define GETPOSARG(n) (posarg > 0 ? \
  (mrb_raise(mrb, E_ARGUMENT_ERROR, "numbered(%d) after unnumbered(%d)", n, posarg), mrb_undef_value()) : \
  posarg == -2 ? \
  (mrb_raise(mrb, E_ARGUMENT_ERROR, "numbered(%d) after named", n), mrb_undef_value()) : \
  ((n < 1) ? \
  (mrb_raise(mrb, E_ARGUMENT_ERROR, "invalid index - %d$", n), mrb_undef_value()) : \
  (posarg = -1, GETNTHARG(n))))

#define GETNTHARG(nth) \
  ((nth >= argc) ? (mrb_raise(mrb, E_ARGUMENT_ERROR, "too few arguments"), mrb_undef_value()) : argv[nth])

#define GETNAMEARG(id, name, len) ( \
  posarg > 0 ? \
  (mrb_raise(mrb, E_ARGUMENT_ERROR, "named%.*s after unnumbered(%d)", (len), (name), posarg), mrb_undef_value()) : \
  posarg == -1 ? \
  (mrb_raise(mrb, E_ARGUMENT_ERROR, "named%.*s after numbered", (len), (name)), mrb_undef_value()) :    \
  (posarg = -2, mrb_hash_getWithDef(mrb, get_hash(mrb, &hash, argc, argv), id, mrb_undef_value())))

#define GETNUM(n, val) \
  for (; p < end && ISDIGIT(*p); p++) {\
    int next_n = 10 * n + (*p - '0'); \
    if (next_n / 10 != n) {\
      mrb_raise(mrb, E_ARGUMENT_ERROR, #val " too big"); \
    } \
    n = next_n; \
  } \
  if (p >= end) { \
    mrb_raise(mrb, E_ARGUMENT_ERROR, "malformed format string - %%*[0-9]"); \
  }

#define GETASTER(num) do { \
  t = p++; \
  n = 0; \
  GETNUM(n, val); \
  if (*p == '$') { \
    tmp = GETPOSARG(n); \
  } \
  else { \
    tmp = GETARG(); \
    p = t; \
  } \
  num = mrb_fixnum(tmp); \
} while (0)

static mrb_value
get_hash(mrb_state *mrb, mrb_value *hash, int argc, const mrb_value *argv)
{
  mrb_value tmp;

  if (!mrb_undef_p(*hash)) return *hash;
  if (argc != 2) {
    mrb_raise(mrb, E_ARGUMENT_ERROR, "one hash required");
  }
  tmp = mrb_check_convert_type(mrb, argv[1], MRB_TT_HASH, "Hash", "to_hash");
  if (mrb_nil_p(tmp)) {
    mrb_raise(mrb, E_ARGUMENT_ERROR, "one hash required");
  }
  return (*hash = tmp);
}

/*
 *  call-seq:
 *     format(format_string [, arguments...] )   -> string
 *     sprintf(format_string [, arguments...] )  -> string
 *
 *  Returns the string resulting from applying <i>format_string</i> to
 *  any additional arguments.  Within the format string, any characters
 *  other than format sequences are copied to the result.
 *
 *  The syntax of a format sequence is follows.
 *
 *    %[flags][width][.precision]type
 *
 *  A format
 *  sequence consists of a percent sign, followed by optional flags,
 *  width, and precision indicators, then terminated with a field type
 *  character.  The field type controls how the corresponding
 *  <code>sprintf</code> argument is to be interpreted, while the flags
 *  modify that interpretation.
 *
 *  The field type characters are:
 *
 *      Field |  Integer Format
 *      ------+--------------------------------------------------------------
 *        b   | Convert argument as a binary number.
 *            | Negative numbers will be displayed as a two's complement
 *            | prefixed with `..1'.
 *        B   | Equivalent to `b', but uses an uppercase 0B for prefix
 *            | in the alternative format by #.
 *        d   | Convert argument as a decimal number.
 *        i   | Identical to `d'.
 *        o   | Convert argument as an octal number.
 *            | Negative numbers will be displayed as a two's complement
 *            | prefixed with `..7'.
 *        u   | Identical to `d'.
 *        x   | Convert argument as a hexadecimal number.
 *            | Negative numbers will be displayed as a two's complement
 *            | prefixed with `..f' (representing an infinite string of
 *            | leading 'ff's).
 *        X   | Equivalent to `x', but uses uppercase letters.
 *
 *      Field |  Float Format
 *      ------+--------------------------------------------------------------
 *        e   | Convert floating point argument into exponential notation
 *            | with one digit before the decimal point as [-]d.dddddde[+-]dd.
 *            | The precision specifies the number of digits after the decimal
 *            | point (defaulting to six).
 *        E   | Equivalent to `e', but uses an uppercase E to indicate
 *            | the exponent.
 *        f   | Convert floating point argument as [-]ddd.dddddd,
 *            | where the precision specifies the number of digits after
 *            | the decimal point.
 *        g   | Convert a floating point number using exponential form
 *            | if the exponent is less than -4 or greater than or
 *            | equal to the precision, or in dd.dddd form otherwise.
 *            | The precision specifies the number of significant digits.
 *        G   | Equivalent to `g', but use an uppercase `E' in exponent form.
 *        a   | Convert floating point argument as [-]0xh.hhhhp[+-]dd,
 *            | which is consisted from optional sign, "0x", fraction part
 *            | as hexadecimal, "p", and exponential part as decimal.
 *        A   | Equivalent to `a', but use uppercase `X' and `P'.
 *
 *      Field |  Other Format
 *      ------+--------------------------------------------------------------
 *        c   | Argument is the numeric code for a single character or
 *            | a single character string itself.
 *        p   | The valuing of argument.inspect.
 *        s   | Argument is a string to be substituted.  If the format
 *            | sequence contains a precision, at most that many characters
 *            | will be copied.
 *        %   | A percent sign itself will be displayed.  No argument taken.
 *
 *  The flags modifies the behavior of the formats.
 *  The flag characters are:
 *
 *    Flag     | Applies to    | Meaning
 *    ---------+---------------+-----------------------------------------
 *    space    | bBdiouxX      | Leave a space at the start of
 *             | aAeEfgG       | non-negative numbers.
 *             | (numeric fmt) | For `o', `x', `X', `b' and `B', use
 *             |               | a minus sign with absolute value for
 *             |               | negative values.
 *    ---------+---------------+-----------------------------------------
 *    (digit)$ | all           | Specifies the absolute argument number
 *             |               | for this field.  Absolute and relative
 *             |               | argument numbers cannot be mixed in a
 *             |               | sprintf string.
 *    ---------+---------------+-----------------------------------------
 *     #       | bBoxX         | Use an alternative format.
 *             | aAeEfgG       | For the conversions `o', increase the precision
 *             |               | until the first digit will be `0' if
 *             |               | it is not formatted as complements.
 *             |               | For the conversions `x', `X', `b' and `B'
 *             |               | on non-zero, prefix the result with ``0x'',
 *             |               | ``0X'', ``0b'' and ``0B'', respectively.
 *             |               | For `a', `A', `e', `E', `f', `g', and 'G',
 *             |               | force a decimal point to be added,
 *             |               | even if no digits follow.
 *             |               | For `g' and 'G', do not remove trailing zeros.
 *    ---------+---------------+-----------------------------------------
 *    +        | bBdiouxX      | Add a leading plus sign to non-negative
 *             | aAeEfgG       | numbers.
 *             | (numeric fmt) | For `o', `x', `X', `b' and `B', use
 *             |               | a minus sign with absolute value for
 *             |               | negative values.
 *    ---------+---------------+-----------------------------------------
 *    -        | all           | Left-justify the result of this conversion.
 *    ---------+---------------+-----------------------------------------
 *    0 (zero) | bBdiouxX      | Pad with zeros, not spaces.
 *             | aAeEfgG       | For `o', `x', `X', `b' and `B', radix-1
 *             | (numeric fmt) | is used for negative numbers formatted as
 *             |               | complements.
 *    ---------+---------------+-----------------------------------------
 *    *        | all           | Use the next argument as the field width.
 *             |               | If negative, left-justify the result. If the
 *             |               | asterisk is followed by a number and a dollar
 *             |               | sign, use the indicated argument as the width.
 *
 *  Examples of flags:
 *
 *   # `+' and space flag specifies the sign of non-negative numbers.
 *   sprintf("%d", 123)  #=> "123"
 *   sprintf("%+d", 123) #=> "+123"
 *   sprintf("% d", 123) #=> " 123"
 *
 *   # `#' flag for `o' increases number of digits to show `0'.
 *   # `+' and space flag changes format of negative numbers.
 *   sprintf("%o", 123)   #=> "173"
 *   sprintf("%#o", 123)  #=> "0173"
 *   sprintf("%+o", -123) #=> "-173"
 *   sprintf("%o", -123)  #=> "..7605"
 *   sprintf("%#o", -123) #=> "..7605"
 *
 *   # `#' flag for `x' add a prefix `0x' for non-zero numbers.
 *   # `+' and space flag disables complements for negative numbers.
 *   sprintf("%x", 123)   #=> "7b"
 *   sprintf("%#x", 123)  #=> "0x7b"
 *   sprintf("%+x", -123) #=> "-7b"
 *   sprintf("%x", -123)  #=> "..f85"
 *   sprintf("%#x", -123) #=> "0x..f85"
 *   sprintf("%#x", 0)    #=> "0"
 *
 *   # `#' for `X' uses the prefix `0X'.
 *   sprintf("%X", 123)  #=> "7B"
 *   sprintf("%#X", 123) #=> "0X7B"
 *
 *   # `#' flag for `b' add a prefix `0b' for non-zero numbers.
 *   # `+' and space flag disables complements for negative numbers.
 *   sprintf("%b", 123)   #=> "1111011"
 *   sprintf("%#b", 123)  #=> "0b1111011"
 *   sprintf("%+b", -123) #=> "-1111011"
 *   sprintf("%b", -123)  #=> "..10000101"
 *   sprintf("%#b", -123) #=> "0b..10000101"
 *   sprintf("%#b", 0)    #=> "0"
 *
 *   # `#' for `B' uses the prefix `0B'.
 *   sprintf("%B", 123)  #=> "1111011"
 *   sprintf("%#B", 123) #=> "0B1111011"
 *
 *   # `#' for `e' forces to show the decimal point.
 *   sprintf("%.0e", 1)  #=> "1e+00"
 *   sprintf("%#.0e", 1) #=> "1.e+00"
 *
 *   # `#' for `f' forces to show the decimal point.
 *   sprintf("%.0f", 1234)  #=> "1234"
 *   sprintf("%#.0f", 1234) #=> "1234."
 *
 *   # `#' for `g' forces to show the decimal point.
 *   # It also disables stripping lowest zeros.
 *   sprintf("%g", 123.4)   #=> "123.4"
 *   sprintf("%#g", 123.4)  #=> "123.400"
 *   sprintf("%g", 123456)  #=> "123456"
 *   sprintf("%#g", 123456) #=> "123456."
 *
 *  The field width is an optional integer, followed optionally by a
 *  period and a precision.  The width specifies the minimum number of
 *  characters that will be written to the result for this field.
 *
 *  Examples of width:
 *
 *   # padding is done by spaces,       width=20
 *   # 0 or radix-1.             <------------------>
 *   sprintf("%20d", 123)   #=> "                 123"
 *   sprintf("%+20d", 123)  #=> "                +123"
 *   sprintf("%020d", 123)  #=> "00000000000000000123"
 *   sprintf("%+020d", 123) #=> "+0000000000000000123"
 *   sprintf("% 020d", 123) #=> " 0000000000000000123"
 *   sprintf("%-20d", 123)  #=> "123                 "
 *   sprintf("%-+20d", 123) #=> "+123                "
 *   sprintf("%- 20d", 123) #=> " 123                "
 *   sprintf("%020x", -123) #=> "..ffffffffffffffff85"
 *
 *  For
 *  numeric fields, the precision controls the number of decimal places
 *  displayed.  For string fields, the precision determines the maximum
 *  number of characters to be copied from the string.  (Thus, the format
 *  sequence <code>%10.10s</code> will always contribute exactly ten
 *  characters to the result.)
 *
 *  Examples of precisions:
 *
 *   # precision for `d', 'o', 'x' and 'b' is
 *   # minimum number of digits               <------>
 *   sprintf("%20.8d", 123)  #=> "            00000123"
 *   sprintf("%20.8o", 123)  #=> "            00000173"
 *   sprintf("%20.8x", 123)  #=> "            0000007b"
 *   sprintf("%20.8b", 123)  #=> "            01111011"
 *   sprintf("%20.8d", -123) #=> "           -00000123"
 *   sprintf("%20.8o", -123) #=> "            ..777605"
 *   sprintf("%20.8x", -123) #=> "            ..ffff85"
 *   sprintf("%20.8b", -11)  #=> "            ..110101"
 *
 *   # "0x" and "0b" for `#x' and `#b' is not counted for
 *   # precision but "0" for `#o' is counted.  <------>
 *   sprintf("%#20.8d", 123)  #=> "            00000123"
 *   sprintf("%#20.8o", 123)  #=> "            00000173"
 *   sprintf("%#20.8x", 123)  #=> "          0x0000007b"
 *   sprintf("%#20.8b", 123)  #=> "          0b01111011"
 *   sprintf("%#20.8d", -123) #=> "           -00000123"
 *   sprintf("%#20.8o", -123) #=> "            ..777605"
 *   sprintf("%#20.8x", -123) #=> "          0x..ffff85"
 *   sprintf("%#20.8b", -11)  #=> "          0b..110101"
 *
 *   # precision for `e' is number of
 *   # digits after the decimal point           <------>
 *   sprintf("%20.8e", 1234.56789) #=> "      1.23456789e+03"
 *
 *   # precision for `f' is number of
 *   # digits after the decimal point               <------>
 *   sprintf("%20.8f", 1234.56789) #=> "       1234.56789000"
 *
 *   # precision for `g' is number of
 *   # significant digits                          <------->
 *   sprintf("%20.8g", 1234.56789) #=> "           1234.5679"
 *
 *   #                                         <------->
 *   sprintf("%20.8g", 123456789)  #=> "       1.2345679e+08"
 *
 *   # precision for `s' is
 *   # maximum number of characters                    <------>
 *   sprintf("%20.8s", "string test") #=> "            string t"
 *
 *  Examples:
 *
 *     sprintf("%d %04x", 123, 123)               #=> "123 007b"
 *     sprintf("%08b '%4s'", 123, 123)            #=> "01111011 ' 123'"
 *     sprintf("%1$*2$s %2$d %1$s", "hello", 8)   #=> "   hello 8 hello"
 *     sprintf("%1$*2$s %2$d", "hello", -8)       #=> "hello    -8"
 *     sprintf("%+g:% g:%-g", 1.23, 1.23, 1.23)   #=> "+1.23: 1.23:1.23"
 *     sprintf("%u", -123)                        #=> "-123"
 *
 *  For more complex formatting, Ruby supports a reference by name.
 *  %<name>s style uses format style, but %{name} style doesn't.
 *
 *  Exapmles:
 *    sprintf("%<foo>d : %<bar>f", { :foo => 1, :bar => 2 })
 *      #=> 1 : 2.000000
 *    sprintf("%{foo}f", { :foo => 1 })
 *      # => "1f"
 */

mrb_value
mrb_f_sprintf(mrb_state *mrb, mrb_value obj)
{
  int argc;
  mrb_value *argv;

  mrb_get_args(mrb, "*", &argv, &argc);

  if (argc <= 0) {
    mrb_raise(mrb, E_ARGUMENT_ERROR, "too few arguments");
    return mrb_nil_value();
  }
  else {
    return mrb_str_format(mrb, argc - 1, argv + 1, argv[0]);
  }
}

mrb_value
mrb_str_format(mrb_state *mrb, int argc, const mrb_value *argv, mrb_value fmt)
{
  const char *p, *end;
  char *buf;
  long blen, bsiz;
  mrb_value result;

  int width, prec, flags = FNONE;
  int nextarg = 1;
  int posarg = 0;
  mrb_value nextvalue;
  mrb_value tmp;
  mrb_value str;
  mrb_value hash = mrb_undef_value();

#define CHECK_FOR_WIDTH(f)                                                  \
  if ((f) & FWIDTH) {                                                       \
    mrb_raise(mrb, E_ARGUMENT_ERROR, "width given twice");         \
  }                                                                         \
  if ((f) & FPREC0) {                                                       \
    mrb_raise(mrb, E_ARGUMENT_ERROR, "width after precision");     \
  }
#define CHECK_FOR_FLAGS(f)                                                  \
  if ((f) & FWIDTH) {                                                       \
    mrb_raise(mrb, E_ARGUMENT_ERROR, "flag after width");          \
  }                                                                         \
  if ((f) & FPREC0) {                                                       \
    mrb_raise(mrb, E_ARGUMENT_ERROR, "flag after precision");      \
  }

  ++argc;
  --argv;
  mrb_string_value(mrb, &fmt);
  p = RSTRING_PTR(fmt);
  end = p + RSTRING_LEN(fmt);
  blen = 0;
  bsiz = 120;
  result = mrb_str_buf_new(mrb, bsiz);
  buf = RSTRING_PTR(result);
  memset(buf, 0, bsiz);

  for (; p < end; p++) {
    const char *t;
    int n;
    mrb_sym id = 0;

    for (t = p; t < end && *t != '%'; t++) ;
    PUSH(p, t - p);
    if (t >= end)
      goto sprint_exit; /* end of fmt string */

    p = t + 1;    /* skip `%' */

    width = prec = -1;
    nextvalue = mrb_undef_value();

retry:
    switch (*p) {
      default:
        mrb_raise(mrb, E_ARGUMENT_ERROR, "malformed format string - %%%c", *p);
        break;

      case ' ':
        CHECK_FOR_FLAGS(flags);
        flags |= FSPACE;
        p++;
        goto retry;

      case '#':
        CHECK_FOR_FLAGS(flags);
        flags |= FSHARP;
        p++;
        goto retry;

      case '+':
        CHECK_FOR_FLAGS(flags);
        flags |= FPLUS;
        p++;
        goto retry;

      case '-':
        CHECK_FOR_FLAGS(flags);
        flags |= FMINUS;
        p++;
        goto retry;

      case '0':
        CHECK_FOR_FLAGS(flags);
        flags |= FZERO;
        p++;
        goto retry;

      case '1': case '2': case '3': case '4':
      case '5': case '6': case '7': case '8': case '9':
        n = 0;
        GETNUM(n, width);
        if (*p == '$') {
          if (!mrb_undef_p(nextvalue)) {
            mrb_raise(mrb, E_ARGUMENT_ERROR, "value given twice - %d$", n);
          }
          nextvalue = GETPOSARG(n);
          p++;
          goto retry;
        }
        CHECK_FOR_WIDTH(flags);
        width = n;
        flags |= FWIDTH;
        goto retry;

      case '<':
      case '{': {
        const char *start = p;
        char term = (*p == '<') ? '>' : '}';
        mrb_value symname;

        for (; p < end && *p != term; )
          p++;
        if (id) {
          mrb_raise(mrb, E_ARGUMENT_ERROR, "name%.*s after <%s>",
                    (int)(p - start + 1), start, mrb_sym2name(mrb, id));
        }
        symname = mrb_str_new(mrb, start + 1, p - start - 1);
        id = mrb_intern(mrb, RSTRING_PTR(symname));
        nextvalue = GETNAMEARG(mrb_symbol_value(id), start, (int)(p - start + 1));
        if (mrb_undef_p(nextvalue)) {
          mrb_raise(mrb, E_KEY_ERROR, "key%.*s not found", (int)(p - start + 1), start);
        }
        if (term == '}') goto format_s;
        p++;
        goto retry;
      }
        
      case '*':
        CHECK_FOR_WIDTH(flags);
        flags |= FWIDTH;
        GETASTER(width);
        if (width < 0) {
          flags |= FMINUS;
          width = -width;
        }
        p++;
        goto retry;

      case '.':
        if (flags & FPREC0) {
          mrb_raise(mrb, E_ARGUMENT_ERROR, "precision given twice");
        }
        flags |= FPREC|FPREC0;

        prec = 0;
        p++;
        if (*p == '*') {
          GETASTER(prec);
          if (prec < 0) {  /* ignore negative precision */
            flags &= ~FPREC;
          }
          p++;
          goto retry;
        }

        GETNUM(prec, precision);
        goto retry;

      case '\n':
      case '\0':
        p--;
        
      case '%':
        if (flags != FNONE) {
          mrb_raise(mrb, E_ARGUMENT_ERROR, "invalid format character - %%");
        }
        PUSH("%", 1);
        break;

      case 'c': {
        mrb_value val = GETARG();
        mrb_value tmp;
        unsigned int c;
        int n;

        tmp = mrb_check_string_type(mrb, val);
        if (!mrb_nil_p(tmp)) {
          if (RSTRING_LEN(tmp) != 1 ) {
            mrb_raise(mrb, E_ARGUMENT_ERROR, "%%c requires a character");
          }
          c = RSTRING_PTR(tmp)[0];
          n = 1;
        }
        else {
          c = mrb_fixnum(val);
          n = 1;
        }
        if (n <= 0) {
          mrb_raise(mrb, E_ARGUMENT_ERROR, "invalid character");
        }
        if (!(flags & FWIDTH)) {
          CHECK(n);
          buf[blen] = c;
          blen += n;
        }
        else if ((flags & FMINUS)) {
          CHECK(n);
          buf[blen] = c;
          blen += n;
          FILL(' ', width-1);
        }
        else {
          FILL(' ', width-1);
          CHECK(n);
          buf[blen] = c;
          blen += n;
        }
      }
      break;

      case 's':
      case 'p':
  format_s:
      {
        mrb_value arg = GETARG();
        long len, slen;

        if (*p == 'p') arg = mrb_inspect(mrb, arg);
        str = mrb_obj_as_string(mrb, arg);
        len = RSTRING_LEN(str);
        RSTRING_LEN(result) = blen;
        if (flags&(FPREC|FWIDTH)) {
          slen = RSTRING_LEN(str);
          if (slen < 0) {
            mrb_raise(mrb, E_ARGUMENT_ERROR, "invalid mbstring sequence");
          }
          if ((flags&FPREC) && (prec < slen)) {
            char *p = RSTRING_PTR(str) + prec;
            slen = prec;
            len = p - RSTRING_PTR(str);
          }
          /* need to adjust multi-byte string pos */
          if ((flags&FWIDTH) && (width > slen)) {
            width -= (int)slen;
            if (!(flags&FMINUS)) {
              CHECK(width);
              while (width--) {
                buf[blen++] = ' ';
              }
            }
            CHECK(len);
            memcpy(&buf[blen], RSTRING_PTR(str), len);
            blen += len;
            if (flags&FMINUS) {
              CHECK(width);
              while (width--) {
                buf[blen++] = ' ';
              }
            }
            break;
          }
        }
        PUSH(RSTRING_PTR(str), len);
      }
      break;

      case 'd':
      case 'i':
      case 'o':
      case 'x':
      case 'X':
      case 'b':
      case 'B':
      case 'u': {
        mrb_value val = GETARG();
        char fbuf[32], nbuf[64], *s;
        const char *prefix = 0;
        int sign = 0, dots = 0;
        char sc = 0;
        long v = 0, org_v = 0;
        int base;
        int len;

        switch (*p) {
          case 'd':
          case 'i':
          case 'u':
            sign = 1; break;
          case 'o':
          case 'x':
          case 'X':
          case 'b':
          case 'B':
            if (flags&(FPLUS|FSPACE)) sign = 1;
            break;
          default:
            break;
        }
        if (flags & FSHARP) {
          switch (*p) {
            case 'o': prefix = "0"; break;
            case 'x': prefix = "0x"; break;
            case 'X': prefix = "0X"; break;
            case 'b': prefix = "0b"; break;
            case 'B': prefix = "0B"; break;
            default: break;
          }
        }

  bin_retry:
        switch (mrb_type(val)) {
          case MRB_TT_FLOAT:
            if (FIXABLE(mrb_float(val))) {
              val = mrb_fixnum_value((mrb_int)mrb_float(val));
              goto bin_retry;
            }
            val = mrb_flt2big(mrb, mrb_float(val));
            if (FIXNUM_P(val)) goto bin_retry;
            break;
          case MRB_TT_STRING:
            val = mrb_str_to_inum(mrb, val, 0, TRUE);
            goto bin_retry;
          case MRB_TT_FIXNUM:
            v = (long)mrb_fixnum(val);
            break;
          default:
            val = mrb_Integer(mrb, val);
            goto bin_retry;
        }

        switch (*p) {
          case 'o':
            base = 8; break;
          case 'x':
          case 'X':
            base = 16; break;
          case 'b':
          case 'B':
            base = 2; break;
          case 'u':
          case 'd':
          case 'i':
          default:
            base = 10; break;
        }

        if (base == 2) {
          org_v = v;
          if ( v < 0 && !sign ) {
            val = mrb_fix2binstr(mrb, mrb_fixnum_value(v), base);
            dots = 1;
          }
          else {
            val = mrb_fix2str(mrb, mrb_fixnum_value(v), base);
          }
          v = mrb_fixnum(mrb_str_to_inum(mrb, val, 10, 0/*Qfalse*/));
        }
        if (sign) {
          char c = *p;
          if (c == 'i') c = 'd'; /* %d and %i are identical */
          if (base == 2) c = 'd';
          if (v < 0) {
            v = -v;
            sc = '-';
            width--;
          }
          else if (flags & FPLUS) {
            sc = '+';
            width--;
          }
          else if (flags & FSPACE) {
            sc = ' ';
            width--;
          }
          snprintf(fbuf, sizeof(fbuf), "%%l%c", c);
          snprintf(nbuf, sizeof(nbuf), fbuf, v);
          s = nbuf;
        }
        else {
          char c = *p;
          if (c == 'X') c = 'x';
          if (base == 2) c = 'd';
          s = nbuf;
          if (v < 0) {
            dots = 1;
          }
          snprintf(fbuf, sizeof(fbuf), "%%l%c", c);
          snprintf(++s, sizeof(nbuf) - 1, fbuf, v);
          if (v < 0) {
            char d;

            s = remove_sign_bits(s, base);
            switch (base) {
              case 16: d = 'f'; break;
              case 8:  d = '7'; break;
              case 2:  d = '1'; break;
              default: d = 0; break;
            }

            if (d && *s != d) {
              *--s = d;
            }
          }
        }
        len = (int)strlen(s);

        if (dots) {
          prec -= 2;
          width -= 2;
        }

        if (*p == 'X') {
          char *pp = s;
          int c;
          while ((c = (int)(unsigned char)*pp) != 0) {
            *pp = toupper(c);
            pp++;
          }
        }

        if (prefix && !prefix[1]) { /* octal */
          if (dots) {
            prefix = 0;
          }
          else if (len == 1 && *s == '0') {
            len = 0;
            if (flags & FPREC) prec--;
          }
          else if ((flags & FPREC) && (prec > len)) {
            prefix = 0;
          }
        }
        else if (len == 1 && *s == '0') {
          prefix = 0;
        }

        if (prefix) {
          width -= (int)strlen(prefix);
        }

        if ((flags & (FZERO|FMINUS|FPREC)) == FZERO) {
          prec = width;
          width = 0;
        }
        else {
          if (prec < len) {
            if (!prefix && prec == 0 && len == 1 && *s == '0') len = 0;
            prec = len;
          }
          width -= prec;
        }

        if (!(flags&FMINUS)) {
          CHECK(width);
          while (width-- > 0) {
            buf[blen++] = ' ';
          }
        }

        if (sc) PUSH(&sc, 1);

        if (prefix) {
          int plen = (int)strlen(prefix);
          PUSH(prefix, plen);
        }
        CHECK(prec - len);
        if (dots) PUSH("..", 2);

        if (v < 0 || (base == 2 && org_v < 0)) {
          char c = sign_bits(base, p);
          while (len < prec--) {
            buf[blen++] = c;
          }
        }
        else if ((flags & (FMINUS|FPREC)) != FMINUS) {
          char c = '0';
          while (len < prec--) {
            buf[blen++] = c;
          }
        }

        PUSH(s, len);
        CHECK(width);
        while (width-- > 0) {
          buf[blen++] = ' ';
        }
      }
      break;

      case 'f':
      case 'g':
      case 'G':
      case 'e':
      case 'E':
      case 'a':
      case 'A': {
        mrb_value val = GETARG();
        double fval;
        int i, need = 6;
        char fbuf[32];

        fval = mrb_float(mrb_Float(mrb, val));
        if (isnan(fval) || isinf(fval)) {
          const char *expr;
<<<<<<< HEAD
=======
          const int elen = 3;
>>>>>>> ba77d4d1

          if (isnan(fval)) {
            expr = "NaN";
          }
          else {
            expr = "Inf";
          }
          need = (int)strlen(expr);
          if ((!isnan(fval) && fval < 0.0) || (flags & FPLUS))
            need++;
          if ((flags & FWIDTH) && need < width)
            need = width;

          CHECK(need + 1);
          snprintf(&buf[blen], need + 1, "%*s", need, "");
          if (flags & FMINUS) {
            if (!isnan(fval) && fval < 0.0)
              buf[blen++] = '-';
            else if (flags & FPLUS)
              buf[blen++] = '+';
            else if (flags & FSPACE)
              blen++;
            memcpy(&buf[blen], expr, strlen(expr));
          }
          else {
            if (!isnan(fval) && fval < 0.0)
              buf[blen + need - strlen(expr) - 1] = '-';
            else if (flags & FPLUS)
              buf[blen + need - strlen(expr) - 1] = '+';
            else if ((flags & FSPACE) && need > width)
              blen++;
            memcpy(&buf[blen + need - strlen(expr)], expr,
            strlen(expr));
          }
          blen += strlen(&buf[blen]);
          break;
        }

        fmt_setup(fbuf, sizeof(fbuf), *p, flags, width, prec);
        need = 0;
        if (*p != 'e' && *p != 'E') {
          i = INT_MIN;
          frexp(fval, &i);
          if (i > 0)
            need = BIT_DIGITS(i);
        }
        need += (flags&FPREC) ? prec : 6;
        if ((flags&FWIDTH) && need < width)
          need = width;
        need += 20;

        CHECK(need);
        snprintf(&buf[blen], need, fbuf, fval);
        blen += strlen(&buf[blen]);
      }
      break;
    }
    flags = FNONE;
  }

  sprint_exit:
  /* XXX - We cannot validate the number of arguments if (digit)$ style used.
   */
  if (posarg >= 0 && nextarg < argc) {
    const char *mesg = "too many arguments for format string";
    if (RTEST(ruby_debug)) mrb_raise(mrb, E_ARGUMENT_ERROR, "%s", mesg);
    if (RTEST(ruby_verbose)) mrb_warn("%s", mesg);
  }
  mrb_str_resize(mrb, result, blen);

  return result;
}

static void
fmt_setup(char *buf, size_t size, int c, int flags, int width, int prec)
{
<<<<<<< HEAD
    char *end = buf + size;
    *buf++ = '%';
    if (flags & FSHARP) *buf++ = '#';
    if (flags & FPLUS)  *buf++ = '+';
    if (flags & FMINUS) *buf++ = '-';
    if (flags & FZERO)  *buf++ = '0';
    if (flags & FSPACE) *buf++ = ' ';

    if (flags & FWIDTH) {
  snprintf(buf, end - buf, "%d", width);
  buf += strlen(buf);
    }

    if (flags & FPREC) {
  snprintf(buf, end - buf, ".%d", prec);
  buf += strlen(buf);
    }

    *buf++ = c;
    *buf = '\0';
}
=======
  char *end = buf + size;
  int n;

  *buf++ = '%';
  if (flags & FSHARP) *buf++ = '#';
  if (flags & FPLUS)  *buf++ = '+';
  if (flags & FMINUS) *buf++ = '-';
  if (flags & FZERO)  *buf++ = '0';
  if (flags & FSPACE) *buf++ = ' ';

  if (flags & FWIDTH) {
    n = snprintf(buf, end - buf, "%d", width);
    buf += n;
  }

  if (flags & FPREC) {
    n = snprintf(buf, end - buf, ".%d", prec);
    buf += n;
  }

  *buf++ = c;
  *buf = '\0';
}

#endif	/* ENABLE_SPRINTF */
>>>>>>> ba77d4d1
<|MERGE_RESOLUTION|>--- conflicted
+++ resolved
@@ -5,6 +5,9 @@
 */
 
 #include "mruby.h"
+
+#ifdef ENABLE_SPRINTF
+
 #include <stdio.h>
 #include <string.h>
 #include "encoding.h"
@@ -85,7 +88,7 @@
     val &= 0x3ff;
 
   if (val == 0) {
-    return mrb_str_new2(mrb, "0");
+    return mrb_str_new(mrb, "0", 1);
   }
   *--b = '\0';
   do {
@@ -164,7 +167,7 @@
   (mrb_raise(mrb, E_ARGUMENT_ERROR, "named%.*s after unnumbered(%d)", (len), (name), posarg), mrb_undef_value()) : \
   posarg == -1 ? \
   (mrb_raise(mrb, E_ARGUMENT_ERROR, "named%.*s after numbered", (len), (name)), mrb_undef_value()) :    \
-  (posarg = -2, mrb_hash_getWithDef(mrb, get_hash(mrb, &hash, argc, argv), id, mrb_undef_value())))
+  (posarg = -2, mrb_hash_fetch(mrb, get_hash(mrb, &hash, argc, argv), id, mrb_undef_value())))
 
 #define GETNUM(n, val) \
   for (; p < end && ISDIGIT(*p); p++) {\
@@ -493,7 +496,7 @@
   char *buf;
   long blen, bsiz;
   mrb_value result;
-
+  int n;
   int width, prec, flags = FNONE;
   int nextarg = 1;
   int posarg = 0;
@@ -530,7 +533,6 @@
 
   for (; p < end; p++) {
     const char *t;
-    int n;
     mrb_sym id = 0;
 
     for (t = p; t < end && *t != '%'; t++) ;
@@ -609,7 +611,7 @@
                     (int)(p - start + 1), start, mrb_sym2name(mrb, id));
         }
         symname = mrb_str_new(mrb, start + 1, p - start - 1);
-        id = mrb_intern(mrb, RSTRING_PTR(symname));
+        id = mrb_intern_str(mrb, symname);
         nextvalue = GETNAMEARG(mrb_symbol_value(id), start, (int)(p - start + 1));
         if (mrb_undef_p(nextvalue)) {
           mrb_raise(mrb, E_KEY_ERROR, "key%.*s not found", (int)(p - start + 1), start);
@@ -665,7 +667,6 @@
         mrb_value val = GETARG();
         mrb_value tmp;
         unsigned int c;
-        int n;
 
         tmp = mrb_check_string_type(mrb, val);
         if (!mrb_nil_p(tmp)) {
@@ -986,10 +987,7 @@
         fval = mrb_float(mrb_Float(mrb, val));
         if (isnan(fval) || isinf(fval)) {
           const char *expr;
-<<<<<<< HEAD
-=======
           const int elen = 3;
->>>>>>> ba77d4d1
 
           if (isnan(fval)) {
             expr = "NaN";
@@ -997,14 +995,14 @@
           else {
             expr = "Inf";
           }
-          need = (int)strlen(expr);
+          need = elen;
           if ((!isnan(fval) && fval < 0.0) || (flags & FPLUS))
             need++;
           if ((flags & FWIDTH) && need < width)
             need = width;
 
           CHECK(need + 1);
-          snprintf(&buf[blen], need + 1, "%*s", need, "");
+          n = snprintf(&buf[blen], need + 1, "%*s", need, "");
           if (flags & FMINUS) {
             if (!isnan(fval) && fval < 0.0)
               buf[blen++] = '-';
@@ -1012,17 +1010,16 @@
               buf[blen++] = '+';
             else if (flags & FSPACE)
               blen++;
-            memcpy(&buf[blen], expr, strlen(expr));
+            memcpy(&buf[blen], expr, elen);
           }
           else {
             if (!isnan(fval) && fval < 0.0)
-              buf[blen + need - strlen(expr) - 1] = '-';
+              buf[blen + need - elen - 1] = '-';
             else if (flags & FPLUS)
-              buf[blen + need - strlen(expr) - 1] = '+';
+              buf[blen + need - elen - 1] = '+';
             else if ((flags & FSPACE) && need > width)
               blen++;
-            memcpy(&buf[blen + need - strlen(expr)], expr,
-            strlen(expr));
+            memcpy(&buf[blen + need - elen], expr, elen);
           }
           blen += strlen(&buf[blen]);
           break;
@@ -1042,8 +1039,8 @@
         need += 20;
 
         CHECK(need);
-        snprintf(&buf[blen], need, fbuf, fval);
-        blen += strlen(&buf[blen]);
+        n = snprintf(&buf[blen], need, fbuf, fval);
+        blen += n;
       }
       break;
     }
@@ -1066,29 +1063,6 @@
 static void
 fmt_setup(char *buf, size_t size, int c, int flags, int width, int prec)
 {
-<<<<<<< HEAD
-    char *end = buf + size;
-    *buf++ = '%';
-    if (flags & FSHARP) *buf++ = '#';
-    if (flags & FPLUS)  *buf++ = '+';
-    if (flags & FMINUS) *buf++ = '-';
-    if (flags & FZERO)  *buf++ = '0';
-    if (flags & FSPACE) *buf++ = ' ';
-
-    if (flags & FWIDTH) {
-  snprintf(buf, end - buf, "%d", width);
-  buf += strlen(buf);
-    }
-
-    if (flags & FPREC) {
-  snprintf(buf, end - buf, ".%d", prec);
-  buf += strlen(buf);
-    }
-
-    *buf++ = c;
-    *buf = '\0';
-}
-=======
   char *end = buf + size;
   int n;
 
@@ -1113,5 +1087,4 @@
   *buf = '\0';
 }
 
-#endif	/* ENABLE_SPRINTF */
->>>>>>> ba77d4d1
+#endif	/* ENABLE_SPRINTF */