////////////////////////////////////////////////////////////////////////////////
/// DISCLAIMER
///
/// Copyright 2016 by EMC Corporation, All Rights Reserved
///
/// Licensed under the Apache License, Version 2.0 (the "License");
/// you may not use this file except in compliance with the License.
/// You may obtain a copy of the License at
///
///     http://www.apache.org/licenses/LICENSE-2.0
///
/// Unless required by applicable law or agreed to in writing, software
/// distributed under the License is distributed on an "AS IS" BASIS,
/// WITHOUT WARRANTIES OR CONDITIONS OF ANY KIND, either express or implied.
/// See the License for the specific language governing permissions and
/// limitations under the License.
///
/// Copyright holder is EMC Corporation
///
/// @author Andrey Abramov
/// @author Vasiliy Nabatchikov
////////////////////////////////////////////////////////////////////////////////

#include "gtest/gtest.h"
#include "tests_config.hpp"

#include "analysis/text_token_stream.hpp"
#include "analysis/token_attributes.hpp"
#include "analysis/token_stream.hpp"
#include "utils/locale_utils.hpp"
#include "utils/runtime_utils.hpp"
#include "utils/utf8_path.hpp"

#include <rapidjson/document.h> // for rapidjson::Document, rapidjson::Value

NS_LOCAL

std::basic_string<wchar_t> utf_to_utf(const irs::bytes_ref& value) {
  auto locale = irs::locale_utils::locale(irs::string_ref::NIL, "utf8", true); // utf8 internal and external
  std::basic_string<wchar_t> result;

  if (!irs::locale_utils::append_internal<wchar_t>(result, irs::ref_cast<char>(value), locale)) {
    throw irs::illegal_state(); // cannot use ASSERT_TRUE(...) here, therefore throw
  }

  return result;
}

NS_END // NS_LOCAL

namespace tests {
  class TextAnalyzerParserTestSuite: public ::testing::Test {

    virtual void SetUp() {
      // Code here will be called immediately after the constructor (right before each test).
    }

    virtual void TearDown() {
      // Code here will be called immediately after each test (right before the destructor).
    }
  };
}

using namespace tests;
using namespace iresearch::analysis;

// -----------------------------------------------------------------------------
// --SECTION--                                                        test suite
// -----------------------------------------------------------------------------

TEST_F(TextAnalyzerParserTestSuite, test_nbsp_whitespace) {
  irs::analysis::text_token_stream::options_t options;

  options.locale = irs::locale_utils::locale("C.UTF-8"); // utf8 encoding used bellow

  std::string sField = "test field";
  std::wstring sDataUCS2 = L"1,24\u00A0prosenttia"; // 00A0 == non-breaking whitespace
  auto locale = irs::locale_utils::locale(irs::string_ref::NIL, "utf8", true); // utf8 internal and external
  std::string data;
  ASSERT_TRUE(irs::locale_utils::append_external<wchar_t>(data, sDataUCS2, locale));
  irs::analysis::text_token_stream stream(options, options.explicit_stopwords);

  ASSERT_TRUE(stream.reset(data));

  auto pStream = &stream;

  ASSERT_NE(nullptr, pStream);

  auto& pOffset = pStream->attributes().get<iresearch::offset>();
  auto& pPayload = pStream->attributes().get<iresearch::payload>();
  auto& pValue = pStream->attributes().get<iresearch::term_attribute>();

  ASSERT_TRUE(pStream->next());
  ASSERT_EQ("1,24", std::string((char*)(pValue->value().c_str()), pValue->value().size()));
  ASSERT_TRUE(pStream->next());
  ASSERT_EQ("prosenttia", std::string((char*)(pValue->value().c_str()), pValue->value().size()));
  ASSERT_FALSE(pStream->next());
}

TEST_F(TextAnalyzerParserTestSuite, test_text_analyzer) {
  std::unordered_set<std::string> emptySet;
  std::string sField = "test field";

  // default behaviour
  {
    irs::analysis::text_token_stream::options_t options;

    options.locale = irs::locale_utils::locale("en_US.UTF-8");

    std::string data = " A  hErd of   quIck brown  foXes ran    and Jumped over  a     runninG dog";
    irs::analysis::text_token_stream stream(options, options.explicit_stopwords);

    auto testFunc = [](const irs::string_ref& data, analyzer* pStream) {
      ASSERT_TRUE(pStream->reset(data));

      auto& pOffset = pStream->attributes().get<iresearch::offset>();
      auto& pPayload = pStream->attributes().get<iresearch::payload>();
      auto& pValue = pStream->attributes().get<iresearch::term_attribute>();

      ASSERT_TRUE(pStream->next());
      ASSERT_EQ("a", std::string((char*)(pValue->value().c_str()), pValue->value().size()));
      ASSERT_TRUE(pStream->next());
      ASSERT_EQ("herd", std::string((char*)(pValue->value().c_str()), pValue->value().size()));
      ASSERT_TRUE(pStream->next());
      ASSERT_EQ("of", std::string((char*)(pValue->value().c_str()), pValue->value().size()));
      ASSERT_TRUE(pStream->next());
      ASSERT_EQ("quick", std::string((char*)(pValue->value().c_str()), pValue->value().size()));
      ASSERT_TRUE(pStream->next());
      ASSERT_EQ("brown", std::string((char*)(pValue->value().c_str()), pValue->value().size()));
      ASSERT_TRUE(pStream->next());
      ASSERT_EQ("fox", std::string((char*)(pValue->value().c_str()), pValue->value().size()));
      ASSERT_TRUE(pStream->next());
      ASSERT_EQ("ran", std::string((char*)(pValue->value().c_str()), pValue->value().size()));
      ASSERT_TRUE(pStream->next());
      ASSERT_EQ("and", std::string((char*)(pValue->value().c_str()), pValue->value().size()));
      ASSERT_TRUE(pStream->next());
      ASSERT_EQ("jump", std::string((char*)(pValue->value().c_str()), pValue->value().size()));
      ASSERT_TRUE(pStream->next());
      ASSERT_EQ("over", std::string((char*)(pValue->value().c_str()), pValue->value().size()));
      ASSERT_TRUE(pStream->next());
      ASSERT_EQ("a", std::string((char*)(pValue->value().c_str()), pValue->value().size()));
      ASSERT_TRUE(pStream->next());
      ASSERT_EQ("run", std::string((char*)(pValue->value().c_str()), pValue->value().size()));
      ASSERT_TRUE(pStream->next());
      ASSERT_EQ("dog", std::string((char*)(pValue->value().c_str()), pValue->value().size()));
      ASSERT_FALSE(pStream->next());
    };

    {
      irs::analysis::text_token_stream::options_t options;
      options.locale = irs::locale_utils::locale("en_US.UTF-8");
      irs::analysis::text_token_stream stream(options, options.explicit_stopwords);
      testFunc(data, &stream);
    }
    {
      // stopwords  should be set to empty - or default values will interfere with test data
      auto stream = irs::analysis::analyzers::get("text", irs::text_format::json, "{\"locale\":\"en_US.UTF-8\", \"stopwords\":[]}"); 
      ASSERT_NE(nullptr, stream);
      testFunc(data, stream.get());
    }
  }

  // case convert (lower)
  {

    std::string data = "A qUiCk brOwn FoX";
    
    auto testFunc = [](const irs::string_ref& data, analyzer* pStream) {

      ASSERT_TRUE(pStream->reset(data));

      auto& value = pStream->attributes().get<irs::term_attribute>();

      ASSERT_TRUE(pStream->next());
      ASSERT_EQ("a", irs::ref_cast<char>(value->value()));
      ASSERT_TRUE(pStream->next());
      ASSERT_EQ("quick", irs::ref_cast<char>(value->value()));
      ASSERT_TRUE(pStream->next());
      ASSERT_EQ("brown", irs::ref_cast<char>(value->value()));
      ASSERT_TRUE(pStream->next());
      ASSERT_EQ("fox", irs::ref_cast<char>(value->value()));
      ASSERT_FALSE(pStream->next());
    };

    {
      irs::analysis::text_token_stream::options_t options;
      options.case_convert = irs::analysis::text_token_stream::options_t::case_convert_t::LOWER;
      options.locale = irs::locale_utils::locale("en_US.UTF-8");
      irs::analysis::text_token_stream stream(options, options.explicit_stopwords);
      testFunc(data, &stream);
    }
    {
      // stopwords  should be set to empty - or default values will interfere with test data
      auto stream = irs::analysis::analyzers::get("text", irs::text_format::json, "{\"locale\":\"en_US.UTF-8\", \"stopwords\":[], \"case\":\"lower\"}");
      ASSERT_NE(nullptr, stream);
      testFunc(data, stream.get());
    }
  }

  // case convert (upper)
  {
    std::string data = "A qUiCk brOwn FoX";

    auto testFunc = [](const irs::string_ref& data, analyzer* pStream) {
      ASSERT_TRUE(pStream->reset(data));

      auto& value = pStream->attributes().get<irs::term_attribute>();

      ASSERT_TRUE(pStream->next());
      ASSERT_EQ("A", irs::ref_cast<char>(value->value()));
      ASSERT_TRUE(pStream->next());
      ASSERT_EQ("QUICK", irs::ref_cast<char>(value->value()));
      ASSERT_TRUE(pStream->next());
      ASSERT_EQ("BROWN", irs::ref_cast<char>(value->value()));
      ASSERT_TRUE(pStream->next());
      ASSERT_EQ("FOX", irs::ref_cast<char>(value->value()));
      ASSERT_FALSE(pStream->next());
    };

    {
      irs::analysis::text_token_stream::options_t options;
      options.case_convert = irs::analysis::text_token_stream::options_t::case_convert_t::UPPER;
      options.locale = irs::locale_utils::locale("en_US.UTF-8");
      irs::analysis::text_token_stream stream(options, options.explicit_stopwords);
      testFunc(data, &stream);
    }
    {
      // stopwords  should be set to empty - or default values will interfere with test data
      auto stream = irs::analysis::analyzers::get("text", irs::text_format::json, "{\"locale\":\"en_US.UTF-8\", \"stopwords\":[], \"case\":\"upper\"}");
      ASSERT_NE(nullptr, stream);
      testFunc(data, stream.get());
    }
  }

  // case convert (none)
  {
   
    std::string data = "A qUiCk brOwn FoX";

    auto testFunc = [](const irs::string_ref& data, analyzer* pStream) {
      ASSERT_TRUE(pStream->reset(data));

      auto& value = pStream->attributes().get<irs::term_attribute>();

      ASSERT_TRUE(pStream->next());
      ASSERT_EQ("A", irs::ref_cast<char>(value->value()));
      ASSERT_TRUE(pStream->next());
      ASSERT_EQ("qUiCk", irs::ref_cast<char>(value->value()));
      ASSERT_TRUE(pStream->next());
      ASSERT_EQ("brOwn", irs::ref_cast<char>(value->value()));
      ASSERT_TRUE(pStream->next());
      ASSERT_EQ("FoX", irs::ref_cast<char>(value->value()));
      ASSERT_FALSE(pStream->next());
    };

    {
      irs::analysis::text_token_stream::options_t options;
      options.case_convert = irs::analysis::text_token_stream::options_t::case_convert_t::NONE;
      options.locale = irs::locale_utils::locale("en_US.UTF-8");
      irs::analysis::text_token_stream stream(options, options.explicit_stopwords);
      testFunc(data, &stream);
    }
    {
      // stopwords  should be set to empty - or default values will interfere with test data
      auto stream = irs::analysis::analyzers::get("text", irs::text_format::json, "{\"locale\":\"en_US.UTF-8\", \"stopwords\":[], \"case\":\"none\"}");
      ASSERT_NE(nullptr, stream);
      testFunc(data, stream.get());
    }
  }

  // ignored words
  {
   

    std::string data = " A thing of some KIND and ANoTher ";
 
    auto testFunc = [](const irs::string_ref& data, analyzer* pStream) {
      ASSERT_TRUE(pStream->reset(data));
     
      auto& pOffset = pStream->attributes().get<iresearch::offset>();
      auto& pPayload = pStream->attributes().get<iresearch::payload>();
      auto& pValue = pStream->attributes().get<iresearch::term_attribute>();

      ASSERT_TRUE(pStream->next());
      ASSERT_EQ("thing", std::string((char*)(pValue->value().c_str()), pValue->value().size()));
      ASSERT_TRUE(pStream->next());
      ASSERT_EQ("some", std::string((char*)(pValue->value().c_str()), pValue->value().size()));
      ASSERT_TRUE(pStream->next());
      ASSERT_EQ("kind", std::string((char*)(pValue->value().c_str()), pValue->value().size()));
      ASSERT_TRUE(pStream->next());
      ASSERT_EQ("anoth", std::string((char*)(pValue->value().c_str()), pValue->value().size()));
      ASSERT_FALSE(pStream->next());
    };

    {
      irs::analysis::text_token_stream::options_t options;
      options.explicit_stopwords = std::unordered_set<std::string>({ "a", "of", "and" });
      options.locale = irs::locale_utils::locale("en_US.UTF-8");
      irs::analysis::text_token_stream stream(options, options.explicit_stopwords);
      testFunc(data, &stream);
    }
    {
      auto stream = irs::analysis::analyzers::get("text", irs::text_format::json, "{\"locale\":\"en_US.UTF-8\", \"stopwords\":[\"a\", \"of\", \"and\"]}");
      ASSERT_NE(nullptr, stream);
      testFunc(data, stream.get());
    }

  }

  // alternate locale
  {
   

    std::wstring sDataUCS2 = L"\u041F\u043E \u0432\u0435\u0447\u0435\u0440\u0430\u043C \u0401\u0436\u0438\u043A \u0445\u043E\u0434\u0438\u043B \u043A \u041C\u0435\u0434\u0432\u0435\u0436\u043E\u043D\u043A\u0443 \u0441\u0447\u0438\u0442\u0430\u0442\u044C \u0437\u0432\u0451\u0437\u0434\u044B";
    auto locale = irs::locale_utils::locale(irs::string_ref::NIL, "utf8", true); // utf8 internal and external
    std::string data;
    ASSERT_TRUE(irs::locale_utils::append_external<wchar_t>(data, sDataUCS2, locale));
   

    auto testFunc = [](const irs::string_ref& data, analyzer* pStream) {
      ASSERT_TRUE(pStream->reset(data));

      auto& pOffset = pStream->attributes().get<iresearch::offset>();
      auto& pPayload = pStream->attributes().get<iresearch::payload>();
      auto& pValue = pStream->attributes().get<iresearch::term_attribute>();

      ASSERT_TRUE(pStream->next());
      ASSERT_EQ(L"\u043F\u043E", utf_to_utf(pValue->value()));
      ASSERT_TRUE(pStream->next());
      ASSERT_EQ(L"\u0432\u0435\u0447\u0435\u0440", utf_to_utf(pValue->value()));
      ASSERT_TRUE(pStream->next());
      ASSERT_EQ(L"\u0435\u0436\u0438\u043A", utf_to_utf(pValue->value()));
      ASSERT_TRUE(pStream->next());
      ASSERT_EQ(L"\u0445\u043E\u0434", utf_to_utf(pValue->value()));
      ASSERT_TRUE(pStream->next());
      ASSERT_EQ(L"\u043A", utf_to_utf(pValue->value()));
      ASSERT_TRUE(pStream->next());
      ASSERT_EQ(L"\u043C\u0435\u0434\u0432\u0435\u0436\u043E\u043D\u043A", utf_to_utf(pValue->value()));
      ASSERT_TRUE(pStream->next());
      ASSERT_EQ(L"\u0441\u0447\u0438\u0442\u0430", utf_to_utf(pValue->value()));
      ASSERT_TRUE(pStream->next());
      ASSERT_EQ(L"\u0437\u0432\u0435\u0437\u0434", utf_to_utf(pValue->value()));
      ASSERT_FALSE(pStream->next());
    };

    {
      irs::analysis::text_token_stream::options_t options;
      options.locale = irs::locale_utils::locale("ru_RU.UTF-8");
      irs::analysis::text_token_stream stream(options, options.explicit_stopwords);
      testFunc(data, &stream);
    }
    {
      // stopwords  should be set to empty - or default values will interfere with test data
      auto stream = irs::analysis::analyzers::get("text", irs::text_format::json, "{\"locale\":\"ru_RU.UTF-8\", \"stopwords\":[]}");
      ASSERT_NE(nullptr, stream);
      testFunc(data, stream.get());
    }
  }

  // skip accent removal
  {
   

    std::wstring sDataUCS2 = L"\u041F\u043E \u0432\u0435\u0447\u0435\u0440\u0430\u043C \u0401\u0436\u0438\u043A \u0445\u043E\u0434\u0438\u043B \u043A \u041C\u0435\u0434\u0432\u0435\u0436\u043E\u043D\u043A\u0443 \u0441\u0447\u0438\u0442\u0430\u0442\u044C \u0437\u0432\u0451\u0437\u0434\u044B";
    auto locale = irs::locale_utils::locale(irs::string_ref::NIL, "utf8", true); // utf8 internal and external
    std::string data;
    ASSERT_TRUE(irs::locale_utils::append_external<wchar_t>(data, sDataUCS2, locale));
   
    auto testFunc = [](const irs::string_ref& data, analyzer* pStream) {
      ASSERT_TRUE(pStream->reset(data));

      auto& value = pStream->attributes().get<iresearch::term_attribute>();

      ASSERT_TRUE(pStream->next());
      ASSERT_EQ(L"\u043F\u043E", utf_to_utf(value->value()));
      ASSERT_TRUE(pStream->next());
      ASSERT_EQ(L"\u0432\u0435\u0447\u0435\u0440", utf_to_utf(value->value()));
      ASSERT_TRUE(pStream->next());
      ASSERT_EQ(L"\u0451\u0436\u0438\u043A", utf_to_utf(value->value()));
      ASSERT_TRUE(pStream->next());
      ASSERT_EQ(L"\u0445\u043E\u0434", utf_to_utf(value->value()));
      ASSERT_TRUE(pStream->next());
      ASSERT_EQ(L"\u043A", utf_to_utf(value->value()));
      ASSERT_TRUE(pStream->next());
      ASSERT_EQ(L"\u043C\u0435\u0434\u0432\u0435\u0436\u043E\u043D\u043A", utf_to_utf(value->value()));
      ASSERT_TRUE(pStream->next());
      ASSERT_EQ(L"\u0441\u0447\u0438\u0442\u0430", utf_to_utf(value->value()));
      ASSERT_TRUE(pStream->next());
      ASSERT_EQ(L"\u0437\u0432\u0451\u0437\u0434\u044B", utf_to_utf(value->value())); // for some reason snowball doesn't remove the last letter if accents were not removed
      ASSERT_FALSE(pStream->next());
    };

    {
      irs::analysis::text_token_stream::options_t options;

      options.locale = irs::locale_utils::locale("ru_RU.UTF-8");
      options.accent = true;
      irs::analysis::text_token_stream stream(options, options.explicit_stopwords);
      testFunc(data, &stream);
    }
    {
      // stopwords  should be set to empty - or default values will interfere with test data
      auto stream = irs::analysis::analyzers::get("text", irs::text_format::json, "{\"locale\":\"ru_RU.UTF-8\", \"stopwords\":[], \"accent\":true}");
      ASSERT_NE(nullptr, stream);
      testFunc(data, stream.get());
    }
  }

  // skip stemming
  {
    std::wstring sDataUCS2 = L"\u041F\u043E \u0432\u0435\u0447\u0435\u0440\u0430\u043C \u0401\u0436\u0438\u043A \u0445\u043E\u0434\u0438\u043B \u043A \u041C\u0435\u0434\u0432\u0435\u0436\u043E\u043D\u043A\u0443 \u0441\u0447\u0438\u0442\u0430\u0442\u044C \u0437\u0432\u0451\u0437\u0434\u044B";
    auto locale = irs::locale_utils::locale(irs::string_ref::NIL, "utf8", true); // utf8 internal and external
    std::string data;
    ASSERT_TRUE(irs::locale_utils::append_external<wchar_t>(data, sDataUCS2, locale));
   
    auto testFunc = [](const irs::string_ref& data, analyzer* pStream) {

      ASSERT_TRUE(pStream->reset(data));

      auto& value = pStream->attributes().get<iresearch::term_attribute>();

      ASSERT_TRUE(pStream->next());
      ASSERT_EQ(L"\u043F\u043E", utf_to_utf(value->value()));
      ASSERT_TRUE(pStream->next());
      ASSERT_EQ(L"\u0432\u0435\u0447\u0435\u0440\u0430\u043C", utf_to_utf(value->value()));
      ASSERT_TRUE(pStream->next());
      ASSERT_EQ(L"\u0435\u0436\u0438\u043A", utf_to_utf(value->value()));
      ASSERT_TRUE(pStream->next());
      ASSERT_EQ(L"\u0445\u043E\u0434\u0438\u043B", utf_to_utf(value->value()));
      ASSERT_TRUE(pStream->next());
      ASSERT_EQ(L"\u043A", utf_to_utf(value->value()));
      ASSERT_TRUE(pStream->next());
      ASSERT_EQ(L"\u043C\u0435\u0434\u0432\u0435\u0436\u043E\u043D\u043A\u0443", utf_to_utf(value->value()));
      ASSERT_TRUE(pStream->next());
      ASSERT_EQ(L"\u0441\u0447\u0438\u0442\u0430\u0442\u044C", utf_to_utf(value->value()));
      ASSERT_TRUE(pStream->next());
      ASSERT_EQ(L"\u0437\u0432\u0435\u0437\u0434\u044B", utf_to_utf(value->value()));
      ASSERT_FALSE(pStream->next());
    };

    {
      irs::analysis::text_token_stream::options_t options;
      options.locale = irs::locale_utils::locale("ru_RU.UTF-8");
      options.stemming = false;
      irs::analysis::text_token_stream stream(options, options.explicit_stopwords);
      testFunc(data, &stream);
    }
    {
      // stopwords  should be set to empty - or default values will interfere with test data
      auto stream = irs::analysis::analyzers::get("text", irs::text_format::json, "{\"locale\":\"ru_RU.UTF-8\", \"stopwords\":[], \"stemming\":false}");
      ASSERT_NE(nullptr, stream);
      testFunc(data, stream.get());
    }
  }

  // locale-sensitive case conversion
  {
  

    std::wstring sDataUCS2 = L"\u0130I";
    auto locale = irs::locale_utils::locale(irs::string_ref::NIL, "utf8", true); // utf8 internal and external
    std::string data;
    ASSERT_TRUE(irs::locale_utils::append_external<wchar_t>(data, sDataUCS2, locale));
   

    auto testFunc = [](const irs::string_ref& data, analyzer* pStream) {
      ASSERT_TRUE(pStream->reset(data));

      auto& pOffset = pStream->attributes().get<iresearch::offset>();
      auto& pPayload = pStream->attributes().get<iresearch::payload>();
      auto& pValue = pStream->attributes().get<iresearch::term_attribute>();

      ASSERT_TRUE(pStream->next());
      ASSERT_EQ(L"i\u0131", utf_to_utf(pValue->value()));
      ASSERT_FALSE(pStream->next());
    };

    {
      irs::analysis::text_token_stream::options_t options;
      options.locale = irs::locale_utils::locale("tr-TR.UTF-8");
      irs::analysis::text_token_stream stream(options, options.explicit_stopwords);
      testFunc(data, &stream);
    }
    {
      // stopwords  should be set to empty - or default values will interfere with test data
      auto stream = irs::analysis::analyzers::get("text", irs::text_format::json, "{\"locale\":\"tr-TR.UTF-8\", \"stopwords\":[]}");
      ASSERT_NE(nullptr, stream);
      testFunc(data, stream.get());
    }
  }

  {
    // there is no Snowball stemmer for Chinese
   
    std::wstring sDataUCS2 = L"\u4ECA\u5929\u4E0B\u5348\u7684\u592A\u9633\u5F88\u6E29\u6696\u3002";
    auto locale = irs::locale_utils::locale(irs::string_ref::NIL, "utf8", true); // utf8 internal and external
    std::string data;
    ASSERT_TRUE(irs::locale_utils::append_external<wchar_t>(data, sDataUCS2, locale));
 

    auto testFunc = [](const irs::string_ref& data, analyzer* pStream) {
      ASSERT_TRUE(pStream->reset(data));

      auto& pOffset = pStream->attributes().get<iresearch::offset>();
      auto& pPayload = pStream->attributes().get<iresearch::payload>();
      auto& pValue = pStream->attributes().get<iresearch::term_attribute>();

      ASSERT_TRUE(pStream->next());
      ASSERT_EQ(L"\u4ECA\u5929", utf_to_utf(pValue->value()));
      ASSERT_TRUE(pStream->next());
      ASSERT_EQ(L"\u4E0B\u5348", utf_to_utf(pValue->value()));
      ASSERT_TRUE(pStream->next());
      ASSERT_EQ(L"\u7684", utf_to_utf(pValue->value()));
      ASSERT_TRUE(pStream->next());
      ASSERT_EQ(L"\u592A\u9633", utf_to_utf(pValue->value()));
      ASSERT_TRUE(pStream->next());
      ASSERT_EQ(L"\u5F88", utf_to_utf(pValue->value()));
      ASSERT_TRUE(pStream->next());
      ASSERT_EQ(L"\u6E29\u6696", utf_to_utf(pValue->value()));
      ASSERT_FALSE(pStream->next());
    };

    {
      irs::analysis::text_token_stream::options_t options;
      options.locale = irs::locale_utils::locale("zh_CN.UTF-8");
      irs::analysis::text_token_stream stream(options, options.explicit_stopwords);
      testFunc(data, &stream);
    }
    {
      // stopwords  should be set to empty - or default values will interfere with test data
      auto stream = irs::analysis::analyzers::get("text", irs::text_format::json, "{\"locale\":\"zh_CN.UTF-8\", \"stopwords\":[]}");
      ASSERT_NE(nullptr, stream);
      testFunc(data, stream.get());
    }
  }

  // ...........................................................................
  // invalid
  // ...........................................................................
  {
    // stopwords  should be set to empty - or default values will interfere with test data
    auto stream = irs::analysis::analyzers::get("text", irs::text_format::json, "{\"locale\":\"invalid12345.UTF-8\", \"stopwords\":[]}");
    ASSERT_EQ(nullptr, stream);
  }
}

TEST_F(TextAnalyzerParserTestSuite, test_load_stopwords) {
  std::unordered_set<std::string> emptySet;
  std::string sField = "test field";
  const char* czOldStopwordPath = iresearch::getenv(text_token_stream::STOPWORD_PATH_ENV_VARIABLE);
  std::string sOldStopwordPath = czOldStopwordPath == nullptr ? "" : czOldStopwordPath;
  auto reset_stopword_path = irs::make_finally([czOldStopwordPath, sOldStopwordPath]()->void {
    if (czOldStopwordPath) {
      irs::setenv(text_token_stream::STOPWORD_PATH_ENV_VARIABLE, sOldStopwordPath.c_str(), true);
    }
  });

  iresearch::setenv(text_token_stream::STOPWORD_PATH_ENV_VARIABLE, IResearch_test_resource_dir, true);

  {
    auto locale = "en_US.UTF-8";
    std::string sDataASCII = "A E I O U";

    auto testFunc = [](const irs::string_ref& data, analyzer::ptr pStream) {
      ASSERT_TRUE(pStream->reset(data));
      auto& pOffset = pStream->attributes().get<iresearch::offset>();
      auto& pPayload = pStream->attributes().get<iresearch::payload>();
      auto& pValue = pStream->attributes().get<iresearch::term_attribute>();

      ASSERT_TRUE(pStream->next());
      ASSERT_EQ("e", std::string((char*)(pValue->value().c_str()), pValue->value().size()));
      ASSERT_TRUE(pStream->next());
      ASSERT_EQ("u", std::string((char*)(pValue->value().c_str()), pValue->value().size()));
      ASSERT_FALSE(pStream->next());
    };

    {
      auto stream = text_token_stream::make(locale);
      ASSERT_NE(nullptr, stream);
      testFunc(sDataASCII, stream);
    }
    {
      auto stream = irs::analysis::analyzers::get("text", irs::text_format::json, "{\"locale\":\"en_US.UTF-8\"}");
      ASSERT_NE(nullptr, stream);
      testFunc(sDataASCII, stream);
    }

    // empty \"edgeNgram\" object
    {
      auto stream = irs::analysis::analyzers::get("text", irs::text_format::json, "{\"locale\":\"en_US.UTF-8\", \"edgeNgram\": {}}");
      ASSERT_NE(nullptr, stream);
      testFunc(sDataASCII, stream);
    }
   
  }

  // ...........................................................................
  // invalid
  // ...........................................................................
  std::string sDataASCII = "abc";
  {
    {
      // load stopwords for the 'C' locale that does not have stopwords defined in tests
      auto locale = std::locale::classic().name();

      auto stream = text_token_stream::make(locale);
      auto pStream = stream.get();

      ASSERT_EQ(nullptr, pStream);
    }
    {
      auto stream = irs::analysis::analyzers::get("text", irs::text_format::json, "{\"locale\":\"C\"}");
      ASSERT_EQ(nullptr, stream);
    }
    {
      // min > max
      auto stream = irs::analysis::analyzers::get("text", irs::text_format::json, "{\"locale\":\"ru_RU.UTF-8\", \"stopwords\":[], \"edgeNgram\" : {\"min\":2, \"max\":1, \"preserveOriginal\":false}}");
      ASSERT_EQ(nullptr, stream);
    }
  }
}

TEST_F(TextAnalyzerParserTestSuite, test_load_stopwords_path_override) {
  std::string sDataASCII = "A E I O U";

  auto testFunc = [](const irs::string_ref& data, analyzer::ptr pStream) {
    ASSERT_TRUE(pStream->reset(data));
    auto& pOffset = pStream->attributes().get<iresearch::offset>();
    auto& pPayload = pStream->attributes().get<iresearch::payload>();
    auto& pValue = pStream->attributes().get<iresearch::term_attribute>();

    ASSERT_TRUE(pStream->next());
    ASSERT_EQ("e", std::string((char*)(pValue->value().c_str()), pValue->value().size()));
    ASSERT_TRUE(pStream->next());
    ASSERT_EQ("u", std::string((char*)(pValue->value().c_str()), pValue->value().size()));
    ASSERT_FALSE(pStream->next());
  };

  const char* czOldStopwordPath = iresearch::getenv(text_token_stream::STOPWORD_PATH_ENV_VARIABLE);
  std::string sOldStopwordPath = czOldStopwordPath == nullptr ? "" : czOldStopwordPath;
  auto reset_stopword_path = irs::make_finally([czOldStopwordPath, sOldStopwordPath]()->void {
    if (czOldStopwordPath) {
      irs::setenv(text_token_stream::STOPWORD_PATH_ENV_VARIABLE, sOldStopwordPath.c_str(), true);
    }
  });

  iresearch::setenv(text_token_stream::STOPWORD_PATH_ENV_VARIABLE, "some invalid path", true);

  // overriding ignored words path
  auto stream = irs::analysis::analyzers::get("text", irs::text_format::json, "{\"locale\":\"en_US.UTF-8\", \"stopwordsPath\":\"" IResearch_test_resource_dir "\"}");
  ASSERT_NE(nullptr, stream);
  testFunc(sDataASCII, stream);
}

TEST_F(TextAnalyzerParserTestSuite, test_load_stopwords_path_override_emptypath) {
  // no stopwords, but empty stopwords path (we need to shift CWD to our test resources, to be able to load stopwords)
  auto oldCWD = irs::utf8_path(true);
  auto newCWD = irs::utf8_path(IResearch_test_resource_dir);
  newCWD.chdir();
  auto reset_stopword_path = irs::make_finally([oldCWD]()->void {
    oldCWD.chdir();
  });

  std::string config = "{\"locale\":\"en_US.UTF-8\",\"case\":\"lower\",\"accent\":false,\"stemming\":true,\"stopwordsPath\":\"\"}";
  auto stream = irs::analysis::analyzers::get("text", irs::text_format::json, config);
  ASSERT_NE(nullptr, stream);

  // Checking that default stowords are loaded
  std::string sDataASCII = "A E I O U";
  ASSERT_TRUE(stream->reset(sDataASCII));
  auto& pOffset = stream->attributes().get<iresearch::offset>();
  auto& pPayload = stream->attributes().get<iresearch::payload>();
  auto& pValue = stream->attributes().get<iresearch::term_attribute>();

  ASSERT_TRUE(stream->next());
  ASSERT_EQ("e", std::string((char*)(pValue->value().c_str()), pValue->value().size()));
  ASSERT_TRUE(stream->next());
  ASSERT_EQ("u", std::string((char*)(pValue->value().c_str()), pValue->value().size()));
  ASSERT_FALSE(stream->next());
}

TEST_F(TextAnalyzerParserTestSuite, test_make_config_json) {
  
  //with unknown parameter
  {
    std::string config = "{\"locale\":\"ru_RU.UTF-8\",\"case\":\"lower\",\"invalid_parameter\":true,\"stopwords\":[],\"accent\":true,\"stemming\":false}";
    std::string actual;
    ASSERT_TRUE(irs::analysis::analyzers::normalize(actual, "text", irs::text_format::json, config));
    ASSERT_EQ("{\"locale\":\"ru_RU.utf-8\",\"case\":\"lower\",\"stopwords\":[],\"accent\":true,\"stemming\":false}", actual);
  }

  // no case convert in creation. Default value shown
  {
    std::string config = "{\"locale\":\"ru_RU.UTF-8\",\"stopwords\":[],\"accent\":true,\"stemming\":false}";
    std::string actual;
    ASSERT_TRUE(irs::analysis::analyzers::normalize(actual, "text", irs::text_format::json, config));
    ASSERT_EQ("{\"locale\":\"ru_RU.utf-8\",\"case\":\"lower\",\"stopwords\":[],\"accent\":true,\"stemming\":false}" , actual);
  }

  // no accent in creation. Default value shown
  {
    std::string config = "{\"locale\":\"ru_RU.UTF-8\",\"case\":\"lower\",\"stopwords\":[],\"stemming\":false}";
    std::string actual;
    ASSERT_TRUE(irs::analysis::analyzers::normalize(actual, "text", irs::text_format::json, config));
    ASSERT_EQ("{\"locale\":\"ru_RU.utf-8\",\"case\":\"lower\",\"stopwords\":[],\"accent\":false,\"stemming\":false}", actual);
  }

  // no stem in creation. Default value shown
  {
    std::string config = "{\"locale\":\"ru_RU.UTF-8\",\"case\":\"lower\",\"stopwords\":[],\"accent\":true}";
    std::string actual;
    ASSERT_TRUE(irs::analysis::analyzers::normalize(actual, "text", irs::text_format::json, config));
    ASSERT_EQ("{\"locale\":\"ru_RU.utf-8\",\"case\":\"lower\",\"stopwords\":[],\"accent\":true,\"stemming\":true}", actual);
  }

  // non default values for stem, accent and case
  {
    std::string config = "{\"locale\":\"ru_RU.utf-8\",\"case\":\"upper\",\"stopwords\":[],\"accent\":true,\"stemming\":false}";
    std::string actual;
    ASSERT_TRUE(irs::analysis::analyzers::normalize(actual, "text", irs::text_format::json, config));
    ASSERT_EQ(config, actual);
  }

  // no stopwords no stopwords path
  {
    const char* czOldStopwordPath = iresearch::getenv(text_token_stream::STOPWORD_PATH_ENV_VARIABLE);
    std::string sOldStopwordPath = czOldStopwordPath == nullptr ? "" : czOldStopwordPath;
    auto reset_stopword_path = irs::make_finally([czOldStopwordPath, sOldStopwordPath]()->void {
      if (czOldStopwordPath) {
        irs::setenv(text_token_stream::STOPWORD_PATH_ENV_VARIABLE, sOldStopwordPath.c_str(), true);
      }
    });

    iresearch::setenv(text_token_stream::STOPWORD_PATH_ENV_VARIABLE, IResearch_test_resource_dir, true);

    std::string config = "{\"locale\":\"en_US.utf-8\",\"case\":\"lower\",\"accent\":false,\"stemming\":true}";
    std::string actual;
    ASSERT_TRUE(irs::analysis::analyzers::normalize(actual, "text", irs::text_format::json, config));
    ASSERT_EQ(config, actual);
  }
  
  // empty stopwords, but stopwords path
  {
    std::string config = "{\"locale\":\"en_US.utf-8\",\"case\":\"upper\",\"stopwords\":[],\"accent\":false,\"stemming\":true,\"stopwordsPath\":\"" IResearch_test_resource_dir "\"}";
    std::string actual;
    ASSERT_TRUE(irs::analysis::analyzers::normalize(actual, "text", irs::text_format::json, config));
    ASSERT_EQ(config, actual);
  }

  // no stopwords, but stopwords path
  {
    std::string config = "{\"locale\":\"en_US.utf-8\",\"case\":\"upper\",\"accent\":false,\"stemming\":true,\"stopwordsPath\":\"" IResearch_test_resource_dir "\"}";
    std::string actual;
    ASSERT_TRUE(irs::analysis::analyzers::normalize(actual, "text", irs::text_format::json, config));
    ASSERT_EQ(config, actual);
  }

  // no stopwords, but empty stopwords path (we need to shift CWD to our test resources, to be able to load stopwords)
  {
    auto oldCWD = irs::utf8_path(true);
    auto newCWD = irs::utf8_path(IResearch_test_resource_dir);
    newCWD.chdir();
    auto reset_stopword_path = irs::make_finally([oldCWD]()->void {
      oldCWD.chdir();
    });

    std::string config = "{\"locale\":\"en_US.utf-8\",\"case\":\"lower\",\"accent\":false,\"stemming\":true,\"stopwordsPath\":\"\"}";
    std::string actual;
    ASSERT_TRUE(irs::analysis::analyzers::normalize(actual, "text", irs::text_format::json, config));
    ASSERT_EQ(config, actual);
  }

  // non-empty stopwords with duplicates
  {
    std::string config = "{\"locale\":\"en_US.utf-8\",\"case\":\"upper\",\"stopwords\":[\"z\",\"a\",\"b\",\"a\"],\"accent\":false,\"stemming\":true,\"stopwordsPath\":\"" IResearch_test_resource_dir "\"}";
    std::string actual;
    ASSERT_TRUE(irs::analysis::analyzers::normalize(actual, "text", irs::text_format::json, config));

    // stopwords order is not guaranteed. Need to deep check json
    rapidjson::Document json;
    ASSERT_FALSE(json.Parse(actual.c_str(), actual.size()).HasParseError());
    ASSERT_TRUE(json.HasMember("stopwords"));
    auto& stopwords = json["stopwords"]; 
    ASSERT_TRUE(stopwords.IsArray());

    std::unordered_set<std::string> expected_stopwords = { "z","a","b" };
    for (auto itr = stopwords.Begin(), end = stopwords.End();
      itr != end;
      ++itr) {
      ASSERT_TRUE(itr->IsString());
      expected_stopwords.erase(itr->GetString());
    }
    ASSERT_TRUE(expected_stopwords.empty());
  }

  // min, max, preserveOriginal
  {
<<<<<<< HEAD
    std::string config = "{\"locale\":\"ru_RU.UTF-8\",\"case\":\"lower\",\"stopwords\":[],\"min\":1,\"max\":1,\"preserveOriginal\":true}";
    std::string actual;
    ASSERT_TRUE(irs::analysis::analyzers::normalize(actual, "text", irs::text_format::json, config));
    ASSERT_EQ("{\"locale\":\"ru_RU.utf-8\",\"case\":\"lower\",\"stopwords\":[],\"accent\":false,\"stemming\":true,\"min\":1,\"max\":1,\"preserveOriginal\":true}", actual);
=======
    std::string config = "{\"locale\":\"ru_RU.UTF-8\",\"case\":\"lower\",\"stopwords\":[], \"edgeNgram\" : { \"min\":1,\"max\":1,\"preserveOriginal\":true }}";
    std::string actual;
    ASSERT_TRUE(irs::analysis::analyzers::normalize(actual, "text", irs::text_format::json, config));
    ASSERT_EQ("{\"locale\":\"ru_RU.utf-8\",\"case\":\"lower\",\"stopwords\":[],\"accent\":false,\"stemming\":true,\"edgeNgram\":{\"min\":1,\"max\":1,\"preserveOriginal\":true}}", actual);
>>>>>>> e5d6b837
  }

  // without min (see above for without min, max, and preserveOriginal)
  {
<<<<<<< HEAD
    std::string config = "{\"locale\":\"ru_RU.UTF-8\",\"case\":\"lower\",\"stopwords\":[],\"max\":2,\"preserveOriginal\":false}";
    std::string actual;
    ASSERT_TRUE(irs::analysis::analyzers::normalize(actual, "text", irs::text_format::json, config));
    ASSERT_EQ("{\"locale\":\"ru_RU.utf-8\",\"case\":\"lower\",\"stopwords\":[],\"accent\":false,\"stemming\":true,\"max\":2,\"preserveOriginal\":false}", actual);
=======
    std::string config = "{\"locale\":\"ru_RU.UTF-8\",\"case\":\"lower\",\"stopwords\":[], \"edgeNgram\" : {\"max\":2,\"preserveOriginal\":false}}";
    std::string actual;
    ASSERT_TRUE(irs::analysis::analyzers::normalize(actual, "text", irs::text_format::json, config));
    ASSERT_EQ("{\"locale\":\"ru_RU.utf-8\",\"case\":\"lower\",\"stopwords\":[],\"accent\":false,\"stemming\":true,\"edgeNgram\":{\"max\":2,\"preserveOriginal\":false}}", actual);
>>>>>>> e5d6b837
  }
}

TEST_F(TextAnalyzerParserTestSuite, test_make_config_text) {
  std::string config = "RU";
  std::string actual;
  ASSERT_TRUE(irs::analysis::analyzers::normalize(actual, "text", irs::text_format::text, config));
  ASSERT_EQ("ru", actual);
}

TEST_F(TextAnalyzerParserTestSuite, test_make_config_invalid_format) {
  std::string config = "{\"locale\":\"ru_RU.utf-8\",\"case\":\"lower\",\"stopwords\":[],\"accent\":true}";
  std::string actual;
  ASSERT_FALSE(irs::analysis::analyzers::normalize(actual, "text", irs::text_format::csv, config));
}

TEST_F(TextAnalyzerParserTestSuite, test_deterministic_stopwords_order) {
  std::string config = "{\"locale\":\"ru_RU.utf-8\",\"case\":\"lower\",\"stopwords\":[ \"ag\",\
      \"of\", \"plc\", \"the\", \"inc\", \"co\", \"ltd\"], \"accent\":true}";
  std::string normalized1;
  ASSERT_TRUE(irs::analysis::analyzers::normalize(normalized1, "text", irs::text_format::json, config));
  std::string normalized2;
  ASSERT_TRUE(irs::analysis::analyzers::normalize(normalized2, "text", irs::text_format::json, normalized1));
  ASSERT_EQ(normalized1, normalized2);
}

TEST_F(TextAnalyzerParserTestSuite, test_text_ngrams) {
  // text ngrams

  // default behaviour
  {
    std::string data = " A  hErd of   quIck ";

    auto testFunc = [](const irs::string_ref& data, analyzer* pStream) {
      ASSERT_TRUE(pStream->reset(data));

      auto& pValue = pStream->attributes().get<iresearch::term_attribute>();

      ASSERT_TRUE(pStream->next());
      ASSERT_EQ("he", irs::ref_cast<char>(pValue->value()));
      ASSERT_TRUE(pStream->next());
      ASSERT_EQ("her", irs::ref_cast<char>(pValue->value()));
      ASSERT_TRUE(pStream->next());
      ASSERT_EQ("of", irs::ref_cast<char>(pValue->value()));
      ASSERT_TRUE(pStream->next());
      ASSERT_EQ("qu", irs::ref_cast<char>(pValue->value()));
      ASSERT_TRUE(pStream->next());
      ASSERT_EQ("qui", irs::ref_cast<char>(pValue->value()));
      ASSERT_FALSE(pStream->next());
    };

    {
<<<<<<< HEAD
      auto stream = irs::analysis::analyzers::get("text", irs::text_format::json, "{\"locale\":\"en_US.UTF-8\", \"stopwords\":[\"a\"], \"min\":2, \"max\":3, \"preserveOriginal\":false}");
=======
      auto stream = irs::analysis::analyzers::get("text", irs::text_format::json, "{\"locale\":\"en_US.UTF-8\", \"stopwords\":[\"a\"], \"edgeNgram\" : {\"min\":2, \"max\":3, \"preserveOriginal\":false}}");
>>>>>>> e5d6b837
      ASSERT_NE(nullptr, stream);
      testFunc(data, stream.get());
    }
  }

  // min == 0
  {
    std::string data = " A  hErd of   quIck ";

    auto testFunc = [](const irs::string_ref& data, analyzer* pStream) {
      ASSERT_TRUE(pStream->reset(data));

      auto& pValue = pStream->attributes().get<iresearch::term_attribute>();

      ASSERT_TRUE(pStream->next());
      ASSERT_EQ("h", irs::ref_cast<char>(pValue->value()));
      ASSERT_TRUE(pStream->next());
      ASSERT_EQ("he", irs::ref_cast<char>(pValue->value()));
      ASSERT_TRUE(pStream->next());
      ASSERT_EQ("her", irs::ref_cast<char>(pValue->value()));
      ASSERT_TRUE(pStream->next());
      ASSERT_EQ("o", irs::ref_cast<char>(pValue->value()));
      ASSERT_TRUE(pStream->next());
      ASSERT_EQ("of", irs::ref_cast<char>(pValue->value()));
      ASSERT_TRUE(pStream->next());
      ASSERT_EQ("q", irs::ref_cast<char>(pValue->value()));
      ASSERT_TRUE(pStream->next());
      ASSERT_EQ("qu", irs::ref_cast<char>(pValue->value()));
      ASSERT_TRUE(pStream->next());
      ASSERT_EQ("qui", irs::ref_cast<char>(pValue->value()));
      ASSERT_FALSE(pStream->next());

      ASSERT_TRUE(pStream->reset(data));
      ASSERT_TRUE(pStream->next());
      ASSERT_EQ("h", std::string(reinterpret_cast<const char*>((pValue->value().c_str())), pValue->value().size()));
    };

    {
<<<<<<< HEAD
      auto stream = irs::analysis::analyzers::get("text", irs::text_format::json, "{\"locale\":\"en_US.UTF-8\", \"stopwords\":[\"a\"], \"min\":0, \"max\":3, \"preserveOriginal\":false}");
=======
      auto stream = irs::analysis::analyzers::get("text", irs::text_format::json, "{\"locale\":\"en_US.UTF-8\", \"stopwords\":[\"a\"], \"edgeNgram\" : {\"min\":0, \"max\":3, \"preserveOriginal\":false}}");
>>>>>>> e5d6b837
      ASSERT_NE(nullptr, stream);
      testFunc(data, stream.get());
    }
  }

  // preserveOriginal == true
  {
    std::string data = " A  hErd of   quIck ";

    auto testFunc = [](const irs::string_ref& data, analyzer* pStream) {
      ASSERT_TRUE(pStream->reset(data));

      auto& pValue = pStream->attributes().get<iresearch::term_attribute>();

      ASSERT_TRUE(pStream->next());
      ASSERT_EQ("he", irs::ref_cast<char>(pValue->value()));
      ASSERT_TRUE(pStream->next());
      ASSERT_EQ("her", irs::ref_cast<char>(pValue->value()));
      ASSERT_TRUE(pStream->next());
      ASSERT_EQ("herd", irs::ref_cast<char>(pValue->value()));
      ASSERT_TRUE(pStream->next());
      ASSERT_EQ("of", irs::ref_cast<char>(pValue->value()));
      ASSERT_TRUE(pStream->next());
      ASSERT_EQ("qu", irs::ref_cast<char>(pValue->value()));
      ASSERT_TRUE(pStream->next());
      ASSERT_EQ("qui", irs::ref_cast<char>(pValue->value()));
      ASSERT_TRUE(pStream->next());
      ASSERT_EQ("quick", irs::ref_cast<char>(pValue->value()));
      ASSERT_FALSE(pStream->next());
    };

    {
<<<<<<< HEAD
      auto stream = irs::analysis::analyzers::get("text", irs::text_format::json, "{\"locale\":\"en_US.UTF-8\", \"stopwords\":[\"a\"], \"min\":2, \"max\":3, \"preserveOriginal\":true}");
=======
      auto stream = irs::analysis::analyzers::get("text", irs::text_format::json, "{\"locale\":\"en_US.UTF-8\", \"stopwords\":[\"a\"], \"edgeNgram\" : {\"min\":2, \"max\":3, \"preserveOriginal\":true}}");
>>>>>>> e5d6b837
      ASSERT_NE(nullptr, stream);
      testFunc(data, stream.get());
    }
  }

  // min == max
  {
    std::string data = " A  hErd of   quIck ";

    auto testFunc = [](const irs::string_ref& data, analyzer* pStream) {
      ASSERT_TRUE(pStream->reset(data));

      auto& pValue = pStream->attributes().get<iresearch::term_attribute>();

      ASSERT_TRUE(pStream->next());
      ASSERT_EQ("her", irs::ref_cast<char>(pValue->value()));
      ASSERT_TRUE(pStream->next());
      ASSERT_EQ("qui", irs::ref_cast<char>(pValue->value()));
      ASSERT_FALSE(pStream->next());
    };

    {
<<<<<<< HEAD
      auto stream = irs::analysis::analyzers::get("text", irs::text_format::json, "{\"locale\":\"en_US.UTF-8\", \"stopwords\":[\"a\"], \"min\":3, \"max\":3, \"preserveOriginal\":false}");
=======
      auto stream = irs::analysis::analyzers::get("text", irs::text_format::json, "{\"locale\":\"en_US.UTF-8\", \"stopwords\":[\"a\"], \"edgeNgram\" : {\"min\":3, \"max\":3, \"preserveOriginal\":false}}");
>>>>>>> e5d6b837
      ASSERT_NE(nullptr, stream);
      testFunc(data, stream.get());
    }
  }

  // min > max and preserveOriginal == false
  {
    std::string data = " A  hErd of   quIck ";

    auto testFunc = [](const irs::string_ref& data, analyzer* pStream) {
      ASSERT_TRUE(pStream->reset(data));

      auto& pValue = pStream->attributes().get<iresearch::term_attribute>();

      ASSERT_FALSE(pStream->next());
    };

    {
<<<<<<< HEAD
      auto stream = irs::analysis::analyzers::get("text", irs::text_format::json, "{\"locale\":\"en_US.UTF-8\", \"stopwords\":[\"a\"], \"min\":4, \"max\":3, \"preserveOriginal\":false}");
      ASSERT_NE(nullptr, stream);
      testFunc(data, stream.get());
=======
      irs::analysis::text_token_stream::options_t options;
      options.locale = irs::locale_utils::locale("en_US.UTF-8");
      options.explicit_stopwords.emplace("a");
      options.min_gram = 4;
      options.min_gram_set = 4;
      options.max_gram = 3;
      options.max_gram_set = 3;
      options.preserve_original = false;
      irs::analysis::text_token_stream stream(options, options.explicit_stopwords);

      testFunc(data, &stream);
>>>>>>> e5d6b837
    }
  }

  // min > max and preserveOriginal == true
  {
    std::string data = " A  hErd of   quIck ";

    auto testFunc = [](const irs::string_ref& data, analyzer* pStream) {
      ASSERT_TRUE(pStream->reset(data));

      auto& pValue = pStream->attributes().get<iresearch::term_attribute>();

      ASSERT_TRUE(pStream->next());
      ASSERT_EQ("herd", irs::ref_cast<char>(pValue->value()));
      ASSERT_TRUE(pStream->next());
      ASSERT_EQ("of", irs::ref_cast<char>(pValue->value()));
      ASSERT_TRUE(pStream->next());
      ASSERT_EQ("quick", irs::ref_cast<char>(pValue->value()));
      ASSERT_FALSE(pStream->next());
    };

    {
<<<<<<< HEAD
      auto stream = irs::analysis::analyzers::get("text", irs::text_format::json, "{\"locale\":\"en_US.UTF-8\", \"stopwords\":[\"a\"], \"min\":4, \"max\":3, \"preserveOriginal\":true}");
      ASSERT_NE(nullptr, stream);
      testFunc(data, stream.get());
=======
      irs::analysis::text_token_stream::options_t options;
      options.locale = irs::locale_utils::locale("en_US.UTF-8");
      options.explicit_stopwords.emplace("a");
      options.min_gram = 4;
      options.min_gram_set = 4;
      options.max_gram = 3;
      options.max_gram_set = 3;
      options.preserve_original = true;
      irs::analysis::text_token_stream stream(options, options.explicit_stopwords);

      testFunc(data, &stream);
>>>>>>> e5d6b837
    }
  }

  // min == max == 0 and no preserveOriginal
  {
    std::string data = " A  hErd of   quIck ";

    auto testFunc = [](const irs::string_ref& data, analyzer* pStream) {
      ASSERT_TRUE(pStream->reset(data));

      auto& pValue = pStream->attributes().get<iresearch::term_attribute>();

      ASSERT_FALSE(pStream->next());
    };

    {
<<<<<<< HEAD
      auto stream = irs::analysis::analyzers::get("text", irs::text_format::json, "{\"locale\":\"en_US.UTF-8\", \"stopwords\":[\"a\"], \"min\":0, \"max\":0}");
=======
      auto stream = irs::analysis::analyzers::get("text", irs::text_format::json, "{\"locale\":\"en_US.UTF-8\", \"stopwords\":[\"a\"], \"edgeNgram\" : {\"min\":0, \"max\":0}}");
>>>>>>> e5d6b837
      ASSERT_NE(nullptr, stream);
      testFunc(data, stream.get());
    }
  }

  // no min and preserveOriginal == false
  {
    std::string data = " A  hErd of";

    auto testFunc = [](const irs::string_ref& data, analyzer* pStream) {
      ASSERT_TRUE(pStream->reset(data));

      auto& pValue = pStream->attributes().get<iresearch::term_attribute>();

      ASSERT_TRUE(pStream->next());
      ASSERT_EQ("h", irs::ref_cast<char>(pValue->value()));
      ASSERT_TRUE(pStream->next());
      ASSERT_EQ("o", irs::ref_cast<char>(pValue->value()));
      ASSERT_FALSE(pStream->next());
    };

    {
<<<<<<< HEAD
      auto stream = irs::analysis::analyzers::get("text", irs::text_format::json, "{\"locale\":\"en_US.UTF-8\", \"stopwords\":[\"a\"], \"max\":1, \"preserveOriginal\":false}");
=======
      auto stream = irs::analysis::analyzers::get("text", irs::text_format::json, "{\"locale\":\"en_US.UTF-8\", \"stopwords\":[\"a\"], \"edgeNgram\" : {\"max\":1, \"preserveOriginal\":false}}");
>>>>>>> e5d6b837
      ASSERT_NE(nullptr, stream);
      testFunc(data, stream.get());
    }
  }

  // no min and preserveOriginal == true
  {
    std::string data = " A  hErd of";

    auto testFunc = [](const irs::string_ref& data, analyzer* pStream) {
      ASSERT_TRUE(pStream->reset(data));

      auto& pValue = pStream->attributes().get<iresearch::term_attribute>();

      ASSERT_TRUE(pStream->next());
      ASSERT_EQ("h", irs::ref_cast<char>(pValue->value()));
      ASSERT_TRUE(pStream->next());
      ASSERT_EQ("herd", irs::ref_cast<char>(pValue->value()));
      ASSERT_TRUE(pStream->next());
      ASSERT_EQ("o", irs::ref_cast<char>(pValue->value()));
      ASSERT_TRUE(pStream->next());
      ASSERT_EQ("of", irs::ref_cast<char>(pValue->value()));
      ASSERT_FALSE(pStream->next());
    };

    {
<<<<<<< HEAD
      auto stream = irs::analysis::analyzers::get("text", irs::text_format::json, "{\"locale\":\"en_US.UTF-8\", \"stopwords\":[\"a\"], \"max\":1, \"preserveOriginal\":true}");
=======
      auto stream = irs::analysis::analyzers::get("text", irs::text_format::json, "{\"locale\":\"en_US.UTF-8\", \"stopwords\":[\"a\"], \"edgeNgram\" : {\"max\":1, \"preserveOriginal\":true}}");
>>>>>>> e5d6b837
      ASSERT_NE(nullptr, stream);
      testFunc(data, stream.get());
    }
  }

  // no max
  {
    std::string data = " A  hErd of";

    auto testFunc = [](const irs::string_ref& data, analyzer* pStream) {
      ASSERT_TRUE(pStream->reset(data));

      auto& pValue = pStream->attributes().get<iresearch::term_attribute>();

      ASSERT_TRUE(pStream->next());
      ASSERT_EQ("h", irs::ref_cast<char>(pValue->value()));
      ASSERT_TRUE(pStream->next());
      ASSERT_EQ("he", irs::ref_cast<char>(pValue->value()));
      ASSERT_TRUE(pStream->next());
      ASSERT_EQ("her", irs::ref_cast<char>(pValue->value()));
      ASSERT_TRUE(pStream->next());
      ASSERT_EQ("herd", irs::ref_cast<char>(pValue->value()));
      ASSERT_TRUE(pStream->next());
      ASSERT_EQ("o", irs::ref_cast<char>(pValue->value()));
      ASSERT_TRUE(pStream->next());
      ASSERT_EQ("of", irs::ref_cast<char>(pValue->value()));
      ASSERT_FALSE(pStream->next());
    };

    {
<<<<<<< HEAD
      auto stream = irs::analysis::analyzers::get("text", irs::text_format::json, "{\"locale\":\"en_US.UTF-8\", \"stopwords\":[\"a\"], \"min\":1, \"preserveOriginal\":false}");
=======
      auto stream = irs::analysis::analyzers::get("text", irs::text_format::json, "{\"locale\":\"en_US.UTF-8\", \"stopwords\":[\"a\"], \"edgeNgram\" : {\"min\":1, \"preserveOriginal\":false}}");
>>>>>>> e5d6b837
      ASSERT_NE(nullptr, stream);
      testFunc(data, stream.get());
    }
  }

  // no min and no max and preserveOriginal == false
  {
    std::string data = " A  hErd of";

    auto testFunc = [](const irs::string_ref& data, analyzer* pStream) {
      ASSERT_TRUE(pStream->reset(data));

      auto& pValue = pStream->attributes().get<iresearch::term_attribute>();

      ASSERT_TRUE(pStream->next());
      ASSERT_EQ("h", irs::ref_cast<char>(pValue->value()));
      ASSERT_TRUE(pStream->next());
      ASSERT_EQ("he", irs::ref_cast<char>(pValue->value()));
      ASSERT_TRUE(pStream->next());
      ASSERT_EQ("her", irs::ref_cast<char>(pValue->value()));
      ASSERT_TRUE(pStream->next());
      ASSERT_EQ("herd", irs::ref_cast<char>(pValue->value()));
      ASSERT_TRUE(pStream->next());
      ASSERT_EQ("o", irs::ref_cast<char>(pValue->value()));
      ASSERT_TRUE(pStream->next());
      ASSERT_EQ("of", irs::ref_cast<char>(pValue->value()));
      ASSERT_FALSE(pStream->next());
    };

    {
<<<<<<< HEAD
      auto stream = irs::analysis::analyzers::get("text", irs::text_format::json, "{\"locale\":\"en_US.UTF-8\", \"stopwords\":[\"a\"], \"preserveOriginal\":false}");
=======
      auto stream = irs::analysis::analyzers::get("text", irs::text_format::json, "{\"locale\":\"en_US.UTF-8\", \"stopwords\":[\"a\"], \"edgeNgram\" : {\"preserveOriginal\":false}}");
>>>>>>> e5d6b837
      ASSERT_NE(nullptr, stream);
      testFunc(data, stream.get());
    }
  }

  // no min and no max and preserveOriginal == true
  {
    std::string data = " A  hErd of";

    auto testFunc = [](const irs::string_ref& data, analyzer* pStream) {
      ASSERT_TRUE(pStream->reset(data));

      auto& pValue = pStream->attributes().get<iresearch::term_attribute>();

      ASSERT_TRUE(pStream->next());
      ASSERT_EQ("h", irs::ref_cast<char>(pValue->value()));
      ASSERT_TRUE(pStream->next());
      ASSERT_EQ("he", irs::ref_cast<char>(pValue->value()));
      ASSERT_TRUE(pStream->next());
      ASSERT_EQ("her", irs::ref_cast<char>(pValue->value()));
      ASSERT_TRUE(pStream->next());
      ASSERT_EQ("herd", irs::ref_cast<char>(pValue->value()));
      ASSERT_TRUE(pStream->next());
      ASSERT_EQ("o", irs::ref_cast<char>(pValue->value()));
      ASSERT_TRUE(pStream->next());
      ASSERT_EQ("of", irs::ref_cast<char>(pValue->value()));
      ASSERT_FALSE(pStream->next());
    };

    {
<<<<<<< HEAD
      auto stream = irs::analysis::analyzers::get("text", irs::text_format::json, "{\"locale\":\"en_US.UTF-8\", \"stopwords\":[\"a\"], \"preserveOriginal\":true}");
=======
      auto stream = irs::analysis::analyzers::get("text", irs::text_format::json, "{\"locale\":\"en_US.UTF-8\", \"stopwords\":[\"a\"], \"edgeNgram\" : {\"preserveOriginal\":true}}");
>>>>>>> e5d6b837
      ASSERT_NE(nullptr, stream);
      testFunc(data, stream.get());
    }
  }

  // wide symbols
  {
    std::wstring sDataUCS2 = L"\u041F\u043E \u0432\u0435\u0447\u0435\u0440\u0430\u043C \u043A \u041C\u0435\u0434\u0432\u0435\u0436\u043E\u043D\u043A\u0443";
    auto locale = irs::locale_utils::locale(irs::string_ref::NIL, "utf8", true); // utf8 internal and external
    std::string data;
    ASSERT_TRUE(irs::locale_utils::append_external<wchar_t>(data, sDataUCS2, locale));

    auto testFunc = [](const irs::string_ref& data, analyzer* pStream) {
      ASSERT_TRUE(pStream->reset(data));

      auto& pValue = pStream->attributes().get<iresearch::term_attribute>();

      ASSERT_TRUE(pStream->next());
      ASSERT_EQ(L"\u043F", utf_to_utf(pValue->value()));
      ASSERT_TRUE(pStream->next());
      ASSERT_EQ(L"\u043F\u043E", utf_to_utf(pValue->value()));
      ASSERT_TRUE(pStream->next());
      ASSERT_EQ(L"\u0432", utf_to_utf(pValue->value()));
      ASSERT_TRUE(pStream->next());
      ASSERT_EQ(L"\u0432\u0435", utf_to_utf(pValue->value()));
      ASSERT_TRUE(pStream->next());
      ASSERT_EQ(L"\u043C", utf_to_utf(pValue->value()));
      ASSERT_TRUE(pStream->next());
      ASSERT_EQ(L"\u043C\u0435", utf_to_utf(pValue->value()));
      ASSERT_FALSE(pStream->next());
    };

    {
<<<<<<< HEAD
      auto stream = irs::analysis::analyzers::get("text", irs::text_format::json, "{\"locale\":\"ru_RU.UTF-8\", \"stopwords\":[\"\\u043A\"], \"min\":1, \"max\":2, \"preserveOriginal\":false}");
=======
      auto stream = irs::analysis::analyzers::get("text", irs::text_format::json, "{\"locale\":\"ru_RU.UTF-8\", \"stopwords\":[\"\\u043A\"], \"edgeNgram\" : {\"min\":1, \"max\":2, \"preserveOriginal\":false}}");
>>>>>>> e5d6b837
      ASSERT_NE(nullptr, stream);
      testFunc(data, stream.get());
    }
  }
}



// -----------------------------------------------------------------------------
// --SECTION--                                                       END-OF-FILE
// -----------------------------------------------------------------------------<|MERGE_RESOLUTION|>--- conflicted
+++ resolved
@@ -795,32 +795,18 @@
 
   // min, max, preserveOriginal
   {
-<<<<<<< HEAD
-    std::string config = "{\"locale\":\"ru_RU.UTF-8\",\"case\":\"lower\",\"stopwords\":[],\"min\":1,\"max\":1,\"preserveOriginal\":true}";
-    std::string actual;
-    ASSERT_TRUE(irs::analysis::analyzers::normalize(actual, "text", irs::text_format::json, config));
-    ASSERT_EQ("{\"locale\":\"ru_RU.utf-8\",\"case\":\"lower\",\"stopwords\":[],\"accent\":false,\"stemming\":true,\"min\":1,\"max\":1,\"preserveOriginal\":true}", actual);
-=======
     std::string config = "{\"locale\":\"ru_RU.UTF-8\",\"case\":\"lower\",\"stopwords\":[], \"edgeNgram\" : { \"min\":1,\"max\":1,\"preserveOriginal\":true }}";
     std::string actual;
     ASSERT_TRUE(irs::analysis::analyzers::normalize(actual, "text", irs::text_format::json, config));
     ASSERT_EQ("{\"locale\":\"ru_RU.utf-8\",\"case\":\"lower\",\"stopwords\":[],\"accent\":false,\"stemming\":true,\"edgeNgram\":{\"min\":1,\"max\":1,\"preserveOriginal\":true}}", actual);
->>>>>>> e5d6b837
   }
 
   // without min (see above for without min, max, and preserveOriginal)
   {
-<<<<<<< HEAD
-    std::string config = "{\"locale\":\"ru_RU.UTF-8\",\"case\":\"lower\",\"stopwords\":[],\"max\":2,\"preserveOriginal\":false}";
-    std::string actual;
-    ASSERT_TRUE(irs::analysis::analyzers::normalize(actual, "text", irs::text_format::json, config));
-    ASSERT_EQ("{\"locale\":\"ru_RU.utf-8\",\"case\":\"lower\",\"stopwords\":[],\"accent\":false,\"stemming\":true,\"max\":2,\"preserveOriginal\":false}", actual);
-=======
     std::string config = "{\"locale\":\"ru_RU.UTF-8\",\"case\":\"lower\",\"stopwords\":[], \"edgeNgram\" : {\"max\":2,\"preserveOriginal\":false}}";
     std::string actual;
     ASSERT_TRUE(irs::analysis::analyzers::normalize(actual, "text", irs::text_format::json, config));
     ASSERT_EQ("{\"locale\":\"ru_RU.utf-8\",\"case\":\"lower\",\"stopwords\":[],\"accent\":false,\"stemming\":true,\"edgeNgram\":{\"max\":2,\"preserveOriginal\":false}}", actual);
->>>>>>> e5d6b837
   }
 }
 
@@ -873,11 +859,7 @@
     };
 
     {
-<<<<<<< HEAD
-      auto stream = irs::analysis::analyzers::get("text", irs::text_format::json, "{\"locale\":\"en_US.UTF-8\", \"stopwords\":[\"a\"], \"min\":2, \"max\":3, \"preserveOriginal\":false}");
-=======
       auto stream = irs::analysis::analyzers::get("text", irs::text_format::json, "{\"locale\":\"en_US.UTF-8\", \"stopwords\":[\"a\"], \"edgeNgram\" : {\"min\":2, \"max\":3, \"preserveOriginal\":false}}");
->>>>>>> e5d6b837
       ASSERT_NE(nullptr, stream);
       testFunc(data, stream.get());
     }
@@ -916,11 +898,7 @@
     };
 
     {
-<<<<<<< HEAD
-      auto stream = irs::analysis::analyzers::get("text", irs::text_format::json, "{\"locale\":\"en_US.UTF-8\", \"stopwords\":[\"a\"], \"min\":0, \"max\":3, \"preserveOriginal\":false}");
-=======
       auto stream = irs::analysis::analyzers::get("text", irs::text_format::json, "{\"locale\":\"en_US.UTF-8\", \"stopwords\":[\"a\"], \"edgeNgram\" : {\"min\":0, \"max\":3, \"preserveOriginal\":false}}");
->>>>>>> e5d6b837
       ASSERT_NE(nullptr, stream);
       testFunc(data, stream.get());
     }
@@ -953,11 +931,7 @@
     };
 
     {
-<<<<<<< HEAD
-      auto stream = irs::analysis::analyzers::get("text", irs::text_format::json, "{\"locale\":\"en_US.UTF-8\", \"stopwords\":[\"a\"], \"min\":2, \"max\":3, \"preserveOriginal\":true}");
-=======
       auto stream = irs::analysis::analyzers::get("text", irs::text_format::json, "{\"locale\":\"en_US.UTF-8\", \"stopwords\":[\"a\"], \"edgeNgram\" : {\"min\":2, \"max\":3, \"preserveOriginal\":true}}");
->>>>>>> e5d6b837
       ASSERT_NE(nullptr, stream);
       testFunc(data, stream.get());
     }
@@ -980,11 +954,7 @@
     };
 
     {
-<<<<<<< HEAD
-      auto stream = irs::analysis::analyzers::get("text", irs::text_format::json, "{\"locale\":\"en_US.UTF-8\", \"stopwords\":[\"a\"], \"min\":3, \"max\":3, \"preserveOriginal\":false}");
-=======
       auto stream = irs::analysis::analyzers::get("text", irs::text_format::json, "{\"locale\":\"en_US.UTF-8\", \"stopwords\":[\"a\"], \"edgeNgram\" : {\"min\":3, \"max\":3, \"preserveOriginal\":false}}");
->>>>>>> e5d6b837
       ASSERT_NE(nullptr, stream);
       testFunc(data, stream.get());
     }
@@ -1003,11 +973,6 @@
     };
 
     {
-<<<<<<< HEAD
-      auto stream = irs::analysis::analyzers::get("text", irs::text_format::json, "{\"locale\":\"en_US.UTF-8\", \"stopwords\":[\"a\"], \"min\":4, \"max\":3, \"preserveOriginal\":false}");
-      ASSERT_NE(nullptr, stream);
-      testFunc(data, stream.get());
-=======
       irs::analysis::text_token_stream::options_t options;
       options.locale = irs::locale_utils::locale("en_US.UTF-8");
       options.explicit_stopwords.emplace("a");
@@ -1019,7 +984,6 @@
       irs::analysis::text_token_stream stream(options, options.explicit_stopwords);
 
       testFunc(data, &stream);
->>>>>>> e5d6b837
     }
   }
 
@@ -1042,11 +1006,6 @@
     };
 
     {
-<<<<<<< HEAD
-      auto stream = irs::analysis::analyzers::get("text", irs::text_format::json, "{\"locale\":\"en_US.UTF-8\", \"stopwords\":[\"a\"], \"min\":4, \"max\":3, \"preserveOriginal\":true}");
-      ASSERT_NE(nullptr, stream);
-      testFunc(data, stream.get());
-=======
       irs::analysis::text_token_stream::options_t options;
       options.locale = irs::locale_utils::locale("en_US.UTF-8");
       options.explicit_stopwords.emplace("a");
@@ -1058,7 +1017,6 @@
       irs::analysis::text_token_stream stream(options, options.explicit_stopwords);
 
       testFunc(data, &stream);
->>>>>>> e5d6b837
     }
   }
 
@@ -1075,11 +1033,7 @@
     };
 
     {
-<<<<<<< HEAD
-      auto stream = irs::analysis::analyzers::get("text", irs::text_format::json, "{\"locale\":\"en_US.UTF-8\", \"stopwords\":[\"a\"], \"min\":0, \"max\":0}");
-=======
       auto stream = irs::analysis::analyzers::get("text", irs::text_format::json, "{\"locale\":\"en_US.UTF-8\", \"stopwords\":[\"a\"], \"edgeNgram\" : {\"min\":0, \"max\":0}}");
->>>>>>> e5d6b837
       ASSERT_NE(nullptr, stream);
       testFunc(data, stream.get());
     }
@@ -1102,11 +1056,7 @@
     };
 
     {
-<<<<<<< HEAD
-      auto stream = irs::analysis::analyzers::get("text", irs::text_format::json, "{\"locale\":\"en_US.UTF-8\", \"stopwords\":[\"a\"], \"max\":1, \"preserveOriginal\":false}");
-=======
       auto stream = irs::analysis::analyzers::get("text", irs::text_format::json, "{\"locale\":\"en_US.UTF-8\", \"stopwords\":[\"a\"], \"edgeNgram\" : {\"max\":1, \"preserveOriginal\":false}}");
->>>>>>> e5d6b837
       ASSERT_NE(nullptr, stream);
       testFunc(data, stream.get());
     }
@@ -1133,11 +1083,7 @@
     };
 
     {
-<<<<<<< HEAD
-      auto stream = irs::analysis::analyzers::get("text", irs::text_format::json, "{\"locale\":\"en_US.UTF-8\", \"stopwords\":[\"a\"], \"max\":1, \"preserveOriginal\":true}");
-=======
       auto stream = irs::analysis::analyzers::get("text", irs::text_format::json, "{\"locale\":\"en_US.UTF-8\", \"stopwords\":[\"a\"], \"edgeNgram\" : {\"max\":1, \"preserveOriginal\":true}}");
->>>>>>> e5d6b837
       ASSERT_NE(nullptr, stream);
       testFunc(data, stream.get());
     }
@@ -1168,11 +1114,7 @@
     };
 
     {
-<<<<<<< HEAD
-      auto stream = irs::analysis::analyzers::get("text", irs::text_format::json, "{\"locale\":\"en_US.UTF-8\", \"stopwords\":[\"a\"], \"min\":1, \"preserveOriginal\":false}");
-=======
       auto stream = irs::analysis::analyzers::get("text", irs::text_format::json, "{\"locale\":\"en_US.UTF-8\", \"stopwords\":[\"a\"], \"edgeNgram\" : {\"min\":1, \"preserveOriginal\":false}}");
->>>>>>> e5d6b837
       ASSERT_NE(nullptr, stream);
       testFunc(data, stream.get());
     }
@@ -1203,11 +1145,7 @@
     };
 
     {
-<<<<<<< HEAD
-      auto stream = irs::analysis::analyzers::get("text", irs::text_format::json, "{\"locale\":\"en_US.UTF-8\", \"stopwords\":[\"a\"], \"preserveOriginal\":false}");
-=======
       auto stream = irs::analysis::analyzers::get("text", irs::text_format::json, "{\"locale\":\"en_US.UTF-8\", \"stopwords\":[\"a\"], \"edgeNgram\" : {\"preserveOriginal\":false}}");
->>>>>>> e5d6b837
       ASSERT_NE(nullptr, stream);
       testFunc(data, stream.get());
     }
@@ -1238,11 +1176,7 @@
     };
 
     {
-<<<<<<< HEAD
-      auto stream = irs::analysis::analyzers::get("text", irs::text_format::json, "{\"locale\":\"en_US.UTF-8\", \"stopwords\":[\"a\"], \"preserveOriginal\":true}");
-=======
       auto stream = irs::analysis::analyzers::get("text", irs::text_format::json, "{\"locale\":\"en_US.UTF-8\", \"stopwords\":[\"a\"], \"edgeNgram\" : {\"preserveOriginal\":true}}");
->>>>>>> e5d6b837
       ASSERT_NE(nullptr, stream);
       testFunc(data, stream.get());
     }
@@ -1276,11 +1210,7 @@
     };
 
     {
-<<<<<<< HEAD
-      auto stream = irs::analysis::analyzers::get("text", irs::text_format::json, "{\"locale\":\"ru_RU.UTF-8\", \"stopwords\":[\"\\u043A\"], \"min\":1, \"max\":2, \"preserveOriginal\":false}");
-=======
       auto stream = irs::analysis::analyzers::get("text", irs::text_format::json, "{\"locale\":\"ru_RU.UTF-8\", \"stopwords\":[\"\\u043A\"], \"edgeNgram\" : {\"min\":1, \"max\":2, \"preserveOriginal\":false}}");
->>>>>>> e5d6b837
       ASSERT_NE(nullptr, stream);
       testFunc(data, stream.get());
     }
