////////////////////////////////////////////////////////////////////////////////
/// DISCLAIMER
///
/// Copyright 2016 by EMC Corporation, All Rights Reserved
///
/// Licensed under the Apache License, Version 2.0 (the "License");
/// you may not use this file except in compliance with the License.
/// You may obtain a copy of the License at
///
///     http://www.apache.org/licenses/LICENSE-2.0
///
/// Unless required by applicable law or agreed to in writing, software
/// distributed under the License is distributed on an "AS IS" BASIS,
/// WITHOUT WARRANTIES OR CONDITIONS OF ANY KIND, either express or implied.
/// See the License for the specific language governing permissions and
/// limitations under the License.
///
/// Copyright holder is EMC Corporation
///
/// @author Andrey Abramov
/// @author Vasiliy Nabatchikov
////////////////////////////////////////////////////////////////////////////////

#include <cctype> // for std::isspace(...)
#include <fstream>
#include <mutex>
#include <unordered_map>
#include <rapidjson/rapidjson/document.h> // for rapidjson::Document, rapidjson::Value
#include <rapidjson/rapidjson/writer.h> // for rapidjson::Writer
#include <rapidjson/rapidjson/stringbuffer.h> // for rapidjson::StringBuffer
<<<<<<< HEAD
#include <utfcpp/utf8.h>
=======
#include <utils/utf8_utils.hpp>
>>>>>>> e5d6b837
#include <unicode/brkiter.h> // for icu::BreakIterator

#if defined(_MSC_VER)
  #pragma warning(disable: 4512)
#endif

  #include <unicode/normalizer2.h> // for icu::Normalizer2

#if defined(_MSC_VER)
  #pragma warning(default: 4512)
#endif

#include <unicode/translit.h> // for icu::Transliterator

#if defined(_MSC_VER)
  #pragma warning(disable: 4229)
#endif

  #include <unicode/uclean.h> // for u_cleanup

#if defined(_MSC_VER)
  #pragma warning(default: 4229)
#endif

#include "libstemmer.h"

#include "utils/hash_utils.hpp"
#include "utils/json_utils.hpp"
#include "utils/locale_utils.hpp"
#include "utils/log.hpp"
#include "utils/misc.hpp"
#include "utils/runtime_utils.hpp"
#include "utils/thread_utils.hpp"
#include "utils/utf8_path.hpp"

#include "text_token_stream.hpp"

NS_ROOT
NS_BEGIN(analysis)

// -----------------------------------------------------------------------------
// --SECTION--                                                     private types
// -----------------------------------------------------------------------------

struct text_token_stream::state_t {
  struct ngram_state_t {
    const byte_type* it; // iterator
    uint32_t length{};
  };

  std::shared_ptr<icu::BreakIterator> break_iterator;
  icu::UnicodeString data;
  icu::Locale icu_locale;
  std::shared_ptr<const icu::Normalizer2> normalizer;
  const options_t& options;
  const stopwords_t& stopwords;
  std::shared_ptr<sb_stemmer> stemmer;
  std::string tmp_buf; // used by processTerm(...)
  std::shared_ptr<icu::Transliterator> transliterator;
  ngram_state_t ngram;
  bytes_term term;
  uint32_t start{};
  uint32_t end{};
  state_t(const options_t& opts, const stopwords_t& stopw) :
    icu_locale("C"), options(opts), stopwords(stopw) {
    // NOTE: use of the default constructor for Locale() or
    //       use of Locale::createFromName(nullptr)
    //       causes a memory leak with Boost 1.58, as detected by valgrind
    icu_locale.setToBogus(); // set to uninitialized
  }

  bool is_search_ngram() const {
    // if min or max or preserveOriginal are set then search ngram
    return options.min_gram_set || options.max_gram_set ||
      options.preserve_original_set;
  }

  bool is_ngram_finished() const {
    return 0 == ngram.length;
  }

  void set_ngram_finished() {
    ngram.length = 0;
  }
};

NS_END // analysis
NS_END // ROOT

NS_LOCAL

// -----------------------------------------------------------------------------
// --SECTION--                                                 private variables
// -----------------------------------------------------------------------------
struct cached_options_t: public irs::analysis::text_token_stream::options_t {
  std::string key_;
  irs::analysis::text_token_stream::stopwords_t stopwords_;

  cached_options_t(
      irs::analysis::text_token_stream::options_t &&options, 
      irs::analysis::text_token_stream::stopwords_t&& stopwords)
    : irs::analysis::text_token_stream::options_t(std::move(options)),
      stopwords_(std::move(stopwords)){
  }
};


static std::unordered_map<irs::hashed_string_ref, cached_options_t> cached_state_by_key;
static std::mutex mutex;
static auto icu_cleanup = irs::make_finally([]()->void{
  // this call will release/free all memory used by ICU (for all users)
  // very dangerous to call if ICU is still in use by some other code
  //u_cleanup();
});

// -----------------------------------------------------------------------------
// --SECTION--                                                 private functions
// -----------------------------------------------------------------------------


////////////////////////////////////////////////////////////////////////////////
/// @brief retrieves a set of ignored words from FS at the specified custom path
////////////////////////////////////////////////////////////////////////////////
bool get_stopwords(
    irs::analysis::text_token_stream::stopwords_t& buf,
    const std::locale& locale,
    const irs::string_ref& path = irs::string_ref::NIL
) {
  auto language = irs::locale_utils::language(locale);
  irs::utf8_path stopword_path;
  auto* custom_stopword_path =
    !path.null()
    ? path.c_str()
    : irs::getenv(irs::analysis::text_token_stream::STOPWORD_PATH_ENV_VARIABLE);

  if (custom_stopword_path) {
    bool absolute;

    stopword_path = irs::utf8_path(custom_stopword_path);

    if (!stopword_path.absolute(absolute)) {
      IR_FRMT_ERROR("Failed to determine absoluteness of path: %s",
                    stopword_path.utf8().c_str());

      return false;
    }

    if (!absolute) {
      stopword_path = irs::utf8_path(true) /= custom_stopword_path;
    }
  }
  else {
    // use CWD if the environment variable STOPWORD_PATH_ENV_VARIABLE is undefined
    stopword_path = irs::utf8_path(true);
  }

  try {
    bool result;

    if (!stopword_path.exists_directory(result) || !result
        || !(stopword_path /= language).exists_directory(result) || !result) {
      IR_FRMT_ERROR("Failed to load stopwords from path: %s", stopword_path.utf8().c_str());

      return false;
    }

    irs::analysis::text_token_stream::stopwords_t stopwords;
    auto visitor = [&stopwords, &stopword_path](
        const irs::utf8_path::native_char_t* name
    )->bool {
      auto path = stopword_path;
      bool result;

      path /= name;

      if (!path.exists_file(result)) {
        IR_FRMT_ERROR("Failed to identify stopword path: %s", path.utf8().c_str());

        return false;
      }

      if (!result) {
        return true; // skip non-files
      }

      std::ifstream in(path.native());

      if (!in) {
        IR_FRMT_ERROR("Failed to load stopwords from path: %s", path.utf8().c_str());

        return false;
      }

      for (std::string line; std::getline(in, line);) {
        size_t i = 0;

        // find first whitespace
        for (size_t length = line.size(); i < length && !std::isspace(line[i]); ++i);

        // skip lines starting with whitespace
        if (i > 0) {
          stopwords.insert(line.substr(0, i));
        }
      }

      return true;
    };

    if (!stopword_path.visit_directory(visitor, false)) {
      return false;
    }

    buf.insert(stopwords.begin(), stopwords.end());

    return true;
  } catch (...) {
    IR_FRMT_ERROR("Caught error while loading stopwords from path: %s", stopword_path.utf8().c_str());
    IR_LOG_EXCEPTION();
  }

  return false;
}

////////////////////////////////////////////////////////////////////////////////
/// @brief builds a set of stopwords for options
/// load rules:
/// 'explicit_stopwords' + 'stopwordsPath' = load from both
/// 'explicit_stopwords' only - load from 'explicit_stopwords'
/// 'stopwordsPath' only - load from 'stopwordsPath'
///  none (empty explicit_Stopwords  and flg explicit_stopwords_set not set) - load from default location
////////////////////////////////////////////////////////////////////////////////
bool build_stopwords(const irs::analysis::text_token_stream::options_t& options,
  irs::analysis::text_token_stream::stopwords_t& buf) {
  if (!options.explicit_stopwords.empty()) {
    // explicit stopwords always go
    buf.insert(options.explicit_stopwords.begin(), options.explicit_stopwords.end()); 
  }

  if (options.stopwordsPath.empty() || options.stopwordsPath[0] != 0) {
    // we have a custom path. let`s try loading
    // if we have stopwordsPath - do not  try default location. Nothing to do there anymore
    return get_stopwords(buf, options.locale, options.stopwordsPath); 
  }
  else if (!options.explicit_stopwords_set && options.explicit_stopwords.empty()) {
    //  no stopwordsPath, explicit_stopwords empty and not marked as valid - load from defaults
    return get_stopwords(buf, options.locale);
  }

  return true;
}


////////////////////////////////////////////////////////////////////////////////
/// @brief create an analyzer based on the supplied cache_key and options
////////////////////////////////////////////////////////////////////////////////
irs::analysis::analyzer::ptr construct(
  const irs::string_ref& cache_key,
  irs::analysis::text_token_stream::options_t&& options,
  irs::analysis::text_token_stream::stopwords_t&& stopwords
) {
  static auto generator = [](
      const irs::hashed_string_ref& key,
      cached_options_t& value
  ) noexcept {
    if (key.null()) {
      return key;
    }

    value.key_ = key;

    // reuse hash but point ref at value
    return irs::hashed_string_ref(key.hash(), value.key_);
  };
  cached_options_t* options_ptr;

  {
    SCOPED_LOCK(mutex);

    options_ptr = &(irs::map_utils::try_emplace_update_key(
      cached_state_by_key,
      generator,
      irs::make_hashed_ref(cache_key, std::hash<irs::string_ref>()),
      std::move(options),
      std::move(stopwords)
    ).first->second);
  }

  return irs::memory::make_unique<irs::analysis::text_token_stream>(
    *options_ptr,
    options_ptr->stopwords_
  );
}

////////////////////////////////////////////////////////////////////////////////
/// @brief create an analyzer based on the supplied cache_key
////////////////////////////////////////////////////////////////////////////////
irs::analysis::analyzer::ptr construct(
  const std::locale& locale
) {
  const auto& cache_key = irs::locale_utils::name(locale);
  {
    SCOPED_LOCK(mutex);
    auto itr = cached_state_by_key.find(
      irs::make_hashed_ref(irs::string_ref(cache_key), std::hash<irs::string_ref>())
    );

    if (itr != cached_state_by_key.end()) {
      return irs::memory::make_unique<irs::analysis::text_token_stream>(
        itr->second,
        itr->second.stopwords_
      );
    }
  }

  try {
    irs::analysis::text_token_stream::options_t options;
    irs::analysis::text_token_stream::stopwords_t stopwords;
    options.locale = locale; 
    
    if (!build_stopwords(options, stopwords)) {
      IR_FRMT_WARN("Failed to retrieve 'stopwords' while constructing text_token_stream with cache key: %s", 
                   cache_key.c_str());

      return nullptr;
    }

    return construct(cache_key, std::move(options), std::move(stopwords));
  } catch (...) {
    IR_FRMT_ERROR("Caught error while constructing text_token_stream cache key: %s", 
                  cache_key.c_str());
    IR_LOG_EXCEPTION();
  }

  return nullptr;
}

bool process_term(
  irs::analysis::text_token_stream::state_t& state,
  icu::UnicodeString const& data
) {
  // ...........................................................................
  // normalize unicode
  // ...........................................................................
  icu::UnicodeString word;
  auto err = UErrorCode::U_ZERO_ERROR; // a value that passes the U_SUCCESS() test

  state.normalizer->normalize(data, word, err);

  if (!U_SUCCESS(err)) {
    word = data; // use non-normalized value if normalization failure
  }

  // ...........................................................................
  // case-convert unicode
  // ...........................................................................
  switch (state.options.case_convert) {
   case irs::analysis::text_token_stream::options_t::case_convert_t::LOWER:
    word.toLower(state.icu_locale); // inplace case-conversion
    break;
   case irs::analysis::text_token_stream::options_t::case_convert_t::UPPER:
    word.toUpper(state.icu_locale); // inplace case-conversion
    break;
   default:
    {} // NOOP
  };

  // ...........................................................................
  // collate value, e.g. remove accents
  // ...........................................................................
  if (state.transliterator) {
    state.transliterator->transliterate(word); // inplace translitiration
  }

  std::string& word_utf8 = state.tmp_buf;

  word_utf8.clear();
  word.toUTF8String(word_utf8);

  // ...........................................................................
  // skip ignored tokens
  // ...........................................................................
  if (state.stopwords.find(word_utf8) != state.stopwords.end()) {
    return false;
  }

  // ...........................................................................
  // find the token stem
  // ...........................................................................
  if (state.stemmer) {
    static_assert(sizeof(sb_symbol) == sizeof(char), "sizeof(sb_symbol) != sizeof(char)");
    const sb_symbol* value = reinterpret_cast<sb_symbol const*>(word_utf8.c_str());

    value = sb_stemmer_stem(state.stemmer.get(), value, (int)word_utf8.size());

    if (value) {
      static_assert(sizeof(irs::byte_type) == sizeof(sb_symbol), "sizeof(irs::byte_type) != sizeof(sb_symbol)");
      state.term.value(irs::bytes_ref(reinterpret_cast<const irs::byte_type*>(value), sb_stemmer_length(state.stemmer.get())));

      return true;
    }
  }

  // ...........................................................................
  // use the value of the unstemmed token
  // ...........................................................................
  static_assert(sizeof(irs::byte_type) == sizeof(char), "sizeof(irs::byte_type) != sizeof(char)");
  state.term.value(irs::bstring(irs::ref_cast<irs::byte_type>(word_utf8).c_str(), word_utf8.size()));

  return true;
}

bool make_locale_from_name(const irs::string_ref& name,
                          std::locale& locale) {
  try {
    locale = irs::locale_utils::locale(
        name, irs::string_ref::NIL,
        true);  // true == convert to unicode, required for ICU and Snowball
    // check if ICU supports locale
    auto icu_locale = icu::Locale(
      std::string(irs::locale_utils::language(locale)).c_str(),
      std::string(irs::locale_utils::country(locale)).c_str()
    );
    return !icu_locale.isBogus();
  } catch (...) {
    IR_FRMT_ERROR(
        "Caught error while constructing locale from "
        "name: %s",
        name.c_str());
    IR_LOG_EXCEPTION();
  }
  return false;
}


const irs::string_ref LOCALE_PARAM_NAME            = "locale";
const irs::string_ref CASE_CONVERT_PARAM_NAME      = "case";
const irs::string_ref STOPWORDS_PARAM_NAME         = "stopwords";
const irs::string_ref STOPWORDS_PATH_PARAM_NAME    = "stopwordsPath";
const irs::string_ref ACCENT_PARAM_NAME            = "accent";
const irs::string_ref STEMMING_PARAM_NAME          = "stemming";
<<<<<<< HEAD
=======
const irs::string_ref EDGE_NGRAM_PARAM_NAME        = "edgeNgram";
>>>>>>> e5d6b837
const irs::string_ref MIN_PARAM_NAME               = "min";
const irs::string_ref MAX_PARAM_NAME               = "max";
const irs::string_ref PRESERVE_ORIGINAL_PARAM_NAME = "preserveOriginal";

const std::unordered_map<
    std::string, 
    irs::analysis::text_token_stream::options_t::case_convert_t> CASE_CONVERT_MAP = {
  { "lower", irs::analysis::text_token_stream::options_t::case_convert_t::LOWER },
  { "none", irs::analysis::text_token_stream::options_t::case_convert_t::NONE },
  { "upper", irs::analysis::text_token_stream::options_t::case_convert_t::UPPER },
};


bool parse_json_options(const irs::string_ref& args,
                        irs::analysis::text_token_stream::options_t& options) {
  rapidjson::Document json;
  if (json.Parse(args.c_str(), args.size()).HasParseError()) {
    IR_FRMT_ERROR(
        "Invalid jSON arguments passed while constructing text_token_stream, "
        "arguments: %s",
        args.c_str());

    return false;
  }

  if (json.IsString()) {
    return make_locale_from_name(args, options.locale);
  }

  if (!json.IsObject() || !json.HasMember(LOCALE_PARAM_NAME.c_str()) ||
      !json[LOCALE_PARAM_NAME.c_str()].IsString()) {
    IR_FRMT_WARN(
        "Missing '%s' while constructing text_token_stream from jSON "
        "arguments: %s",
        LOCALE_PARAM_NAME.c_str(), args.c_str());

    return false;
  }

  try {
    if (!make_locale_from_name(json[LOCALE_PARAM_NAME.c_str()].GetString(),
                              options.locale)) {
      return false;
    }
    if (json.HasMember(CASE_CONVERT_PARAM_NAME.c_str())) {
      auto& case_convert =
          json[CASE_CONVERT_PARAM_NAME.c_str()];  // optional string enum

      if (!case_convert.IsString()) {
        IR_FRMT_WARN(
            "Non-string value in '%s' while constructing text_token_stream "
            "from jSON arguments: %s",
            CASE_CONVERT_PARAM_NAME.c_str(), args.c_str());

        return false;
      }

      auto itr = CASE_CONVERT_MAP.find(case_convert.GetString());

      if (itr == CASE_CONVERT_MAP.end()) {
        IR_FRMT_WARN(
            "Invalid value in '%s' while constructing text_token_stream from "
            "jSON arguments: %s",
            CASE_CONVERT_PARAM_NAME.c_str(), args.c_str());

        return false;
      }

      options.case_convert = itr->second;
    }

    if (json.HasMember(STOPWORDS_PARAM_NAME.c_str())) {
      auto& stop_words =
          json[STOPWORDS_PARAM_NAME.c_str()];  // optional string array

      if (!stop_words.IsArray()) {
        IR_FRMT_WARN(
            "Invalid value in '%s' while constructing text_token_stream from "
            "jSON arguments: %s",
            STOPWORDS_PARAM_NAME.c_str(), args.c_str());

        return false;
      }
      options.explicit_stopwords_set =
          true;  // mark  - we have explicit list (even if it is empty)
      for (auto itr = stop_words.Begin(), end = stop_words.End(); itr != end;
           ++itr) {
        if (!itr->IsString()) {
          IR_FRMT_WARN(
              "Non-string value in '%s' while constructing text_token_stream "
              "from jSON arguments: %s",
              STOPWORDS_PARAM_NAME.c_str(), args.c_str());

          return false;
        }
        options.explicit_stopwords.emplace(itr->GetString());
      }
      if (json.HasMember(STOPWORDS_PATH_PARAM_NAME.c_str())) {
        auto& ignored_words_path =
            json[STOPWORDS_PATH_PARAM_NAME.c_str()];  // optional string

        if (!ignored_words_path.IsString()) {
          IR_FRMT_WARN(
              "Non-string value in '%s' while constructing text_token_stream "
              "from jSON arguments: %s",
              STOPWORDS_PATH_PARAM_NAME.c_str(), args.c_str());

          return false;
        }
        options.stopwordsPath = ignored_words_path.GetString();
      }
    } else if (json.HasMember(STOPWORDS_PATH_PARAM_NAME.c_str())) {
      auto& ignored_words_path =
          json[STOPWORDS_PATH_PARAM_NAME.c_str()];  // optional string

      if (!ignored_words_path.IsString()) {
        IR_FRMT_WARN(
            "Non-string value in '%s' while constructing text_token_stream "
            "from jSON arguments: %s",
            STOPWORDS_PATH_PARAM_NAME.c_str(), args.c_str());

        return false;
      }
      options.stopwordsPath = ignored_words_path.GetString();
    }

    if (json.HasMember(ACCENT_PARAM_NAME.c_str())) {
      auto& accent = json[ACCENT_PARAM_NAME.c_str()];  // optional bool

      if (!accent.IsBool()) {
        IR_FRMT_WARN(
            "Non-boolean value in '%s' while constructing text_token_stream "
            "from jSON arguments: %s",
            ACCENT_PARAM_NAME.c_str(), args.c_str());

        return false;
      }

      options.accent = accent.GetBool();
    }

    if (json.HasMember(STEMMING_PARAM_NAME.c_str())) {
      auto& stemming = json[STEMMING_PARAM_NAME.c_str()];  // optional bool

      if (!stemming.IsBool()) {
        IR_FRMT_WARN(
            "Non-boolean value in '%s' while constructing text_token_stream "
            "from jSON arguments: %s",
            STEMMING_PARAM_NAME.c_str(), args.c_str());

        return false;
      }

      options.stemming = stemming.GetBool();
    }

<<<<<<< HEAD
    uint64_t min;
    if (irs::get_uint64(json, MIN_PARAM_NAME, min)) {
      options.min_gram = min;
      options.min_gram_set = true;
    }

    uint64_t max;
    if (irs::get_uint64(json, MAX_PARAM_NAME, max)) {
      options.max_gram = max;
      options.max_gram_set = true;
    }

    bool preserve_original;
    if (irs::get_bool(json, PRESERVE_ORIGINAL_PARAM_NAME, preserve_original)) {
      options.preserve_original = preserve_original;
      options.preserve_original_set = true;
=======
    if (json.HasMember(EDGE_NGRAM_PARAM_NAME.c_str())) {
      auto& ngram = json[EDGE_NGRAM_PARAM_NAME.c_str()];

      if (!ngram.IsObject()) {
        IR_FRMT_WARN(
            "Non-object value in '%s' while constructing text_token_stream "
            "from jSON arguments: %s",
            EDGE_NGRAM_PARAM_NAME.c_str(), args.c_str());

        return false;
      }

      uint64_t min;
      if (irs::get_uint64(ngram, MIN_PARAM_NAME, min)) {
        options.min_gram = min;
        options.min_gram_set = true;
      }

      uint64_t max;
      if (irs::get_uint64(ngram, MAX_PARAM_NAME, max)) {
        options.max_gram = max;
        options.max_gram_set = true;
      }

      bool preserve_original;
      if (irs::get_bool(ngram, PRESERVE_ORIGINAL_PARAM_NAME, preserve_original)) {
        options.preserve_original = preserve_original;
        options.preserve_original_set = true;
      }

      if (options.min_gram_set && options.max_gram_set) {
        return options.min_gram <= options.max_gram;
      }
>>>>>>> e5d6b837
    }

    return true;
  } catch (...) {
    IR_FRMT_ERROR(
        "Caught error while constructing text_token_stream from jSON "
        "arguments: %s",
        args.c_str());
    IR_LOG_EXCEPTION();
  }

  return false;
}

///////////////////////////////////////////////////////////////////////////////
/// @brief builds analyzer config from internal options in json format
/// @param options reference to analyzer options storage
/// @param definition string for storing json document with config 
///////////////////////////////////////////////////////////////////////////////
bool make_json_config(
    const irs::analysis::text_token_stream::options_t& options,
    std::string& definition) {

  rapidjson::Document json;
  json.SetObject();

  rapidjson::Document::AllocatorType& allocator = json.GetAllocator();

  // locale
  {
    const auto& locale_name = irs::locale_utils::name(options.locale);
    json.AddMember(
        rapidjson::StringRef(LOCALE_PARAM_NAME.c_str(), LOCALE_PARAM_NAME.size()),
        rapidjson::Value(rapidjson::StringRef(locale_name.c_str(), 
                                              locale_name.length())),
        allocator);
  }
  // case convert
  {
    auto case_value = std::find_if(CASE_CONVERT_MAP.begin(), CASE_CONVERT_MAP.end(),
      [&options](const decltype(CASE_CONVERT_MAP)::value_type& v) {
        return v.second == options.case_convert; 
      });

    if (case_value != CASE_CONVERT_MAP.end()) {
      json.AddMember(
        rapidjson::StringRef(CASE_CONVERT_PARAM_NAME.c_str(), CASE_CONVERT_PARAM_NAME.size()),
        rapidjson::Value(case_value->first.c_str(),
                         static_cast<rapidjson::SizeType>(case_value->first.length())),
        allocator);
    } else {
      IR_FRMT_ERROR(
        "Invalid case_convert value in text analyzer options: %d",
        static_cast<int>(options.case_convert));
      return false;
    }
  }
 
  // stopwords
  if(!options.explicit_stopwords.empty() || options.explicit_stopwords_set) { 
    // explicit_stopwords_set  marks that even empty stopwords list is valid
    rapidjson::Value stopwordsArray(rapidjson::kArrayType);
    if (!options.explicit_stopwords.empty()) {
      // for simplifying comparsion between properties we need deterministic order of stopwords
      std::vector<irs::string_ref> sortedWords;
      sortedWords.reserve(options.explicit_stopwords.size());
      for (const auto& stopword : options.explicit_stopwords) {
        sortedWords.emplace_back(stopword);
      }
      std::sort(sortedWords.begin(), sortedWords.end());
      for (const auto& stopword : sortedWords) {
        stopwordsArray.PushBack(
          rapidjson::StringRef(stopword.c_str(), stopword.size()),
          allocator);
      }
    }

    json.AddMember(
      rapidjson::StringRef(STOPWORDS_PARAM_NAME.c_str(), STOPWORDS_PARAM_NAME.size()),
      stopwordsArray.Move(),
      allocator);
  }

  // Accent
  json.AddMember(
    rapidjson::StringRef(ACCENT_PARAM_NAME.c_str(), ACCENT_PARAM_NAME.size()),
    rapidjson::Value(options.accent),
    allocator);

  //Stem
  json.AddMember(
    rapidjson::StringRef(STEMMING_PARAM_NAME.c_str(), STEMMING_PARAM_NAME.size()),
    rapidjson::Value(options.stemming),
    allocator);
  
  //stopwords path
  if (options.stopwordsPath.empty() || options.stopwordsPath[0] != 0 ) { 
    // if stopwordsPath is set  - output it (empty string is also valid value =  use of CWD)
    json.AddMember(
      rapidjson::StringRef(STOPWORDS_PATH_PARAM_NAME.c_str(), STOPWORDS_PATH_PARAM_NAME.size()),
      rapidjson::Value(options.stopwordsPath.c_str(),
                       static_cast<rapidjson::SizeType>(options.stopwordsPath.length())),
      allocator);
  }

  // ensure disambiguating casts below are safe. Casts required for clang compiler on Mac
  static_assert(sizeof(uint64_t) >= sizeof(size_t), "sizeof(uint64_t) >= sizeof(size_t)");

<<<<<<< HEAD
  // min_gram
  if (options.min_gram_set) {
    json.AddMember(
      rapidjson::StringRef(MIN_PARAM_NAME.c_str(), MIN_PARAM_NAME.size()),
      rapidjson::Value(static_cast<uint64_t>(options.min_gram)),
      allocator);
  }

  // max_gram
  if (options.max_gram_set) {
    json.AddMember(
      rapidjson::StringRef(MAX_PARAM_NAME.c_str(), MAX_PARAM_NAME.size()),
      rapidjson::Value(static_cast<uint64_t>(options.max_gram)),
      allocator);
  }

  // preserve_original
  if (options.preserve_original_set) {
    json.AddMember(
      rapidjson::StringRef(PRESERVE_ORIGINAL_PARAM_NAME.c_str(), PRESERVE_ORIGINAL_PARAM_NAME.size()),
      rapidjson::Value(options.preserve_original),
=======
  if (options.min_gram_set || options.max_gram_set || options.preserve_original_set) {
    rapidjson::Document ngram(&allocator);
    ngram.SetObject();

    // min_gram
    if (options.min_gram_set) {
      ngram.AddMember(
        rapidjson::StringRef(MIN_PARAM_NAME.c_str(), MIN_PARAM_NAME.size()),
        rapidjson::Value(static_cast<uint64_t>(options.min_gram)),
        allocator);
    }

    // max_gram
    if (options.max_gram_set) {
      ngram.AddMember(
        rapidjson::StringRef(MAX_PARAM_NAME.c_str(), MAX_PARAM_NAME.size()),
        rapidjson::Value(static_cast<uint64_t>(options.max_gram)),
        allocator);
    }

    // preserve_original
    if (options.preserve_original_set) {
      ngram.AddMember(
        rapidjson::StringRef(PRESERVE_ORIGINAL_PARAM_NAME.c_str(), PRESERVE_ORIGINAL_PARAM_NAME.size()),
        rapidjson::Value(options.preserve_original),
        allocator);
    }

    json.AddMember(
      rapidjson::StringRef(EDGE_NGRAM_PARAM_NAME.c_str(), EDGE_NGRAM_PARAM_NAME.size()),
      ngram,
>>>>>>> e5d6b837
      allocator);
  }

  //output json to string
  rapidjson::StringBuffer buffer;
  rapidjson::Writer< rapidjson::StringBuffer> writer(buffer);
  json.Accept(writer);
  definition = buffer.GetString();

  return true;
}

////////////////////////////////////////////////////////////////////////////////
/// @brief args is a jSON encoded object with the following attributes:
///        "locale"(string): locale of the analyzer <required>
///        "case"(string enum): modify token case using "locale"
///        "accent"(bool): leave accents
///        "stemming"(bool): use stemming
///        "stopwords([string...]): set of words to ignore 
///        "stopwordsPath"(string): custom path, where to load stopwords
///        "min" (number): minimum ngram size
///        "max" (number): maximum ngram size
///        "preserveOriginal" (boolean): preserve or not the original term
///  if none of stopwords and stopwordsPath specified, stopwords are loaded from default location
////////////////////////////////////////////////////////////////////////////////
irs::analysis::analyzer::ptr make_json(const irs::string_ref& args) {
  try {
    {
      SCOPED_LOCK(mutex);
      auto itr = cached_state_by_key.find(
          irs::make_hashed_ref(args, std::hash<irs::string_ref>()));

      if (itr != cached_state_by_key.end()) {
        return irs::memory::make_unique<irs::analysis::text_token_stream>(
            itr->second, itr->second.stopwords_);
      }
    }

    irs::analysis::text_token_stream::options_t options;
    if (parse_json_options(args, options)) {
      irs::analysis::text_token_stream::stopwords_t stopwords;
      if (!build_stopwords(options, stopwords)) {
        IR_FRMT_WARN(
            "Failed to retrieve 'stopwords' from path while constructing "
            "text_token_stream from jSON arguments: %s",
            args.c_str());

        return nullptr;
      }
      return construct(args, std::move(options), std::move(stopwords));
    }
  } catch (...) {
    IR_FRMT_ERROR("Caught error while constructing text_token_stream from jSON arguments: %s", 
                  args.c_str());
    IR_LOG_EXCEPTION();
  }
  return nullptr;
}


bool normalize_json_config(const irs::string_ref& args, std::string& definition) {
  irs::analysis::text_token_stream::options_t options;
  if (parse_json_options(args, options)) {
    return make_json_config(options, definition);
  } else {
    return false;
  }
}


////////////////////////////////////////////////////////////////////////////////
/// @brief args is a locale name
////////////////////////////////////////////////////////////////////////////////
irs::analysis::analyzer::ptr make_text(const irs::string_ref& args) {
  std::locale locale;
  if (make_locale_from_name(args, locale)) {
    return construct(locale);
  } else {
    return nullptr;
  }
}

bool normalize_text_config(const irs::string_ref& args,
                           std::string& definition) {
  std::locale locale;
  if (make_locale_from_name(args, locale)) {
    definition = irs::locale_utils::name(locale);
    return true;
  } 
  return false;
}



REGISTER_ANALYZER_JSON(irs::analysis::text_token_stream, make_json, 
                       normalize_json_config);
REGISTER_ANALYZER_TEXT(irs::analysis::text_token_stream, make_text, 
                       normalize_text_config);

NS_END

NS_ROOT
NS_BEGIN(analysis)



// -----------------------------------------------------------------------------
// --SECTION--                                                  static variables
// -----------------------------------------------------------------------------

char const* text_token_stream::STOPWORD_PATH_ENV_VARIABLE = "IRESEARCH_TEXT_STOPWORD_PATH";

// -----------------------------------------------------------------------------
// --SECTION--                                                  static functions
// -----------------------------------------------------------------------------

DEFINE_ANALYZER_TYPE_NAMED(text_token_stream, "text")

// -----------------------------------------------------------------------------
// --SECTION--                                      constructors and destructors
// -----------------------------------------------------------------------------

text_token_stream::text_token_stream(const options_t& options, const stopwords_t& stopwords)
  : analyzer(text_token_stream::type()),
    attrs_(3), // offset + bytes_term + increment
    state_(memory::make_unique<state_t>(options, stopwords)) {
  attrs_.emplace(offs_);
  attrs_.emplace(term_);
  attrs_.emplace(inc_);
}

// -----------------------------------------------------------------------------
// --SECTION--                                                  public functions
// -----------------------------------------------------------------------------

/*static*/ void text_token_stream::init() {
  REGISTER_ANALYZER_JSON(text_token_stream, make_json,
                         normalize_json_config);  // match registration above
  REGISTER_ANALYZER_TEXT(text_token_stream, make_text,
                         normalize_text_config); // match registration above
}

/*static*/ analyzer::ptr text_token_stream::make(
    const irs::string_ref& locale
) {
  return make_text(locale);
}

bool text_token_stream::reset(const string_ref& data) {
  if (data.size() > integer_traits<uint32_t>::const_max) {
    // can't handle data which is longer than integer_traits<uint32_t>::const_max
    return false;
  }

  // reset term attribute
  term_.value(bytes_ref::NIL);

  // reset offset attribute
  offs_.start = integer_traits<uint32_t>::const_max;
  offs_.end = integer_traits<uint32_t>::const_max;

  if (state_->icu_locale.isBogus()) {
    state_->icu_locale = icu::Locale(
      std::string(irs::locale_utils::language(state_->options.locale)).c_str(),
      std::string(irs::locale_utils::country(state_->options.locale)).c_str()
    );

    if (state_->icu_locale.isBogus()) {
      return false;
    }
  }

  auto err = UErrorCode::U_ZERO_ERROR; // a value that passes the U_SUCCESS() test

  if (!state_->normalizer) {
    // reusable object owned by ICU
    state_->normalizer.reset(
      icu::Normalizer2::getNFCInstance(err), [](const icu::Normalizer2*)->void{}
    );

    if (!U_SUCCESS(err) || !state_->normalizer) {
      state_->normalizer.reset();

      return false;
    }
  }

  if (!state_->options.accent && !state_->transliterator) {
    // transliteration rule taken verbatim from: http://userguide.icu-project.org/transforms/general
    icu::UnicodeString collationRule("NFD; [:Nonspacing Mark:] Remove; NFC"); // do not allocate statically since it causes memory leaks in ICU

    // reusable object owned by *this
    state_->transliterator.reset(icu::Transliterator::createInstance(
      collationRule, UTransDirection::UTRANS_FORWARD, err
    ));

    if (!U_SUCCESS(err) || !state_->transliterator) {
      state_->transliterator.reset();

      return false;
    }
  }

  if (!state_->break_iterator) {
    // reusable object owned by *this
    state_->break_iterator.reset(icu::BreakIterator::createWordInstance(
      state_->icu_locale, err
    ));

    if (!U_SUCCESS(err) || !state_->break_iterator) {
      state_->break_iterator.reset();

      return false;
    }
  }

  // optional since not available for all locales
  if (state_->options.stemming && !state_->stemmer) {
    // reusable object owned by *this
    state_->stemmer.reset(
      sb_stemmer_new(
        std::string(irs::locale_utils::language(state_->options.locale)).c_str(),
        nullptr // defaults to utf-8
      ),
      [](sb_stemmer* ptr)->void{ sb_stemmer_delete(ptr); }
    );
  }

  // ...........................................................................
  // convert encoding to UTF8 for use with ICU
  // ...........................................................................
  std::string data_utf8;

  // valid conversion since 'locale_' was created with internal unicode encoding
  if (!irs::locale_utils::append_internal(data_utf8, data, state_->options.locale)) {
    return false; // UTF8 conversion failure
  }

  if (data_utf8.size() > irs::integer_traits<int32_t>::const_max) {
    return false; // ICU UnicodeString signatures can handle at most INT32_MAX
  }

  state_->data = icu::UnicodeString::fromUTF8(
    icu::StringPiece(data_utf8.c_str(), (int32_t)(data_utf8.size()))
  );

  // ...........................................................................
  // tokenise the unicode data
  // ...........................................................................
  state_->break_iterator->setText(state_->data);

  // reset term state for ngrams
  state_->term.value(bytes_ref::NIL);
  state_->start = integer_traits<uint32_t>::const_max;
  state_->end = integer_traits<uint32_t>::const_max;
  state_->set_ngram_finished();
  inc_.clear();

  return true;
}

bool text_token_stream::next() {
  if (state_->is_search_ngram()) {
    while (true) {
      // if a word has not started for ngrams yet
      if (state_->is_ngram_finished() && !next_word()) {
        return false;
      }
      // get next ngram taking into account min and max
      if (next_ngram()) {
        return true;
      }
    }
  } else if (next_word()) {
    term_.value(state_->term.value());
    offs_.start = state_->start;
    offs_.end = state_->end;

    return true;
  }

  return false;
}

bool text_token_stream::next_word() {
  // ...........................................................................
  // find boundaries of the next word
  // ...........................................................................
  for (auto start = state_->break_iterator->current(),
       end = state_->break_iterator->next();
       icu::BreakIterator::DONE != end;
       start = end, end = state_->break_iterator->next()) {
    // ...........................................................................
    // skip whitespace and unsuccessful terms
    // ...........................................................................
    if (UWordBreak::UBRK_WORD_NONE == state_->break_iterator->getRuleStatus()
        || !process_term(*state_, state_->data.tempSubString(start, end - start))) {
      continue;
    }

    state_->start = start;
    state_->end = end;
    return true;
  }

  return false;
}

bool text_token_stream::next_ngram() {
  auto begin = state_->term.value().begin();
  auto end = state_->term.value().end();
  assert(begin != end);

  // if there are no ngrams yet then a new word started
  if (state_->is_ngram_finished()) {
    state_->ngram.it = begin;
    inc_.clear();
    // find the first ngram > min
    do {
<<<<<<< HEAD
      utf8::unchecked::next(state_->ngram.it);
=======
      state_->ngram.it = irs::utf8_utils::next(state_->ngram.it, end);
>>>>>>> e5d6b837
    } while (++state_->ngram.length < state_->options.min_gram &&
             state_->ngram.it != end);
  } else {
    // not first ngram in a word
    inc_.value = 0; // staying on the current pos
<<<<<<< HEAD
    utf8::unchecked::next(state_->ngram.it);
=======
    state_->ngram.it = irs::utf8_utils::next(state_->ngram.it, end);
>>>>>>> e5d6b837
    ++state_->ngram.length;
  }

  bool finished{};
  auto set_ngram_finished = irs::make_finally([this, &finished]()->void {
    if (finished) {
      state_->set_ngram_finished();
    }
  });

  // if a word has finished
  if (state_->ngram.it == end) {
    // no unwatched ngrams in a word
    finished = true;
  }

  // if length > max
  if (state_->options.max_gram_set &&
      state_->ngram.length > state_->options.max_gram) {
    // no unwatched ngrams in a word
    finished = true;
    if (state_->options.preserve_original) {
      state_->ngram.it = end;
    } else {
      return false;
    }
  }

  // if length >= min or preserveOriginal
  if (state_->ngram.length >= state_->options.min_gram ||
      state_->options.preserve_original) {
    // ensure disambiguating casts below are safe. Casts required for clang compiler on Mac
    static_assert(sizeof(irs::byte_type) == sizeof(char), "sizeof(irs::byte_type) != sizeof(char)");

    auto size = static_cast<uint32_t>(std::distance(begin, state_->ngram.it));
    term_.value(irs::bstring(state_->term.value().c_str(), size));
    offs_.start = state_->start;
    offs_.end = state_->start + size;

    return true;
  }

  return false;
}

NS_END // analysis
NS_END // ROOT

// -----------------------------------------------------------------------------
// --SECTION--                                                       END-OF-FILE
// -----------------------------------------------------------------------------<|MERGE_RESOLUTION|>--- conflicted
+++ resolved
@@ -28,11 +28,7 @@
 #include <rapidjson/rapidjson/document.h> // for rapidjson::Document, rapidjson::Value
 #include <rapidjson/rapidjson/writer.h> // for rapidjson::Writer
 #include <rapidjson/rapidjson/stringbuffer.h> // for rapidjson::StringBuffer
-<<<<<<< HEAD
-#include <utfcpp/utf8.h>
-=======
 #include <utils/utf8_utils.hpp>
->>>>>>> e5d6b837
 #include <unicode/brkiter.h> // for icu::BreakIterator
 
 #if defined(_MSC_VER)
@@ -473,10 +469,7 @@
 const irs::string_ref STOPWORDS_PATH_PARAM_NAME    = "stopwordsPath";
 const irs::string_ref ACCENT_PARAM_NAME            = "accent";
 const irs::string_ref STEMMING_PARAM_NAME          = "stemming";
-<<<<<<< HEAD
-=======
 const irs::string_ref EDGE_NGRAM_PARAM_NAME        = "edgeNgram";
->>>>>>> e5d6b837
 const irs::string_ref MIN_PARAM_NAME               = "min";
 const irs::string_ref MAX_PARAM_NAME               = "max";
 const irs::string_ref PRESERVE_ORIGINAL_PARAM_NAME = "preserveOriginal";
@@ -633,24 +626,6 @@
       options.stemming = stemming.GetBool();
     }
 
-<<<<<<< HEAD
-    uint64_t min;
-    if (irs::get_uint64(json, MIN_PARAM_NAME, min)) {
-      options.min_gram = min;
-      options.min_gram_set = true;
-    }
-
-    uint64_t max;
-    if (irs::get_uint64(json, MAX_PARAM_NAME, max)) {
-      options.max_gram = max;
-      options.max_gram_set = true;
-    }
-
-    bool preserve_original;
-    if (irs::get_bool(json, PRESERVE_ORIGINAL_PARAM_NAME, preserve_original)) {
-      options.preserve_original = preserve_original;
-      options.preserve_original_set = true;
-=======
     if (json.HasMember(EDGE_NGRAM_PARAM_NAME.c_str())) {
       auto& ngram = json[EDGE_NGRAM_PARAM_NAME.c_str()];
 
@@ -684,7 +659,6 @@
       if (options.min_gram_set && options.max_gram_set) {
         return options.min_gram <= options.max_gram;
       }
->>>>>>> e5d6b837
     }
 
     return true;
@@ -793,29 +767,6 @@
   // ensure disambiguating casts below are safe. Casts required for clang compiler on Mac
   static_assert(sizeof(uint64_t) >= sizeof(size_t), "sizeof(uint64_t) >= sizeof(size_t)");
 
-<<<<<<< HEAD
-  // min_gram
-  if (options.min_gram_set) {
-    json.AddMember(
-      rapidjson::StringRef(MIN_PARAM_NAME.c_str(), MIN_PARAM_NAME.size()),
-      rapidjson::Value(static_cast<uint64_t>(options.min_gram)),
-      allocator);
-  }
-
-  // max_gram
-  if (options.max_gram_set) {
-    json.AddMember(
-      rapidjson::StringRef(MAX_PARAM_NAME.c_str(), MAX_PARAM_NAME.size()),
-      rapidjson::Value(static_cast<uint64_t>(options.max_gram)),
-      allocator);
-  }
-
-  // preserve_original
-  if (options.preserve_original_set) {
-    json.AddMember(
-      rapidjson::StringRef(PRESERVE_ORIGINAL_PARAM_NAME.c_str(), PRESERVE_ORIGINAL_PARAM_NAME.size()),
-      rapidjson::Value(options.preserve_original),
-=======
   if (options.min_gram_set || options.max_gram_set || options.preserve_original_set) {
     rapidjson::Document ngram(&allocator);
     ngram.SetObject();
@@ -847,7 +798,6 @@
     json.AddMember(
       rapidjson::StringRef(EDGE_NGRAM_PARAM_NAME.c_str(), EDGE_NGRAM_PARAM_NAME.size()),
       ngram,
->>>>>>> e5d6b837
       allocator);
   }
 
@@ -1167,21 +1117,13 @@
     inc_.clear();
     // find the first ngram > min
     do {
-<<<<<<< HEAD
-      utf8::unchecked::next(state_->ngram.it);
-=======
       state_->ngram.it = irs::utf8_utils::next(state_->ngram.it, end);
->>>>>>> e5d6b837
     } while (++state_->ngram.length < state_->options.min_gram &&
              state_->ngram.it != end);
   } else {
     // not first ngram in a word
     inc_.value = 0; // staying on the current pos
-<<<<<<< HEAD
-    utf8::unchecked::next(state_->ngram.it);
-=======
     state_->ngram.it = irs::utf8_utils::next(state_->ngram.it, end);
->>>>>>> e5d6b837
     ++state_->ngram.length;
   }
 
