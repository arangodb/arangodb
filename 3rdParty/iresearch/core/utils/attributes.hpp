--- conflicted
+++ resolved
@@ -481,24 +481,15 @@
   }
 }; // attribute_map
 
-<<<<<<< HEAD
-// FIXME: find way to workaround `fatal error C1001: An internal error has
-// occurred in the compiler (compiler file 'msc1.cpp', line 1527)` or change
-// if fix is available in later Visual Studio 2019 updates
-#if (defined(_MSC_VER) && _MSC_VER    < 1920 ) || \
-    (defined(__linux)  && __cplusplus < 201703L )
-=======
 // Prevent using MSVS lett than 16.3 due to: `fatal error C1001: An internal
 // error has occurred in the compiler (compiler file 'msc1.cpp', line 1527)`
 #if defined _MSC_VER
   static_assert(_MSC_VER < 1920 || _MSC_VER >= 1923, "_MSC_VER < 1920 || _MSC_VER >= 1923");
 #endif
->>>>>>> a7fd2e68
 template<typename T, template <typename, typename...> class Ref, typename... Args>
 template<typename U>
 typename attribute_map<T, Ref, Args...>::template ref<U>::type
 const attribute_map<T, Ref, Args...>::ref<U>::NIL;
-#endif
 
 //////////////////////////////////////////////////////////////////////////////
 /// @brief storage of shared_ptr to attributes
