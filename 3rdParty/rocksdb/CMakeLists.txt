--- conflicted
+++ resolved
@@ -4,16 +4,12 @@
 
 set(FAIL_ON_WARNINGS OFF CACHE BOOL "do not enable -Werror")
 
-<<<<<<< HEAD
-set(ARANGO_ROCKSDB_VERSION "6.18")
-=======
 if (CMAKE_CXX_COMPILER_ID STREQUAL "Clang")
     set(CMAKE_C_FLAGS "${CMAKE_C_FLAGS} -Wno-suggest-override")
     set(CMAKE_CXX_FLAGS "${CMAKE_CXX_FLAGS} -Wno-suggest-override")
 endif()
 
-set(ARANGO_ROCKSDB_VERSION "6.8")
->>>>>>> 5fd0b54a
+set(ARANGO_ROCKSDB_VERSION "6.18")
 set(ARANGO_ROCKSDB_VERSION "${ARANGO_ROCKSDB_VERSION}" PARENT_SCOPE)
 
 # we want the following definitions to be in effect for both rocksdb and arangodb
