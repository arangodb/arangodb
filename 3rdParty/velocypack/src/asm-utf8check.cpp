--- conflicted
+++ resolved
@@ -1,12 +1,7 @@
 ////////////////////////////////////////////////////////////////////////////////
 /// DISCLAIMER
 ///
-<<<<<<< HEAD
-/// Copyright 2014-2020 ArangoDB GmbH, Cologne, Germany
-/// Copyright 2004-2014 triAGENS GmbH, Cologne, Germany
-=======
 /// Copyright Daniel Lemire
->>>>>>> 0af40722
 ///
 /// Licensed under the Apache License, Version 2.0 (the "License");
 /// you may not use this file except in compliance with the License.
@@ -20,11 +15,7 @@
 /// See the License for the specific language governing permissions and
 /// limitations under the License.
 ///
-<<<<<<< HEAD
-/// Copyright holder is ArangoDB GmbH, Cologne, Germany
-=======
 /// Copyright holder is Daniel Lemire
->>>>>>> 0af40722
 ///
 /// @author Daniel Lemire
 ////////////////////////////////////////////////////////////////////////////////
