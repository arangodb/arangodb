--- conflicted
+++ resolved
@@ -114,66 +114,6 @@
 ## IResearch
 ################################################################################
 
-<<<<<<< HEAD
-if (USE_IRESEARCH)
-  # THIS SHIT MUST GO
-  add_library(boost-static IMPORTED STATIC)
-  set_target_properties(boost-static PROPERTIES
-    INTERFACE_INCLUDE_DIRECTORIES "${CMAKE_CURRENT_SOURCE_DIR}/boost/${BOOST_VERSION}"
-    IMPORTED_LOCATION "boost_locale;boost_system;boost_thread"
-  )
-
-  # explicitly set since suppressing Boost search
-  set(Boost_INCLUDE_DIRS "${CMAKE_CURRENT_SOURCE_DIR}/boost/${BOOST_VERSION}")
-
-  # IResearch on MacOS requires a complete build of ICU for encoding conversion
-  if(APPLE)
-    set(ICU_LIBS icu-static CACHE INTERNAL "ICU: Libraries" FORCE) # use complete ICU build
-    set(ICU_ROOT "${CMAKE_CURRENT_SOURCE_DIR}/V8/${V8_SUB_DIR}/third_party/icu")
-  elseif(MSVC)
-    add_library(icu-shared STATIC IMPORTED GLOBAL) # empty unused library to satisfy IResearch shared dependencies
-    add_library(icudata-static STATIC IMPORTED GLOBAL) # empty unused library to satisfy IResearch static dependencies
-    add_library(icui18n-static STATIC IMPORTED GLOBAL) # empty unused library to satisfy IResearch static dependencies
-    add_library(icuuc-static STATIC IMPORTED GLOBAL) # empty unused library to satisfy IResearch static dependencies
-    add_library(icu-static STATIC IMPORTED GLOBAL)
-    set_property(TARGET icu-static PROPERTY INTERFACE_INCLUDE_DIRECTORIES "${ICU_INCLUDE_DIR}")
-    set_property(TARGET icu-static PROPERTY IMPORTED_LOCATION_DEBUG "${ICU_ROOT}/Debug/lib/icui18n.lib")
-    set_property(TARGET icu-static PROPERTY IMPORTED_LOCATION_RELEASE "${ICU_ROOT}/Release/lib/icui18n.lib")
-    set_property(TARGET icu-static PROPERTY IMPORTED_LOCATION_RELWITHDEBINFO "${ICU_ROOT}/Release/lib/icui18n.lib")
-    set_property(TARGET icu-static PROPERTY IMPORTED_LOCATION_MINSIZEREL "${ICU_ROOT}/Release/lib/icui18n.lib")
-    set_property(TARGET icu-static PROPERTY INTERFACE_LINK_LIBRARIES_DEBUG "${ICU_ROOT}/Debug/lib/icuuc.lib")
-    set_property(TARGET icu-static PROPERTY INTERFACE_LINK_LIBRARIES_RELEASE "${ICU_ROOT}/Release/lib/icuuc.lib")
-    set_property(TARGET icu-static PROPERTY INTERFACE_LINK_LIBRARIES_RELWITHDEBINFO "${ICU_ROOT}/Release/lib/icuuc.lib")
-    set_property(TARGET icu-static PROPERTY INTERFACE_LINK_LIBRARIES_MINSIZEREL "${ICU_ROOT}/Release/lib/icuuc.lib")
-    set(ICU_FOUND TRUE) # ICU built from source in 3rdParty directory
-  else()
-    add_library(icu-shared STATIC IMPORTED GLOBAL) # empty unused library to satisfy IResearch shared dependencies
-    add_library(icudata-static STATIC IMPORTED GLOBAL) # empty unused library to satisfy IResearch static dependencies
-    add_library(icui18n-static STATIC IMPORTED GLOBAL) # empty unused library to satisfy IResearch static dependencies
-    add_library(icuuc-static STATIC IMPORTED GLOBAL) # empty unused library to satisfy IResearch static dependencies
-    add_library(icu-static STATIC IMPORTED GLOBAL)
-    set_property(TARGET icu-static PROPERTY INTERFACE_INCLUDE_DIRECTORIES "${ICU_INCLUDE_DIR}")
-    set_property(TARGET icu-static PROPERTY IMPORTED_LOCATION "${ICU_LIBRARY_DIR}/libicui18n.a")
-    set_property(TARGET icu-static PROPERTY INTERFACE_LINK_LIBRARIES "${ICU_LIBRARY_DIR}/libicuuc.a")
-    set(ICU_FOUND TRUE) # ICU built from source in 3rdParty directory
-  endif()
-
-  if(NOT PERL_FOUND)
-    set(PERL_FOUND TRUE) # suppress error for Perl not-found
-
-    # MSVC will execute ADD_CUSTOM_COMMAND even though OUTPUT is already present
-    if(MSVC)
-      set(PERL_EXECUTABLE echo)
-    endif()
-  endif()
-
-  set(LZ4_ROOT "${CMAKE_CURRENT_SOURCE_DIR}/lz4")
-  set(SNOWBALL_ROOT "${CMAKE_CURRENT_SOURCE_DIR}/snowball")
-  set(UNWIND_ROOT "invalid")
-  set(BFD_ROOT "invalid")
-
-  find_package(IResearch REQUIRED) # set IRESEARCH_BUILD_DIR
-=======
 add_library(boost-static IMPORTED STATIC)
 set_target_properties(boost-static PROPERTIES
   INTERFACE_INCLUDE_DIRECTORIES "${CMAKE_CURRENT_SOURCE_DIR}/boost/${BOOST_VERSION}"
@@ -214,7 +154,6 @@
   set_property(TARGET icu-static PROPERTY INTERFACE_LINK_LIBRARIES "${ICU_LIBRARY_DIR}/libicuuc.a")
   set(ICU_FOUND TRUE) # ICU built from source in 3rdParty directory
 endif()
->>>>>>> ef7e6ec8
 
 if(NOT PERL_FOUND)
   set(PERL_FOUND TRUE) # suppress error for Perl not-found
