# -*- mode: CMAKE; -*-

# ------------------------------------------------------------------------------
# External Projects used by ArangoDB
# ------------------------------------------------------------------------------

include(ExternalProject)
include(UpdateModule)

remove_definitions("-DUSE_ENTERPRISE=1")

# Disable IPO for 3rdParty libs. This is because they currently all use old
# cmake versions, missing policy CMP0069.
# Hopefully this can be removed later - just try it out and look for warnings in
# cmake's output. Also, you can use the compile_commands.json optionally emitted
# by cmake (see CMAKE_EXPORT_COMPILE_COMMANDS) and jq to get a list of files we
# do not compile with IPO (assuming gcc or clang) with this command:
#   < compile_commands.json jq '.[] | select(.command | test("-flto") | not) | .file' -r
if (${IPO_ENABLED})
  message ("Disabling IPO for 3rdParty libraries")
  set(CMAKE_INTERPROCEDURAL_OPTIMIZATION False)
endif ()

################################################################################
## gtest
################################################################################

UpdateModule(${GIT_EXECUTABLE} "gtest" ${CMAKE_CURRENT_SOURCE_DIR} "README.md")
set(INSTALL_GTEST "OFF")
set(BUILD_GMOCK "ON")
add_subdirectory(gtest)

################################################################################
## ZLIB
################################################################################

set(SKIP_INSTALL_ALL ON)
add_subdirectory(zlib/zlib-1.2.13)
add_library(zlib_interface INTERFACE)
target_include_directories(zlib_interface SYSTEM INTERFACE ${ZLIB_INCLUDE_DIR})

################################################################################
## SNAPPY
################################################################################

function (add_snappy)
    # use the function to open a scope so CMAKE_CXX_FLAGS is only changed for
    # snappy
    add_c_flags_if_supported(CMAKE_C_FLAGS -Wno-suggest-override -Wno-sign-compare)
    add_cxx_flags_if_supported(CMAKE_CXX_FLAGS -Wno-suggest-override -Wno-sign-compare)
    set(SNAPPY_VERSION "1.1.9")
    set(SNAPPY_SOURCE_DIR "${CMAKE_CURRENT_SOURCE_DIR}/snappy/snappy-${SNAPPY_VERSION}")
    set(SNAPPY_SOURCE_DIR "${SNAPPY_SOURCE_DIR}" PARENT_SCOPE)
    set(SNAPPY_BUILD_DIR "${CMAKE_CURRENT_BINARY_DIR}/snappy/snappy-${SNAPPY_VERSION}" PARENT_SCOPE)
    set(SNAPPY_LIB "snappy")
    set(SNAPPY_FUZZING_BUILD OFF CACHE BOOL "build Snappy for fuzzing")
    set(SNAPPY_BUILD_TESTS OFF CACHE BOOL "disable Snappy tests" FORCE)
    set(SNAPPY_BUILD_BENCHMARKS OFF CACHE BOOL "disable Snappy benchmarks" FORCE)
    set(SNAPPY_INSTALL OFF CACHE BOOL "disable Snappy installation")
    set(SNAPPY_REQUIRE_AVX ON CACHE BOOL "target processors with AVX support" FORCE)
    set(SNAPPY_REQUIRE_AVX2 OFF CACHE BOOL "target processors with AVX2 support" FORCE)
    add_subdirectory(${SNAPPY_SOURCE_DIR})
endfunction ()
add_snappy()
set(SNAPPY_SOURCE_DIR "${SNAPPY_SOURCE_DIR}" PARENT_SCOPE)
set(SNAPPY_BUILD_DIR "${SNAPPY_BUILD_DIR}" PARENT_SCOPE)

################################################################################
## LIBUNWIND
################################################################################

if (USE_LIBUNWIND)
  add_subdirectory(libunwind)
  include_directories(SYSTEM "${LIBUNWIND_HOME}/include")
  set(LIBUNWIND_HOME "${LIBUNWIND_HOME}" PARENT_SCOPE)
  set(LIBUNWIND_LIB "${LIBUNWIND_LIB}" PARENT_SCOPE)
endif ()

################################################################################
## JEMALLOC
################################################################################

if (USE_JEMALLOC)
  add_subdirectory(jemalloc)
  include_directories(SYSTEM "${JEMALLOC_HOME}/include")
  link_directories("${JEMALLOC_HOME}/lib")
  set(JEMALLOC_HOME "${JEMALLOC_HOME}" PARENT_SCOPE)
  set(SYS_LIBS ${SYS_LIBS} jemalloc PARENT_SCOPE)
  set(JEMALLOC_LIB "${JEMALLOC_LIB}" PARENT_SCOPE)
endif ()

################################################################################
## V8 and ICU
################################################################################

option(USE_PRECOMPILED_V8 "use a precompiled V8" OFF)

set(V8_VERSION
  "7.9.317"
  CACHE INTERNAL
  "${PROJECT_NAME}: Version"
  FORCE
  )
set(V8_SUB_DIR "v${V8_VERSION}")
set(V8_VERSION ${V8_VERSION} PARENT_SCOPE)
add_subdirectory(V8)
add_library(v8_interface INTERFACE)
target_include_directories(v8_interface SYSTEM INTERFACE ${V8_INCLUDE_DIR})

set(ICU_DT "${ICU_DT}" PARENT_SCOPE)
set(ICU_DT_DEST "${ICU_DT_DEST}" PARENT_SCOPE)
set(ICU_LIBRARY_DIR "${ICU_LIBRARY_DIR}" PARENT_SCOPE)
set(ICU_ROOT "${CMAKE_CURRENT_SOURCE_DIR}/V8/${V8_SUB_DIR}/third_party/icu/")

################################################################################
## Google Abseil
################################################################################

UpdateModule(${GIT_EXECUTABLE} "abseil-cpp" ${CMAKE_CURRENT_SOURCE_DIR} "README.md")

set(ABSL_BUILD_TESTING OFF CACHE BOOL "" FORCE)
set(ABSL_PROPAGATE_CXX_STD ON CACHE BOOL "" FORCE)
set(BUILD_SHARED_LIBS OFF CACHE BOOL "" FORCE)

add_subdirectory(abseil-cpp)

################################################################################
## Google S2
################################################################################

add_subdirectory(s2geometry)
set(ARANGO_S2GEOMETRY_VERSION "${ARANGO_S2GEOMETRY_VERSION}" PARENT_SCOPE)

################################################################################
## BOOST
################################################################################

add_subdirectory(boost)
set(BOOST_VERSION ${BOOST_VERSION} PARENT_SCOPE)

################################################################################
## Velocypack
################################################################################

UpdateModule(${GIT_EXECUTABLE} "velocypack" ${CMAKE_CURRENT_SOURCE_DIR} "README.md")

set(HashType "xxhash" CACHE STRING "Hash type (fasthash, xxhash)" FORCE)
set(BuildVelocyPackExamples OFF CACHE BOOL "Build VelocyPack Examples" FORCE)
set(BuildTools OFF CACHE BOOL "Build VelocyPack Tools" FORCE)
set(UseIPO ${IPO_ENABLED} CACHE STRING "Use interprocedural optimization: ON, OFF or AUTO")

add_subdirectory(velocypack)

################################################################################
## IResearch
################################################################################

add_library(boost-static IMPORTED STATIC)
set_target_properties(boost-static PROPERTIES
  INTERFACE_INCLUDE_DIRECTORIES "${CMAKE_CURRENT_SOURCE_DIR}/boost/${BOOST_VERSION}"
  IMPORTED_LOCATION "boost_system;boost_thread"
)

# explicitly set since suppressing Boost search
set(Boost_INCLUDE_DIRS "${CMAKE_CURRENT_SOURCE_DIR}/boost/${BOOST_VERSION}")

set(ICU_FOUND TRUE) # ICU built from source in 3rdParty directory

if(NOT PERL_FOUND)
  set(PERL_FOUND TRUE) # suppress error for Perl not-found

  # MSVC will execute ADD_CUSTOM_COMMAND even though OUTPUT is already present
  if(MSVC)
    set(PERL_EXECUTABLE echo)
  endif()
endif()

set(USE_IPO ${IPO_ENABLED})
set(ICU_STATIC_LIBS ${ICU_LIBS})
set(LZ4_ROOT "${CMAKE_CURRENT_SOURCE_DIR}/lz4")
set(LZ4_INCLUDE_DIR "${LZ4_ROOT}/lib")
set(SNOWBALL_ROOT "${CMAKE_CURRENT_SOURCE_DIR}/snowball")
set(UNWIND_ROOT "invalid")
set(BFD_ROOT "invalid")
set(IRESEARCH_ROOT "${CMAKE_CURRENT_SOURCE_DIR}/iresearch")
set(IRESEARCH_BUILD_DIR "${CMAKE_BINARY_DIR}/3rdParty/iresearch")

unset(IRESEARCH_INCLUDE)
list(APPEND IRESEARCH_INCLUDE
  "${IRESEARCH_ROOT}/core"
  "${IRESEARCH_ROOT}/external"
  "${IRESEARCH_BUILD_DIR}/core"
)

UpdateModule(${GIT_EXECUTABLE} "iresearch" ${CMAKE_CURRENT_SOURCE_DIR} "README.md")

mark_as_advanced(
  IRESEARCH_BUILD_DIR
  IRESEARCH_INCLUDE
  IRESEARCH_ROOT
)

set(CMAKE_MACOSX_RPATH ON) # suppress cmake warning (use same value as cmake default)
list(APPEND CMAKE_MODULE_PATH
  "${CMAKE_CURRENT_SOURCE_DIR}/cmake" # cmake overrides (must be first)
  "${IRESEARCH_ROOT}/cmake" # to find iResearch dependencies
  )

# copy pre-built files over to the build directory
# this is required to avoid triggering file generation via bison and perl during the build procedure
file(GLOB_RECURSE IRESEARCH_PREBUILT RELATIVE "${IRESEARCH_ROOT}.build" FOLLOW_SYMLINKS "${IRESEARCH_ROOT}.build/*")
foreach (ELEMENT ${IRESEARCH_PREBUILT})
  configure_file("${IRESEARCH_ROOT}.build/${ELEMENT}" "${IRESEARCH_BUILD_DIR}/${ELEMENT}" COPYONLY)
endforeach ()

<<<<<<< HEAD
set(USE_UTILS OFF)
=======
>>>>>>> 6d1c60d5
add_subdirectory("${IRESEARCH_ROOT}" "${IRESEARCH_BUILD_DIR}")
unset(BUILD_SHARED_LIBS) # otherwise ZLib (below) does not build on win32
unset(BUILD_SHARED_LIBS CACHE) # otherwise ZLib (below) does not build on win32

################################################################################
## ROCKSDB
################################################################################

UpdateModule(${GIT_EXECUTABLE} "rocksdb" ${CMAKE_CURRENT_SOURCE_DIR} "README.md")

add_subdirectory(rocksdb)
add_library(rocksdb_interface INTERFACE)
target_include_directories(rocksdb_interface SYSTEM INTERFACE ${PROJECT_SOURCE_DIR}/3rdParty/rocksdb/include)
target_include_directories(rocksdb_interface SYSTEM INTERFACE ${PROJECT_SOURCE_DIR}/3rdParty/rocksdb)
list(APPEND LINK_DIRECTORIES "${CMAKE_CURRENT_BINARY_DIR}/rocksdb")

################################################################################
# llhttp
################################################################################

SET(LLHTTP_SOURCES
  ${CMAKE_CURRENT_SOURCE_DIR}/llhttp/src/api.c
  ${CMAKE_CURRENT_SOURCE_DIR}/llhttp/src/http.c
  ${CMAKE_CURRENT_SOURCE_DIR}/llhttp/src/llhttp.c
)

add_library(llhttp STATIC
  ${LLHTTP_SOURCES}
)

target_include_directories(llhttp PUBLIC "${CMAKE_CURRENT_SOURCE_DIR}/llhttp/include")

################################################################################
## NGHTTP2
################################################################################

add_subdirectory(nghttp2)

################################################################################
## IMMER
################################################################################

UpdateModule(${GIT_EXECUTABLE} "immer" ${CMAKE_CURRENT_SOURCE_DIR} "README.rst")
set(immer_BUILD_EXAMPLES    OFF CACHE BOOL "don't build examples")
set(immer_BUILD_EXTRAS    OFF CACHE BOOL "don't build extras")
set(immer_BUILD_TESTS OFF CACHE BOOL "don't build tests")
set(immer_BUILD_DOCS OFF CACHE BOOL "don't docs")
add_subdirectory(immer)

################################################################################
## DATE
################################################################################

add_library(date_interface INTERFACE)
target_include_directories(date_interface SYSTEM INTERFACE ${CMAKE_CURRENT_SOURCE_DIR}/date/include)

################################################################################
## Linenoise
################################################################################

add_library(linenoise-ng STATIC
  linenoise-ng/src/ConvertUTF.cpp
  linenoise-ng/src/linenoise.cpp
  linenoise-ng/src/wcwidth.cpp)

target_include_directories(linenoise-ng SYSTEM PUBLIC
  ${PROJECT_SOURCE_DIR}/3rdParty/linenoise-ng/include)

################################################################################
## fmt
################################################################################
UpdateModule(${GIT_EXECUTABLE} "fmt" ${CMAKE_CURRENT_SOURCE_DIR} "README.rst")
add_subdirectory(fmt)

################################################################################
## LINK_DIRECTORIES
################################################################################

set(LINK_DIRECTORIES "${LINK_DIRECTORIES}" PARENT_SCOPE)

set(STARTER_SOURCE "${PROJECT_SOURCE_DIR}/3rdParty/arangodb-starter/")
set(STARTER_BUILD "${CMAKE_CURRENT_BINARY_DIR}/arangodb-starter/")
set(STARTER_BINARY "${STARTER_BUILD}/arangodb${CMAKE_EXECUTABLE_SUFFIX}")
if (EXISTS ${STARTER_SOURCE})
  find_program(GO_COMMAND "go")
  if (GO_COMMAND)
    MESSAGE("-- building arangodb starter.")
    ExternalProject_Add(arangodb_starter_build
      SOURCE_DIR
      ${STARTER_SOURCE}
      CONFIGURE_COMMAND
      ""
      BINARY_DIR
      ${STARTER_BUILD}
      BUILD_COMMAND
      $(MAKE) -f "${STARTER_SOURCE}Makefile" "NODOCKER=1" "BUILDDIR=${STARTER_BUILD}" "SCRIPTDIR=${STARTER_SOURCE}" local
      LOG_INSTALL 1
      INSTALL_DIR
      ${CMAKE_INSTALL_BINDIR}
      INSTALL_COMMAND
      ${CMAKE_COMMAND} -E copy ${STARTER_BINARY} ${CMAKE_INSTALL_BINDIR}
      )
    list(APPEND THIRDPARTY_BIN ${STARTER_BINARY})
    set(THIRDPARTY_BIN ${THIRDPARTY_BIN} PARENT_SCOPE)
  else()
    MESSAGE(WARNING "arangodb starter source present, but no go command to build it found.")
  endif()
endif()

################################################################################
## fuerte
################################################################################
add_subdirectory(fuerte)

set(V8_INTERNAL_INCLUDE_DIR ${V8_INTERNAL_INCLUDE_DIR} PARENT_SCOPE)


set(TAOCPP_JSON_BUILD_TESTS OFF CACHE BOOL "Build taocpp::json test programs" FORCE)
set(TAOCPP_JSON_BUILD_EXAMPLES OFF CACHE BOOL "Build taocpp::json example programs" FORCE)
add_subdirectory(taocpp-json)
add_subdirectory(json-schema-validation)


################################################################################
## tzdata
################################################################################
LIST(APPEND TZ_DATA_FILES
  "${CMAKE_CURRENT_SOURCE_DIR}/tzdata/africa"
  "${CMAKE_CURRENT_SOURCE_DIR}/tzdata/antarctica"
  "${CMAKE_CURRENT_SOURCE_DIR}/tzdata/asia"
  "${CMAKE_CURRENT_SOURCE_DIR}/tzdata/australasia"
  "${CMAKE_CURRENT_SOURCE_DIR}/tzdata/backward"
  "${CMAKE_CURRENT_SOURCE_DIR}/tzdata/backzone"
  "${CMAKE_CURRENT_SOURCE_DIR}/tzdata/calendars"
  "${CMAKE_CURRENT_SOURCE_DIR}/tzdata/etcetera"
  "${CMAKE_CURRENT_SOURCE_DIR}/tzdata/europe"
  "${CMAKE_CURRENT_SOURCE_DIR}/tzdata/NEWS"
  "${CMAKE_CURRENT_SOURCE_DIR}/tzdata/northamerica"
  "${CMAKE_CURRENT_SOURCE_DIR}/tzdata/southamerica"
  "${CMAKE_CURRENT_SOURCE_DIR}/tzdata/version"
  "${CMAKE_CURRENT_SOURCE_DIR}/tzdata/windowsZones.xml")

set(TZ_DATA_FILES ${TZ_DATA_FILES} PARENT_SCOPE)

add_custom_target(tzdata)

if (MSVC)
  add_custom_command(
    TARGET tzdata POST_BUILD
    COMMAND ${CMAKE_COMMAND} -E make_directory ${CMAKE_BINARY_DIR}/bin/$<CONFIG>/tzdata
    COMMAND ${CMAKE_COMMAND} -E make_directory ${CMAKE_BINARY_DIR}/tests/$<CONFIG>/tzdata
    COMMAND ${CMAKE_COMMAND} -E copy ${TZ_DATA_FILES} ${CMAKE_BINARY_DIR}/bin/$<CONFIG>/tzdata
    COMMAND ${CMAKE_COMMAND} -E copy ${TZ_DATA_FILES} ${CMAKE_BINARY_DIR}/tests/$<CONFIG>/tzdata)
else()
  add_custom_command(
    TARGET tzdata POST_BUILD
    COMMAND ${CMAKE_COMMAND} -E make_directory ${CMAKE_BINARY_DIR}/bin/tzdata
    COMMAND ${CMAKE_COMMAND} -E make_directory ${CMAKE_BINARY_DIR}/tests/tzdata
    COMMAND ${CMAKE_COMMAND} -E copy ${TZ_DATA_FILES} ${CMAKE_BINARY_DIR}/bin/tzdata
    COMMAND ${CMAKE_COMMAND} -E copy ${TZ_DATA_FILES} ${CMAKE_BINARY_DIR}/tests/tzdata)
endif()<|MERGE_RESOLUTION|>--- conflicted
+++ resolved
@@ -204,19 +204,15 @@
 list(APPEND CMAKE_MODULE_PATH
   "${CMAKE_CURRENT_SOURCE_DIR}/cmake" # cmake overrides (must be first)
   "${IRESEARCH_ROOT}/cmake" # to find iResearch dependencies
-  )
+)
 
 # copy pre-built files over to the build directory
 # this is required to avoid triggering file generation via bison and perl during the build procedure
 file(GLOB_RECURSE IRESEARCH_PREBUILT RELATIVE "${IRESEARCH_ROOT}.build" FOLLOW_SYMLINKS "${IRESEARCH_ROOT}.build/*")
-foreach (ELEMENT ${IRESEARCH_PREBUILT})
+foreach(ELEMENT ${IRESEARCH_PREBUILT})
   configure_file("${IRESEARCH_ROOT}.build/${ELEMENT}" "${IRESEARCH_BUILD_DIR}/${ELEMENT}" COPYONLY)
-endforeach ()
-
-<<<<<<< HEAD
-set(USE_UTILS OFF)
-=======
->>>>>>> 6d1c60d5
+endforeach()
+
 add_subdirectory("${IRESEARCH_ROOT}" "${IRESEARCH_BUILD_DIR}")
 unset(BUILD_SHARED_LIBS) # otherwise ZLib (below) does not build on win32
 unset(BUILD_SHARED_LIBS CACHE) # otherwise ZLib (below) does not build on win32
@@ -334,7 +330,7 @@
 set(V8_INTERNAL_INCLUDE_DIR ${V8_INTERNAL_INCLUDE_DIR} PARENT_SCOPE)
 
 
-set(TAOCPP_JSON_BUILD_TESTS OFF CACHE BOOL "Build taocpp::json test programs" FORCE)
+set(TAOCPP_JSON_BUILD_TESTS    OFF CACHE BOOL "Build taocpp::json test programs"    FORCE)
 set(TAOCPP_JSON_BUILD_EXAMPLES OFF CACHE BOOL "Build taocpp::json example programs" FORCE)
 add_subdirectory(taocpp-json)
 add_subdirectory(json-schema-validation)
