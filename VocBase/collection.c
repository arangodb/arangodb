////////////////////////////////////////////////////////////////////////////////
/// @brief collections
///
/// @file
///
/// DISCLAIMER
///
/// Copyright 2010-2011 triagens GmbH, Cologne, Germany
///
/// Licensed under the Apache License, Version 2.0 (the "License");
/// you may not use this file except in compliance with the License.
/// You may obtain a copy of the License at
///
///     http://www.apache.org/licenses/LICENSE-2.0
///
/// Unless required by applicable law or agreed to in writing, software
/// distributed under the License is distributed on an "AS IS" BASIS,
/// WITHOUT WARRANTIES OR CONDITIONS OF ANY KIND, either express or implied.
/// See the License for the specific language governing permissions and
/// limitations under the License.
///
/// Copyright holder is triAGENS GmbH, Cologne, Germany
///
/// @author Dr. Frank Celler
/// @author Copyright 2011, triagens GmbH, Cologne, Germany
////////////////////////////////////////////////////////////////////////////////

#include "collection.h"

#include <regex.h>

#include <BasicsC/conversions.h>
#include <BasicsC/files.h>
#include <BasicsC/json.h>
#include <BasicsC/logging.h>
#include <BasicsC/strings.h>

// -----------------------------------------------------------------------------
// --SECTION--                                                 private functions
// -----------------------------------------------------------------------------

////////////////////////////////////////////////////////////////////////////////
/// @addtogroup VocBase
/// @{
////////////////////////////////////////////////////////////////////////////////

////////////////////////////////////////////////////////////////////////////////
/// @brief initialises a new collection
////////////////////////////////////////////////////////////////////////////////

static void InitCollection (TRI_vocbase_t* vocbase,
                            TRI_collection_t* collection,
                            char* directory,
                            TRI_col_info_t* info) {
  assert(collection);

  memset(collection, 0, sizeof(TRI_collection_t));

  collection->_version = info->_version;
  collection->_type = info->_type;
  collection->_vocbase = vocbase;

  collection->_state = TRI_COL_STATE_WRITE;
  collection->_lastError = 0;

  collection->_cid = info->_cid;
  TRI_CopyString(collection->_name, info->_name, sizeof(collection->_name));
  collection->_maximalSize = info->_maximalSize;
  collection->_waitForSync = info->_waitForSync;
  collection->_deleted = false;

  collection->_directory = directory;

  TRI_InitVectorPointer(&collection->_datafiles);
  TRI_InitVectorPointer(&collection->_journals);
  TRI_InitVectorPointer(&collection->_compactors);
  TRI_InitVectorString(&collection->_indexFiles);
}

////////////////////////////////////////////////////////////////////////////////
/// @brief checks a collection
////////////////////////////////////////////////////////////////////////////////

static bool CheckCollection (TRI_collection_t* collection) {
  TRI_datafile_t* datafile;
  TRI_vector_pointer_t all;
  TRI_vector_pointer_t compactors;
  TRI_vector_pointer_t datafiles;
  TRI_vector_pointer_t journals;
  TRI_vector_pointer_t sealed;
  TRI_vector_string_t files;
  bool ok;
  bool stop;
  regex_t re;
  size_t i;
  size_t n;

  stop = false;

  // check files within the directory
  files = TRI_FilesDirectory(collection->_directory);
  n = files._length;

  regcomp(&re, "^(journal|datafile|index|compactor)-([0-9][0-9]*)\\.(db|json)$", REG_ICASE | REG_EXTENDED);

  TRI_InitVectorPointer(&journals);
  TRI_InitVectorPointer(&compactors);
  TRI_InitVectorPointer(&datafiles);
  TRI_InitVectorPointer(&sealed);
  TRI_InitVectorPointer(&all);

  for (i = 0;  i < n;  ++i) {
    char const* file = files._buffer[i];
    regmatch_t matches[4];

    if (regexec(&re, file, sizeof(matches) / sizeof(matches[0]), matches, 0) == 0) {
      char const* first = file + matches[1].rm_so;
      size_t firstLen = matches[1].rm_eo - matches[1].rm_so;

      char const* third = file + matches[3].rm_so;
      size_t thirdLen = matches[3].rm_eo - matches[3].rm_so;

      // .............................................................................
      // file is an index, just store the filename
      // .............................................................................

      if (TRI_EqualString2("index", first, firstLen) && TRI_EqualString2("json", third, thirdLen)) {
        char* filename;

        filename = TRI_Concatenate2File(collection->_directory, file);
        TRI_PushBackVectorString(&collection->_indexFiles, filename);
      }

      // .............................................................................
      // file is a journal or datafile, open the datafile
      // .............................................................................

      else if (TRI_EqualString2("db", third, thirdLen)) {
        char* filename;
        char* ptr;
        TRI_col_header_marker_t* cm;

        filename = TRI_Concatenate2File(collection->_directory, file);
        datafile = TRI_OpenDatafile(filename);

        if (datafile == NULL) {
          collection->_lastError = TRI_errno();
          stop = true;

          LOG_ERROR("cannot open datafile '%s': %s", filename, TRI_last_error());

          break;
        }

        TRI_PushBackVectorPointer(&all, datafile);

        // check the document header
        ptr = datafile->_data;
        ptr += ((sizeof(TRI_df_header_marker_t) + TRI_DF_BLOCK_ALIGN - 1) / TRI_DF_BLOCK_ALIGN) * TRI_DF_BLOCK_ALIGN;;
        cm = (TRI_col_header_marker_t*) ptr;

        if (cm->base._type != TRI_COL_MARKER_HEADER) {
          LOG_ERROR("collection header mismatch, expected TRI_COL_MARKER_HEADER, found %lu",
                    (unsigned long) cm->base._type);

          TRI_FreeString(filename);
          stop = true;
          break;
        }

        if (cm->_cid != collection->_cid) {
          LOG_ERROR("collection identifier mismatch, expected %lu, found %lu",
                    (unsigned long) collection->_cid,
                    (unsigned long) cm->_cid);

          TRI_FreeString(filename);
          stop = true;
          break;
        }

        // file is a journal
        if (TRI_EqualString2("journal", first, firstLen)) {
          if (datafile->_isSealed) {
            LOG_WARNING("strange, journal '%s' is already sealed; must be a left over; will use it as datafile", filename);

            TRI_PushBackVectorPointer(&sealed, datafile);
          }
          else {
            TRI_PushBackVectorPointer(&journals, datafile);
          }
        }

        // file is a compactor file
        else if (TRI_EqualString2("compactor", first, firstLen)) {
          if (datafile->_isSealed) {
            LOG_WARNING("strange, compactor journal '%s' is already sealed; must be a left over; will use it as datafile", filename);

            TRI_PushBackVectorPointer(&sealed, datafile);
          }
          else {
            TRI_PushBackVectorPointer(&compactors, datafile);
          }
        }

        // file is a datafile
        else if (TRI_EqualString2("datafile", first, firstLen)) {
          if (! datafile->_isSealed) {
            LOG_ERROR("datafile '%s' is not sealed, this should never happen", filename);
            collection->_lastError = TRI_set_errno(TRI_ERROR_AVOCADO_CORRUPTED_DATAFILE);
            stop = true;
            break;
          }
          else {
            TRI_PushBackVectorPointer(&datafiles, datafile);
          }
        }
        else {
          LOG_ERROR("unknown datafile '%s'", file);
        }

        TRI_FreeString(filename);
      }
      else {
        LOG_ERROR("unknown datafile '%s'", file);
      }
    }
  }

  TRI_DestroyVectorString(&files);

  regfree(&re);

  // convert the sealed journals into datafiles
  if (! stop) {
    n = sealed._length;

    for (i = 0;  i < n;  ++i) {
      char* number;
      char* dname;
      char* filename;

      datafile = sealed._buffer[i];

      number = TRI_StringUInt32(datafile->_fid);
      dname = TRI_Concatenate3String("datafile-", number, ".db");
      filename = TRI_Concatenate2File(collection->_directory, dname);
      TRI_FreeString(dname);
      TRI_FreeString(number);

      ok = TRI_RenameDatafile(datafile, filename);

      if (ok) {
        TRI_PushBackVectorPointer(&datafiles, datafile);
        LOG_DEBUG("renamed sealed journal to '%s'", filename);
      }
      else {
        collection->_lastError = datafile->_lastError;
        stop = true;

        LOG_ERROR("cannot rename sealed log-file to %s, this should not happen: %s", filename, TRI_errno());

        break;
      }

      TRI_FreeString(filename);
    }
  }

  TRI_DestroyVectorPointer(&sealed);

  // stop if necessary
  if (stop) {
    n = all._length;

    for (i = 0;  i < n;  ++i) {
      datafile = all._buffer[i];

      LOG_TRACE("closing datafile '%s'", datafile->_filename);

      TRI_CloseDatafile(datafile);
      TRI_FreeDatafile(datafile);
    }

    TRI_DestroyVectorPointer(&all);
    TRI_DestroyVectorPointer(&datafiles);

    return false;
  }

  TRI_DestroyVectorPointer(&all);

  // add the datafiles and journals
  collection->_datafiles = datafiles;
  collection->_journals = journals;
  collection->_compactors = compactors;

  return true;
}

////////////////////////////////////////////////////////////////////////////////
/// @brief free all datafiles in a vector
////////////////////////////////////////////////////////////////////////////////

static void FreeDatafilesVector (TRI_vector_pointer_t* const vector) {
  size_t i;
  size_t n;

  assert(vector);

  n = vector->_length;
  for (i = 0; i < n ; ++i) {
    TRI_datafile_t* datafile = (TRI_datafile_t*) vector->_buffer[i];
    
    LOG_TRACE("freeing collection datafile");

    assert(datafile);
    TRI_FreeDatafile(datafile);
  }

  TRI_DestroyVectorPointer(vector);
}

////////////////////////////////////////////////////////////////////////////////
/// @brief closes the datafiles passed in the vector
////////////////////////////////////////////////////////////////////////////////

static bool CloseDataFiles (const TRI_vector_pointer_t* const files) {
  TRI_datafile_t* datafile;
  size_t n = files->_length;
  size_t i;
  bool result = true;
  
  for (i = 0;  i < n;  ++i) {
    datafile = files->_buffer[i];

    assert(datafile);

    result &= TRI_CloseDatafile(datafile);
  }

  return result;
}

////////////////////////////////////////////////////////////////////////////////
/// @}
////////////////////////////////////////////////////////////////////////////////

// -----------------------------------------------------------------------------
// --SECTION--                                      constructors and destructors
// -----------------------------------------------------------------------------

////////////////////////////////////////////////////////////////////////////////
/// @addtogroup VocBase
/// @{
////////////////////////////////////////////////////////////////////////////////

////////////////////////////////////////////////////////////////////////////////
/// @brief initializes a collection parameter block
////////////////////////////////////////////////////////////////////////////////

void TRI_InitParameterCollection (TRI_col_parameter_t* parameter,
                                  char const* name,
                                  TRI_voc_size_t maximalSize) {
  assert(parameter);
  memset(parameter, 0, sizeof(TRI_col_parameter_t));

  parameter->_type = TRI_COL_TYPE_SIMPLE_DOCUMENT;

  parameter->_waitForSync = false;
  parameter->_maximalSize = (maximalSize / PageSize) * PageSize;

  parameter->_isSystem = false;

  if (parameter->_maximalSize == 0 && maximalSize != 0) {
    parameter->_maximalSize = PageSize;
  }

  TRI_CopyString(parameter->_name, name, sizeof(parameter->_name));
}

////////////////////////////////////////////////////////////////////////////////
/// @brief creates a new collection
////////////////////////////////////////////////////////////////////////////////

TRI_collection_t* TRI_CreateCollection (TRI_vocbase_t* vocbase,
                                        TRI_collection_t* collection,
                                        char const* path,
                                        TRI_col_info_t* parameter) {
  char* filename;
  char* tmp1;
  char* tmp2;
  int res;
<<<<<<< HEAD

  // generate a collection identifier
  parameter->_cid = TRI_NewTickVocBase();
=======
>>>>>>> ccae5029

  // sanity check
  if (sizeof(TRI_df_header_marker_t) + sizeof(TRI_df_footer_marker_t) > parameter->_maximalSize) {
    TRI_set_errno(TRI_ERROR_AVOCADO_DATAFILE_FULL);

    LOG_ERROR("cannot create datafile '%s' in '%s', maximal size '%u' is too small",
              parameter->_name,
              path,
              (unsigned int) parameter->_maximalSize);

    return NULL;
  }

  if (! TRI_IsDirectory(path)) {
    TRI_set_errno(TRI_ERROR_AVOCADO_WRONG_VOCBASE_PATH);

    LOG_ERROR("cannot create collection '%s', path is not a directory", path);

    return NULL;
  }

  // blob collection use the name
  if (parameter->_type == TRI_COL_TYPE_BLOB) {
    filename = TRI_Concatenate2File(path, parameter->_name);
<<<<<<< HEAD
=======
    /* TODO FIXME: memory allocation might fail */
>>>>>>> ccae5029
  }

  // simple collection use the collection identifier
  else if (parameter->_type == TRI_COL_TYPE_SIMPLE_DOCUMENT) {
    tmp1 = TRI_StringUInt64(parameter->_cid);
    tmp2 = TRI_Concatenate2String("collection-", tmp1);
<<<<<<< HEAD

    filename = TRI_Concatenate2File(path, tmp2);
=======
    /* TODO FIXME: memory allocation might fail */

    filename = TRI_Concatenate2File(path, tmp2);
    /* TODO FIXME: memory allocation might fail */
>>>>>>> ccae5029

    TRI_FreeString(tmp2);
    TRI_FreeString(tmp1);
  }

  // uups
  else {
    TRI_set_errno(TRI_ERROR_AVOCADO_UNKNOWN_COLLECTION_TYPE);
<<<<<<< HEAD

    LOG_ERROR("cannot create collection '%s' in '%s': unknown type '%d'",
              parameter->_name,
              path,
              (unsigned int) parameter->_type);

    return NULL;
  }

=======

    LOG_ERROR("cannot create collection '%s' in '%s': unknown type '%d'",
              parameter->_name,
              path,
              (unsigned int) parameter->_type);

    return NULL;
  }

>>>>>>> ccae5029
  // directory must not exists
  if (TRI_ExistsFile(filename)) {
    TRI_set_errno(TRI_ERROR_AVOCADO_COLLECTION_DIRECTORY_ALREADY_EXISTS);
    TRI_FreeString(filename);

    LOG_ERROR("cannot create collection '%s' in '%s', name already exists",
              parameter->_name, path);

    return NULL;
  }

  // create directory
  if (! TRI_CreateDirectory(filename)) {
    LOG_ERROR("cannot create collection '%s' in '%s' as '%s': %s",
              parameter->_name,
              path, 
              filename,
              TRI_last_error());

    TRI_FreeString(filename);

    return NULL;
  }

<<<<<<< HEAD
  // save the parameter block
  res = TRI_SaveParameterInfo(filename, parameter);
=======
  // save the parameter block (within create, no need to lock)
  res = TRI_SaveParameterInfoCollection(filename, parameter);
>>>>>>> ccae5029

  if (res != TRI_ERROR_NO_ERROR) {
    TRI_FreeString(filename);

    LOG_ERROR("cannot save collection parameter '%s': '%s'", filename, TRI_last_error());

    return NULL;
  }

  // create collection structure
  if (collection == NULL) {
    collection = TRI_Allocate(sizeof(TRI_collection_t));
<<<<<<< HEAD
=======
    /* TODO FIXME: memory allocation might fail */
>>>>>>> ccae5029
  }

  InitCollection(vocbase, collection, filename, parameter);

  // return collection
  return collection;
}

////////////////////////////////////////////////////////////////////////////////
/// @brief frees the memory allocated, but does not free the pointer
///
/// Note that the collection must be closed first.
////////////////////////////////////////////////////////////////////////////////

void TRI_DestroyCollection (TRI_collection_t* collection) {
  assert(collection);

  FreeDatafilesVector(&collection->_datafiles);
  FreeDatafilesVector(&collection->_journals);
  FreeDatafilesVector(&collection->_compactors);

  TRI_DestroyVectorString(&collection->_indexFiles);
  TRI_FreeString(collection->_directory);
}

////////////////////////////////////////////////////////////////////////////////
/// @brief frees the memory allocated and frees the pointer
////////////////////////////////////////////////////////////////////////////////

void TRI_FreeCollection (TRI_collection_t* collection) {
  assert(collection);
  TRI_DestroyCollection(collection);
  TRI_Free(collection);
}

////////////////////////////////////////////////////////////////////////////////
/// @}
////////////////////////////////////////////////////////////////////////////////

// -----------------------------------------------------------------------------
// --SECTION--                                                  public functions
// -----------------------------------------------------------------------------

////////////////////////////////////////////////////////////////////////////////
/// @addtogroup VocBase
/// @{
////////////////////////////////////////////////////////////////////////////////

////////////////////////////////////////////////////////////////////////////////
/// @brief creates a parameter info block from file
///
/// You must hold the @ref TRI_READ_LOCK_STATUS_VOCBASE_COL when calling this
/// function.
////////////////////////////////////////////////////////////////////////////////

<<<<<<< HEAD
int TRI_LoadParameterInfo (char const* path,
                           TRI_col_info_t* parameter) {
=======
int TRI_LoadParameterInfoCollection (char const* path, TRI_col_info_t* parameter) {
>>>>>>> ccae5029
  TRI_json_t* json;
  char* filename;
  char* error;
  size_t i;
  size_t n;

  memset(parameter, 0, sizeof(TRI_col_info_t));

  // find parameter file
  filename = TRI_Concatenate2File(path, TRI_COL_PARAMETER_FILE);

  if (! TRI_ExistsFile(filename)) {
    TRI_FreeString(filename);
    return TRI_set_errno(TRI_ERROR_AVOCADO_ILLEGAL_PARAMETER_FILE);
  }

  json = TRI_JsonFile(filename, &error);

  if (json == NULL) {
    TRI_FreeString(error);
    TRI_FreeString(filename);

    LOG_ERROR("cannot open '%s', parameter block not readable: %s", filename, error);

    return TRI_set_errno(TRI_ERROR_AVOCADO_ILLEGAL_PARAMETER_FILE);
  }

  TRI_FreeString(filename);

  if (json->_type != TRI_JSON_ARRAY) {
    LOG_ERROR("cannot open '%s', file does not contain a json array", filename);
    return TRI_set_errno(TRI_ERROR_AVOCADO_ILLEGAL_PARAMETER_FILE);
  }

  // convert json
  n = json->_value._objects._length;

  for (i = 0;  i < n;  i += 2) {
    TRI_json_t* key;
    TRI_json_t* value;

    key = TRI_AtVector(&json->_value._objects, i);
    value = TRI_AtVector(&json->_value._objects, i + 1);

    if (key->_type == TRI_JSON_STRING && value->_type == TRI_JSON_NUMBER) {
      if (TRI_EqualString(key->_value._string.data, "version")) {
        parameter->_version = value->_value._number;
      }
      else if (TRI_EqualString(key->_value._string.data, "type")) {
        parameter->_type = value->_value._number;
      }
      else if (TRI_EqualString(key->_value._string.data, "cid")) {
        parameter->_cid = value->_value._number;
      }
      else if (TRI_EqualString(key->_value._string.data, "maximalSize")) {
        parameter->_maximalSize = value->_value._number;
      }
    }
    else if (key->_type == TRI_JSON_STRING && value->_type == TRI_JSON_BOOLEAN) {
      if (TRI_EqualString(key->_value._string.data, "waitForSync")) {
        parameter->_waitForSync = value->_value._boolean;
      }
      else if (TRI_EqualString(key->_value._string.data, "deleted")) {
        parameter->_deleted = value->_value._boolean;
      }
    }
    else if (key->_type == TRI_JSON_STRING && value->_type == TRI_JSON_STRING) {
      if (TRI_EqualString(key->_value._string.data, "name")) {
        TRI_CopyString(parameter->_name, value->_value._string.data, sizeof(parameter->_name));
      }
    }
  }

  TRI_FreeJson(json);
  return TRI_ERROR_NO_ERROR;
}

////////////////////////////////////////////////////////////////////////////////
/// @brief saves a parameter info block to file
///
/// You must hold the @ref TRI_WRITE_LOCK_STATUS_VOCBASE_COL when calling this
/// function.
////////////////////////////////////////////////////////////////////////////////

<<<<<<< HEAD
int TRI_SaveParameterInfo (char const* path,
                           TRI_col_info_t* info) {
=======
int TRI_SaveParameterInfoCollection (char const* path, TRI_col_info_t* info) {
>>>>>>> ccae5029
  TRI_json_t* json;
  char* filename;
  bool ok;
  
  filename = TRI_Concatenate2File(path, TRI_COL_PARAMETER_FILE);

  // create a json info object
  json = TRI_CreateArrayJson();

  TRI_Insert3ArrayJson(json, "version",     TRI_CreateNumberJson(info->_version));
  TRI_Insert3ArrayJson(json, "type",        TRI_CreateNumberJson(info->_type)); 
  TRI_Insert3ArrayJson(json, "cid",         TRI_CreateNumberJson(info->_cid));
  TRI_Insert3ArrayJson(json, "name",        TRI_CreateStringCopyJson(info->_name));
  TRI_Insert3ArrayJson(json, "maximalSize", TRI_CreateNumberJson(info->_maximalSize));
  TRI_Insert3ArrayJson(json, "waitForSync", TRI_CreateBooleanJson(info->_waitForSync));
  TRI_Insert3ArrayJson(json, "deleted",     TRI_CreateBooleanJson(info->_deleted));

  // save json info to file
  ok = TRI_SaveJson(filename, json);
  TRI_FreeJson(json);

  if (! ok) {
    LOG_ERROR("cannot save info block '%s': '%s'", filename, TRI_last_error());

    TRI_FreeString(filename);
    return TRI_errno();
  }

  TRI_FreeString(filename);
  return TRI_ERROR_NO_ERROR;
}

////////////////////////////////////////////////////////////////////////////////
/// @brief updates the parameter info block
///
/// You must hold the @ref TRI_WRITE_LOCK_STATUS_VOCBASE_COL when calling this
/// function.
////////////////////////////////////////////////////////////////////////////////

int TRI_UpdateParameterInfoCollection (TRI_collection_t* collection) {
  TRI_col_info_t parameter;

  parameter._version = collection->_version;
  parameter._type = collection->_type;
  parameter._cid = collection->_cid;
  TRI_CopyString(parameter._name, collection->_name, sizeof(parameter._name));
  parameter._maximalSize = collection->_maximalSize;
  parameter._waitForSync = collection->_waitForSync;
  parameter._deleted = collection->_deleted;
<<<<<<< HEAD
  parameter._size = sizeof(TRI_col_info_t);

  return TRI_SaveParameterInfo(collection->_directory, &parameter) == TRI_ERROR_NO_ERROR;
=======

  return TRI_SaveParameterInfoCollection(collection->_directory, &parameter);
>>>>>>> ccae5029
}

////////////////////////////////////////////////////////////////////////////////
/// @brief renames a collection
<<<<<<< HEAD
=======
///
/// You must hold the @ref TRI_WRITE_LOCK_STATUS_VOCBASE_COL when calling this
/// function.
>>>>>>> ccae5029
////////////////////////////////////////////////////////////////////////////////

int TRI_RenameCollection (TRI_collection_t* collection, char const* name) {
  TRI_col_info_t parameter;
  int res;

  parameter._version = collection->_version;
  parameter._type = collection->_type;
  parameter._cid = collection->_cid;
  TRI_CopyString(parameter._name, name, sizeof(parameter._name));
  parameter._maximalSize = collection->_maximalSize;
  parameter._waitForSync = collection->_waitForSync;
  parameter._deleted = collection->_deleted;
<<<<<<< HEAD
  parameter._size = sizeof(TRI_col_info_t);

  res = TRI_SaveParameterInfo(collection->_directory, &parameter);

  if (res == TRI_ERROR_NO_ERROR) {
    TRI_CopyString(collection->_name, name, sizeof(collection->_name));
  }

=======

  res = TRI_SaveParameterInfoCollection(collection->_directory, &parameter);

  if (res == TRI_ERROR_NO_ERROR) {
    TRI_CopyString(collection->_name, name, sizeof(collection->_name));
  }

>>>>>>> ccae5029
  return res;
}

////////////////////////////////////////////////////////////////////////////////
/// @}
////////////////////////////////////////////////////////////////////////////////

// -----------------------------------------------------------------------------
// --SECTION--                                               protected functions
// -----------------------------------------------------------------------------

////////////////////////////////////////////////////////////////////////////////
/// @addtogroup VocBase
/// @{
////////////////////////////////////////////////////////////////////////////////

////////////////////////////////////////////////////////////////////////////////
/// @brief iterates over a collection
////////////////////////////////////////////////////////////////////////////////

bool TRI_IterateCollection (TRI_collection_t* collection,
                            bool (*iterator)(TRI_df_marker_t const*, void*, TRI_datafile_t*, bool),
                            void* data) {
  TRI_vector_pointer_t* datafiles;
  TRI_vector_pointer_t* journals;
  TRI_vector_pointer_t* compactors;
  size_t i;
  size_t n;

  datafiles = TRI_CopyVectorPointer(&collection->_datafiles);
  journals = TRI_CopyVectorPointer(&collection->_journals);
  compactors = TRI_CopyVectorPointer(&collection->_compactors);

  // iterate over all datafiles
  n = datafiles->_length;

  for (i = 0;  i < n;  ++i) {
    TRI_datafile_t* datafile;
    bool result;

    datafile = datafiles->_buffer[i];

    result = TRI_IterateDatafile(datafile, iterator, data, false);

    if (! result) {
      TRI_FreeVectorPointer(datafiles);
      TRI_FreeVectorPointer(journals);
      TRI_FreeVectorPointer(compactors);

      return false;
    }
  }

  // iterate over all compactors
  n = compactors->_length;

  for (i = 0;  i < n;  ++i) {
    TRI_datafile_t* datafile;
    bool result;

    datafile = compactors->_buffer[i];

    result = TRI_IterateDatafile(datafile, iterator, data, false);

    if (! result) {
      TRI_FreeVectorPointer(datafiles);
      TRI_FreeVectorPointer(journals);
      TRI_FreeVectorPointer(compactors);

      return false;
    }
  }

  // iterate over all journals
  n = journals->_length;

  for (i = 0;  i < n;  ++i) {
    TRI_datafile_t* datafile;
    bool result;

    datafile = journals->_buffer[i];

    result = TRI_IterateDatafile(datafile, iterator, data, false);

    if (! result) {
      TRI_FreeVectorPointer(datafiles);
      TRI_FreeVectorPointer(journals);
      TRI_FreeVectorPointer(compactors);

      return false;
    }
  }

  TRI_FreeVectorPointer(datafiles);
  TRI_FreeVectorPointer(journals);
  TRI_FreeVectorPointer(compactors);

  return true;
}

////////////////////////////////////////////////////////////////////////////////
/// @brief iterates over all index files of a collection
////////////////////////////////////////////////////////////////////////////////

void TRI_IterateIndexCollection (TRI_collection_t* collection,
                                 bool (*iterator)(char const* filename, void*),
                                 void* data) {
  size_t n;
  size_t i;

  // iterate over all index files
  n = collection->_indexFiles._length;

  for (i = 0;  i < n;  ++i) {
    char const* filename;
    bool ok;

    filename = collection->_indexFiles._buffer[i];
    ok = iterator(filename, data);

    if (! ok) {
      LOG_ERROR("cannot load index '%s' for collection '%s'",
                filename,
                collection->_name);
    }
  }
}

////////////////////////////////////////////////////////////////////////////////
/// @brief opens an existing collection
////////////////////////////////////////////////////////////////////////////////

TRI_collection_t* TRI_OpenCollection (TRI_vocbase_t* vocbase,
                                      TRI_collection_t* collection,
                                      char const* path) {
  TRI_col_info_t info;
  bool freeCol;
  bool ok;
  int res;

  freeCol = false;

  if (! TRI_IsDirectory(path)) {
    TRI_set_errno(TRI_ERROR_AVOCADO_WRONG_VOCBASE_PATH);

    LOG_ERROR("cannot open '%s', not a directory or not found", path);

    return NULL;
  }

<<<<<<< HEAD
  // read parameter block
  res = TRI_LoadParameterInfo(path, &info);
=======
  // read parameter block, no need to lock as we are opening the collection
  res = TRI_LoadParameterInfoCollection(path, &info);
>>>>>>> ccae5029

  if (res != TRI_ERROR_NO_ERROR) {
    LOG_ERROR("cannot save collection parameter '%s': '%s'", path, TRI_last_error());
    return NULL;
  }

  // create collection
  if (collection == NULL) {
    collection = TRI_Allocate(sizeof(TRI_collection_t));
<<<<<<< HEAD
=======
    /* TODO FIXME: memory allocation might fail */
>>>>>>> ccae5029
    freeCol = true;
  }

  InitCollection(vocbase, collection, TRI_DuplicateString(path), &info);

  // check for journals and datafiles
  ok = CheckCollection(collection);

  if (! ok) {
    LOG_ERROR("cannot open '%s', check failed", collection->_directory);

    TRI_FreeString(collection->_directory);

    if (freeCol) {
      TRI_Free(collection);
    }

    return NULL;
  }

  return collection;
}

////////////////////////////////////////////////////////////////////////////////
/// @brief closes an open collection
////////////////////////////////////////////////////////////////////////////////

int TRI_CloseCollection (TRI_collection_t* collection) {
<<<<<<< HEAD
  TRI_datafile_t* datafile;
  size_t n;
  size_t i;
=======
>>>>>>> ccae5029

  // close compactor files
  CloseDataFiles(&collection->_compactors);

  // close journal files
  CloseDataFiles(&collection->_journals);

  // close datafiles
  CloseDataFiles(&collection->_datafiles);

<<<<<<< HEAD
    TRI_CloseDatafile(datafile);
  }

=======
>>>>>>> ccae5029
  return TRI_ERROR_NO_ERROR;
}

////////////////////////////////////////////////////////////////////////////////
/// @}
////////////////////////////////////////////////////////////////////////////////

// Local Variables:
// mode: outline-minor
// outline-regexp: "^\\(/// @brief\\|/// {@inheritDoc}\\|/// @addtogroup\\|// --SECTION--\\|/// @\\}\\)"
// End:<|MERGE_RESOLUTION|>--- conflicted
+++ resolved
@@ -390,12 +390,6 @@
   char* tmp1;
   char* tmp2;
   int res;
-<<<<<<< HEAD
-
-  // generate a collection identifier
-  parameter->_cid = TRI_NewTickVocBase();
-=======
->>>>>>> ccae5029
 
   // sanity check
   if (sizeof(TRI_df_header_marker_t) + sizeof(TRI_df_footer_marker_t) > parameter->_maximalSize) {
@@ -420,25 +414,17 @@
   // blob collection use the name
   if (parameter->_type == TRI_COL_TYPE_BLOB) {
     filename = TRI_Concatenate2File(path, parameter->_name);
-<<<<<<< HEAD
-=======
     /* TODO FIXME: memory allocation might fail */
->>>>>>> ccae5029
   }
 
   // simple collection use the collection identifier
   else if (parameter->_type == TRI_COL_TYPE_SIMPLE_DOCUMENT) {
     tmp1 = TRI_StringUInt64(parameter->_cid);
     tmp2 = TRI_Concatenate2String("collection-", tmp1);
-<<<<<<< HEAD
-
-    filename = TRI_Concatenate2File(path, tmp2);
-=======
     /* TODO FIXME: memory allocation might fail */
 
     filename = TRI_Concatenate2File(path, tmp2);
     /* TODO FIXME: memory allocation might fail */
->>>>>>> ccae5029
 
     TRI_FreeString(tmp2);
     TRI_FreeString(tmp1);
@@ -447,7 +433,6 @@
   // uups
   else {
     TRI_set_errno(TRI_ERROR_AVOCADO_UNKNOWN_COLLECTION_TYPE);
-<<<<<<< HEAD
 
     LOG_ERROR("cannot create collection '%s' in '%s': unknown type '%d'",
               parameter->_name,
@@ -457,17 +442,6 @@
     return NULL;
   }
 
-=======
-
-    LOG_ERROR("cannot create collection '%s' in '%s': unknown type '%d'",
-              parameter->_name,
-              path,
-              (unsigned int) parameter->_type);
-
-    return NULL;
-  }
-
->>>>>>> ccae5029
   // directory must not exists
   if (TRI_ExistsFile(filename)) {
     TRI_set_errno(TRI_ERROR_AVOCADO_COLLECTION_DIRECTORY_ALREADY_EXISTS);
@@ -492,13 +466,8 @@
     return NULL;
   }
 
-<<<<<<< HEAD
-  // save the parameter block
-  res = TRI_SaveParameterInfo(filename, parameter);
-=======
   // save the parameter block (within create, no need to lock)
   res = TRI_SaveParameterInfoCollection(filename, parameter);
->>>>>>> ccae5029
 
   if (res != TRI_ERROR_NO_ERROR) {
     TRI_FreeString(filename);
@@ -511,10 +480,7 @@
   // create collection structure
   if (collection == NULL) {
     collection = TRI_Allocate(sizeof(TRI_collection_t));
-<<<<<<< HEAD
-=======
     /* TODO FIXME: memory allocation might fail */
->>>>>>> ccae5029
   }
 
   InitCollection(vocbase, collection, filename, parameter);
@@ -570,12 +536,7 @@
 /// function.
 ////////////////////////////////////////////////////////////////////////////////
 
-<<<<<<< HEAD
-int TRI_LoadParameterInfo (char const* path,
-                           TRI_col_info_t* parameter) {
-=======
 int TRI_LoadParameterInfoCollection (char const* path, TRI_col_info_t* parameter) {
->>>>>>> ccae5029
   TRI_json_t* json;
   char* filename;
   char* error;
@@ -660,12 +621,7 @@
 /// function.
 ////////////////////////////////////////////////////////////////////////////////
 
-<<<<<<< HEAD
-int TRI_SaveParameterInfo (char const* path,
-                           TRI_col_info_t* info) {
-=======
 int TRI_SaveParameterInfoCollection (char const* path, TRI_col_info_t* info) {
->>>>>>> ccae5029
   TRI_json_t* json;
   char* filename;
   bool ok;
@@ -715,24 +671,15 @@
   parameter._maximalSize = collection->_maximalSize;
   parameter._waitForSync = collection->_waitForSync;
   parameter._deleted = collection->_deleted;
-<<<<<<< HEAD
-  parameter._size = sizeof(TRI_col_info_t);
-
-  return TRI_SaveParameterInfo(collection->_directory, &parameter) == TRI_ERROR_NO_ERROR;
-=======
 
   return TRI_SaveParameterInfoCollection(collection->_directory, &parameter);
->>>>>>> ccae5029
 }
 
 ////////////////////////////////////////////////////////////////////////////////
 /// @brief renames a collection
-<<<<<<< HEAD
-=======
 ///
 /// You must hold the @ref TRI_WRITE_LOCK_STATUS_VOCBASE_COL when calling this
 /// function.
->>>>>>> ccae5029
 ////////////////////////////////////////////////////////////////////////////////
 
 int TRI_RenameCollection (TRI_collection_t* collection, char const* name) {
@@ -746,24 +693,13 @@
   parameter._maximalSize = collection->_maximalSize;
   parameter._waitForSync = collection->_waitForSync;
   parameter._deleted = collection->_deleted;
-<<<<<<< HEAD
-  parameter._size = sizeof(TRI_col_info_t);
-
-  res = TRI_SaveParameterInfo(collection->_directory, &parameter);
+
+  res = TRI_SaveParameterInfoCollection(collection->_directory, &parameter);
 
   if (res == TRI_ERROR_NO_ERROR) {
     TRI_CopyString(collection->_name, name, sizeof(collection->_name));
   }
 
-=======
-
-  res = TRI_SaveParameterInfoCollection(collection->_directory, &parameter);
-
-  if (res == TRI_ERROR_NO_ERROR) {
-    TRI_CopyString(collection->_name, name, sizeof(collection->_name));
-  }
-
->>>>>>> ccae5029
   return res;
 }
 
@@ -914,13 +850,8 @@
     return NULL;
   }
 
-<<<<<<< HEAD
-  // read parameter block
-  res = TRI_LoadParameterInfo(path, &info);
-=======
   // read parameter block, no need to lock as we are opening the collection
   res = TRI_LoadParameterInfoCollection(path, &info);
->>>>>>> ccae5029
 
   if (res != TRI_ERROR_NO_ERROR) {
     LOG_ERROR("cannot save collection parameter '%s': '%s'", path, TRI_last_error());
@@ -930,10 +861,7 @@
   // create collection
   if (collection == NULL) {
     collection = TRI_Allocate(sizeof(TRI_collection_t));
-<<<<<<< HEAD
-=======
     /* TODO FIXME: memory allocation might fail */
->>>>>>> ccae5029
     freeCol = true;
   }
 
@@ -962,12 +890,6 @@
 ////////////////////////////////////////////////////////////////////////////////
 
 int TRI_CloseCollection (TRI_collection_t* collection) {
-<<<<<<< HEAD
-  TRI_datafile_t* datafile;
-  size_t n;
-  size_t i;
-=======
->>>>>>> ccae5029
 
   // close compactor files
   CloseDataFiles(&collection->_compactors);
@@ -978,12 +900,6 @@
   // close datafiles
   CloseDataFiles(&collection->_datafiles);
 
-<<<<<<< HEAD
-    TRI_CloseDatafile(datafile);
-  }
-
-=======
->>>>>>> ccae5029
   return TRI_ERROR_NO_ERROR;
 }
 
