--- conflicted
+++ resolved
@@ -35,12 +35,9 @@
 #include "Basics/FileUtils.h"
 #include "Basics/MutexLocker.h"
 #include "Basics/OpenFilesTracker.h"
-<<<<<<< HEAD
 #include "Basics/Result.h"
-=======
 #include "Basics/StaticStrings.h"
 #include "Basics/StringUtils.h"
->>>>>>> a7340818
 #include "Basics/VelocyPackHelper.h"
 #include "ProgramOptions/ProgramOptions.h"
 #include "Shell/ClientFeature.h"
@@ -252,32 +249,18 @@
     // find out whether there are more results to fetch
     bool checkMore = false;
 
-    // TODO: fix hard-coded headers
-<<<<<<< HEAD
     bool headerExtracted;
     std::string header = response->getHeaderField(
-        "x-arango-replication-checkmore", headerExtracted);
+        StaticStrings::ReplicationHeaderCheckMore, headerExtracted);
     if (headerExtracted) {
       // first check the basic flag
-=======
-    std::string header =
-        response->getHeaderField(StaticStrings::ReplicationHeaderCheckMore, found);
-
-    if (found) {
->>>>>>> a7340818
       checkMore = StringUtils::boolean(header);
       if (checkMore) {
         // TODO: fix hard-coded headers
-<<<<<<< HEAD
         // now check if the actual tick has changed
-        header = response->getHeaderField("x-arango-replication-lastincluded",
+        header = response->getHeaderField(StaticStrings::ReplicationHeaderLastIncluded,
                                           headerExtracted);
         if (headerExtracted) {
-=======
-        header = response->getHeaderField(StaticStrings::ReplicationHeaderLastIncluded, found);
-
-        if (found) {
->>>>>>> a7340818
           uint64_t tick = StringUtils::uint64(header);
           if (tick > fromTick) {
             fromTick = tick;
@@ -745,117 +728,12 @@
     _clientTaskQueue.queueJob(std::move(jobData));
   }
 
-<<<<<<< HEAD
   // wait for all jobs to finish, then check for errors
   _clientTaskQueue.waitForIdle();
   {
     MUTEX_LOCKER(lock, _workerErrorLock);
     if (!_workerErrors.empty()) {
       return _workerErrors.front();
-=======
-  return TRI_ERROR_NO_ERROR;
-}
-
-/// @brief dump a single shard, that is a collection on a DBserver
-int DumpFeature::dumpShard(int fd, std::string const& DBserver,
-                           std::string const& name, std::string& errorMsg) {
-  uint64_t chunkSize = _chunkSize;
-
-  std::string const baseUrl = "/_api/replication/dump?DBserver=" + DBserver +
-                              "&batchId=" + StringUtils::itoa(_batchId) +
-                              "&collection=" + name + "&ticks=false";
-
-  uint64_t fromTick = 0;
-  uint64_t maxTick = UINT64_MAX;
-
-  while (true) {
-    std::string url = baseUrl + "&from=" + StringUtils::itoa(fromTick) +
-                      "&chunkSize=" + StringUtils::itoa(chunkSize);
-
-    if (maxTick > 0) {
-      url += "&to=" + StringUtils::itoa(maxTick);
-    }
-
-    _stats._totalBatches++;
-
-    std::unique_ptr<SimpleHttpResult> response(
-        _httpClient->request(rest::RequestType::GET, url, nullptr, 0));
-
-    if (response == nullptr || !response->isComplete()) {
-      errorMsg =
-          "got invalid response from server: " + _httpClient->getErrorMessage();
-
-      return TRI_ERROR_INTERNAL;
-    }
-
-    if (response->wasHttpError()) {
-      errorMsg = getHttpErrorMessage(response.get(), nullptr);
-
-      return TRI_ERROR_INTERNAL;
-    }
-
-    int res = TRI_ERROR_NO_ERROR;  // just to please the compiler
-    bool checkMore = false;
-    bool found;
-
-    // TODO: fix hard-coded headers
-    std::string header =
-        response->getHeaderField(StaticStrings::ReplicationHeaderCheckMore, found);
-
-    if (found) {
-      checkMore = StringUtils::boolean(header);
-      res = TRI_ERROR_NO_ERROR;
-
-      if (checkMore) {
-        // TODO: fix hard-coded headers
-        header = response->getHeaderField(StaticStrings::ReplicationHeaderLastIncluded, found);
-
-        if (found) {
-          uint64_t tick = StringUtils::uint64(header);
-
-          if (tick > fromTick) {
-            fromTick = tick;
-          } else {
-            // we got the same tick again, this indicates we're at the end
-            checkMore = false;
-          }
-        }
-      }
-    }
-
-    if (!found) {
-      errorMsg = "got invalid response server: required header is missing";
-      res = TRI_ERROR_REPLICATION_INVALID_RESPONSE;
-    }
-
-    if (res == TRI_ERROR_NO_ERROR) {
-      StringBuffer const& body = response->getBody();
-      bool result = writeData(fd, body.c_str(), body.length());
-
-      if (!result) {
-        res = TRI_ERROR_CANNOT_WRITE_FILE;
-      } else {
-        _stats._totalWritten += (uint64_t)body.length();
-      }
-    }
-
-    if (res != TRI_ERROR_NO_ERROR) {
-      return res;
-    }
-
-    if (!checkMore || fromTick == 0) {
-      // done
-      return res;
-    }
-
-    if (chunkSize < _maxChunkSize) {
-      // adaptively increase chunksize
-      chunkSize = static_cast<uint64_t>(chunkSize * 1.5);
-
-      if (chunkSize > _maxChunkSize) {
-        chunkSize = _maxChunkSize;
-      }
->>>>>>> a7340818
     }
   }
 
