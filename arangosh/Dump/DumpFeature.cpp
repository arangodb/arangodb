--- conflicted
+++ resolved
@@ -698,12 +698,8 @@
   }
 
   // iterate over collections
-<<<<<<< HEAD
-  for (VPackSlice collection : VPackArrayIterator(collections)) {
-=======
   for (VPackSlice const& collection : VPackArrayIterator(collections)) {
     // extract parameters about the individual collection
->>>>>>> 898f3e1d
     if (!collection.isObject()) {
       return ::ErrorMalformedJsonResponse;
     }
@@ -798,12 +794,8 @@
   }
 
   // iterate over collections
-<<<<<<< HEAD
-  for (VPackSlice collection : VPackArrayIterator(collections)) {
-=======
   for (auto const& collection : VPackArrayIterator(collections)) {
     // extract parameters about the individual collection
->>>>>>> 898f3e1d
     if (!collection.isObject()) {
       return ::ErrorMalformedJsonResponse;
     }
