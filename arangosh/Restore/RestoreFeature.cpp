////////////////////////////////////////////////////////////////////////////////
/// DISCLAIMER
///
/// Copyright 2014-2021 ArangoDB GmbH, Cologne, Germany
/// Copyright 2004-2014 triAGENS GmbH, Cologne, Germany
///
/// Licensed under the Apache License, Version 2.0 (the "License");
/// you may not use this file except in compliance with the License.
/// You may obtain a copy of the License at
///
///     http://www.apache.org/licenses/LICENSE-2.0
///
/// Unless required by applicable law or agreed to in writing, software
/// distributed under the License is distributed on an "AS IS" BASIS,
/// WITHOUT WARRANTIES OR CONDITIONS OF ANY KIND, either express or implied.
/// See the License for the specific language governing permissions and
/// limitations under the License.
///
/// Copyright holder is ArangoDB GmbH, Cologne, Germany
///
/// @author Jan Steemann
/// @author Dan Larkin-York
////////////////////////////////////////////////////////////////////////////////

#include "RestoreFeature.h"

#include <velocypack/Builder.h>
#include <velocypack/Collection.h>
#include <velocypack/Iterator.h>
#include <velocypack/StringRef.h>
#include <velocypack/velocypack-aliases.h>

#include <algorithm>
#include <chrono>
#include <string>
#include <thread>
#include <unordered_set>

#include "ApplicationFeatures/ApplicationServer.h"
#include "Basics/FileUtils.h"
#include "Basics/NumberOfCores.h"
#include "Basics/Result.h"
#include "Basics/StaticStrings.h"
#include "Basics/StringBuffer.h"
#include "Basics/StringUtils.h"
#include "Basics/Utf8Helper.h"
#include "Basics/VelocyPackHelper.h"
#include "Basics/application-exit.h"
#include "Basics/debugging.h"
#include "Basics/files.h"
#include "Basics/system-functions.h"
#include "FeaturePhases/BasicFeaturePhaseClient.h"
#include "Logger/LogMacros.h"
#include "Logger/Logger.h"
#include "Logger/LoggerStream.h"
#include "ProgramOptions/ProgramOptions.h"
#include "Shell/ClientFeature.h"
#include "SimpleHttpClient/GeneralClientConnection.h"
#include "SimpleHttpClient/HttpResponseChecker.h"
#include "SimpleHttpClient/SimpleHttpClient.h"
#include "SimpleHttpClient/SimpleHttpResult.h"
#include "Ssl/SslInterface.h"
#include "Utilities/NameValidator.h"

#ifdef USE_ENTERPRISE
#include "Enterprise/Encryption/EncryptionFeature.h"
#endif

namespace {

/// @brief name of the feature to report to application server
constexpr auto FeatureName = "Restore";

/// @brief return the target replication factor for the specified collection
uint64_t getReplicationFactor(arangodb::RestoreFeature::Options const& options,
                              arangodb::velocypack::Slice const& slice, bool& isSatellite) {
  uint64_t result = options.defaultReplicationFactor;
  isSatellite = false;

  arangodb::velocypack::Slice s = slice.get(arangodb::StaticStrings::ReplicationFactor);
  if (s.isInteger()) {
    result = s.getNumericValue<uint64_t>();
  } else if (s.isString()) {
    if (s.copyString() == arangodb::StaticStrings::Satellite) {
      isSatellite = true;
    }
  }

  s = slice.get("name");
  if (!s.isString()) {
    // should not happen, but anyway, let's be safe here
    return result;
  }

  if (!options.replicationFactor.empty()) {
    std::string const name = s.copyString();

    for (auto const& it : options.replicationFactor) {
      auto parts = arangodb::basics::StringUtils::split(it, '=');
      if (parts.size() == 1) {
        // this is the default value, e.g. `--replicationFactor 2`
        if (parts[0] == arangodb::StaticStrings::Satellite) {
          isSatellite = true;
        } else {
          result = arangodb::basics::StringUtils::uint64(parts[0]);
        }
      }

      // look if we have a more specific value, e.g. `--replicationFactor myCollection=3`
      if (parts.size() != 2 || parts[0] != name) {
        // somehow invalid or different collection
        continue;
      }
      if (parts[1] == arangodb::StaticStrings::Satellite) {
        isSatellite = true;
      } else {
        result = arangodb::basics::StringUtils::uint64(parts[1]);
      }
      break;
    }
  }

  return result;
}

/// @brief return the target number of shards for the specified collection
uint64_t getNumberOfShards(arangodb::RestoreFeature::Options const& options,
                           arangodb::velocypack::Slice const& slice) {
  uint64_t result = options.defaultNumberOfShards;

  arangodb::velocypack::Slice s = slice.get("numberOfShards");
  if (s.isInteger()) {
    result = s.getNumericValue<uint64_t>();
  }

  s = slice.get("name");
  if (!s.isString()) {
    // should not happen, but anyway, let's be safe here
    return result;
  }

  if (!options.numberOfShards.empty()) {
    std::string const name = s.copyString();

    for (auto const& it : options.numberOfShards) {
      auto parts = arangodb::basics::StringUtils::split(it, '=');
      if (parts.size() == 1) {
        // this is the default value, e.g. `--numberOfShards 2`
        result = arangodb::basics::StringUtils::uint64(parts[0]);
      }

      // look if we have a more specific value, e.g. `--numberOfShards myCollection=3`
      if (parts.size() != 2 || parts[0] != name) {
        // somehow invalid or different collection
        continue;
      }
      result = arangodb::basics::StringUtils::uint64(parts[1]);
      break;
    }
  }

  return result;
}

<<<<<<< HEAD
/// @brief check whether HTTP response is valid, complete, and not an error
arangodb::Result checkHttpResponse(arangodb::httpclient::SimpleHttpClient& client,
                                   std::unique_ptr<arangodb::httpclient::SimpleHttpResult>& response,
                                   char const* requestAction,
                                   std::string const& originalRequest) {
  using arangodb::basics::StringUtils::itoa;
  if (response == nullptr || !response->isComplete()) {
    return {TRI_ERROR_INTERNAL,
            "got invalid response from server: '" + client.getErrorMessage() +
                "' while executing " + requestAction + (originalRequest.empty() ? "" : " with this payload: '" +
                originalRequest + "'")};
  }
  if (response->wasHttpError()) {
    auto errorNum = static_cast<int>(TRI_ERROR_INTERNAL);
    std::string errorMsg = response->getHttpReturnMessage();
    std::shared_ptr<arangodb::velocypack::Builder> bodyBuilder(response->getBodyVelocyPack());
    arangodb::velocypack::Slice error = bodyBuilder->slice();
    if (!error.isNone() && error.hasKey(arangodb::StaticStrings::ErrorMessage)) {
      errorNum = error.get(arangodb::StaticStrings::ErrorNum).getNumericValue<int>();
      errorMsg = error.get(arangodb::StaticStrings::ErrorMessage).copyString();
    }
    auto err = ErrorCode{errorNum};
    return {err, "got invalid response from server: HTTP " +
                     itoa(response->getHttpReturnCode()) + ": '" + errorMsg +
                     "' while executing " + requestAction +
                     (originalRequest.empty() ? "" : "' with this payload: '" + originalRequest + "'")};
  }
  return {TRI_ERROR_NO_ERROR};
=======
/// @brief Sort collections for proper recreation order
bool sortCollectionsForCreation(VPackBuilder const& l, VPackBuilder const& r) {
  VPackSlice const left = l.slice().get("parameters");
  VPackSlice const right = r.slice().get("parameters");

  std::string leftName =
      arangodb::basics::VelocyPackHelper::getStringValue(left, "name", "");
  std::string rightName =
      arangodb::basics::VelocyPackHelper::getStringValue(right, "name", "");

  // First we sort by shard distribution.
  // We first have to create the collections which have no dependencies.
  // NB: Dependency graph has depth at most 1, no need to manage complex DAG
  VPackSlice leftDist = left.get(arangodb::StaticStrings::DistributeShardsLike);
  VPackSlice rightDist = right.get(arangodb::StaticStrings::DistributeShardsLike);
  if (leftDist.isNone() && rightDist.isString() &&
      rightDist.copyString() == leftName) {
    return true;
  }
  if (rightDist.isNone() && leftDist.isString() &&
      leftDist.copyString() == rightName) {
    return false;
  }

  // Next we sort by collection type so that vertex collections are recreated
  // before edge, etc.
  int leftType =
      arangodb::basics::VelocyPackHelper::getNumericValue<int>(left, "type", 0);
  int rightType =
      arangodb::basics::VelocyPackHelper::getNumericValue<int>(right, "type", 0);
  if (leftType != rightType) {
    return leftType < rightType;
  }

  // Finally, sort by name so we have stable, reproducible results
  // Sort system collections first
  if (!leftName.empty() && leftName[0] == '_' &&
      !rightName.empty() && rightName[0] != '_') {
    return true;
  }
  if (!leftName.empty() && leftName[0] != '_' &&
      !rightName.empty() && rightName[0] == '_') {
    return false;
  }
  return strcasecmp(leftName.c_str(), rightName.c_str()) < 0;
>>>>>>> 187a32da
}

void makeAttributesUnique(arangodb::velocypack::Builder& builder,
                          arangodb::velocypack::Slice slice) {
  if (slice.isObject()) {
    std::unordered_set<arangodb::velocypack::StringRef> keys;

    builder.openObject();

    auto it = arangodb::velocypack::ObjectIterator(slice, true);

    while (it.valid()) {
      if (!keys.emplace(it.key().stringRef()).second) {
        // duplicate key
        it.next();
        continue;
      }

      // process attributes recursively
      builder.add(it.key());
      makeAttributesUnique(builder, it.value());
      it.next();
    }

    builder.close();
  } else if (slice.isArray()) {
    builder.openArray();

    auto it = arangodb::velocypack::ArrayIterator(slice);

    while (it.valid()) {
      // recurse into array
      makeAttributesUnique(builder, it.value());
      it.next();
    }

    builder.close();
  } else {
    // non-compound value!
    builder.add(slice);
  }
}

/// @brief Create the database to restore to, connecting manually
arangodb::Result tryCreateDatabase(arangodb::application_features::ApplicationServer& server,
                                   std::string const& name,
                                   VPackSlice properties,
                                   arangodb::RestoreFeature::Options const& options) {
  using arangodb::httpclient::SimpleHttpClient;
  using arangodb::httpclient::SimpleHttpResult;
  using arangodb::rest::RequestType;
  using arangodb::rest::ResponseCode;
  using arangodb::velocypack::ArrayBuilder;
  using arangodb::velocypack::ObjectBuilder;

  // get client feature for configuration info
  arangodb::ClientFeature& client =
      server.getFeature<arangodb::HttpEndpointProvider, arangodb::ClientFeature>();

  client.setDatabaseName(arangodb::StaticStrings::SystemDatabase);

  // get httpclient by hand rather than using manager, to bypass any built-in
  // checks which will fail if the database doesn't exist
  std::unique_ptr<SimpleHttpClient> httpClient;
  try {
    httpClient = client.createHttpClient(0); // thread number zero
    httpClient->params().setLocationRewriter(static_cast<void*>(&client),
                                             arangodb::ClientManager::rewriteLocation);
    httpClient->params().setUserNamePassword("/", client.username(), client.password());

  } catch (...) {
    LOG_TOPIC("832ef", FATAL, arangodb::Logger::RESTORE)
        << "cannot create server connection, giving up!";
    return {TRI_ERROR_SIMPLE_CLIENT_COULD_NOT_CONNECT};
  }

  VPackBuilder builder;
  {
    ObjectBuilder object(&builder);
    object->add(arangodb::StaticStrings::DatabaseName, VPackValue(normalizeUtf8ToNFC(name)));

    // add replication factor write concern etc
    if (properties.isObject()) {
      ObjectBuilder guard(&builder, "options");
      for (auto const& key : std::vector<std::string>{
        arangodb::StaticStrings::ReplicationFactor,
        arangodb::StaticStrings::Sharding,
        arangodb::StaticStrings::WriteConcern
      }) {
        VPackSlice slice = properties.get(key);
        if (key == arangodb::StaticStrings::ReplicationFactor) {
          // overwrite replicationFactor if set
          bool isSatellite = false;
          uint64_t replicationFactor = getReplicationFactor(options, properties, isSatellite);
          if (!isSatellite) {
            object->add(key, VPackValue(replicationFactor));
            continue;
          }
        }
        if (!slice.isNone()) {
          object->add(key, slice);
        }
      }
    }

    {
      ArrayBuilder users(&builder, "users");
      {
        ObjectBuilder user(&builder);
        user->add("username", VPackValue(client.username()));
        user->add("passwd", VPackValue(client.password()));
      }
    }
  }

  std::string const body = builder.slice().toJson();

  std::unique_ptr<SimpleHttpResult> response(
      httpClient->request(RequestType::POST, "/_api/database", body.c_str(), body.size()));
  if (response == nullptr || !response->isComplete()) {
    return {TRI_ERROR_INTERNAL};
  }

  auto returnCode = response->getHttpReturnCode();
  if (returnCode == static_cast<int>(ResponseCode::OK) ||
      returnCode == static_cast<int>(ResponseCode::CREATED)) {
    // all ok
    return {TRI_ERROR_NO_ERROR};
  }
  if (returnCode == static_cast<int>(ResponseCode::UNAUTHORIZED) ||
      returnCode == static_cast<int>(ResponseCode::FORBIDDEN)) {
    // invalid authorization
    auto res = arangodb::HttpResponseChecker::check(httpClient->getErrorMessage(), response.get(), "creating database", body);
 //   auto res = ::checkHttpResponse(*httpClient, response, "creating database", body);
    return {TRI_ERROR_FORBIDDEN, res.errorMessage()};
  }

  // any other error
  auto res = arangodb::HttpResponseChecker::check(httpClient->getErrorMessage(), response.get(), "creating database", body);
 // auto res = ::checkHttpResponse(*httpClient, response, "creating database", body);
  return {TRI_ERROR_INTERNAL, res.errorMessage()};
}

/// @check If directory is encrypted, check that key option is specified
void checkEncryption(arangodb::ManagedDirectory& directory) {
  using arangodb::Logger;
  if (directory.isEncrypted()) {
#ifdef USE_ENTERPRISE
    if (!directory.encryptionFeature()->keyOptionSpecified()) {
      LOG_TOPIC("cc58e", WARN, Logger::RESTORE)
          << "the dump data seems to be encrypted with " << directory.encryptionType()
          << ", but no key information was specified to decrypt the dump";
      LOG_TOPIC("1a5a4", WARN, Logger::RESTORE)
          << "it is recommended to specify either "
             "`--encryption.keyfile` or `--encryption.key-generator` "
             "when invoking arangorestore with an encrypted dump";
    } else {
      LOG_TOPIC("4f9cf", INFO, Logger::RESTORE)
          << "# using encryption type " << directory.encryptionType()
          << " for reading dump";
    }
#endif
  }
}

void getDBProperties(arangodb::ManagedDirectory& directory, VPackBuilder& builder) {
  VPackBuilder fileContentBuilder;

  VPackSlice slice = VPackSlice::emptyObjectSlice();
  try {
    fileContentBuilder = directory.vpackFromJsonFile("dump.json");
  } catch (...) {
    LOG_TOPIC("3a5a4", WARN, arangodb::Logger::RESTORE)
        << "could not read dump.json file: "
        << directory.status().errorMessage();
    builder.add(slice);
    return;
  }

  try {
    auto props = fileContentBuilder.slice().get(arangodb::StaticStrings::Properties);
    if (props.isObject()) {
      slice = props;
    }
  } catch (...) {
    LOG_TOPIC("3b6a4", INFO, arangodb::Logger::RESTORE)
        << "no properties object found in dump.json file";
  }
  builder.add(slice);
}

/// @brief Check the database name specified by the dump file
arangodb::Result checkDumpDatabase(arangodb::application_features::ApplicationServer& server,
                                   arangodb::ManagedDirectory& directory,
                                   bool forceSameDatabase,
                                   bool& useEnvelope) {
  using arangodb::ClientFeature;
  using arangodb::HttpEndpointProvider;
  using arangodb::Logger;
  using arangodb::application_features::ApplicationServer;

  std::string databaseName;
  try {
    VPackBuilder fileContentBuilder = directory.vpackFromJsonFile("dump.json");
    VPackSlice const fileContent = fileContentBuilder.slice();
    databaseName = fileContent.get("database").copyString();
    if (VPackSlice s = fileContent.get("useEnvelope"); s.isBoolean()) {
      useEnvelope = s.getBoolean();
    }
  } catch (...) {
    // the above may go wrong for several reasons
  }

  if (!databaseName.empty()) {
    LOG_TOPIC("abeb4", INFO, Logger::RESTORE)
        << "Database name in source dump is '" << databaseName << "'";
  }

  ClientFeature& client = server.getFeature<HttpEndpointProvider, ClientFeature>();
  if (forceSameDatabase && databaseName != client.databaseName()) {
    return {TRI_ERROR_BAD_PARAMETER,
            std::string("database name in dump.json ('") + databaseName +
                "') does not match specified database name ('" +
                client.databaseName() + "')"};
  }

  return {};
}

/// @brief Send the command to recreate a collection
arangodb::Result sendRestoreCollection(arangodb::httpclient::SimpleHttpClient& httpClient,
                                       arangodb::RestoreFeature::Options const& options,
                                       VPackSlice const& slice, std::string const& name) {
  using arangodb::Logger;
  using arangodb::httpclient::SimpleHttpResult;

  const std::string url =
      "/_api/replication/restore-collection"
      "?overwrite=" +
      std::string(options.overwrite ? "true" : "false") +
      "&force=" + std::string(options.force ? "true" : "false") +
      "&ignoreDistributeShardsLikeErrors=" +
      std::string(options.ignoreDistributeShardsLikeErrors ? "true" : "false");

  VPackSlice const parameters = slice.get("parameters");

  // build cluster options using command-line parameter values
  VPackBuilder newOptions;
  newOptions.openObject();
  bool isSatellite = false;
  uint64_t replicationFactor = getReplicationFactor(options, parameters, isSatellite);
  if (isSatellite) {
    newOptions.add(arangodb::StaticStrings::ReplicationFactor, VPackValue(arangodb::StaticStrings::Satellite));
  } else {
    newOptions.add(arangodb::StaticStrings::ReplicationFactor, VPackValue(replicationFactor));
  }
  newOptions.add(arangodb::StaticStrings::NumberOfShards, VPackValue(getNumberOfShards(options, parameters)));
  newOptions.close();

  VPackBuilder b;
  b.openObject();
  b.add("indexes", slice.get("indexes"));
  b.add(VPackValue("parameters"));
  VPackCollection::merge(b, parameters, newOptions.slice(), true, false);
  b.close();

  std::string const body = b.slice().toJson();

  std::unique_ptr<SimpleHttpResult> response(
      httpClient.request(arangodb::rest::RequestType::PUT, url, body.c_str(), body.size()));
  return arangodb::HttpResponseChecker::check(httpClient.getErrorMessage(), response.get(), "restoring collection", body);

 // return ::checkHttpResponse(httpClient, response, "restoring collection", body);
}

/// @brief Recreate a collection given its description
arangodb::Result recreateCollection(arangodb::httpclient::SimpleHttpClient& httpClient,
                                    arangodb::RestoreFeature::RestoreMainJob& job) {
  using arangodb::Logger;

  VPackSlice const parameters = job.parameters;
  int type = arangodb::basics::VelocyPackHelper::getNumericValue<int>(parameters, "type", 2);
  std::string const collectionType(type == 2 ? "document" : "edge");

  // re-create collection
  if (job.options.progress) {
    if (job.options.overwrite) {
      LOG_TOPIC("9b414", INFO, Logger::RESTORE) << "# Re-creating " << collectionType
                                       << " collection '" << job.collectionName << "'...";
    } else {
      LOG_TOPIC("a9123", INFO, Logger::RESTORE) << "# Creating " << collectionType
                                       << " collection '" << job.collectionName << "'...";
    }
  }

  arangodb::Result result = ::sendRestoreCollection(httpClient, job.options, job.parameters, job.collectionName);

  if (result.fail()) {
    LOG_TOPIC("c6658", WARN, Logger::RESTORE)
        << "Error while creating " << collectionType << " collection '"
        << job.collectionName << "': " << result.errorMessage();
    
    if (job.options.force) {
      result.reset();
    }
  }
  return result;
}

/// @brief Restore the data for a given view
arangodb::Result restoreView(arangodb::httpclient::SimpleHttpClient& httpClient,
                             arangodb::RestoreFeature::Options const& options,
                             VPackSlice const& viewDefinition) {
  using arangodb::httpclient::SimpleHttpResult;

  std::string url = "/_api/replication/restore-view?overwrite=" +
                    std::string(options.overwrite ? "true" : "false") +
                    "&force=" + std::string(options.force ? "true" : "false");

  std::string const body = viewDefinition.toJson();
  std::unique_ptr<SimpleHttpResult> response(
      httpClient.request(arangodb::rest::RequestType::PUT, url, body.c_str(), body.size()));
  return arangodb::HttpResponseChecker::check(httpClient.getErrorMessage(), response.get(), "restoring view", body);
  //return ::checkHttpResponse(httpClient, response, "restoring view", body);
}

arangodb::Result triggerFoxxHeal(arangodb::httpclient::SimpleHttpClient& httpClient) {
  using arangodb::Logger;
  using arangodb::httpclient::SimpleHttpResult;
  std::string body = "";

  // check if the foxx api is available.
  const std::string statusUrl = "/_admin/status";
  std::unique_ptr<SimpleHttpResult> response(
      httpClient.request(arangodb::rest::RequestType::POST, statusUrl,
                         body.c_str(), body.length()));

  auto res = arangodb::HttpResponseChecker::check(httpClient.getErrorMessage(), response.get(), "check status", body);
  if (res.ok() && response) {
    try {
      if (!response->getBodyVelocyPack()->slice().get("foxxApi").getBool()) {
        LOG_TOPIC("9e9b9", INFO, Logger::RESTORE)
          << "skipping foxx self-healing because Foxx API is disabled";
        return { };
      }
    } catch (...) {
      //API Not available because of older version or whatever
    }
  }

  const std::string FoxxHealUrl = "/_api/foxx/_local/heal";
  response.reset(
    httpClient.request(arangodb::rest::RequestType::POST, FoxxHealUrl,
                       body.c_str(), body.length())
  );
  return arangodb::HttpResponseChecker::check(httpClient.getErrorMessage(), response.get(), "trigger self heal", body);

 // return ::checkHttpResponse(httpClient, response, "trigger self heal", body);
}

arangodb::Result processInputDirectory(
    arangodb::httpclient::SimpleHttpClient& httpClient,
    arangodb::ClientTaskQueue<arangodb::RestoreFeature::RestoreJob>& jobQueue,
    arangodb::RestoreFeature& feature, arangodb::RestoreFeature::Options const& options,
    arangodb::ManagedDirectory& directory,
    arangodb::RestoreFeature::RestoreProgressTracker& progressTracker,
    arangodb::RestoreFeature::Stats& stats,
    bool useEnvelope) {
  using arangodb::Logger;
  using arangodb::Result;
  using arangodb::StaticStrings;
  using arangodb::basics::VelocyPackHelper;
  using arangodb::basics::FileUtils::listFiles;
  using arangodb::basics::StringUtils::concatT;
  using arangodb::basics::StringUtils::formatSize;

  auto fill = [](std::unordered_map<std::string, bool>& map, std::vector<std::string> const& requested) {
    for (auto const& name : requested) {
      map.emplace(name, false);
    }
  };

  auto checkRequested = [](std::unordered_map<std::string, bool>& map, std::string const& name) {
    if (map.empty()) {
      // no restrictions, so restore everything
      return true;
    }
    auto it = map.find(name);
    if (it == map.end()) {
      return false;
    }
    // mark collection as seen
    (*it).second = true;
    return true;
  };

  // create a lookup table for collections and views
  std::unordered_map<std::string, bool> restrictColls, restrictViews;
  fill(restrictColls, options.collections);
  fill(restrictViews, options.views);

  try {
    std::vector<std::string> const files = listFiles(directory.path());
    std::string const collectionSuffix = std::string(".structure.json");
    std::string const viewsSuffix = std::string(".view.json");
    std::vector<VPackBuilder> collections;
    std::vector<VPackBuilder> views;

    // Step 1 determine all collections to process
    {
      // loop over all files in InputDirectory, and look for all structure.json
      // files
      for (std::string const& file : files) {
        size_t const nameLength = file.size();

        if (nameLength > viewsSuffix.size() &&
            file.substr(file.size() - viewsSuffix.size()) == viewsSuffix) {
          if (!restrictColls.empty() && restrictViews.empty()) {
            continue;  // skip view if not specifically included
          }

          VPackBuilder contentBuilder = directory.vpackFromJsonFile(file);
          VPackSlice const fileContent = contentBuilder.slice();
          if (!fileContent.isObject()) {
            return {TRI_ERROR_INTERNAL,
                    concatT("could not read view file '", directory.pathToFile(file),
                            "': ", directory.status().errorMessage())};
          }

          std::string const name =
              VelocyPackHelper::getStringValue(fileContent, StaticStrings::DataSourceName,
                                               "");
          if (!checkRequested(restrictViews, name)) {
            // view name not in list
            continue;
          }

          views.emplace_back(std::move(contentBuilder));
          continue;
        }

        if (nameLength <= collectionSuffix.size() ||
            file.substr(file.size() - collectionSuffix.size()) != collectionSuffix) {
          // some other file
          continue;
        }

        // found a structure.json file
        std::string name = file.substr(0, file.size() - collectionSuffix.size());
        if (!options.includeSystemCollections && name[0] == '_') {
          continue;
        }

        VPackBuilder fileContentBuilder = directory.vpackFromJsonFile(file);
        VPackSlice const fileContent = fileContentBuilder.slice();
        if (!fileContent.isObject()) {
          return {TRI_ERROR_INTERNAL,
                  concatT("could not read collection structure file '",
                          directory.pathToFile(file),
                          "': ", directory.status().errorMessage())};
        }

        VPackSlice const parameters = fileContent.get("parameters");
        VPackSlice const indexes = fileContent.get("indexes");
        if (!parameters.isObject() || !indexes.isArray()) {
          return {TRI_ERROR_BAD_PARAMETER,
                  "could not read collection structure file '" +
                      directory.pathToFile(file) + "': file has wrong internal format"};
        }
        std::string const cname =
            VelocyPackHelper::getStringValue(parameters,
                                             StaticStrings::DataSourceName, "");
        bool overwriteName = false;
        if (cname != name &&
            name != (cname + "_" + arangodb::rest::SslInterface::sslMD5(cname))) {
          // file has a different name than found in structure file
          if (options.importStructure) {
            // we cannot go on if there is a mismatch
            return {TRI_ERROR_INTERNAL,
                    "collection name mismatch in collection structure file '" +
                        directory.pathToFile(file) + "' (offending value: '" +
                        cname + "')"};
          } else {
            // we can patch the name in our array and go on
            LOG_TOPIC("8e7b7", INFO, Logger::RESTORE)
                << "ignoring collection name mismatch in collection "
                   "structure file '" +
                       directory.pathToFile(file) + "' (offending value: '" +
                       cname + "')";

            overwriteName = true;
          }
        }

        if (!checkRequested(restrictColls, cname)) {
          // collection name not in list
          continue;
        }

        if (overwriteName) {
          // TODO: we have a JSON object with sub-object "parameters" with
          // attribute "name". we only want to replace this. how?
        } else {
          VPackSlice s = fileContentBuilder.slice();
          VPackSlice indexes = s.get("indexes");
          VPackSlice parameters = s.get("parameters");
          if ((indexes.isNone() || indexes.isEmptyArray()) &&
              parameters.get("indexes").isArray()) {
            // old format
            VPackBuilder const parametersWithoutIndexes =
              VPackCollection::remove(parameters, std::vector<std::string>{"indexes"});

            VPackBuilder rewritten;
            rewritten.openObject();
            rewritten.add("indexes", parameters.get("indexes"));
            rewritten.add("parameters", parametersWithoutIndexes.slice());
            rewritten.close();

            collections.emplace_back(std::move(rewritten));
          } else {
            // new format
            collections.emplace_back(std::move(fileContentBuilder));
          }
        }
      }
    }

    if (!options.collections.empty()) {
      bool found = false;
      for (auto const& it : restrictColls) {
        if (!it.second) {
          LOG_TOPIC("5163e", WARN, Logger::RESTORE)
            << "Requested collection '" << it.first << "' not found in dump";
        } else {
          found = true;
        }
      }
      if (!found) {
        LOG_TOPIC("3ef18", FATAL, arangodb::Logger::RESTORE)
            << "None of the requested collections were found in the dump";
        FATAL_ERROR_EXIT();
      }
    }

    if (!options.views.empty()) {
      bool found = false;
      for (auto const& it : restrictViews) {
        if (!it.second) {
          LOG_TOPIC("810df", WARN, Logger::RESTORE)
            << "Requested view '" << it.first << "' not found in dump";
        } else {
          found = true;
        }
      }
      if (!found) {
        LOG_TOPIC("14051", FATAL, arangodb::Logger::RESTORE)
            << "None of the requested Views were found in the dump";
        FATAL_ERROR_EXIT();
      }
    }

    // order collections so that prototypes for distributeShardsLike come first
    arangodb::RestoreFeature::sortCollectionsForCreation(collections);

    std::unique_ptr<arangodb::RestoreFeature::RestoreMainJob> usersData;
    std::unique_ptr<arangodb::RestoreFeature::RestoreMainJob> analyzersData;
    std::vector<std::unique_ptr<arangodb::RestoreFeature::RestoreMainJob>> jobs;
    jobs.reserve(collections.size());

    bool didModifyFoxxCollection = false;
    // Step 3: create collections
    for (VPackBuilder const& b : collections) {
      VPackSlice const collection = b.slice();

      LOG_TOPIC("c601a", DEBUG, Logger::RESTORE)
        << "# Processing collection: " << collection.toJson();

      VPackSlice params = collection.get("parameters");
      VPackSlice name = VPackSlice::emptyStringSlice();
      if (params.isObject()) {
        name = params.get("name");
        // Only these two are relevant for FOXX.
        if (name.isString() && (name.isEqualString(arangodb::StaticStrings::AppsCollection) ||
                                name.isEqualString(arangodb::StaticStrings::AppBundlesCollection))) {
          didModifyFoxxCollection = true;
        }
      }

      auto job =
          std::make_unique<arangodb::RestoreFeature::RestoreMainJob>(directory, feature,
                                                                     progressTracker, options,
                                                                     stats, collection, useEnvelope);

      // take care of collection creation now, serially
      if (options.importStructure &&
          progressTracker.getStatus(name.copyString()).state <
              arangodb::RestoreFeature::CREATED) {
        Result result = ::recreateCollection(httpClient, *job);
        if (result.fail()) {
          return result;
        }
      }

      if (progressTracker.getStatus(name.copyString()).state < arangodb::RestoreFeature::CREATED) {
        progressTracker.updateStatus(name.copyString(),
                                     arangodb::RestoreFeature::CollectionStatus{
                                         arangodb::RestoreFeature::CREATED});
      }

      if (name.isString() && name.stringRef() == arangodb::StaticStrings::UsersCollection) {
        // special treatment for _users collection - this must be the very last,
        // and run isolated from all previous data loading operations - the
        // reason is that loading into the users collection may change the
        // credentials for the current arangorestore connection!
        usersData = std::move(job);
      } else if (name.isString() && name.stringRef() == StaticStrings::AnalyzersCollection) {
        // special treatment for _analyzers collection - this must be the very first
        stats.totalCollections++;
        analyzersData = std::move(job);
      } else {
        stats.totalCollections++;
        jobs.push_back(std::move(job));
      }
    }

    // Step 4: restore data from _analyzers collection
    if (analyzersData) {
      // restore analyzers
      if (!jobQueue.queueJob(std::move(analyzersData))) {
        return Result(TRI_ERROR_OUT_OF_MEMORY, "unable to queue restore job");
      }

      jobQueue.waitForIdle();
    }

    // Step 5: create arangosearch views
    if (options.importStructure && !views.empty()) {
      LOG_TOPIC("f723c", INFO, Logger::RESTORE) << "# Creating views...";

      for (auto const& viewDefinition : views) {
        LOG_TOPIC("c608d", DEBUG, Logger::RESTORE)
          << "# Creating view: " << viewDefinition.toJson();

        auto res = ::restoreView(httpClient, options, viewDefinition.slice());

        if (!res.ok()) {
          return res;
        }
      }
    }

    // Step 6: fire up data transfer
    for (auto& job : jobs) {
      if (!jobQueue.queueJob(std::move(job))) {
        return Result(TRI_ERROR_OUT_OF_MEMORY, "unable to queue restore job");
      }
    }

    // wait for all jobs to finish, then check for errors
    if (options.progress) {
      LOG_TOPIC("6d69f", INFO, Logger::RESTORE)
          << "# Dispatched " << stats.totalCollections << " job(s), using "
          << options.threadCount << " worker(s)";

      double start = TRI_microtime();

      while (true) {
        if (jobQueue.isQueueEmpty() && jobQueue.allWorkersIdle()) {
          // done
          break;
        }

        double now = TRI_microtime();
        if (now - start >= 5.0) {
          // returns #queued jobs, #workers total, #workers busy
          auto queueStats = jobQueue.statistics();
          // periodically report current status, but do not spam user
          LOG_TOPIC("75e65", INFO, Logger::RESTORE)
              << "# Current restore progress: restored " << stats.restoredCollections
              << " of " << stats.totalCollections << " collection(s), read "
              << formatSize(stats.totalRead) << " from datafiles, "
              << "sent " << stats.totalBatches << " data batch(es) of "
              << formatSize(stats.totalSent) << " total size"
              << ", queued jobs: " << std::get<0>(queueStats)
              << ", workers: " << std::get<1>(queueStats);
          start = now;
        }

        // don't sleep for too long, as we want to quickly terminate
        // when the gets empty
        std::this_thread::sleep_for(std::chrono::milliseconds(200));
      }
    }

    jobQueue.waitForIdle();
    jobs.clear();

    Result firstError = feature.getFirstError();
    if (firstError.fail()) {
      return firstError;
    }

    if (didModifyFoxxCollection) {
      // if we get here we need to trigger foxx heal
      Result res = ::triggerFoxxHeal(httpClient);
      if (res.fail()) {
        LOG_TOPIC("47cd7", WARN, Logger::RESTORE)
            << "Reloading of Foxx services failed: " << res.errorMessage()
            << "- in the cluster Foxx services will be available eventually, On single servers send "
            << "a POST to '/_api/foxx/_local/heal' on the current database, "
            << "with an empty body. Please note that any of this is not necessary if the Foxx APIs "
            << "have been turned off on the server using the option `--foxx.api false`.";
      }
    }

    // Last step: reload data into _users. Note: this can change the credentials
    // of the arangorestore user itself
    if (usersData) {
      TRI_ASSERT(jobs.empty());
      if (!jobQueue.queueJob(std::move(usersData))) {
        return Result(TRI_ERROR_OUT_OF_MEMORY, "unable to queue restore job");
      }
      jobQueue.waitForIdle();
      jobs.clear();

      Result firstError = feature.getFirstError();
      if (firstError.fail()) {
        return firstError;
      }
    }

  } catch (std::exception const& ex) {
    return {TRI_ERROR_INTERNAL,
            std::string(
                "arangorestore terminated because of an unhandled exception: ")
                .append(ex.what())};
  } catch (...) {
    return {TRI_ERROR_OUT_OF_MEMORY, "arangorestore out of memory"};
  }
  return {};
}

/// @brief process a single job from the queue
void processJob(arangodb::httpclient::SimpleHttpClient& client, arangodb::RestoreFeature::RestoreJob& job) {
  arangodb::Result res;
  try {
    res = job.run(client);
  } catch (arangodb::basics::Exception const& ex) {
    res.reset(ex.code(), ex.what());
  } catch (std::exception const& ex) {
    res.reset(TRI_ERROR_INTERNAL, ex.what());
  } catch (...) {
    res.reset(TRI_ERROR_INTERNAL, "unknown exception");
  }

  if (res.fail()) {
    job.feature.reportError(res);
  }
}
    
}  // namespace

namespace arangodb {

/// @brief Sort collections for proper recreation order
void RestoreFeature::sortCollectionsForCreation(std::vector<VPackBuilder>& collections) {
  enum class Rel {
    Less,
    Equal,
    Greater,
  };

  // use an existing operator<() to get a Rel
  auto constexpr cmp = [](auto const& left, auto const& right) -> Rel {
    if (left < right) {
      return Rel::Less;
    } else if (right < left) {
      return Rel::Greater;
    } else {
      return Rel::Equal;
    }
  };

  // project both values via supplied function before comparison
  auto const cmpBy = [&cmp](auto const& projection, auto const& left, auto const& right) {
    return cmp(projection(left), projection(right));
  };

  // Orders distributeShardsLike-followers after (all) other collections,
  // apart from that imposes no additional ordering.
  auto constexpr dslFollowerToOrderedValue = [](auto const& slice) {
    return !slice.get(StaticStrings::DistributeShardsLike).isNone();
  };

  // Orders document collections before edge collections,
  // apart from that imposes no additional ordering.
  auto constexpr typeToOrderedValue = [](auto const& slice) {
    // If type is not set, default to document collection (2). Edge collections
    // are 3.
    return basics::VelocyPackHelper::getNumericValue<int>(slice, StaticStrings::DataSourceType, 2);
  };

  // Orders system collections before other collections,
  // apart from that imposes no additional ordering.
  auto constexpr systemToOrderedValue = [](auto const& name) {
    auto isSystem = name.at(0) == '_';
    return isSystem ? 0 : 1;
  };

  auto const chainedComparison = [&](auto const& left, auto const& right) -> Rel {
    auto const leftName = left.get(StaticStrings::DataSourceName).copyString();
    auto const rightName = right.get(StaticStrings::DataSourceName).copyString();
    if (auto cmpRes = cmpBy(dslFollowerToOrderedValue, left, right); cmpRes != Rel::Equal) {
      return cmpRes;
    }
    if (auto cmpRes = cmpBy(typeToOrderedValue, left, right); cmpRes != Rel::Equal) {
      return cmpRes;
    }
    if (auto cmpRes = cmpBy(systemToOrderedValue, leftName, rightName); cmpRes != Rel::Equal) {
      return cmpRes;
    }

    auto res = strcasecmp(leftName.c_str(), rightName.c_str());
    auto cmpRes = Rel{};
    if (res < 0) {
      cmpRes =  Rel::Less;
    } else if (res > 0) {
      cmpRes = Rel::Greater;
    } else {
      cmpRes = Rel::Equal;
    }
    return cmpRes;
  };

  auto const colLesserThan = [&](auto const& l, auto const& r) {
    auto const left = l.slice().get(StaticStrings::DataSourceParameters);
    auto const right = r.slice().get(StaticStrings::DataSourceParameters);
    return chainedComparison(left, right) == Rel::Less;
  };

  std::sort(collections.begin(), collections.end(), colLesserThan);
}

std::vector<RestoreFeature::DatabaseInfo> RestoreFeature::determineDatabaseList(std::string const& databaseName) {
  std::vector<RestoreFeature::DatabaseInfo> databases;
  if (_options.allDatabases) {
    for (auto const& it : basics::FileUtils::listFiles(_options.inputPath)) {
      std::string path = basics::FileUtils::buildFilename(_options.inputPath, it);
      if (basics::FileUtils::isDirectory(path)) {
        ManagedDirectory dbDirectory(server(), path, false, false, false);
        databases.push_back({it, VPackBuilder{}, ""});
        getDBProperties(dbDirectory, databases.back().properties);
        try {
          databases.back().name = databases.back().properties.slice().get("name").copyString();
        } catch(...) {
          databases.back().name = it;
        }
      }
    }

    // sort by name, with _system last
    // this is necessary because in the system database there is the _users collection,
    // and we have to process users last of all. otherwise we risk updating the
    // credentials for the user which uses the current arangorestore connection, and
    // this will make subsequent arangorestore calls to the server fail with "unauthorized"
    std::sort(databases.begin(), databases.end(), [](auto const& lhs, auto const& rhs) {
      if (lhs.name == StaticStrings::SystemDatabase && rhs.name != StaticStrings::SystemDatabase) {
        return false;
      } else if (rhs.name == StaticStrings::SystemDatabase && lhs.name != StaticStrings::SystemDatabase) {
        return true;
      }
      return lhs.name < rhs.name;
    });
    if (databases.empty()) {
      LOG_TOPIC("b41d9", FATAL, Logger::RESTORE) << "Unable to find per-database subdirectories in input directory '" << _options.inputPath << "'. No data will be restored!";
      FATAL_ERROR_EXIT();
    }
  } else {
    databases.push_back({databaseName, VPackBuilder{}, databaseName});  
  }
  return databases;
}

RestoreFeature::RestoreJob::RestoreJob(RestoreFeature& feature,
                                       RestoreProgressTracker& progressTracker,
                                       RestoreFeature::Options const& options,
                                       RestoreFeature::Stats& stats, 
                                       bool useEnvelope,
                                       std::string const& collectionName,
                                       std::shared_ptr<SharedState> sharedState)
    : feature{feature}, 
      progressTracker{progressTracker}, 
      options{options}, 
      stats{stats}, 
      useEnvelope{useEnvelope},
      collectionName(collectionName),
      sharedState(std::move(sharedState)) {}

RestoreFeature::RestoreJob::~RestoreJob() = default;

Result RestoreFeature::RestoreJob::sendRestoreData(arangodb::httpclient::SimpleHttpClient& client,
                                                   size_t readOffset,
                                                   char const* buffer,
                                                   size_t bufferSize) {
  using arangodb::basics::StringUtils::urlEncode;
  using arangodb::httpclient::SimpleHttpResult;
  
  std::string const url = "/_api/replication/restore-data?collection=" + urlEncode(collectionName) +
                          "&force=" + (options.force ? "true" : "false") +
                          "&useEnvelope=" + (useEnvelope ? "true" : "false");
  
  std::unordered_map<std::string, std::string> headers;
  headers.emplace(arangodb::StaticStrings::ContentTypeHeader,
                  arangodb::StaticStrings::MimeTypeDump);

  std::unique_ptr<SimpleHttpResult> response(
      client.request(arangodb::rest::RequestType::PUT, url, buffer, bufferSize, headers));
  arangodb::Result res = arangodb::HttpResponseChecker::check(client.getErrorMessage(), response.get(), "restoring data", "");
  
  if (res.fail()) {
    // error
    LOG_TOPIC("a595a", WARN, Logger::RESTORE)
        << "Error while restoring data into collection '" << collectionName
        << "': " << res.errorMessage();
    // leave readOffset in place in readOffsets, because the job did not succeed
    {
      // store error
      MUTEX_LOCKER(locker, sharedState->mutex);
      sharedState->result = res;
    }
  } else {
    // no error

    {
      MUTEX_LOCKER(locker, sharedState->mutex);
      TRI_ASSERT(!sharedState->readOffsets.empty());

#ifdef ARANGODB_ENABLE_FAILURE_TESTS
      if (options.failOnUpdateContinueFile) {
        auto it = sharedState->readOffsets.find(readOffset);
        TRI_ASSERT(it != sharedState->readOffsets.end());
        [[maybe_unused]] bool wasSynced = progressTracker.updateStatus(
            collectionName, arangodb::RestoreFeature::CollectionStatus{arangodb::RestoreFeature::RESTORING, readOffset + (*it).second});
        if (wasSynced) {
          LOG_TOPIC("a87bf", WARN, Logger::RESTORE) << "triggered failure point at offset " << readOffset << "!";
          FATAL_ERROR_EXIT_CODE(38); // exit with exit code 38 to report to the test frame work that this was an intentional crash
        }
      }
#endif
      sharedState->readOffsets.erase(readOffset);
    }

    updateProgress();
  }
  
  stats.totalBatches++;
  stats.totalSent += bufferSize;
  return res;
}

void RestoreFeature::RestoreJob::updateProgress() {
  MUTEX_LOCKER(locker, sharedState->mutex);
  
  if (!sharedState->readOffsets.empty()) {
    auto it = sharedState->readOffsets.begin();
    size_t readOffset = (*it).first;

    // progressTracker has its own lock
    locker.unlock();
    
    progressTracker.updateStatus(
          collectionName, arangodb::RestoreFeature::CollectionStatus{arangodb::RestoreFeature::RESTORING, readOffset});
  } else if (sharedState->readCompleteInputfile) {
    // we are done with restoring the entire collection
    
    // progressTracker has its own lock
    locker.unlock();

    progressTracker.updateStatus(
        collectionName, arangodb::RestoreFeature::CollectionStatus{arangodb::RestoreFeature::RESTORED, 0});
  }
}

RestoreFeature::RestoreMainJob::RestoreMainJob(ManagedDirectory& directory, 
                                               RestoreFeature& feature,
                                               RestoreProgressTracker& progressTracker,
                                               RestoreFeature::Options const& options,
                                               RestoreFeature::Stats& stats, 
                                               VPackSlice parameters,
                                               bool useEnvelope)
    : RestoreJob(feature, progressTracker, options, stats, useEnvelope, parameters.get({ "parameters", "name" }).copyString(), std::make_shared<SharedState>()),
      directory{directory}, 
      parameters{parameters} {}

Result RestoreFeature::RestoreMainJob::run(arangodb::httpclient::SimpleHttpClient& client) {
  // restore indexes first
  arangodb::Result res = restoreIndexes(client);
  if (res.ok() && options.importData) {
    res = restoreData(client);

    if (res.ok()) {
      ++stats.restoredCollections;

      if (options.progress) {
        int type = arangodb::basics::VelocyPackHelper::getNumericValue<int>(parameters, "type", 2);
        std::string const collectionType(type == 2 ? "document" : "edge");
        LOG_TOPIC("6ae09", INFO, arangodb::Logger::RESTORE) << "# Successfully restored " << collectionType
                                                   << " collection '" << collectionName << "'";
      }
    }
  }

  return res;
}

/// @brief dispatch restore data
Result RestoreFeature::RestoreMainJob::dispatchRestoreData(arangodb::httpclient::SimpleHttpClient& client,
                                                           size_t readOffset,
                                                           char const* data,
                                                           size_t length, 
                                                           bool forceDirect) {
  size_t readLength = length;

  // the following object is needed for cleaning up duplicate attributes.
  // this does not perform any allocations in case we don't store any
  // data into it (which is the normal case)
  arangodb::basics::StringBuffer cleaned;

  if (options.cleanupDuplicateAttributes) {
    auto res = cleaned.reserve(length);

    if (res != TRI_ERROR_NO_ERROR) {
      // out of memory
      THROW_ARANGO_EXCEPTION(res);
    }
    
    arangodb::velocypack::Builder result;
    arangodb::velocypack::Options opts = arangodb::velocypack::Options::Defaults;
    // do *not* check duplicate attributes here (because that would throw)
    opts.checkAttributeUniqueness = false;
    arangodb::velocypack::Builder builder(&opts);

    // instead, we need to manually check for duplicate attributes...
    char const* p = data;
    char const* e = p + length;

    while (p < e) {
      while (p < e && (*p == ' ' || *p == '\r' || *p == '\n' || *p == '\t')) {
        ++p;
      }

      // detect line ending
      size_t len;
      char const* nl = static_cast<char const*>(memchr(p, '\n', e - p));
      if (nl == nullptr) {
        len = e - p;
      } else {
        len = nl - p;
      }

      builder.clear();
      try {
        VPackParser parser(builder, builder.options);
        parser.parse(p, len);
      } catch (arangodb::velocypack::Exception const& ex) {
        return {TRI_ERROR_HTTP_CORRUPTED_JSON, ex.what()};
      } catch (std::bad_alloc const&) {
        return {TRI_ERROR_OUT_OF_MEMORY};
      } catch (std::exception const& ex) {
        return {TRI_ERROR_INTERNAL, ex.what()};
      }

      // recursively clean up duplicate attributes in the document
      result.clear();
      makeAttributesUnique(result, builder.slice());

      std::string const json = result.toJson();
      cleaned.appendText(json.data(), json.size());

      if (nl == nullptr) {
        // done
        break;
      }

      cleaned.appendChar('\n');
      // advance behind newline
      p = nl + 1;
    }

    // now point to the cleaned up data
    data = cleaned.c_str();
    length = cleaned.length();
  }
  
  {
    // insert the current readoffset
    MUTEX_LOCKER(locker, sharedState->mutex);
    sharedState->readOffsets.emplace(readOffset, readLength);
  }
    
  // check if we have an idle worker to which we can dispatch the sending of the data.
  // there is a small possibility for a race here, if we find that not all workers are
  // busy and decide to dispatch a background send job, and another thread that shortly
  // after occupies the last available idle worker. this is however not a problem, 
  // because workers don't depend on each other and thus this will only lead to negligible
  // overhead if it happens.
  if (forceDirect || feature.taskQueue().allWorkersBusy()) {
    // all other workers are busy. so we cannot dispatch sending to another worker,
    // but rather do it ourselves
    return sendRestoreData(client, readOffset, data, length);
  }

  // not all workers busy.
  // now dispatch a background send job, which can be executed by any of the idle threads
  auto buffer = feature.leaseBuffer();
  buffer->appendText(data, length);

  feature.taskQueue().queueJob(
      std::make_unique<arangodb::RestoreFeature::RestoreSendJob>(
        feature, progressTracker, options, stats, useEnvelope, collectionName, sharedState, readOffset, std::move(buffer)));

  // we just scheduled an async job, and no result will be returned from here
  return {};
}

/// @brief Restore the data for a given collection
Result RestoreFeature::RestoreMainJob::restoreData(arangodb::httpclient::SimpleHttpClient& client) {
  using arangodb::Logger;
  using arangodb::basics::StringBuffer;
  using arangodb::basics::StringUtils::formatSize;

  int type = arangodb::basics::VelocyPackHelper::getNumericValue<int>(parameters, "type", 2);
  std::string const collectionType(type == 2 ? "document" : "edge");

  auto&& currentStatus = progressTracker.getStatus(collectionName);

  if (currentStatus.state >= arangodb::RestoreFeature::RESTORED) {
    LOG_TOPIC("9a814", INFO, Logger::RESTORE)
        << "# skipping restoring " << collectionType << " collection '" << collectionName
        << "', as it was restored previously";
    return {};
  }

  TRI_ASSERT(currentStatus.state == arangodb::RestoreFeature::CREATED ||
             currentStatus.state == arangodb::RestoreFeature::RESTORING);

  // import data. check if we have a datafile
  //  ... there are 4 possible names
  bool isCompressed = false;
  auto datafile = directory.readableFile(
      collectionName + "_" + arangodb::rest::SslInterface::sslMD5(collectionName) + ".data.json");
  if (!datafile || datafile->status().fail()) {
    datafile = directory.readableFile(
      collectionName + "_" + arangodb::rest::SslInterface::sslMD5(collectionName) + ".data.json.gz");
    isCompressed = true;
  }
  if (!datafile || datafile->status().fail()) {
    datafile = directory.readableFile(collectionName + ".data.json.gz");
    isCompressed = true;
  }
  if (!datafile || datafile->status().fail()) {
    datafile = directory.readableFile(collectionName + ".data.json");
    isCompressed = false;
  }
  if (!datafile || datafile->status().fail()) {
    return {TRI_ERROR_CANNOT_READ_FILE, "could not open data file for collection '" + collectionName + "'"};
  }

  int64_t const fileSize = TRI_SizeFile(datafile->path().c_str());
        
  if (options.progress) {
    LOG_TOPIC("95913", INFO, Logger::RESTORE)
        << "# Loading data into " << collectionType << " collection '" << collectionName
        << "', data size: " << formatSize(fileSize) << (isCompressed ? " (compressed)" : "");
  }

  int64_t numReadForThisCollection = 0;
  int64_t numReadSinceLastReport = 0;

  bool const isGzip = datafile->path().size() > 3 &&
                      (0 == datafile->path().substr(datafile->path().size() - 3).compare(".gz"));
  
  std::string ofFilesize;
  if (!isGzip) {
    ofFilesize = " of " + formatSize(fileSize);
  }

  size_t datafileReadOffset = 0;
  if (currentStatus.state == arangodb::RestoreFeature::RESTORING) {
    LOG_TOPIC("94913", INFO, Logger::RESTORE)
      << "# continuing restoring " << collectionType << " collection '" << collectionName
      << "' from offset " << currentStatus.bytes_acked;
    datafileReadOffset = currentStatus.bytes_acked;
    datafile->skip(datafileReadOffset);
    if (datafile->status().fail()) {
      return datafile->status();
    }
  }
    
  // 1MB buffer by default
  size_t bufferSize = 1048576;
  if (bufferSize > options.chunkSize) {
    bufferSize = options.chunkSize;
  }
  // minimum buffer size is 64KB
  bufferSize = std::max<size_t>(bufferSize, 65536);

  arangodb::Result result;

  auto buffer = feature.leaseBuffer();
 
  while (true) {
    TRI_ASSERT(buffer != nullptr);

    if (buffer->reserve(bufferSize) != TRI_ERROR_NO_ERROR) {
      return {TRI_ERROR_OUT_OF_MEMORY, "out of memory"};
    }

    ssize_t numRead = datafile->read(buffer->end(), bufferSize);
    if (datafile->status().fail()) {  // error while reading
      return datafile->status();
    }
    
    if (numRead > 0) {
      // we read something
      buffer->increaseLength(numRead);
      stats.totalRead += static_cast<uint64_t>(numRead);
      numReadForThisCollection += numRead;
      numReadSinceLastReport += numRead;

      if (buffer->length() < options.chunkSize) {
        continue;  // still continue reading
      }
    }
    
    // do we have a buffer?
    if (buffer->length() > 0) {
      // look for the last \n in the buffer
      size_t length;
    
      if (numRead == 0) {
        // we're at the end of the file, so send the complete buffer anyway
        length = buffer->length();
      } else {
        char* found = (char*)memrchr((const void*)buffer->begin(), '\n', buffer->length());

        if (found == nullptr) { 
          // no \n in buffer...
          // don't have a complete line yet, read more
          continue;
        }
        // found a \n somewhere; break at line
        length = found - buffer->begin();  
      }
     
      // if we are already at the end of the input file, there is no need
      // to start a background task for the restore. we can simply do it
      // in this same thread.
      // in addition, if we are using the enveloped format, we must restore
      // data in order. this is because the enveloped data format may contain
      // documents to insert *AND* documents to remove (this is an MMFiles
      // legacy).
      bool const forceDirect = (numRead == 0) || !useEnvelope;

      result = dispatchRestoreData(client, datafileReadOffset, buffer->begin(), length, forceDirect);

      // check if our status was changed by background jobs
      if (result.ok()) {
        MUTEX_LOCKER(locker, sharedState->mutex);

        if (sharedState->result.fail()) {
          // yes, something failed
          result = sharedState->result;
        }
      }

      if (result.fail()) {
        if (options.force) {
          // pretend nothing happened
          result.reset();
        } else {
          // some error occurred. now exit main loop
          break;
        }
      }
    
      datafileReadOffset += length;

      // bytes successfully sent
      buffer->erase_front(length);

      if (options.progress && fileSize > 0 &&
          numReadSinceLastReport > 1024 * 1024 * 8) {
        // report every 8MB of transferred data
        //   currently do not have unzipped size for .gz files
        std::string percentage;
        if (!isGzip) {
          percentage = " ("
            + std::to_string(int(100. * double(numReadForThisCollection) / double(fileSize))) + " %)";
        } 

        LOG_TOPIC("69a73", INFO, Logger::RESTORE)
            << "# Still loading data into " << collectionType << " collection '"
            << collectionName << "', " << formatSize(numReadForThisCollection) << ofFilesize
            << " read" << percentage;
        numReadSinceLastReport = 0;
      }
    }

    if (numRead == 0) {  // EOF
      break;
    }
  }

  feature.returnBuffer(std::move(buffer));
  
  // end of main job
  if (result.ok()) {
    {
      MUTEX_LOCKER(locker, sharedState->mutex);
      sharedState->readCompleteInputfile = true;
    }

    updateProgress();
  }

  return result;
}

/// @brief Restore a collection's indexes given its description
arangodb::Result RestoreFeature::RestoreMainJob::restoreIndexes(arangodb::httpclient::SimpleHttpClient& client) {
  using arangodb::Logger;

  arangodb::Result result;
  VPackSlice const indexes = parameters.get("indexes");
  // re-create indexes
  if (indexes.length() > 0) {
    // we actually have indexes

    if (options.progress) {
      LOG_TOPIC("d88c6", INFO, Logger::RESTORE)
          << "# Creating indexes for collection '" << collectionName << "'...";
    }

    result = sendRestoreIndexes(client, parameters);

    if (result.fail()) {
      LOG_TOPIC("db937", WARN, Logger::RESTORE)
          << "Error while creating indexes for collection '" << collectionName
          << "': " << result.errorMessage();

      if (options.force) {
        result.reset();
      }
    }
  }

  // cppcheck-suppress uninitvar ; false positive
  return result;
}

/// @brief Send command to restore a collection's indexes
Result RestoreFeature::RestoreMainJob::sendRestoreIndexes(arangodb::httpclient::SimpleHttpClient& client,
                                                          arangodb::velocypack::Slice slice) {
  std::string const url = "/_api/replication/restore-indexes?force=" +
                          std::string(options.force ? "true" : "false");
  std::string const body = slice.toJson();

  std::unique_ptr<arangodb::httpclient::SimpleHttpResult> response(
      client.request(arangodb::rest::RequestType::PUT, url, body.c_str(), body.size()));
  return arangodb::HttpResponseChecker::check(client.getErrorMessage(), response.get(), "restoring indexes", body);
}

RestoreFeature::RestoreSendJob::RestoreSendJob(RestoreFeature& feature,
                                               RestoreProgressTracker& progressTracker,
                                               RestoreFeature::Options const& options,
                                               RestoreFeature::Stats& stats,
                                               bool useEnvelope,
                                               std::string const& collectionName,
                                               std::shared_ptr<SharedState> sharedState,
                                               size_t readOffset,
                                               std::unique_ptr<basics::StringBuffer> buffer)
    : RestoreJob(feature, progressTracker, options, stats, useEnvelope, collectionName, std::move(sharedState)),
      readOffset(readOffset),
      buffer(std::move(buffer)) {}

Result RestoreFeature::RestoreSendJob::run(arangodb::httpclient::SimpleHttpClient& client) {
  TRI_ASSERT(buffer != nullptr);
  Result res = sendRestoreData(client, readOffset, buffer->data(), buffer->size());

  feature.returnBuffer(std::move(buffer));
  return res;
}


RestoreFeature::RestoreFeature(application_features::ApplicationServer& server, int& exitCode)
    : ApplicationFeature(server, RestoreFeature::featureName()),
      _clientManager{server, Logger::RESTORE},
      _clientTaskQueue{server, ::processJob},
      _exitCode{exitCode} {
  requiresElevatedPrivileges(false);
  setOptional(false);
  startsAfter<application_features::BasicFeaturePhaseClient>();

  using arangodb::basics::FileUtils::buildFilename;
  using arangodb::basics::FileUtils::currentDirectory;
  _options.inputPath = buildFilename(currentDirectory().result(), "dump");
  _options.threadCount = std::max(uint32_t(_options.threadCount), static_cast<uint32_t>(NumberOfCores::getValue()));
}

void RestoreFeature::collectOptions(std::shared_ptr<options::ProgramOptions> options) {
  using arangodb::options::BooleanParameter;
  using arangodb::options::StringParameter;
  using arangodb::options::UInt32Parameter;
  using arangodb::options::UInt64Parameter;
  using arangodb::options::VectorParameter;

  options->addOption(
      "--collection",
      "restrict to collection name (can be specified multiple times)",
      new VectorParameter<StringParameter>(&_options.collections));

  options->addOption("--view",
                     "restrict to view name (can be specified multiple times)",
                     new VectorParameter<StringParameter>(&_options.views));

  options->addObsoleteOption("--recycle-ids",
                             "collection ids are now handled automatically", false);

  options->addOption("--batch-size",
                     "maximum size for individual data batches (in bytes)",
                     new UInt64Parameter(&_options.chunkSize));

  options
      ->addOption("--threads",
                  "maximum number of collections to process in parallel",
                  new UInt32Parameter(&_options.threadCount),
                  arangodb::options::makeDefaultFlags(arangodb::options::Flags::Dynamic))
      .setIntroducedIn(30400);

  options
      ->addOption("--initial-connect-retries",
          "number of connect retries for initial connection",
          new UInt32Parameter(&_options.initialConnectRetries))
      .setIntroducedIn(30713)
      .setIntroducedIn(30801);

  options->addOption("--include-system-collections",
                     "include system collections",
                     new BooleanParameter(&_options.includeSystemCollections));

  options->addOption("--create-database",
                     "create the target database if it does not exist",
                     new BooleanParameter(&_options.createDatabase));

  options->addOption(
      "--force-same-database",
      "force usage of the same database name as in the source dump.json file",
      new BooleanParameter(&_options.forceSameDatabase));

  options->addOption(
      "--all-databases", "restore data to all databases",
      new BooleanParameter(&_options.allDatabases))
      .setIntroducedIn(30500);

  options->addOption("--input-directory", "input directory",
                     new StringParameter(&_options.inputPath));

  options
      ->addOption(
          "--cleanup-duplicate-attributes",
          "clean up duplicate attributes (use first specified value) in input "
          "documents instead of making the restore operation fail",
          new BooleanParameter(&_options.cleanupDuplicateAttributes),
          arangodb::options::makeDefaultFlags(arangodb::options::Flags::Hidden))
      .setIntroducedIn(30322)
      .setIntroducedIn(30402);

  options->addOption("--import-data", "import data into collection",
                     new BooleanParameter(&_options.importData));

  options->addOption("--create-collection", "create collection structure",
                     new BooleanParameter(&_options.importStructure));

  options->addOption("--progress", "show progress",
                     new BooleanParameter(&_options.progress));

  options->addOption("--overwrite", "overwrite collections if they exist",
                     new BooleanParameter(&_options.overwrite));

  options->addOption("--continue", "continue restore operation",
                     new BooleanParameter(&_options.continueRestore));
  
  options->addOption("--envelope", "wrap each document into a {type, data} envelope "
                     "(this is required from compatibility with v3.7 and before)",
                     new BooleanParameter(&_options.useEnvelope))
                     .setIntroducedIn(30800);

#ifdef ARANGODB_ENABLE_FAILURE_TESTS
  options->addOption("--fail-after-update-continue-file", "",
                     new BooleanParameter(&_options.failOnUpdateContinueFile),
                     arangodb::options::makeDefaultFlags(arangodb::options::Flags::Hidden));
#endif

  options
      ->addOption(
          "--number-of-shards",
          "override value for numberOfShards (can be specified multiple times, "
          "e.g. --number-of-shards 2 --number-of-shards myCollection=3)",
          new VectorParameter<StringParameter>(&_options.numberOfShards))
      .setIntroducedIn(30322)
      .setIntroducedIn(30402);

  options
      ->addOption("--replication-factor",
                  "override value for replicationFactor (can be specified "
                  "multiple times, e.g. --replication-factor 2 "
                  "--replication-factor myCollection=3)",
                  new VectorParameter<StringParameter>(&_options.replicationFactor))
      .setIntroducedIn(30322)
      .setIntroducedIn(30402);

  options->addOption(
      "--ignore-distribute-shards-like-errors",
      "continue restore even if sharding prototype collection is missing",
      new BooleanParameter(&_options.ignoreDistributeShardsLikeErrors));

  options->addOption(
      "--force", "continue restore even in the face of some server-side errors",
      new BooleanParameter(&_options.force));

  // deprecated options
  options
      ->addOption("--default-number-of-shards",
                  "default value for numberOfShards if not specified in dump",
                  new UInt64Parameter(&_options.defaultNumberOfShards),
                  arangodb::options::makeDefaultFlags(arangodb::options::Flags::Hidden))
      .setDeprecatedIn(30322)
      .setDeprecatedIn(30402);

  options
      ->addOption(
          "--default-replication-factor",
          "default value for replicationFactor if not specified in dump",
          new UInt64Parameter(&_options.defaultReplicationFactor),
          arangodb::options::makeDefaultFlags(arangodb::options::Flags::Hidden))
      .setDeprecatedIn(30322)
      .setDeprecatedIn(30402);
}

void RestoreFeature::validateOptions(std::shared_ptr<options::ProgramOptions> options) {
  using arangodb::basics::StringUtils::join;

  auto const& positionals = options->processingResult()._positionals;
  size_t n = positionals.size();

  if (1 == n) {
    _options.inputPath = positionals[0];
  } else if (1 < n) {
    LOG_TOPIC("d249a", FATAL, arangodb::Logger::RESTORE)
        << "expecting at most one directory, got " + join(positionals, ", ");
    FATAL_ERROR_EXIT();
  }

  if (_options.allDatabases) {
    if (options->processingResult().touched("server.database")) {
      LOG_TOPIC("94d22", FATAL, arangodb::Logger::RESTORE)
          << "cannot use --server.database and --all-databases at the same time";
      FATAL_ERROR_EXIT();
    }

    if (_options.forceSameDatabase) {
      LOG_TOPIC("fd66a", FATAL, arangodb::Logger::RESTORE)
          << "cannot use --force-same-database and --all-databases at the same time";
      FATAL_ERROR_EXIT();
    }
  }

  // use a minimum value for batches
  if (_options.chunkSize < 1024 * 128) {
    _options.chunkSize = 1024 * 128;
  }

  auto clamped = std::clamp(_options.threadCount, uint32_t(1),
                            uint32_t(4 * NumberOfCores::getValue()));
  if (_options.threadCount != clamped) {
    LOG_TOPIC("53570", WARN, Logger::RESTORE) << "capping --threads value to " << clamped;
    _options.threadCount = clamped;
  }

  // validate shards and replication factor
  if (_options.defaultNumberOfShards == 0) {
    LOG_TOPIC("248ee", FATAL, arangodb::Logger::RESTORE)
        << "invalid value for `--default-number-of-shards`, expecting at least "
           "1";
    FATAL_ERROR_EXIT();
  }

  if (_options.defaultReplicationFactor == 0) {
    LOG_TOPIC("daf22", FATAL, arangodb::Logger::RESTORE)
        << "invalid value for `--default-replication-factor, expecting at "
           "least 1";
    FATAL_ERROR_EXIT();
  }

  for (auto& it : _options.numberOfShards) {
    auto parts = basics::StringUtils::split(it, '=');
    if (parts.size() == 1 && basics::StringUtils::int64(parts[0]) > 0) {
      // valid
      continue;
    } else if (parts.size() == 2 && basics::StringUtils::int64(parts[1]) > 0) {
      // valid
      continue;
    }
    // invalid!
    LOG_TOPIC("1951e", FATAL, arangodb::Logger::RESTORE)
        << "got invalid value '" << it << "' for `--number-of-shards";
    FATAL_ERROR_EXIT();
  }

  for (auto& it : _options.replicationFactor) {
    auto parts = basics::StringUtils::split(it, '=');
    if (parts.size() == 1) {
      if (parts[0] == "satellite" || basics::StringUtils::int64(parts[0]) > 0) {
        // valid
        continue;
      }
    } else if (parts.size() == 2) {
      if (parts[1] == "satellite" || basics::StringUtils::int64(parts[1]) > 0) {
        // valid
        continue;
      }
    }
    // invalid!
    LOG_TOPIC("d038e", FATAL, arangodb::Logger::RESTORE)
        << "got invalid value '" << it << "' for `--replication-factor";
    FATAL_ERROR_EXIT();
  }
}

void RestoreFeature::prepare() {
  if (!_options.inputPath.empty() && _options.inputPath.back() == TRI_DIR_SEPARATOR_CHAR) {
    // trim trailing slash from path because it may cause problems on ...
    // Windows
    TRI_ASSERT(_options.inputPath.size() > 0);
    _options.inputPath.pop_back();
  }
  TRI_NormalizePath(_options.inputPath);

  if (!_options.importStructure && !_options.importData) {
    LOG_TOPIC("1281f", FATAL, arangodb::Logger::RESTORE)
        << "Error: must specify either --create-collection or --import-data";
    FATAL_ERROR_EXIT();
  }
}

void RestoreFeature::start() {
  using arangodb::basics::StringUtils::concatT;
  using arangodb::basics::StringUtils::formatSize;
  using arangodb::httpclient::SimpleHttpClient;

  double const start = TRI_microtime();

  // set up the output directory, not much else
  _directory = std::make_unique<ManagedDirectory>(server(), _options.inputPath,
                                                  false, false, true);
  if (_directory->status().fail()) {
    switch (static_cast<int>(_directory->status().errorNumber())) {
      case static_cast<int>(TRI_ERROR_FILE_NOT_FOUND):
        LOG_TOPIC("3246c", FATAL, arangodb::Logger::RESTORE)
            << "input directory '" << _options.inputPath << "' does not exist";
        break;
      default:
        LOG_TOPIC("535b3", FATAL, arangodb::Logger::RESTORE)
            << _directory->status().errorMessage();
        break;
    }
    FATAL_ERROR_EXIT();
  }

  ClientFeature& client = server().getFeature<HttpEndpointProvider, ClientFeature>();

  _exitCode = EXIT_SUCCESS;

  // enumerate all databases present in the dump directory (in case of
  // --all-databases=true, or use just the flat files in case of --all-databases=false)
  std::vector<DatabaseInfo> databases = determineDatabaseList(client.databaseName());

  std::unique_ptr<SimpleHttpClient> httpClient;

  auto const connectRetry = [&](size_t numRetries) -> Result {
    for (size_t i = 0; i < numRetries; i++) {
      if (i > 0) {
        LOG_TOPIC("5855a", WARN, Logger::RESTORE) << "Failed to connect to server, retrying...";
        using namespace std::chrono_literals;
        std::this_thread::sleep_for(i * 1s);
      }
      Result result = _clientManager.getConnectedClient(httpClient, _options.force,
          true, !_options.createDatabase, false, 0);
      if (!result.is(TRI_ERROR_SIMPLE_CLIENT_COULD_NOT_CONNECT) && !result.is(TRI_ERROR_INTERNAL)) {
        return result;
      }
    }
    return {TRI_ERROR_SIMPLE_CLIENT_COULD_NOT_CONNECT};
  };

  // final result
  Result result = connectRetry(std::max<uint32_t>(1, _options.initialConnectRetries));
  if (result.is(TRI_ERROR_SIMPLE_CLIENT_COULD_NOT_CONNECT)) {
    LOG_TOPIC("c23bf", FATAL, Logger::RESTORE)
        << "cannot create server connection, giving up!";
    FATAL_ERROR_EXIT();
  }
  if (result.is(TRI_ERROR_ARANGO_DATABASE_NOT_FOUND)) {
    std::string dbName = client.databaseName();
    if (_options.createDatabase) {
      // database not found, but database creation requested
      LOG_TOPIC("9b5a6", INFO, Logger::RESTORE) << "Creating database '" << dbName << "'";

      VPackBuilder properties;
      getDBProperties(*_directory, properties);
      Result res = ::tryCreateDatabase(server(), dbName, properties.slice(), _options);
      if (res.fail()) {
        LOG_TOPIC("b19db", FATAL, Logger::RESTORE) << "Could not create database '" << dbName << "': " << res.errorMessage();
        FATAL_ERROR_EXIT();
      }

      // restore old database name
      client.setDatabaseName(dbName);

      // re-check connection and version
      result = _clientManager.getConnectedClient(httpClient, _options.force, true, true, false, 0);
    } else {
      LOG_TOPIC("ad95b", WARN, Logger::RESTORE) << "Database '" << dbName << "' does not exist on target endpoint. In order to create this database along with the restore, please use the --create-database option";
    }
  }

  if (result.fail() && !_options.force) {
    LOG_TOPIC("62a31", FATAL, Logger::RESTORE)
        << "cannot create server connection: " << result.errorMessage();
    FATAL_ERROR_EXIT();
  }

  // check if we are in cluster or single-server mode
  std::string role;
  std::tie(result, role) = _clientManager.getArangoIsCluster(*httpClient);
  _options.clusterMode = (role == "COORDINATOR");
  if (result.fail()) {
    LOG_TOPIC("b18ac", FATAL, arangodb::Logger::RESTORE)
        << "Error: could not detect ArangoDB instance type: " << result.errorMessage();
    _exitCode = EXIT_FAILURE;
    return;
  }

  if (role == "DBSERVER" || role == "PRIMARY") {
    LOG_TOPIC("1fc99", WARN, arangodb::Logger::RESTORE) << "You connected to a DBServer node, but operations in a cluster should be carried out via a Coordinator. This is an unsupported operation!";
  }

  bool isRocksDB;
  std::tie(result, isRocksDB) =
      _clientManager.getArangoIsUsingEngine(*httpClient, "rocksdb");
  if (result.fail()) {
    LOG_TOPIC("b90ec", FATAL, arangodb::Logger::RESTORE)
        << "Error while trying to determine server storage engine: "
        << result.errorMessage();
    _exitCode = EXIT_FAILURE;
    return;
  }

  if (_options.progress) {
    LOG_TOPIC("05c30", INFO, Logger::RESTORE)
        << "Connected to ArangoDB '" << httpClient->getEndpointSpecification() << "'";
  }

  if (!isRocksDB) {
    LOG_TOPIC("ae10c", WARN, arangodb::Logger::RESTORE) << "You connected to a server with a potentially incompatible storage engine.";
  }

  // set up threads and workers
  _clientTaskQueue.spawnWorkers(_clientManager, _options.threadCount);

  LOG_TOPIC("6bb3c", DEBUG, Logger::RESTORE) << "Using " << _options.threadCount << " worker thread(s)";

  if (_options.allDatabases) {
    std::vector<std::string> dbs;
    std::transform(databases.begin(), databases.end(), std::back_inserter(dbs), [](auto const& dbInfo) { return dbInfo.name; } );
    LOG_TOPIC("7c10a", INFO, Logger::RESTORE)
      << "About to restore databases '"
      << basics::StringUtils::join(dbs, "', '") << "' from dump directory '" << _options.inputPath << "'...";
  }

  std::vector<std::string> filesToClean;
    
  for (auto& db : databases) {
    result.reset();

    if (_options.allDatabases) {
      // inject current database
      client.setDatabaseName(db.name);
      LOG_TOPIC("36075", INFO, Logger::RESTORE) << "Restoring database '" << db.name << "'";
      _directory = std::make_unique<ManagedDirectory>(
          server(), basics::FileUtils::buildFilename(_options.inputPath, db.directory),
          false, false, true);

      result = _clientManager.getConnectedClient(httpClient, _options.force,
                                                 false, !_options.createDatabase, false, 0);

      if (result.is(TRI_ERROR_SIMPLE_CLIENT_COULD_NOT_CONNECT)) {
        LOG_TOPIC("3e715", FATAL, Logger::RESTORE)
            << "cannot create server connection, giving up!";
        FATAL_ERROR_EXIT();
      }

      if (result.is(TRI_ERROR_ARANGO_DATABASE_NOT_FOUND)) {
        if (_options.createDatabase) {
          // database not found, but database creation requested
          LOG_TOPIC("080f3", INFO, Logger::RESTORE) << "Creating database '" << db.name << "'";

          result = ::tryCreateDatabase(server(), db.name, db.properties.slice(), _options);
          if (result.fail()) {
            LOG_TOPIC("7a35f", ERR, Logger::RESTORE) << "Could not create database '" << db.name << "': " << result.errorMessage();
            break;
          }

          // restore old database name
          
          client.setDatabaseName(db.name);

          // re-check connection and version
          result = _clientManager.getConnectedClient(httpClient, _options.force, false, true, false, 0);
        } else {
          LOG_TOPIC("be594", WARN, Logger::RESTORE) << "Database '" << db.name << "' does not exist on target endpoint. In order to create this database along with the restore, please use the --create-database option";
        }
      }

      if (result.fail()) {
        result.reset(result.errorNumber(),
                     concatT("cannot create server connection: ", result.errorMessage()));

        if (!_options.force) {
          break;
        }

        LOG_TOPIC("be86d", ERR, arangodb::Logger::RESTORE) << result.errorMessage();
        // continue with next db
        continue;
      }
    }

    // read encryption info
    ::checkEncryption(*_directory);

    // read dump info
    bool useEnvelope = _options.useEnvelope;
    result = ::checkDumpDatabase(server(), *_directory, _options.forceSameDatabase, useEnvelope);
    if (result.fail()) {
      LOG_TOPIC("0cbdf", FATAL, arangodb::Logger::RESTORE) << result.errorMessage();
      FATAL_ERROR_EXIT();
    }

    LOG_TOPIC_IF("52b23", INFO, arangodb::Logger::RESTORE, _options.continueRestore) << "try to continue previous restore";
    _progressTracker = std::make_unique<RestoreProgressTracker>(*_directory, !_options.continueRestore);

    filesToClean.push_back(_progressTracker->filename());

    // run the actual restore
    try {
      result = ::processInputDirectory(*httpClient, _clientTaskQueue, *this,
                                      _options, *_directory, *_progressTracker, _stats, useEnvelope);
    } catch (basics::Exception const& ex) {
      LOG_TOPIC("52b22", ERR, arangodb::Logger::RESTORE) << "caught exception: " << ex.what();
      result = {ex.code(), ex.what()};
    } catch (std::exception const& ex) {
      LOG_TOPIC("8f13f", ERR, arangodb::Logger::RESTORE) << "caught exception: " << ex.what();
      result = {TRI_ERROR_INTERNAL, ex.what()};
    } catch (...) {
      LOG_TOPIC("a74e8", ERR, arangodb::Logger::RESTORE) << "caught unknown exception";
      result = {TRI_ERROR_INTERNAL};
    }

    _clientTaskQueue.waitForIdle();

    if (result.fail()) {
      break;
    }
  }

  if (result.fail()) {
    LOG_TOPIC("cb69f", ERR, arangodb::Logger::RESTORE) << result.errorMessage();
    _exitCode = EXIT_FAILURE;
  } else {
    for (auto const& fn : filesToClean) {
      [[maybe_unused]] auto result = basics::FileUtils::remove(fn);
    }
  }

  if (_options.progress) {
    double totalTime = TRI_microtime() - start;

    if (_options.importData) {
      LOG_TOPIC("a66e1", INFO, Logger::RESTORE)
          << "Processed " << _stats.restoredCollections << " collection(s) in "
          << Logger::FIXED(totalTime, 6) << " s, "
          << "read " << formatSize(_stats.totalRead) << " from datafiles, "
          << "sent " << _stats.totalBatches << " data batch(es) of "
          << formatSize(_stats.totalSent) << " total size";
    } else if (_options.importStructure) {
      LOG_TOPIC("147ca", INFO, Logger::RESTORE)
          << "Processed " << _stats.restoredCollections << " collection(s) in "
          << Logger::FIXED(totalTime, 6) << " s";
    }
  }
}

std::string RestoreFeature::featureName() { return ::FeatureName; }

ClientTaskQueue<RestoreFeature::RestoreJob>& RestoreFeature::taskQueue() {
  return _clientTaskQueue;
}

void RestoreFeature::reportError(Result const& error) {
  try {
    MUTEX_LOCKER(lock, _workerErrorLock);
    _workerErrors.emplace(error);
    _clientTaskQueue.clearQueue();
  } catch (...) {
  }
}

Result RestoreFeature::getFirstError() const {
  {
    MUTEX_LOCKER(lock, _workerErrorLock);
    if (!_workerErrors.empty()) {
      return _workerErrors.front();
    }
  }
  return {TRI_ERROR_NO_ERROR};
}

std::unique_ptr<basics::StringBuffer> RestoreFeature::leaseBuffer() {
  MUTEX_LOCKER(lock, _buffersLock);
  
  if (_buffers.empty()) {
    // no buffers present. now insert one 
    _buffers.emplace_back(std::make_unique<basics::StringBuffer>(false));
  }

  // pop last buffer from vector of buffers
  TRI_ASSERT(!_buffers.empty());
  std::unique_ptr<basics::StringBuffer> buffer = std::move(_buffers.back());
  _buffers.pop_back();
  
  TRI_ASSERT(buffer != nullptr);
  TRI_ASSERT(buffer->length() == 0);
  return buffer;
}

void RestoreFeature::returnBuffer(std::unique_ptr<basics::StringBuffer> buffer) noexcept {
  TRI_ASSERT(buffer != nullptr);
  buffer->clear();

  MUTEX_LOCKER(lock, _buffersLock);
  try {
    _buffers.emplace_back(std::move(buffer));
  } catch (...) {
    // if this throws, then the unique_ptr will simply go out of scope here and
    // delete the StringBUffer. no leaks in this case, and no need to rethrow
    // the exception
  }
}

RestoreFeature::CollectionStatus::CollectionStatus(VPackSlice slice) {
  using arangodb::basics::VelocyPackHelper;
  state = VelocyPackHelper::getNumericValue<CollectionState>(slice, "state", CollectionState::UNKNOWN);
  bytes_acked = VelocyPackHelper::getNumericValue<size_t>(slice, "bytes-acked", 0);
}

void RestoreFeature::CollectionStatus::toVelocyPack(VPackBuilder& builder) const {
  {
    VPackObjectBuilder object(&builder);
    builder.add("state", VPackValue(state));
    if (bytes_acked != 0) {
      builder.add("bytes-acked", VPackValue(bytes_acked));
    }
  }
}

RestoreFeature::CollectionStatus::CollectionStatus(RestoreFeature::CollectionState state,
                                                   size_t bytes_acked)
    : state(state), bytes_acked(bytes_acked) {}

RestoreFeature::CollectionStatus::CollectionStatus() = default;

}  // namespace arangodb<|MERGE_RESOLUTION|>--- conflicted
+++ resolved
@@ -162,36 +162,6 @@
   return result;
 }
 
-<<<<<<< HEAD
-/// @brief check whether HTTP response is valid, complete, and not an error
-arangodb::Result checkHttpResponse(arangodb::httpclient::SimpleHttpClient& client,
-                                   std::unique_ptr<arangodb::httpclient::SimpleHttpResult>& response,
-                                   char const* requestAction,
-                                   std::string const& originalRequest) {
-  using arangodb::basics::StringUtils::itoa;
-  if (response == nullptr || !response->isComplete()) {
-    return {TRI_ERROR_INTERNAL,
-            "got invalid response from server: '" + client.getErrorMessage() +
-                "' while executing " + requestAction + (originalRequest.empty() ? "" : " with this payload: '" +
-                originalRequest + "'")};
-  }
-  if (response->wasHttpError()) {
-    auto errorNum = static_cast<int>(TRI_ERROR_INTERNAL);
-    std::string errorMsg = response->getHttpReturnMessage();
-    std::shared_ptr<arangodb::velocypack::Builder> bodyBuilder(response->getBodyVelocyPack());
-    arangodb::velocypack::Slice error = bodyBuilder->slice();
-    if (!error.isNone() && error.hasKey(arangodb::StaticStrings::ErrorMessage)) {
-      errorNum = error.get(arangodb::StaticStrings::ErrorNum).getNumericValue<int>();
-      errorMsg = error.get(arangodb::StaticStrings::ErrorMessage).copyString();
-    }
-    auto err = ErrorCode{errorNum};
-    return {err, "got invalid response from server: HTTP " +
-                     itoa(response->getHttpReturnCode()) + ": '" + errorMsg +
-                     "' while executing " + requestAction +
-                     (originalRequest.empty() ? "" : "' with this payload: '" + originalRequest + "'")};
-  }
-  return {TRI_ERROR_NO_ERROR};
-=======
 /// @brief Sort collections for proper recreation order
 bool sortCollectionsForCreation(VPackBuilder const& l, VPackBuilder const& r) {
   VPackSlice const left = l.slice().get("parameters");
@@ -237,7 +207,6 @@
     return false;
   }
   return strcasecmp(leftName.c_str(), rightName.c_str()) < 0;
->>>>>>> 187a32da
 }
 
 void makeAttributesUnique(arangodb::velocypack::Builder& builder,
