--- conflicted
+++ resolved
@@ -1118,17 +1118,10 @@
                      "maximum size for individual data batches (in bytes)",
                      new UInt64Parameter(&_options.chunkSize));
 
-<<<<<<< HEAD
-  options->addOption(
-      "--threads",
-      "maximum number of collections to process in parallel. From v3.4.0",
-      new UInt32Parameter(&_options.threadCount));
-=======
   options->addOption("--threads",
                      "maximum number of collections to process in parallel",
                      new UInt32Parameter(&_options.threadCount))
                      .setIntroducedIn(30400);
->>>>>>> 9c7cef5a
 
   options->addOption("--include-system-collections",
                      "include system collections",
