--- conflicted
+++ resolved
@@ -63,12 +63,9 @@
       _chunkSize(1024 * 1024 * 8),
       _includeSystemCollections(false),
       _createDatabase(false),
-<<<<<<< HEAD
       _inputPath(),
       _directory(nullptr),
-=======
       _forceSameDatabase(false),
->>>>>>> f7e34b2d
       _importData(true),
       _importStructure(true),
       _progress(true),
@@ -114,7 +111,7 @@
   options->addOption("--create-database",
                      "create the target database if it does not exist",
                      new BooleanParameter(&_createDatabase));
-  
+
   options->addOption("--force-same-database",
                      "force usage of the same database name as in the source dump.json file",
                      new BooleanParameter(&_forceSameDatabase));
@@ -441,7 +438,7 @@
   } catch (...) {
     // the above may go wrong for several reasons
   }
-  
+
   if (!databaseName.empty()) {
     std::cout << "Database name in source dump is '" << databaseName << "'" << std::endl;
   }
