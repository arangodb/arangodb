--- conflicted
+++ resolved
@@ -55,12 +55,9 @@
   uint64_t _chunkSize;
   bool _includeSystemCollections;
   bool _createDatabase;
-<<<<<<< HEAD
   std::string _inputPath;
   std::unique_ptr<ManagedDirectory> _directory;
-=======
   bool _forceSameDatabase;
->>>>>>> f7e34b2d
   bool _importData;
   bool _importStructure;
   bool _progress;
