--- conflicted
+++ resolved
@@ -162,31 +162,17 @@
 }
 
 bool V8ClientConnection::isConnected() const {
-<<<<<<< HEAD
-  std::weak_ptr<fuerte::Connection> connection = _connection;
-  auto s = connection.lock();
-  if (s) {
-    return s->state() == fuerte::Connection::State::Connected;
-=======
   auto connection = std::atomic_load<fuerte::Connection>(&_connection);
   if (connection) {
     return connection->state() == fuerte::Connection::State::Connected;
->>>>>>> 28d9b397
   }
   return false;
 }
 
 std::string V8ClientConnection::endpointSpecification() const {
-<<<<<<< HEAD
-  std::weak_ptr<fuerte::Connection> connection = _connection;
-  auto s = connection.lock();
-  if (s) {
-    return s->endpoint();
-=======
   auto connection = std::atomic_load<fuerte::Connection>(&_connection);
   if (connection) {
     return connection->endpoint();
->>>>>>> 28d9b397
   }
   return "";
 }
@@ -1839,16 +1825,9 @@
 }
 
 void V8ClientConnection::shutdownConnection() {
-<<<<<<< HEAD
-  std::lock_guard<std::mutex> guard(_lock);
-  if (_connection) {
-    _connection->cancel();
-    _connection.reset();
-=======
   auto connection = std::atomic_load<fuerte::Connection>(&_connection);
   if (connection) {
     connection->cancel();
     std::atomic_store<fuerte::Connection>(&_connection, std::shared_ptr<fuerte::Connection>());
->>>>>>> 28d9b397
   }
 }