////////////////////////////////////////////////////////////////////////////////
/// DISCLAIMER
///
/// Copyright 2014-2016 ArangoDB GmbH, Cologne, Germany
/// Copyright 2004-2014 triAGENS GmbH, Cologne, Germany
///
/// Licensed under the Apache License, Version 2.0 (the "License");
/// you may not use this file except in compliance with the License.
/// You may obtain a copy of the License at
///
///     http://www.apache.org/licenses/LICENSE-2.0
///
/// Unless required by applicable law or agreed to in writing, software
/// distributed under the License is distributed on an "AS IS" BASIS,
/// WITHOUT WARRANTIES OR CONDITIONS OF ANY KIND, either express or implied.
/// See the License for the specific language governing permissions and
/// limitations under the License.
///
/// Copyright holder is ArangoDB GmbH, Cologne, Germany
///
/// @author Dr. Frank Celler
/// @author Achim Brandt
////////////////////////////////////////////////////////////////////////////////

#include "V8ClientConnection.h"

#include <fuerte/connection.h>
#include <fuerte/jwt.h>
#include <fuerte/requests.h>
#include <v8.h>
#include <iostream>

#include "Basics/FileUtils.h"
#include "Basics/StringUtils.h"
#include "Basics/VelocyPackHelper.h"
#include "Import/ImportHelper.h"
#include "Rest/HttpResponse.h"
#include "Rest/Version.h"
#include "Shell/ClientFeature.h"
#include "Shell/ConsoleFeature.h"
#include "SimpleHttpClient/GeneralClientConnection.h"
#include "SimpleHttpClient/SimpleHttpClient.h"
#include "SimpleHttpClient/SimpleHttpResult.h"
#include "Ssl/SslInterface.h"
#include "V8/v8-conv.h"
#include "V8/v8-json.h"
#include "V8/v8-utils.h"
#include "V8/v8-vpack.h"

#include <iostream>

using namespace arangodb;
using namespace arangodb::application_features;
using namespace arangodb::basics;
using namespace arangodb::httpclient;
using namespace arangodb::import;

V8ClientConnection::V8ClientConnection()
    : _lastHttpReturnCode(0),
      _lastErrorMessage(""),
      _version("arango"),
      _mode("unknown mode"),
      _role("UNKNOWN"),
      _loop(1),
      _vpackOptions(VPackOptions::Defaults) {
  _vpackOptions.buildUnindexedObjects = true;
  _vpackOptions.buildUnindexedArrays = true;
  _builder.onFailure([this](int error, std::string const& msg) {
    std::unique_lock<std::mutex> guard(_lock, std::try_to_lock);
    if (guard) {
      _lastHttpReturnCode = 503;
      _lastErrorMessage = msg;
    }
  });
}

V8ClientConnection::~V8ClientConnection() {
  _builder.onFailure(nullptr);  // reset callback
  shutdownConnection();
}

void V8ClientConnection::createConnection() {
  auto newConnection = _builder.connect(_loop);
  fuerte::StringMap params{{"details", "true"}};
  auto req = fuerte::createRequest(fuerte::RestVerb::Get, "/_api/version", params);
  req->header.database = _databaseName;
  req->timeout(std::chrono::seconds(30));
  try {
    auto res = newConnection->sendRequest(std::move(req));

    _lastHttpReturnCode = res->statusCode();
    if (_lastHttpReturnCode >= 400) {
      auto const& headers = res->messageHeader().meta;
      auto it = headers.find("http/1.1");
      if (it != headers.end()) {
        _lastErrorMessage = (*it).second;
      }
    }

    if (_lastHttpReturnCode == 200) {
      std::atomic_store<fuerte::Connection>(&_connection, newConnection);

      std::shared_ptr<VPackBuilder> parsedBody;
      VPackSlice body;
      if (res->contentType() == fuerte::ContentType::VPack) {
        body = res->slice();
      } else {
        parsedBody =
            VPackParser::fromJson(reinterpret_cast<char const*>(res->payload().data()),
                                  res->payload().size());
        body = parsedBody->slice();
      }
      if (!body.isObject()) {
        _lastErrorMessage = "invalid response";
        _lastHttpReturnCode = 503;
      }

      std::string const server =
          VelocyPackHelper::getStringValue(body, "server", "");

      // "server" value is a string and content is "arango"
      if (server == "arango") {
        // look up "version" value
        _version = VelocyPackHelper::getStringValue(body, "version", "");
        VPackSlice const details = body.get("details");
        if (details.isObject()) {
          VPackSlice const mode = details.get("mode");
          if (mode.isString()) {
            _mode = mode.copyString();
          }
          VPackSlice role = details.get("role");
          if (role.isString()) {
            _role = role.copyString();
          }
        }
        std::string const versionString =
            VelocyPackHelper::getStringValue(body, "version", "");
        std::pair<int, int> version = rest::Version::parseVersionString(versionString);
        if (version.first < 3) {
          // major version of server is too low
          //_client->disconnect();
          shutdownConnection();
          _lastErrorMessage = "Server version number ('" + versionString +
                              "') is too low. Expecting 3.0 or higher";
          return;
        }
      }
    }
  } catch (fuerte::ErrorCondition const& e) {  // connection error
    _lastErrorMessage = fuerte::to_string(e);
    _lastHttpReturnCode = 503;
  }
}

void V8ClientConnection::setInterrupted(bool interrupted) {
  auto connection = std::atomic_load<fuerte::Connection>(&_connection);
  if (interrupted && connection != nullptr) {
    shutdownConnection();
  } else if (!interrupted && connection == nullptr) {
    createConnection();
  }
}

bool V8ClientConnection::isConnected() const {
  auto connection = std::atomic_load<fuerte::Connection>(&_connection);
  if (connection) {
    return connection->state() == fuerte::Connection::State::Connected;
  }
  return false;
}

std::string V8ClientConnection::endpointSpecification() const {
  auto connection = std::atomic_load<fuerte::Connection>(&_connection);
  if (connection) {
    return connection->endpoint();
  }
  return "";
}

double V8ClientConnection::timeout() const { return _requestTimeout.count(); }

void V8ClientConnection::timeout(double value) {
  _requestTimeout = std::chrono::duration<double>(value);
}

void V8ClientConnection::connect(ClientFeature* client) {
  TRI_ASSERT(client);
  std::lock_guard<std::mutex> guard(_lock);

  _requestTimeout = std::chrono::duration<double>(client->requestTimeout());
  _databaseName = client->databaseName();
  _builder.endpoint(client->endpoint());
  // check jwtSecret first, as it is empty by default,
  // but username defaults to "root" in most configurations
  if (!client->jwtSecret().empty()) {
    _builder.jwtToken(
        fuerte::jwt::generateInternalToken(client->jwtSecret(), "arangosh"));
    _builder.authenticationType(fuerte::AuthenticationType::Jwt);
  } else if (!client->username().empty()) {
    _builder.user(client->username()).password(client->password());
    _builder.authenticationType(fuerte::AuthenticationType::Basic);
  }
  createConnection();
}

void V8ClientConnection::reconnect(ClientFeature* client) {
  std::lock_guard<std::mutex> guard(_lock);

  _requestTimeout = std::chrono::duration<double>(client->requestTimeout());
  _databaseName = client->databaseName();
  _builder.endpoint(client->endpoint());
  // check jwtSecret first, as it is empty by default,
  // but username defaults to "root" in most configurations
  if (!client->jwtSecret().empty()) {
    _builder.jwtToken(
        fuerte::jwt::generateInternalToken(client->jwtSecret(), "arangosh"));
    _builder.authenticationType(fuerte::AuthenticationType::Jwt);
  } else if (!client->username().empty()) {
    _builder.user(client->username()).password(client->password());
    _builder.authenticationType(fuerte::AuthenticationType::Basic);
  }

  auto oldConnection = std::atomic_exchange<fuerte::Connection>(&_connection, std::shared_ptr<fuerte::Connection>());
  if (oldConnection) {
    oldConnection->cancel();
  }
  try {
    createConnection();
  } catch (...) {
    std::string errorMessage = "error in '" + client->endpoint() + "'";
    throw errorMessage;
  }

  if (isConnected() && _lastHttpReturnCode == static_cast<int>(rest::ResponseCode::OK)) {
    LOG_TOPIC("2d416", INFO, arangodb::Logger::FIXME)
        << "Connected to ArangoDB "
        << "'" << endpointSpecification() << "', "
        << "version " << _version << " [" << _role << ", " << _mode << "], "
        << "database '" << _databaseName << "', "
        << "username: '" << client->username() << "'";
  } else {
    if (client->getWarnConnect()) {
      LOG_TOPIC("9d7ea", ERR, arangodb::Logger::FIXME)
          << "Could not connect to endpoint '" << client->endpoint()
          << "', username: '" << client->username() << "'";
    }

    std::string errorMsg = "could not connect";

    if (!_lastErrorMessage.empty()) {
      errorMsg = _lastErrorMessage;
    }

    throw errorMsg;
  }
}

////////////////////////////////////////////////////////////////////////////////
/// @brief enum for wrapped V8 objects
////////////////////////////////////////////////////////////////////////////////

enum WRAP_CLASS_TYPES { WRAP_TYPE_CONNECTION = 1 };

////////////////////////////////////////////////////////////////////////////////
/// @brief map of connection objects
////////////////////////////////////////////////////////////////////////////////

static std::unordered_map<void*, v8::Persistent<v8::External>> Connections;

////////////////////////////////////////////////////////////////////////////////
/// @brief object template for the initial connection
////////////////////////////////////////////////////////////////////////////////

static v8::Persistent<v8::ObjectTemplate> ConnectionTempl;

////////////////////////////////////////////////////////////////////////////////
/// @brief copies v8::Object to std::unordered_map<std::string, std::string>
////////////////////////////////////////////////////////////////////////////////

static void ObjectToMap(v8::Isolate* isolate,
                        std::unordered_map<std::string, std::string>& myMap,
                        v8::Local<v8::Value> val) {
  v8::Local<v8::Object> v8Headers = val.As<v8::Object>();

  if (v8Headers->IsObject()) {
    v8::Local<v8::Array> const props = v8Headers->GetPropertyNames();

    for (uint32_t i = 0; i < props->Length(); i++) {
      v8::Local<v8::Value> key = props->Get(i);
      myMap.emplace(TRI_ObjectToString(isolate, key),
                    TRI_ObjectToString(isolate, v8Headers->Get(key)));
    }
  }
}

////////////////////////////////////////////////////////////////////////////////
/// @brief weak reference callback for connections (call the destructor here)
////////////////////////////////////////////////////////////////////////////////

static void DestroyV8ClientConnection(V8ClientConnection* v8connection) {
  TRI_ASSERT(v8connection != nullptr);

  auto it = Connections.find(v8connection);

  if (it != Connections.end()) {
    (*it).second.Reset();
    Connections.erase(it);
  }

  delete v8connection;
}

////////////////////////////////////////////////////////////////////////////////
/// @brief weak reference callback for connections (call the destructor here)
////////////////////////////////////////////////////////////////////////////////

static void ClientConnection_DestructorCallback(
    const v8::WeakCallbackInfo<v8::Persistent<v8::External>>& data) {
  auto persistent = data.GetParameter();
  auto myConnection = v8::Local<v8::External>::New(data.GetIsolate(), *persistent);
  auto v8connection = static_cast<V8ClientConnection*>(myConnection->Value());

  DestroyV8ClientConnection(v8connection);
}

////////////////////////////////////////////////////////////////////////////////
/// @brief wrap V8ClientConnection in a v8::Object
////////////////////////////////////////////////////////////////////////////////

static v8::Local<v8::Value> WrapV8ClientConnection(v8::Isolate* isolate,
                                                   V8ClientConnection* v8connection) {
  v8::EscapableHandleScope scope(isolate);
  auto localConnectionTempl = v8::Local<v8::ObjectTemplate>::New(isolate, ConnectionTempl);
  v8::Local<v8::Object> result = localConnectionTempl->NewInstance();

  auto myConnection = v8::External::New(isolate, v8connection);
  result->SetInternalField(SLOT_CLASS_TYPE, v8::Integer::New(isolate, WRAP_TYPE_CONNECTION));
  result->SetInternalField(SLOT_CLASS, myConnection);
  Connections[v8connection].Reset(isolate, myConnection);
  Connections[v8connection].SetWeak(&Connections[v8connection], ClientConnection_DestructorCallback,
                                    v8::WeakCallbackType::kFinalizer);
  return scope.Escape<v8::Value>(result);
}

////////////////////////////////////////////////////////////////////////////////
/// @brief ClientConnection constructor
////////////////////////////////////////////////////////////////////////////////

static void ClientConnection_ConstructorCallback(v8::FunctionCallbackInfo<v8::Value> const& args) {
  TRI_V8_TRY_CATCH_BEGIN(isolate);
  v8::HandleScope scope(isolate);

  v8::Local<v8::External> wrap = v8::Local<v8::External>::Cast(args.Data());
  ClientFeature* client = static_cast<ClientFeature*>(wrap->Value());

  auto v8connection = std::make_unique<V8ClientConnection>();
  v8connection->connect(client);

  if (v8connection->isConnected() &&
      v8connection->lastHttpReturnCode() == (int)rest::ResponseCode::OK) {
    LOG_TOPIC("9c8b4", INFO, arangodb::Logger::FIXME)
        << "Connected to ArangoDB "
        << "'" << v8connection->endpointSpecification() << "', "
        << "version " << v8connection->version() << " [" << v8connection->role() << ", " << v8connection->mode() << "], "
        << "database '" << v8connection->databaseName() << "', "
        << "username: '" << v8connection->username() << "'";

  } else {
    std::string errorMessage =
        "Could not connect. Error message: " + v8connection->lastErrorMessage();

    TRI_V8_THROW_EXCEPTION_MESSAGE(TRI_SIMPLE_CLIENT_COULD_NOT_CONNECT,
                                   errorMessage.c_str());
  }

  TRI_V8_RETURN(WrapV8ClientConnection(isolate, v8connection.release()));
  TRI_V8_TRY_CATCH_END
}

////////////////////////////////////////////////////////////////////////////////
/// @brief ClientConnection method "reconnect"
////////////////////////////////////////////////////////////////////////////////

static void ClientConnection_reconnect(v8::FunctionCallbackInfo<v8::Value> const& args) {
  TRI_V8_TRY_CATCH_BEGIN(isolate);
  v8::HandleScope scope(isolate);

  V8ClientConnection* v8connection =
      TRI_UnwrapClass<V8ClientConnection>(args.Holder(), WRAP_TYPE_CONNECTION, TRI_IGETC);

  v8::Local<v8::External> wrap = v8::Local<v8::External>::Cast(args.Data());
  ClientFeature* client = static_cast<ClientFeature*>(wrap->Value());

  if (v8connection == nullptr || client == nullptr) {
    TRI_V8_THROW_EXCEPTION_INTERNAL("connection class corrupted");
  }

  if (args.Length() < 2) {
    TRI_V8_THROW_EXCEPTION_USAGE(
        "reconnect(<endpoint>, <database>, [, <username>, <password>])");
  }

  std::string const endpoint = TRI_ObjectToString(isolate, args[0]);
  std::string databaseName = TRI_ObjectToString(isolate, args[1]);

  std::string username;

  if (args.Length() < 3) {
    username = client->username();
  } else {
    username = TRI_ObjectToString(isolate, args[2]);
  }

  std::string password;

  if (args.Length() < 4) {
    if (client->jwtSecret().empty()) {
      ConsoleFeature* console =
          ApplicationServer::getFeature<ConsoleFeature>("Console");

      if (console->isEnabled()) {
        password = console->readPassword("Please specify a password: ");
      } else {
        std::cout << "Please specify a password: " << std::flush;
        password = ConsoleFeature::readPassword();
        std::cout << std::endl << std::flush;
      }
    }
  } else {
    password = TRI_ObjectToString(isolate, args[3]);
  }

  bool warnConnect = true;
  if (args.Length() > 4) {
    warnConnect = TRI_ObjectToBoolean(isolate, args[4]);
  }

  client->setEndpoint(endpoint);
  client->setDatabaseName(databaseName);
  client->setUsername(username);
  client->setPassword(password);
  client->setWarnConnect(warnConnect);

  try {
    v8connection->reconnect(client);
  } catch (std::string const& errorMessage) {
    TRI_V8_THROW_EXCEPTION_PARAMETER(errorMessage.c_str());
  } catch (...) {
    std::string errorMessage = "error in '" + endpoint + "'";
    TRI_V8_THROW_EXCEPTION_PARAMETER(errorMessage.c_str());
  }

  TRI_ExecuteJavaScriptString(
      isolate, isolate->GetCurrentContext(),
      TRI_V8_STRING(isolate, "require('internal').db._flushCache();"),
      TRI_V8_ASCII_STRING(isolate, "reload db object"), false);

  TRI_V8_RETURN_TRUE();
  TRI_V8_TRY_CATCH_END
}

////////////////////////////////////////////////////////////////////////////////
/// @brief ClientConnection method "connectedUser"
////////////////////////////////////////////////////////////////////////////////

static void ClientConnection_connectedUser(v8::FunctionCallbackInfo<v8::Value> const& args) {
  TRI_V8_TRY_CATCH_BEGIN(isolate);
  v8::Isolate* isolate = args.GetIsolate();
  v8::HandleScope scope(isolate);

  v8::Local<v8::External> wrap = v8::Local<v8::External>::Cast(args.Data());
  ClientFeature* client = static_cast<ClientFeature*>(wrap->Value());
  if (client == nullptr) {
    TRI_V8_THROW_EXCEPTION_INTERNAL("connection class corrupted");
  }

  TRI_V8_RETURN(TRI_V8_STD_STRING(isolate, client->username()));
  TRI_V8_TRY_CATCH_END
}

////////////////////////////////////////////////////////////////////////////////
/// @brief ClientConnection method "GET" helper
////////////////////////////////////////////////////////////////////////////////

static void ClientConnection_httpGetAny(v8::FunctionCallbackInfo<v8::Value> const& args,
                                        bool raw) {
  TRI_V8_TRY_CATCH_BEGIN(isolate);
  v8::HandleScope scope(isolate);

  // get the connection
  V8ClientConnection* v8connection =
      TRI_UnwrapClass<V8ClientConnection>(args.Holder(), WRAP_TYPE_CONNECTION, TRI_IGETC);

  if (v8connection == nullptr) {
    TRI_V8_THROW_EXCEPTION_INTERNAL("connection class corrupted");
  }

  // check params
  if (args.Length() < 1 || args.Length() > 2 || !args[0]->IsString()) {
    TRI_V8_THROW_EXCEPTION_USAGE("get(<url>[, <headers>])");
  }

  TRI_Utf8ValueNFC url(isolate, args[0]);
  // check header fields
  std::unordered_map<std::string, std::string> headerFields;

  if (args.Length() > 1) {
    ObjectToMap(isolate, headerFields, args[1]);
  }

  TRI_V8_RETURN(v8connection->getData(isolate, arangodb::velocypack::StringRef(*url, url.length()),
                                      headerFields, raw));
  TRI_V8_TRY_CATCH_END
}

////////////////////////////////////////////////////////////////////////////////
/// @brief ClientConnection method "GET"
////////////////////////////////////////////////////////////////////////////////

static void ClientConnection_httpGet(v8::FunctionCallbackInfo<v8::Value> const& args) {
  ClientConnection_httpGetAny(args, false);
}

////////////////////////////////////////////////////////////////////////////////
/// @brief ClientConnection method "GET_RAW"
////////////////////////////////////////////////////////////////////////////////

static void ClientConnection_httpGetRaw(v8::FunctionCallbackInfo<v8::Value> const& args) {
  ClientConnection_httpGetAny(args, true);
}

////////////////////////////////////////////////////////////////////////////////
/// @brief ClientConnection method "HEAD" helper
////////////////////////////////////////////////////////////////////////////////

static void ClientConnection_httpHeadAny(v8::FunctionCallbackInfo<v8::Value> const& args,
                                         bool raw) {
  TRI_V8_TRY_CATCH_BEGIN(isolate);
  v8::HandleScope scope(isolate);

  // get the connection
  V8ClientConnection* v8connection =
      TRI_UnwrapClass<V8ClientConnection>(args.Holder(), WRAP_TYPE_CONNECTION, TRI_IGETC);

  if (v8connection == nullptr) {
    TRI_V8_THROW_EXCEPTION_INTERNAL("connection class corrupted");
  }

  // check params
  if (args.Length() < 1 || args.Length() > 2 || !args[0]->IsString()) {
    TRI_V8_THROW_EXCEPTION_USAGE("head(<url>[, <headers>])");
  }

  TRI_Utf8ValueNFC url(isolate, args[0]);

  // check header fields
  std::unordered_map<std::string, std::string> headerFields;

  if (args.Length() > 1) {
    ObjectToMap(isolate, headerFields, args[1]);
  }

  TRI_V8_RETURN(v8connection->headData(isolate, arangodb::velocypack::StringRef(*url, url.length()),
                                       headerFields, raw));
  TRI_V8_TRY_CATCH_END
}

////////////////////////////////////////////////////////////////////////////////
/// @brief ClientConnection method "HEAD"
////////////////////////////////////////////////////////////////////////////////

static void ClientConnection_httpHead(v8::FunctionCallbackInfo<v8::Value> const& args) {
  ClientConnection_httpHeadAny(args, false);
}

////////////////////////////////////////////////////////////////////////////////
/// @brief ClientConnection method "HEAD_RAW"
////////////////////////////////////////////////////////////////////////////////

static void ClientConnection_httpHeadRaw(v8::FunctionCallbackInfo<v8::Value> const& args) {
  ClientConnection_httpHeadAny(args, true);
}

////////////////////////////////////////////////////////////////////////////////
/// @brief ClientConnection method "DELETE" helper
////////////////////////////////////////////////////////////////////////////////

static void ClientConnection_httpDeleteAny(v8::FunctionCallbackInfo<v8::Value> const& args,
                                           bool raw) {
  TRI_V8_TRY_CATCH_BEGIN(isolate);
  v8::HandleScope scope(isolate);

  // get the connection
  V8ClientConnection* v8connection =
      TRI_UnwrapClass<V8ClientConnection>(args.Holder(), WRAP_TYPE_CONNECTION, TRI_IGETC);

  if (v8connection == nullptr) {
    TRI_V8_THROW_EXCEPTION_INTERNAL("connection class corrupted");
  }

  // check params
  if (args.Length() < 1 || args.Length() > 3 || !args[0]->IsString()) {
    TRI_V8_THROW_EXCEPTION_USAGE("delete(<url>[, <body>[, <headers>]])");
  }

  TRI_Utf8ValueNFC url(isolate, args[0]);

  std::unordered_map<std::string, std::string> headerFields;
  if (args.Length() == 1) {  // no body provided
    TRI_V8_RETURN(v8connection->deleteData(isolate, arangodb::velocypack::StringRef(*url, url.length()),
                                           v8::Undefined(isolate), headerFields, raw));
  }

  // check header fields
  if (args.Length() > 2) {
    ObjectToMap(isolate, headerFields, args[2]);
  }

  TRI_V8_RETURN(v8connection->deleteData(isolate, arangodb::velocypack::StringRef(*url, url.length()),
                                         args[1], headerFields, raw));
  TRI_V8_TRY_CATCH_END
}

////////////////////////////////////////////////////////////////////////////////
/// @brief ClientConnection method "DELETE"
////////////////////////////////////////////////////////////////////////////////

static void ClientConnection_httpDelete(v8::FunctionCallbackInfo<v8::Value> const& args) {
  ClientConnection_httpDeleteAny(args, false);
}

////////////////////////////////////////////////////////////////////////////////
/// @brief ClientConnection method "DELETE_RAW"
////////////////////////////////////////////////////////////////////////////////

static void ClientConnection_httpDeleteRaw(v8::FunctionCallbackInfo<v8::Value> const& args) {
  ClientConnection_httpDeleteAny(args, true);
}

////////////////////////////////////////////////////////////////////////////////
/// @brief ClientConnection method "OPTIONS" helper
////////////////////////////////////////////////////////////////////////////////

static void ClientConnection_httpOptionsAny(v8::FunctionCallbackInfo<v8::Value> const& args,
                                            bool raw) {
  TRI_V8_TRY_CATCH_BEGIN(isolate);
  v8::HandleScope scope(isolate);

  // get the connection
  V8ClientConnection* v8connection =
      TRI_UnwrapClass<V8ClientConnection>(args.Holder(), WRAP_TYPE_CONNECTION, TRI_IGETC);

  if (v8connection == nullptr) {
    TRI_V8_THROW_EXCEPTION_INTERNAL("connection class corrupted");
  }

  // check params
  if (args.Length() < 2 || args.Length() > 3 || !args[0]->IsString() ||
      args[1]->IsUndefined()) {
    TRI_V8_THROW_EXCEPTION_USAGE("options(<url>, <body>[, <headers>])");
  }

  TRI_Utf8ValueNFC url(isolate, args[0]);

  // check header fields
  std::unordered_map<std::string, std::string> headerFields;
  if (args.Length() > 2) {
    ObjectToMap(isolate, headerFields, args[2]);
  }

  TRI_V8_RETURN(v8connection->optionsData(isolate, arangodb::velocypack::StringRef(*url, url.length()),
                                          args[1], headerFields, raw));
  TRI_V8_TRY_CATCH_END
}

////////////////////////////////////////////////////////////////////////////////
/// @brief ClientConnection method "OPTIONS"
////////////////////////////////////////////////////////////////////////////////

static void ClientConnection_httpOptions(v8::FunctionCallbackInfo<v8::Value> const& args) {
  ClientConnection_httpOptionsAny(args, false);
}

////////////////////////////////////////////////////////////////////////////////
/// @brief ClientConnection method "OPTIONS_RAW"
////////////////////////////////////////////////////////////////////////////////

static void ClientConnection_httpOptionsRaw(v8::FunctionCallbackInfo<v8::Value> const& args) {
  ClientConnection_httpOptionsAny(args, true);
}

////////////////////////////////////////////////////////////////////////////////
/// @brief ClientConnection method "POST" helper
////////////////////////////////////////////////////////////////////////////////

static void ClientConnection_httpPostAny(v8::FunctionCallbackInfo<v8::Value> const& args,
                                         bool raw) {
  TRI_V8_TRY_CATCH_BEGIN(isolate);
  v8::HandleScope scope(isolate);

  // get the connection
  V8ClientConnection* v8connection =
      TRI_UnwrapClass<V8ClientConnection>(args.Holder(), WRAP_TYPE_CONNECTION, TRI_IGETC);

  if (v8connection == nullptr) {
    TRI_V8_THROW_EXCEPTION_INTERNAL("connection class corrupted");
  }

  // check params
  if (args.Length() < 2 || args.Length() > 3 || !args[0]->IsString() ||
      args[1]->IsUndefined()) {
    TRI_V8_THROW_EXCEPTION_USAGE("post(<url>, <body>[, <headers>])");
  }

  TRI_Utf8ValueNFC url(isolate, args[0]);
  // check header fields
  std::unordered_map<std::string, std::string> headerFields;
  if (args.Length() > 2) {
    ObjectToMap(isolate, headerFields, args[2]);
  }

  TRI_V8_RETURN(v8connection->postData(isolate, arangodb::velocypack::StringRef(*url, url.length()),
                                       args[1], headerFields, raw));
  TRI_V8_TRY_CATCH_END
}

////////////////////////////////////////////////////////////////////////////////
/// @brief ClientConnection method "POST"
////////////////////////////////////////////////////////////////////////////////

static void ClientConnection_httpPost(v8::FunctionCallbackInfo<v8::Value> const& args) {
  ClientConnection_httpPostAny(args, false);
}

////////////////////////////////////////////////////////////////////////////////
/// @brief ClientConnection method "POST_RAW"
////////////////////////////////////////////////////////////////////////////////

static void ClientConnection_httpPostRaw(v8::FunctionCallbackInfo<v8::Value> const& args) {
  ClientConnection_httpPostAny(args, true);
}

////////////////////////////////////////////////////////////////////////////////
/// @brief ClientConnection method "PUT" helper
////////////////////////////////////////////////////////////////////////////////

static void ClientConnection_httpPutAny(v8::FunctionCallbackInfo<v8::Value> const& args,
                                        bool raw) {
  TRI_V8_TRY_CATCH_BEGIN(isolate);
  v8::HandleScope scope(isolate);

  // get the connection
  V8ClientConnection* v8connection =
      TRI_UnwrapClass<V8ClientConnection>(args.Holder(), WRAP_TYPE_CONNECTION, TRI_IGETC);

  if (v8connection == nullptr) {
    TRI_V8_THROW_EXCEPTION_INTERNAL("connection class corrupted");
  }

  // check params
  if (args.Length() < 2 || args.Length() > 3 || !args[0]->IsString() ||
      args[1]->IsUndefined()) {
    TRI_V8_THROW_EXCEPTION_USAGE("put(<url>, <body>[, <headers>])");
  }

  TRI_Utf8ValueNFC url(isolate, args[0]);

  // check header fields
  std::unordered_map<std::string, std::string> headerFields;
  if (args.Length() > 2) {
    ObjectToMap(isolate, headerFields, args[2]);
  }

  TRI_V8_RETURN(v8connection->putData(isolate, arangodb::velocypack::StringRef(*url, url.length()),
                                      args[1], headerFields, raw));
  TRI_V8_TRY_CATCH_END
}

////////////////////////////////////////////////////////////////////////////////
/// @brief ClientConnection method "PUT"
////////////////////////////////////////////////////////////////////////////////

static void ClientConnection_httpPut(v8::FunctionCallbackInfo<v8::Value> const& args) {
  ClientConnection_httpPutAny(args, false);
}

////////////////////////////////////////////////////////////////////////////////
/// @brief ClientConnection method "PUT_RAW"
////////////////////////////////////////////////////////////////////////////////

static void ClientConnection_httpPutRaw(v8::FunctionCallbackInfo<v8::Value> const& args) {
  ClientConnection_httpPutAny(args, true);
}

////////////////////////////////////////////////////////////////////////////////
/// @brief ClientConnection method "PATCH" helper
////////////////////////////////////////////////////////////////////////////////

static void ClientConnection_httpPatchAny(v8::FunctionCallbackInfo<v8::Value> const& args,
                                          bool raw) {
  TRI_V8_TRY_CATCH_BEGIN(isolate);
  v8::HandleScope scope(isolate);

  // get the connection
  V8ClientConnection* v8connection =
      TRI_UnwrapClass<V8ClientConnection>(args.Holder(), WRAP_TYPE_CONNECTION, TRI_IGETC);

  if (v8connection == nullptr) {
    TRI_V8_THROW_EXCEPTION_INTERNAL("connection class corrupted");
  }

  // check params
  if (args.Length() < 2 || args.Length() > 3 || !args[0]->IsString() ||
      args[1]->IsUndefined()) {
    TRI_V8_THROW_EXCEPTION_USAGE("patch(<url>, <body>[, <headers>])");
  }

  TRI_Utf8ValueNFC url(isolate, args[0]);
  // check header fields
  std::unordered_map<std::string, std::string> headerFields;
  if (args.Length() > 2) {
    ObjectToMap(isolate, headerFields, args[2]);
  }

  TRI_V8_RETURN(v8connection->patchData(isolate, arangodb::velocypack::StringRef(*url, url.length()),
                                        args[1], headerFields, raw));
  TRI_V8_TRY_CATCH_END
}

////////////////////////////////////////////////////////////////////////////////
/// @brief ClientConnection method "PATCH"
////////////////////////////////////////////////////////////////////////////////

static void ClientConnection_httpPatch(v8::FunctionCallbackInfo<v8::Value> const& args) {
  ClientConnection_httpPatchAny(args, false);
}

////////////////////////////////////////////////////////////////////////////////
/// @brief ClientConnection method "PATCH_RAW"
////////////////////////////////////////////////////////////////////////////////

static void ClientConnection_httpPatchRaw(v8::FunctionCallbackInfo<v8::Value> const& args) {
  ClientConnection_httpPatchAny(args, true);
}

////////////////////////////////////////////////////////////////////////////////
/// @brief ClientConnection send file helper
////////////////////////////////////////////////////////////////////////////////

static void ClientConnection_httpSendFile(v8::FunctionCallbackInfo<v8::Value> const& args) {
  TRI_V8_TRY_CATCH_BEGIN(isolate);
  v8::HandleScope scope(isolate);

  // get the connection
  V8ClientConnection* v8connection =
      TRI_UnwrapClass<V8ClientConnection>(args.Holder(), WRAP_TYPE_CONNECTION, TRI_IGETC);

  if (v8connection == nullptr) {
    TRI_V8_THROW_EXCEPTION_INTERNAL("connection class corrupted");
  }

  // check params
  if (args.Length() != 2 || !args[0]->IsString() || args[1]->IsUndefined()) {
    TRI_V8_THROW_EXCEPTION_USAGE("sendFile(<url>, <file>)");
  }

  TRI_Utf8ValueNFC url(isolate, args[0]);

  std::string const infile = TRI_ObjectToString(isolate, args[1]);

  if (!FileUtils::exists(infile)) {
    TRI_V8_THROW_EXCEPTION(TRI_ERROR_FILE_NOT_FOUND);
  }

  v8::TryCatch tryCatch(isolate);

  // check header fields
  std::unordered_map<std::string, std::string> headerFields;
  v8::Local<v8::Value> result =
      v8connection->postData(isolate, arangodb::velocypack::StringRef(*url, url.length()), args[1],
                             headerFields, false, /*isFile*/ true);

  if (tryCatch.HasCaught()) {
    isolate->ThrowException(tryCatch.Exception());
    return;
  }

  TRI_V8_RETURN(result);
  TRI_V8_TRY_CATCH_END
}

////////////////////////////////////////////////////////////////////////////////
/// @brief ClientConnection method "getEndpoint"
////////////////////////////////////////////////////////////////////////////////

static void ClientConnection_getEndpoint(v8::FunctionCallbackInfo<v8::Value> const& args) {
  TRI_V8_TRY_CATCH_BEGIN(isolate)
  v8::HandleScope scope(isolate);

  // get the connection
  V8ClientConnection* v8connection =
      TRI_UnwrapClass<V8ClientConnection>(args.Holder(), WRAP_TYPE_CONNECTION, TRI_IGETC);

  v8::Local<v8::External> wrap = v8::Local<v8::External>::Cast(args.Data());
  ClientFeature* client = static_cast<ClientFeature*>(wrap->Value());

  if (v8connection == nullptr || client == nullptr) {
    TRI_V8_THROW_EXCEPTION_INTERNAL("connection class corrupted");
  }

  // check params
  if (args.Length() != 0) {
    TRI_V8_THROW_EXCEPTION_USAGE("getEndpoint()");
  }

  TRI_V8_RETURN_STD_STRING(client->endpoint());
  TRI_V8_TRY_CATCH_END
}

////////////////////////////////////////////////////////////////////////////////
/// @brief imports a CSV file
////////////////////////////////////////////////////////////////////////////////

static uint64_t DefaultChunkSize = 1024 * 1024 * 4;

static void ClientConnection_importCsv(v8::FunctionCallbackInfo<v8::Value> const& args) {
  TRI_V8_TRY_CATCH_BEGIN(isolate);
  v8::Local<v8::Context> context = isolate->GetCurrentContext();
  v8::HandleScope scope(isolate);

  if (args.Length() < 2) {
    TRI_V8_THROW_EXCEPTION_USAGE(
        "importCsvFile(<filename>, <collection>[, <options>])");
  }

  // extract the filename
  v8::String::Utf8Value filename(isolate, args[0]);

  if (*filename == nullptr) {
    TRI_V8_THROW_TYPE_ERROR("<filename> must be a UTF-8 filename");
  }

  v8::String::Utf8Value collection(isolate, args[1]);

  if (*collection == nullptr) {
    TRI_V8_THROW_TYPE_ERROR("<collection> must be a UTF-8 filename");
  }

  // extract the options
  v8::Local<v8::String> separatorKey =
      TRI_V8_ASCII_STRING(isolate, "separator");
  v8::Local<v8::String> quoteKey = TRI_V8_ASCII_STRING(isolate, "quote");

  std::string separator = ",";
  std::string quote = "\"";

  if (3 <= args.Length()) {
    v8::Local<v8::Object> options = TRI_ToObject(context, args[2]);
    // separator
    if (TRI_HasProperty(context, isolate, options, separatorKey)) {
      separator = TRI_ObjectToString(isolate, options->Get(separatorKey));

      if (separator.length() < 1) {
        TRI_V8_THROW_EXCEPTION_PARAMETER(
            "<options>.separator must be at least one character");
      }
    }

    // quote
    if (TRI_HasProperty(context, isolate, options, quoteKey)) {
      quote = TRI_ObjectToString(isolate, options->Get(quoteKey));

      if (quote.length() > 1) {
        TRI_V8_THROW_EXCEPTION_PARAMETER(
            "<options>.quote must be at most one character");
      }
    }
  }

  V8ClientConnection* v8connection =
      TRI_UnwrapClass<V8ClientConnection>(args.Holder(), WRAP_TYPE_CONNECTION, TRI_IGETC);

  v8::Local<v8::External> wrap = v8::Local<v8::External>::Cast(args.Data());
  ClientFeature* client = static_cast<ClientFeature*>(wrap->Value());
  SimpleHttpClientParams params(client->requestTimeout(), client->getWarn());
  ImportHelper ih(client, v8connection->endpointSpecification(), params,
                  DefaultChunkSize, 1);

  ih.setQuote(quote);
  ih.setSeparator(separator.c_str());

  std::string fileName = TRI_ObjectToString(isolate, args[0]);
  std::string collectionName = TRI_ObjectToString(isolate, args[1]);

  if (ih.importDelimited(collectionName, fileName, ImportHelper::CSV)) {
    v8::Local<v8::Object> result = v8::Object::New(isolate);

    result->Set(TRI_V8_ASCII_STRING(isolate, "lines"),
                v8::Integer::New(isolate, (int32_t)ih.getReadLines()));

    result->Set(TRI_V8_ASCII_STRING(isolate, "created"),
                v8::Integer::New(isolate, (int32_t)ih.getNumberCreated()));

    result->Set(TRI_V8_ASCII_STRING(isolate, "errors"),
                v8::Integer::New(isolate, (int32_t)ih.getNumberErrors()));

    result->Set(TRI_V8_ASCII_STRING(isolate, "updated"),
                v8::Integer::New(isolate, (int32_t)ih.getNumberUpdated()));

    result->Set(TRI_V8_ASCII_STRING(isolate, "ignored"),
                v8::Integer::New(isolate, (int32_t)ih.getNumberIgnored()));

    TRI_V8_RETURN(result);
  }

  std::string error = "error messages:";
  for (std::string const& msg : ih.getErrorMessages()) {
    error.append(msg + ";\t");
  }

  TRI_V8_THROW_EXCEPTION_MESSAGE(TRI_ERROR_FAILED, error.c_str());
  TRI_V8_TRY_CATCH_END
}

////////////////////////////////////////////////////////////////////////////////
/// @brief imports a JSON file
////////////////////////////////////////////////////////////////////////////////

static void ClientConnection_importJson(v8::FunctionCallbackInfo<v8::Value> const& args) {
  TRI_V8_TRY_CATCH_BEGIN(isolate);
  v8::HandleScope scope(isolate);

  if (args.Length() < 2) {
    TRI_V8_THROW_EXCEPTION_USAGE("importJsonFile(<filename>, <collection>)");
  }

  // extract the filename
  v8::String::Utf8Value filename(isolate, args[0]);

  if (*filename == nullptr) {
    TRI_V8_THROW_TYPE_ERROR("<filename> must be a UTF-8 filename");
  }

  v8::String::Utf8Value collection(isolate, args[1]);

  if (*collection == nullptr) {
    TRI_V8_THROW_TYPE_ERROR("<collection> must be a UTF-8 filename");
  }

  V8ClientConnection* v8connection =
      TRI_UnwrapClass<V8ClientConnection>(args.Holder(), WRAP_TYPE_CONNECTION, TRI_IGETC);

  v8::Local<v8::External> wrap = v8::Local<v8::External>::Cast(args.Data());
  ClientFeature* client = static_cast<ClientFeature*>(wrap->Value());

  SimpleHttpClientParams params(client->requestTimeout(), client->getWarn());
  ImportHelper ih(client, v8connection->endpointSpecification(), params,
                  DefaultChunkSize, 1);

  std::string fileName = TRI_ObjectToString(isolate, args[0]);
  std::string collectionName = TRI_ObjectToString(isolate, args[1]);

  if (ih.importJson(collectionName, fileName, false)) {
    v8::Local<v8::Object> result = v8::Object::New(isolate);

    result->Set(TRI_V8_ASCII_STRING(isolate, "lines"),
                v8::Integer::New(isolate, (int32_t)ih.getReadLines()));

    result->Set(TRI_V8_ASCII_STRING(isolate, "created"),
                v8::Integer::New(isolate, (int32_t)ih.getNumberCreated()));

    result->Set(TRI_V8_ASCII_STRING(isolate, "errors"),
                v8::Integer::New(isolate, (int32_t)ih.getNumberErrors()));

    result->Set(TRI_V8_ASCII_STRING(isolate, "updated"),
                v8::Integer::New(isolate, (int32_t)ih.getNumberUpdated()));

    result->Set(TRI_V8_ASCII_STRING(isolate, "ignored"),
                v8::Integer::New(isolate, (int32_t)ih.getNumberIgnored()));

    TRI_V8_RETURN(result);
  }

  std::string error = "error messages:";
  for (std::string const& msg : ih.getErrorMessages()) {
    error.append(msg + ";\t");
  }

  TRI_V8_THROW_EXCEPTION_MESSAGE(TRI_ERROR_FAILED, error.c_str());
  TRI_V8_TRY_CATCH_END
}

////////////////////////////////////////////////////////////////////////////////
/// @brief ClientConnection method "lastError"
////////////////////////////////////////////////////////////////////////////////

static void ClientConnection_lastHttpReturnCode(v8::FunctionCallbackInfo<v8::Value> const& args) {
  TRI_V8_TRY_CATCH_BEGIN(isolate);
  v8::HandleScope scope(isolate);

  // get the connection
  V8ClientConnection* v8connection =
      TRI_UnwrapClass<V8ClientConnection>(args.Holder(), WRAP_TYPE_CONNECTION, TRI_IGETC);

  if (v8connection == nullptr) {
    TRI_V8_THROW_EXCEPTION_INTERNAL("connection class corrupted");
  }

  // check params
  if (args.Length() != 0) {
    TRI_V8_THROW_EXCEPTION_USAGE("lastHttpReturnCode()");
  }

  TRI_V8_RETURN(v8::Integer::New(isolate, v8connection->lastHttpReturnCode()));
  TRI_V8_TRY_CATCH_END
}

////////////////////////////////////////////////////////////////////////////////
/// @brief ClientConnection method "lastErrorMessage"
////////////////////////////////////////////////////////////////////////////////

static void ClientConnection_lastErrorMessage(v8::FunctionCallbackInfo<v8::Value> const& args) {
  TRI_V8_TRY_CATCH_BEGIN(isolate);
  v8::HandleScope scope(isolate);

  // get the connection
  V8ClientConnection* v8connection =
      TRI_UnwrapClass<V8ClientConnection>(args.Holder(), WRAP_TYPE_CONNECTION, TRI_IGETC);

  if (v8connection == nullptr) {
    TRI_V8_THROW_EXCEPTION_INTERNAL("connection class corrupted");
  }

  // check params
  if (args.Length() != 0) {
    TRI_V8_THROW_EXCEPTION_USAGE("lastErrorMessage()");
  }

  TRI_V8_RETURN_STD_STRING(v8connection->lastErrorMessage());
  TRI_V8_TRY_CATCH_END
}

////////////////////////////////////////////////////////////////////////////////
/// @brief ClientConnection method "isConnected"
////////////////////////////////////////////////////////////////////////////////

static void ClientConnection_isConnected(v8::FunctionCallbackInfo<v8::Value> const& args) {
  TRI_V8_TRY_CATCH_BEGIN(isolate);
  v8::HandleScope scope(isolate);

  // get the connection
  V8ClientConnection* v8connection =
      TRI_UnwrapClass<V8ClientConnection>(args.Holder(), WRAP_TYPE_CONNECTION, TRI_IGETC);

  if (v8connection == nullptr) {
    TRI_V8_THROW_EXCEPTION_INTERNAL("connection class corrupted");
  }

  if (args.Length() != 0) {
    TRI_V8_THROW_EXCEPTION_USAGE("isConnected()");
  }

  if (v8connection->isConnected()) {
    TRI_V8_RETURN_TRUE();
  }
  TRI_V8_RETURN_FALSE();
  TRI_V8_TRY_CATCH_END
}

////////////////////////////////////////////////////////////////////////////////
/// @brief ClientConnection method "timeout"
////////////////////////////////////////////////////////////////////////////////

static void ClientConnection_timeout(v8::FunctionCallbackInfo<v8::Value> const& args) {
  TRI_V8_TRY_CATCH_BEGIN(isolate);
  v8::HandleScope scope(isolate);

  // get the connection
  V8ClientConnection* v8connection =
      TRI_UnwrapClass<V8ClientConnection>(args.Holder(), WRAP_TYPE_CONNECTION, TRI_IGETC);

  if (v8connection == nullptr) {
    TRI_V8_THROW_EXCEPTION_INTERNAL("connection class corrupted");
  }

  if (args.Length() == 0) {
    TRI_V8_RETURN(v8::Number::New(isolate, v8connection->timeout()));
  } else {
    double value = TRI_ObjectToDouble(isolate, args[0]);
    v8connection->timeout(value);

    v8::Local<v8::External> wrap = v8::Local<v8::External>::Cast(args.Data());
    ClientFeature* client = static_cast<ClientFeature*>(wrap->Value());

    if (client == nullptr) {
      TRI_V8_THROW_EXCEPTION_INTERNAL("connection class corrupted");
    }

    client->requestTimeout(value);

    TRI_V8_RETURN_UNDEFINED();
  }

  TRI_V8_TRY_CATCH_END
}

////////////////////////////////////////////////////////////////////////////////
/// @brief ClientConnection method "toString"
////////////////////////////////////////////////////////////////////////////////

static void ClientConnection_toString(v8::FunctionCallbackInfo<v8::Value> const& args) {
  TRI_V8_TRY_CATCH_BEGIN(isolate);
  v8::HandleScope scope(isolate);

  // get the connection
  V8ClientConnection* v8connection =
      TRI_UnwrapClass<V8ClientConnection>(args.Holder(), WRAP_TYPE_CONNECTION, TRI_IGETC);

  if (v8connection == nullptr) {
    TRI_V8_THROW_EXCEPTION_INTERNAL("connection class corrupted");
  }

  if (args.Length() != 0) {
    TRI_V8_THROW_EXCEPTION_USAGE("toString()");
  }

  std::string result =
      "[object ArangoConnection:" + v8connection->endpointSpecification();

  if (v8connection->isConnected()) {
    result += "," + v8connection->version() + ",connected]";
  } else {
    result += ",unconnected]";
  }

  TRI_V8_RETURN_STD_STRING(result);
  TRI_V8_TRY_CATCH_END
}

////////////////////////////////////////////////////////////////////////////////
/// @brief ClientConnection method "getVersion"
////////////////////////////////////////////////////////////////////////////////

static void ClientConnection_getVersion(v8::FunctionCallbackInfo<v8::Value> const& args) {
  TRI_V8_TRY_CATCH_BEGIN(isolate);
  v8::HandleScope scope(isolate);

  // get the connection
  V8ClientConnection* v8connection =
      TRI_UnwrapClass<V8ClientConnection>(args.Holder(), WRAP_TYPE_CONNECTION, TRI_IGETC);

  if (v8connection == nullptr) {
    TRI_V8_THROW_EXCEPTION_INTERNAL("connection class corrupted");
  }

  if (args.Length() != 0) {
    TRI_V8_THROW_EXCEPTION_USAGE("getVersion()");
  }

  TRI_V8_RETURN_STD_STRING(v8connection->version());
  TRI_V8_TRY_CATCH_END
}

////////////////////////////////////////////////////////////////////////////////
/// @brief ClientConnection method "getMode"
////////////////////////////////////////////////////////////////////////////////

static void ClientConnection_getMode(v8::FunctionCallbackInfo<v8::Value> const& args) {
  TRI_V8_TRY_CATCH_BEGIN(isolate);
  v8::HandleScope scope(isolate);

  // get the connection
  V8ClientConnection* v8connection =
      TRI_UnwrapClass<V8ClientConnection>(args.Holder(), WRAP_TYPE_CONNECTION, TRI_IGETC);

  if (v8connection == nullptr) {
    TRI_V8_THROW_EXCEPTION_INTERNAL("connection class corrupted");
  }

  if (args.Length() != 0) {
    TRI_V8_THROW_EXCEPTION_USAGE("getMode()");
  }

  TRI_V8_RETURN_STD_STRING(v8connection->mode());
  TRI_V8_TRY_CATCH_END
}

////////////////////////////////////////////////////////////////////////////////
/// @brief ClientConnection method "getRole"
////////////////////////////////////////////////////////////////////////////////

static void ClientConnection_getRole(v8::FunctionCallbackInfo<v8::Value> const& args) {
  TRI_V8_TRY_CATCH_BEGIN(isolate);
  v8::HandleScope scope(isolate);

  // get the connection
  V8ClientConnection* v8connection =
      TRI_UnwrapClass<V8ClientConnection>(args.Holder(), WRAP_TYPE_CONNECTION, TRI_IGETC);

  if (v8connection == nullptr) {
    TRI_V8_THROW_EXCEPTION_INTERNAL("connection class corrupted");
  }

  if (args.Length() != 0) {
    TRI_V8_THROW_EXCEPTION_USAGE("getRole()");
  }

  TRI_V8_RETURN_STD_STRING(v8connection->role());
  TRI_V8_TRY_CATCH_END
}

////////////////////////////////////////////////////////////////////////////////
/// @brief ClientConnection method "getDatabaseName"
////////////////////////////////////////////////////////////////////////////////

static void ClientConnection_getDatabaseName(v8::FunctionCallbackInfo<v8::Value> const& args) {
  TRI_V8_TRY_CATCH_BEGIN(isolate);
  v8::HandleScope scope(isolate);

  // get the connection
  V8ClientConnection* v8connection =
      TRI_UnwrapClass<V8ClientConnection>(args.Holder(), WRAP_TYPE_CONNECTION, TRI_IGETC);

  if (v8connection == nullptr) {
    TRI_V8_THROW_EXCEPTION_INTERNAL("connection class corrupted");
  }

  if (args.Length() != 0) {
    TRI_V8_THROW_EXCEPTION_USAGE("getDatabaseName()");
  }

  TRI_V8_RETURN_STD_STRING(v8connection->databaseName());
  TRI_V8_TRY_CATCH_END
}

////////////////////////////////////////////////////////////////////////////////
/// @brief ClientConnection method "setDatabaseName"
////////////////////////////////////////////////////////////////////////////////

static void ClientConnection_setDatabaseName(v8::FunctionCallbackInfo<v8::Value> const& args) {
  TRI_V8_TRY_CATCH_BEGIN(isolate);
  v8::HandleScope scope(isolate);

  // get the connection
  V8ClientConnection* v8connection =
      TRI_UnwrapClass<V8ClientConnection>(args.Holder(), WRAP_TYPE_CONNECTION, TRI_IGETC);

  v8::Local<v8::External> wrap = v8::Local<v8::External>::Cast(args.Data());
  ClientFeature* client = static_cast<ClientFeature*>(wrap->Value());

  if (v8connection == nullptr || client == nullptr) {
    TRI_V8_THROW_EXCEPTION_INTERNAL("connection class corrupted");
  }

  if (args.Length() != 1 || !args[0]->IsString()) {
    TRI_V8_THROW_EXCEPTION_USAGE("setDatabaseName(<name>)");
  }

  std::string const dbName = TRI_ObjectToString(isolate, args[0]);
  v8connection->setDatabaseName(dbName);
  client->setDatabaseName(dbName);

  TRI_V8_RETURN_TRUE();
  TRI_V8_TRY_CATCH_END
}

v8::Local<v8::Value> V8ClientConnection::getData(
    v8::Isolate* isolate, arangodb::velocypack::StringRef const& location,
    std::unordered_map<std::string, std::string> const& headerFields, bool raw) {
  if (raw) {
    return requestDataRaw(isolate, fuerte::RestVerb::Get, location,
                          v8::Undefined(isolate), headerFields);
  }
  return requestData(isolate, fuerte::RestVerb::Get, location,
                     v8::Undefined(isolate), headerFields);
}

v8::Local<v8::Value> V8ClientConnection::headData(
    v8::Isolate* isolate, arangodb::velocypack::StringRef const& location,
    std::unordered_map<std::string, std::string> const& headerFields, bool raw) {
  if (raw) {
    return requestDataRaw(isolate, fuerte::RestVerb::Head, location,
                          v8::Undefined(isolate), headerFields);
  }
  return requestData(isolate, fuerte::RestVerb::Head, location,
                     v8::Undefined(isolate), headerFields);
}

v8::Local<v8::Value> V8ClientConnection::deleteData(
    v8::Isolate* isolate, arangodb::velocypack::StringRef const& location, v8::Local<v8::Value> const& body,
    std::unordered_map<std::string, std::string> const& headerFields, bool raw) {
  if (raw) {
    return requestDataRaw(isolate, fuerte::RestVerb::Delete, location, body, headerFields);
  }
  return requestData(isolate, fuerte::RestVerb::Delete, location, body, headerFields);
}

v8::Local<v8::Value> V8ClientConnection::optionsData(
    v8::Isolate* isolate, arangodb::velocypack::StringRef const& location, v8::Local<v8::Value> const& body,
    std::unordered_map<std::string, std::string> const& headerFields, bool raw) {
  if (raw) {
    return requestDataRaw(isolate, fuerte::RestVerb::Options, location, body, headerFields);
  }
  return requestData(isolate, fuerte::RestVerb::Options, location, body, headerFields);
}

v8::Local<v8::Value> V8ClientConnection::postData(
    v8::Isolate* isolate, arangodb::velocypack::StringRef const& location, v8::Local<v8::Value> const& body,
    std::unordered_map<std::string, std::string> const& headerFields, bool raw, bool isFile) {
  if (raw) {
    return requestDataRaw(isolate, fuerte::RestVerb::Post, location, body, headerFields);
  }
  return requestData(isolate, fuerte::RestVerb::Post, location, body, headerFields, isFile);
}

v8::Local<v8::Value> V8ClientConnection::putData(
    v8::Isolate* isolate, arangodb::velocypack::StringRef const& location, v8::Local<v8::Value> const& body,
    std::unordered_map<std::string, std::string> const& headerFields, bool raw) {
  if (raw) {
    return requestDataRaw(isolate, fuerte::RestVerb::Put, location, body, headerFields);
  }
  return requestData(isolate, fuerte::RestVerb::Put, location, body, headerFields);
}

v8::Local<v8::Value> V8ClientConnection::patchData(
    v8::Isolate* isolate, arangodb::velocypack::StringRef const& location, v8::Local<v8::Value> const& body,
    std::unordered_map<std::string, std::string> const& headerFields, bool raw) {
  if (raw) {
    return requestDataRaw(isolate, fuerte::RestVerb::Patch, location, body, headerFields);
  }
  return requestData(isolate, fuerte::RestVerb::Patch, location, body, headerFields);
}

v8::Local<v8::Value> V8ClientConnection::requestData(
    v8::Isolate* isolate, fuerte::RestVerb method, arangodb::velocypack::StringRef const& location,
    v8::Local<v8::Value> const& body,
    std::unordered_map<std::string, std::string> const& headerFields, bool isFile) {
  _lastErrorMessage = "";
  _lastHttpReturnCode = 0;

  auto req = std::make_unique<fuerte::Request>();
  req->header.restVerb = method;
  req->header.database = _databaseName;
  req->header.parseArangoPath(location.toString());
  for (auto& pair : headerFields) {
    req->header.meta.emplace(std::move(pair));
  }
  if (isFile) {
    std::string const infile = TRI_ObjectToString(isolate, body);
    TRI_ASSERT(FileUtils::exists(infile));
    std::string contents;
    try {
      contents = FileUtils::slurp(infile);
    } catch (...) {
      THROW_ARANGO_EXCEPTION_MESSAGE(TRI_errno(), "could not read file");
    }
    req->addBinary(reinterpret_cast<uint8_t const*>(contents.data()), contents.length());
  } else if (body->IsString()) {  // assume JSON
    TRI_Utf8ValueNFC bodyString(isolate, body);
    req->addBinary(reinterpret_cast<uint8_t const*>(*bodyString), bodyString.length());
    if (req->header.contentType() == fuerte::ContentType::Unset) {
      req->header.contentType(fuerte::ContentType::Json);
    }
  } else if (!body->IsNullOrUndefined()) {
    VPackBuffer<uint8_t> buffer;
    VPackBuilder builder(buffer, &_vpackOptions);
    int res = TRI_V8ToVPack(isolate, builder, body, false);
    if (res != TRI_ERROR_NO_ERROR) {
<<<<<<< HEAD
      LOG_TOPIC(ERR, Logger::V8)
          << "error converting request body: " << TRI_errno_string(res);
=======
      LOG_TOPIC("46ae2", ERR, Logger::V8)
          << "error converting request body " << TRI_errno_string(res);
>>>>>>> c3f7961b
      return v8::Null(isolate);
    }
    req->addVPack(std::move(buffer));
    req->header.contentType(fuerte::ContentType::VPack);
  } else {
    // body is null or undefined
    if (req->header.contentType() == fuerte::ContentType::Unset) {
      req->header.contentType(fuerte::ContentType::Json);
    }
  }
  if (req->header.acceptType() == fuerte::ContentType::Unset) {
    req->header.acceptType(fuerte::ContentType::VPack);
  }
  req->timeout(std::chrono::duration_cast<std::chrono::milliseconds>(_requestTimeout));
  
  auto connection = std::atomic_load<fuerte::Connection>(&_connection);
  if (!connection) {
    TRI_V8_SET_EXCEPTION_MESSAGE(TRI_SIMPLE_CLIENT_COULD_NOT_CONNECT,
                                 "not connected");
    return v8::Undefined(isolate);
  }

  std::unique_ptr<fuerte::Response> response;
  try {
    response = connection->sendRequest(std::move(req));
  } catch (fuerte::ErrorCondition const& ec) {
    return handleResult(isolate, nullptr, ec);
  }

  return handleResult(isolate, std::move(response), fuerte::ErrorCondition::NoError);
}

v8::Local<v8::Value> V8ClientConnection::requestDataRaw(
    v8::Isolate* isolate, fuerte::RestVerb method, arangodb::velocypack::StringRef const& location,
    v8::Local<v8::Value> const& body,
    std::unordered_map<std::string, std::string> const& headerFields) {
  _lastErrorMessage = "";
  _lastHttpReturnCode = 0;

  auto req = std::make_unique<fuerte::Request>();
  req->header.restVerb = method;
  req->header.database = _databaseName;
  req->header.parseArangoPath(location.toString());
  for (auto& pair : headerFields) {
    req->header.meta.emplace(std::move(pair));
  }
  if (body->IsString()) {  // assume JSON
    TRI_Utf8ValueNFC bodyString(isolate, body);
    req->addBinary(reinterpret_cast<uint8_t const*>(*bodyString), bodyString.length());
    if (req->header.contentType() == fuerte::ContentType::Unset) {
      req->header.contentType(fuerte::ContentType::Json);
    }
  } else if (!body->IsNullOrUndefined()) {
    VPackBuffer<uint8_t> buffer;
    VPackBuilder builder(buffer);
    int res = TRI_V8ToVPack(isolate, builder, body, false);
    if (res != TRI_ERROR_NO_ERROR) {
<<<<<<< HEAD
      LOG_TOPIC(ERR, Logger::V8)
          << "error converting request body: " << TRI_errno_string(res);
=======
      LOG_TOPIC("10318", ERR, Logger::V8)
          << "error converting request body " << TRI_errno_string(res);
>>>>>>> c3f7961b
      return v8::Null(isolate);
    }
    req->addVPack(std::move(buffer));
    req->header.contentType(fuerte::ContentType::VPack);
  } else {
    // body is null or undefined
    if (req->header.contentType() == fuerte::ContentType::Unset) {
      req->header.contentType(fuerte::ContentType::Json);
    }
  }
  if (req->header.acceptType() == fuerte::ContentType::Unset) {
    req->header.acceptType(fuerte::ContentType::VPack);
  }
  req->timeout(std::chrono::duration_cast<std::chrono::milliseconds>(_requestTimeout));
  
  auto connection = std::atomic_load<fuerte::Connection>(&_connection);
  if (!connection) {
    TRI_V8_SET_EXCEPTION_MESSAGE(TRI_SIMPLE_CLIENT_COULD_NOT_CONNECT,
                                 "not connected");
    return v8::Undefined(isolate);
  }

  std::unique_ptr<fuerte::Response> response;
  try {
    response = connection->sendRequest(std::move(req));
  } catch (fuerte::ErrorCondition const& e) {
    _lastErrorMessage.assign(fuerte::to_string(e));
    _lastHttpReturnCode = 503;
  }

  v8::Local<v8::Object> result = v8::Object::New(isolate);
  if (!response) {
    result->Set(TRI_V8_STD_STRING(isolate, StaticStrings::Error),
                v8::Boolean::New(isolate, true));
    result->Set(TRI_V8_STD_STRING(isolate, StaticStrings::ErrorNum),
                v8::Integer::New(isolate, _lastHttpReturnCode));
    result->Set(TRI_V8_STD_STRING(isolate, StaticStrings::ErrorMessage),
                TRI_V8_STD_STRING(isolate, _lastErrorMessage));

    return result;
  }

  // complete

  _lastHttpReturnCode = response->statusCode();

  // create raw response
  result->Set(TRI_V8_ASCII_STRING(isolate, "code"),
              v8::Integer::New(isolate, _lastHttpReturnCode));

  if (_lastHttpReturnCode >= 400) {
    std::string msg(GeneralResponse::responseString(
        static_cast<ResponseCode>(_lastHttpReturnCode)));

    result->Set(TRI_V8_STD_STRING(isolate, StaticStrings::Error),
                v8::Boolean::New(isolate, true));
    result->Set(TRI_V8_STD_STRING(isolate, StaticStrings::ErrorNum),
                v8::Integer::New(isolate, _lastHttpReturnCode));
    result->Set(TRI_V8_STD_STRING(isolate, StaticStrings::ErrorMessage),
                TRI_V8_STD_STRING(isolate, msg));
  } else {
    result->Set(TRI_V8_STD_STRING(isolate, StaticStrings::Error),
                v8::Boolean::New(isolate, false));
  }

  // got a body, copy it into the result
  auto sb = response->payload();
  if (sb.size() > 0) {
    const char* str = reinterpret_cast<const char*>(sb.data());
    v8::Local<v8::String> b = TRI_V8_PAIR_STRING(isolate, str, sb.size());
    result->Set(TRI_V8_ASCII_STRING(isolate, "body"), b);
  }

  // copy all headers
  v8::Local<v8::Object> headers = v8::Object::New(isolate);
  for (auto const& it : response->header.meta) {
    v8::Local<v8::String> key = TRI_V8_STD_STRING(isolate, it.first);
    v8::Local<v8::String> val = TRI_V8_STD_STRING(isolate, it.second);

    headers->Set(key, val);
  }

  result->Set(TRI_V8_ASCII_STRING(isolate, "headers"), headers);

  // and returns
  return result;
}

v8::Local<v8::Value> V8ClientConnection::handleResult(v8::Isolate* isolate,
                                                      std::unique_ptr<fuerte::Response> res,
                                                      fuerte::ErrorCondition ec) {
  // not complete
  if (!res) {
    _lastErrorMessage = fuerte::to_string(ec);
    _lastHttpReturnCode = static_cast<int>(rest::ResponseCode::SERVER_ERROR);

    v8::Local<v8::Object> result = v8::Object::New(isolate);
    result->Set(TRI_V8_STD_STRING(isolate, StaticStrings::Error),
                v8::Boolean::New(isolate, true));
    result->Set(TRI_V8_ASCII_STRING(isolate, "code"),
                v8::Integer::New(isolate, static_cast<int>(rest::ResponseCode::SERVER_ERROR)));

    int errorNumber = 0;
    switch (ec) {
      case fuerte::ErrorCondition::CouldNotConnect:
      case fuerte::ErrorCondition::ConnectionClosed:
        errorNumber = TRI_SIMPLE_CLIENT_COULD_NOT_CONNECT;
        break;

      case fuerte::ErrorCondition::ReadError:
        errorNumber = TRI_SIMPLE_CLIENT_COULD_NOT_READ;
        break;

      case fuerte::ErrorCondition::WriteError:
        errorNumber = TRI_SIMPLE_CLIENT_COULD_NOT_WRITE;
        break;

      default:
        errorNumber = TRI_SIMPLE_CLIENT_UNKNOWN_ERROR;
        break;
    }

    result->Set(TRI_V8_STD_STRING(isolate, StaticStrings::ErrorNum),
                v8::Integer::New(isolate, errorNumber));
    result->Set(TRI_V8_STD_STRING(isolate, StaticStrings::ErrorMessage),
                TRI_V8_STD_STRING(isolate, _lastErrorMessage));

    return result;
  }

  // complete
  _lastHttpReturnCode = res->statusCode();

  // got a body
  auto sb = res->payload();
  if (sb.size() > 0) {
    if (res->isContentTypeVPack()) {
      std::vector<VPackSlice> const& slices = res->slices();
      if (!slices.empty()) {
        return TRI_VPackToV8(isolate, slices[0]);
      }  // no body
    }

    char const* str = reinterpret_cast<char const*>(sb.data());

    if (res->isContentTypeJSON()) {
      return TRI_FromJsonString(isolate, str, sb.size(), nullptr);
    }
    // return body as string
    return TRI_V8_PAIR_STRING(isolate, str, sb.size());
  }

  // no body

  v8::Local<v8::Object> result = v8::Object::New(isolate);

  result->Set(TRI_V8_ASCII_STRING(isolate, "code"),
              v8::Integer::New(isolate, _lastHttpReturnCode));

  if (_lastHttpReturnCode >= 400) {
    std::string msg(GeneralResponse::responseString(
        static_cast<ResponseCode>(_lastHttpReturnCode)));

    result->Set(TRI_V8_STD_STRING(isolate, StaticStrings::Error),
                v8::Boolean::New(isolate, true));
    result->Set(TRI_V8_STD_STRING(isolate, StaticStrings::ErrorNum),
                v8::Integer::New(isolate, _lastHttpReturnCode));
    result->Set(TRI_V8_STD_STRING(isolate, StaticStrings::ErrorMessage),
                TRI_V8_STD_STRING(isolate, msg));
  } else {
    result->Set(TRI_V8_STD_STRING(isolate, StaticStrings::Error),
                v8::Boolean::New(isolate, false));
  }

  return result;
}

void V8ClientConnection::initServer(v8::Isolate* isolate, v8::Local<v8::Context> context,
                                    ClientFeature* client) {
  v8::Local<v8::Value> v8client = v8::External::New(isolate, client);

  v8::Local<v8::FunctionTemplate> connection_templ = v8::FunctionTemplate::New(isolate);

  connection_templ->SetClassName(
      TRI_V8_ASCII_STRING(isolate, "ArangoConnection"));

  v8::Local<v8::ObjectTemplate> connection_proto = connection_templ->PrototypeTemplate();

  connection_proto->Set(isolate, "DELETE",
                        v8::FunctionTemplate::New(isolate, ClientConnection_httpDelete));

  connection_proto->Set(isolate, "DELETE_RAW",
                        v8::FunctionTemplate::New(isolate, ClientConnection_httpDeleteRaw));

  connection_proto->Set(isolate, "GET",
                        v8::FunctionTemplate::New(isolate, ClientConnection_httpGet));

  connection_proto->Set(isolate, "GET_RAW",
                        v8::FunctionTemplate::New(isolate, ClientConnection_httpGetRaw));

  connection_proto->Set(isolate, "HEAD",
                        v8::FunctionTemplate::New(isolate, ClientConnection_httpHead));

  connection_proto->Set(isolate, "HEAD_RAW",
                        v8::FunctionTemplate::New(isolate, ClientConnection_httpHeadRaw));

  connection_proto->Set(isolate, "OPTIONS",
                        v8::FunctionTemplate::New(isolate, ClientConnection_httpOptions));

  connection_proto->Set(isolate, "OPTIONS_RAW",
                        v8::FunctionTemplate::New(isolate, ClientConnection_httpOptionsRaw));

  connection_proto->Set(isolate, "PATCH",
                        v8::FunctionTemplate::New(isolate, ClientConnection_httpPatch));

  connection_proto->Set(isolate, "PATCH_RAW",
                        v8::FunctionTemplate::New(isolate, ClientConnection_httpPatchRaw));

  connection_proto->Set(isolate, "POST",
                        v8::FunctionTemplate::New(isolate, ClientConnection_httpPost));

  connection_proto->Set(isolate, "POST_RAW",
                        v8::FunctionTemplate::New(isolate, ClientConnection_httpPostRaw));

  connection_proto->Set(isolate, "PUT",
                        v8::FunctionTemplate::New(isolate, ClientConnection_httpPut));
  connection_proto->Set(isolate, "PUT_RAW",
                        v8::FunctionTemplate::New(isolate, ClientConnection_httpPutRaw));

  connection_proto->Set(isolate, "SEND_FILE",
                        v8::FunctionTemplate::New(isolate, ClientConnection_httpSendFile));

  connection_proto->Set(isolate, "getEndpoint",
                        v8::FunctionTemplate::New(isolate, ClientConnection_getEndpoint, v8client));

  connection_proto->Set(isolate, "lastHttpReturnCode",
                        v8::FunctionTemplate::New(isolate, ClientConnection_lastHttpReturnCode));

  connection_proto->Set(isolate, "lastErrorMessage",
                        v8::FunctionTemplate::New(isolate, ClientConnection_lastErrorMessage));

  connection_proto->Set(isolate, "isConnected",
                        v8::FunctionTemplate::New(isolate, ClientConnection_isConnected));

  connection_proto->Set(isolate, "reconnect",
                        v8::FunctionTemplate::New(isolate, ClientConnection_reconnect, v8client));

  connection_proto->Set(isolate, "connectedUser",
                        v8::FunctionTemplate::New(isolate, ClientConnection_connectedUser,
                                                  v8client));

  connection_proto->Set(isolate, "timeout",
                        v8::FunctionTemplate::New(isolate, ClientConnection_timeout));

  connection_proto->Set(isolate, "toString",
                        v8::FunctionTemplate::New(isolate, ClientConnection_toString));

  connection_proto->Set(isolate, "getVersion",
                        v8::FunctionTemplate::New(isolate, ClientConnection_getVersion));

  connection_proto->Set(isolate, "getMode",
                        v8::FunctionTemplate::New(isolate, ClientConnection_getMode));
  
  connection_proto->Set(isolate, "getRole",
                        v8::FunctionTemplate::New(isolate, ClientConnection_getRole));

  connection_proto->Set(isolate, "getDatabaseName",
                        v8::FunctionTemplate::New(isolate, ClientConnection_getDatabaseName));

  connection_proto->Set(isolate, "setDatabaseName",
                        v8::FunctionTemplate::New(isolate, ClientConnection_setDatabaseName,
                                                  v8client));

  connection_proto->Set(isolate, "importCsv",
                        v8::FunctionTemplate::New(isolate, ClientConnection_importCsv, v8client));

  connection_proto->Set(isolate, "importJson",
                        v8::FunctionTemplate::New(isolate, ClientConnection_importJson, v8client));

  connection_proto->SetCallAsFunctionHandler(ClientConnection_ConstructorCallback, v8client);

  v8::Local<v8::ObjectTemplate> connection_inst = connection_templ->InstanceTemplate();

  connection_inst->SetInternalFieldCount(2);

  TRI_AddGlobalVariableVocbase(isolate,
                               TRI_V8_ASCII_STRING(isolate, "ArangoConnection"),
                               connection_proto->NewInstance());

  ConnectionTempl.Reset(isolate, connection_inst);

  // add the client connection to the context:
  TRI_AddGlobalVariableVocbase(isolate,
                               TRI_V8_ASCII_STRING(isolate, "SYS_ARANGO"),
                               WrapV8ClientConnection(isolate, this));
}

void V8ClientConnection::shutdownConnection() {
  auto connection = std::atomic_load<fuerte::Connection>(&_connection);
  if (connection) {
    connection->cancel();
    std::atomic_store<fuerte::Connection>(&_connection, std::shared_ptr<fuerte::Connection>());
  }
}<|MERGE_RESOLUTION|>--- conflicted
+++ resolved
@@ -1466,13 +1466,8 @@
     VPackBuilder builder(buffer, &_vpackOptions);
     int res = TRI_V8ToVPack(isolate, builder, body, false);
     if (res != TRI_ERROR_NO_ERROR) {
-<<<<<<< HEAD
-      LOG_TOPIC(ERR, Logger::V8)
+      LOG_TOPIC("46ae2", ERR, Logger::V8)
           << "error converting request body: " << TRI_errno_string(res);
-=======
-      LOG_TOPIC("46ae2", ERR, Logger::V8)
-          << "error converting request body " << TRI_errno_string(res);
->>>>>>> c3f7961b
       return v8::Null(isolate);
     }
     req->addVPack(std::move(buffer));
@@ -1530,13 +1525,8 @@
     VPackBuilder builder(buffer);
     int res = TRI_V8ToVPack(isolate, builder, body, false);
     if (res != TRI_ERROR_NO_ERROR) {
-<<<<<<< HEAD
-      LOG_TOPIC(ERR, Logger::V8)
+      LOG_TOPIC("10318", ERR, Logger::V8)
           << "error converting request body: " << TRI_errno_string(res);
-=======
-      LOG_TOPIC("10318", ERR, Logger::V8)
-          << "error converting request body " << TRI_errno_string(res);
->>>>>>> c3f7961b
       return v8::Null(isolate);
     }
     req->addVPack(std::move(buffer));
