////////////////////////////////////////////////////////////////////////////////
/// @brief abstract base request handler
///
/// @file
///
/// DISCLAIMER
///
/// Copyright 2004-2012 triagens GmbH, Cologne, Germany
///
/// Licensed under the Apache License, Version 2.0 (the "License");
/// you may not use this file except in compliance with the License.
/// You may obtain a copy of the License at
///
///     http://www.apache.org/licenses/LICENSE-2.0
///
/// Unless required by applicable law or agreed to in writing, software
/// distributed under the License is distributed on an "AS IS" BASIS,
/// WITHOUT WARRANTIES OR CONDITIONS OF ANY KIND, either express or implied.
/// See the License for the specific language governing permissions and
/// limitations under the License.
///
/// Copyright holder is triAGENS GmbH, Cologne, Germany
///
/// @author Dr. Frank Celler
/// @author Copyright 2010-2012, triAGENS GmbH, Cologne, Germany
////////////////////////////////////////////////////////////////////////////////

#include "RestVocbaseBaseHandler.h"

#include "Basics/StringUtils.h"
#include "BasicsC/conversions.h"
#include "BasicsC/string-buffer.h"
#include "BasicsC/strings.h"
#include "Rest/HttpRequest.h"
#include "ResultGenerator/OutputGenerator.h"
#include "ShapedJson/shaped-json.h"
#include "Variant/VariantArray.h"
#include "Variant/VariantBoolean.h"
#include "Variant/VariantInt32.h"
#include "Variant/VariantString.h"
#include "Variant/VariantUInt64.h"
#include "VocBase/document-collection.h"

using namespace std;
using namespace triagens::basics;
using namespace triagens::rest;
using namespace triagens::avocado;

// -----------------------------------------------------------------------------
// --SECTION--                                         REST_VOCBASE_BASE_HANDLER
// -----------------------------------------------------------------------------

// -----------------------------------------------------------------------------
// --SECTION--                                                  public constants
// -----------------------------------------------------------------------------

////////////////////////////////////////////////////////////////////////////////
/// @addtogroup AvocadoDB
/// @{
////////////////////////////////////////////////////////////////////////////////

////////////////////////////////////////////////////////////////////////////////
/// @brief result RES-OK
////////////////////////////////////////////////////////////////////////////////

LoggerData::Extra const RestVocbaseBaseHandler::RES_OK;

////////////////////////////////////////////////////////////////////////////////
/// @brief result RES-ERR
////////////////////////////////////////////////////////////////////////////////

LoggerData::Extra const RestVocbaseBaseHandler::RES_ERR;

////////////////////////////////////////////////////////////////////////////////
/// @brief result RES-ERR
////////////////////////////////////////////////////////////////////////////////

LoggerData::Extra const RestVocbaseBaseHandler::RES_FAIL;

////////////////////////////////////////////////////////////////////////////////
/// @brief document path
////////////////////////////////////////////////////////////////////////////////

string RestVocbaseBaseHandler::DOCUMENT_PATH = "/document";

////////////////////////////////////////////////////////////////////////////////
/// @brief document path
////////////////////////////////////////////////////////////////////////////////

string RestVocbaseBaseHandler::EDGE_PATH = "/edge";

////////////////////////////////////////////////////////////////////////////////
/// @brief collection path
////////////////////////////////////////////////////////////////////////////////

string RestVocbaseBaseHandler::COLLECTION_PATH = "/collection";

////////////////////////////////////////////////////////////////////////////////
/// @brief documents import path
////////////////////////////////////////////////////////////////////////////////

string RestVocbaseBaseHandler::DOCUMENT_IMPORT_PATH = "/_api/import";


////////////////////////////////////////////////////////////////////////////////
/// @}
////////////////////////////////////////////////////////////////////////////////

// -----------------------------------------------------------------------------
// --SECTION--                                      constructors and destructors
// -----------------------------------------------------------------------------

////////////////////////////////////////////////////////////////////////////////
/// @addtogroup AvocadoDB
/// @{
////////////////////////////////////////////////////////////////////////////////

////////////////////////////////////////////////////////////////////////////////
/// @brief constructor
////////////////////////////////////////////////////////////////////////////////

RestVocbaseBaseHandler::RestVocbaseBaseHandler (HttpRequest* request, TRI_vocbase_t* vocbase)
  : RestBaseHandler(request),
    _vocbase(vocbase),
    _collection(0),
    _documentCollection(0),
    _barrier(0),
    _timing(),
    _timingResult(RES_FAIL) {
}

////////////////////////////////////////////////////////////////////////////////
/// @brief destructor
////////////////////////////////////////////////////////////////////////////////

RestVocbaseBaseHandler::~RestVocbaseBaseHandler () {
  if (_barrier != 0) {
    TRI_FreeBarrier(_barrier);
  }

  LOGGER_REQUEST_IN_END_I(_timing) << _timingResult;
}

////////////////////////////////////////////////////////////////////////////////
/// @}
////////////////////////////////////////////////////////////////////////////////

// -----------------------------------------------------------------------------
// --SECTION--                                                 protected methods
// -----------------------------------------------------------------------------

////////////////////////////////////////////////////////////////////////////////
/// @addtogroup AvocadoDB
/// @{
////////////////////////////////////////////////////////////////////////////////

////////////////////////////////////////////////////////////////////////////////
/// @brief generates ok message without content
////////////////////////////////////////////////////////////////////////////////

void RestVocbaseBaseHandler::generateOk () {
  response = new HttpResponse(HttpResponse::NO_CONTENT);
}

////////////////////////////////////////////////////////////////////////////////
/// @brief generates created message
////////////////////////////////////////////////////////////////////////////////

void RestVocbaseBaseHandler::generateCreated (TRI_voc_cid_t cid, TRI_voc_did_t did, TRI_voc_rid_t rid) {
  string cidStr = StringUtils::itoa(cid);
  string didStr = StringUtils::itoa(did);
  string ridStr = StringUtils::itoa(rid);
  string handle = cidStr + "/" + didStr;

  response = new HttpResponse(HttpResponse::CREATED);

  response->setContentType("application/json; charset=utf-8");
  response->setHeader("ETag", "\"" + ridStr + "\"");
  response->setHeader("location", DOCUMENT_PATH + "/" + handle);

  response->body()
    .appendText("{\"error\":false,\"_id\":\"")
    .appendText(handle.c_str())
    .appendText("\",\"_rev\":")
    .appendInteger(rid)
    .appendText("}");
}

////////////////////////////////////////////////////////////////////////////////
/// @brief generates accepted message
////////////////////////////////////////////////////////////////////////////////

void RestVocbaseBaseHandler::generateAccepted (TRI_voc_cid_t cid, TRI_voc_did_t did, TRI_voc_rid_t rid) {
  string cidStr = StringUtils::itoa(cid);
  string didStr = StringUtils::itoa(did);
  string ridStr = StringUtils::itoa(rid);
  string handle = cidStr + "/" + didStr;

  response = new HttpResponse(HttpResponse::ACCEPTED);

  response->setContentType("application/json; charset=utf-8");
  response->setHeader("ETag", "\"" + ridStr + "\"");
  response->setHeader("location", DOCUMENT_PATH + "/" + handle);

  response->body()
    .appendText("{\"error\":false,\"_id\":\"")
    .appendText(handle.c_str())
    .appendText("\",\"_rev\":")
    .appendInteger(rid)
    .appendText("}");
}

////////////////////////////////////////////////////////////////////////////////
/// @brief generates deleted message
////////////////////////////////////////////////////////////////////////////////

void RestVocbaseBaseHandler::generateDeleted (TRI_voc_cid_t cid, TRI_voc_did_t did, TRI_voc_rid_t rid) {
  string cidStr = StringUtils::itoa(cid);
  string didStr = StringUtils::itoa(did);
  string ridStr = StringUtils::itoa(rid);
  string handle = cidStr + "/" + didStr;

  response = new HttpResponse(HttpResponse::OK);

  response->setContentType("application/json; charset=utf-8");

  response->body()
    .appendText("{\"error\":false,\"_id\":\"")
    .appendText(handle.c_str())
    .appendText("\",\"_rev\":")
    .appendInteger(rid)
    .appendText("}");
}

////////////////////////////////////////////////////////////////////////////////
/// @brief generates updated message
////////////////////////////////////////////////////////////////////////////////

void RestVocbaseBaseHandler::generateUpdated (TRI_voc_cid_t cid, TRI_voc_did_t did, TRI_voc_rid_t rid) {
  string cidStr = StringUtils::itoa(cid);
  string didStr = StringUtils::itoa(did);
  string ridStr = StringUtils::itoa(rid);
  string handle = cidStr + "/" + didStr;

  response = new HttpResponse(HttpResponse::OK);

  response->setContentType("application/json; charset=utf-8");

  response->body()
    .appendText("{\"error\":false,\"_id\":\"")
    .appendText(handle.c_str())
    .appendText("\",\"_rev\":")
    .appendInteger(rid)
    .appendText("}");
}

////////////////////////////////////////////////////////////////////////////////
/// @brief generates collection not found error message
////////////////////////////////////////////////////////////////////////////////

void RestVocbaseBaseHandler::generateCollectionNotFound (string const& cid) {
  generateError(HttpResponse::NOT_FOUND, 
                TRI_ERROR_AVOCADO_COLLECTION_NOT_FOUND,
                "collection " + COLLECTION_PATH + "/" + cid + " not found");
}

////////////////////////////////////////////////////////////////////////////////
/// @brief generates document not found error message
////////////////////////////////////////////////////////////////////////////////

void RestVocbaseBaseHandler::generateDocumentNotFound (TRI_voc_cid_t cid, string const& did) {
  string location = DOCUMENT_PATH + "/" + StringUtils::itoa(cid) + TRI_DOCUMENT_HANDLE_SEPARATOR_STR + did;

  generateError(HttpResponse::NOT_FOUND,
                TRI_ERROR_AVOCADO_DOCUMENT_NOT_FOUND,
                "document " + location + " not found");
}

////////////////////////////////////////////////////////////////////////////////
/// @brief generates conflict message
////////////////////////////////////////////////////////////////////////////////

void RestVocbaseBaseHandler::generateConflict (string const& cid, string const& did) {
  generateError(HttpResponse::CONFLICT, 
                TRI_ERROR_AVOCADO_CONFLICT,
                "document " + DOCUMENT_PATH + "/" + cid + "/" + did + " has been altered");
}

////////////////////////////////////////////////////////////////////////////////
/// @brief generates not implemented
////////////////////////////////////////////////////////////////////////////////

void RestVocbaseBaseHandler::generateNotImplemented (string const& path) {
  generateError(HttpResponse::NOT_IMPLEMENTED, 
                TRI_ERROR_NOT_IMPLEMENTED,
                "'" + path + "' not implemented");
}

////////////////////////////////////////////////////////////////////////////////
/// @brief generates forbidden
////////////////////////////////////////////////////////////////////////////////

void RestVocbaseBaseHandler::generateForbidden () {
  generateError(HttpResponse::FORBIDDEN, 
                TRI_ERROR_FORBIDDEN,
                "operation forbidden");
}

////////////////////////////////////////////////////////////////////////////////
/// @brief generates precondition failed
////////////////////////////////////////////////////////////////////////////////

void RestVocbaseBaseHandler::generatePreconditionFailed (TRI_voc_cid_t cid, TRI_voc_did_t did, TRI_voc_rid_t rid) {
  response = new HttpResponse(HttpResponse::PRECONDITION_FAILED);

  VariantArray* result = new VariantArray();
  result->add("error", new VariantBoolean(true));
  result->add("code", new VariantInt32((int32_t) HttpResponse::PRECONDITION_FAILED));
  result->add("errorNum", new VariantInt32((int32_t) TRI_ERROR_AVOCADO_CONFLICT));
  result->add("errorMessage", new VariantString("precondition failed"));
  result->add("_id", new VariantString(StringUtils::itoa(cid) + TRI_DOCUMENT_HANDLE_SEPARATOR_STR + StringUtils::itoa(did)));
  result->add("_rev", new VariantUInt64(rid));

  string contentType;
  bool ok = OutputGenerator::output(selectResultGenerator(request), response->body(), result, contentType);

  if (ok) {
    response->setContentType(contentType);
  }
  else {
    delete response;
    generateError(HttpResponse::SERVER_ERROR, TRI_ERROR_INTERNAL, "cannot generate response");
  }

  delete result;
}

////////////////////////////////////////////////////////////////////////////////
/// @brief generates not modified
////////////////////////////////////////////////////////////////////////////////

void RestVocbaseBaseHandler::generateNotModified (string const& etag) {
  response = new HttpResponse(HttpResponse::NOT_MODIFIED);

  response->setHeader("ETag", "\"" + etag + "\"");
}

////////////////////////////////////////////////////////////////////////////////
/// @brief generates next entry from a result set
////////////////////////////////////////////////////////////////////////////////

void RestVocbaseBaseHandler::generateDocument (TRI_doc_mptr_t const* document,
                                               bool generateDocument) {
  if (document == 0 || _documentCollection == 0) {
    generateError(HttpResponse::SERVER_ERROR, 
                  TRI_ERROR_INTERNAL,
                  "document or collection pinter is null, should not happen");
    return;
  }

  // add document identifier to buffer
  TRI_string_buffer_t buffer;

  string id = StringUtils::itoa(_documentCollection->base._cid) + TRI_DOCUMENT_HANDLE_SEPARATOR_STR + StringUtils::itoa(document->_did);

  TRI_json_t augmented;
  TRI_InitArrayJson(&augmented);

  TRI_json_t* _id = TRI_CreateStringCopyJson(id.c_str());

  if (_id) {
    TRI_Insert2ArrayJson(&augmented, "_id", _id);
  }

  TRI_json_t* _rev = TRI_CreateNumberJson(document->_rid);

  if (_rev) {
    TRI_Insert2ArrayJson(&augmented, "_rev", _rev);
  }

  TRI_df_marker_type_t type = ((TRI_df_marker_t*) document->_data)->_type;

  if (type == TRI_DOC_MARKER_EDGE) {
    TRI_doc_edge_marker_t* marker = (TRI_doc_edge_marker_t*) document->_data;
    string from = StringUtils::itoa(marker->_fromCid) + TRI_DOCUMENT_HANDLE_SEPARATOR_STR + StringUtils::itoa(marker->_fromDid);
    string to = StringUtils::itoa(marker->_toCid) + TRI_DOCUMENT_HANDLE_SEPARATOR_STR + StringUtils::itoa(marker->_toDid);

    TRI_Insert3ArrayJson(&augmented, "_from", TRI_CreateStringCopyJson(from.c_str()));
    TRI_Insert3ArrayJson(&augmented, "_to", TRI_CreateStringCopyJson(to.c_str()));
  }

  // convert object to string
  TRI_InitStringBuffer(&buffer);

  TRI_StringifyAugmentedShapedJson(_documentCollection->_shaper, &buffer, &document->_document, &augmented);

  TRI_DestroyJson(&augmented);

  if (_id) {
    TRI_Free(_id);
  }

  if (_rev) {
    TRI_Free(_rev);
  }

  // and generate a response
  response = new HttpResponse(HttpResponse::OK);
  response->setContentType("application/json; charset=utf-8");
  response->setHeader("ETag", "\"" + StringUtils::itoa(document->_rid) + "\"");

  if (generateDocument) {
    response->body().appendText(TRI_BeginStringBuffer(&buffer), TRI_LengthStringBuffer(&buffer));
  }
  else {
    response->headResponse(TRI_LengthStringBuffer(&buffer));
  }

  TRI_AnnihilateStringBuffer(&buffer);
}

////////////////////////////////////////////////////////////////////////////////
/// @brief extracts the revision
////////////////////////////////////////////////////////////////////////////////

TRI_voc_rid_t RestVocbaseBaseHandler::extractRevision (string const& header, string const& parameter) {
  bool found;
  string etag = StringUtils::trim(request->header(header, found));

  if (found && ! etag.empty() && etag[0] == '"' && etag[etag.length()-1] == '"') {
    return StringUtils::uint64(etag.c_str() + 1, etag.length() - 2);
  }
  else if (found) {
    return 0;
  }

  if (parameter.empty()) {
    return 0;
  }
  else {
    etag = request->value(parameter, found);

    if (found) {
      return StringUtils::uint64(etag.c_str());
    }
    else {
      return 0;
    }
  }
}

////////////////////////////////////////////////////////////////////////////////
/// @brief extracts the update policy
////////////////////////////////////////////////////////////////////////////////

TRI_doc_update_policy_e RestVocbaseBaseHandler::extractUpdatePolicy () {
  bool found;
  string policy = request->value("policy", found);

  if (found) {
    policy = StringUtils::tolower(policy);

    if (policy == "error") {
      return TRI_DOC_UPDATE_ERROR;
    }
    else if (policy == "last") {
      return TRI_DOC_UPDATE_LAST_WRITE;
    }
    else {
      return TRI_DOC_UPDATE_ILLEGAL;
    }
  }
  else {
    return TRI_DOC_UPDATE_ERROR;
  }
}

////////////////////////////////////////////////////////////////////////////////
/// @brief uses a collection, loading or manifesting and locking it
////////////////////////////////////////////////////////////////////////////////

int RestVocbaseBaseHandler::useCollection (string const& name, bool create) {
  _collection = 0;
  _documentCollection = 0;

  // sanity check
  if (name.empty()) {
    generateError(HttpResponse::BAD, 
                  TRI_ERROR_HTTP_CORRUPTED_JSON,
                  "collection identifier is empty");
    return TRI_set_errno(TRI_ERROR_HTTP_CORRUPTED_JSON);
  }

  // try to find the collection
  if (isdigit(name[0])) {
    TRI_voc_cid_t id = StringUtils::uint64(name);

    _collection = TRI_LookupCollectionByIdVocBase(_vocbase, id);
  }
  else {
    _collection = TRI_FindCollectionByNameVocBase(_vocbase, name.c_str(), create);
  }

  if (_collection == 0) {
    generateCollectionNotFound(name);
    return TRI_set_errno(TRI_ERROR_AVOCADO_COLLECTION_NOT_FOUND);
<<<<<<< HEAD
  }

  // and use the collection
  return TRI_UseCollectionVocBase(_vocbase, const_cast<TRI_vocbase_col_s*>(_collection));
=======
  }

  // and use the collection
  int res = TRI_UseCollectionVocBase(_vocbase, const_cast<TRI_vocbase_col_s*>(_collection));

  if (res == TRI_ERROR_NO_ERROR) {
    _documentCollection = _collection->_collection;
    assert(_documentCollection != 0);
  }

  return res;
>>>>>>> ccae5029
}

////////////////////////////////////////////////////////////////////////////////
/// @brief releases a collection
////////////////////////////////////////////////////////////////////////////////

void RestVocbaseBaseHandler::releaseCollection () {
  if (_collection == 0) {
    return;
  }

  TRI_ReleaseCollectionVocBase(_vocbase, _collection);
}

////////////////////////////////////////////////////////////////////////////////
/// @brief parses the body
////////////////////////////////////////////////////////////////////////////////

TRI_json_t* RestVocbaseBaseHandler::parseJsonBody () {
  char* errmsg = 0;
  TRI_json_t* json = TRI_Json2String(request->body().c_str(), &errmsg);

  if (json == 0) {
    if (errmsg == 0) {
      generateError(HttpResponse::BAD, 
                    TRI_ERROR_HTTP_CORRUPTED_JSON,
                    "cannot parse json object");
    }
    else {
      generateError(HttpResponse::BAD, 
                    TRI_ERROR_HTTP_CORRUPTED_JSON,
                    errmsg);

      TRI_FreeString(errmsg);
    }

    return 0;
  }

  return json;
}

////////////////////////////////////////////////////////////////////////////////
/// @brief sets the restult-set, needs a loaded collection
////////////////////////////////////////////////////////////////////////////////

TRI_doc_mptr_t const RestVocbaseBaseHandler::findDocument (string const& doc) {
  TRI_doc_mptr_t document;

  if (_documentCollection == 0) {
    document._did = 0;
    return document;
  }

  TRI_voc_did_t id = StringUtils::uint64(doc);

  // .............................................................................
  // inside read transaction
  // .............................................................................

  _documentCollection->beginRead(_documentCollection);

  document = _documentCollection->read(_documentCollection, id);

  // keep the oldest barrier
  if (_barrier != 0) {
    _barrier = TRI_CreateBarrierElement(&_documentCollection->_barrierList);
  }

  _documentCollection->endRead(_documentCollection);

  // .............................................................................
  // outside read transaction
  // .............................................................................

  return document;
}

////////////////////////////////////////////////////////////////////////////////
/// @brief parses a document handle
////////////////////////////////////////////////////////////////////////////////

int RestVocbaseBaseHandler::parseDocumentId (string const& handle,
                                             TRI_voc_cid_t& cid,
                                             TRI_voc_did_t& did) {
  vector<string> split;
  int res;

  split = StringUtils::split(handle, '/');

  if (split.size() != 2) {
    return TRI_set_errno(TRI_ERROR_AVOCADO_DOCUMENT_HANDLE_BAD);
  }

  cid = TRI_UInt64String(split[0].c_str());
  res = TRI_errno();

  if (res != TRI_ERROR_NO_ERROR) {
    return res;
  }

  did = TRI_UInt64String(split[1].c_str());

  return TRI_errno();
}

////////////////////////////////////////////////////////////////////////////////
/// @}
////////////////////////////////////////////////////////////////////////////////

// -----------------------------------------------------------------------------
// --SECTION--                                                           HANDLER
// -----------------------------------------------------------------------------

// -----------------------------------------------------------------------------
// --SECTION--                                                    public methods
// -----------------------------------------------------------------------------

////////////////////////////////////////////////////////////////////////////////
/// @addtogroup AvocadoDB
/// @{
////////////////////////////////////////////////////////////////////////////////

////////////////////////////////////////////////////////////////////////////////
/// {@inheritDoc}
////////////////////////////////////////////////////////////////////////////////

bool RestVocbaseBaseHandler::isDirect () {
  return false;
}

////////////////////////////////////////////////////////////////////////////////
/// @}
////////////////////////////////////////////////////////////////////////////////

// Local Variables:
// mode: outline-minor
// outline-regexp: "^\\(/// @brief\\|/// {@inheritDoc}\\|/// @addtogroup\\|// --SECTION--\\|/// @\\}\\)"
// End:<|MERGE_RESOLUTION|>--- conflicted
+++ resolved
@@ -504,12 +504,6 @@
   if (_collection == 0) {
     generateCollectionNotFound(name);
     return TRI_set_errno(TRI_ERROR_AVOCADO_COLLECTION_NOT_FOUND);
-<<<<<<< HEAD
-  }
-
-  // and use the collection
-  return TRI_UseCollectionVocBase(_vocbase, const_cast<TRI_vocbase_col_s*>(_collection));
-=======
   }
 
   // and use the collection
@@ -521,7 +515,6 @@
   }
 
   return res;
->>>>>>> ccae5029
 }
 
 ////////////////////////////////////////////////////////////////////////////////
