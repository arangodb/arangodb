//  -*- mode: groovy-mode

properties(
    [[
      $class: 'BuildDiscarderProperty',
      strategy: [$class: 'LogRotator', artifactDaysToKeepStr: '', artifactNumToKeepStr: '', daysToKeepStr: '3', numToKeepStr: '5']
    ]]
)

def defaultLinux = true
def defaultMac = false
def defaultWindows = false
def defaultBuild = true
def defaultCleanBuild = false
def defaultCommunity = true
def defaultEnterprise = true
def defaultJslint = true
def defaultRunResilience = false
def defaultRunTests = false
def defaultSkipTestsOnError = true
def defaultFullParallel = false

properties([
    parameters([
        booleanParam(
            defaultValue: defaultLinux,
            description: 'build and run tests on Linux',
            name: 'Linux'
        ),
        booleanParam(
            defaultValue: defaultMac,
            description: 'build and run tests on Mac',
            name: 'Mac'
        ),
        booleanParam(
            defaultValue: defaultWindows,
            description: 'build and run tests in Windows',
            name: 'Windows'
        ),
        booleanParam(
            defaultValue: defaultFullParallel,
            description: 'build all os in parallel',
            name: 'fullParallel'
        ),
        booleanParam(
            defaultValue: defaultCleanBuild,
            description: 'clean build directories',
            name: 'cleanBuild'
        ),
        booleanParam(
            defaultValue: defaultSkipTestsOnError,
            description: 'skip Mac & Windows tests if Linux tests fails',
            name: 'skipTestsOnError'
        ),
        booleanParam(
            defaultValue: defaultCommunity,
            description: 'build and run tests for community',
            name: 'Community'
        ),
        booleanParam(
            defaultValue: defaultEnterprise,
            description: 'build and run tests for enterprise',
            name: 'Enterprise'
        ),
        booleanParam(
            defaultValue: defaultJslint,
            description: 'run jslint',
            name: 'runJslint'
        ),
        booleanParam(
            defaultValue: defaultRunResilience,
            description: 'run resilience tests',
            name: 'runResilience'
        ),
        booleanParam(
            defaultValue: defaultRunTests,
            description: 'run tests',
            name: 'runTests'
        )
    ])
])

// start with empty build directory
cleanBuild = params.cleanBuild

// skip tests on previous error
skipTestsOnError = params.skipTestsOnError

// do everything in parallel
fullParallel = params.fullParallel

// build community
useCommunity = params.Community

// build enterprise
useEnterprise = params.Enterprise

// build linux
useLinux = params.Linux

// build mac
useMac = params.Mac

// build windows
useWindows = params.Windows

// run jslint
runJslint = params.runJslint

// run resilience tests
runResilience = params.runResilience

// run tests
runTests = params.runTests

// restrict builds
restrictions = [:]

// -----------------------------------------------------------------------------
// --SECTION--                                             CONSTANTS AND HELPERS
// -----------------------------------------------------------------------------


// github proxy repositiory
proxyRepo = 'http://c1:8088/github.com/arangodb/arangodb'

// github repositiory for resilience tests
resilienceRepo = 'http://c1:8088/github.com/arangodb/resilience-tests'

// github repositiory for enterprise version
enterpriseRepo = 'http://c1:8088/github.com/arangodb/enterprise'

// Jenkins credentials for enterprise repositiory
credentials = '8d893d23-6714-4f35-a239-c847c798e080'

// source branch for pull requests
sourceBranchLabel = env.BRANCH_NAME

if (env.BRANCH_NAME =~ /^PR-/) {
  def prUrl = new URL("https://api.github.com/repos/arangodb/arangodb/pulls/${env.CHANGE_ID}")
  sourceBranchLabel = new groovy.json.JsonSlurper().parseText(prUrl.text).head.label

  def reg = ~/^arangodb:/
  sourceBranchLabel = sourceBranchLabel - reg
}


// -----------------------------------------------------------------------------
// --SECTION--                                                       SCRIPTS SCM
// -----------------------------------------------------------------------------

def checkoutCommunity() {
    if (cleanBuild) {
        deleteDir()
    }

    retry(3) {
        try {
            checkout(
                changelog: false,
                poll: false,
                scm: [
                    $class: 'GitSCM',
                    branches: [[name: "*/${sourceBranchLabel}"]],
                    doGenerateSubmoduleConfigurations: false,
                    extensions: [],
                    submoduleCfg: [],
                    userRemoteConfigs: [[url: proxyRepo]]])
        }
        catch (exc) {
            echo "GITHUB checkout failed, retrying in 1min"
            echo exc.toString()
            sleep 60
        }
    }
}

def checkoutEnterprise() {
    try {
        echo "Trying enterprise branch ${sourceBranchLabel}"

        checkout(
            changelog: false,
            poll: false,
            scm: [
                $class: 'GitSCM',
                branches: [[name: "*/${sourceBranchLabel}"]],
                doGenerateSubmoduleConfigurations: false,
                extensions: [[$class: 'RelativeTargetDirectory', relativeTargetDir: 'enterprise']],
                submoduleCfg: [],
                userRemoteConfigs: [[credentialsId: credentials, url: enterpriseRepo]]])
    }
    catch (exc) {
        echo "Failed ${sourceBranchLabel}, trying enterprise branch devel"

        checkout(
            changelog: false,
            poll: false,
            scm: [
                $class: 'GitSCM',
                branches: [[name: "*/devel"]],
                doGenerateSubmoduleConfigurations: false,
                extensions: [[$class: 'RelativeTargetDirectory', relativeTargetDir: 'enterprise']],
                submoduleCfg: [],
                userRemoteConfigs: [[credentialsId: credentials, url: enterpriseRepo]]])
    }

}

def checkoutResilience() {
    checkout(
        changelog: false,
        poll: false,
        scm: [
            $class: 'GitSCM',
            branches: [[name: "*/master"]],
            doGenerateSubmoduleConfigurations: false,
            extensions: [[$class: 'RelativeTargetDirectory', relativeTargetDir: 'resilience']],
            submoduleCfg: [],
            userRemoteConfigs: [[credentialsId: credentials, url: resilienceRepo]]])

}

def checkCommitMessages() {
    def causes = currentBuild.rawBuild.getCauses()
    def causeDescription = causes[0].getShortDescription();
    def changeLogSets = currentBuild.changeSets
    def seenCommit = false
    def skip = false

    for (int i = 0; i < changeLogSets.size(); i++) {
        def entries = changeLogSets[i].items

        for (int j = 0; j < entries.length; j++) {
            seenCommit = true

            def entry = entries[j]

            def author = entry.author
            def commitId = entry.commitId
            def msg = entry.msg
            def timestamp = new Date(entry.timestamp)

            echo msg

            if (msg ==~ /(?i).*\[ci:[^\]]*clean[ \]].*/) {
                echo "using clean build because message contained 'clean'"
                cleanBuild = true
            }

            if (msg ==~ /(?i).*\[ci:[^\]]*skip[ \]].*/) {
                echo "skipping everything because message contained 'skip'"
                skip = true
            }

            def files = new ArrayList(entry.affectedFiles)

            for (int k = 0; k < files.size(); k++) {
                def file = files[k]
                def editType = file.editType.name
                def path = file.path

                echo "File " + file + ", path " + path
            }
        }
    }

    if (causeDescription =~ /Started by user/) {
        echo "build started by user"
    }
    else if (skip) {
        useLinux = false
        useMac = false
        useWindows = false
        useCommunity = false
        useEnterprise = false
        runJslint = false
        runResilience = false
        runTests = false
    }
    else {
        if (env.BRANCH_NAME == "devel" || env.BRANCH_NAME == "3.2") {
            useLinux = true
            useMac = true
            useWindows = true
            useCommunity = true
            useEnterprise = true
            runJslint = true
            runResilience = true
            runTests = true
        }
        else if (env.BRANCH_NAME =~ /^PR-/) {
            useLinux = true
            useMac = true
            useWindows = true
            useCommunity = true
            useEnterprise = true
            runJslint = true
            runResilience = true
            runTests = true

            restrictions = [
                "build-community-linux" : true,
                "build-community-mac" : true,
                // "build-community-windows" : true,
                "build-enterprise-linux" : true,
                "build-enterprise-mac" : true,
                "build-enterprise-windows" : true,
                "test-cluster-community-mmfiles-linux" : true,
                "test-cluster-community-rocksdb-linux" : true,
                "test-cluster-enterprise-mmfiles-linux" : true,
                "test-cluster-enterprise-rocksdb-linux" : true,
                "test-singleserver-community-mmfiles-linux" : true,
                "test-singleserver-community-rocksdb-linux" : true,
                "test-singleserver-enterprise-mmfiles-linux" : true,
                "test-singleserver-enterprise-rocksdb-linux" : true
            ]
        }
        else {
            useLinux = true
            useMac = true
            useWindows = true
            fullParallel = true
            useCommunity = true
            useEnterprise = true
            runJslint = true
            runResilience = true
            runTests = true

            restrictions = [
                "build-community-mac" : true,
                // "build-community-windows" : true,
                "build-enterprise-linux" : true,
                "test-cluster-enterprise-rocksdb-linux" : true,
                "test-singleserver-community-mmfiles-mac" : true
                // "test-singleserver-community-rocksdb-windows" : true
            ]
        }
    }

    echo """BRANCH_NAME: ${env.BRANCH_NAME}
SOURCE: ${sourceBranchLabel}
CHANGE_ID: ${env.CHANGE_ID}
CHANGE_TARGET: ${env.CHANGE_TARGET}
JOB_NAME: ${env.JOB_NAME}
CAUSE: ${causeDescription}

Linux: ${useLinux}
Mac: ${useMac}
Windows: ${useWindows}
Clean Build: ${cleanBuild}
Full Parallel: ${fullParallel}
Building Community: ${useCommunity}
Building Enterprise: ${useEnterprise}
Running Jslint: ${runJslint}
Running Resilience: ${runResilience}
Running Tests: ${runTests}

Restrictions: ${restrictions.keySet().join(", ")}
"""
}

// -----------------------------------------------------------------------------
// --SECTION--                                                     SCRIPTS STASH
// -----------------------------------------------------------------------------

def stashBinaries(edition, os) {
    stash name: "binaries-${edition}-${os}", includes: "build/bin/*/**, build/tests/*/**, etc/**, Installation/Pipeline/**, js/**, scripts/**, UnitTests/**, utils/**, resilience/**"
}

def unstashBinaries(edition, os) {
    unstash name: "binaries-${edition}-${os}"
}

// -----------------------------------------------------------------------------
// --SECTION--                                                         VARIABLES
// -----------------------------------------------------------------------------

buildJenkins = [
    "linux": "linux && build",
    "mac" : "mac",
    "windows": "windows"
]

buildsSuccess = [:]
allBuildsSuccessful = true

jslintSuccessful = true

testJenkins = [
    "linux": "linux && tests",
    "mac" : "mac",
    "windows": "windows"
]

testsSuccess = [:]
allTestsSuccessful = true

// -----------------------------------------------------------------------------
// --SECTION--                                                    SCRIPTS JSLINT
// -----------------------------------------------------------------------------

def jslint() {
    try {
        sh './Installation/Pipeline/test_jslint.sh'
    }
    catch (exc) {
        jslintSuccessful = false
        throw exc
    }
}

def jslintStep(edition) {
    def os = 'linux'

    return {
        node(os) {
            stage("jslint") {
                echo "Running jslint test"

                unstashBinaries(edition, os)
                jslint()
            }
        }
    }
}

// -----------------------------------------------------------------------------
// --SECTION--                                                     SCRIPTS TESTS
// -----------------------------------------------------------------------------

def testEdition(edition, os, mode, engine) {
    def arch = "LOG_test_${mode}_${edition}_${engine}_${os}"

    if (os == 'linux' || os == 'mac') {
       sh "rm -rf ${arch}"
       sh "mkdir -p ${arch}"
    }
    else if (os == 'windows') {
        bat "del /F /Q ${arch}"
        powershell "New-Item -ItemType Directory -Force -Path ${arch}"
    }

    try {
        try {
            if (os == 'linux') {
                sh "./Installation/Pipeline/linux/test_${mode}_${edition}_${engine}_${os}.sh 10"
            }
            else if (os == 'mac') {
                sh "./Installation/Pipeline/mac/test_${mode}_${edition}_${engine}_${os}.sh 3"
            }
            else if (os == 'windows') {
                powershell ". .\\Installation\\Pipeline\\windows\\test_${mode}_${edition}_${engine}_${os}.ps1"
            }

            if (os == 'windows') {
                if (findFiles(glob: '*.dmp').length > 0) {
                    error("found dmp file")
                }
            } else {
                if (findFiles(glob: 'core*').length > 0) {
                    error("found core file")
                }
            }
        }
        finally {
            if (os == 'linux' || os == 'mac') {
                sh "find log-output -name 'FAILED_*' -exec cp '{}' . ';'"
                sh "for i in logs log-output; do test -e \"\$i\" && mv \"\$i\" ${arch} || true; done"
                sh "for i in core* tmp; do test -e \"\$i\" && mv \"\$i\" ${arch} || true; done"
                sh "cp -a build/bin/* ${arch}" 
            }
            else if (os == 'windows') {
                powershell "move-item -Force -ErrorAction Ignore logs ${arch}"
                powershell "move-item -Force -ErrorAction Ignore log-output ${arch}"
                powershell "move-item -Force -ErrorAction Ignore .\\build\\bin\\*.dmp ${arch}"
                powershell "move-item -Force -ErrorAction Ignore .\\build\\tests\\*.dmp ${arch}"
                powershell "Copy-Item .\\build\\bin\\* -Include *.exe,*.pdb,*.ilk ${arch}"
            }
        }
    }
    finally {
        archiveArtifacts allowEmptyArchive: true,
                         artifacts: "${arch}/**",
                         defaultExcludes: false

        archiveArtifacts allowEmptyArchive: true,
                         artifacts: "FAILED_*",
                         defaultExcludes: false
    }
}

def testCheck(edition, os, mode, engine) {
    if (! runTests) {
        return false
    }

    if (os == 'linux' && ! useLinux) {
        return false
    }

    if (os == 'mac' && ! useMac) {
        return false
    }

    if (os == 'windows' && ! useWindows) {
        return false
    }

    if (edition == 'enterprise' && ! useEnterprise) {
        return false
    }

    if (edition == 'community' && ! useCommunity) {
        return false
    }

    if (restrictions && !restrictions["test-${mode}-${edition}-${engine}-${os}"]) {
        return false
    }

    return true
}

def testStep(edition, os, mode, engine) {
    return {
        node(testJenkins[os]) {
            def buildName = "${edition}-${os}"

            if (buildsSuccess[buildName]) {
                def name = "${edition}-${os}-${mode}-${engine}"

<<<<<<< HEAD
                try {
                    unstashBinaries(edition, os)
                    testEdition(edition, os, mode, engine)
                    testsSuccess[name] = true
                }
                catch (exc) {
                    echo "Exception while testing!"
                    echo exc.toString()
                    testsSuccess[name] = false
                    allTestsSuccessful = false
                    throw exc
=======
                stage("test-${name}") {
                    try {
                        unstashBinaries(edition, os)
                        testEdition(edition, os, mode, engine)
                        testsSuccess[name] = true
                    }
                    catch (exc) {
                        echo exc.toString()
                        testsSuccess[name] = false
                        allTestsSuccessful = false
                        throw exc
                    }
>>>>>>> a8923723
                }
            }
        }
    }
}

def testStepParallel(editionList, osList, modeList) {
    def branches = [:]

    for (edition in editionList) {
        for (os in osList) {
            for (mode in modeList) {
                for (engine in ['mmfiles', 'rocksdb']) {
                    if (testCheck(edition, os, mode, engine)) {
                        def name = "test-${mode}-${edition}-${engine}-${os}";

                        branches[name] = testStep(edition, os, mode, engine)
                    }
                }
            }
        }
    }

    if (runJslint
     && osList.contains('linux') && useLinux
     && editionList.contains('community') && useCommunity) {
        branches['jslint'] = jslintStep('community')
    }

    if (branches.size() > 1) {
        branches.values()[0]()
        //parallel branches
    }
    else if (branches.size() == 1) {
        branches.values()[0]()
    }
}

// -----------------------------------------------------------------------------
// --SECTION--                                                SCRIPTS RESILIENCE
// -----------------------------------------------------------------------------

resiliencesSuccess = [:]
allResiliencesSuccessful = true

def testResilience(os, engine, foxx) {
    withEnv(['LOG_COMMUNICATION=debug', 'LOG_REQUESTS=trace', 'LOG_AGENCY=trace']) {
        if (os == 'linux') {
            sh "./Installation/Pipeline/linux/test_resilience_${foxx}_${engine}_${os}.sh"
        }
        else if (os == 'mac') {
            sh "./Installation/Pipeline/mac/test_resilience_${foxx}_${engine}_${os}.sh"
        }
        else if (os == 'windows') {
            powershell ".\\Installation\\Pipeline\\test_resilience_${foxx}_${engine}_${os}.ps1"
        }
    }
}

def testResilienceCheck(os, engine, foxx) {
    if (! runResilience) {
        return false
    }

    if (os == 'linux' && ! useLinux) {
        return false
    }

    if (os == 'mac' && ! useMac) {
        return false
    }

    if (os == 'windows' && ! useWindows) {
        return false
    }

    if (! useCommunity) {
        return false
    }

    if (restrictions && !restrictions["test-resilience-${foxx}-${engine}-${os}"]) {
        return false
    }

    return true
}

def testResilienceStep(os, engine, foxx) {
    return {
        node(testJenkins[os]) {
            def edition = "community"
            def buildName = "${edition}-${os}"

            if (buildsSuccess[buildName]) {
                def name = "${os}-${engine}-${foxx}"
                def arch = "LOG_resilience_${foxx}_${engine}_${os}"

                stage("resilience-${name}") {
                    if (os == 'linux' || os == 'mac') {
                       sh "rm -rf ${arch}"
                       sh "mkdir -p ${arch}"
                    }
                    else if (os == 'windows') {
                        bat "del /F /Q ${arch}"
                        powershell "New-Item -ItemType Directory -Force -Path ${arch}"
                    }

                    try {
                        try {
                            unstashBinaries(edition, os)
                            testResilience(os, engine, foxx)

                            if (findFiles(glob: 'resilience/core*').length > 0) {
                                error("found core file")
                            }
                        }
                        catch (exc) {
                            if (os == 'linux' || os == 'mac') {
                                sh "for i in build resilience/core* tmp; do test -e \"\$i\" && mv \"\$i\" ${arch} || true; done"
                            }

                            archiveArtifacts allowEmptyArchive: true,
                                             artifacts: "source.zip",
                                             defaultExcludes: false

                            throw exc
                        }
                        finally {
                            if (os == 'linux' || os == 'mac') {
                                sh "for i in log-output; do test -e \"\$i\" && mv \"\$i\" ${arch}; done"
                            }
                            else if (os == 'windows') {
                                bat "move log-output ${arch}"
                            }

<<<<<<< HEAD
                        throw exc
                    }
                    finally {
                        if (os == 'linux' || os == 'mac') {
                            sh "for i in log-output; do test -e \"\$i\" && mv \"\$i\" ${arch}; done"
                        }
                        else if (os == 'windows') {
                            bat "move log-output/* ${arch}"
                        }
                        
=======
                        }
                    }
                    catch (exc) {
                        resiliencesSuccess[name] = false
                        allResiliencesSuccessful = false

                        throw exc
                    }
                    finally {
                        archiveArtifacts allowEmptyArchive: true,
                                         artifacts: "${arch}/**",
                                         defaultExcludes: false
>>>>>>> a8923723
                    }
                }
            }
        }
    }
}

def testResilienceParallel(osList) {
    def branches = [:]

    for (foxx in ['foxx', 'nofoxx']) {
        for (os in osList) {
            for (engine in ['mmfiles', 'rocksdb']) {
                if (testResilienceCheck(os, engine, foxx)) {
                    def name = "test-resilience-${foxx}-${engine}-${os}"

                    branches[name] = testResilienceStep(os, engine, foxx)
                }
            }
        }
    }

    if (branches.size() > 1) {
        parallel branches
    }
    else if (branches.size() == 1) {
        branches.values()[0]()
    }
}

// -----------------------------------------------------------------------------
// --SECTION--                                                     SCRIPTS BUILD
// -----------------------------------------------------------------------------

def buildEdition(edition, os) {
    def arch = "LOG_build_${edition}_${os}"

    if (os == 'linux' || os == 'mac') {
       sh "rm -rf ${arch}"
       sh "mkdir -p ${arch}"
    }
    else if (os == 'windows') {
        bat "del /F /Q ${arch}"
        powershell "New-Item -ItemType Directory -Force -Path ${arch}"
    }

    try {
        try {
            if (os == 'linux') {
                sh "./Installation/Pipeline/linux/build_${edition}_${os}.sh 64"
            }
            else if (os == 'mac') {
                sh "./Installation/Pipeline/mac/build_${edition}_${os}.sh 16"
            }
            else if (os == 'windows') {
                powershell ". .\\Installation\\Pipeline\\windows\\build_${edition}_${os}.ps1"
            }
        }
        finally {
            if (os == 'linux' || os == 'mac') {
                sh "for i in log-output; do test -e \"\$i\" && mv \"\$i\" ${arch} || true; done"
            }
            else if (os == 'windows') {
                powershell "Move-Item -ErrorAction Ignore -Path log-output/* -Destination ${arch}"
            }
        }
    }
    finally {
        archiveArtifacts allowEmptyArchive: true,
                         artifacts: "${arch}/**",
                         defaultExcludes: false
    }
}

def buildStepCheck(edition, os, full) {
    if (os == 'linux' && ! useLinux) {
        return false
    }

    if (os == 'mac' && ! useMac) {
        return false
    }

    if (os == 'windows' && ! useWindows) {
        return false
    }

    if (edition == 'enterprise' && ! useEnterprise) {
        return false
    }

    if (edition == 'community' && ! useCommunity) {
        return false
    }

    if (restrictions && !restrictions["build-${edition}-${os}"]) {
        return false
    }

    return true
}

def buildStep(edition, os) {
    return {
<<<<<<< HEAD
        node(buildJenkins[os]) {
            def name = "${edition}-${os}"

            try {
                timeout(30) {
                    checkoutCommunity()
                    checkCommitMessages()
                    if (useEnterprise) {
                        checkoutEnterprise()
                    }
                    checkoutResilience()
=======
        lock("${env.BRANCH_NAME}-build-${edition}-${os}") {
            node(buildJenkins[os]) {
                def name = "${edition}-${os}"

                stage("build-${name}") {
                    try {
                        unstashSourceCode(os)
                        buildEdition(edition, os)
                        stashBinaries(edition, os)
                        buildsSuccess[name] = true
                    }
                    catch (exc) {
                        buildsSuccess[name] = false
                        allBuildsSuccessful = false
                        throw exc
                    }
>>>>>>> a8923723
                }
                buildEdition(edition, os)
                stashBinaries(edition, os)
                buildsSuccess[name] = true
            }
            catch (exc) {
                buildsSuccess[name] = false
                allBuildsSuccessful = false
                throw exc
            }
        }

        if (fullParallel) {
            testStepParallel([edition], [os], ['cluster', 'singleserver'])
        }
    }
}

def buildStepParallel(osList) {
    def branches = [:]
    def full = false

    for (edition in ['community', 'enterprise']) {
        for (os in osList) {
            if (buildStepCheck(edition, os, full)) {
                branches["build-${edition}-${os}"] = buildStep(edition, os)
            }
        }
    }

    if (branches.size() > 1) {
        parallel branches
    }
    else if (branches.size() == 1) {
        branches.values()[0]()
    }
}

// -----------------------------------------------------------------------------
// --SECTION--                                                          PIPELINE
// -----------------------------------------------------------------------------

def runStage(stage) {
    try {
        stage()
    }
    catch (exc) {
        echo exc.toString()
    }
}

<<<<<<< HEAD
if (buildExecutable) {
    runStage {
        stage('build') {
            if (fullParallel) {
                buildStepParallel(['linux', 'mac', 'windows'])
            }
            else {
                buildStepParallel(['linux'])
=======
stage('checkout') {
    node('master') {
        timeout(30) {
            checkoutCommunity()
            checkCommitMessages()

            if (useEnterprise) {
                checkoutEnterprise()
>>>>>>> a8923723
            }

            checkoutResilience()
            stashSourceCode()
        }
    }
}

if (fullParallel) {
    runStage { buildStepParallel(['linux', 'mac', 'windows']) }
}
else {
    runStage { buildStepParallel(['linux']) }
    runStage { testStepParallel(['community', 'enterprise'], ['linux'], ['cluster', 'singleserver']) }

    if (allBuildsSuccessful) {
        runStage { buildStepParallel(['mac']) }
    }

    if (allTestsSuccessful || ! skipTestsOnError) {
        runStage { testStepParallel(['community', 'enterprise'], ['mac'], ['cluster', 'singleserver']) }
    }

    if (allBuildsSuccessful) {
        runStage { buildStepParallel(['windows']) }
    }

    if (allTestsSuccessful || ! skipTestsOnError) {
        runStage { testStepParallel(['community', 'enterprise'], ['windows'], ['cluster', 'singleserver']) }
    }

    if (allTestsSuccessful) {
        runStage { testResilienceParallel(['linux', 'mac', 'windows']) }
    }
}

stage('result') {
    node('master') {
        def result = ""

        if (!jslintSuccessful) {
            result += "JSLINT failed\n"
        }

        for (kv in buildsSuccess) {
            result += "BUILD ${kv.key}: ${kv.value}\n"
        }

        for (kv in testsSuccess) {
            result += "TEST ${kv.key}: ${kv.value}\n"
        }

        for (kv in resiliencesSuccess) {
            result += "RESILIENCE ${kv.key}: ${kv.value}\n"
        }

        if (result == "") {
           result = "All tests passed!"
        }

        echo result

        if (! (allBuildsSuccessful
            && allTestsSuccessful
            && allResiliencesSuccessful
            && jslintSuccessful)) {
            error "run failed"
        }
    }
}<|MERGE_RESOLUTION|>--- conflicted
+++ resolved
@@ -530,19 +530,6 @@
             if (buildsSuccess[buildName]) {
                 def name = "${edition}-${os}-${mode}-${engine}"
 
-<<<<<<< HEAD
-                try {
-                    unstashBinaries(edition, os)
-                    testEdition(edition, os, mode, engine)
-                    testsSuccess[name] = true
-                }
-                catch (exc) {
-                    echo "Exception while testing!"
-                    echo exc.toString()
-                    testsSuccess[name] = false
-                    allTestsSuccessful = false
-                    throw exc
-=======
                 stage("test-${name}") {
                     try {
                         unstashBinaries(edition, os)
@@ -550,12 +537,12 @@
                         testsSuccess[name] = true
                     }
                     catch (exc) {
+                        echo "Exception while testing!"
                         echo exc.toString()
                         testsSuccess[name] = false
                         allTestsSuccessful = false
                         throw exc
                     }
->>>>>>> a8923723
                 }
             }
         }
@@ -690,19 +677,6 @@
                             else if (os == 'windows') {
                                 bat "move log-output ${arch}"
                             }
-
-<<<<<<< HEAD
-                        throw exc
-                    }
-                    finally {
-                        if (os == 'linux' || os == 'mac') {
-                            sh "for i in log-output; do test -e \"\$i\" && mv \"\$i\" ${arch}; done"
-                        }
-                        else if (os == 'windows') {
-                            bat "move log-output/* ${arch}"
-                        }
-                        
-=======
                         }
                     }
                     catch (exc) {
@@ -715,7 +689,6 @@
                         archiveArtifacts allowEmptyArchive: true,
                                          artifacts: "${arch}/**",
                                          defaultExcludes: false
->>>>>>> a8923723
                     }
                 }
             }
@@ -820,40 +793,24 @@
 
 def buildStep(edition, os) {
     return {
-<<<<<<< HEAD
         node(buildJenkins[os]) {
             def name = "${edition}-${os}"
 
             try {
-                timeout(30) {
-                    checkoutCommunity()
-                    checkCommitMessages()
-                    if (useEnterprise) {
-                        checkoutEnterprise()
+                stage("build-${name}") {
+                    timeout(30) {
+                        checkoutCommunity()
+                        checkCommitMessages()
+                        if (useEnterprise) {
+                            checkoutEnterprise()
+                        }
+                        checkoutResilience()
                     }
-                    checkoutResilience()
-=======
-        lock("${env.BRANCH_NAME}-build-${edition}-${os}") {
-            node(buildJenkins[os]) {
-                def name = "${edition}-${os}"
-
-                stage("build-${name}") {
-                    try {
-                        unstashSourceCode(os)
-                        buildEdition(edition, os)
-                        stashBinaries(edition, os)
-                        buildsSuccess[name] = true
-                    }
-                    catch (exc) {
-                        buildsSuccess[name] = false
-                        allBuildsSuccessful = false
-                        throw exc
-                    }
->>>>>>> a8923723
+
+                    buildEdition(edition, os)
+                    stashBinaries(edition, os)
+                    buildsSuccess[name] = true
                 }
-                buildEdition(edition, os)
-                stashBinaries(edition, os)
-                buildsSuccess[name] = true
             }
             catch (exc) {
                 buildsSuccess[name] = false
@@ -898,33 +855,6 @@
     }
     catch (exc) {
         echo exc.toString()
-    }
-}
-
-<<<<<<< HEAD
-if (buildExecutable) {
-    runStage {
-        stage('build') {
-            if (fullParallel) {
-                buildStepParallel(['linux', 'mac', 'windows'])
-            }
-            else {
-                buildStepParallel(['linux'])
-=======
-stage('checkout') {
-    node('master') {
-        timeout(30) {
-            checkoutCommunity()
-            checkCommitMessages()
-
-            if (useEnterprise) {
-                checkoutEnterprise()
->>>>>>> a8923723
-            }
-
-            checkoutResilience()
-            stashSourceCode()
-        }
     }
 }
 
