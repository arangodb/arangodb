//  -*- mode: groovy-mode

properties(
    [[
      $class: 'BuildDiscarderProperty',
      strategy: [$class: 'LogRotator',
                 artifactDaysToKeepStr: '3',
                 artifactNumToKeepStr: '5',
                 daysToKeepStr: '3',
                 numToKeepStr: '5']
    ]]
)

def defaultLinux = false
def defaultMac = false
def defaultWindows = true
def defaultBuild = true
def defaultCleanBuild = false
def defaultCommunity = true
def defaultEnterprise = true
def defaultRunResilience = false
def defaultRunTests = true

properties([
    parameters([
        booleanParam(
            defaultValue: defaultLinux,
            description: 'build and run tests on Linux',
            name: 'Linux'
        ),
        booleanParam(
            defaultValue: defaultMac,
            description: 'build and run tests on Mac',
            name: 'Mac'
        ),
        booleanParam(
            defaultValue: defaultWindows,
            description: 'build and run tests in Windows',
            name: 'Windows'
        ),
        booleanParam(
            defaultValue: defaultCleanBuild,
            description: 'clean build directories',
            name: 'cleanBuild'
        ),
        booleanParam(
            defaultValue: defaultCommunity,
            description: 'build and run tests for community',
            name: 'Community'
        ),
        booleanParam(
            defaultValue: defaultEnterprise,
            description: 'build and run tests for enterprise',
            name: 'Enterprise'
        ),
        booleanParam(
            defaultValue: defaultRunResilience,
            description: 'run resilience tests',
            name: 'runResilience'
        ),
        booleanParam(
            defaultValue: defaultRunTests,
            description: 'run tests',
            name: 'runTests'
        )
    ])
])

// start with empty build directory
cleanBuild = params.cleanBuild

// build community
useCommunity = params.Community

// build enterprise
useEnterprise = params.Enterprise

// build linux
useLinux = params.Linux

// build mac
useMac = params.Mac

// build windows
useWindows = params.Windows

// run resilience tests
runResilience = params.runResilience

// run tests
runTests = params.runTests

// restrict builds
restrictions = [:]

// -----------------------------------------------------------------------------
// --SECTION--                                             CONSTANTS AND HELPERS
// -----------------------------------------------------------------------------


// github proxy repositiory
proxyRepo = 'http://c1:8088/github.com/arangodb/arangodb'

// github repositiory for resilience tests
resilienceRepo = 'http://c1:8088/github.com/arangodb/resilience-tests'

// github repositiory for enterprise version
enterpriseRepo = 'http://c1:8088/github.com/arangodb/enterprise'

// Jenkins credentials for enterprise repositiory
credentials = '8d893d23-6714-4f35-a239-c847c798e080'

// source branch for pull requests
sourceBranchLabel = env.BRANCH_NAME

if (env.BRANCH_NAME =~ /^PR-/) {
  def prUrl = new URL("https://api.github.com/repos/arangodb/arangodb/pulls/${env.CHANGE_ID}")
  sourceBranchLabel = new groovy.json.JsonSlurper().parseText(prUrl.text).head.label

  def reg = ~/^arangodb:/
  sourceBranchLabel = sourceBranchLabel - reg
}


// -----------------------------------------------------------------------------
// --SECTION--                                                       SCRIPTS SCM
// -----------------------------------------------------------------------------

def checkoutCommunity() {
    if (cleanBuild) {
        deleteDir()
    }
    retry(3) {
        try {
            checkout(
                changelog: false,
                poll: false,
                scm: [
                    $class: 'GitSCM',
                    branches: [[name: "*/feature/improve-jenkins"]],
                    doGenerateSubmoduleConfigurations: false,
                    extensions: [],
                    submoduleCfg: [],
                    userRemoteConfigs: [[url: proxyRepo]]])
        }
        catch (exc) {
            echo "GITHUB checkout failed, retrying in 1min"
            sleep 60
            throw exc
        }
    }
}

def checkoutEnterprise() {
    try {
        echo "Trying enterprise branch ${sourceBranchLabel}"

        checkout(
            changelog: false,
            poll: false,
            scm: [
                $class: 'GitSCM',
                branches: [[name: "*/${sourceBranchLabel}"]],
                doGenerateSubmoduleConfigurations: false,
                extensions: [[$class: 'RelativeTargetDirectory', relativeTargetDir: 'enterprise']],
                submoduleCfg: [],
                userRemoteConfigs: [[credentialsId: credentials, url: enterpriseRepo]]])
    }
    catch (exc) {
        echo "Failed ${sourceBranchLabel}, trying enterprise branch devel"

        checkout(
            changelog: false,
            poll: false,
            scm: [
                $class: 'GitSCM',
                branches: [[name: "*/devel"]],
                doGenerateSubmoduleConfigurations: false,
                extensions: [[$class: 'RelativeTargetDirectory', relativeTargetDir: 'enterprise']],
                submoduleCfg: [],
                userRemoteConfigs: [[credentialsId: credentials, url: enterpriseRepo]]])
    }

}

def checkoutResilience() {
    checkout(
        changelog: false,
        poll: false,
        scm: [
            $class: 'GitSCM',
            branches: [[name: "*/master"]],
            doGenerateSubmoduleConfigurations: false,
            extensions: [[$class: 'RelativeTargetDirectory', relativeTargetDir: 'resilience']],
            submoduleCfg: [],
            userRemoteConfigs: [[credentialsId: credentials, url: resilienceRepo]]])

}

def checkCommitMessages() {
    def causes = currentBuild.rawBuild.getCauses()
    def causeDescription = causes[0].getShortDescription();
    def changeLogSets = currentBuild.changeSets
    def seenCommit = false
    def skip = false

    for (int i = 0; i < changeLogSets.size(); i++) {
        def entries = changeLogSets[i].items

        for (int j = 0; j < entries.length; j++) {
            seenCommit = true

            def entry = entries[j]

            def author = entry.author
            def commitId = entry.commitId
            def msg = entry.msg
            def timestamp = new Date(entry.timestamp)

            echo msg

            if (msg ==~ /(?i).*\[ci:[^\]]*clean[ \]].*/) {
                echo "using clean build because message contained 'clean'"
                cleanBuild = true
            }

            if (msg ==~ /(?i).*\[ci:[^\]]*skip[ \]].*/) {
                echo "skipping everything because message contained 'skip'"
                skip = true
            }

            def files = new ArrayList(entry.affectedFiles)

            for (int k = 0; k < files.size(); k++) {
                def file = files[k]
                def editType = file.editType.name
                def path = file.path

                echo "File " + file + ", path " + path
            }
        }
    }

    if (causeDescription =~ /Started by user/) {
        echo "build started by user"
    }
    else if (skip) {
        useLinux = false
        useMac = false
        useWindows = false
        useCommunity = false
        useEnterprise = false
        runResilience = false
        runTests = false
    }
    else {
        useLinux = true
        useMac = true
        useWindows = true
        useCommunity = true
        useEnterprise = true
        runResilience = true
        runTests = true
        if (env.BRANCH_NAME == "devel" || env.BRANCH_NAME == "3.2") {
            echo "build of main branch"
        }
        else if (env.BRANCH_NAME =~ /^PR-/) {
            echo "build of PR"

            restrictions = [
                "build-community-linux" : true,
                "build-community-mac" : true,
                "build-community-windows" : true,
                "build-enterprise-linux" : true,
                "build-enterprise-mac" : true,
                "build-enterprise-windows" : true,
                "test-cluster-community-mmfiles-linux" : true,
                "test-cluster-community-rocksdb-linux" : true,
                "test-cluster-enterprise-mmfiles-linux" : true,
                "test-cluster-enterprise-rocksdb-linux" : true,
                "test-singleserver-community-mmfiles-linux" : true,
                "test-singleserver-community-rocksdb-linux" : true,
                "test-singleserver-enterprise-mmfiles-linux" : true,
                "test-singleserver-enterprise-rocksdb-linux" : true
            ]
        }
        else {

            restrictions = [
                "build-community-mac" : true,
                // "build-community-windows" : true,
                "build-enterprise-linux" : true,
                "test-cluster-enterprise-rocksdb-linux" : true,
                "test-singleserver-community-mmfiles-mac" : true
                // "test-singleserver-community-rocksdb-windows" : true
            ]
        }
    }

    echo """BRANCH_NAME: ${env.BRANCH_NAME}
SOURCE: ${sourceBranchLabel}
CHANGE_ID: ${env.CHANGE_ID}
CHANGE_TARGET: ${env.CHANGE_TARGET}
JOB_NAME: ${env.JOB_NAME}
CAUSE: ${causeDescription}

Linux: ${useLinux}
Mac: ${useMac}
Windows: ${useWindows}
Clean Build: ${cleanBuild}
Building Community: ${useCommunity}
Building Enterprise: ${useEnterprise}
Running Resilience: ${runResilience}
Running Tests: ${runTests}

Restrictions: ${restrictions.keySet().join(", ")}
"""
}

// -----------------------------------------------------------------------------
// --SECTION--                                                     SCRIPTS STASH
// -----------------------------------------------------------------------------

def stashBinaries(os, edition) {
    stash name: "binaries-${os}-${edition}", includes: "build/bin/**, build/tests/**, build/etc/**, etc/**, Installation/Pipeline/**, js/**, scripts/**, UnitTests/**, utils/**, resilience/**, enterprise/js/**", excludes: "build/bin/*.exe, build/bin/*.pdb, build/bin/*.ilk, build/tests/*.exe, build/tests/*.pdb, build/tests/*.ilk, js/node/node_modules/eslint*"
}

def unstashBinaries(os, edition) {
    unstash name: "binaries-${os}-${edition}"
}

// -----------------------------------------------------------------------------
// --SECTION--                                                         VARIABLES
// -----------------------------------------------------------------------------

buildJenkins = [
    "linux": "linux && build",
    "mac" : "mac",
    "windows": "windows-real"
]

testJenkins = [
    "linux": "linux && tests",
    "mac" : "mac",
    "windows": "windows-real"
]

// -----------------------------------------------------------------------------
// --SECTION--                                                    SCRIPTS JSLINT
// -----------------------------------------------------------------------------

def jslint() {
    sh './Installation/Pipeline/test_jslint.sh'
}

// -----------------------------------------------------------------------------
// --SECTION--                                                     SCRIPTS TESTS
// -----------------------------------------------------------------------------

def getStartPort(os) {
    if (os == "windows") {
<<<<<<< HEAD
        return powershell (returnStdout: true, script: "Installation/Pipeline/port.ps1")
=======
        return powershell (returnStdout: false, script: "Installation/Pipeline/port.ps1") as Integer
>>>>>>> 44cf54db
    } else {
        return sh (returnStdout: true, script: "Installation/Pipeline/port.sh") as Integer
    }
}

def rspecify(os, test) {
    if (os == "windows") {
        return [test, test, "--rspec C:\\tools\\ruby23\\bin\\rspec.bat"]
    } else {
        return [test, test, ""]
    }
}

def getTests(os, edition, mode, engine) {
    if (mode == "singleserver") {
        return [
            ["agency","agency" ,""],
            ["boost", "boost", "--skipCache false"],
            ["arangobench","arangobench" ,""],
            ["arangosh","arangosh" ,""],
            ["authentication", "authentication",""],
            ["authentication_parameters","authentication_parameters" ,""],
            ["cluster_sync","cluster_sync" ,""],
            ["config","config" ,""],
            ["dfdb","dfdb" ,""],
            //"dump",
            //"dump_authentication",
            ["endpoints","endpoints" ,""],
            rspecify(os, "http_replication"),
            rspecify(os, "http_server"),
            ["replication_sync", "replication_sync",""],
            ["replication_static", "replication_static",""],
            ["replication_ongoing","replication_ongoing" ,""],
            ["server_http","server_http" ,""],
            ["shell_client", "shell_client",""],
            ["shell_replication","shell_replication" ,""],
            ["shell_server","shell_server" ,""],
            ["shell_server_aql_1", "shell_server_aql","--testBuckets 4/0", ,""],
            ["shell_server_aql_2", "shell_server_aql","--testBuckets 4/1", ,""],
            ["shell_server_aql_3", "shell_server_aql","--testBuckets 4/2", ,""],
            ["shell_server_aql_4", "shell_server_aql","--testBuckets 4/3", ,""],
            rspecify(os, "ssl_server"),
            ["upgrade","upgrade" , ""]
        ]
    } else {
        return [
            ["arangobench","arangobench" , ""],
            ["arangosh","arangosh" , ""],
            ["authentication","authentication" , ""],
            ["authentication_parameters","authentication_parameters" , ""],
            ["config","config" , ""],
            ["dump","dump" , ""],
            ["dump_authentication","dump_authentication" , ""],
            ["endpoints","endpoints" , ""],
            rspecify(os, "http_server"),
            ["server_http", "server_http", ""],
            ["shell_client", "shell_client", ""],
            ["shell_server", "shell_server", ""],
            ["shell_server_aql_1", "shell_server_aql","--testBuckets 4/0"],
            ["shell_server_aql_2", "shell_server_aql","--testBuckets 4/1"],
            ["shell_server_aql_3", "shell_server_aql","--testBuckets 4/2"],
            ["shell_server_aql_4", "shell_server_aql","--testBuckets 4/3"],
            rspecify(os, "ssl_server"),
            ["upgrade","upgrade" , ""]
        ]
  }
}

def testEdition(os, edition, mode, engine, port) {
    def arch = "LOG_test_${os}_${edition}_${mode}_${engine}"

    if (os == 'linux' || os == 'mac') {
       sh "rm -rf ${arch}"
       sh "mkdir -p ${arch}"
    }
    else if (os == 'windows') {
        bat "del /F /Q ${arch}"
        powershell "New-Item -ItemType Directory -Force -Path ${arch}"
    }

    def parallelity = 2
    def testIndex = 0
    def tests = getTests(os, edition, mode, engine)

    // this is an `Array.reduce()` in groovy :S
    def testSteps = tests.inject([:]) { testMap, testStruct ->
        def lockIndex = testIndex % parallelity
        testIndex++

        def name = testStruct[0]
        def test = testStruct[1]
        def testArgs = "--prefix ${os}-${edition}-${mode}-${engine} --configDir etc/jenkins --skipLogAnalysis true --skipTimeCritical true --skipNonDeterministic true --storageEngine ${engine} " + testStruct[2]

        def portInterval = 10
        if (mode == "cluster") {
            portInterval = 40
            testArgs += " --cluster true"
        }

        testMap["test-${os}-${edition}-${mode}-${engine}-${test}"] = {
            // copy in groovy
            testArgs += " --minPort " + port
            testArgs += " --maxPort " + (port + portInterval - 1)
            def command = "build/bin/arangosh --log.level warning --javascript.execute UnitTests/unittest.js ${test} -- "
            command += testArgs
            lock("test-${env.NODE_NAME}-${env.JOB_NAME}-${env.BUILD_ID}-${edition}-${engine}-${lockIndex}") {
                timeout(30) {
                    if (os == "windows") {
                        powershell command
                    } else {
                        sh command
                    }
                }
            }
        }
        port += portInterval
        testMap
    }

    parallel testSteps

    if (os == 'windows') {
        if (findFiles(glob: '*.dmp').length > 0) {
            error("found dmp file")
        }
    } else {
        if (findFiles(glob: 'core*').length > 0) {
            error("found core file")
        }
    }
}

def testCheck(os, edition, mode, engine) {
    if (! runTests) {
        echo "Not testing ${os} ${mode} because testing is not enabled"
        return false
    }

    if (os == 'linux' && ! useLinux) {
        echo "Not testing ${os} ${mode} because testing on ${os} is not enabled"
        return false
    }

    if (os == 'mac' && ! useMac) {
        echo "Not testing ${os} ${mode} because testing on ${os} is not enabled"
        return false
    }

    if (os == 'windows' && ! useWindows) {
        echo "Not testing ${os} ${mode} because testing on ${os} is not enabled"
        return false
    }

    if (edition == 'enterprise' && ! useEnterprise) {
        echo "Not testing ${os} ${mode} ${edition} because testing ${edition} is not enabled"
        return false
    }

    if (edition == 'community' && ! useCommunity) {
        echo "Not testing ${os} ${mode} ${edition} because testing ${edition} is not enabled"
        return false
    }

    if (restrictions && !restrictions["test-${mode}-${edition}-${engine}-${os}"]) {
        return false
    }

    return true
}

def testStep(os, edition, mode, engine) {
    return {
        node(testJenkins[os]) {
            def buildName = "${os}-${edition}"
            def name = "${os}-${edition}-${mode}-${engine}"
            echo "DER FROSCH ${name}"
            stage("test-${name}") {
                // seriously...60 minutes is the super absolute max max max.
                // even in the worst situations ArangoDB MUST be able to finish within 60 minutes
                // even if the features are green this is completely broken performance wise..
                // DO NOT INCREASE!!
                def port = 0
                unstashBinaries(os, edition)
                port = getStartPort(os)
                echo "Using start port: ${port}"
                timeout(60) {
                    try {

                        testEdition(os, edition, mode, engine, port)
                    }
                    finally {
                        def arch = "LOG_test_${os}_${edition}_${mode}_${engine}"
                        step([$class: 'XUnitBuilder',
                            thresholds: [[$class: 'FailedThreshold', unstableThreshold: '1']],
                            tools: [[$class: 'JUnitType', failIfNotNew: false, pattern: 'out/*.xml']]])

                        if (os == 'linux' || os == 'mac') {
                            sh "find log-output -name 'FAILED_*' -exec cp '{}' . ';'"
                            sh "for i in logs log-output; do test -e \"\$i\" && mv \"\$i\" ${arch} || true; done"
                            sh "for i in core* tmp; do test -e \"\$i\" && mv \"\$i\" ${arch} || true; done"
                            sh "cp -a build/bin/* ${arch}"
                            if (port > 0) {
                                sh "Installation/Pipeline/port.sh --clean ${port}"
                            }
                        } else if (os == 'windows') {
                            powershell "move-item -Force -ErrorAction Ignore logs ${arch}"
                            powershell "move-item -Force -ErrorAction Ignore log-output ${arch}"
                            powershell "move-item -Force -ErrorAction Ignore .\\build\\bin\\*.dmp ${arch}"
                            powershell "move-item -Force -ErrorAction Ignore .\\build\\tests\\*.dmp ${arch}"
                            powershell "Copy-Item .\\build\\bin\\* -Include *.exe,*.pdb,*.ilk ${arch}"
                        }
                        
                        archiveArtifacts allowEmptyArchive: true,
                            artifacts: "${arch}/**, FAILED_*",
                            defaultExcludes: false
                    }
                }
            }
        }
    }
}

def testStepParallel(osList, editionList, modeList) {
    def branches = [:]

    for (os in osList) {
        for (edition in editionList) {
            for (mode in modeList) {
                for (engine in ['mmfiles', 'rocksdb']) {
                    if (testCheck(os, edition, mode, engine)) {
                        def name = "test-${os}-${edition}-${mode}-${engine}";

                        branches[name] = testStep(os, edition, mode, engine)
                    }
                }
            }
        }
    }
    parallel branches
}

// -----------------------------------------------------------------------------
// --SECTION--                                                SCRIPTS RESILIENCE
// -----------------------------------------------------------------------------

// def testResilience(os, engine, foxx) {
//     withEnv(['LOG_COMMUNICATION=debug', 'LOG_REQUESTS=trace', 'LOG_AGENCY=trace']) {
//         if (os == 'linux') {
//             sh "./Installation/Pipeline/linux/test_resilience_${foxx}_${engine}_${os}.sh"
//         }
//         else if (os == 'mac') {
//             sh "./Installation/Pipeline/mac/test_resilience_${foxx}_${engine}_${os}.sh"
//         }
//         else if (os == 'windows') {
//             powershell ".\\Installation\\Pipeline\\test_resilience_${foxx}_${engine}_${os}.ps1"
//         }
//     }
// }

// def testResilienceCheck(os, engine, foxx) {
//     if (! runResilience) {
//         return false
//     }

//     if (os == 'linux' && ! useLinux) {
//         return false
//     }

//     if (os == 'mac' && ! useMac) {
//         return false
//     }

//     if (os == 'windows' && ! useWindows) {
//         return false
//     }

//     if (! useCommunity) {
//         return false
//     }

//     if (restrictions && !restrictions["test-resilience-${foxx}-${engine}-${os}"]) {
//         return false
//     }

//     return true
// }

// def testResilienceStep(os, engine, foxx) {
//     return {
//         node(testJenkins[os]) {
//             def edition = "community"
//             def buildName = "${edition}-${os}"

//             def name = "${os}-${engine}-${foxx}"
//             def arch = "LOG_resilience_${foxx}_${engine}_${os}"

//             stage("resilience-${name}") {
//                 if (os == 'linux' || os == 'mac') {
//                     sh "rm -rf ${arch}"
//                     sh "mkdir -p ${arch}"
//                 }
//                 else if (os == 'windows') {
//                     bat "del /F /Q ${arch}"
//                     powershell "New-Item -ItemType Directory -Force -Path ${arch}"
//                 }

//                 try {
//                     try {
//                         timeout(120) {
//                             unstashBinaries(edition, os)
//                             testResilience(os, engine, foxx)
//                         }

//                         if (findFiles(glob: 'resilience/core*').length > 0) {
//                             error("found core file")
//                         }
//                     }
//                     catch (exc) {
//                         if (os == 'linux' || os == 'mac') {
//                             sh "for i in build resilience/core* tmp; do test -e \"\$i\" && mv \"\$i\" ${arch} || true; done"
//                         }
//                         throw exc
//                     }
//                     finally {
//                         if (os == 'linux' || os == 'mac') {
//                             sh "for i in log-output; do test -e \"\$i\" && mv \"\$i\" ${arch}; done"
//                         }
//                         else if (os == 'windows') {
//                             bat "move log-output ${arch}"
//                         }
//                     }
//                 }
//                 finally {
//                     archiveArtifacts allowEmptyArchive: true,
//                                         artifacts: "${arch}/**",
//                                         defaultExcludes: false
//                 }
//             }
//         }
//     }
// }

// def testResilienceParallel(osList) {
//     def branches = [:]

//     for (foxx in ['foxx', 'nofoxx']) {
//         for (os in osList) {
//             for (engine in ['mmfiles', 'rocksdb']) {
//                 if (testResilienceCheck(os, engine, foxx)) {
//                     def name = "test-resilience-${foxx}-${engine}-${os}"

//                     branches[name] = testResilienceStep(os, engine, foxx)
//                 }
//             }
//         }
//     }

//     if (branches.size() > 1) {
//         parallel branches
//     }
//     else if (branches.size() == 1) {
//         branches.values()[0]()
//     }
// }

// -----------------------------------------------------------------------------
// --SECTION--                                                     SCRIPTS BUILD
// -----------------------------------------------------------------------------

def buildEdition(os, edition) {
    def arch = "LOG_build_${os}_${edition}"

    if (os == 'linux' || os == 'mac') {
       sh "rm -rf ${arch}"
       sh "mkdir -p ${arch}"
    }
    else if (os == 'windows') {
        bat "del /F /Q ${arch}"
        powershell "New-Item -ItemType Directory -Force -Path ${arch}"
    }

    try {
        if (os == 'linux') {
            sh "./Installation/Pipeline/linux/build_${os}_${edition}.sh 64"
        }
        else if (os == 'mac') {
            sh "./Installation/Pipeline/mac/build_${os}_${edition}.sh 16"
        }
        else if (os == 'windows') {
            // i concede...we need a lock for windows...I could not get it to run concurrently...
            // v8 would not build multiple times at the same time on the same machine:
            // PDB API call failed, error code '24': ' etc etc
            // in theory it should be possible to parallelize it by setting an environment variable (see the build script) but for v8 it won't work :(
            // feel free to recheck if there is time somewhen...this thing here really should not be possible but
            // ensure that there are 2 concurrent builds on the SAME node building v8 at the same time to properly test it
            // I just don't want any more "yeah that might randomly fail. just restart" sentences any more
            lock('build-${env.NODE_NAME}') {
                powershell ". .\\Installation\\Pipeline\\windows\\build_${os}_${edition}.ps1"
            }
        }
    }
    finally {
        if (os == 'linux' || os == 'mac') {
            sh "for i in log-output; do test -e \"\$i\" && mv \"\$i\" ${arch} || true; done"
        }
        else if (os == 'windows') {
            powershell "Move-Item -ErrorAction Ignore -Path log-output/* -Destination ${arch}"
        }
    }
}

def buildStepCheck(os, edition) {
    if (os == 'linux' && ! useLinux) {
        return false
    }

    if (os == 'mac' && ! useMac) {
        return false
    }

    if (os == 'windows' && ! useWindows) {
        return false
    }

    if (edition == 'enterprise' && ! useEnterprise) {
        return false
    }

    if (edition == 'community' && ! useCommunity) {
        return false
    }

    if (restrictions && !restrictions["build-${edition}-${os}"]) {
        return false
    }

    return true
}

def runEdition(os, edition) {
    return {
        node(buildJenkins[os]) {
            def name = "${os}-${edition}"

            stage("build-${name}") {
                timeout(30) {
                    checkoutCommunity()
                    checkCommitMessages()
                    if (edition == "enterprise") {
                        checkoutEnterprise()
                    }
                    checkoutResilience()
                }

                timeout(90) {
                    buildEdition(os, edition)
                    stashBinaries(os, edition)
                }

                // we only need one jslint test per edition
                if (os == "linux") {
                    stage("jslint-${edition}") {
                        echo "Running jslint for ${edition}"
                        jslint()
                    }
                }
            }
        }
        testStepParallel([os], [edition], ['cluster', 'singleserver'])
    }
}

def runOperatingSystems(osList) {
    def branches = [:]

    for (os in osList) {
        for (edition in ['community', 'enterprise']) {
            if (buildStepCheck(os, edition)) {
                branches["build-${os}-${edition}"] = runEdition(os, edition)
            }
        }
    }
    parallel branches
}

// -----------------------------------------------------------------------------
// --SECTION--                                                          PIPELINE
// -----------------------------------------------------------------------------

runOperatingSystems(['linux', 'mac', 'windows'])<|MERGE_RESOLUTION|>--- conflicted
+++ resolved
@@ -359,13 +359,9 @@
 
 def getStartPort(os) {
     if (os == "windows") {
-<<<<<<< HEAD
         return powershell (returnStdout: true, script: "Installation/Pipeline/port.ps1")
-=======
-        return powershell (returnStdout: false, script: "Installation/Pipeline/port.ps1") as Integer
->>>>>>> 44cf54db
     } else {
-        return sh (returnStdout: true, script: "Installation/Pipeline/port.sh") as Integer
+        return sh (returnStdout: true, script: "Installation/Pipeline/port.sh")
     }
 }
 
