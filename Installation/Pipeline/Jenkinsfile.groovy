//  -*- mode: groovy-mode

properties(
    [[
      $class: 'BuildDiscarderProperty',
      strategy: [$class: 'LogRotator',
                 artifactDaysToKeepStr: '3',
                 artifactNumToKeepStr: '5',
                 daysToKeepStr: '3',
                 numToKeepStr: '5']
    ]]
)

// -----------------------------------------------------------------------------
// --SECTION--                                             SELECTABLE PARAMETERS
// -----------------------------------------------------------------------------

def defaultLinux = true
def defaultMac = false
def defaultWindows = false
def defaultBuild = true
def defaultCleanBuild = false
def defaultCommunity = true
def defaultEnterprise = true
def defaultMaintainer = true
def defaultUser = false
// def defaultRunResilience = false
def defaultRunTests = true

properties([
    parameters([
        booleanParam(
            defaultValue: defaultLinux,
            description: 'build and run tests on Linux',
            name: 'Linux'
        ),
        booleanParam(
            defaultValue: defaultMac,
            description: 'build and run tests on Mac',
            name: 'Mac'
        ),
        booleanParam(
            defaultValue: defaultWindows,
            description: 'build and run tests in Windows',
            name: 'Windows'
        ),
        booleanParam(
            defaultValue: defaultCleanBuild,
            description: 'clean build directories',
            name: 'cleanBuild'
        ),
        booleanParam(
            defaultValue: defaultCommunity,
            description: 'build and run tests for community',
            name: 'Community'
        ),
        booleanParam(
            defaultValue: defaultEnterprise,
            description: 'build and run tests for enterprise',
            name: 'Enterprise'
        ),
        booleanParam(
            defaultValue: defaultMaintainer,
            description: 'build in maintainer mode',
            name: 'Maintainer'
        ),
        booleanParam(
            defaultValue: defaultUser,
            description: 'build in user (aka non-maintainer) mode',
            name: 'User'
        ),
        // booleanParam(
        //     defaultValue: defaultRunResilience,
        //     description: 'run resilience tests',
        //     name: 'runResilience'
        // ),
        booleanParam(
            defaultValue: defaultRunTests,
            description: 'run tests',
            name: 'runTests'
        )
    ])
])

// start with empty build directory
cleanBuild = params.cleanBuild

// build linux
useLinux = params.Linux

// build mac
useMac = params.Mac

// build windows
useWindows = params.Windows

// build and test community
useCommunity = params.Community

// build and test enterprise
useEnterprise = params.Enterprise

// build maintainer mode
useMaintainer = params.Maintainer

// build user mode
useUser = params.User

// run resilience tests
//runResilience = params.runResilience

// run tests
runTests = params.runTests

// restrict builds
restrictions = [:]

// overview of configured builds and tests
overview = ""

// -----------------------------------------------------------------------------
// --SECTION--                                             CONSTANTS AND HELPERS
// -----------------------------------------------------------------------------

// github proxy repositiory
proxyRepo = 'http://c1:8088/github.com/arangodb/arangodb'

// github repositiory for resilience tests
// resilienceRepo = 'http://c1:8088/github.com/arangodb/resilience-tests'

// github repositiory for enterprise version
enterpriseRepo = 'http://c1:8088/github.com/arangodb/enterprise'

// Jenkins credentials for enterprise repositiory
credentials = '8d893d23-6714-4f35-a239-c847c798e080'

// source branch for pull requests
sourceBranchLabel = env.BRANCH_NAME

if (env.BRANCH_NAME =~ /^PR-/) {
  def prUrl = new URL("https://api.github.com/repos/arangodb/arangodb/pulls/${env.CHANGE_ID}")
  sourceBranchLabel = new groovy.json.JsonSlurper().parseText(prUrl.text).head.label

  def reg = ~/^arangodb:/
  sourceBranchLabel = sourceBranchLabel - reg
}

if (sourceBranchLabel == ~/devel$/) {
    useWindows = true
    useMac = true
}

buildJenkins = [
    "linux": "linux && build",
    "mac" : "mac",
    "windows": "windows"
]

testJenkins = [
    "linux": "linux && tests",
    "mac" : "mac",
    "windows": "windows"
]

def copyFile(os, src, dst) {
    if (os == "windows") {
        powershell "copy-item -Force -ErrorAction Ignore ${src} ${dst}"
    }
    else {
        sh "cp ${src} ${dst}"
    }
}

def renameFolder(src, dst) {
    fileOperations([
        folderRenameOperation(destination: dst, source: src)
    ])
}

def checkEnabledOS(os, text) {
    if (os == 'linux' && ! useLinux) {
        echo "Not ${text} ${os} because ${os} is not enabled"
        return false
    }

    if (os == 'mac' && ! useMac) {
        echo "Not ${text} ${os} because ${os} is not enabled"
        return false
    }

    if (os == 'windows' && ! useWindows) {
        echo "Not ${text} ${os} because ${os} is not enabled"
        return false
    }

    return true
}

def checkEnabledEdition(edition, text) {
    if (edition == 'enterprise' && ! useEnterprise) {
        echo "Not ${text} ${edition} because ${edition} is not enabled"
        return false
    }

    if (edition == 'community' && ! useCommunity) {
        echo "Not ${text} ${edition} because ${edition} is not enabled"
        return false
    }

    return true
}

def checkEnabledMaintainer(maintainer, os, text) {
    if (os == 'windows' && maintainer != 'maintainer') {
        echo "Not ${text} ${maintainer} because ${maintainer} is not enabled under Windows"
        return false
    }

    if (maintainer == 'maintainer' && ! useMaintainer) {
        echo "Not ${text} ${maintainer} because ${maintainer} is not enabled"
        return false
    }

    if (maintainer == 'user' && ! useUser) {
        echo "Not ${text} ${maintainer} because ${maintainer} is not enabled"
        return false
    }

    return true
}

def checkCoresAndSave(os, runDir, name, archRun) {
    if (os == 'windows') {
        powershell "move-item -Force -ErrorAction Ignore ${runDir}/logs ${archRun}/${name}.logs"
        powershell "move-item -Force -ErrorAction Ignore ${runDir}/out ${archRun}/${name}.logs"
        powershell "move-item -Force -ErrorAction Ignore ${runDir}/tmp ${archRun}/${name}.tmp"

        def files = findFiles(glob: "${runDir}/*.dmp")
        
        if (files.length > 0) {
            for (file in files) {
                powershell "move-item -Force -ErrorAction Ignore ${file} ${archRun}"
            }

            powershell "copy-item .\\build\\bin\\* -Include *.exe,*.pdb,*.ilk ${archRun}"

            error("found dmp file")
        }
    }
    else {
        sh "for i in logs out tmp result; do test -e \"${runDir}/\$i\" && mv \"${runDir}/\$i\" \"${archRun}/${name}.\$i\" || true; done"

        def files = findFiles(glob: '${runDir}/core*')

        if (files.length > 0) {
            for (file in files) {
                sh "mv ${file} ${archRun}"
            }

            sh "cp -a build/bin/* ${archRun}"

            error("found core file")
        }
    }
}

def getStartPort(os) {
    if (os == "windows") {
        return powershell (returnStdout: true, script: "Installation/Pipeline/port.ps1")
    }
    else {
        return sh (returnStdout: true, script: "Installation/Pipeline/port.sh")
    }
}

def rspecify(os, test) {
    if (os == "windows") {
        return [test, test, "--rspec C:\\tools\\ruby23\\bin\\rspec.bat"]
    } else {
        return [test, test, ""]
    }
}

// -----------------------------------------------------------------------------
// --SECTION--                                                       SCRIPTS SCM
// -----------------------------------------------------------------------------

def checkoutCommunity() {
    if (cleanBuild) {
        deleteDir()
    }

    retry(3) {
        try {
            checkout(
                changelog: false,
                poll: false,
                scm: [
                    $class: 'GitSCM',
                    branches: [[name: "*/${sourceBranchLabel}"]],
                    doGenerateSubmoduleConfigurations: false,
                    extensions: [],
                    submoduleCfg: [],
                    userRemoteConfigs: [[url: proxyRepo]]])
        }
        catch (exc) {
            echo "GITHUB checkout failed, retrying in 1min"
            sleep 60
            throw exc
        }
    }
}

def checkoutEnterprise() {
    try {
        echo "Trying enterprise branch ${sourceBranchLabel}"

        checkout(
            changelog: false,
            poll: false,
            scm: [
                $class: 'GitSCM',
                branches: [[name: "*/${sourceBranchLabel}"]],
                doGenerateSubmoduleConfigurations: false,
                extensions: [[$class: 'RelativeTargetDirectory', relativeTargetDir: 'enterprise']],
                submoduleCfg: [],
                userRemoteConfigs: [[credentialsId: credentials, url: enterpriseRepo]]])
    }
    catch (exc) {
        echo "Failed ${sourceBranchLabel}, trying enterprise branch devel"

        checkout(
            changelog: false,
            poll: false,
            scm: [
                $class: 'GitSCM',
                branches: [[name: "*/devel"]],
                doGenerateSubmoduleConfigurations: false,
                extensions: [[$class: 'RelativeTargetDirectory', relativeTargetDir: 'enterprise']],
                submoduleCfg: [],
                userRemoteConfigs: [[credentialsId: credentials, url: enterpriseRepo]]])
    }

}

// def checkoutResilience() {
//     checkout(
//         changelog: false,
//         poll: false,
//         scm: [
//             $class: 'GitSCM',
//             branches: [[name: "*/master"]],
//             doGenerateSubmoduleConfigurations: false,
//             extensions: [[$class: 'RelativeTargetDirectory', relativeTargetDir: 'resilience']],
//             submoduleCfg: [],
//             userRemoteConfigs: [[credentialsId: credentials, url: resilienceRepo]]])

// }

def checkCommitMessages() {
    def causes = currentBuild.rawBuild.getCauses()
    def causeDescription = causes[0].getShortDescription();
    def changeLogSets = currentBuild.changeSets
    def seenCommit = false
    def skip = false

    for (int i = 0; i < changeLogSets.size(); i++) {
        def entries = changeLogSets[i].items

        for (int j = 0; j < entries.length; j++) {
            seenCommit = true

            def entry = entries[j]

            def author = entry.author
            def commitId = entry.commitId
            def msg = entry.msg
            def timestamp = new Date(entry.timestamp)

            echo msg

            if (msg ==~ /(?i).*\[ci:[^\]]*clean[ \]].*/) {
                echo "using clean build because message contained 'clean'"
                cleanBuild = true
            }

            if (msg ==~ /(?i).*\[ci:[^\]]*skip[ \]].*/) {
                echo "skipping everything because message contained 'skip'"
                skip = true
            }

            def files = new ArrayList(entry.affectedFiles)

            for (int k = 0; k < files.size(); k++) {
                def file = files[k]
                def editType = file.editType.name
                def path = file.path

                echo "File " + file + ", path " + path
            }
        }
    }

    if (causeDescription =~ /Started by user/) {
        echo "build started by user"
    }
    else if (skip) {
        useLinux = false
        useMac = false

        useWindows = false
        useCommunity = false
        useEnterprise = false

        useMaintainer = false
        useUser = false

        // runResilience = false
        runTests = false
    }
    else {
        if (env.BRANCH_NAME == "devel" || env.BRANCH_NAME == "3.2") {
            echo "build of main branch"
        }
        else if (env.BRANCH_NAME =~ /^PR-/) {
            echo "build of PR"

            restrictions = [
                // OS EDITION MAINTAINER
                "build-linux-community-maintainer" : true,
                "build-linux-enterprise-maintainer" : true,
                "build-mac-community-maintainer" : true,
                "build-mac-enterprise-user" : true,
                "build-windows-community-maintainer" : true,
                "build-windows-enterprise-maintainer" : true,

                // OS EDITION MAINTAINER MODE ENGINE
                "test-linux-enterprise-maintainer-cluster-rocksdb" : true,
                "test-linux-community-maintainer-singleserver-mmfiles" : true
            ]
        }
        else {
            restrictions = [
                // OS EDITION MAINTAINER
                "build-linux-community-user" : true,
                "build-linux-enterprise-maintainer" : true,

                // OS EDITION MAINTAINER MODE ENGINE
                "test-linux-enterprise-maintainer-cluster-rocksdb" : true,
                "test-linux-community-user-singleserver-mmfiles" : true
            ]
        }
    }

    overview = """BRANCH_NAME: ${env.BRANCH_NAME}
SOURCE: ${sourceBranchLabel}
CHANGE_ID: ${env.CHANGE_ID}
CHANGE_TARGET: ${env.CHANGE_TARGET}
JOB_NAME: ${env.JOB_NAME}
CAUSE: ${causeDescription}
"""

    if (restrictions) {
        useLinux = true
        useMac = true
        useWindows = true

        useCommunity = true
        useEnterprise = true

        useMaintainer = true
        useUser = true

        // runResilience = true
        runTests = true

        overview += "Restrictions:\n"

        for (r in restrictions.keySet()) {
            overview += "    " + r + "\n"
        }
    }
    else {
        overview += """Linux: ${useLinux}
Mac: ${useMac}
Windows: ${useWindows}
Clean Build: ${cleanBuild}
Building Community: ${useCommunity}
Building Enterprise: ${useEnterprise}
Building Maintainer: ${useMaintainer}
Building Non-Maintainer: ${useUser}
Running Tests: ${runTests}
"""
    }
}

// -----------------------------------------------------------------------------
// --SECTION--                                                     SCRIPTS STASH
// -----------------------------------------------------------------------------

def stashBinaries(os, edition, maintainer) {
    def paths = ["build/etc", "etc", "Installation/Pipeline", "js", "scripts", "UnitTests"]

    if (edition == "enterprise") {
       paths << "enterprise/js"
    }

    if (os == "windows") {
        paths << "build/bin/RelWithDebInfo"
        paths << "build/tests/RelWithDebInfo"

        // so frustrating...compress-archive is built in but it simply won't include the relative path to
        // the archive :(
        // powershell "Compress-Archive -Force -Path (Get-ChildItem -Recurse -Path " + paths.join(',') + ") -DestinationPath stash.zip -Confirm -CompressionLevel Fastest"
        // install 7z portable (https://chocolatey.org/packages/7zip.portable)

        powershell "7z a stash.zip -r -bd -mx=1 " + paths.join(" ")

        // this is a super mega mess...scp will run as the system user and not as jenkins when run as a server
        // I couldn't figure out how to properly get it running for hours...so last resort was to install putty

        powershell "echo 'y' | pscp -i C:\\Users\\Jenkins\\.ssh\\putty-jenkins.ppk stash.zip jenkins@c1:/vol/cache/binaries-${env.BUILD_TAG}-${os}-${edition}-${maintainer}.zip"
    }
    else {
        paths << "build/bin/"
        paths << "build/tests/"

        sh "GZIP=-1 tar cpzf stash.tar.gz " + paths.join(" ")
        sh "scp stash.tar.gz c1:/vol/cache/binaries-${env.BUILD_TAG}-${os}-${edition}-${maintainer}.tar.gz"
    }
}

def unstashBinaries(os, edition, maintainer) {
    if (os == "windows") {
        powershell "echo 'y' | pscp -i C:\\Users\\Jenkins\\.ssh\\putty-jenkins.ppk jenkins@c1:/vol/cache/binaries-${env.BUILD_TAG}-${os}-${edition}-${maintainer}.zip stash.zip"
        powershell "Expand-Archive -Path stash.zip -Force -DestinationPath ."
        powershell "copy build\\bin\\RelWithDebInfo\\* build\\bin"
    }
    else {
        sh "scp c1:/vol/cache/binaries-${env.BUILD_TAG}-${os}-${edition}-${maintainer}.tar.gz stash.tar.gz"
        sh "tar xpzf stash.tar.gz"
    }
}

// -----------------------------------------------------------------------------
// --SECTION--                                                    SCRIPTS JSLINT
// -----------------------------------------------------------------------------

def jslint(os, edition, maintainer) {
    def archDir  = "${os}-${edition}-${maintainer}"
    def arch     = "${archDir}/02-jslint"
    def archFail = "${archDir}/02-jslint-FAIL"

    fileOperations([
        folderDeleteOperation(arch),
        folderDeleteOperation(archFail),
        folderCreateOperation(arch)
    ])

    def logFile = "${arch}/jslint.log"

    try {
        sh "./Installation/Pipeline/test_jslint.sh | tee ${logFile}"
        sh "if grep ERROR ${logFile}; then exit 1; fi"
    }
    catch (exc) {
        renameFolder(arch, archFail)
        fileOperations([fileCreateOperation(fileContent: 'BUILD FAILED', fileName: "${arch}-FAIL.txt")])
        throw exc
    }
    finally {
        archiveArtifacts allowEmptyArchive: true,
            artifacts: "${arch}-*, ${arch}/**, ${archFail}/**",
            defaultExcludes: false
    }
}

// -----------------------------------------------------------------------------
// --SECTION--                                                     SCRIPTS TESTS
// -----------------------------------------------------------------------------

def getTests(os, edition, maintainer, mode, engine) {
    def tests = [
        ["arangobench", "arangobench" , ""],
        ["arangosh", "arangosh", "--skipShebang true"],
        ["authentication", "authentication", ""],
        ["authentication_parameters", "authentication_parameters", ""],
        ["config", "config" , ""],
        ["dump", "dump" , ""],
        ["dump_authentication", "dump_authentication" , ""],
        ["endpoints", "endpoints", ""],
        ["server_http", "server_http", ""],
        ["shell_client", "shell_client", ""],
        ["shell_server", "shell_server", ""],
        ["shell_server_aql_1", "shell_server_aql", "--testBuckets 4/0", ,""],
        ["shell_server_aql_2", "shell_server_aql", "--testBuckets 4/1", ,""],
        ["shell_server_aql_3", "shell_server_aql", "--testBuckets 4/2", ,""],
        ["shell_server_aql_4", "shell_server_aql", "--testBuckets 4/3", ,""],
        ["upgrade", "upgrade" , ""],
        rspecify(os, "http_server"),
        rspecify(os, "ssl_server")
    ]

    if (edition == "enterprise") {
        tests += [
            ["authentication_server", "authentication_server", ""]
        ]
    }

    if (mode == "singleserver") {
        tests += [
            ["agency", "agency", ""],
            ["boost", "boost", "--skipCache false"],
            ["cluster_sync", "cluster_sync", ""],
            ["dfdb", "dfdb", ""],
            ["replication_ongoing", "replication_ongoing", ""],
            ["replication_static", "replication_static", ""],
            ["replication_sync", "replication_sync", ""],
            ["shell_replication", "shell_replication", ""],
            rspecify(os, "http_replication")
        ]
    }

    return tests
}

def setupTestEnvironment(os, edition, maintainer, logFile, runDir) {
    fileOperations([
        folderCreateOperation("${runDir}/tmp"),
    ])

    def subdirs = ['build', 'etc', 'js', 'UnitTests']

    if (edition == "enterprise") {
       subdirs << "enterprise"
    }

    if (os == "windows") {
        for (file in subdirs) {
            powershell "cd ${runDir} ; New-Item -Path ${file} -ItemType SymbolicLink -Value ..\\${file} | Out-Null"
        }
    }
    else {
        for (file in subdirs) {
            sh "ln -s ../${file} ${runDir}/${file}"
        }

        sh "echo `date` > ${logFile}"
    }
}

def executeTests(os, edition, maintainer, mode, engine, portInit, archDir, arch, stageName) {
    def parallelity = 4
    def testIndex = 0
    def tests = getTests(os, edition, maintainer, mode, engine)

    def portInterval = (mode == "cluster") ? 40 : 10

    // this is an `Array.reduce()` in groovy :S
    def testSteps = tests.inject([:]) { testMap, testStruct ->
        def lockIndex = testIndex % parallelity
        def currentIndex = testIndex

        testIndex++

        def name = testStruct[0]
        def test = testStruct[1]
        def testArgs = "--prefix ${os}-${edition}-${mode}-${engine} " +
                       "--configDir etc/jenkins " +
                       "--skipLogAnalysis true " +
                       "--skipTimeCritical true " +
                       "--skipNonDeterministic true " +
                       "--storageEngine ${engine} " +
                       testStruct[2]

        if (mode == "cluster") {
            testArgs += " --cluster true"
        }

        testMap["${stageName}-${name}"] = {
            def logFile       = pwd() + "/" + "${arch}/${name}.log"
            def logFileFailed = pwd() + "/" + "${arch}-FAIL/${name}.log"
            def archRun       = pwd() + "/" + "${arch}-RUN"

            def runDir = "run.${currentIndex}"
            def port   = portInit + currentIndex * portInterval

            testArgs += " --minPort " + port
            testArgs += " --maxPort " + (port + portInterval - 1)

            def command = "./build/bin/arangosh " +
                          "--log.level warning " +
                          "--javascript.execute UnitTests/unittest.js " +
                          " ${test} -- " +
                          testArgs

            try {
                lock("test-${env.NODE_NAME}-${env.JOB_NAME}-${env.BUILD_ID}-${edition}-${maintainer}-${engine}-${lockIndex}") {
                    setupTestEnvironment(os, edition, maintainer, logFile, runDir)

                    try {
                        // seriously...30 minutes is the super absolute max max max.
                        // even in the worst situations ArangoDB MUST be able to finish within 60 minutes
                        // even if the features are green this is completely broken performance wise..
                        // DO NOT INCREASE!!

                        timeout(30) {
                            def tmpDir = pwd() + "/" + runDir + "/tmp"

                            withEnv(["TMPDIR=${tmpDir}", "TEMPDIR=${tmpDir}", "TMP=${tmpDir}"]) {
                                if (os == "windows") {
                                    def hostname = powershell(returnStdout: true, script: "hostname")

                                    echo "executing ${command} on ${hostname}"
                                    powershell "cd ${runDir} ; ${command} | Add-Content -PassThru ${logFile}"
                                }
                                else {
                                    sh "echo \"Host: `hostname`\" | tee ${logFile}"
                                    sh "echo \"PWD:  `pwd`\" | tee -a ${logFile}"
                                    sh "echo \"Date: `date`\" | tee -a ${logFile}"

                                    command = "(cd ${runDir} ; echo 1 > result ; ${command} ; echo \$? > result) 2>&1 | " +
                                              "tee -a ${logFile} ; exit `cat ${runDir}/result`"
                                    echo "executing ${command}"
                                    sh command
                                }
                            }
                        }
                    }
                    catch (exc) {
                        echo "caught error, copying log to ${logFileFailed}"
                        echo exc.toString()

                        fileOperations([
                            fileCreateOperation(fileContent: 'TEST FAILED', fileName: "${archDir}-FAIL.txt")
                        ])

                        copyFile(os, logFile, logFileFailed)
                        throw exc
                    }
                    finally {
                        def logFileRel       = "${arch}/${name}.log"
                        def logFileFailedRel = "${arch}-FAIL/${name}.log"

                        checkCoresAndSave(os, runDir, name, archRun)

                        archiveArtifacts allowEmptyArchive: true,
                            artifacts: "${logFileRel}, ${logFileFailedRel}",
                            defaultExcludes: false
                    }
                }
            }
            catch (exc) {
                error "test ${name} failed"
            }
        }

        testMap
    }

    parallel testSteps
}

def testCheck(os, edition, maintainer, mode, engine) {
    if (! runTests) {
        echo "Not testing ${os} ${mode} because testing is not enabled"
        return false
    }

    if (! checkEnabledOS(os, 'testing')) {
       return false
    }

    if (! checkEnabledEdition(edition, 'testing')) {
       return false
    }

    if (! checkEnabledMaintainer(maintainer, os, 'building')) {
       return false
    }

    if (restrictions && !restrictions["test-${os}-${edition}-${maintainer}-${mode}-${engine}"]) {
        return false
    }

    return true
}

def testStep(os, edition, maintainer, mode, engine, stageName) {
    return {
        if (testCheck(os, edition, maintainer, mode, engine)) {
            node(testJenkins[os]) {
                stage(stageName) {
                    def archDir    = "${os}-${edition}-${maintainer}"
                    def arch       = "${archDir}/03-test-${mode}-${engine}"
                    def archFail   = "${arch}-FAIL"
                    def archRun    = "${arch}-RUN"

                    // clean the current workspace completely
                    deleteDir()

                    // create directories for the artifacts
                    fileOperations([
                        folderCreateOperation(arch),
                        folderCreateOperation(archFail),
                        folderCreateOperation(archRun)
                    ])

                    // unstash binaries
                    unstashBinaries(os, edition, maintainer)

                    // find a suitable port
                    def port = (getStartPort(os) as Integer)
                    echo "Using start port: ${port}"

                    try {
                        executeTests(os, edition, maintainer, mode, engine, port, archDir, arch, stageName)
                    }
                    finally {
                        // release the port reservation
                        if (os == 'linux' || os == 'mac') {
                            sh "Installation/Pipeline/port.sh --clean ${port}"
                        }
                        else if (os == 'windows') {
                            powershell "remove-item -Force -ErrorAction Ignore C:\\ports\\${port}"
                        }

                        // archive all artifacts
                        archiveArtifacts allowEmptyArchive: true,
                            artifacts: "${arch}-*, ${archRun}/**",
                            defaultExcludes: false
                    }
                }
            }
        }
    }
}

def testStepParallel(os, edition, maintainer, modeList) {
    def branches = [:]

    for (mode in modeList) {
        for (engine in ['mmfiles', 'rocksdb']) {
            def stageName = "test-${os}-${edition}-${maintainer}-${mode}-${engine}";
            branches[stageName] = testStep(os, edition, maintainer, mode, engine, stageName)
        }
    }

    parallel branches
}

// -----------------------------------------------------------------------------
// --SECTION--                                                SCRIPTS RESILIENCE
// -----------------------------------------------------------------------------

// def testResilience(os, engine, foxx) {
//     withEnv(['LOG_COMMUNICATION=debug', 'LOG_REQUESTS=trace', 'LOG_AGENCY=trace']) {
//         if (os == 'linux') {
//             sh "./Installation/Pipeline/linux/test_resilience_${foxx}_${engine}_${os}.sh"
//         }
//         else if (os == 'mac') {
//             sh "./Installation/Pipeline/mac/test_resilience_${foxx}_${engine}_${os}.sh"
//         }
//         else if (os == 'windows') {
//             powershell ".\\Installation\\Pipeline\\test_resilience_${foxx}_${engine}_${os}.ps1"
//         }
//     }
// }

// def testResilienceCheck(os, engine, foxx) {
//     if (! runResilience) {
//         return false
//     }

//     if (os == 'linux' && ! useLinux) {
//         return false
//     }

//     if (os == 'mac' && ! useMac) {
//         return false
//     }

//     if (os == 'windows' && ! useWindows) {
//         return false
//     }

//     if (! useCommunity) {
//         return false
//     }

//     if (restrictions && !restrictions["test-resilience-${foxx}-${engine}-${os}"]) {
//         return false
//     }

//     return true
// }

// def testResilienceStep(os, engine, foxx) {
//     return {
//         node(testJenkins[os]) {
//             def edition = "community"
//             def buildName = "${edition}-${os}"

//             def name = "${os}-${engine}-${foxx}"
//             def arch = "LOG_resilience_${foxx}_${engine}_${os}"

//             stage("resilience-${name}") {
//                 if (os == 'linux' || os == 'mac') {
//                     sh "rm -rf ${arch}"
//                     sh "mkdir -p ${arch}"
//                 }
//                 else if (os == 'windows') {
//                     bat "del /F /Q ${arch}"
//                     powershell "New-Item -ItemType Directory -Force -Path ${arch}"
//                 }

//                 try {
//                     try {
//                         timeout(120) {
//                             unstashBinaries(edition, os)
//                             testResilience(os, engine, foxx)
//                         }

//                         if (findFiles(glob: 'resilience/core*').length > 0) {
//                             error("found core file")
//                         }
//                     }
//                     catch (exc) {
//                         if (os == 'linux' || os == 'mac') {
//                             sh "for i in build resilience/core* tmp; do test -e \"\$i\" && mv \"\$i\" ${arch} || true; done"
//                         }
//                         throw exc
//                     }
//                     finally {
//                         if (os == 'linux' || os == 'mac') {
//                             sh "for i in log-output; do test -e \"\$i\" && mv \"\$i\" ${arch}; done"
//                         }
//                         else if (os == 'windows') {
//                             bat "move log-output ${arch}"
//                         }
//                     }
//                 }
//                 finally {
//                     archiveArtifacts allowEmptyArchive: true,
//                                         artifacts: "${arch}/**",
//                                         defaultExcludes: false
//                 }
//             }
//         }
//     }
// }

// def testResilienceParallel(osList) {
//     def branches = [:]

//     for (foxx in ['foxx', 'nofoxx']) {
//         for (os in osList) {
//             for (engine in ['mmfiles', 'rocksdb']) {
//                 if (testResilienceCheck(os, engine, foxx)) {
//                     def name = "test-resilience-${foxx}-${engine}-${os}"

//                     branches[name] = testResilienceStep(os, engine, foxx)
//                 }
//             }
//         }
//     }

//     if (branches.size() > 1) {
//         parallel branches
//     }
//     else if (branches.size() == 1) {
//         branches.values()[0]()
//     }
// }

// -----------------------------------------------------------------------------
// --SECTION--                                                     SCRIPTS BUILD
// -----------------------------------------------------------------------------

def buildEdition(os, edition, maintainer) {
    def archDir  = "${os}-${edition}-${maintainer}"
    def arch     = "${archDir}/01-build"
    def archFail = "${archDir}/01-build-FAIL"

    fileOperations([
        folderDeleteOperation(arch),
        fileDeleteOperation(excludes: '', includes: "${archDir}-*"),
        folderDeleteOperation(archFail),
        folderCreateOperation(arch)
    ])

    def logFile = "${arch}/build.log"

    try {
        if (os == 'linux' || os == 'mac') {
            sh "echo \"Host: `hostname`\" | tee ${logFile}"
            sh "echo \"PWD:  `pwd`\" | tee -a ${logFile}"
            sh "echo \"Date: `date`\" | tee -a ${logFile}"

            if (os == 'linux') {
                sh "./Installation/Pipeline/build_OS_EDITION_MAINTAINER.sh 64 ${os} ${edition} ${maintainer} ${arch}"
            }
            else if (os == 'mac') {
                sh "./Installation/Pipeline/build_OS_EDITION_MAINTAINER.sh 16 ${os} ${edition} ${maintainer} ${arch}"
            }
        }
        else if (os == 'windows') {
<<<<<<< HEAD
            // I concede...we need a lock for windows...I could not get it to run concurrently...
            // v8 would not build multiple times at the same time on the same machine:
            // PDB API call failed, error code '24': ' etc etc
            // in theory it should be possible to parallelize it by setting an environment variable
            // (see the build script) but for v8 it won't work :(
            // feel free to recheck if there is time somewhen...this thing here really should not be possible but
            // ensure that there are 2 concurrent builds on the SAME node building v8 at the same time to properly
            // test it. I just don't want any more "yeah that might randomly fail. just restart" sentences any more.

            def hostname = powershell(returnStdout: true, script: "hostname")

            lock("build-${hostname}") {
=======
            def tmpDir = "${arch}/tmp"

            fileOperations([
                folderCreateOperation(tmpDir)
            ])

            // withEnv(["TMPDIR=${tmpDir}", "TEMPDIR=${tmpDir}", "TMP=${tmpDir}",
            //          "_MSPDBSRV_ENDPOINT_=${edition}-${env.BUILD_TAG}", "GYP_USE_SEPARATE_MSPDBSRV=1"]) {
>>>>>>> e1a1427c
                powershell ". .\\Installation\\Pipeline\\windows\\build_${os}_${edition}.ps1"
            // }

            fileOperations([
                folderDeleteOperation(tmpDir)
            ])
        }
    }
    catch (exc) {
        fileOperations([
<<<<<<< HEAD
            folderRenameOperation(destination: "${arch}_FAILED", source: "${arch}")
        ])

=======
            fileCreateOperation(fileContent: 'BUILD FAILED', fileName: "${archDir}-FAIL.txt")
        ])

        renameFolder(arch, archFail)
>>>>>>> e1a1427c
        throw exc
    }
    finally {
        archiveArtifacts allowEmptyArchive: true,
<<<<<<< HEAD
            artifacts: "${arch}/**, ${arch}_FAILED/**",
=======
            artifacts: "${archDir}-*, ${arch}/**, ${archFail}/**",
>>>>>>> e1a1427c
            defaultExcludes: false
    }
}

def buildStepCheck(os, edition, maintainer) {
    if (! checkEnabledOS(os, 'building')) {
       return false
    }

    if (! checkEnabledEdition(edition, 'building')) {
       return false
    }

    if (! checkEnabledMaintainer(maintainer, os, 'building')) {
       return false
    }

    if (restrictions && !restrictions["build-${os}-${edition}-${maintainer}"]) {
        return false
    }

    return true
}

def runEdition(os, edition, maintainer, stageName) {
    return {
        if (buildStepCheck(os, edition, maintainer)) {
            node(buildJenkins[os]) {
                stage(stageName) {
                    timeout(30) {
                        checkoutCommunity()

                        if (edition == "enterprise") {
                            checkoutEnterprise()
                        }

                        // checkoutResilience()
                    }

                    // I concede...we need a lock for windows...I could not get it to run concurrently...
                    // v8 would not build multiple times at the same time on the same machine:
                    // PDB API call failed, error code '24': ' etc etc
                    // in theory it should be possible to parallelize it by setting an environment variable
                    // (see the build script) but for v8 it won't work :(
                    // feel free to recheck if there is time somewhen...this thing here really should not be possible but
                    // ensure that there are 2 concurrent builds on the SAME node building v8 at the same time to properly
                    // test it. I just don't want any more "yeah that might randomly fail. just restart" sentences any more.

                    if (os == "windows") {
                        def hostname = powershell(returnStdout: true, script: "hostname").trim()

                        lock("build-windows-${hostname}") {
                            timeout(90) {
                                buildEdition(os, edition, maintainer)
                                stashBinaries(os, edition, maintainer)
                            }
                        }
                    }
                    else {
                        timeout(90) {
                            buildEdition(os, edition, maintainer)
                            stashBinaries(os, edition, maintainer)
                        }
                    }
                }

                // we only need one jslint test per edition
                if (os == "linux") {
                    stage("jslint-${edition}") {
                        echo "Running jslint for ${edition}"
                        jslint(os, edition, maintainer)
                    }
                }
            }

            testStepParallel(os, edition, maintainer, ['cluster', 'singleserver'])
        }
    }
}

// -----------------------------------------------------------------------------
// --SECTION--                                                              MAIN
// -----------------------------------------------------------------------------

def runOperatingSystems(osList) {
    def branches = [:]

    for (os in osList) {
        for (edition in ['community', 'enterprise']) {
            for (maintainer in ['maintainer', 'user']) {
                def stageName = "build-${os}-${edition}-${maintainer}"
                branches[stageName] = runEdition(os, edition, maintainer, stageName)
            }
        }
    }

    parallel branches
}

timestamps {
    checkCommitMessages()

    node("master") {
        fileOperations([fileCreateOperation(fileContent: overview, fileName: "overview.txt")])
        archiveArtifacts(allowEmptyArchive: true, artifacts: "overview.txt")
    }

    runOperatingSystems(['linux', 'mac', 'windows'])
}<|MERGE_RESOLUTION|>--- conflicted
+++ resolved
@@ -1005,20 +1005,6 @@
             }
         }
         else if (os == 'windows') {
-<<<<<<< HEAD
-            // I concede...we need a lock for windows...I could not get it to run concurrently...
-            // v8 would not build multiple times at the same time on the same machine:
-            // PDB API call failed, error code '24': ' etc etc
-            // in theory it should be possible to parallelize it by setting an environment variable
-            // (see the build script) but for v8 it won't work :(
-            // feel free to recheck if there is time somewhen...this thing here really should not be possible but
-            // ensure that there are 2 concurrent builds on the SAME node building v8 at the same time to properly
-            // test it. I just don't want any more "yeah that might randomly fail. just restart" sentences any more.
-
-            def hostname = powershell(returnStdout: true, script: "hostname")
-
-            lock("build-${hostname}") {
-=======
             def tmpDir = "${arch}/tmp"
 
             fileOperations([
@@ -1027,7 +1013,6 @@
 
             // withEnv(["TMPDIR=${tmpDir}", "TEMPDIR=${tmpDir}", "TMP=${tmpDir}",
             //          "_MSPDBSRV_ENDPOINT_=${edition}-${env.BUILD_TAG}", "GYP_USE_SEPARATE_MSPDBSRV=1"]) {
->>>>>>> e1a1427c
                 powershell ". .\\Installation\\Pipeline\\windows\\build_${os}_${edition}.ps1"
             // }
 
@@ -1038,25 +1023,15 @@
     }
     catch (exc) {
         fileOperations([
-<<<<<<< HEAD
-            folderRenameOperation(destination: "${arch}_FAILED", source: "${arch}")
-        ])
-
-=======
             fileCreateOperation(fileContent: 'BUILD FAILED', fileName: "${archDir}-FAIL.txt")
         ])
 
         renameFolder(arch, archFail)
->>>>>>> e1a1427c
         throw exc
     }
     finally {
         archiveArtifacts allowEmptyArchive: true,
-<<<<<<< HEAD
-            artifacts: "${arch}/**, ${arch}_FAILED/**",
-=======
             artifacts: "${archDir}-*, ${arch}/**, ${archFail}/**",
->>>>>>> e1a1427c
             defaultExcludes: false
     }
 }
