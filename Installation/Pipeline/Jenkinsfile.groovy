//  -*- mode: groovy-mode

properties([buildDiscarder(logRotator(artifactDaysToKeepStr: '3', artifactNumToKeepStr: '5', daysToKeepStr: '3', numToKeepStr: '5'))])


// -----------------------------------------------------------------------------
// --SECTION--                                             SELECTABLE PARAMETERS
// -----------------------------------------------------------------------------

def defaultLinux = true
def defaultMac = false
def defaultWindows = false
def defaultBuild = true
def defaultCleanBuild = false
def defaultCommunity = true
def defaultEnterprise = true
def defaultMaintainer = true
def defaultUser = false
// def defaultRunResilience = false
def defaultRunTests = true

properties([
    parameters([
        booleanParam(
            defaultValue: defaultLinux,
            description: 'build and run tests on Linux',
            name: 'Linux'
        ),
        booleanParam(
            defaultValue: defaultMac,
            description: 'build and run tests on Mac',
            name: 'Mac'
        ),
        booleanParam(
            defaultValue: defaultWindows,
            description: 'build and run tests in Windows',
            name: 'Windows'
        ),
        booleanParam(
            defaultValue: defaultCleanBuild,
            description: 'clean build directories',
            name: 'cleanBuild'
        ),
        booleanParam(
            defaultValue: defaultCommunity,
            description: 'build and run tests for community',
            name: 'Community'
        ),
        booleanParam(
            defaultValue: defaultEnterprise,
            description: 'build and run tests for enterprise',
            name: 'Enterprise'
        ),
        booleanParam(
            defaultValue: defaultMaintainer,
            description: 'build in maintainer mode',
            name: 'Maintainer'
        ),
        booleanParam(
            defaultValue: defaultUser,
            description: 'build in user (aka non-maintainer) mode',
            name: 'User'
        ),
        // booleanParam(
        //     defaultValue: defaultRunResilience,
        //     description: 'run resilience tests',
        //     name: 'runResilience'
        // ),
        booleanParam(
            defaultValue: defaultRunTests,
            description: 'run tests',
            name: 'runTests'
        )
    ])
])

// start with empty build directory
cleanBuild = params.cleanBuild

// build linux
useLinux = params.Linux

// build mac
useMac = params.Mac

// build windows
useWindows = params.Windows

// build and test community
useCommunity = params.Community

// build and test enterprise
useEnterprise = params.Enterprise

// build maintainer mode
useMaintainer = params.Maintainer

// build user mode
useUser = params.User

// build docker
useDocker = true

// run resilience tests
//runResilience = params.runResilience

// run tests
runTests = params.runTests

// restrict builds
restrictions = [:]

// overview of configured builds and tests
overview = ""

// results
resultsKeys = []
resultsStart = [:]
resultsStop = [:]
resultsStatus = [:]
resultsLink = [:]

// -----------------------------------------------------------------------------
// --SECTION--                                             CONSTANTS AND HELPERS
// -----------------------------------------------------------------------------

// github proxy repositiory
proxyRepo = 'http://c1:8088/github.com/arangodb/arangodb'

// github repositiory for resilience tests
// resilienceRepo = 'http://c1:8088/github.com/arangodb/resilience-tests'

// github repositiory for enterprise version
enterpriseRepo = 'http://c1:8088/github.com/arangodb/enterprise'

// Jenkins credentials for enterprise repositiory
credentials = '8d893d23-6714-4f35-a239-c847c798e080'

// source branch for pull requests
if (env.JOB_BASE_NAME == "arangodb-ci-devel") {
    env.BRANCH_NAME = "devel"
}

sourceBranchLabel = env.BRANCH_NAME

if (env.BRANCH_NAME =~ /^PR-/) {
  def prUrl = new URL("https://api.github.com/repos/arangodb/arangodb/pulls/${env.CHANGE_ID}")
  sourceBranchLabel = new groovy.json.JsonSlurper().parseText(prUrl.text).head.label

  def reg = ~/^arangodb:/
  sourceBranchLabel = sourceBranchLabel - reg
}

buildJenkins = [
    "linux": "linux && build",
    "mac" : "mac",
    "windows": "windows"
]

testJenkins = [
    "linux": "linux && tests",
    "mac" : "mac",
    "windows": "windows"
]

def copyFile(os, src, dst) {
    if (os == "windows") {
        powershell "copy-item -Force -ErrorAction Ignore ${src} ${dst}"
    }
    else {
        sh "cp ${src} ${dst}"
    }
}

def renameFolder(src, dst) {
    fileOperations([
        folderRenameOperation(destination: dst, source: src)
    ])
}

def checkEnabledOS(os, text) {
    if (os == 'linux' && ! useLinux) {
        echo "Not ${text} ${os} because ${os} is not enabled"
        return false
    }

    if (os == 'mac' && ! useMac) {
        echo "Not ${text} ${os} because ${os} is not enabled"
        return false
    }

    if (os == 'windows' && ! useWindows) {
        echo "Not ${text} ${os} because ${os} is not enabled"
        return false
    }

    return true
}

def checkEnabledEdition(edition, text) {
    if (edition == 'enterprise' && ! useEnterprise) {
        echo "Not ${text} ${edition} because ${edition} is not enabled"
        return false
    }

    if (edition == 'community' && ! useCommunity) {
        echo "Not ${text} ${edition} because ${edition} is not enabled"
        return false
    }

    return true
}

def checkEnabledMaintainer(maintainer, os, text) {
    if (maintainer == 'maintainer' && ! useMaintainer) {
        echo "Not ${text} ${maintainer} because ${maintainer} is not enabled"
        return false
    }

    if (maintainer == 'user' && ! useUser) {
        echo "Not ${text} ${maintainer} because ${maintainer} is not enabled"
        return false
    }

    return true
}

def checkCores(os, runDir) {
    if (os == 'windows') {
        def files = findFiles(glob: "${runDir}/*.dmp")
        
        if (files.length > 0) {
            error("found windows core file")
        }
    }
    else {
        def files = findFiles(glob: "${runDir}/core*")

        if (files.length > 0) {
            error("found linux core file")
        }
    }
}

def saveCores(os, runDir, name, archRun) {
    if (os == 'windows') {
        powershell "move-item -Force -ErrorAction Ignore ${runDir}/logs ${archRun}/${name}.logs"
        powershell "move-item -Force -ErrorAction Ignore ${runDir}/out ${archRun}/${name}.logs"
        powershell "move-item -Force -ErrorAction Ignore ${runDir}/tmp ${archRun}/${name}.tmp"

        def files = findFiles(glob: "${runDir}/*.dmp")
        
        if (files.length > 0) {
            for (file in files) {
                powershell "move-item -Force -ErrorAction Ignore ${file} ${archRun}"
            }

            powershell "copy-item .\\build\\bin\\* -Include *.exe,*.pdb,*.ilk ${archRun}"

            return true
        }
    }
    else {
        sh "for i in logs out tmp result; do test -e \"${runDir}/\$i\" && mv \"${runDir}/\$i\" \"${archRun}/${name}.\$i\" || true; done"

        def files = findFiles(glob: "${runDir}/core*")

        if (files.length > 0) {
            for (file in files) {
                sh "mv ${file} ${archRun}"
            }

            sh "cp -a build/bin/* ${archRun}"

            return true
        }
    }

    return false
}

def getStartPort(os) {
    if (os == "windows") {
        return powershell (returnStdout: true, script: "Installation/Pipeline/port.ps1")
    }
    else {
        return sh (returnStdout: true, script: "Installation/Pipeline/port.sh")
    }
}

def releaseStartPort(os, port) {
    if (os == 'linux' || os == 'mac') {
        sh "Installation/Pipeline/port.sh --clean ${port}"
    }
    else if (os == 'windows') {
        powershell "remove-item -Force -ErrorAction Ignore C:\\ports\\${port}"
    }
}

def rspecify(os, test) {
    if (os == "windows") {
        return [test, test, "--rspec C:\\tools\\ruby23\\bin\\rspec.bat"]
    } else {
        return [test, test, ""]
    }
}

def deleteDirDocker(os) {
    if (os == "linux") {
        sh "sudo rm -rf build-deb"
    }

    deleteDir()
}

def shellAndPipe(command, logfile) {
  sh "(echo 1 > \"${logfile}.result\" ; ${command} ; echo \$? > \"${logfile}.result\") 2>&1 | tee -a \"${logfile}\" ; exit `cat \"${logfile}.result\"`"
}

def logStartStage(logFile, link) {
    resultsKeys << logFile

    resultsStart[logFile] = new Date()
    resultsLink[logFile] = link
    resultsStatus[logFile] = "started"

    echo "started ${logFile}: ${resultsStart[logFile]}"
}

def logStopStage(logFile) {
    resultsStop[logFile] = new Date()
    resultsStatus[logFile] = "finished"

    echo "finished ${logFile}: ${resultsStop[logFile]}"
}

def logExceptionStage(logFile, exc) {
    def msg = exc.toString()

    resultsStop[logFile] = new Date()
    resultsStatus[logFile] = "failed ${msg}"

    echo "failed ${logFile}: ${resultsStop[logFile]} ${msg}"
}

// -----------------------------------------------------------------------------
// --SECTION--                                                       SCRIPTS SCM
// -----------------------------------------------------------------------------

def checkoutCommunity(os) {
    if (cleanBuild) {
        deleteDirDocker(os)
    }

    retry(3) {
        try {
            checkout(
                changelog: false,
                poll: false,
                scm: [
                    $class: 'GitSCM',
                    branches: [[name: "*/${sourceBranchLabel}"]],
                    doGenerateSubmoduleConfigurations: false,
                    extensions: [],
                    submoduleCfg: [],
                    userRemoteConfigs: [[url: proxyRepo]]])
        }
        catch (exc) {
            echo "GITHUB checkout failed, retrying in 1min"
            sleep 60
            throw exc
        }
    }
}

def checkoutEnterprise() {
    try {
        echo "Trying enterprise branch ${sourceBranchLabel}"

        checkout(
            changelog: false,
            poll: false,
            scm: [
                $class: 'GitSCM',
                branches: [[name: "*/${sourceBranchLabel}"]],
                doGenerateSubmoduleConfigurations: false,
                extensions: [[$class: 'RelativeTargetDirectory', relativeTargetDir: 'enterprise']],
                submoduleCfg: [],
                userRemoteConfigs: [[credentialsId: credentials, url: enterpriseRepo]]])
    }
    catch (exc) {
        echo "Failed ${sourceBranchLabel}, trying enterprise branch devel"

        checkout(
            changelog: false,
            poll: false,
            scm: [
                $class: 'GitSCM',
                branches: [[name: "*/devel"]],
                doGenerateSubmoduleConfigurations: false,
                extensions: [[$class: 'RelativeTargetDirectory', relativeTargetDir: 'enterprise']],
                submoduleCfg: [],
                userRemoteConfigs: [[credentialsId: credentials, url: enterpriseRepo]]])
    }

}

// def checkoutResilience() {
//     checkout(
//         changelog: false,
//         poll: false,
//         scm: [
//             $class: 'GitSCM',
//             branches: [[name: "*/master"]],
//             doGenerateSubmoduleConfigurations: false,
//             extensions: [[$class: 'RelativeTargetDirectory', relativeTargetDir: 'resilience']],
//             submoduleCfg: [],
//             userRemoteConfigs: [[credentialsId: credentials, url: resilienceRepo]]])

// }

def checkCommitMessages() {
    def causes = currentBuild.rawBuild.getCauses()
    def causeDescription = causes[0].getShortDescription();
    def changeLogSets = currentBuild.changeSets
    def seenCommit = false
    def skip = false

    for (int i = 0; i < changeLogSets.size(); i++) {
        def entries = changeLogSets[i].items

        for (int j = 0; j < entries.length; j++) {
            seenCommit = true

            def entry = entries[j]

            def author = entry.author
            def commitId = entry.commitId
            def msg = entry.msg
            def timestamp = new Date(entry.timestamp)

            echo msg

            if (msg ==~ /(?i).*\[ci:[^\]]*clean[ \]].*/) {
                echo "using clean build because message contained 'clean'"
                cleanBuild = true
            }

            if (msg ==~ /(?i).*\[ci:[^\]]*skip[ \]].*/) {
                echo "skipping everything because message contained 'skip'"
                skip = true
            }

            def files = new ArrayList(entry.affectedFiles)

            for (int k = 0; k < files.size(); k++) {
                def file = files[k]
                def editType = file.editType.name
                def path = file.path

                echo "File " + file + ", path " + path
            }
        }
    }

    if (causeDescription =~ /Started by user/) {
        echo "build started by user"
    }
    else if (skip) {
        useLinux = false
        useMac = false
        useWindows = false

        useCommunity = false
        useEnterprise = false

        useMaintainer = false
        useUser = false

        // runResilience = false
        runTests = false
    }
    else {
        if (env.BRANCH_NAME == "devel" || env.BRANCH_NAME == "3.2") {
            echo "build of main branch"

            restrictions = [
                // OS EDITION MAINTAINER
                "build-linux-community-maintainer" : true,
                "build-linux-enterprise-maintainer" : true,
                "build-linux-community-user" : true,
                "build-linux-enterprise-user" : true,
                "build-mac-community-user" : true,
                "build-mac-enterprise-user" : true,
                "build-windows-community-user" : true,
                "build-windows-enterprise-user" : true,

                // OS EDITION MAINTAINER MODE ENGINE
                "test-linux-community-maintainer-singleserver-mmfiles" : true,
                "test-linux-community-maintainer-singleserver-rocksdb" : true,
                "test-linux-enterprise-user-cluster-mmfiles" : true,
                "test-linux-enterprise-user-cluster-rocksdb" : true,
                "test-mac-community-user-singleserver-rocksdb" : true,
                "test-mac-enterprise-user-cluster-rocksdb" : true,
                "test-windows-community-user-singleserver-rocksdb" : true,
                "test-windows-mac-enterprise-user-cluster-rocksdb" : true,
            ]
        }
        else if (env.BRANCH_NAME =~ /^PR-/) {
            echo "build of PR"

            restrictions = [
                // OS EDITION MAINTAINER
                "build-linux-community-maintainer" : true,
                "build-linux-enterprise-maintainer" : true,
                "build-mac-enterprise-user" : true,
                "build-windows-enterprise-maintainer" : true,

                // OS EDITION MAINTAINER MODE ENGINE
                "test-linux-enterprise-maintainer-cluster-rocksdb" : true,
                "test-linux-community-maintainer-singleserver-mmfiles" : true
            ]
        }
        else {
            echo "build of branch"

            useDocker = false

            restrictions = [
                // OS EDITION MAINTAINER
                "build-linux-enterprise-maintainer" : true,

                // OS EDITION MAINTAINER MODE ENGINE
                "test-linux-enterprise-maintainer-cluster-rocksdb" : true
            ]
        }
    }

    overview = """BRANCH_NAME: ${env.BRANCH_NAME}
SOURCE: ${sourceBranchLabel}
CHANGE_ID: ${env.CHANGE_ID}
CHANGE_TARGET: ${env.CHANGE_TARGET}
JOB_NAME: ${env.JOB_NAME}
CAUSE: ${causeDescription}
"""

    if (restrictions) {
        useLinux = true
        useMac = true
        useWindows = true

        useCommunity = true
        useEnterprise = true

        useMaintainer = true
        useUser = true

        // runResilience = true
        runTests = true

        overview += "Restrictions:\n"

        for (r in restrictions.keySet()) {
            overview += "    " + r + "\n"
        }
    }
    else {
        overview += """Linux: ${useLinux}
Mac: ${useMac}
Windows: ${useWindows}
Clean Build: ${cleanBuild}
Building Community: ${useCommunity}
Building Enterprise: ${useEnterprise}
Building Maintainer: ${useMaintainer}
Building Non-Maintainer: ${useUser}
Building Docker: ${useDocker}
Running Tests: ${runTests}
"""
    }
}

// -----------------------------------------------------------------------------
// --SECTION--                                                     SCRIPTS STASH
// -----------------------------------------------------------------------------

def stashBuild(os, edition, maintainer) {
    if (os == 'linux' || os == 'mac') {
        def name = "build.tar.gz"

        sh "rm -f ${name}"
        sh "GZIP=-1 tar cpzf ${name} build"
        sh "scp ${name} c1:/vol/cache/build-${env.BUILD_TAG}-${os}-${edition}-${maintainer}.tar.gz"
    }
    else if (os == 'windows') {
        def name = "build.zip"

        bat "del /F /Q ${name}"
        powershell "7z a ${name} -r -bd -mx=1 build"
        powershell "echo 'y' | pscp -i C:\\Users\\Jenkins\\.ssh\\putty-jenkins.ppk ${name} jenkins@c1:/vol/cache/build-${env.BUILD_TAG}-${os}-${edition}-${maintainer}.zip"
    }
}

def stashBinaries(os, edition, maintainer) {
    def paths = ["build/etc", "etc", "Installation/Pipeline", "js", "scripts", "UnitTests"]

    if (edition == "enterprise") {
       paths << "enterprise/js"
    }

    if (os == "windows") {
        paths << "build/bin/RelWithDebInfo"
        paths << "build/tests/RelWithDebInfo"

        // so frustrating...compress-archive is built in but it simply won't include the relative path to
        // the archive :(
        // powershell "Compress-Archive -Force -Path (Get-ChildItem -Recurse -Path " + paths.join(',') + ") -DestinationPath stash.zip -Confirm -CompressionLevel Fastest"
        // install 7z portable (https://chocolatey.org/packages/7zip.portable)

        powershell "7z a stash.zip -r -bd -mx=1 " + paths.join(" ")

        // this is a super mega mess...scp will run as the system user and not as jenkins when run as a server
        // I couldn't figure out how to properly get it running for hours...so last resort was to install putty

        powershell "echo 'y' | pscp -i C:\\Users\\Jenkins\\.ssh\\putty-jenkins.ppk stash.zip jenkins@c1:/vol/cache/binaries-${env.BUILD_TAG}-${os}-${edition}-${maintainer}.zip"
    }
    else {
        paths << "build/bin/"
        paths << "build/tests/"

        sh "GZIP=-1 tar cpzf stash.tar.gz " + paths.join(" ")
        sh "scp stash.tar.gz c1:/vol/cache/binaries-${env.BUILD_TAG}-${os}-${edition}-${maintainer}.tar.gz"
    }
}

def unstashBinaries(os, edition, maintainer) {
    if (os == "windows") {
        powershell "echo 'y' | pscp -i C:\\Users\\Jenkins\\.ssh\\putty-jenkins.ppk jenkins@c1:/vol/cache/binaries-${env.BUILD_TAG}-${os}-${edition}-${maintainer}.zip stash.zip"
        powershell "Expand-Archive -Path stash.zip -Force -DestinationPath ."
        powershell "copy build\\tests\\RelWithDebInfo\\* build\\bin"
        powershell "copy build\\bin\\RelWithDebInfo\\* build\\bin"
    }
    else {
        sh "scp c1:/vol/cache/binaries-${env.BUILD_TAG}-${os}-${edition}-${maintainer}.tar.gz stash.tar.gz"
        sh "tar xpzf stash.tar.gz"
    }
}

// -----------------------------------------------------------------------------
// --SECTION--                                                    SCRIPTS JSLINT
// -----------------------------------------------------------------------------

def jslint(os, edition, maintainer) {
    def archDir  = "${os}-${edition}-${maintainer}"
    def arch     = "${archDir}/02-jslint"
    def archFail = "${archDir}/02-jslint-FAIL"

    fileOperations([
        fileDeleteOperation(excludes: '', includes: "${archDir}-*"),
        folderDeleteOperation(arch),
        folderDeleteOperation(archFail),
        folderCreateOperation(arch)
    ])

    def logFile = "${arch}/jslint.log"

    try {
        logStartStage(logFile, logFile)

        shellAndPipe("./Installation/Pipeline/test_jslint.sh",logFile)
        sh "if grep ERROR ${logFile}; then exit 1; fi"

        logStopStage(logFile)
    }
    catch (exc) {
        logExceptionStage(logFile, exc)

        renameFolder(arch, archFail)
        fileOperations([fileCreateOperation(fileContent: 'JSLINT FAILED', fileName: "${archDir}-FAIL.txt")])
        throw exc
    }
    finally {
        archiveArtifacts allowEmptyArchive: true,
            artifacts: "${archDir}-FAIL.txt, ${arch}/**, ${archFail}/**",
            defaultExcludes: false
    }
}

// -----------------------------------------------------------------------------
// --SECTION--                                                     SCRIPTS TESTS
// -----------------------------------------------------------------------------

def getTests(os, edition, maintainer, mode, engine) {
    def tests = [
        ["arangobench", "arangobench" , ""],
        ["arangosh", "arangosh", "--skipShebang true"],
        ["authentication", "authentication", ""],
        ["authentication_parameters", "authentication_parameters", ""],
        ["config", "config" , ""],
        ["dump", "dump" , ""],
        ["dump_authentication", "dump_authentication" , ""],
        ["endpoints", "endpoints", ""],
        ["server_http", "server_http", ""],
        ["shell_client", "shell_client", ""],
        ["shell_server", "shell_server", ""],
        ["shell_server_aql_1", "shell_server_aql", "--testBuckets 4/0", ,""],
        ["shell_server_aql_2", "shell_server_aql", "--testBuckets 4/1", ,""],
        ["shell_server_aql_3", "shell_server_aql", "--testBuckets 4/2", ,""],
        ["shell_server_aql_4", "shell_server_aql", "--testBuckets 4/3", ,""],
        ["upgrade", "upgrade" , ""],
        rspecify(os, "http_server"),
        rspecify(os, "ssl_server")
    ]

    if (edition == "enterprise") {
        tests += [
            ["authentication_server", "authentication_server", ""]
        ]
    }

    if (mode == "singleserver") {
        tests += [
            ["agency", "agency", ""],
            ["catch", "catch", "--skipCache false"],
            ["cluster_sync", "cluster_sync", ""],
            ["dfdb", "dfdb", ""],
            ["replication_ongoing", "replication_ongoing", ""],
            ["replication_static", "replication_static", ""],
            ["replication_sync", "replication_sync", ""],
            ["shell_replication", "shell_replication", ""],
            rspecify(os, "http_replication")
        ]

        if (maintainer == "maintainer" && os == "linux") {
            tests += [
                ["recovery", "recovery", ""]
            ]
        }
    }

   if (mode == "cluster") {
        tests += [
            ["resilience", "resilience", ""]
        ]
    }
 
    return tests
}

def setupTestEnvironment(os, edition, maintainer, logFile, runDir) {
    fileOperations([
        folderCreateOperation("${runDir}/tmp"),
    ])

    def subdirs = ['build', 'etc', 'js', 'scripts', 'UnitTests']

    if (edition == "enterprise") {
       subdirs << "enterprise"
    }

    if (os == "windows") {
        for (file in subdirs) {
            powershell "cd ${runDir} ; New-Item -Path ${file} -ItemType SymbolicLink -Value ..\\${file} | Out-Null"
        }
    }
    else {
        for (file in subdirs) {
            sh "ln -s ../${file} ${runDir}/${file}"
        }

        sh "echo `date` > ${logFile}"
    }
}

def singleTest(os, edition, maintainer, mode, engine, test, stageName, name) {
  return {
      node(testJenkins[os]) {
          stage("${stageName}-${name}") {
              def archDir  = "${os}-${edition}-${maintainer}"
                def arch     = "${archDir}/03-test-${mode}-${engine}"
                def archFail = "${arch}-FAIL"
                def archRun  = "${arch}-RUN"

                def logFile       = pwd() + "/" + "${arch}/${name}.log"
                def logFileRel    = "${arch}/${name}.log"
                def logFileFailed = pwd() + "/" + "${arch}-FAIL/${name}.log"

                def runDir = "run"

                logStartStage(logFileRel, logFileRel)

                // find a suitable port
                def port = (getStartPort(os) as Integer)
                echo "Using start port: ${port}"

                try {

                    // clean the current workspace completely
                    deleteDirDocker(os)

                    // create directories for the artifacts
                    fileOperations([
                        fileDeleteOperation(excludes: '', includes: "${archDir}-*"),
                        folderCreateOperation(arch),
                        folderCreateOperation(archFail),
                        folderCreateOperation(archRun)
                    ])

<<<<<<< HEAD
                    // unstash binaries
                    unstashBinaries(os, edition, maintainer)
=======
            def command = "./build/bin/arangosh " +
                          "-c etc/jenkins/arangosh.conf " +
                          "--log.level warning " +
                          "--javascript.execute UnitTests/unittest.js " +
                          " ${test} -- " +
                          testArgs
>>>>>>> 8e365128

                    setupTestEnvironment(os, edition, maintainer, logFile, runDir)

                    // assemble command
                    def command = "./build/bin/arangosh " +
                                  "--log.level warning " +
                                  "--javascript.execute UnitTests/unittest.js " +
                                  " ${test} -- " +
                                  " --minPort " + port +
                                  " --maxPort " + (port + 39)

                    // 30 minutes is the super absolute max max max.
                    // even in the worst situations ArangoDB MUST be able to
                    // finish within 60 minutes. Even if the features are green
                    // this is completely broken performance wise...
                    // DO NOT INCREASE!!

                    timeout(os == 'linux' ? 30 : 60) {
                        def tmpDir = pwd() + "/" + runDir + "/tmp"

                        withEnv(["TMPDIR=${tmpDir}", "TEMPDIR=${tmpDir}", "TMP=${tmpDir}"]) {
                            if (os == "windows") {
                                def hostname = powershell(returnStdout: true, script: "hostname")

                                echo "executing ${command} on ${hostname}"
                                powershell "cd ${runDir} ; ${command} | Add-Content -PassThru ${logFile}"
                            }
                            else {
                                sh "echo \"Host: `hostname`\" | tee -a ${logFile}"
                                sh "echo \"PWD:  `pwd`\" | tee -a ${logFile}"
                                sh "echo \"Date: `date`\" | tee -a ${logFile}"

                                shellAndPipe("cd ${runDir} ; ./build/bin/arangosh --version", logFile)

                                command = "(cd ${runDir} ; ${command})"
                                echo "executing ${command}"
                                shellAndPipe(command, logFile)
                            }
                        }
                    }

                    checkCores(os, runDir)
                    logStopStage(logFileRel)
                }
                catch (exc) {
                    logExceptionStage(logFileRel, exc)

                    def msg = exc.toString()

                    echo "caught error, copying log to ${logFileFailed}: ${msg}"

                    fileOperations([
                        fileCreateOperation(fileContent: "TEST FAILED: ${msg}", fileName: "${archDir}-FAIL.txt")
                    ])

                    if (os == 'linux' || os == 'mac') {
                        sh "echo \"${msg}\" >> ${logFile}"
                    }
                    else {
                        powershell "echo \"${msg}\" | Out-File -filepath ${logFile} -append"
                    }

                    copyFile(os, logFile, logFileFailed)
                    throw exc
                }
                finally {
                    releaseStartPort(os, port)

                    def logFileFailedRel = "${arch}-FAIL/${name}.log"

                    saveCores(os, runDir, name, archRun)

                    archiveArtifacts allowEmptyArchive: true,
                        artifacts: "${archDir}-FAIL.txt, ${archRun}/**, ${logFileRel}, ${logFileFailedRel}",
                        defaultExcludes: false
                }
            }
        }
    }
}

def executeTests(os, edition, maintainer, mode, engine, stageName) {
    def testIndex = 0
    def tests = getTests(os, edition, maintainer, mode, engine)

    // this is an `Array.reduce()` in groovy :S
    def testSteps = tests.inject([:]) { testMap, testStruct ->
        def name = testStruct[0]
        def test = testStruct[1]
        def testArgs = "--prefix ${os}-${edition}-${mode}-${engine} " +
                       "--configDir etc/jenkins " +
                       "--skipLogAnalysis true " +
                       "--skipTimeCritical true " +
                       "--skipNondeterministic true " +
                       "--storageEngine ${engine} " +
                       testStruct[2]

        if (mode == "cluster") {
            testArgs += " --cluster true"
        }

        testMap["${stageName}-${name}"] = singleTest(os, edition, maintainer, mode, engine, test, stageName, name)

        return testMap
    }

    parallel testSteps
}

def testCheck(os, edition, maintainer, mode, engine) {
    if (! runTests) {
        echo "Not testing ${os} ${mode} because testing is not enabled"
        return false
    }

    if (! checkEnabledOS(os, 'testing')) {
       return false
    }

    if (! checkEnabledEdition(edition, 'testing')) {
       return false
    }

    if (! checkEnabledMaintainer(maintainer, os, 'building')) {
       return false
    }

    if (restrictions && !restrictions["test-${os}-${edition}-${maintainer}-${mode}-${engine}"]) {
        return false
    }

    return true
}

def testStep(os, edition, maintainer, mode, engine, stageName) {
    return {
        if (testCheck(os, edition, maintainer, mode, engine)) {
            executeTests(os, edition, maintainer, mode, engine, stageName)
        }
    }
}

def testStepParallel(os, edition, maintainer, modeList) {
    def branches = [:]

    for (mode in modeList) {
        for (engine in ['mmfiles', 'rocksdb']) {
            def stageName = "test-${os}-${edition}-${maintainer}-${mode}-${engine}";
            branches[stageName] = testStep(os, edition, maintainer, mode, engine, stageName)
        }
    }

    def name = "test-${os}-${edition}-${maintainer}"

    try {
        logStartStage(name, null)
        parallel branches
        logStopStage(name)
    }
    catch (exc) {
        logExceptionStage(name, exc)
        throw exc
    }
}

// -----------------------------------------------------------------------------
// --SECTION--                                                SCRIPTS RESILIENCE
// -----------------------------------------------------------------------------

// def testResilience(os, engine, foxx) {
//     withEnv(['LOG_COMMUNICATION=debug', 'LOG_REQUESTS=trace', 'LOG_AGENCY=trace']) {
//         if (os == 'linux') {
//             sh "./Installation/Pipeline/linux/test_resilience_${foxx}_${engine}_${os}.sh"
//         }
//         else if (os == 'mac') {
//             sh "./Installation/Pipeline/mac/test_resilience_${foxx}_${engine}_${os}.sh"
//         }
//         else if (os == 'windows') {
//             powershell ".\\Installation\\Pipeline\\test_resilience_${foxx}_${engine}_${os}.ps1"
//         }
//     }
// }

// def testResilienceCheck(os, engine, foxx) {
//     if (! runResilience) {
//         return false
//     }

//     if (os == 'linux' && ! useLinux) {
//         return false
//     }

//     if (os == 'mac' && ! useMac) {
//         return false
//     }

//     if (os == 'windows' && ! useWindows) {
//         return false
//     }

//     if (! useCommunity) {
//         return false
//     }

//     if (restrictions && !restrictions["test-resilience-${foxx}-${engine}-${os}"]) {
//         return false
//     }

//     return true
// }

// def testResilienceStep(os, engine, foxx) {
//     return {
//         node(testJenkins[os]) {
//             def edition = "community"
//             def buildName = "${edition}-${os}"

//             def name = "${os}-${engine}-${foxx}"
//             def arch = "LOG_resilience_${foxx}_${engine}_${os}"

//             stage("resilience-${name}") {
//                 if (os == 'linux' || os == 'mac') {
//                     sh "rm -rf ${arch}"
//                     sh "mkdir -p ${arch}"
//                 }
//                 else if (os == 'windows') {
//                     bat "del /F /Q ${arch}"
//                     powershell "New-Item -ItemType Directory -Force -Path ${arch}"
//                 }

//                 try {
//                     try {
//                         timeout(120) {
//                             unstashBinaries(edition, os)
//                             testResilience(os, engine, foxx)
//                         }

//                         if (findFiles(glob: 'resilience/core*').length > 0) {
//                             error("found core file")
//                         }
//                     }
//                     catch (exc) {
//                         if (os == 'linux' || os == 'mac') {
//                             sh "for i in build resilience/core* tmp; do test -e \"\$i\" && mv \"\$i\" ${arch} || true; done"
//                         }
//                         throw exc
//                     }
//                     finally {
//                         if (os == 'linux' || os == 'mac') {
//                             sh "for i in log-output; do test -e \"\$i\" && mv \"\$i\" ${arch}; done"
//                         }
//                         else if (os == 'windows') {
//                             bat "move log-output ${arch}"
//                         }
//                     }
//                 }
//                 finally {
//                     archiveArtifacts allowEmptyArchive: true,
//                                         artifacts: "${arch}/**",
//                                         defaultExcludes: false
//                 }
//             }
//         }
//     }
// }

// def testResilienceParallel(osList) {
//     def branches = [:]

//     for (foxx in ['foxx', 'nofoxx']) {
//         for (os in osList) {
//             for (engine in ['mmfiles', 'rocksdb']) {
//                 if (testResilienceCheck(os, engine, foxx)) {
//                     def name = "test-resilience-${foxx}-${engine}-${os}"

//                     branches[name] = testResilienceStep(os, engine, foxx)
//                 }
//             }
//         }
//     }

//     if (branches.size() > 1) {
//         parallel branches
//     }
//     else if (branches.size() == 1) {
//         branches.values()[0]()
//     }
// }

// -----------------------------------------------------------------------------
// --SECTION--                                                     SCRIPTS BUILD
// -----------------------------------------------------------------------------

def buildEdition(os, edition, maintainer) {
    def archDir  = "${os}-${edition}-${maintainer}"
    def arch     = "${archDir}/01-build"
    def archFail = "${archDir}/01-build-FAIL"

    fileOperations([
        fileDeleteOperation(excludes: '', includes: "${archDir}-*"),
        folderDeleteOperation(arch),
        folderDeleteOperation(archFail),
        folderCreateOperation(arch)
    ])

    def logFile = "${arch}/build.log"

    try {
        logStartStage(logFile, logFile)

        if (os == 'linux' || os == 'mac') {
            sh "echo \"Host: `hostname`\" | tee -a ${logFile}"
            sh "echo \"PWD:  `pwd`\" | tee -a ${logFile}"
            sh "echo \"Date: `date`\" | tee -a ${logFile}"

            if (os == 'linux') {
                sh "./Installation/Pipeline/build_OS_EDITION_MAINTAINER.sh 64 ${os} ${edition} ${maintainer} ${arch}"
            }
            else if (os == 'mac') {
                sh "./Installation/Pipeline/build_OS_EDITION_MAINTAINER.sh 16 ${os} ${edition} ${maintainer} ${arch}"
            }
        }
        else if (os == 'windows') {
            // def tmpDir = "${arch}/tmp"

            // fileOperations([
            //     folderCreateOperation(tmpDir)
            // ])

            // withEnv(["TMPDIR=${tmpDir}", "TEMPDIR=${tmpDir}", "TMP=${tmpDir}",
            //          "_MSPDBSRV_ENDPOINT_=${edition}-${env.BUILD_TAG}", "GYP_USE_SEPARATE_MSPDBSRV=1"]) {
            //    powershell ". .\\Installation\\Pipeline\\windows\\build_${os}_${edition}.ps1"
            // }

            // fileOperations([
            //     folderDeleteOperation(tmpDir)
            // ])

            powershell ". .\\Installation\\Pipeline\\windows\\build_${os}_${edition}_${maintainer}.ps1"
        }

        logStopStage(logFile)
    }
    catch (exc) {
        logExceptionStage(logFile, exc)

        def msg = exc.toString()
        
        fileOperations([
            fileCreateOperation(fileContent: "BUILD FAILED: ${msg}", fileName: "${archDir}-FAIL.txt")
        ])

        if (os == 'linux' || os == 'mac') {
            sh "echo \"${msg}\" >> ${logFile}"
        }
        else {
            powershell "echo \"${msg}\" | Out-File -filepath ${logFile} -append"
        }

        renameFolder(arch, archFail)
        throw exc
    }
    finally {
        if (os == "linux") {
            stashBuild(os, edition, maintainer)
        }

        archiveArtifacts allowEmptyArchive: true,
            artifacts: "${archDir}-FAIL.txt, ${arch}/**, ${archFail}/**",
            defaultExcludes: false
    }
}

def buildStepCheck(os, edition, maintainer) {
    if (! checkEnabledOS(os, 'building')) {
       return false
    }

    if (! checkEnabledEdition(edition, 'building')) {
       return false
    }

    if (! checkEnabledMaintainer(maintainer, os, 'building')) {
       return false
    }

    if (restrictions && !restrictions["build-${os}-${edition}-${maintainer}"]) {
        return false
    }

    return true
}

def checkoutSource(os, edition) {
    timeout(30) {
        checkoutCommunity(os)

        if (edition == "enterprise") {
            checkoutEnterprise()
        }

        // checkoutResilience()
    }
}

def createDockerImage(edition, maintainer, stageName) {
    def os = "linux"

    return {
        if (buildStepCheck(os, edition, maintainer)) {
            node(buildJenkins[os]) {
                stage(stageName) {
                    checkoutSource(os, edition)

                    def archDir  = "${os}-${edition}-${maintainer}"
                    def arch     = "${archDir}/04-docker"
                    def archFail = "${archDir}/04-docker-FAIL"

                    fileOperations([
                        fileDeleteOperation(excludes: '', includes: "${archDir}-*"),
                        folderDeleteOperation(arch),
                        folderDeleteOperation(archFail),
                        folderCreateOperation(arch)
                    ])

                    def logFile = "${arch}/build.log"

                    def packageName="${os}-${edition}-${maintainer}"
                    def dockerTag=sourceBranchLabel.replaceAll(/[^0-9a-z]/, '-')

                    withEnv(["DOCKERTAG=${packageName}-${dockerTag}"]) {
                        try {
                            logStartStage(logFile, logFile)

                            shellAndPipe("./scripts/build-docker.sh", logFile)
                            shellAndPipe("docker tag arangodb:${packageName}-${dockerTag} c1.triagens-gmbh.zz:5000/arangodb/${packageName}:${dockerTag}", logFile)
                            shellAndPipe("docker push c1.triagens-gmbh.zz:5000/arangodb/${packageName}:${dockerTag}", logFile)

                            logStopStage(logFile)
                        }
                        catch (exc) {
                            logExceptionStage(logFile, exc)

                            renameFolder(arch, archFail)
                            fileOperations([fileCreateOperation(fileContent: 'DOCKER FAILED', fileName: "${archDir}-FAIL.txt")])
                            throw exc
                        }
                        finally {
                            archiveArtifacts allowEmptyArchive: true,
                                artifacts: "${archDir}-FAIL.txt, ${arch}/**, ${archFail}/**",
                                defaultExcludes: false
                        }
                    }
                }
            }
        }
    }
}

def runEdition(os, edition, maintainer, stageName) {
    return {
        if (buildStepCheck(os, edition, maintainer)) {
            node(buildJenkins[os]) {
                stage(stageName) {
                    checkoutSource(os, edition)

                    // I concede...we need a lock for windows...I could not get it to run concurrently...
                    // v8 would not build multiple times at the same time on the same machine:
                    // PDB API call failed, error code '24': ' etc etc
                    // in theory it should be possible to parallelize it by setting an environment variable
                    // (see the build script) but for v8 it won't work :(
                    // feel free to recheck if there is time somewhen...this thing here really should not be possible but
                    // ensure that there are 2 concurrent builds on the SAME node building v8 at the same time to properly
                    // test it. I just don't want any more "yeah that might randomly fail. just restart" sentences any more.

                    if (os == "windows") {
                        def hostname = powershell(returnStdout: true, script: "hostname").trim()

                        lock("build-windows-${hostname}") {
                            timeout(90) {
                                buildEdition(os, edition, maintainer)
                                stashBinaries(os, edition, maintainer)
                            }
                        }
                    }
                    else {
                        timeout(90) {
                            buildEdition(os, edition, maintainer)
                            stashBinaries(os, edition, maintainer)
                        }
                    }
                }

                // we only need one jslint test per edition
                if (os == "linux") {
                    stage("jslint-${edition}") {
                        echo "Running jslint for ${edition}"
                        jslint(os, edition, maintainer)
                    }
                }
            }

            testStepParallel(os, edition, maintainer, ['cluster', 'singleserver'])
        }
    }
}

// -----------------------------------------------------------------------------
// --SECTION--                                                              MAIN
// -----------------------------------------------------------------------------

def runOperatingSystems(osList) {
    def branches = [:]

    for (os in osList) {
        for (edition in ['community', 'enterprise']) {
            for (maintainer in ['maintainer', 'user']) {
                def name = "${os}-${edition}-${maintainer}"
                def stageName = "build-${name}"
                branches[stageName] = runEdition(os, edition, maintainer, stageName)

                if (os == 'linux' && useDocker) {
                    branches["docker-${name}"] = createDockerImage(edition, maintainer, "docker-${name}")
                }
            }
        }
    }

    parallel branches
}

timestamps {
    try {
        node("master") {
            echo sh(returnStdout: true, script: 'env')
        }

        checkCommitMessages()

        node("master") {
            fileOperations([fileCreateOperation(fileContent: overview, fileName: "overview.txt")])
            archiveArtifacts(allowEmptyArchive: true, artifacts: "overview.txt")
        }

        runOperatingSystems(['linux', 'mac', 'windows'])
    }
    finally {
        results = ""
        html = "<html><body><table>\n"
        html += "<tr><th>Name</th><th>Start</th><th>Stop</th><th>Duration</th><th>Message</th></tr>\n"

        for (key in resultsKeys) {
            def start = resultsStart[key] ?: ""
            def stop = resultsStop[key] ?: ""
            def msg = resultsStatus[key] ?: ""
            def link = resultsLink[key] ?: ""
            def diff = (start != "" && stop != "") ? groovy.time.TimeCategory.minus(stop, start) : "-"
            def startf = start.format('yyyy/MM/dd HH:mm:ss')
            def stopf = stop.format('yyyy/MM/dd HH:mm:ss')
            def color = 'bgcolor="#FF8080"'

            if (msg == "finished") {
                color = 'bgcolor="#80FF80"'
            }

            def la = ""
            def lb = ""

            if (link != null) {
                la = "<a href=\"$link\">"
                lb = "</a>"
            }

            results += "${key}: ${startf} - ${stopf} (${diff}) ${msg}\n"
            html += "<tr ${color}><td>${la}${key}${lb}</td><td>${startf}</td><td>${stopf}</td><td align=\"right\">${diff}</td><td align=\"right\">${msg}</td></tr>\n"
        }

        html += "</table></body></html>\n"

        node("master") {
            fileOperations([fileCreateOperation(fileContent: results, fileName: "results.txt")])
            fileOperations([fileCreateOperation(fileContent: html, fileName: "results.html")])
            archiveArtifacts(allowEmptyArchive: true, artifacts: "results.*")
        }
    }
}<|MERGE_RESOLUTION|>--- conflicted
+++ resolved
@@ -805,22 +805,15 @@
                         folderCreateOperation(archRun)
                     ])
 
-<<<<<<< HEAD
                     // unstash binaries
                     unstashBinaries(os, edition, maintainer)
-=======
-            def command = "./build/bin/arangosh " +
-                          "-c etc/jenkins/arangosh.conf " +
-                          "--log.level warning " +
-                          "--javascript.execute UnitTests/unittest.js " +
-                          " ${test} -- " +
-                          testArgs
->>>>>>> 8e365128
-
+
+                    // setup links
                     setupTestEnvironment(os, edition, maintainer, logFile, runDir)
 
                     // assemble command
                     def command = "./build/bin/arangosh " +
+                                  "-c etc/jenkins/arangosh.conf " +
                                   "--log.level warning " +
                                   "--javascript.execute UnitTests/unittest.js " +
                                   " ${test} -- " +
