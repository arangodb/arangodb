--- conflicted
+++ resolved
@@ -106,12 +106,8 @@
 ) || exit 1
 
 # the file is huge and taking lots of space and is totally useless on jenkins afterwards
-<<<<<<< HEAD
-rm build/bin/libarangoserver.a || exit 2
-=======
 rm build/arangod/libarangoserver.a || true
 rm build/bin/libarangoserver.a || true
 
->>>>>>> 457b6fad
 
 echo "`date +%T` done..."