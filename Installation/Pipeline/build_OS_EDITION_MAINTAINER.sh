--- conflicted
+++ resolved
@@ -76,10 +76,7 @@
             $ENTERPRISE \
             $MAINTAINER \
             $PACKAGING \
-<<<<<<< HEAD
             ..
-=======
-            ..  2>&1 | tee -a ../$logdir/build.log
 }
 
 (
@@ -88,17 +85,6 @@
 
     configureBuild
 
-    if grep -q "Re-run cmake with a different source directory" ../$logdir/build.log; then
-        cd ..
-        mv build/location location.$$
-        rm -rf build
-        mkdir build
-        mv location.$$ build
-        cd build
-        configureBuild
-    fi
->>>>>>> 8d01dd0c
-
     echo "`date +%T` building..."
     make -j $concurrency -l $load 2>&1
 ) || exit 1
