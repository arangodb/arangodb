name: clang-format
on:
  workflow_dispatch:
  pull_request:
<<<<<<< HEAD
    branches: [ devel , staging/replication-2.0 ]
=======
    branches: [ devel, staging/replication-2.0 ]
>>>>>>> 6689131f
    paths:
      - "arangod/**"
      - "client-tools/**"
      - "lib/**"
      - "tests/**"
jobs:
  lint:
    runs-on: ubuntu-latest
    timeout-minutes: 60
    steps:
      - uses: actions/checkout@v3
        with:
          fetch-depth: 0
      - name: calculate diff
        run: |
          mkdir -p build 
          git diff --diff-filter=ACMRT --name-only ${{ github.event.pull_request.base.sha }} ${{ github.event.pull_request.head.sha }} -- arangosh/ arangod/ lib/ client-tools/ tests/ Enterprise/ > build/DIFF
      - name: arangodb-clang-format
        uses: arangodb/clang-format-action@1.0.3<|MERGE_RESOLUTION|>--- conflicted
+++ resolved
@@ -2,11 +2,7 @@
 on:
   workflow_dispatch:
   pull_request:
-<<<<<<< HEAD
-    branches: [ devel , staging/replication-2.0 ]
-=======
     branches: [ devel, staging/replication-2.0 ]
->>>>>>> 6689131f
     paths:
       - "arangod/**"
       - "client-tools/**"
