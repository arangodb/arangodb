////////////////////////////////////////////////////////////////////////////////
/// DISCLAIMER
///
/// Copyright 2014-2024 ArangoDB GmbH, Cologne, Germany
/// Copyright 2004-2014 triAGENS GmbH, Cologne, Germany
///
/// Licensed under the Business Source License 1.1 (the "License");
/// you may not use this file except in compliance with the License.
/// You may obtain a copy of the License at
///
///     https://github.com/arangodb/arangodb/blob/devel/LICENSE
///
/// Unless required by applicable law or agreed to in writing, software
/// distributed under the License is distributed on an "AS IS" BASIS,
/// WITHOUT WARRANTIES OR CONDITIONS OF ANY KIND, either express or implied.
/// See the License for the specific language governing permissions and
/// limitations under the License.
///
/// Copyright holder is ArangoDB GmbH, Cologne, Germany
///
/// @author Jan Steemann
////////////////////////////////////////////////////////////////////////////////

#include <velocypack/Builder.h>
#include <velocypack/Iterator.h>
#include <velocypack/Parser.h>
#include <velocypack/Slice.h>

#include "BenchFeature.h"

#include <ctime>
#include <fstream>
#include <iomanip>
#include <iostream>
#include <thread>

#ifdef TRI_HAVE_UNISTD_H
#include <unistd.h>
#endif

#include "ApplicationFeatures/ApplicationServer.h"
#include "ApplicationFeatures/GreetingsFeature.h"
#include "Basics/FileUtils.h"
#include "Basics/NumberOfCores.h"
#include "Basics/StaticStrings.h"
#include "Basics/Utf8Helper.h"
#include "Basics/application-exit.h"
#include "Basics/files.h"
#include "Basics/system-functions.h"
#include "Benchmark/BenchmarkCounter.h"
#include "Benchmark/BenchmarkOperation.h"
#include "Benchmark/BenchmarkStats.h"
#include "FeaturePhases/BasicFeaturePhaseClient.h"
#include "Logger/LogMacros.h"
#include "ProgramOptions/Parameters.h"
#include "ProgramOptions/ProgramOptions.h"
#include "ProgramOptions/Section.h"
#include "Shell/ClientFeature.h"
#include "SimpleHttpClient/HttpResponseChecker.h"
#include "SimpleHttpClient/SimpleHttpClient.h"
#include "SimpleHttpClient/SimpleHttpResult.h"

using namespace arangodb;
using namespace arangodb::arangobench;
using namespace arangodb::basics;
using namespace arangodb::httpclient;
using namespace arangodb::options;
using namespace arangodb::rest;

////////////////////////////////////////////////////////////////////////////////
/// @brief includes all the test cases
///
/// We use an evil global pointer here.
////////////////////////////////////////////////////////////////////////////////

#include "Benchmark/test-cases.h"

BenchFeature::BenchFeature(Server& server, int* result)
    : ArangoBenchFeature{server, *this},
      _threadCount(NumberOfCores::getValue()),
      _operations(1000),
      _realOperations(0),
      _duration(0),
      _collection("ArangoBenchmark"),
      _testCase("version"),
      _complexity(1),
      _async(false),
      _keepAlive(true),
      _createDatabase(false),
      _delay(false),
      _progress(true),
      _quiet(false),
      _waitForSync(false),
      _generateHistogram(false),
      _runs(1),
      _junitReportFile(""),
      _jsonReportFile(""),
      _replicationFactor(1),
      _numberOfShards(1),
      _result(result),
      _histogramNumIntervals(1000),
      _histogramIntervalSize(0.0),
      _percentiles({50.0, 80.0, 85.0, 90.0, 95.0, 99.0, 99.99}) {
  setOptional(false);
  startsAfter<application_features::BasicFeaturePhaseClient>();

  // the following is not awesome, as all test classes need to be repeated here.
  // however, it works portably across different compilers.
  AqlInsertTest::registerTestcase();
  CollectionCreationTest::registerTestcase();
  CustomQueryTest::registerTestcase();
  DocumentCreationTest::registerTestcase();
  DocumentCrudAppendTest::registerTestcase();
  DocumentCrudTest::registerTestcase();
  DocumentCrudWriteReadTest::registerTestcase();
  DocumentImportTest::registerTestcase();
  EdgeCrudTest::registerTestcase();
  PersistentIndexTest::registerTestcase();
  VersionTest::registerTestcase();
}

void BenchFeature::collectOptions(std::shared_ptr<ProgramOptions> options) {
  options->addSection("histogram", "Benchmark statistics configuration");
  options->addOption(
      "--histogram.interval-size",
      "The bucket width, dynamically calculated by default: "
      "`(first measured time * 20) / num-intervals`.",
      new DoubleParameter(&_histogramIntervalSize),
      arangodb::options::makeDefaultFlags(options::Flags::Dynamic));
  options->addOption("--histogram.num-intervals",
                     "The number of buckets (resolution).",
                     new UInt64Parameter(&_histogramNumIntervals));
  options->addOption(
      "--histogram.percentiles", "Which percentiles to calculate.",
      new VectorParameter<DoubleParameter>(&_percentiles),
      arangodb::options::makeDefaultFlags(options::Flags::FlushOnFirst));
  options
      ->addOption(
          "--histogram.generate", "Display a histogram.",
          new BooleanParameter(&_generateHistogram),
          arangodb::options::makeDefaultFlags(options::Flags::FlushOnFirst))
      .setIntroducedIn(31000);

  options->addOption("--async", "Send asynchronous requests.",
                     new BooleanParameter(&_async));

  options->addOldOption("--concurrency", "threads");
  options
      ->addOption("--threads",
                  "The number of parallel threads and connections.",
                  new UInt64Parameter(&_threadCount))
      .setIntroducedIn(31000);

  options->addOption("--requests", "The total number of operations.",
                     new UInt64Parameter(&_operations));

<<<<<<< HEAD
  options->addObsoleteOption(
      "--batch-size", "number of operations in one batch (0 disables batching)",
      true);
=======
  options->addOption(
      "--batch-size",
      "The number of operations in one batch (0 = disable batching)",
      new UInt64Parameter(&_batchSize));
>>>>>>> 9eff71a9

  options->addOption("--keep-alive", "Use HTTP keep-alive.",
                     new BooleanParameter(&_keepAlive));

  options->addOption(
      "--collection",
      "The collection name to use in tests (if they involve collections).",
      new StringParameter(&_collection));

  options->addOption(
      "--replication-factor",
      "The replication factor of created collections (cluster only).",
      new UInt64Parameter(&_replicationFactor));

  options->addOption(
      "--number-of-shards",
      "The number of shards of created collections (cluster only).",
      new UInt64Parameter(&_numberOfShards));

  options->addOption("--wait-for-sync",
                     "Use waitForSync for created collections.",
                     new BooleanParameter(&_waitForSync));

  options->addOption("--create-database",
                     "Whether to create the database specified via "
                     "the `--server.database` option.",
                     new BooleanParameter(&_createDatabase));

  options
      ->addOption("--create-collection",
                  "Whether to create the collection specified via "
                  "the `--collection` option.",
                  new BooleanParameter(&_createCollection))
      .setIntroducedIn(31000);

  options->addOption("--duration",
                     "Test for a duration of this many seconds instead of a "
                     "fixed test count.",
                     new UInt64Parameter(&_duration));

  std::unordered_set<std::string> cases;
  for (auto& [name, _] : BenchmarkOperation::allBenchmarks()) {
    cases.emplace(name);
  }
  options->addOption(
      "--test-case", "The test case to use.",
      new DiscreteValuesParameter<StringParameter>(&_testCase, cases));

  options->addOption(
      "--complexity",
      "The complexity parameter for the test (meaning depends on test case).",
      new UInt64Parameter(&_complexity));

  options->addOption("--delay",
                     "Use a startup delay (necessary only when run in series).",
                     new BooleanParameter(&_delay));

  options->addOption("--junit-report-file",
                     "The filename to write junit-style report to.",
                     new StringParameter(&_junitReportFile));

  options->addOption("--json-report-file",
                     "The filename to write a report in JSON format to.",
                     new StringParameter(&_jsonReportFile));

  options->addOption("--runs",
                     "Run test this many times (and calculate statistics based "
                     "on the median).",
                     new UInt64Parameter(&_runs));

  options->addOption("--progress", "Log intermediate progress.",
                     new BooleanParameter(&_progress));

  options
      ->addOption("--custom-query",
                  "The query to be used in the \"custom-query\" test case.",
                  new StringParameter(&_customQuery))
      .setIntroducedIn(30800);

  options
      ->addOption(
          "--custom-query-file",
          "A path to the file with the query to use in the \"custom-query\" "
          "test case. "
          "If `--custom-query` is specified as well, it has higher priority.",
          new StringParameter(&_customQueryFile))
      .setIntroducedIn(30800);

  options
      ->addOption(
          "--custom-query-bindvars",
          "The bind parameters to be used in the \"custom-query\" test case.",
          new StringParameter(&_customQueryBindVars))
      .setIntroducedIn(31000);

  options->addOption("--quiet", "suppress status messages",
                     new BooleanParameter(&_quiet));

  options->addObsoleteOption(
      "--verbose",
      "Print out replies if the HTTP header indicates database errors.", false);
}

void BenchFeature::validateOptions(std::shared_ptr<ProgramOptions> options) {
  if (!_generateHistogram) {
    if (options->processingResult().touched("--histogram.interval-size")) {
      LOG_TOPIC("8b53b", WARN, arangodb::Logger::BENCH)
          << "For flag '--histogram.interval-size " << _histogramIntervalSize
          << "': histogram is disabled by default. Enable it with flag "
             "'--histogram.generate = true'.";
    }
    if (options->processingResult().touched("--histogram.num-intervals")) {
      LOG_TOPIC("02916", WARN, arangodb::Logger::BENCH)
          << "For flag '--histogram.num-intervals " << _histogramNumIntervals
          << "': histogram is disabled by default. Enable it with flag "
             "'--histogram.generate = true'.";
    }
    if (options->processingResult().touched("--histogram.percentiles")) {
      LOG_TOPIC("ad47b", WARN, arangodb::Logger::BENCH)
          << "For flag '--histogram.percentiles " << _percentiles
          << "': histogram is disabled by default. Enable it with flag "
             "'--histogram.generate = true'.";
    }
  }
  if (!_customQueryBindVars.empty()) {
    try {
      _customQueryBindVarsBuilder = VPackParser::fromJson(_customQueryBindVars);
    } catch (...) {
      LOG_TOPIC("a3468", FATAL, arangodb::Logger::BENCH)
          << "For flag '--custom-query-bindvars " << _customQueryBindVars
          << "': invalid JSON format.";
      FATAL_ERROR_EXIT();
    }
  }
}

void BenchFeature::status(std::string const& value) {
  if (!_quiet) {
    LOG_TOPIC("a6905", INFO, arangodb::Logger::BENCH) << value;
  }
}

std::atomic<int> BenchFeature::_started;

void BenchFeature::updateStartCounter() { ++_started; }

int BenchFeature::getStartCounter() { return _started; }

void BenchFeature::setupHistogram(std::stringstream& pp) {
  pp << "Interval/Percentile:";
  for (auto percentile : _percentiles) {
    pp << std::fixed << std::right << std::setw(13) << std::setprecision(2)
       << percentile << "%";
  }
  pp << '\n';
}
void BenchFeature::updateStatsValues(
    std::stringstream& pp, VPackBuilder& builder,
    const std::vector<std::unique_ptr<BenchmarkThread>>& threads,
    BenchmarkStats& totalStats) {
  for (size_t i = 0; i < static_cast<size_t>(_threadCount); ++i) {
    if (_duration != 0) {
      _realOperations += threads[i]->_counter;
    }

    totalStats.add(threads[i]->stats());
    if (_generateHistogram) {
      double scope;
      auto res = threads[i]->getPercentiles(_percentiles, scope);

      builder.add(std::to_string(i), VPackValue(VPackValueType::Object));
      size_t j = 0;

      pp << " " << std::right << std::fixed << std::setw(17)
         << std::setprecision(4) << (threads[i]->_histogramIntervalSize * 1000)
         << std::setw(0) << "ms";

      builder.add("IntervalSize",
                  VPackValue(threads[i]->_histogramIntervalSize));

      for (auto time : res) {
        builder.add(std::to_string(_percentiles[j]), VPackValue(time));
        pp << "   " << std::right << std::fixed << std::setw(9)
           << std::setprecision(4) << (time * 1000) << std::setw(0) << "ms";
        j++;
      }
      pp << '\n';
      builder.close();
    }
  }
}

void BenchFeature::prepare() { logLGPLNotice(); }

void BenchFeature::start() {
  std::sort(_percentiles.begin(), _percentiles.end());

  if (!_jsonReportFile.empty() && FileUtils::exists(_jsonReportFile)) {
    LOG_TOPIC("ee2a4", FATAL, arangodb::Logger::BENCH)
        << "file already exists: '" << _jsonReportFile
        << "' - won't overwrite it.";
    FATAL_ERROR_EXIT();
  }
  ClientFeature& client =
      server().getFeature<HttpEndpointProvider, ClientFeature>();
  client.setRetries(3);
  client.setWarn(true);

  if (_createDatabase) {
    auto connectDB = client.databaseName();
    client.setDatabaseName(StaticStrings::SystemDatabase);
    auto createDbClient = client.createHttpClient();

    VPackBuilder b;
    b.openObject();
    b.add("name", VPackValue(connectDB));
    b.close();

    std::unordered_map<std::string, std::string> headers;
    headers.emplace(StaticStrings::ContentTypeHeader,
                    StaticStrings::MimeTypeVPack);

    std::unique_ptr<SimpleHttpResult> result(createDbClient->request(
        RequestType::POST, "/_api/database", b.slice().startAs<char>(),
        b.slice().byteSize(), headers));

    auto check = arangodb::HttpResponseChecker::check(
        createDbClient->getErrorMessage(), result.get());
    if (check.fail()) {
      LOG_TOPIC("5cda8", FATAL, arangodb::Logger::BENCH)
          << "failed to create the specified database: "
          << check.errorMessage();
      FATAL_ERROR_EXIT();
    }

    client.setDatabaseName(connectDB);
  }

  int ret = EXIT_SUCCESS;

  *_result = ret;

  std::unique_ptr<BenchmarkOperation> benchmark =
      BenchmarkOperation::createBenchmark(_testCase, *this);

  if (benchmark == nullptr) {
    LOG_TOPIC("ee2a5", FATAL, arangodb::Logger::BENCH)
        << "invalid test case name '" << _testCase << "'";
    FATAL_ERROR_EXIT();
  }

  LOG_TOPIC("69091", INFO, arangodb::Logger::BENCH)
      << "Running test case '" << _testCase
      << "': " << benchmark->getDescription();
  if (benchmark->isDeprecated()) {
    LOG_TOPIC("caf8a", WARN, arangodb::Logger::BENCH)
        << "Please note: this test case is deprecated and will be removed in a "
           "future version.";
  }

  if (_duration != 0) {
    _operations = std::numeric_limits<uint64_t>::max();
  } else {
    _realOperations = _operations;
  }
  double const stepSize = (double)_operations / (double)_threadCount;
  uint64_t realStep = static_cast<uint64_t>(stepSize);

  if (stepSize - static_cast<double>(static_cast<uint64_t>(stepSize)) > 0.0) {
    realStep++;
  }

  if (realStep % 1000 != 0) {
    realStep += 1000 - (realStep % 1000);
  }

  // add some more offset so we don't get into trouble with threads of different
  // speed
  realStep += 10000;

  // aggregated stats for all runs
  BenchmarkStats totalStats;

  VPackBuilder builder;
  builder.openObject();
  std::vector<std::unique_ptr<BenchmarkThread>> threads;
  bool ok = true;
  std::vector<BenchRunResult> results;
  std::stringstream pp;
  if (_generateHistogram) {
    builder.add("histogram", VPackValue(VPackValueType::Object));
    setupHistogram(pp);
  }

  for (uint64_t j = 0; j < _runs; j++) {
    status("starting threads...");
    double runUntil = 0.0;

    if (_duration != 0) {
      runUntil = TRI_microtime() + _duration;
    }

    BenchmarkCounter<uint64_t> operationsCounter(0, _operations, runUntil);
    ConditionVariable startCondition;

    // start client threads
    _started = 0;

    for (uint64_t i = 0; i < _threadCount; ++i) {
      auto thread = std::make_unique<BenchmarkThread>(
          server(), benchmark.get(), &startCondition,
          &BenchFeature::updateStartCounter, static_cast<int>(i),
          &operationsCounter, client, _keepAlive, _async,
          _histogramIntervalSize, _histogramNumIntervals, _generateHistogram);
      thread->setOffset(i * realStep);
      thread->start();
      threads.push_back(std::move(thread));
    }

    // give all threads a chance to start so they will not miss the broadcast
    while (getStartCounter() < static_cast<int>(_threadCount)) {
      std::this_thread::sleep_for(std::chrono::milliseconds(5));
    }

    if (_delay) {
      status("sleeping (startup delay)...");
      std::this_thread::sleep_for(std::chrono::seconds(10));
    }

    status("executing tests...");
    double start = TRI_microtime();

    // broadcast the start signal to all threads
    {
      std::lock_guard guard{startCondition.mutex};
      startCondition.cv.notify_all();
    }

    uint64_t const stepValue = _operations / 20;
    uint64_t nextReportValue = stepValue;

    if (nextReportValue < 100) {
      nextReportValue = 100;
    }

    while (true) {
      uint64_t const numOperations = operationsCounter.getDone();

      if (numOperations >= _operations) {
        break;
      }

      if (_progress && numOperations >= nextReportValue) {
        LOG_TOPIC("c3604", INFO, arangodb::Logger::BENCH)
            << "number of operations: " << nextReportValue;
        nextReportValue += stepValue;
      }

      std::this_thread::sleep_for(std::chrono::milliseconds(5));
    }

    double time = TRI_microtime() - start;

    // sum up times of all threads
    double requestTime = 0.0;
    for (size_t i = 0; i < static_cast<size_t>(_threadCount); ++i) {
      requestTime += threads[i]->stats().total;
    }

    if (operationsCounter.failures() > 0) {
      ok = false;
    }

    results.push_back({
        time,
        operationsCounter.failures(),
        operationsCounter.incompleteFailures(),
        requestTime,
    });

    updateStatsValues(pp, builder, threads, totalStats);

    threads.clear();
  }
  if (_generateHistogram) {
    builder.close();
  }

  std::cout << '\n';

  std::sort(std::begin(results), std::end(results),
            [](BenchRunResult const& a, BenchRunResult const& b) {
              return a._time < b._time;
            });

  report(client, results, totalStats, pp.str(), builder);

  builder.close();

  if (!_jsonReportFile.empty()) {
    auto json = builder.toJson();
    TRI_WriteFile(_jsonReportFile.c_str(), json.c_str(), json.length());
  }

  if (!ok) {
    std::cout << "At least one of the runs produced failures!" << '\n';
  }

  benchmark->tearDown();

  if (!ok) {
    ret = EXIT_FAILURE;
  }

  *_result = ret;
}

void BenchFeature::report(ClientFeature& client,
                          std::vector<BenchRunResult> const& results,
                          BenchmarkStats const& stats,
                          std::string const& histogram, VPackBuilder& builder) {
  if (_generateHistogram) {
    std::cout << histogram << '\n';
  }

  std::cout << "Total number of operations: " << _realOperations
            << ", runs: " << _runs
            << ", keep alive: " << (_keepAlive ? "yes" : "no")
            << ", async: " << (_async ? "yes" : "no")
            << ", replication factor: " << _replicationFactor
            << ", number of shards: " << _numberOfShards
            << ", wait for sync: " << (_waitForSync ? "true" : "false")
            << ", concurrency level (threads): " << _threadCount << std::endl;

  std::cout << "Test case: " << _testCase << ", complexity: " << _complexity
            << ", database: '" << client.databaseName() << "', collection: '"
            << _collection << "'" << std::endl;

  builder.add("totalNumberOfOperations", VPackValue(_realOperations));
  builder.add("runs", VPackValue(_runs));
  builder.add("keepAlive", VPackValue(_keepAlive));
  builder.add("async", VPackValue(_async));
  builder.add("replicationFactor", VPackValue(_replicationFactor));
  builder.add("numberOfShards", VPackValue(_numberOfShards));
  builder.add("waitForSync", VPackValue(_waitForSync));
  builder.add("concurrencyLevel", VPackValue(_threadCount));
  builder.add("testCase", VPackValue(_testCase));
  builder.add("complexity", VPackValue(_complexity));
  builder.add("database", VPackValue(client.databaseName()));
  builder.add("collection", VPackValue(_collection));

  TRI_ASSERT(
      std::is_sorted(std::begin(results), std::end(results),
                     [](BenchRunResult const& a, BenchRunResult const& b) {
                       return a._time < b._time;
                     }));

  BenchRunResult output{0, 0, 0, 0};

  if (_runs > 1) {
    size_t size = results.size();

    std::cout << std::endl;
    std::cout << "Printing fastest result" << std::endl;
    std::cout << "=======================" << std::endl;

    builder.add("fastestResults", VPackValue(VPackValueType::Object));
    printResult(results[0], builder);
    builder.close();

    std::cout << "Printing slowest result" << std::endl;
    std::cout << "=======================" << std::endl;

    builder.add("slowestResults", VPackValue(VPackValueType::Object));
    printResult(results[size - 1], builder);
    builder.close();

    std::cout << "Printing median result" << std::endl;
    std::cout << "=======================" << std::endl;

    size_t mid = (size_t)size / 2;

    if (size % 2 == 0) {
      output.update(
          (results[mid - 1]._time + results[mid]._time) / 2,
          (results[mid - 1]._failures + results[mid]._failures) / 2,
          (results[mid - 1]._incomplete + results[mid]._incomplete) / 2,
          (results[mid - 1]._requestTime + results[mid]._requestTime) / 2);
    } else {
      output = results[mid];
    }
  } else if (_runs > 0) {
    output = results[0];
  }

  builder.add("results", VPackValue(VPackValueType::Object));
  printResult(output, builder);
  builder.close();

  std::cout << "Min request time: " << std::setprecision(4)
            << (stats.min * 1000) << "ms" << std::endl
            << "Avg request time: " << std::setprecision(4)
            << (stats.avg() * 1000) << "ms" << std::endl
            << "Max request time: " << std::setprecision(4)
            << (stats.max * 1000) << "ms" << std::endl
            << '\n';

  builder.add("min", VPackValue(stats.min));
  builder.add("avg", VPackValue(stats.avg()));
  builder.add("max", VPackValue(stats.max));

  if (!_junitReportFile.empty()) {
    writeJunitReport(output);
  }
}

bool BenchFeature::writeJunitReport(BenchRunResult const& result) {
  std::ofstream outfile(_junitReportFile, std::ofstream::binary);
  if (!outfile.is_open()) {
    std::cerr << "Could not open JUnit Report File: " << _junitReportFile
              << std::endl;
    return false;
  }

  // c++ shall die....not even bothered to provide proper alternatives
  // to this C dirt

  std::time_t t = std::time(nullptr);
  std::tm tm = *std::localtime(&t);

  char date[255];
  memset(date, 0, sizeof(date));
  strftime(date, sizeof(date) - 1, "%FT%T%z", &tm);

  std::string hostname = utilities::hostname();
  bool ok = false;
  try {
    outfile << "<?xml version=\"1.0\" encoding=\"UTF-8\"?>" << '\n'
            << "<testsuite name=\"arangobench\" tests=\"1\" skipped=\"0\" "
               "failures=\"0\" errors=\"0\" timestamp=\""
            << date << "\" hostname=\"" << hostname << "\" time=\""
            << std::fixed << result._time << "\">\n"
            << "<properties/>\n"
            << "<testcase name=\"" << testCase() << "\" classname=\"BenchTest\""
            << " time=\"" << std::fixed << result._time << "\"/>\n"
            << "</testsuite>\n";
    ok = true;
  } catch (...) {
    std::cerr << "Got an exception writing to junit report file "
              << _junitReportFile;
    ok = false;
  }
  outfile.close();
  return ok;
}

void BenchFeature::printResult(BenchRunResult const& result,
                               VPackBuilder& builder) {
  std::cout << "Total request/response duration (sum of all threads): "
            << std::fixed << result._requestTime << " s" << std::endl;
  builder.add("requestTime", VPackValue(result._requestTime));
  std::cout << "Request/response duration (per thread): " << std::fixed
            << (result._requestTime / (double)_threadCount) << " s"
            << std::endl;
  builder.add("requestResponseDurationPerThread",
              VPackValue(result._requestTime / (double)_threadCount));

  std::cout << "Time needed per operation: " << std::fixed
            << (result._time / _realOperations) << " s" << std::endl;
  builder.add("timeNeededPerOperation",
              VPackValue(result._time / _realOperations));

  std::cout << "Time needed per operation per thread: " << std::fixed
            << (result._time / (double)_realOperations * (double)_threadCount)
            << " s" << std::endl;
  builder.add("timeNeededPerOperationPerThread",
              VPackValue(result._time / (double)_realOperations *
                         (double)_threadCount));

  std::cout << "Operations per second rate: " << std::fixed
            << ((double)_realOperations / result._time) << std::endl;
  builder.add("operationsPerSecondRate",
              VPackValue((double)_realOperations / result._time));

  std::cout << "Elapsed time since start: " << std::fixed << result._time
            << " s" << std::endl
            << std::endl;
  builder.add("timeSinceStart", VPackValue(result._time));

  builder.add("failures", VPackValue(result._failures));
  if (result._failures > 0) {
    LOG_TOPIC("a826b", WARN, arangodb::Logger::BENCH)
        << result._failures << " arangobench request(s) failed!";
  }
  builder.add("incompleteResults", VPackValue(result._incomplete));
  if (result._incomplete > 0) {
    LOG_TOPIC("41006", WARN, arangodb::Logger::BENCH)
        << result._incomplete
        << " arangobench requests with incomplete results!";
  }
}<|MERGE_RESOLUTION|>--- conflicted
+++ resolved
@@ -154,16 +154,9 @@
   options->addOption("--requests", "The total number of operations.",
                      new UInt64Parameter(&_operations));
 
-<<<<<<< HEAD
   options->addObsoleteOption(
       "--batch-size", "number of operations in one batch (0 disables batching)",
       true);
-=======
-  options->addOption(
-      "--batch-size",
-      "The number of operations in one batch (0 = disable batching)",
-      new UInt64Parameter(&_batchSize));
->>>>>>> 9eff71a9
 
   options->addOption("--keep-alive", "Use HTTP keep-alive.",
                      new BooleanParameter(&_keepAlive));
