////////////////////////////////////////////////////////////////////////////////
/// DISCLAIMER
///
/// Copyright 2014-2023 ArangoDB GmbH, Cologne, Germany
/// Copyright 2004-2014 triAGENS GmbH, Cologne, Germany
///
/// Licensed under the Apache License, Version 2.0 (the "License");
/// you may not use this file except in compliance with the License.
/// You may obtain a copy of the License at
///
///     http://www.apache.org/licenses/LICENSE-2.0
///
/// Unless required by applicable law or agreed to in writing, software
/// distributed under the License is distributed on an "AS IS" BASIS,
/// WITHOUT WARRANTIES OR CONDITIONS OF ANY KIND, either express or implied.
/// See the License for the specific language governing permissions and
/// limitations under the License.
///
/// Copyright holder is ArangoDB GmbH, Cologne, Germany
///
/// @author Wilfried Goesgens
////////////////////////////////////////////////////////////////////////////////

#include <chrono>
#include <thread>

#include "Basics/application-exit.h"

#include "Logger/LogMacros.h"
#include "Logger/Logger.h"
#include "Logger/LoggerStream.h"

#include "ApplicationFeatures/ApplicationServer.h"

#include "V8/v8-deadline.h"
#include "V8/V8SecurityFeature.h"

#include "ProcessMonitoringFeature.h"

using namespace arangodb::basics;
using namespace arangodb::options;

namespace arangodb {

// Some random time
static constexpr auto kTimeoutMs = std::chrono::milliseconds(100);

void ProcessMonitoringFeature::addMonitorPID(ExternalId const& pid) {
<<<<<<< HEAD
  std::lock_guard mutexLocker{_MonitoredExternalProcessesLock};
=======
  std::lock_guard guard{_monitoredExternalProcessesLock};
>>>>>>> e10d6b06
  _monitoredProcesses.push_back(pid);
}

void ProcessMonitoringFeature::removeMonitorPIDNoLock(ExternalId const& pid) {
  auto it = std::find_if(_monitoredProcesses.begin(), _monitoredProcesses.end(),
                         [&](auto const& e) { return e._pid == pid._pid; });
  if (it != _monitoredProcesses.end()) {
    std::swap(*it, _monitoredProcesses.back());
    _monitoredProcesses.pop_back();
  }
}

void ProcessMonitoringFeature::moveMonitoringPIDToAttic(
    ExternalId const& pid, ExternalProcessStatus const& exitStatus) {
  std::lock_guard lock{_monitoredExternalProcessesLock};
  removeMonitorPIDNoLock(pid);
  _exitedExternalProcessStatus[pid._pid] = exitStatus;
}

void ProcessMonitoringFeature::removeMonitorPID(ExternalId const& pid) {
<<<<<<< HEAD
  {
    std::lock_guard mutexLocker{_MonitoredExternalProcessesLock};
    for (auto it = _monitoredProcesses.begin(); it != _monitoredProcesses.end();
         ++it) {
      if (it->_pid == pid._pid) {
        _monitoredProcesses.erase(it);
        break;
      }
    }
=======
  std::unique_lock lock{_monitoredExternalProcessesLock};
  removeMonitorPIDNoLock(pid);
  auto const counter = _counter.load();
  lock.unlock();
  while (counter + 1 > _counter.load()) {
    std::this_thread::sleep_for(kTimeoutMs);
>>>>>>> e10d6b06
  }
}

std::optional<ExternalProcessStatus>
ProcessMonitoringFeature::getHistoricStatus(TRI_pid_t pid) {
<<<<<<< HEAD
  std::lock_guard mutexLocker{_MonitoredExternalProcessesLock};
  auto it = _ExitedExternalProcessStatus.find(pid);
  if (it == _ExitedExternalProcessStatus.end()) {
=======
  std::lock_guard guard{_monitoredExternalProcessesLock};
  auto it = _exitedExternalProcessStatus.find(pid);
  if (it == _exitedExternalProcessStatus.end()) {
>>>>>>> e10d6b06
    return std::nullopt;
  }
  return std::optional<ExternalProcessStatus>{it->second};
}

ProcessMonitoringFeature::ProcessMonitoringFeature(Server& server)
    : ArangoshFeature{server, *this} {
  startsAfter<V8SecurityFeature>();
  _monitoredProcesses.reserve(10);
}

ProcessMonitoringFeature::~ProcessMonitoringFeature() = default;

void ProcessMonitoringFeature::validateOptions(
    std::shared_ptr<options::ProgramOptions> /*options*/) {
  _enabled =
      server().getFeature<V8SecurityFeature>().isAllowedToControlProcesses();
}

void ProcessMonitoringFeature::start() {
  if (_enabled) {
    _monitorThread = std::make_unique<ProcessMonitorThread>(server(), *this);
    if (!_monitorThread->start()) {
      LOG_TOPIC("33333", FATAL, Logger::SYSCALL)
          << "failed to launch monitoring background thread";
      FATAL_ERROR_EXIT();
    }
  }
}
void ProcessMonitoringFeature::beginShutdown() {
  if (_enabled) {
    _monitorThread->shutdown();
  }
}

void ProcessMonitoringFeature::stop() {
  if (_enabled) {
    _monitorThread->shutdown();
  }
}

void ProcessMonitorThread::run() {  // override
  while (!isStopping()) {
    try {
<<<<<<< HEAD
      {
        std::lock_guard mutexLocker{
            _processMonitorFeature._MonitoredExternalProcessesLock};
        mp = _processMonitorFeature._monitoredProcesses;
      }
      for (auto const& pid : mp) {
=======
      _processMonitorFeature.visitMonitoring([&](auto const& pid) {
>>>>>>> e10d6b06
        auto status = TRI_CheckExternalProcess(pid, false, 0);
        if ((status._status == TRI_EXT_TERMINATED) ||
            (status._status == TRI_EXT_ABORTED) ||
            (status._status == TRI_EXT_NOT_FOUND)) {
          // Its dead and gone - good
<<<<<<< HEAD
          _processMonitorFeature.removeMonitorPID(pid);
          {
            std::lock_guard mutexLocker{
                _processMonitorFeature._MonitoredExternalProcessesLock};
            _processMonitorFeature._ExitedExternalProcessStatus[pid._pid] =
                status;
          }
=======
          _processMonitorFeature.moveMonitoringPIDToAttic(pid, status);
>>>>>>> e10d6b06
          triggerV8DeadlineNow(false);
        }
      });
      std::this_thread::sleep_for(kTimeoutMs);
    } catch (std::exception const& e) {
      LOG_TOPIC("e78b9", ERR, Logger::SYSCALL)
          << "process monitoring thread caught exception: " << e.what();
    } catch (...) {
      LOG_TOPIC("7269b", ERR, Logger::SYSCALL)
          << "process monitoring thread caught unknown exception";
    }
  }
}

std::optional<ExternalProcessStatus> getHistoricStatus(
    TRI_pid_t pid, application_features::ApplicationServer& server) {
  return static_cast<ArangoshServer&>(server)
      .getFeature<ProcessMonitoringFeature>()
      .getHistoricStatus(pid);
}

}  // namespace arangodb<|MERGE_RESOLUTION|>--- conflicted
+++ resolved
@@ -46,11 +46,7 @@
 static constexpr auto kTimeoutMs = std::chrono::milliseconds(100);
 
 void ProcessMonitoringFeature::addMonitorPID(ExternalId const& pid) {
-<<<<<<< HEAD
-  std::lock_guard mutexLocker{_MonitoredExternalProcessesLock};
-=======
   std::lock_guard guard{_monitoredExternalProcessesLock};
->>>>>>> e10d6b06
   _monitoredProcesses.push_back(pid);
 }
 
@@ -71,38 +67,20 @@
 }
 
 void ProcessMonitoringFeature::removeMonitorPID(ExternalId const& pid) {
-<<<<<<< HEAD
-  {
-    std::lock_guard mutexLocker{_MonitoredExternalProcessesLock};
-    for (auto it = _monitoredProcesses.begin(); it != _monitoredProcesses.end();
-         ++it) {
-      if (it->_pid == pid._pid) {
-        _monitoredProcesses.erase(it);
-        break;
-      }
-    }
-=======
   std::unique_lock lock{_monitoredExternalProcessesLock};
   removeMonitorPIDNoLock(pid);
   auto const counter = _counter.load();
   lock.unlock();
   while (counter + 1 > _counter.load()) {
     std::this_thread::sleep_for(kTimeoutMs);
->>>>>>> e10d6b06
   }
 }
 
 std::optional<ExternalProcessStatus>
 ProcessMonitoringFeature::getHistoricStatus(TRI_pid_t pid) {
-<<<<<<< HEAD
-  std::lock_guard mutexLocker{_MonitoredExternalProcessesLock};
-  auto it = _ExitedExternalProcessStatus.find(pid);
-  if (it == _ExitedExternalProcessStatus.end()) {
-=======
   std::lock_guard guard{_monitoredExternalProcessesLock};
   auto it = _exitedExternalProcessStatus.find(pid);
   if (it == _exitedExternalProcessStatus.end()) {
->>>>>>> e10d6b06
     return std::nullopt;
   }
   return std::optional<ExternalProcessStatus>{it->second};
@@ -147,32 +125,13 @@
 void ProcessMonitorThread::run() {  // override
   while (!isStopping()) {
     try {
-<<<<<<< HEAD
-      {
-        std::lock_guard mutexLocker{
-            _processMonitorFeature._MonitoredExternalProcessesLock};
-        mp = _processMonitorFeature._monitoredProcesses;
-      }
-      for (auto const& pid : mp) {
-=======
       _processMonitorFeature.visitMonitoring([&](auto const& pid) {
->>>>>>> e10d6b06
         auto status = TRI_CheckExternalProcess(pid, false, 0);
         if ((status._status == TRI_EXT_TERMINATED) ||
             (status._status == TRI_EXT_ABORTED) ||
             (status._status == TRI_EXT_NOT_FOUND)) {
           // Its dead and gone - good
-<<<<<<< HEAD
-          _processMonitorFeature.removeMonitorPID(pid);
-          {
-            std::lock_guard mutexLocker{
-                _processMonitorFeature._MonitoredExternalProcessesLock};
-            _processMonitorFeature._ExitedExternalProcessStatus[pid._pid] =
-                status;
-          }
-=======
           _processMonitorFeature.moveMonitoringPIDToAttic(pid, status);
->>>>>>> e10d6b06
           triggerV8DeadlineNow(false);
         }
       });
