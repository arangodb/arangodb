--- conflicted
+++ resolved
@@ -20,8 +20,8 @@
 target_include_directories(arango_shell PRIVATE ${CMAKE_SOURCE_DIR}/client-tools)
 
 if (USE_V8)
-<<<<<<< HEAD
   if (MSVC AND NOT(SKIP_PACKAGING))
+    set(ARANGOSH_FRIENDLY_STRING       "arangosh - commandline client")
     generate_product_version(ProductVersionFiles_arangosh
       NAME arangosh
       FILE_DESCRIPTION ${ARANGOSH_FRIENDLY_STRING}
@@ -45,20 +45,6 @@
     ProcessMonitoringFeature.cpp
     arangosh.cpp
     v8-deadline.cpp
-=======
-
-if (MSVC AND NOT(SKIP_PACKAGING))
-  set(ARANGOSH_FRIENDLY_STRING       "arangosh - commandline client")
-  generate_product_version(ProductVersionFiles_arangosh
-    NAME arangosh
-    FILE_DESCRIPTION ${ARANGOSH_FRIENDLY_STRING}
-    ICON ${ARANGO_ICON}
-    COMPANY_NAME ${ARANGODB_PACKAGE_VENDOR}
-    VERSION_MAJOR ${CPACK_PACKAGE_VERSION_MAJOR}
-    VERSION_MINOR ${CPACK_PACKAGE_VERSION_MINOR}
-    VERSION_PATCH ${CPACK_PACKAGE_VERSION_PATCH}
-    VERSION_REVISION ${BUILD_ID}
->>>>>>> 6ae7d06b
   )
 
   if (USE_FAILURE_TESTS)
