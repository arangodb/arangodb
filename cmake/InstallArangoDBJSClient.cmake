--- conflicted
+++ resolved
@@ -38,7 +38,7 @@
   REGEX "^.*/eslint"                                       EXCLUDE
   REGEX "^.*/.npmignore"                                   EXCLUDE
   REGEX "^.*/.bin"                                         EXCLUDE
-<<<<<<< HEAD
+  REGEX "^.*/.*-no-eslint"                                 EXCLUDE
 )
 
 install(
@@ -51,6 +51,4 @@
   FILES ${ARANGODB_SOURCE_DIR}/js/node/package-lock.json-no-eslint
   DESTINATION ${CMAKE_INSTALL_DATAROOTDIR_ARANGO}/${ARANGODB_JS_VERSION}/node
   RENAME package-lock.json
-=======
->>>>>>> 43229167
 )