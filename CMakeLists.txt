--- conflicted
+++ resolved
@@ -5,16 +5,6 @@
 # ------------------------------------------------------------------------------
 
 cmake_minimum_required(VERSION 3.9)
-<<<<<<< HEAD
-
-# TODO This might be an alternative to increasing the required cmake version.
-# TODO Otherwise, remove it.
-#if (POLICY CMP0069)
-#  # LTO / INTERPROCEDURAL_OPTIMIZATION
-#  cmake_policy(SET CMP0069 NEW)
-#endif ()
-=======
->>>>>>> b7f8f01a
 
 if (NOT CMAKE_BUILD_TYPE)
   set(CMAKE_BUILD_TYPE Release
@@ -273,15 +263,11 @@
 option(STATIC_EXECUTABLES "produce static executables" OFF)
 if (STATIC_EXECUTABLES)
   set(CMAKE_EXE_LINKER_FLAGS "${CMAKE_EXE_LINKER_FLAGS} -static")
-<<<<<<< HEAD
-  set(CMAKE_FIND_LIBRARY_SUFFIXES ".a")
-=======
   if (WINDOWS)
     set(CMAKE_FIND_LIBRARY_SUFFIXES ".lib")
   else ()
     set(CMAKE_FIND_LIBRARY_SUFFIXES ".a")
   endif ()
->>>>>>> b7f8f01a
 endif()
 
 # enable enterprise features
