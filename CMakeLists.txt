# -*- mode: CMAKE; -*-

# ------------------------------------------------------------------------------
# General
# ------------------------------------------------------------------------------

cmake_minimum_required(VERSION 3.9)
message(STATUS "CMake version: ${CMAKE_MAJOR_VERSION}.${CMAKE_MINOR_VERSION}.${CMAKE_PATCH_VERSION}")

if (NOT CMAKE_BUILD_TYPE)
  set(CMAKE_BUILD_TYPE Release
      CACHE STRING
      "Choose the type of build, options are: None Debug Release RelWithDebInfo MinSizeRel."
      FORCE
  )
endif ()

if (NOT (CMAKE_BUILD_TYPE STREQUAL "Debug"
      OR CMAKE_BUILD_TYPE STREQUAL "Release"
      OR CMAKE_BUILD_TYPE STREQUAL "RelWithDebInfo"
      OR CMAKE_BUILD_TYPE STREQUAL "MinSizeRel"
      OR CMAKE_BUILD_TYPE STREQUAL "None"))

  message(FATAL_ERROR "expecting CMAKE_BUILD_TYPE: None Debug Release RelWithDebInfo MinSizeRel, got ${CMAKE_BUILD_TYPE}.")
endif ()

string(TOUPPER ${CMAKE_BUILD_TYPE} CMAKE_BUILD_TYPE_UPPER)

if (APPLE)
  if (NOT CMAKE_OSX_DEPLOYMENT_TARGET OR "${CMAKE_OSX_DEPLOYMENT_TARGET}" STREQUAL "")
    if (NOT DEFINED ENV{MACOSX_DEPLOYMENT_TARGET} OR "ENV{MACOSX_DEPLOYMENT_TARGET}" STREQUAL "")
      message(FATAL_ERROR "environment variable MACOSX_DEPLOYMENT_TARGET is missing")
    else ()
      set(CMAKE_OSX_DEPLOYMENT_TARGET "$ENV{MACOSX_DEPLOYMENT_TARGET}" CACHE STRING "deployment target for MacOSX; adjust to your system")
    endif ()
  else ()
    set($ENV{MACOSX_DEPLOYMENT_TARGET} ${CMAKE_OSX_DEPLOYMENT_TARGET})
  endif ()
endif ()

# where to find CMAKE modules
set(CMAKE_MODULE_PATH ${CMAKE_SOURCE_DIR}/cmake ${CMAKE_MODULE_PATH})

option(SKIP_PACKAGING "" OFF)

# be verbose about flags used
option(VERBOSE "be verbose about flags used" OFF)

# treat warnings as errors on some platforms
option(USE_FAIL_ON_WARNINGS "treat warnings as errors (MSVC and MacOS only)" ON)

# use strictly required OpenSSL version (from ./VERSIONS file)
option(USE_STRICT_OPENSSL_VERSION "use strictly required OpenSSL version (from ./VERSIONS file)" OFF)

# don't use standalone boost asio
# use this when asio is included outside of Boost
# add_definitions("-DARANGODB_STANDALONE_ASIO=0")
# add_definitions("-DFUERTE_STANDALONE_ASIO=0")

# ------------------------------------------------------------------------------
# VERSION information
# ------------------------------------------------------------------------------

# stable release:   MAJOR.MINOR.PATCH
# hot fix:          MAJOR.MINOR.PATCH-FIXNUMBER
# unstable release: MAJOR.MINOR.PATCH-TYPE.NUMBER
# devel:            MAJOR.MINOR.0-devel
#
# These are mapped to the following variables:
#
# ARANGODB_VERSION_MAJOR = MAJOR
# ARANGODB_VERSION_MINOR = MINOR
# ARANGODB_VERSION_PATCH = PATCH
#
# for pre-releases, otherwise empty:
#
# ARANGODB_VERSION_PRELEASE_TYPE   = TYPE
# ARANGODB_VERSION_PRELEASE_NUMBER = NUMBER
#
# This will set the following variables
#
# ARANGODB_DEBIAN_UPSTREAM
# ARANGODB_DEBIAN_REVISION
#
# ARANGODB_RPM_UPSTREAM
# ARANGODB_RPM_REVISION

set(ARANGODB_VERSION_MAJOR "3")
set(ARANGODB_VERSION_MINOR "7")

# when building the nightly ARANGODB_VERSION_PATCH will be set
if (NOT DEFINED ARANGODB_VERSION_PATCH)
  set(ARANGODB_VERSION_PATCH "1")
  set(ARANGODB_VERSION_RELEASE_TYPE "devel")
  set(ARANGODB_VERSION_RELEASE_NUMBER "")
else()
  unset (ARANGODB_VERSION_RELEASE_TYPE) # do not remove space
  unset (ARANGODB_VERSION_RELEASE_NUMBER) # do not remove space
endif()

# unset TYPE and NUMBER in case they are empty
if (DEFINED ARANGODB_VERSION_RELEASE_TYPE)
  if (ARANGODB_VERSION_RELEASE_TYPE STREQUAL "")
    unset (ARANGODB_VERSION_RELEASE_TYPE) # do not remove space
    unset (ARANGODB_VERSION_RELEASE_NUMBER) # do not remove space
  endif()
else()
  unset (ARANGODB_VERSION_RELEASE_NUMBER) # do not remove space
endif()

if (DEFINED ARANGODB_VERSION_RELEASE_NUMBER)
  if (ARANGODB_VERSION_RELEASE_NUMBER STREQUAL "")
    unset (ARANGODB_VERSION_RELEASE_NUMBER) # do not remove space
  endif()
endif()

# semantic version
set(ARANGODB_PLAIN_VERSION "${ARANGODB_VERSION_MAJOR}.${ARANGODB_VERSION_MINOR}.${ARANGODB_VERSION_PATCH}")

if (DEFINED ARANGODB_VERSION_RELEASE_TYPE)
  if (DEFINED ARANGODB_VERSION_RELEASE_NUMBER)
    set(ARANGODB_VERSION "${ARANGODB_PLAIN_VERSION}-${ARANGODB_VERSION_RELEASE_TYPE}.${ARANGODB_VERSION_RELEASE_NUMBER}")
  else()
    set(ARANGODB_VERSION "${ARANGODB_PLAIN_VERSION}-${ARANGODB_VERSION_RELEASE_TYPE}")
  endif()
else()
  set(ARANGODB_VERSION "${ARANGODB_PLAIN_VERSION}")
endif()
set(ARANGODB_JS_VERSION "js")

message(STATUS "ARANGODB PLAIN VERSION: ${ARANGODB_PLAIN_VERSION}")
message(STATUS "ARANGODB VERSION: ${ARANGODB_VERSION}")
message(STATUS "ARANGODB JS VERSION: ${ARANGODB_JS_VERSION}")

################################################################################
# DEBIAN, RPM, MacOS version
################################################################################

if (DEFINED ARANGODB_VERSION_RELEASE_TYPE)

  # devel
  if (ARANGODB_VERSION_PATCH STREQUAL "0" AND ARANGODB_VERSION_RELEASE_TYPE STREQUAL "devel")
    set(ARANGODB_DEBIAN_UPSTREAM "${ARANGODB_VERSION_MAJOR}.${ARANGODB_VERSION_MINOR}.0~~${ARANGODB_VERSION_PATCH}")
    set(ARANGODB_DEBIAN_REVISION "1")

    set(ARANGODB_RPM_UPSTREAM "${ARANGODB_VERSION_MAJOR}.${ARANGODB_VERSION_MINOR}.0")
    set(ARANGODB_RPM_REVISION "0.1.devel")

    set(ARANGODB_DARWIN_UPSTREAM "${ARANGODB_PLAIN_VERSION}")
    set(ARANGODB_DARWIN_REVISION "devel")

  # nightly
  elseif (ARANGODB_VERSION_RELEASE_TYPE STREQUAL "nightly")
    set(ARANGODB_DEBIAN_UPSTREAM "${ARANGODB_PLAIN_VERSION}")
    set(ARANGODB_DEBIAN_REVISION "1")

    set(ARANGODB_RPM_UPSTREAM "${ARANGODB_VERSION_MAJOR}.${ARANGODB_VERSION_MINOR}.0")
    set(ARANGODB_RPM_REVISION "0.2.nightly")

    set(ARANGODB_DARWIN_UPSTREAM "${ARANGODB_PLAIN_VERSION}")
    set(ARANGODB_DARWIN_REVISION "nightly")

  # unstable version
  elseif (   ARANGODB_VERSION_RELEASE_TYPE STREQUAL "alpha"
          OR ARANGODB_VERSION_RELEASE_TYPE STREQUAL "beta"
          OR ARANGODB_VERSION_RELEASE_TYPE STREQUAL "milestone"
          OR ARANGODB_VERSION_RELEASE_TYPE STREQUAL "preview"
          OR ARANGODB_VERSION_RELEASE_TYPE STREQUAL "rc")
    if (NOT DEFINED ARANGODB_VERSION_RELEASE_NUMBER)
      message(FATAL_ERROR "ARANGODB_VERSION_RELEASE_NUMBER is missing")
    endif()

    if (ARANGODB_VERSION_RELEASE_TYPE STREQUAL "alpha")
      set(ARANGODB_RPM_REVISION_NUMBER 100)
    elseif (ARANGODB_VERSION_RELEASE_TYPE STREQUAL "beta")
      set(ARANGODB_RPM_REVISION_NUMBER 200)
    elseif (ARANGODB_VERSION_RELEASE_TYPE STREQUAL "milestone")
      set(ARANGODB_RPM_REVISION_NUMBER 300)
    elseif (ARANGODB_VERSION_RELEASE_TYPE STREQUAL "preview")
      set(ARANGODB_RPM_REVISION_NUMBER 400)
    elseif (ARANGODB_VERSION_RELEASE_TYPE STREQUAL "rc")
      set(ARANGODB_RPM_REVISION_NUMBER 500)
    endif()

    MATH(EXPR ARANGODB_RPM_REVISION_NUMBER "${ARANGODB_RPM_REVISION_NUMBER}+${ARANGODB_VERSION_RELEASE_NUMBER}")

    set(ARANGODB_DEBIAN_UPSTREAM "${ARANGODB_PLAIN_VERSION}~${ARANGODB_VERSION_RELEASE_TYPE}.${ARANGODB_VERSION_RELEASE_NUMBER}")
    set(ARANGODB_DEBIAN_REVISION "1")

    set(ARANGODB_RPM_UPSTREAM "${ARANGODB_PLAIN_VERSION}")
    set(ARANGODB_RPM_REVISION "0.${ARANGODB_RPM_REVISION_NUMBER}")

    set(ARANGODB_DARWIN_UPSTREAM "${ARANGODB_PLAIN_VERSION}")
    set(ARANGODB_DARWIN_REVISION "${ARANGODB_VERSION_RELEASE_TYPE}.${ARANGODB_VERSION_RELEASE_NUMBER}")

  # hot-fix
  else()
    if (DEFINED ARANGODB_VERSION_RELEASE_NUMBER)
      message(FATAL_ERROR "ARANGODB_VERSION_RELEASE_NUMBER must be empty for type ${ARANGODB_VERSION_RELEASE_TYPE}")
    endif()

    set(ARANGODB_DEBIAN_UPSTREAM "${ARANGODB_PLAIN_VERSION}.${ARANGODB_VERSION_RELEASE_TYPE}")
    set(ARANGODB_DEBIAN_REVISION "1")

    set(ARANGODB_RPM_UPSTREAM "${ARANGODB_PLAIN_VERSION}")
    set(ARANGODB_RPM_REVISION "1.${ARANGODB_VERSION_RELEASE_TYPE}")

    set(ARANGODB_DARWIN_UPSTREAM "${ARANGODB_PLAIN_VERSION}.${ARANGODB_VERSION_RELEASE_TYPE}")
    set(ARANGODB_DARWIN_REVISION "")
  endif()
else()

  # stable version
  set(ARANGODB_DEBIAN_UPSTREAM "${ARANGODB_PLAIN_VERSION}")
  set(ARANGODB_DEBIAN_REVISION "1")

  set(ARANGODB_RPM_UPSTREAM "${ARANGODB_PLAIN_VERSION}")
  set(ARANGODB_RPM_REVISION "1.0")

  set(ARANGODB_DARWIN_UPSTREAM "${ARANGODB_PLAIN_VERSION}")
  set(ARANGODB_DARWIN_REVISION "")
endif()

message(STATUS "DEBIAN VERSION: ${ARANGODB_DEBIAN_UPSTREAM} / ${ARANGODB_DEBIAN_REVISION}")
message(STATUS "RPM VERSION:    ${ARANGODB_RPM_UPSTREAM} / ${ARANGODB_RPM_REVISION}")
message(STATUS "DARWIN VERSION: ${ARANGODB_DARWIN_UPSTREAM} / ${ARANGODB_DARWIN_REVISION}")


################################################################################
# Windows version
################################################################################

# PATCH needs to be numeric for the windows rc file
set(ARANGODB_WINDOWS_UPSTREAM "${ARANGODB_VERSION}")

if (ARANGODB_VERSION_PATCH GREATER -1)
  set(ARANGODB_WINDOWS_PATCH "${ARANGODB_VERSION_PATCH}")
else()
  set(ARANGODB_WINDOWS_PATCH 1337)
endif()

message(STATUS "WINDOWS VERSION: ${ARANGODB_WINDOWS_UPSTREAM}")

if (MSVC)
  option(USE_CLCACHE_MODE
    "whether we want to use CLCACHE-specific build options"
    OFF
  )
endif ()

################################################################################
# SNAP version
################################################################################

set(ARANGODB_SNAP_REVISION "1")

message(STATUS "SNAP REVISION: ${ARANGODB_SNAP_REVISION}")

# ------------------------------------------------------------------------------
#
# ------------------------------------------------------------------------------

if (WIN32)
  project(arangodb3 LANGUAGES CXX C VERSION ${ARANGODB_VERSION_MAJOR}.${ARANGODB_VERSION_MINOR})
else ()
  project(arangodb3 LANGUAGES CXX C ASM VERSION ${ARANGODB_VERSION_MAJOR}.${ARANGODB_VERSION_MINOR})
endif ()

# required for clang completion in editors - must be set after creating project
set(CMAKE_EXPORT_COMPILE_COMMANDS ON)

# Static executables:
option(STATIC_EXECUTABLES "produce static executables" OFF)
if (STATIC_EXECUTABLES)
  set(CMAKE_EXE_LINKER_FLAGS "${CMAKE_EXE_LINKER_FLAGS} -static")
  if (WINDOWS)
    set(CMAKE_FIND_LIBRARY_SUFFIXES ".lib")
  else ()
    set(CMAKE_FIND_LIBRARY_SUFFIXES ".a")
  endif ()
endif()

<<<<<<< HEAD
# enable Enterprise Edition features
=======
# enable dtrace
option(USE_DTRACE "enable dtrace probes" OFF)
if (USE_DTRACE)
  add_definitions("-DUSE_DTRACE=1")
endif ()

# enable enterprise features
>>>>>>> 883f98ac
set(ENTERPRISE_INCLUDE_DIR "enterprise")
option(USE_ENTERPRISE "enable enterprise build" OFF)

if (USE_ENTERPRISE)
  add_definitions("-DUSE_ENTERPRISE=1")
  add_subdirectory(enterprise)
endif ()

option(DEBUG_SYNC_REPLICATION "Enable debug code to enable synchronous replication debugging" OFF)
if (DEBUG_SYNC_REPLICATION)
  add_definitions("-DDEBUG_SYNC_REPLICATION=1")
endif ()

# we want the following definitions to be in effect for both rocksdb and arangodb
add_definitions("-DNROCKSDB_THREAD_STATUS")
add_definitions("-DROCKSDB_SUPPORT_THREAD_LOCAL")

# for the packages
set(ARANGODB_PACKAGE_VENDOR  "ArangoDB GmbH")
set(ARANGODB_PACKAGE_CONTACT "info@arangodb.com")
set(ARANGODB_DISPLAY_NAME    "ArangoDB")
set(ARANGODB_URL_INFO_ABOUT  "https://www.arangodb.com")
set(ARANGODB_HELP_LINK       "https://www.arangodb.com/docs/${ARANGODB_VERSION_MAJOR}.${ARANGODB_VERSION_MINOR}/")
set(ARANGODB_CONTACT         "hackers@arangodb.com")
set(ARANGODB_FRIENDLY_STRING "ArangoDB - the native multi-model NoSQL database")

# MSVC
set(ARANGO_BENCH_FRIENDLY_STRING   "arangobench - stress test tool")
set(ARANGO_BACKUP_FRIENDLY_STRING  "arangobackup - hot backup tool")
set(ARANGO_DUMP_FRIENDLY_STRING    "arangodump - data and configuration dumping tool")
set(ARANGO_RESTORE_FRIENDLY_STRING "arangrestore - data and configuration restoration tool")
set(ARANGO_EXPORT_FRIENDLY_STRING  "arangoexport - data exporter")
set(ARANGO_IMPORT_FRIENDLY_STRING  "arangoimport - data importer")
set(ARANGOSH_FRIENDLY_STRING       "arangosh - commandline client")
set(ARANGO_VPACK_FRIENDLY_STRING   "arangovpack - VelocyPack formatter")

# binaries
set(BIN_ARANGOBENCH   arangobench)
set(BIN_ARANGOBACKUP  arangobackup)
set(BIN_ARANGOD       arangod)
set(BIN_ARANGODUMP    arangodump)
set(BIN_ARANGOEXPORT  arangoexport)
set(BIN_ARANGOIMPORT  arangoimport)
set(BIN_ARANGORESTORE arangorestore)
set(BIN_ARANGOSH      arangosh)
set(BIN_ARANGOVPACK   arangovpack)

# test binaries
set(BIN_ARANGODB_TESTS arangodbtests)
set(CLEAN_AUTOGENERATED_FILES)
set(PACKAGES_LIST)
set(COPY_PACKAGES_LIST)
set(CLEAN_PACKAGES_LIST)
set(INSTALL_CONFIGFILES_LIST)

# ------------------------------------------------------------------------------
# update files containing VERSION information
# ------------------------------------------------------------------------------

if (${CMAKE_MAJOR_VERSION} EQUAL 2)
  set(ARANGODB_BUILD_DATE "YYYY-MM-DD HH:MM:SS")
else ()
  string(TIMESTAMP ARANGODB_BUILD_DATE "%Y-%m-%d %H:%M:%S")
endif ()

configure_file(
  "${CMAKE_CURRENT_SOURCE_DIR}/lib/Basics/build.h.in"
  "${CMAKE_CURRENT_BINARY_DIR}/lib/Basics/build.h"
  NEWLINE_STYLE UNIX
)

if (NOT DEFINED GENERATE_BUILD_DATE OR GENERATE_BUILD_DATE)
  set(GENERATE_BUILD_DATE ON CACHE INTERNAL "whether we should generate the build date")
  configure_file(
    "${CMAKE_CURRENT_SOURCE_DIR}/lib/Basics/build-date.h.in"
    "${CMAKE_CURRENT_BINARY_DIR}/lib/Basics/build-date.h"
    NEWLINE_STYLE UNIX
    )
else()
  set(GENERATE_BUILD_DATE OFF CACHE INTERNAL "whether we should generate the build date")
endif()

configure_file(
  "${CMAKE_CURRENT_SOURCE_DIR}/lib/Basics/VERSION.in"
  "${CMAKE_CURRENT_SOURCE_DIR}/VERSION"
  NEWLINE_STYLE UNIX
)

################################################################################
## Find the git revision
################################################################################

find_program (GIT_EXE git)
if (DEFINED GIT_EXE AND IS_DIRECTORY "${CMAKE_SOURCE_DIR}/.git")
  execute_process(
    WORKING_DIRECTORY ${CMAKE_SOURCE_DIR}

    COMMAND ${GIT_EXE} describe --all --tags --long --dirty=-dirty
    OUTPUT_VARIABLE GIT_OUTPUT)

  # this may fail on shallow clones that only knows about a limited number of commits.
  # if there is an older merged revision the head, it may not be available to git.
  if (NOT GIT_OUTPUT)
      set(ARANGODB_BUILD_REPOSITORY "GIT FAILED TO RETRIEVE THE VERSION - SHALLOW CLONE?")
      set(HAVE_ARANGODB_BUILD_REPOSITORY "1")
    else()
      string(STRIP ${GIT_OUTPUT} REPOSITORY_VERSION)
      set(ARANGODB_BUILD_REPOSITORY ${REPOSITORY_VERSION})
      set(HAVE_ARANGODB_BUILD_REPOSITORY "1")
    endif()
else ()
  set(ARANGODB_BUILD_REPOSITORY "")
  set(HAVE_ARANGODB_BUILD_REPOSITORY "0")
endif()

configure_file(
  "${CMAKE_CURRENT_SOURCE_DIR}/lib/Basics/build-repository.h.in"
  "${CMAKE_CURRENT_BINARY_DIR}/lib/Basics/build-repository.h"
  NEWLINE_STYLE UNIX
)

if (VERBOSE)
  message(STATUS "ARANGODB_BUILD_REPOSITORY=\"${ARANGODB_BUILD_REPOSITORY}\"")
endif ()

################################################################################
## OPERATION SYSTEM
################################################################################

option(HOMEBREW
  "whether to install for homebrew"
  Off
)

if (WIN32)
  set(WINDOWS TRUE)
  set(MSBUILD TRUE)

  add_definitions(-D_USE_MATH_DEFINES)
  add_definitions(-DNOMINMAX)
  add_definitions(-D_WIN32_WINNT=0x600)
  add_definitions(-DINCL_EXTRA_HTON_FUNCTIONS)
  add_definitions(-DPSAPI_VERSION=1)

elseif (UNIX AND NOT APPLE)
  if(CMAKE_SYSTEM_NAME MATCHES ".*Linux")
    set(LINUX TRUE)
  elseif (CMAKE_SYSTEM_NAME MATCHES "kFreeBSD.*")
    set(FREEBSD TRUE)
  elseif (CMAKE_SYSTEM_NAME MATCHES "kNetBSD.*|NetBSD.*")
    set(NETBSD TRUE)
  elseif (CMAKE_SYSTEM_NAME MATCHES "kOpenBSD.*|OpenBSD.*")
    set(OPENBSD TRUE)
  elseif (CMAKE_SYSTEM_NAME MATCHES ".*GNU.*")
    set(GNU TRUE)
  elseif (CMAKE_SYSTEM_NAME MATCHES ".*BSDI.*")
    set(BSDI TRUE)
  elseif (CMAKE_SYSTEM_NAME MATCHES "DragonFly.*|FreeBSD")
    set(FREEBSD TRUE)
  elseif (CMAKE_SYSTEM_NAME MATCHES "SYSV5.*")
    set(SYSV5 TRUE)
  endif ()
elseif (APPLE)
  if (CMAKE_SYSTEM_NAME MATCHES ".*Darwin.*")
    set(DARWIN TRUE)
  elseif (CMAKE_SYSTEM_NAME MATCHES ".*MacOS.*")
    set(DARWIN TRUE)
  endif ()
  find_program(BREW brew)
endif ()

# ------------------------------------------------------------------------------
# user options
# ------------------------------------------------------------------------------

if (WINDOWS)
  SET(USE_JEMALLOC OFF)
elseif (APPLE)
  SET(USE_JEMALLOC OFF)
else ()
  option(
    USE_JEMALLOC
    "use jemalloc memory allocator"
    ON
  )
endif ()

if (CROSS_COMPILING)
# currently off, need additional params to configure like --host=triple <params>
  SET(USE_JEMALLOC OFF)
endif()

################################################################################
## EXTERNAL PROGRAMS
################################################################################

set(MAKE make)

find_package(PythonInterp 3 EXACT REQUIRED)
get_filename_component(PYTHON_EXECUTABLE "${PYTHON_EXECUTABLE}" REALPATH)

set($ENV{PYTHON_EXECUTABLE} ${PYTHON_EXECUTABLE})

# FIXME the build containers seem to have a
# /usr/bin/ch(mod|own) to prevent the search
# to find those files the NO_DEFAULT_PATH
# argument is passed
if (NOT WINDOWS)
  find_program (MAKE make gmake)

  find_program(
    CHMOD_EXECUTABLE chmod
    PATHS "/bin/" "/usr/bin/"
    NO_DEFAULT_PATH
  )
  message(STATUS "chmod found in ${CHMOD_EXECUTABLE}")
  find_program(
    CHOWN_EXECUTABLE chown
    PATHS "/bin" "/usr/bin"
    NO_DEFAULT_PATH
  )
  message(STATUS "chown found in ${CHOWN_EXECUTABLE}")
endif()

################################################################################
## ARCHITECTURE
################################################################################

math(EXPR BITS "8*${CMAKE_SIZEOF_VOID_P}")
add_definitions("-DARANGODB_BITS=${BITS}")

################################################################################
## COMPILER FEATURES
################################################################################

if (CMAKE_CXX_COMPILER_ID MATCHES "Clang")
  set(CMAKE_COMPILER_IS_CLANG 1)
elseif (CMAKE_CXX_COMPILER_ID MATCHES "AppleClang")
  set(CMAKE_COMPILER_IS_CLANG 1)
endif ()

if (WINDOWS)
  set(BASE_FLAGS     "/D WIN32 /D _WINDOWS /W3 /MP"      CACHE STRING "base flags")
  set(BASE_C_FLAGS   ""                                  CACHE STRING "base C flags")
  set(BASE_CXX_FLAGS "/GR /EHsc /Zc:__cplusplus"         CACHE STRING "base C++flags")
else ()
  set(BASE_FLAGS     ""                                  CACHE STRING "base flags")
  set(BASE_C_FLAGS   "${CMAKE_C_FLAGS}   $ENV{CFLAGS}"   CACHE STRING "base C flags")
  set(BASE_CXX_FLAGS "${CMAKE_CXX_FLAGS} $ENV{CXXFLAGS}" CACHE STRING "base C++ flags")
  set(BASE_LD_FLAGS                     "$ENV{LDFLAGS}"  CACHE STRING "base linker flags")
  set(BASE_LIBS                         "$ENV{LIBS}"     CACHE STRING "base libraries")
endif ()

if (CMAKE_COMPILER_IS_GNUCC)
  if(CMAKE_CXX_COMPILER_VERSION VERSION_LESS "5.4")
    message(FATAL_ERROR "ArangoDB requires g++ 5.4 or newer.")
  elseif(CMAKE_CXX_COMPILER_VERSION VERSION_GREATER "9.9.9")
    message(WARNING "ArangoDB doesn't support g++ 10.0 yet.")
  endif()
  set(BASE_C_FLAGS "${BASE_C_FLAGS}")
endif ()

if (CMAKE_COMPILER_IS_GNUCC OR APPLE)
  set(BASE_CXX_FLAGS "${BASE_CXX_FLAGS} -std=c++17")
endif ()

if(CMAKE_CXX_COMPILER_ID MATCHES "MSVC")
  # MSVC2018.1 - MSVC2018.7 does not correctly support alignas()
  if (MSVC_VERSION VERSION_LESS 1915)
    message(FATAL_ERROR "ArangoDB Requires at least MSVC 2017 update 15.8!")
  endif()

  # MSVC2018.8 requires the following define
  add_definitions(-D_ENABLE_EXTENDED_ALIGNED_STORAGE)
endif()

if (CMAKE_COMPILER_IS_CLANG)
  if (APPLE)
    if (NOT DEFINED ENV{MACOSX_DEPLOYMENT_TARGET} OR ENV{MACOSX_DEPLOYMENT_TARGET} STREQUAL "")
      set(BASE_CXX_FLAGS "${BASE_CXX_FLAGS} -stdlib=libc++")
    else ()
      set(BASE_C_FLAGS "${BASE_C_FLAGS} -mmacosx-version-min=$ENV{MACOSX_DEPLOYMENT_TARGET}")
      set(BASE_CXX_FLAGS "${BASE_CXX_FLAGS} -stdlib=libc++ -mmacosx-version-min=$ENV{MACOSX_DEPLOYMENT_TARGET}")
      set(BASE_LD_FLAGS "${BASE_LD_FLAGS} -mmacosx-version-min=$ENV{MACOSX_DEPLOYMENT_TARGET}")
    endif ()
    add_definitions("-Wno-deprecated-declarations")
  else ()
    if(CMAKE_CXX_COMPILER_VERSION VERSION_LESS "3.3")
      message(FATAL_ERROR "ArangoDB requires clang 3.3 or newer.")
    endif()
    list(APPEND BASE_LIBS atomic)
  endif ()
endif ()

# need c++17
# XXX this should really be set on a per target level using cmake compile_features capabilties
set(CMAKE_CXX_STANDARD 17)

# need threads
find_package(Threads REQUIRED)

if (MSVC)
  configure_file("Installation/Windows/vcproj.user/arangod.vcxproj.user" ${CMAKE_BINARY_DIR})
  add_definitions("-D_CRT_SECURE_NO_WARNINGS=1")
  add_definitions("-DFD_SETSIZE=8192")
  add_definitions("-DU_STATIC_IMPLEMENTATION=1")
  add_definitions("-D_SILENCE_ALL_CXX17_DEPRECATION_WARNINGS=1") # try to remove this when
                                                                 # boost is upgraded to 1.70 or later

  # https://blogs.msdn.microsoft.com/vcblog/2016/04/14/stl-fixes-in-vs-2015-update-2/
  # https://connect.microsoft.com/VisualStudio/feedback/details/1892487
  # http://lists.boost.org/boost-users/2016/04/85968.php
  add_definitions("-D_ENABLE_ATOMIC_ALIGNMENT_FIX")

  # bcrypt is needed for SSL
  set(MSVC_LIBS Shlwapi.lib;crypt32.lib;bcrypt.lib;WINMM.LIB;Ws2_32.lib;Psapi.lib)

  set(CMAKE_EXE_LINKER_FLAGS
    "${CMAKE_EXE_LINKER_FLAGS} /SUBSYSTEM:CONSOLE /SAFESEH:NO /MACHINE:x64 /ignore:4099 ${BASE_LD_FLAGS}"
  )
else ()
  set(CMAKE_EXE_LINKER_FLAGS
    "${CMAKE_EXE_LINKER_FLAGS} ${BASE_LD_FLAGS}"
  )
endif ()

# broken clock_gettime on MacOSX
SET(USE_LOCAL_CLOCK_GETTIME FALSE)

if (APPLE)
  TRY_RUN(RUN_CLOCK_GETTIME
          COMPILE_CLOCK_GETTIME
          ${PROJECT_BINARY_DIR}/test_clock_gettime
          ${CMAKE_SOURCE_DIR}/cmake/test_clock_gettime.c
          OUTPUT_VARIABLE OUTPUT_CLOCK_GETTIME)

  if (${COMPILE_CLOCK_GETTIME})
    if (${RUN_CLOCK_GETTIME} STREQUAL "FAILED_TO_RUN")
      set(USE_LOCAL_CLOCK_GETTIME TRUE)
    endif ()
  endif ()

  if (USE_LOCAL_CLOCK_GETTIME)
    message(STATUS "using a home-made clock_gettime")
  endif ()
endif ()

################################################################################
## INCLUDE DIRECTORIES
################################################################################

include_directories(${PROJECT_BINARY_DIR})
include_directories(${PROJECT_BINARY_DIR}/lib)

include_directories(${PROJECT_SOURCE_DIR}/arangod)
include_directories(${PROJECT_SOURCE_DIR}/lib)

if (CUSTOM_INCLUDES)
  include_directories(${CUSTOM_INCLUDES})
endif ()

################################################################################
## TARGET ARCHITECTURE
################################################################################

set(ARANGODB_SSE42_FLAGS "")
if (WINDOWS)
  add_definitions("-DNO_SSE42")
else ()
  include(TargetArch)

  target_architecture(CMAKE_TARGET_ARCHITECTURES)
  list(LENGTH CMAKE_TARGET_ARCHITECTURES cmake_target_arch_len)

  if (NOT "${cmake_target_arch_len}" EQUAL "1")
    set(CMAKE_TARGET_ARCHITECTURE_UNIVERSAL TRUE)
    set(CMAKE_TARGET_ARCHITECTURE_CODE "universal")
  else ()
    set(CMAKE_TARGET_ARCHITECTURE_UNIVERSAL FALSE)
    set(CMAKE_TARGET_ARCHITECTURE_CODE "${CMAKE_TARGET_ARCHITECTURES}")
  endif ()

  include(VcMacros)

  option(USE_OPTIMIZE_FOR_ARCHITECTURE "try to determine CPU architecture" ON)

  if (USE_OPTIMIZE_FOR_ARCHITECTURE)
    # mop: core2 (merom) is our absolute minimum!
    # SET(TARGET_ARCHITECTURE "merom")
    include(OptimizeForArchitecture)
    OptimizeForArchitecture()
  endif ()

  if (USE_SSE4_2)
    set(ARANGODB_SSE42_FLAGS "-msse4.2")
  endif ()

  set(BASE_FLAGS "${Vc_ARCHITECTURE_FLAGS} ${BASE_FLAGS}")
endif ()

set(ARCHITECTURE_OPTIMIZATIONS "\"${Vc_ARCHITECTURE_FLAGS}\"")

################################################################################
## BACKTRACE
################################################################################

option(USE_BACKTRACE
  "whether we should try to generate c-level stacktraces"
  OFF
)

# iresearch uses backtrace anyway, so we need to find and link libexecinfo
# for the case that we are on libmusl and not on glibc
if (NOT MSVC)
  find_package(Backtrace)
endif()

if (USE_BACKTRACE)
  if (MSVC)
    set(BT_LIBS "Dbghelp" CACHE PATH "Debug Helper libraries")
  else ()
    set(BT_LIBS ${Backtrace_LIBRARY} CACHE PATH "Debug Helper libraries")
  endif ()

  add_definitions("-DARANGODB_ENABLE_BACKTRACE=1")
else ()
  set(BT_LIBS ${Backtrace_LIBRARY} CACHE PATH "Debug Helper libraries")
endif ()

################################################################################
## ASSEMBLER OPTIMIZATIONS
################################################################################

# Allow to prohibit assembler optimization code explicitly
if (MSVC)
  SET(ASM_OPTIMIZATIONS_DEFAULT OFF)
else (MSVC)
  SET(ASM_OPTIMIZATIONS_DEFAULT ON)
endif (MSVC)

option(ASM_OPTIMIZATIONS "whether hand-optimized assembler code should be used"
  ${ASM_OPTIMIZATIONS_DEFAULT})

if (ASM_OPTIMIZATIONS)
  add_definitions("-DASM_OPTIMIZATIONS=1")
else (ASM_OPTIMIZATIONS)
  add_definitions("-DASM_OPTIMIZATIONS=0")
endif (ASM_OPTIMIZATIONS)

################################################################################
## MAINTAINER MODE
################################################################################

option(USE_MAINTAINER_MODE
  "whether we want to have assertions and other development features"
  OFF
)

if (USE_MAINTAINER_MODE)
  add_definitions("-DARANGODB_ENABLE_MAINTAINER_MODE=1")
  if (CMAKE_COMPILER_IS_GNUCC AND NOT CMAKE_BUILD_TYPE STREQUAL "Debug")
    add_definitions("-D_FORTIFY_SOURCE=2")
  endif()

  find_package(FLEX)
  find_package(BISON)
  # these are required for generateREADME.sh
  find_program(FGREP_EXECUTABLE fgrep)
  find_program(SED_EXECUTABLE sed)
  find_program(AWK_EXECUTABLE awk)
endif ()

option(USE_GOOGLE_TESTS "Compile C++ unit tests" ON)
if (USE_GOOGLE_TESTS)
  add_definitions("-DARANGODB_USE_GOOGLE_TESTS=1")
endif()

include(debugInformation)
find_program(READELF_EXECUTABLE readelf)
detect_binary_id_type(CMAKE_DEBUG_FILENAMES_SHA_SUM)

################################################################################
## FAILURE TESTS
################################################################################

option(USE_FAILURE_TESTS
  "whether we want to have failure tests compiled in"
  OFF
)

if (USE_FAILURE_TESTS)
  add_definitions("-DARANGODB_ENABLE_FAILURE_TESTS=1")
endif ()

################################################################################
## INTERPROCEDURAL OPTIMIZATION (LINK TIME OPTIMIZATION)
################################################################################

set(USE_IPO AUTO CACHE STRING "Use interprocedural optimization: ON, OFF or AUTO")
set_property(CACHE USE_IPO PROPERTY STRINGS AUTO ON OFF)

set(IPO_ENABLED False)

# Determine value if IPO_ENABLED from USE_IPO and CMAKE_BUILD_TYPE
if (USE_IPO STREQUAL "AUTO")
  # When USE_IPO=AUTO, enable IPO for optimized / release builds.
  # But to work around a g++ segfault triggered by using both -flto and
  # -fno-devirtualize-functions, we disable IPO when using google tests, because
  # this will set no-devirtualize. See
  # https://gcc.gnu.org/bugzilla/show_bug.cgi?id=91387 and
  # https://gcc.gnu.org/bugzilla/show_bug.cgi?id=91375.
  # So this check may be removed later as soon as we use fixed gcc versions.
  # - Tobias, 2019-08-08
  if (NOT USE_GOOGLE_TESTS AND
    (CMAKE_BUILD_TYPE STREQUAL "Release"
    OR CMAKE_BUILD_TYPE STREQUAL "RelWithDebInfo"
    OR CMAKE_BUILD_TYPE STREQUAL "MinSizeRel"))
    set(IPO_ENABLED True)
  else()
    set(IPO_ENABLED False)
  endif ()
elseif (USE_IPO)
  set(IPO_ENABLED True)
else()
  set(IPO_ENABLED False)
endif()

message(STATUS "IPO_ENABLED: ${IPO_ENABLED}")
set(CMAKE_INTERPROCEDURAL_OPTIMIZATION ${IPO_ENABLED})

if (IPO_ENABLED)
  add_definitions("-DARANGODB_USE_IPO=1")
endif()

################################################################################
## LIBRARY RESOLV
################################################################################

if (NOT WINDOWS)
  set(SYS_LIBS ${SYS_LIBS} resolv)

  if (NOT DARWIN)
    set(SYS_LIBS ${SYS_LIBS} rt)
  endif ()
endif ()

# ------------------------------------------------------------------------------
# IMPLICIT INCLUDES AND LIBIRARY DIRECTORIES
# ------------------------------------------------------------------------------

function(CREATE_FLAGS OUTPUT GLUE)
  set(_TMP_RESULT "")

  foreach(arg ${ARGN})
    set(_TMP_RESULT "${_TMP_RESULT} ${GLUE}${arg}")
  endforeach()

  set(${OUTPUT} "${_TMP_RESULT}" PARENT_SCOPE)
endfunction()

# CREATE_FLAGS(IMPLICIT_C_INCLUDES "${CMAKE_C_SYSROOT_FLAG} " ${CMAKE_OSX_SYSROOT})
# CREATE_FLAGS(IMPLICIT_CXX_INCLUDES "${CMAKE_CXX_SYSROOT_FLAG} " ${CMAKE_OSX_SYSROOT})

# ------------------------------------------------------------------------------
# JEMALLOC
# ------------------------------------------------------------------------------

if (USE_JEMALLOC)
  add_definitions("-DARANGODB_HAVE_JEMALLOC=1")
endif ()

# ------------------------------------------------------------------------------
# NDEBUG
# ------------------------------------------------------------------------------

add_definitions(-DNDEBUG)

################################################################################
## FLAGS
################################################################################

if (VERBOSE)
  message(STATUS)
endif ()


# compiler options
if (CMAKE_COMPILER_IS_GNUCC)
  if (VERBOSE)
    message(STATUS "Compiler type GNU: ${CMAKE_CXX_COMPILER}")
  endif ()

  set(BASE_FLAGS "-Wall -Wextra -Wno-unused-parameter -Wno-deprecated-declarations ${BASE_FLAGS}")

  set(CMAKE_C_FLAGS                "-g"                             CACHE INTERNAL "default C compiler flags")
  set(CMAKE_C_FLAGS_DEBUG          "-O0 -g -D_DEBUG=1"              CACHE INTERNAL "C debug flags")
  set(CMAKE_C_FLAGS_MINSIZEREL     "-Os"                            CACHE INTERNAL "C minimal size flags")
  set(CMAKE_C_FLAGS_RELEASE        "-O3 -fomit-frame-pointer"       CACHE INTERNAL "C release flags")
  set(CMAKE_C_FLAGS_RELWITHDEBINFO "-O3 -g -fno-omit-frame-pointer" CACHE INTERNAL "C release with debug info flags")

  set(CMAKE_CXX_FLAGS                "-g -Wnon-virtual-dtor"          CACHE INTERNAL "default C++ compiler flags")
  set(CMAKE_CXX_FLAGS_DEBUG          "-O0 -g -D_DEBUG=1"              CACHE INTERNAL "C++ debug flags")
  set(CMAKE_CXX_FLAGS_MINSIZEREL     "-Os"                            CACHE INTERNAL "C++ minimal size flags")
  set(CMAKE_CXX_FLAGS_RELEASE        "-O3 -fomit-frame-pointer"       CACHE INTERNAL "C++ release flags")
  set(CMAKE_CXX_FLAGS_RELWITHDEBINFO "-O3 -g -fno-omit-frame-pointer" CACHE INTERNAL "C++ release with debug info flags")

elseif (CMAKE_COMPILER_IS_CLANG)
  if (VERBOSE)
    message(STATUS "Compiler type CLANG: ${CMAKE_CXX_COMPILER}")
  endif ()

  set(BASE_FLAGS "-Wall -Wextra -Wno-unused-parameter -Wno-deprecated-declarations ${BASE_FLAGS}")

  set(CMAKE_C_FLAGS                "-g"                             CACHE INTERNAL "default C compiler flags")
  set(CMAKE_C_FLAGS_DEBUG          "-O0 -g -D_DEBUG=1"              CACHE INTERNAL "C debug flags")
  set(CMAKE_C_FLAGS_MINSIZEREL     "-Os"                            CACHE INTERNAL "C minimal size flags")
  set(CMAKE_C_FLAGS_RELEASE        "-O3 -fomit-frame-pointer"       CACHE INTERNAL "C release flags")
  set(CMAKE_C_FLAGS_RELWITHDEBINFO "-O3 -g -fno-omit-frame-pointer" CACHE INTERNAL "C release with debug info flags")

  set(CMAKE_CXX_FLAGS                "-g -Wnon-virtual-dtor"          CACHE INTERNAL "default C++ compiler flags")
  set(CMAKE_CXX_FLAGS_DEBUG          "-O0 -g -D_DEBUG=1"              CACHE INTERNAL "C++ debug flags")
  set(CMAKE_CXX_FLAGS_MINSIZEREL     "-Os"                            CACHE INTERNAL "C++ minimal size flags")
  set(CMAKE_CXX_FLAGS_RELEASE        "-O3 -fomit-frame-pointer"       CACHE INTERNAL "C++ release flags")
  set(CMAKE_CXX_FLAGS_RELWITHDEBINFO "-O3 -g -fno-omit-frame-pointer" CACHE INTERNAL "C++ release with debug info flags")

elseif (MSVC)
  if (VERBOSE)
    message(STATUS "Compiler type MSVC: ${CMAKE_CXX_COMPILER}")
  endif ()

  set(BASE_FLAGS "/wd4996 ${BASE_FLAGS}")

  set(CMAKE_C_FLAGS                "/MTd"                              CACHE INTERNAL "default C++ compiler flags")
  set(CMAKE_C_FLAGS_DEBUG          "/D _DEBUG /MTd /Zi /Ob0 /Od /RTC1 /bigobj" CACHE INTERNAL "C++ debug flags")
  set(CMAKE_C_FLAGS_MINSIZEREL     "/MT /O1 /Ob1"                      CACHE INTERNAL "C++ minimal size flags")
  set(CMAKE_C_FLAGS_RELEASE        "/MT /O2 /Ob2"                      CACHE INTERNAL "C++ release flags")
  set(CMAKE_C_FLAGS_RELWITHDEBINFO "/MT /Zi /O2 /Ob1"                  CACHE INTERNAL "C++ release with debug info flags")

  set(CMAKE_CXX_FLAGS                "/MTd"                              CACHE INTERNAL "default C++ compiler flags")
  set(CMAKE_CXX_FLAGS_DEBUG          "/D _DEBUG /MTd /Zi /Ob0 /Od /RTC1 /bigobj" CACHE INTERNAL "C++ debug flags")
  set(CMAKE_CXX_FLAGS_MINSIZEREL     "/MT /O1 /Ob1"                      CACHE INTERNAL "C++ minimal size flags")
  set(CMAKE_CXX_FLAGS_RELEASE        "/MT /O2 /Ob2"                      CACHE INTERNAL "C++ release flags")
  set(CMAKE_CXX_FLAGS_RELWITHDEBINFO "/MT /Zi /O2 /Ob1"                  CACHE INTERNAL "C++ release with debug info flags")

  if (USE_CLCACHE_MODE)
    set(CMAKE_VS_GLOBALS "TrackFileAccess=false")
    add_definitions(/Z7)
  endif ()

else ()
  # unknown compiler
  message(STATUS "Compiler type UNKNOWN: ${CMAKE_CXX_COMPILER}")

  set(BASE_FLAGS "-Wall ${BASE_FLAGS}")

  set(CMAKE_C_FLAGS                "-g"                             CACHE INTERNAL "default C compiler flags")
  set(CMAKE_C_FLAGS_DEBUG          "-O0 -g"                         CACHE INTERNAL "C debug flags")
  set(CMAKE_C_FLAGS_MINSIZEREL     "-Os"                            CACHE INTERNAL "C minimal size flags")
  set(CMAKE_C_FLAGS_RELEASE        "-O3 -fomit-frame-pointer"       CACHE INTERNAL "C release flags")
  set(CMAKE_C_FLAGS_RELWITHDEBINFO "-O3 -g -fno-omit-frame-pointer" CACHE INTERNAL "C release with debug info flags")

  set(CMAKE_CXX_FLAGS                "-g"                             CACHE INTERNAL "default C++ compiler flags")
  set(CMAKE_CXX_FLAGS_DEBUG          "-O0 -g"                         CACHE INTERNAL "C++ debug flags")
  set(CMAKE_CXX_FLAGS_MINSIZEREL     "-Os"                            CACHE INTERNAL "C++ minimal size flags")
  set(CMAKE_CXX_FLAGS_RELEASE        "-O3 -fomit-frame-pointer"       CACHE INTERNAL "C++ release flags")
  set(CMAKE_CXX_FLAGS_RELWITHDEBINFO "-O3 -g -fno-omit-frame-pointer" CACHE INTERNAL "C++ release with debug info flags")
endif ()

set(CMAKE_C_FLAGS                "${CMAKE_C_FLAGS}                    ${BASE_FLAGS} ${BASE_C_FLAGS}")
set(CMAKE_C_FLAGS_DEBUG          "${CMAKE_C_FLAGS_DEBUG}              ${BASE_FLAGS} ${BASE_C_FLAGS}")
set(CMAKE_C_FLAGS_RELEASE        "${CMAKE_C_FLAGS_RELEASE}            ${BASE_FLAGS} ${BASE_C_FLAGS}")
set(CMAKE_C_FLAGS_RELWITHDEBINFO "${CMAKE_C_FLAGS_RELWITHDEBINFO}     ${BASE_FLAGS} ${BASE_C_FLAGS}")
set(CMAKE_C_FLAGS_MINSIZEREL     "${CMAKE_C_FLAGS_MINSIZEREL}         ${BASE_FLAGS} ${BASE_C_FLAGS}")

set(CMAKE_CXX_FLAGS                "${CMAKE_CXX_FLAGS}                ${BASE_FLAGS} ${BASE_CXX_FLAGS}")
set(CMAKE_CXX_FLAGS_DEBUG          "${CMAKE_CXX_FLAGS_DEBUG}          ${BASE_FLAGS} ${BASE_CXX_FLAGS}")
set(CMAKE_CXX_FLAGS_RELEASE        "${CMAKE_CXX_FLAGS_RELEASE}        ${BASE_FLAGS} ${BASE_CXX_FLAGS}")
set(CMAKE_CXX_FLAGS_RELWITHDEBINFO "${CMAKE_CXX_FLAGS_RELWITHDEBINFO} ${BASE_FLAGS} ${BASE_CXX_FLAGS}")
set(CMAKE_CXX_FLAGS_MINSIZEREL     "${CMAKE_CXX_FLAGS_MINSIZEREL}     ${BASE_FLAGS} ${BASE_CXX_FLAGS}")

if (VERBOSE)
  message(STATUS "Info BASE_FLAGS:     ${BASE_FLAGS}")
  message(STATUS "Info BASE_C_FLAGS:   ${BASE_C_FLAGS}")
  message(STATUS "Info BASE_CXX_FLAGS: ${BASE_CXX_FLAGS}")
  message(STATUS "Info BASE_LD_FLAGS:  ${BASE_LD_FLAGS}")
  message(STATUS "Info BASE_LIBS:      ${BASE_LIBS}")
  message(STATUS)

  if (CMAKE_BUILD_TYPE STREQUAL "None")
    message(STATUS "Info CMAKE_C_FLAGS:   ${CMAKE_C_FLAGS}")
    message(STATUS "Info CMAKE_CXX_FLAGS: ${CMAKE_CXX_FLAGS}")
  else ()
    message(STATUS "Info CMAKE_C_FLAGS_${CMAKE_BUILD_TYPE_UPPER}:   ${CMAKE_C_FLAGS_${CMAKE_BUILD_TYPE_UPPER}}")
    message(STATUS "Info CMAKE_CXX_FLAGS_${CMAKE_BUILD_TYPE_UPPER}: ${CMAKE_CXX_FLAGS_${CMAKE_BUILD_TYPE_UPPER}}")
  endif ()

  message(STATUS "Info CMAKE_EXE_LINKER_FLAGS: ${CMAKE_EXE_LINKER_FLAGS}")
  message(STATUS)
endif ()

if(ARANGODB_DEBUG_CMAKE)
  get_directory_property( DirDefs DIRECTORY ${CMAKE_CURRENT_SOURCE_DIR} COMPILE_DEFINITIONS )
  foreach( d ${DirDefs} )
    message( STATUS "Found Define: " ${d} )
  endforeach()
  message( STATUS "DirDefs: ${DirDefs}" )
endif()


################################################################################
## OpenSSL
################################################################################

if (NOT EXISTS "${CMAKE_CURRENT_LIST_DIR}/VERSIONS")
  message(FATAL_ERROR "expecting ${CMAKE_CURRENT_LIST_DIR}/VERSIONS")
else ()
  file(READ "${CMAKE_CURRENT_LIST_DIR}/VERSIONS" ARANGODB_VERSIONS_CONTENT)
  if (LINUX)
    set (TARGET_OS "LINUX")
  elseif (DARWIN)
    set (TARGET_OS "MACOS")
  elseif (WIN32)
    set (TARGET_OS "WINDOWS")
  endif ()

  if (USE_STRICT_OPENSSL_VERSION)
    set (OPENSSL_VERSION_PATTERN ".*OPENSSL_${TARGET_OS}[ ]+\"([^\"]*).*")
  else ()
    set (OPENSSL_VERSION_PATTERN ".*OPENSSL_${TARGET_OS}[ ]+\"([^\"a-z]*).*")
  endif ()
  string(REGEX MATCH
            "${OPENSSL_VERSION_PATTERN}"
            ARANGODB_REQUIRED_OPENSSL_VERSION
            "${ARANGODB_VERSIONS_CONTENT}")
  if ("${CMAKE_MATCH_1}" STREQUAL "")
    message(FATAL_ERROR "expecting OPENSSL_${TARGET_OS} in ${CMAKE_CURRENT_LIST_DIR}/VERSIONS")
  else ()
    set (ARANGODB_REQUIRED_OPENSSL_VERSION "${CMAKE_MATCH_1}")
    if (USE_STRICT_OPENSSL_VERSION)
      set (MSG_ARANGODB_REQUIRED_OPENSSL_VERSION "${ARANGODB_REQUIRED_OPENSSL_VERSION}")
    else ()
      set (MSG_ARANGODB_REQUIRED_OPENSSL_VERSION "${ARANGODB_REQUIRED_OPENSSL_VERSION}*")
    endif ()
    message ("Required OpenSSL version: ${MSG_ARANGODB_REQUIRED_OPENSSL_VERSION}")
  endif ()
endif ()


if (NOT DEFINED OPENSSL_ROOT_DIR OR "${OPENSSL_ROOT_DIR}" STREQUAL "")
  if (DEFINED ENV{OPENSSL_ROOT_DIR} AND NOT "$ENV{OPENSSL_ROOT_DIR}" STREQUAL "")
    set (OPENSSL_ROOT_DIR "$ENV{OPENSSL_ROOT_DIR}")
  endif ()
else ()
  set(ENV{OPENSSL_ROOT_DIR} "${OPENSSL_ROOT_DIR}")
endif ()

unset (OPENSSL_FOUND CACHE)
unset (OPENSSL_INCLUDE_DIR CACHE)
unset (OPENSSL_CRYPTO_LIBRARY CACHE)
unset (OPENSSL_SSL_LIBRARY CACHE)
unset (OPENSSL_LIBRARIES CACHE)
unset (OPENSSL_VERSION CACHE)

if (DEFINED OPENSSL_ROOT_DIR AND NOT "${OPENSSL_ROOT_DIR}" STREQUAL "")
  message ("Use OPENSSL_ROOT_DIR: ${OPENSSL_ROOT_DIR}")
endif ()

if (WIN32)
  # Attempt to find ArangoDB CI compiled OpenSSL
  message ("Attempt to find ArangoDB CI compiled OpenSSL:")
  include ("${CMAKE_CURRENT_LIST_DIR}/cmake/custom/ArangoDB_FindOpenSSL_WIN32.cmake")
  if (NOT OPENSSL_FOUND)
    message ("System-wide attempt to find OpenSSL:")
    find_package(OpenSSL REQUIRED)
  endif ()
else ()
  find_package(OpenSSL REQUIRED)
endif ()

if (OPENSSL_FOUND)
  if (NOT "${OPENSSL_VERSION}" MATCHES "${ARANGODB_REQUIRED_OPENSSL_VERSION}")
    message (FATAL_ERROR "Wrong OpenSSL version was found: ${OPENSSL_VERSION}! Required version: ${MSG_ARANGODB_REQUIRED_OPENSSL_VERSION}!")
  endif ()
endif ()

message(${OPENSSL_INCLUDE_DIR})

include_directories(${OPENSSL_INCLUDE_DIR})
add_definitions(-DARANGODB_OPENSSL_VERSION=\"${OPENSSL_VERSION}\")
add_definitions(-DOPENSSL_VERSION_MAJOR=${OPENSSL_VERSION_MAJOR})
add_definitions(-DOPENSSL_VERSION_MINOR=${OPENSSL_VERSION_MINOR})

if (OPENSSL_VERSION)
  string(REPLACE "." ";" OPENSSL_VERSION_LIST ${OPENSSL_VERSION})
  list(GET OPENSSL_VERSION_LIST 0 OPENSSL_VERSION_MAJOR)
  list(GET OPENSSL_VERSION_LIST 1 OPENSSL_VERSION_MINOR)

  if ("${OPENSSL_VERSION_MAJOR}" GREATER 0 AND "${OPENSSL_VERSION_MINOR}" GREATER 0)
    option(USE_OPENSSL_NO_SSL2
      "do not use OPENSSL_NO_SSL2"
      ON
    )
  else ()
    option(USE_OPENSSL_NO_SSL2
      "do not use OPENSSL_NO_SSL2"
      OFF
    )
  endif ()
endif ()

if (USE_OPENSSL_NO_SSL2)
  add_definitions(-DOPENSSL_NO_SSL2)
endif ()

################################################################################
## 3RD PARTY
################################################################################

# ------------------------------------------------------------------------------
# IResearch
# ------------------------------------------------------------------------------

# 3rdParty exports:
#
# V8_VERSION
# V8_LIBS
# V8_INCLUDE_DIR
#
# ICU_VERSION
# ICU_LIBS
# ICU_INCLUDE_DIR
#
# ZLIB_VERSION
# ZLIB_LIBS
# ZLIB_INCLUDE_DIR

add_definitions(-DBOOST_UUID_RANDOM_PROVIDER_FORCE_POSIX=1) #fix random provider
add_definitions(-DBOOST_ALL_NO_LIB=1) #disable boost autolink on windows
add_subdirectory(3rdParty)

add_definitions("-DARANGODB_BOOST_VERSION=\"${BOOST_VERSION}\"")


################################################################################
## 3rd Party INCLUDE DIRECTORIES
################################################################################

include_directories(SYSTEM ${PROJECT_SOURCE_DIR}/3rdParty/linenoise-ng/include)
include_directories(SYSTEM ${PROJECT_SOURCE_DIR}/3rdParty/linenoise-ng/src)
include_directories(SYSTEM ${PROJECT_SOURCE_DIR}/3rdParty/velocypack/include)
include_directories(SYSTEM ${PROJECT_SOURCE_DIR}/3rdParty/fuerte/include)
include_directories(SYSTEM ${PROJECT_SOURCE_DIR}/3rdParty/function2)
include_directories(SYSTEM ${PROJECT_SOURCE_DIR}/3rdParty/rocksdb/${ARANGO_ROCKSDB_VERSION}/include)
include_directories(SYSTEM ${PROJECT_SOURCE_DIR}/3rdParty/s2geometry/${ARANGO_S2GEOMETRY_VERSION}/src)
include_directories(SYSTEM ${PROJECT_SOURCE_DIR}/3rdParty/rocksdb/${ARANGO_ROCKSDB_VERSION})
include_directories(SYSTEM ${PROJECT_SOURCE_DIR}/3rdParty/date/include)

# ------------------------------------------------------------------------------
# RocksDB
# ------------------------------------------------------------------------------

add_definitions(-DARANGODB_ROCKSDB_VERSION=\"${ARANGO_ROCKSDB_VERSION}\")
include_directories(${ROCKSDB_INCLUDE_DIR})

set(ROCKSDB_LIBS rocksdb;${SNAPPY_LIB})

add_dependencies(rocksdb snappy-static)

if (USE_JEMALLOC)
  add_dependencies(rocksdb jemalloc_build)
  link_directories("${JEMALLOC_HOME}/lib")
endif ()

################################################################################
## VELOCYPACK
################################################################################

add_definitions("-DVELOCYPACK_XXHASH=1")

set(V8_LINK_DIRECTORIES "${LINK_DIRECTORIES}" CACHE INTERNAL "" FORCE)

################################################################################
## ICU
################################################################################

include_directories(SYSTEM ${ICU_INCLUDE_DIR})

################################################################################
## V8
################################################################################

include_directories(SYSTEM ${V8_INCLUDE_DIR})
add_definitions("-DARANGODB_V8_VERSION=\"${V8_VERSION}\"")

foreach (LINK_DIR ${V8_LINK_DIRECTORIES})
  link_directories("${LINK_DIR}")
endforeach()

################################################################################
## ZLIB
################################################################################

include_directories(SYSTEM ${ZLIB_INCLUDE_DIR})
add_definitions("-DARANGODB_ZLIB_VERSION=\"${ZLIB_VERSION}\"")
link_directories("${PROJECT_BINARY_DIR}/bin")

################################################################################
## PATHS, installation, packages, frontend
################################################################################

if (MSVC)
  # versioning
  set(CMAKE_MODULE_PATH ${CMAKE_MODULE_PATH} "${CMAKE_SOURCE_DIR}/Installation/Windows/version")
  include(generate_product_version)
endif()

add_subdirectory(Documentation)
include(ArangoDBInstall)
include(frontend/aardvark)
if (NOT(SKIP_PACKAGING))
  include(packages/packages)
endif()

################################################################################
## ERRORS FILE
################################################################################

if (USE_MAINTAINER_MODE)
  set(ERROR_FILES
    lib/Basics/voc-errors.h
    lib/Basics/voc-errors.cpp
    js/common/bootstrap/errors.js
  )

  set(ERROR_FILES_GEN)
  set(ERRORS_DAT lib/Basics/errors.dat)

  foreach (m IN LISTS ERROR_FILES)
    add_custom_command(
      OUTPUT ${CMAKE_SOURCE_DIR}/${m}
      COMMAND ${PYTHON_EXECUTABLE} ./utils/generateErrorfile.py ./${ERRORS_DAT} ./${m}.tmp
      COMMAND ${CMAKE_COMMAND} -E copy_if_different ./${m}.tmp ./${m}
      COMMAND ${CMAKE_COMMAND} -E remove ./${m}.tmp
      DEPENDS ${CMAKE_SOURCE_DIR}/${ERRORS_DAT}
      WORKING_DIRECTORY ${CMAKE_SOURCE_DIR}
      COMMENT  "Building errors files ${m}"
      VERBATIM
    )

    list(APPEND ERROR_FILES_GEN ${CMAKE_SOURCE_DIR}/${m})
  endforeach ()

  add_custom_target(errorfiles ALL DEPENDS ${ERROR_FILES_GEN})

  set(EXIT_CODE_FILES
    lib/Basics/exitcodes.h
    lib/Basics/exitcodes.cpp
    js/common/bootstrap/exitcodes.js
    Installation/Windows/Plugins/exitcodes.nsh
  )

  set(EXIT_CODE_FILES_GEN)
  set(EXIT_CODES_DAT lib/Basics/exitcodes.dat)

  foreach (m IN LISTS EXIT_CODE_FILES)
    add_custom_command(
      OUTPUT ${CMAKE_SOURCE_DIR}/${m}
      COMMAND ${PYTHON_EXECUTABLE} ./utils/generateExitCodesFiles.py ./${EXIT_CODES_DAT} ./${m}.tmp
      COMMAND ${CMAKE_COMMAND} -E copy_if_different ./${m}.tmp ./${m}
      COMMAND ${CMAKE_COMMAND} -E remove ./${m}.tmp
      DEPENDS ${CMAKE_SOURCE_DIR}/${EXIT_CODES_DAT}
      WORKING_DIRECTORY ${CMAKE_SOURCE_DIR}
      COMMENT  "Building exitcode files ${m}"
      VERBATIM
    )

    list(APPEND EXIT_CODE_FILES_GEN ${CMAKE_SOURCE_DIR}/${m})
  endforeach ()

  add_custom_target(exitcodefiles ALL DEPENDS ${EXIT_CODE_FILES_GEN})
endif ()

################################################################################
## SUB-PROJECTS
################################################################################

list(INSERT SYSTEM_LIBRARIES 0
  ${BT_LIBS}
  ${ZLIB_LIBS}
  ${ICU_LIBS}
  ${OPENSSL_LIBRARIES}
  ${BASE_LIBS}
  ${SYS_LIBS}
  ${CMAKE_DL_LIBS}
  ${CMAKE_THREAD_LIBS_INIT}
)

add_subdirectory(lib)
add_subdirectory(arangosh)
add_subdirectory(arangod)


if (USE_GOOGLE_TESTS)
  add_subdirectory(tests)
endif ()

add_dependencies(arangobench   zlibstatic)
if (USE_ENTERPRISE)
  add_dependencies(arangobackup  zlibstatic)
endif ()
add_dependencies(arangod       zlibstatic)
add_dependencies(arangodump    zlibstatic)
add_dependencies(arangoexport  zlibstatic)
add_dependencies(arangoimport  zlibstatic)
add_dependencies(arangorestore zlibstatic)
add_dependencies(arangosh      zlibstatic)

if (UNIX)
  add_dependencies(arangobench   man)
  if (USE_ENTERPRISE)
    add_dependencies(arangobackup  man)
  endif ()
  add_dependencies(arangod       man)
  add_dependencies(arangodump    man)
  add_dependencies(arangoexport  man)
  add_dependencies(arangoimport  man)
  add_dependencies(arangorestore man)
  add_dependencies(arangosh      man)
endif ()

if (NOT USE_PRECOMPILED_V8)
  # all binaries depend on v8_build because it contains ICU as well
  add_dependencies(arangobench   v8_build)

  if (USE_ENTERPRISE)
    add_dependencies(arangobackup  v8_build)
  endif ()
  add_dependencies(arangod       v8_build)
  add_dependencies(arangodump    v8_build)
  add_dependencies(arangoexport  v8_build)
  add_dependencies(arangoimport  v8_build)
  add_dependencies(arangorestore v8_build)
  add_dependencies(arangosh      v8_build)
  if (USE_GOOGLE_TESTS)
    add_dependencies(arangodbtests v8_build)
  endif ()
endif ()

add_custom_target(packages
  DEPENDS ${PACKAGES_LIST}
)

add_custom_target(copy_packages
  DEPENDS ${COPY_PACKAGES_LIST}
)

add_custom_target(clean_packages
  DEPENDS ${CLEAN_PACKAGES_LIST}
)

add_custom_target(clean_autogenerated_files
  DEPENDS ${CLEAN_AUTOGENERATED_FILES}
)

message(STATUS "building for git revision: ${ARANGODB_BUILD_REPOSITORY}")

# if (VERBOSE)
#   get_cmake_property(_variableNames VARIABLES)
#
#   foreach (_variableName ${_variableNames})
#     message(STATUS "${_variableName}=${${_variableName}}")
#   endforeach ()
# endif ()

add_custom_target(arangodb
        DEPENDS arangod arangosh arangodump arangoexport arangobackup arangoimport arangorestore)<|MERGE_RESOLUTION|>--- conflicted
+++ resolved
@@ -280,17 +280,13 @@
   endif ()
 endif()
 
-<<<<<<< HEAD
-# enable Enterprise Edition features
-=======
 # enable dtrace
 option(USE_DTRACE "enable dtrace probes" OFF)
 if (USE_DTRACE)
   add_definitions("-DUSE_DTRACE=1")
 endif ()
 
-# enable enterprise features
->>>>>>> 883f98ac
+# enable Enterprise Edition features
 set(ENTERPRISE_INCLUDE_DIR "enterprise")
 option(USE_ENTERPRISE "enable enterprise build" OFF)
 
