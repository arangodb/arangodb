--- conflicted
+++ resolved
@@ -254,7 +254,7 @@
 message(STATUS "SNAP REVISION: ${ARANGODB_SNAP_REVISION}")
 
 # ------------------------------------------------------------------------------
-# 
+#
 # ------------------------------------------------------------------------------
 
 if (WIN32)
@@ -301,7 +301,6 @@
 set(ARANGODB_FRIENDLY_STRING "ArangoDB - the native multi-model NoSQL database")
 
 # MSVC
-<<<<<<< HEAD
 set(ARANGO_BENCH_FRIENDLY_STRING   "arangobench - stress test program")
 set(ARANGO_BACKUP_FRIENDLY_STRING  "arangobackup - hot backup tool")
 set(ARANGO_DUMP_FRIENDLY_STRING    "arangodump - export")
@@ -310,15 +309,6 @@
 set(ARANGO_IMPORT_FRIENDLY_STRING  "arangoimport - TSV/CSV/JSON importer")
 set(ARANGOSH_FRIENDLY_STRING       "arangosh - commandline client")
 set(ARANGO_VPACK_FRIENDLY_STRING   "arangovpack - vpack printer")
-=======
-set(ARANGO_BENCH_FRIENDLY_STRING   "arangobench - stress test tool")
-set(ARANGO_DUMP_FRIENDLY_STRING    "arangodump - dump data and configuration")
-set(ARANGO_RESTORE_FRIENDLY_STRING "arangrestore - restore data and configuration")
-set(ARANGO_EXPORT_FRIENDLY_STRING  "arangoexport - data exporter")
-set(ARANGO_IMPORT_FRIENDLY_STRING  "arangoimport - data importer")
-set(ARANGOSH_FRIENDLY_STRING       "arangosh - command-line client")
-set(ARANGO_VPACK_FRIENDLY_STRING   "arangovpack - VelocyPack pretty-printer")
->>>>>>> f9cb4d65
 
 # libraries
 set(LIB_ARANGO        arango)
@@ -986,7 +976,7 @@
 ## OPENSSL
 ################################################################################
 
-# Some special stuff for Mac OSX and homebrew as a preparation for the 
+# Some special stuff for Mac OSX and homebrew as a preparation for the
 # generic FindOpenSSL script:
 if (APPLE AND BREW AND NOT OPENSSL_ROOT_DIR)
   message("searching openssl with brew (${BREW})")
