# -*- mode: CMAKE; -*-

# ------------------------------------------------------------------------------
# General
# ------------------------------------------------------------------------------

cmake_minimum_required(VERSION 3.2)

if (POLICY CMP0048)
  cmake_policy(SET CMP0048 NEW)
endif ()

if (POLICY CMP0037)
  cmake_policy(SET CMP0037 NEW)
endif ()

if (POLICY CMP0017)
  cmake_policy(SET CMP0017 NEW)
endif ()

if (NOT CMAKE_BUILD_TYPE)
  set(CMAKE_BUILD_TYPE Release
      CACHE string
      "Choose the type of build, options are: None Debug Release RelWithDebInfo MinSizeRel."
      FORCE
  )
endif ()

if (NOT (CMAKE_BUILD_TYPE STREQUAL "Debug"
      OR CMAKE_BUILD_TYPE STREQUAL "Release"
      OR CMAKE_BUILD_TYPE STREQUAL "RelWithDebInfo"
      OR CMAKE_BUILD_TYPE STREQUAL "MinSizeRel"
      OR CMAKE_BUILD_TYPE STREQUAL "None"))

  message(FATAL_ERROR "expecting CMAKE_BUILD_TYPE: None Debug Release RelWithDebInfo MinSizeRel, got ${CMAKE_BUILD_TYPE}.")
endif ()

string(TOUPPER ${CMAKE_BUILD_TYPE} CMAKE_BUILD_TYPE_UPPER)

if (NOT CMAKE_OSX_DEPLOYMENT_TARGET)
  set(CMAKE_OSX_DEPLOYMENT_TARGET "10.11" CACHE STRING "deployment target for MacOSX; adjust to your sysem")
endif ()

if (WIN32)
  project(arangodb3 CXX C)
else ()
  project(arangodb3 CXX C ASM)
endif ()

# required for clang completion in editors
set(CMAKE_EXPORT_COMPILE_COMMANDS ON)

# where to find CMAKE modules
set(CMAKE_MODULE_PATH ${CMAKE_SOURCE_DIR}/cmake ${CMAKE_MODULE_PATH})

option(SKIP_PACKAGING "" OFF)
option(STATIC_EXECUTABLES "produce static executables" OFF)
if (STATIC_EXECUTABLES)
  set(CMAKE_EXE_LINKER_FLAGS "${CMAKE_EXE_LINKER_FLAGS} -static")
endif()

# be verbose about flags used
option(VERBOSE "be verbose about flags used" OFF)

# debug synchronous replication
option(DEBUG_SYNC_REPLICATION "Enable debug code to enable synchronous replication debugging" OFF)

if (DEBUG_SYNC_REPLICATION)
  add_definitions("-DDEBUG_SYNC_REPLICATION=1")
endif ()

# do not use standalone boost asio
add_definitions("-DARANGODB_STANDALONE_ASIO=0")

# ------------------------------------------------------------------------------
# VERSION information
# ------------------------------------------------------------------------------

set(ARANGODB_VERSION_MAJOR      "3")
set(ARANGODB_VERSION_MINOR      "3")
if (NOT DEFINED ARANGODB_VERSION_REVISION)
<<<<<<< HEAD
  set(ARANGODB_VERSION_REVISION   "20-alpha.1")
=======
  set(ARANGODB_VERSION_REVISION   "22")
>>>>>>> 94fa2e3e
endif()

set(ARANGODB_PACKAGE_REVISION   "1")
# version for the windows rc file needs to be numeric:
if (ARANGODB_VERSION_REVISION GREATER -1)
  set(ARANGODB_NUMERIC_VERSION_REVISION "${ARANGODB_VERSION_REVISION}")
else()
  set(ARANGODB_NUMERIC_VERSION_REVISION 1337)
endif()

set(ARANGODB_VERSION
    "${ARANGODB_VERSION_MAJOR}.${ARANGODB_VERSION_MINOR}.${ARANGODB_VERSION_REVISION}")

if (WIN32)
  # path containing the OpenSSL find-module and libraries
  set(WIN_FIND_OPENSSL_PATH "C:/OpenSSL-ArangoDB")
  if (EXISTS "${WIN_FIND_OPENSSL_PATH}")
	list(APPEND CMAKE_MODULE_PATH ${WIN_FIND_OPENSSL_PATH})
  endif()
  project(arangodb3 LANGUAGES CXX C VERSION ${ARANGODB_VERSION_MAJOR}.${ARANGODB_VERSION_MINOR})
else ()
  project(arangodb3 LANGUAGES CXX C ASM VERSION ${ARANGODB_VERSION_MAJOR}.${ARANGODB_VERSION_MINOR})
endif ()

# Static executables:
option(STATIC_EXECUTABLES "produce static executables" OFF)
if (STATIC_EXECUTABLES)
  set(CMAKE_EXE_LINKER_FLAGS "${CMAKE_EXE_LINKER_FLAGS} -static")
endif()

# enable enterprise features
set(ENTERPRISE_INCLUDE_DIR "enterprise")
option(USE_ENTERPRISE "enable enterprise build" OFF)

if (USE_ENTERPRISE)
  add_definitions("-DUSE_ENTERPRISE=1")
  add_subdirectory(enterprise)
endif ()

option(DEBUG_SYNC_REPLICATION "Enable debug code to enable synchronous replication debugging" OFF)
if (DEBUG_SYNC_REPLICATION)
  add_definitions("-DDEBUG_SYNC_REPLICATION=1")
endif ()

# for the packages
set(ARANGODB_PACKAGE_VENDOR  "ArangoDB GmbH")
set(ARANGODB_PACKAGE_CONTACT "info@arangodb.com")
set(ARANGODB_DISPLAY_NAME    "ArangoDB")
set(ARANGODB_URL_INFO_ABOUT  "https://www.arangodb.com")
set(ARANGODB_HELP_LINK       "https://docs.arangodb.com/${ARANGODB_VERSION_MAJOR}.${ARANGODB_VERSION_MINOR}/")
set(ARANGODB_CONTACT         "hackers@arangodb.com")
set(ARANGODB_FRIENDLY_STRING "ArangoDB - the native multi-model NoSQL database")

# MSVC
set(ARANGO_BENCH_FRIENDLY_STRING   "arangobench - stress test program")
set(ARANGO_DUMP_FRIENDLY_STRING    "arangodump - export")
set(ARANGO_RESTORE_FRIENDLY_STRING "arangrestore - importer")
set(ARANGO_EXPORT_FRIENDLY_STRING  "arangoexport - datae xporter")
set(ARANGO_IMP_FRIENDLY_STRING     "arangoimp - TSV/CSV/JSON importer")
set(ARANGOSH_FRIENDLY_STRING       "arangosh - commandline client")
set(ARANGO_VPACK_FRIENDLY_STRING   "arangovpack - vpack printer")

# libraries
set(LIB_ARANGO        arango)
set(LIB_ARANGO_V8     arango_v8)

# binaries
set(BIN_ARANGOBENCH   arangobench)
set(BIN_ARANGOD       arangod)
set(BIN_ARANGODUMP    arangodump)
set(BIN_ARANGOEXPORT  arangoexport)
set(BIN_ARANGOIMP     arangoimp)
set(BIN_ARANGORESTORE arangorestore)
set(BIN_ARANGOSH      arangosh)
set(BIN_ARANGOVPACK   arangovpack)

# test binaries
set(TEST_BASICS_SUITE basics_suite)
set(TEST_CACHE_SUITE  cache_suite)
set(TEST_GEO_SUITE    geo_suite)
set(CLEAN_AUTOGENERATED_FILES)
set(PACKAGES_LIST)
set(COPY_PACKAGES_LIST)
set(CLEAN_PACKAGES_LIST)
set(INSTALL_CONFIGFILES_LIST)

# ------------------------------------------------------------------------------
# update files containing VERSION information
# ------------------------------------------------------------------------------

if (${CMAKE_MAJOR_VERSION} EQUAL 2)
  set(ARANGODB_BUILD_DATE "YYYY-MM-DD HH:MM:SS")
else ()
  string(TIMESTAMP ARANGODB_BUILD_DATE "%Y-%m-%d %H:%M:%S")
endif ()

configure_file(
  "${CMAKE_CURRENT_SOURCE_DIR}/lib/Basics/build.h.in"
  "${CMAKE_CURRENT_BINARY_DIR}/lib/Basics/build.h"
  NEWLINE_STYLE UNIX
)

configure_file(
  "${CMAKE_CURRENT_SOURCE_DIR}/Installation/Pipeline/Jenkinsfile.groovy.in"
  "${CMAKE_CURRENT_SOURCE_DIR}/Installation/Pipeline/Jenkinsfile.groovy"
  NEWLINE_STYLE UNIX @ONLY
)

if (NOT DEFINED GENERATE_BUILD_DATE OR GENERATE_BUILD_DATE)
  set(GENERATE_BUILD_DATE ON CACHE INTERNAL "whether we should generate the build date")
  configure_file(
    "${CMAKE_CURRENT_SOURCE_DIR}/lib/Basics/build-date.h.in"
    "${CMAKE_CURRENT_BINARY_DIR}/lib/Basics/build-date.h"
    NEWLINE_STYLE UNIX
    )
else()
  set(GENERATE_BUILD_DATE OFF CACHE INTERNAL "whether we should generate the build date")
endif()

configure_file(
  "${CMAKE_CURRENT_SOURCE_DIR}/lib/Basics/VERSION.in"
  "${CMAKE_CURRENT_SOURCE_DIR}/VERSION"
  NEWLINE_STYLE UNIX
)

################################################################################
## Find the git revision
################################################################################

find_program (GIT_EXE git)
if (DEFINED GIT_EXE AND IS_DIRECTORY "${CMAKE_SOURCE_DIR}/.git")
  execute_process(
    WORKING_DIRECTORY ${CMAKE_SOURCE_DIR}

    COMMAND ${GIT_EXE} describe --all --tags --long --dirty=-dirty
    OUTPUT_VARIABLE GIT_OUTPUT)

  # this may fail on shallow clones that only knows about a limited number of commits.
  # if there is an older merged revision the head, it may not be available to git.
  if (NOT GIT_OUTPUT)
      set(ARANGODB_BUILD_REPOSITORY "GIT FAILED TO RETRIEVE THE VERSION - SHALLOW CLONE?")
      set(HAVE_ARANGODB_BUILD_REPOSITORY "1")
    else()
      string(STRIP ${GIT_OUTPUT} REPOSITORY_VERSION)
      set(ARANGODB_BUILD_REPOSITORY ${REPOSITORY_VERSION})
      set(HAVE_ARANGODB_BUILD_REPOSITORY "1")
    endif()
else ()
  set(ARANGODB_BUILD_REPOSITORY "")
  set(HAVE_ARANGODB_BUILD_REPOSITORY "0")
endif()

configure_file(
  "${CMAKE_CURRENT_SOURCE_DIR}/lib/Basics/build-repository.h.in"
  "${CMAKE_CURRENT_BINARY_DIR}/lib/Basics/build-repository.h"
  NEWLINE_STYLE UNIX
)

if (VERBOSE)
  message(STATUS "ARANGODB_BUILD_REPOSITORY=\"${ARANGODB_BUILD_REPOSITORY}\"")
endif ()

################################################################################
## OPERATION SYSTEM
################################################################################

option(HOMEBREW
  "whether to install for homebrew"
  Off
)

if (WIN32)
  set(WINDOWS TRUE)
  set(MSBUILD TRUE)
elseif (UNIX AND NOT APPLE)
  if(CMAKE_SYSTEM_NAME MATCHES ".*Linux")
    set(LINUX TRUE)
  elseif (CMAKE_SYSTEM_NAME MATCHES "kFreeBSD.*")
    set(FREEBSD TRUE)
  elseif (CMAKE_SYSTEM_NAME MATCHES "kNetBSD.*|NetBSD.*")
    set(NETBSD TRUE)
  elseif (CMAKE_SYSTEM_NAME MATCHES "kOpenBSD.*|OpenBSD.*")
    set(OPENBSD TRUE)
  elseif (CMAKE_SYSTEM_NAME MATCHES ".*GNU.*")
    set(GNU TRUE)
  elseif (CMAKE_SYSTEM_NAME MATCHES ".*BSDI.*")
    set(BSDI TRUE)
  elseif (CMAKE_SYSTEM_NAME MATCHES "DragonFly.*|FreeBSD")
    set(FREEBSD TRUE)
  elseif (CMAKE_SYSTEM_NAME MATCHES "SYSV5.*")
    set(SYSV5 TRUE)
  elseif ((CMAKE_SYSTEM_NAME MATCHES "Solaris.*") OR (CMAKE_SYSTEM_NAME MATCHES "SunOS.*"))
    set(SOLARIS TRUE)
  elseif (CMAKE_SYSTEM_NAME MATCHES "HP-UX.*")
    set(HPUX TRUE)
  elseif (CMAKE_SYSTEM_NAME MATCHES "AIX.*")
    set(AIX TRUE)
  elseif (CMAKE_SYSTEM_NAME MATCHES "Minix.*")
    set(MINIX TRUE)
  endif ()
elseif (APPLE)
  if (CMAKE_SYSTEM_NAME MATCHES ".*Darwin.*")
    set(DARWIN TRUE)
  elseif (CMAKE_SYSTEM_NAME MATCHES ".*MacOS.*")
    set(DARWIN TRUE)
  endif ()
  find_program(BREW brew)
endif ()

# ------------------------------------------------------------------------------
# user options
# ------------------------------------------------------------------------------

if (WINDOWS)
  SET(USE_JEMALLOC OFF)
else ()
  option(
    USE_JEMALLOC
    "use jemalloc memory allocator"
    ON
  )
endif ()

if (CROSS_COMPILING)
# curently off, need additional params to configure like --hoast=triple <params>
  SET(USE_JEMALLOC OFF)
endif()

################################################################################
## EXTERNAL PROGRAMS
################################################################################

if (SOLARIS)
  set(MAKE gmake)
else ()
  set(MAKE make)
endif ()

find_package(PythonInterp 2 EXACT REQUIRED)
get_filename_component(PYTHON_EXECUTABLE "${PYTHON_EXECUTABLE}" REALPATH)

set($ENV{PYTHON_EXECUTABLE} ${PYTHON_EXECUTABLE})

# FIXME the build containers seem to have a
# /usr/bin/ch(mod|own) to prevent the search
# to find those files the NO_DEFAULT_PATH
# argument is passed
if (NOT WINDOWS)
  find_program(
    CHMOD_EXECUTABLE chmod
    PATHS "/bin/" "/usr/bin/"
    NO_DEFAULT_PATH
  )
  message(STATUS "chmod found in ${CHMOD_EXECUTABLE}")
  find_program(
    CHOWN_EXECUTABLE chown
    PATHS "/bin" "/usr/bin"
    NO_DEFAULT_PATH
  )
  message(STATUS "chown found in ${CHOWN_EXECUTABLE}")
endif()

################################################################################
## ARCHITECTURE
################################################################################

if (SOLARIS OR NOT CMAKE_SIZEOF_VOID_P)
  set(CMAKE_SIZEOF_VOID_P 8)
  set(CMAKE_CXX_SIZEOF_DATA_PTR 8)
endif ()

math(EXPR BITS "8*${CMAKE_SIZEOF_VOID_P}")
add_definitions("-DARANGODB_BITS=${BITS}")

################################################################################
## COMPILER FEATURES
################################################################################

if (CMAKE_CXX_COMPILER_ID MATCHES "Clang")
  set(CMAKE_COMPILER_IS_CLANG 1)
elseif (CMAKE_CXX_COMPILER_ID MATCHES "AppleClang")
  set(CMAKE_COMPILER_IS_CLANG 1)
endif ()

if (WINDOWS)
  set(BASE_FLAGS     "/D WIN32 /D _WINDOWS /W3 /MP"      CACHE STRING "base flags")
  set(BASE_C_FLAGS   ""                         	 CACHE STRING "base C flags")
  set(BASE_CXX_FLAGS "/GR /EHsc"                	 CACHE STRING "base C++flags")
else ()
  set(BASE_FLAGS     ""                                  CACHE STRING "base flags")
  set(BASE_C_FLAGS   "${CMAKE_C_FLAGS}   $ENV{CFLAGS}"   CACHE STRING "base C flags")
  set(BASE_CXX_FLAGS "${CMAKE_CXX_FLAGS} $ENV{CXXFLAGS}" CACHE STRING "base C++ flags")
  set(BASE_LD_FLAGS                     "$ENV{LDFLAGS}"  CACHE STRING "base linker flags")
  set(BASE_LIBS                         "$ENV{LIBS}"     CACHE STRING "base libraries")
endif ()

if (SOLARIS)
  set(CMAKE_EXE_LINKER_FLAGS "-static-libgcc -static-libstdc++")

  set(CMAKE_PLATFORM_IMPLICIT_LINK_DIRECTORIES
    /lib;/lib64;/lib64;/usr/lib;/usr/lib64;/usr/lib64
  )

  list(APPEND SYSTEM_LIBRARIES nsl socket)

  # force 64bit compile
  set(BASE_FLAGS "-I /opt/csw/include -D_REENTRANT -m64 ${BASE_FLAGS}")
endif ()

if (CMAKE_COMPILER_IS_GNUCC)
  if(CMAKE_CXX_COMPILER_VERSION VERSION_LESS "5.4")
    message(FATAL_ERROR "ArangoDB requires g++ 5.4 or newer.")
  elseif(CMAKE_CXX_COMPILER_VERSION VERSION_GREATER "8.9.9")
    message(FATAL_ERROR "ArangoDB doesn't support g++ 9.0 yet.")
  endif()
  set(BASE_C_FLAGS "${BASE_C_FLAGS}")
endif ()

if (CMAKE_COMPILER_IS_GNUCC OR APPLE)
  set(BASE_CXX_FLAGS "${BASE_CXX_FLAGS} -std=c++11")
endif ()

if (CMAKE_COMPILER_IS_CLANG)
  if (APPLE)
    set(BASE_CXX_FLAGS "${BASE_CXX_FLAGS} -stdlib=libc++")
    add_definitions("-Wno-deprecated-declarations")
  else ()
    if(CMAKE_CXX_COMPILER_VERSION VERSION_LESS "3.3")
      message(FATAL_ERROR "ArangoDB requires clang 3.3 or newer.")
    endif()
    list(APPEND BASE_LIBS atomic)
  endif ()
endif ()

# need c++11
# XXX this should really be set on a per target level using cmake compile_features capabilties
set(CMAKE_CXX_STANDARD 11)

# need threads
find_package(Threads REQUIRED)

if (MSVC)
  configure_file("Installation/Windows/vcproj.user/arangod.vcxproj.user" ${CMAKE_BINARY_DIR})
  add_definitions("-D_CRT_SECURE_NO_WARNINGS=1")
  add_definitions("-DFD_SETSIZE=8192")
  add_definitions("-DU_STATIC_IMPLEMENTATION=1")

  # https://blogs.msdn.microsoft.com/vcblog/2016/04/14/stl-fixes-in-vs-2015-update-2/
  # https://connect.microsoft.com/VisualStudio/feedback/details/1892487
  # http://lists.boost.org/boost-users/2016/04/85968.php
  add_definitions("-D_ENABLE_ATOMIC_ALIGNMENT_FIX")

  set(MSVC_LIBS Shlwapi.lib;crypt32.lib;WINMM.LIB;Ws2_32.lib)

  set(CMAKE_EXE_LINKER_FLAGS
    "${CMAKE_EXE_LINKER_FLAGS} /SUBSYSTEM:CONSOLE /SAFESEH:NO /MACHINE:x64 /ignore:4099 ${BASE_LD_FLAGS}"
  )
else ()
  set(CMAKE_EXE_LINKER_FLAGS
    "${CMAKE_EXE_LINKER_FLAGS} ${BASE_LD_FLAGS}"
  )
endif ()

# broken clock_gettime on MacOSX
SET(USE_LOCAL_CLOCK_GETTIME FALSE)

if (APPLE)
  TRY_RUN(RUN_CLOCK_GETTIME
          COMPILE_CLOCK_GETTIME
          ${PROJECT_BINARY_DIR}/test_clock_gettime
          ${CMAKE_SOURCE_DIR}/cmake/test_clock_gettime.c
          OUTPUT_VARIABLE OUTPUT_CLOCK_GETTIME)

  if (${COMPILE_CLOCK_GETTIME})
    if (${RUN_CLOCK_GETTIME} STREQUAL "FAILED_TO_RUN")
      set(USE_LOCAL_CLOCK_GETTIME TRUE)
    endif ()
  endif ()

  if (USE_LOCAL_CLOCK_GETTIME)
    message(STATUS "using a home-made clock_gettime")
  endif ()
endif ()

################################################################################
## INCLUDE DIRECTORIES
################################################################################

include_directories(${PROJECT_SOURCE_DIR}/3rdParty/linenoise-ng/include)
include_directories(${PROJECT_SOURCE_DIR}/3rdParty/linenoise-ng/src)
include_directories(${PROJECT_SOURCE_DIR}/3rdParty/velocypack/include)
include_directories(${PROJECT_SOURCE_DIR}/3rdParty/rocksdb/v5.6.X/include)
include_directories(${PROJECT_SOURCE_DIR}/3rdParty/rocksdb/v5.6.X)

include_directories(${PROJECT_BINARY_DIR})
include_directories(${PROJECT_BINARY_DIR}/lib)

include_directories(${PROJECT_SOURCE_DIR})
include_directories(${PROJECT_SOURCE_DIR}/arangod)
include_directories(${PROJECT_SOURCE_DIR}/arangosh)
include_directories(${PROJECT_SOURCE_DIR}/lib)

if (CUSTOM_INCLUDES)
  include_directories(${CUSTOM_INCLUDES})
endif ()

################################################################################
## TARGET ARCHITECTURE
################################################################################

set(ARANGODB_SSE42_FLAGS "")
if (WINDOWS)
  add_definitions("-DNO_SSE42")
else ()
  include(TargetArch)

  target_architecture(CMAKE_TARGET_ARCHITECTURES)
  list(LENGTH CMAKE_TARGET_ARCHITECTURES cmake_target_arch_len)

  if (NOT "${cmake_target_arch_len}" EQUAL "1")
    set(CMAKE_TARGET_ARCHITECTURE_UNIVERSAL TRUE)
    set(CMAKE_TARGET_ARCHITECTURE_CODE "universal")
  else ()
    set(CMAKE_TARGET_ARCHITECTURE_UNIVERSAL FALSE)
    set(CMAKE_TARGET_ARCHITECTURE_CODE "${CMAKE_TARGET_ARCHITECTURES}")
  endif ()

  include(VcMacros)

  option(USE_OPTIMIZE_FOR_ARCHITECTURE "try to determine CPU architecture" ON)

  if (USE_OPTIMIZE_FOR_ARCHITECTURE)
    # mop: core2 (merom) is our absolute minimum!
    # SET(TARGET_ARCHITECTURE "merom")
    include(OptimizeForArchitecture)
    OptimizeForArchitecture()
  endif ()

  if (USE_SSE4_2)
    set(ARANGODB_SSE42_FLAGS "-msse4.2")
  endif ()

  set(BASE_FLAGS "${Vc_ARCHITECTURE_FLAGS} ${BASE_FLAGS}")
endif ()

set(ARCHITECTURE_OPTIMIZATIONS "\"${Vc_ARCHITECTURE_FLAGS}\"")


################################################################################
## BACKTRACE
################################################################################

option(USE_BACKTRACE
  "whether we should try to generate c-level stacktraces"
  OFF
)

# iresearch uses backtrace anyway, so we need to find and link libexecinfo
# for the case that we are on libmusl and not on glibc
if (NOT MSVC)
  find_package(Backtrace)
endif()

if (USE_BACKTRACE)
  if (MSVC)
    set(BT_LIBS "Dbghelp" CACHE path "Debug Helper libraries")
  else ()
    set(BT_LIBS ${Backtrace_LIBRARY} CACHE path "Debug Helper libraries")
  endif ()

  add_definitions("-DARANGODB_ENABLE_BACKTRACE=1")
else ()
  set(BT_LIBS ${Backtrace_LIBRARY} CACHE path "Debug Helper libraries")
endif ()

################################################################################
## ASSEMBLER OPTIMIZATIONS
################################################################################

# Allow to prohibit assembler optimization code explicitly
if (MSVC)
  SET(ASM_OPTIMIZATIONS_DEFAULT OFF)
else (MSVC)
  SET(ASM_OPTIMIZATIONS_DEFAULT ON)
endif (MSVC)

option(ASM_OPTIMIZATIONS "whether hand-optimized assembler code should be used"
  ${ASM_OPTIMIZATIONS_DEFAULT})

if (ASM_OPTIMIZATIONS)
  add_definitions("-DASM_OPTIMIZATIONS=1")
else (ASM_OPTIMIZATIONS)
  add_definitions("-DASM_OPTIMIZATIONS=0")
endif (ASM_OPTIMIZATIONS)

################################################################################
## MAINTAINER MODE
################################################################################

option(USE_MAINTAINER_MODE
  "whether we want to have assertions and other development features"
  OFF
)

if (USE_MAINTAINER_MODE)
  add_definitions("-DARANGODB_ENABLE_MAINTAINER_MODE=1")
  if (CMAKE_COMPILER_IS_GNUCC)
    add_definitions("-D_FORTIFY_SOURCE=2")
  endif()

  find_package(FLEX)
  find_package(BISON)
  # these are required for generateREADME.sh
  find_program(FGREP_EXECUTABLE fgrep)
  find_program(MARKDOWN_EXECUTABLE markdown)
  find_program(HTML2TEXT_EXECUTABLE html2text)
  find_program(SED_EXECUTABLE sed)
  find_program(AWK_EXECUTABLE awk)
endif ()

include(debugInformation)
find_program(READELF_EXECUTABLE readelf)
detect_binary_id_type(CMAKE_DEBUG_FILENAMES_SHA_SUM)

################################################################################
## FAILURE TESTS
################################################################################

option(USE_FAILURE_TESTS
  "whether we want to have failure tests compiled in"
  OFF
)

if (USE_FAILURE_TESTS)
  add_definitions("-DARANGODB_ENABLE_FAILURE_TESTS=1")
endif ()

################################################################################
## LIBRARY RESOLV
################################################################################

if (NOT WINDOWS)
  set(SYS_LIBS ${SYS_LIBS} resolv)

  if (NOT DARWIN)
    set(SYS_LIBS ${SYS_LIBS} rt)
  endif ()
endif ()

# ------------------------------------------------------------------------------
# IMPLICIT INCLUDES AND LIBIRARY DIRECTORIES
# ------------------------------------------------------------------------------

function(CREATE_FLAGS OUTPUT GLUE)
  set(_TMP_RESULT "")

  foreach(arg ${ARGN})
    set(_TMP_RESULT "${_TMP_RESULT} ${GLUE}${arg}")
  endforeach()

  set(${OUTPUT} "${_TMP_RESULT}" PARENT_SCOPE)
endfunction()

# CREATE_FLAGS(IMPLICIT_C_INCLUDES "${CMAKE_C_SYSROOT_FLAG} " ${CMAKE_OSX_SYSROOT})
# CREATE_FLAGS(IMPLICIT_CXX_INCLUDES "${CMAKE_CXX_SYSROOT_FLAG} " ${CMAKE_OSX_SYSROOT})

# ------------------------------------------------------------------------------
# JEMALLOC
# ------------------------------------------------------------------------------

if (USE_JEMALLOC)
  add_subdirectory(3rdParty/jemalloc)
  add_definitions("-DARANGODB_HAVE_JEMALLOC=1")

  include_directories("${JEMALLOC_HOME}/include")
  link_directories("${JEMALLOC_HOME}/lib")

  set(SYS_LIBS ${SYS_LIBS} ${JEMALLOC_LIB})

  if (LINUX OR DARWIN)
    add_definitions("-DARANGODB_MMAP_JEMALLOC=1")
  endif ()
endif ()

# ------------------------------------------------------------------------------
# NDEBUG
# ------------------------------------------------------------------------------

add_definitions(-DNDEBUG)

################################################################################
## FLAGS
################################################################################

if (VERBOSE)
  message(STATUS)
endif ()


# compiler options
if (CMAKE_COMPILER_IS_GNUCC)
  if (VERBOSE)
    message(STATUS "Compiler type GNU: ${CMAKE_CXX_COMPILER}")
  endif ()

  set(BASE_FLAGS "-Wall -Wextra -Wno-unused-parameter ${BASE_FLAGS}")

  set(CMAKE_C_FLAGS                "-g"                             CACHE INTERNAL "default C compiler flags")
  set(CMAKE_C_FLAGS_DEBUG          "-O0 -g -D_DEBUG=1"              CACHE INTERNAL "C debug flags")
  set(CMAKE_C_FLAGS_MINSIZEREL     "-Os"                            CACHE INTERNAL "C minimal size flags")
  set(CMAKE_C_FLAGS_RELEASE        "-O3 -fomit-frame-pointer"       CACHE INTERNAL "C release flags")
  set(CMAKE_C_FLAGS_RELWITHDEBINFO "-O3 -g -fno-omit-frame-pointer" CACHE INTERNAL "C release with debug info flags")

  set(CMAKE_CXX_FLAGS                "-g -Wnon-virtual-dtor"          CACHE INTERNAL "default C++ compiler flags")
  set(CMAKE_CXX_FLAGS_DEBUG          "-O0 -g -D_DEBUG=1"              CACHE INTERNAL "C++ debug flags")
  set(CMAKE_CXX_FLAGS_MINSIZEREL     "-Os"                            CACHE INTERNAL "C++ minimal size flags")
  set(CMAKE_CXX_FLAGS_RELEASE        "-O3 -fomit-frame-pointer"       CACHE INTERNAL "C++ release flags")
  set(CMAKE_CXX_FLAGS_RELWITHDEBINFO "-O3 -g -fno-omit-frame-pointer" CACHE INTERNAL "C++ release with debug info flags")

elseif (CMAKE_COMPILER_IS_CLANG)
  if (VERBOSE)
    message(STATUS "Compiler type CLANG: ${CMAKE_CXX_COMPILER}")
  endif ()

  set(BASE_FLAGS "-Wall -Wextra -Wno-unused-parameter ${BASE_FLAGS}")

  set(CMAKE_C_FLAGS                "-g"                             CACHE INTERNAL "default C compiler flags")
  set(CMAKE_C_FLAGS_DEBUG          "-O0 -g -D_DEBUG=1"              CACHE INTERNAL "C debug flags")
  set(CMAKE_C_FLAGS_MINSIZEREL     "-Os"                            CACHE INTERNAL "C minimal size flags")
  set(CMAKE_C_FLAGS_RELEASE        "-O3 -fomit-frame-pointer"       CACHE INTERNAL "C release flags")
  set(CMAKE_C_FLAGS_RELWITHDEBINFO "-O3 -g -fno-omit-frame-pointer" CACHE INTERNAL "C release with debug info flags")

  set(CMAKE_CXX_FLAGS                "-g -Wnon-virtual-dtor"          CACHE INTERNAL "default C++ compiler flags")
  set(CMAKE_CXX_FLAGS_DEBUG          "-O0 -g -D_DEBUG=1"              CACHE INTERNAL "C++ debug flags")
  set(CMAKE_CXX_FLAGS_MINSIZEREL     "-Os"                            CACHE INTERNAL "C++ minimal size flags")
  set(CMAKE_CXX_FLAGS_RELEASE        "-O3 -fomit-frame-pointer"       CACHE INTERNAL "C++ release flags")
  set(CMAKE_CXX_FLAGS_RELWITHDEBINFO "-O3 -g -fno-omit-frame-pointer" CACHE INTERNAL "C++ release with debug info flags")

elseif (MSVC)
  if (VERBOSE)
    message(STATUS "Compiler type MSVC: ${CMAKE_CXX_COMPILER}")
  endif ()

  set(CMAKE_C_FLAGS                "/MTd"                              CACHE INTERNAL "default C++ compiler flags")
  set(CMAKE_C_FLAGS_DEBUG          "/D _DEBUG /MTd /Zi /Ob0 /Od /RTC1 /bigobj" CACHE INTERNAL "C++ debug flags")
  set(CMAKE_C_FLAGS_MINSIZEREL     "/MT /O1 /Ob1"                      CACHE INTERNAL "C++ minimal size flags")
  set(CMAKE_C_FLAGS_RELEASE        "/MT /O2 /Ob2"                      CACHE INTERNAL "C++ release flags")
  set(CMAKE_C_FLAGS_RELWITHDEBINFO "/MT /Zi /O2 /Ob1"                  CACHE INTERNAL "C++ release with debug info flags")

  set(CMAKE_CXX_FLAGS                "/MTd"                              CACHE INTERNAL "default C++ compiler flags")
  set(CMAKE_CXX_FLAGS_DEBUG          "/D _DEBUG /MTd /Zi /Ob0 /Od /RTC1 /bigobj" CACHE INTERNAL "C++ debug flags")
  set(CMAKE_CXX_FLAGS_MINSIZEREL     "/MT /O1 /Ob1"                      CACHE INTERNAL "C++ minimal size flags")
  set(CMAKE_CXX_FLAGS_RELEASE        "/MT /O2 /Ob2"                      CACHE INTERNAL "C++ release flags")
  set(CMAKE_CXX_FLAGS_RELWITHDEBINFO "/MT /Zi /O2 /Ob1"                  CACHE INTERNAL "C++ release with debug info flags")

else ()
  # unknown compiler
  message(STATUS "Compiler type UNKNOWN: ${CMAKE_CXX_COMPILER}")

  set(BASE_FLAGS "-Wall ${BASE_FLAGS}")

  set(CMAKE_C_FLAGS                "-g"                             CACHE INTERNAL "default C compiler flags")
  set(CMAKE_C_FLAGS_DEBUG          "-O0 -g"                         CACHE INTERNAL "C debug flags")
  set(CMAKE_C_FLAGS_MINSIZEREL     "-Os"                            CACHE INTERNAL "C minimal size flags")
  set(CMAKE_C_FLAGS_RELEASE        "-O3 -fomit-frame-pointer"       CACHE INTERNAL "C release flags")
  set(CMAKE_C_FLAGS_RELWITHDEBINFO "-O3 -g -fno-omit-frame-pointer" CACHE INTERNAL "C release with debug info flags")

  set(CMAKE_CXX_FLAGS                "-g"                             CACHE INTERNAL "default C++ compiler flags")
  set(CMAKE_CXX_FLAGS_DEBUG          "-O0 -g"                         CACHE INTERNAL "C++ debug flags")
  set(CMAKE_CXX_FLAGS_MINSIZEREL     "-Os"                            CACHE INTERNAL "C++ minimal size flags")
  set(CMAKE_CXX_FLAGS_RELEASE        "-O3 -fomit-frame-pointer"       CACHE INTERNAL "C++ release flags")
  set(CMAKE_CXX_FLAGS_RELWITHDEBINFO "-O3 -g -fno-omit-frame-pointer" CACHE INTERNAL "C++ release with debug info flags")
endif ()

set(CMAKE_C_FLAGS                "${CMAKE_C_FLAGS}                    ${BASE_FLAGS} ${BASE_C_FLAGS}")
set(CMAKE_C_FLAGS_DEBUG          "${CMAKE_C_FLAGS_DEBUG}              ${BASE_FLAGS} ${BASE_C_FLAGS}")
set(CMAKE_C_FLAGS_RELEASE        "${CMAKE_C_FLAGS_RELEASE}            ${BASE_FLAGS} ${BASE_C_FLAGS}")
set(CMAKE_C_FLAGS_RELWITHDEBINFO "${CMAKE_C_FLAGS_RELWITHDEBINFO}     ${BASE_FLAGS} ${BASE_C_FLAGS}")
set(CMAKE_C_FLAGS_MINSIZEREL     "${CMAKE_C_FLAGS_MINSIZEREL}         ${BASE_FLAGS} ${BASE_C_FLAGS}")

set(CMAKE_CXX_FLAGS                "${CMAKE_CXX_FLAGS}                ${BASE_FLAGS} ${BASE_CXX_FLAGS}")
set(CMAKE_CXX_FLAGS_DEBUG          "${CMAKE_CXX_FLAGS_DEBUG}          ${BASE_FLAGS} ${BASE_CXX_FLAGS}")
set(CMAKE_CXX_FLAGS_RELEASE        "${CMAKE_CXX_FLAGS_RELEASE}        ${BASE_FLAGS} ${BASE_CXX_FLAGS}")
set(CMAKE_CXX_FLAGS_RELWITHDEBINFO "${CMAKE_CXX_FLAGS_RELWITHDEBINFO} ${BASE_FLAGS} ${BASE_CXX_FLAGS}")
set(CMAKE_CXX_FLAGS_MINSIZEREL     "${CMAKE_CXX_FLAGS_MINSIZEREL}     ${BASE_FLAGS} ${BASE_CXX_FLAGS}")

if (VERBOSE)
  message(STATUS "Info BASE_FLAGS:     ${BASE_FLAGS}")
  message(STATUS "Info BASE_C_FLAGS:   ${BASE_C_FLAGS}")
  message(STATUS "Info BASE_CXX_FLAGS: ${BASE_CXX_FLAGS}")
  message(STATUS "Info BASE_LD_FLAGS:  ${BASE_LD_FLAGS}")
  message(STATUS "Info BASE_LIBS:      ${BASE_LIBS}")
  message(STATUS)

  if (CMAKE_BUILD_TYPE STREQUAL "None")
    message(STATUS "Info CMAKE_C_FLAGS:   ${CMAKE_C_FLAGS}")
    message(STATUS "Info CMAKE_CXX_FLAGS: ${CMAKE_CXX_FLAGS}")
  else ()
    message(STATUS "Info CMAKE_C_FLAGS_${CMAKE_BUILD_TYPE_UPPER}:   ${CMAKE_C_FLAGS_${CMAKE_BUILD_TYPE_UPPER}}")
    message(STATUS "Info CMAKE_CXX_FLAGS_${CMAKE_BUILD_TYPE_UPPER}: ${CMAKE_CXX_FLAGS_${CMAKE_BUILD_TYPE_UPPER}}")
  endif ()

  message(STATUS "Info CMAKE_EXE_LINKER_FLAGS: ${CMAKE_EXE_LINKER_FLAGS}")
  message(STATUS)
endif ()

if(ARANGODB_DEBUG_CMAKE)
  get_directory_property( DirDefs DIRECTORY ${CMAKE_CURRENT_SOURCE_DIR} COMPILE_DEFINITIONS )
  foreach( d ${DirDefs} )
    message( STATUS "Found Define: " ${d} )
  endforeach()
  message( STATUS "DirDefs: ${DirDefs}" )
endif()


################################################################################
## OPENSSL
################################################################################

# Some special stuff for Mac OSX and homebrew as a preparation for the
# generic FindOpenSSL script:
if (APPLE AND BREW AND NOT OPENSSL_ROOT_DIR)
  message("searching openssl with brew (${BREW})")
  # if we have a brew openssl, prefer it over the elderly system one.
  execute_process(OUTPUT_VARIABLE BREW_ROOT
    OUTPUT_STRIP_TRAILING_WHITESPACE
    COMMAND ${BREW} --prefix)
  set(OPENSSL_ROOT_DIR "${BREW_ROOT}/opt/openssl")
  message("auto-set OPENSSL_ROOT_DIR to: ${OPENSSL_ROOT_DIR}")
endif ()

find_package(OpenSSL REQUIRED)

include_directories(${OPENSSL_INCLUDE_DIR})
add_definitions(-DARANGODB_OPENSSL_VERSION=\"${OPENSSL_VERSION}\")
add_definitions(-DOPENSSL_VERSION_MAJOR=${OPENSSL_VERSION_MAJOR})
add_definitions(-DOPENSSL_VERSION_MINOR=${OPENSSL_VERSION_MINOR})

if (OPENSSL_VERSION)
  string(REPLACE "." ";" OPENSSL_VERSION_LIST ${OPENSSL_VERSION})
  list(GET OPENSSL_VERSION_LIST 0 OPENSSL_VERSION_MAJOR)
  list(GET OPENSSL_VERSION_LIST 1 OPENSSL_VERSION_MINOR)

  if ("${OPENSSL_VERSION_MAJOR}" GREATER 0 AND "${OPENSSL_VERSION_MINOR}" GREATER 0)
    option(USE_OPENSSL_NO_SSL2
      "do not use OPENSSL_NO_SSL2"
      ON
    )
  else ()
    option(USE_OPENSSL_NO_SSL2
      "do not use OPENSSL_NO_SSL2"
      OFF
    )
  endif ()
endif ()

if (USE_OPENSSL_NO_SSL2)
  add_definitions(-DOPENSSL_NO_SSL2)
endif ()

################################################################################
## 3RD PARTY
################################################################################

# 3rdParty exports:
#
# V8_VERSION
# V8_LIBS
# V8_INCLUDE_DIR
#
# ICU_VERSION
# ICU_LIBS
# ICU_INCLUDE_DIR
#
# ZLIB_VERSION
# ZLIB_LIBS
# ZLIB_INCLUDE_DIR
add_definitions(-DBOOST_ALL_NO_LIB=1) #disable boost autolink on windows
add_subdirectory(3rdParty)

add_subdirectory(${CMAKE_CURRENT_SOURCE_DIR}/3rdParty/boost)
add_definitions("-DARANGODB_BOOST_VERSION=\"${BOOST_VERSION}\"")

# ------------------------------------------------------------------------------
# RocksDB
# ------------------------------------------------------------------------------

add_subdirectory(3rdParty/rocksdb)

add_definitions(-DARANGODB_ROCKSDB_VERSION=\"${ROCKSDB_VERSION}\")
include_directories(${ROCKSDB_INCLUDE_DIR})

set(ROCKSDB_LIBS rocksdb;snappystatic)

add_dependencies(rocksdb snappystatic)

if (USE_JEMALLOC)
  add_dependencies(rocksdb jemalloc)
endif ()

################################################################################
## VELOCYPACK
################################################################################

add_definitions("-DVELOCYPACK_XXHASH=1")

set(V8_LINK_DIRECTORIES "${LINK_DIRECTORIES}" CACHE INTERNAL "" FORCE)
foreach (LINK_DIR ${V8_LINK_DIRECTORIES})
  link_directories("${LINK_DIR}")
endforeach()

################################################################################
## ICU
################################################################################

include_directories(${ICU_INCLUDE_DIR})


################################################################################
## V8
################################################################################

include_directories(${V8_INCLUDE_DIR})
add_definitions("-DARANGODB_V8_VERSION=\"${V8_VERSION}\"")

################################################################################
## ZLIB
################################################################################

include_directories(${ZLIB_INCLUDE_DIR})
add_definitions("-DARANGODB_ZLIB_VERSION=\"${ZLIB_VERSION}\"")

################################################################################
## cURL
################################################################################

add_definitions(-DCURL_STATICLIB=1)

include_directories(
  ${CMAKE_CURRENT_SOURCE_DIR}/3rdParty/curl/curl-7.50.3/include/
  ${CMAKE_CURRENT_BINARY_DIR}/3rdParty/curl/curl-7.50.3/include/curl/
)

################################################################################
## PATHS, installation, packages, frontend
################################################################################

if (MSVC)
  # versioning
  set(CMAKE_MODULE_PATH ${CMAKE_MODULE_PATH} "${CMAKE_SOURCE_DIR}/Installation/Windows/version")
  include(generate_product_version)
endif()

include(ArangoDBInstall)
include(frontend/aardvark)
if (NOT(SKIP_PACKAGING))
  include(packages/packages)
endif()

################################################################################
## ERRORS FILE
################################################################################

if (USE_MAINTAINER_MODE)
  set(ERROR_FILES
    lib/Basics/voc-errors.h
    lib/Basics/voc-errors.cpp
    js/common/bootstrap/errors.js
  )

  set(ERROR_FILES_GEN)
  set(ERRORS_DAT lib/Basics/errors.dat)

  foreach (m IN LISTS ERROR_FILES)
    add_custom_command(
      OUTPUT ${CMAKE_SOURCE_DIR}/${m}
      COMMAND ${PYTHON_EXECUTABLE} ./utils/generateErrorfile.py ./${ERRORS_DAT} ./${m}.tmp
      COMMAND ${CMAKE_COMMAND} -E copy_if_different ./${m}.tmp ./${m}
      COMMAND ${CMAKE_COMMAND} -E remove ./${m}.tmp
      DEPENDS ${CMAKE_SOURCE_DIR}/${ERRORS_DAT}
      WORKING_DIRECTORY ${CMAKE_SOURCE_DIR}
      COMMENT  "Building errors files ${m}"
      VERBATIM
    )

    list(APPEND ERROR_FILES_GEN ${CMAKE_SOURCE_DIR}/${m})
  endforeach ()

  add_custom_target(errorfiles ALL DEPENDS ${ERROR_FILES_GEN})

  set(EXIT_CODE_FILES
    lib/Basics/exitcodes.h
    lib/Basics/exitcodes.cpp
    js/common/bootstrap/exitcodes.js
    Installation/Windows/Plugins/exitcodes.nsh
  )

  set(EXIT_CODE_FILES_GEN)
  set(EXIT_CODES_DAT lib/Basics/exitcodes.dat)

  foreach (m IN LISTS EXIT_CODE_FILES)
    add_custom_command(
      OUTPUT ${CMAKE_SOURCE_DIR}/${m}
      COMMAND ${PYTHON_EXECUTABLE} ./utils/generateExitCodesFiles.py ./${EXIT_CODES_DAT} ./${m}.tmp
      COMMAND ${CMAKE_COMMAND} -E copy_if_different ./${m}.tmp ./${m}
      COMMAND ${CMAKE_COMMAND} -E remove ./${m}.tmp
      DEPENDS ${CMAKE_SOURCE_DIR}/${EXIT_CODES_DAT}
      WORKING_DIRECTORY ${CMAKE_SOURCE_DIR}
      COMMENT  "Building exitcode files ${m}"
      VERBATIM
    )

    list(APPEND EXIT_CODE_FILES_GEN ${CMAKE_SOURCE_DIR}/${m})
  endforeach ()

  add_custom_target(exitcodefiles ALL DEPENDS ${EXIT_CODE_FILES_GEN})
endif ()

################################################################################
## MIMETYPES FILE
################################################################################

if (USE_MAINTAINER_MODE)
  set(MIMETYPES_FILES
    lib/Basics/voc-mimetypes.h
    lib/Basics/voc-mimetypes.cpp
  )

  set(MIMETYPES_FILES_GEN)
  set(MIMETYPES_DAT lib/Basics/mimetypes.dat)

  foreach (m IN LISTS MIMETYPES_FILES)
    add_custom_command(
      OUTPUT ${CMAKE_SOURCE_DIR}/${m}
      COMMAND ${PYTHON_EXECUTABLE} ./utils/generateMimetypes.py ./${MIMETYPES_DAT} ./${m}.tmp
      COMMAND ${CMAKE_COMMAND} -E copy_if_different ./${m}.tmp ./${m}
      COMMAND ${CMAKE_COMMAND} -E remove ./${m}.tmp
      DEPENDS ${CMAKE_SOURCE_DIR}/${MIMETYPES_DAT}
      WORKING_DIRECTORY ${CMAKE_SOURCE_DIR}
      COMMENT "Building mimetypes files ${m}"
      VERBATIM
    )

    list(APPEND MIMETYPES_FILES_GEN ${CMAKE_SOURCE_DIR}/${m})
  endforeach ()

  add_custom_target(mimetypes ALL DEPENDS ${MIMETYPES_FILES_GEN})
endif ()

################################################################################
## SUB-PROJECTS
################################################################################

list(INSERT SYSTEM_LIBRARIES 0
  ${BT_LIBS}
  ${ZLIB_LIBS}
  ${ICU_LIBS}
  ${OPENSSL_LIBRARIES}
  libcurl
  ${BASE_LIBS}
  ${SYS_LIBS}
  ${CMAKE_DL_LIBS}
  ${CMAKE_THREAD_LIBS_INIT}
)

add_subdirectory(lib)
add_subdirectory(arangosh)
add_subdirectory(arangod)

add_subdirectory(Documentation)

option(USE_CATCH_TESTS "Compile catch C++ tests" ON)
if (USE_CATCH_TESTS)
  add_subdirectory(tests)
endif()

add_dependencies(arangobench   zlibstatic)
add_dependencies(arangod       zlibstatic)
add_dependencies(arangodump    zlibstatic)
add_dependencies(arangoexport  zlibstatic)
add_dependencies(arangoimp     zlibstatic)
add_dependencies(arangorestore zlibstatic)
add_dependencies(arangosh      zlibstatic)

if (NOT USE_PRECOMPILED_V8)
  # all binaries depend on v8_build because it contains ICU as well
  add_dependencies(arangobench   v8_build)
  add_dependencies(arangod       v8_build)
  add_dependencies(arangodump    v8_build)
  add_dependencies(arangoexport  v8_build)
  add_dependencies(arangoimp     v8_build)
  add_dependencies(arangorestore v8_build)
  add_dependencies(arangosh      v8_build)
  if (USE_CATCH_TESTS)
    add_dependencies(arangodbtests v8_build)
  endif()
endif ()

# This copies the compile commands to the source dir.
# There they can be used to repeat parts of compile
# steps generating an AST. This AST can in turn be used
# for meaningful auto-completion in editors without
# heuristics, dice rolling and other guessing.

if( EXISTS "${CMAKE_CURRENT_BINARY_DIR}/compile_commands.json" )
  message(STATUS "copy compile_commands.json")

  execute_process(COMMAND ${CMAKE_COMMAND} -E copy_if_different
      ${CMAKE_CURRENT_BINARY_DIR}/compile_commands.json
      ${CMAKE_CURRENT_SOURCE_DIR}/compile_commands.json
  )
endif()

add_custom_target(packages
  DEPENDS ${PACKAGES_LIST}
)

add_custom_target(copy_packages
  DEPENDS ${COPY_PACKAGES_LIST}
)

add_custom_target(clean_packages
  DEPENDS ${CLEAN_PACKAGES_LIST}
  )

add_custom_target(clean_autogenerated_files
  DEPENDS ${CLEAN_AUTOGENERATED_FILES}
  )

message(STATUS "building for git revision: ${ARANGODB_BUILD_REPOSITORY}")

# if (VERBOSE)
#   get_cmake_property(_variableNames VARIABLES)
#
#   foreach (_variableName ${_variableNames})
#     message(STATUS "${_variableName}=${${_variableName}}")
#   endforeach ()
# endif ()<|MERGE_RESOLUTION|>--- conflicted
+++ resolved
@@ -79,11 +79,7 @@
 set(ARANGODB_VERSION_MAJOR      "3")
 set(ARANGODB_VERSION_MINOR      "3")
 if (NOT DEFINED ARANGODB_VERSION_REVISION)
-<<<<<<< HEAD
-  set(ARANGODB_VERSION_REVISION   "20-alpha.1")
-=======
   set(ARANGODB_VERSION_REVISION   "22")
->>>>>>> 94fa2e3e
 endif()
 
 set(ARANGODB_PACKAGE_REVISION   "1")
