--- conflicted
+++ resolved
@@ -404,17 +404,18 @@
 if (WIN32)
   set(WINDOWS TRUE)
   set(MSBUILD TRUE)
-<<<<<<< HEAD
+
+  add_definitions(-D_USE_MATH_DEFINES)
+  add_definitions(-DNOMINMAX)
+  add_definitions(-D_WIN32_WINNT=0x600)
   add_definitions(-DINCL_EXTRA_HTON_FUNCTIONS)
-  add_definitions(-DNOMINMAX)
   add_definitions(-DPSAPI_VERSION=1)
-  add_definitions(-D_HAS_AUTO_PTR_ETC=1) #autopointer
-  add_definitions(-D_HAS_TR1_NAMESPACE=1) #tr1
-  add_definitions(-D_USE_MATH_DEFINES)
-  add_definitions(-D_WIN32_WINNT=_WIN32_WINNT_VISTA)
-=======
-  add_definitions(-D_USE_MATH_DEFINES -DNOMINMAX -D_WIN32_WINNT=0x600 -DINCL_EXTRA_HTON_FUNCTIONS -DPSAPI_VERSION=1)
->>>>>>> 6f14048b
+
+  #add these if cpp17 build fails
+  #add_definitions(-D_HAS_AUTO_PTR_ETC=1) #autopointer
+  #add_definitions(-D_HAS_TR1_NAMESPACE=1) #tr1
+  #add_definitions(-D_WIN32_WINNT=_WIN32_WINNT_VISTA)
+
 elseif (UNIX AND NOT APPLE)
   if(CMAKE_SYSTEM_NAME MATCHES ".*Linux")
     set(LINUX TRUE)
