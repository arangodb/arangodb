--- conflicted
+++ resolved
@@ -296,17 +296,10 @@
 # MSVC
 set(ARANGO_BENCH_FRIENDLY_STRING   "arangobench - stress test tool")
 set(ARANGO_BACKUP_FRIENDLY_STRING  "arangobackup - hot backup tool")
-<<<<<<< HEAD
-set(ARANGO_DUMP_FRIENDLY_STRING    "arangodump - export")
-set(ARANGO_RESTORE_FRIENDLY_STRING "arangrestore - importer")
-set(ARANGO_EXPORT_FRIENDLY_STRING  "arangoexport - data exporter")
-set(ARANGO_IMPORT_FRIENDLY_STRING  "arangoimport - TSV/CSV/JSON importer")
-=======
 set(ARANGO_DUMP_FRIENDLY_STRING    "arangodump - data and configuration dumping tool")
 set(ARANGO_RESTORE_FRIENDLY_STRING "arangrestore - data and configuration restoration tool")
 set(ARANGO_EXPORT_FRIENDLY_STRING  "arangoexport - data exporter")
 set(ARANGO_IMPORT_FRIENDLY_STRING  "arangoimport - data importer")
->>>>>>> 1176c38a
 set(ARANGOSH_FRIENDLY_STRING       "arangosh - commandline client")
 set(ARANGO_VPACK_FRIENDLY_STRING   "arangovpack - VelocyPack formatter")
 
