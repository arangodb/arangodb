shell> curl --dump - http://localhost:8529/_api/replication/logger-tick-ranges

HTTP/<span class="hljs-number">1.1</span> <span class="hljs-number">200</span> OK
content-type: application/json; charset=utf<span class="hljs-number">-8</span>
x-content-type-options: nosniff

[ 
  { 
<<<<<<< HEAD
    <span class="hljs-string">"datafile"</span> : <span class="hljs-string">"/tmp/arangosh_IoEvXT/tmp-29692-2877386717/data/journals/logfile-2.db"</span>, 
    <span class="hljs-string">"status"</span> : <span class="hljs-string">"collected"</span>, 
    <span class="hljs-string">"tickMin"</span> : <span class="hljs-string">"7"</span>, 
    <span class="hljs-string">"tickMax"</span> : <span class="hljs-string">"11852"</span> 
  }, 
  { 
    <span class="hljs-string">"datafile"</span> : <span class="hljs-string">"/tmp/arangosh_IoEvXT/tmp-29692-2877386717/data/journals/logfile-3.db"</span>, 
    <span class="hljs-string">"status"</span> : <span class="hljs-string">"collected"</span>, 
    <span class="hljs-string">"tickMin"</span> : <span class="hljs-string">"11860"</span>, 
    <span class="hljs-string">"tickMax"</span> : <span class="hljs-string">"11933"</span> 
  }, 
  { 
    <span class="hljs-string">"datafile"</span> : <span class="hljs-string">"/tmp/arangosh_IoEvXT/tmp-29692-2877386717/data/journals/logfile-4.db"</span>, 
    <span class="hljs-string">"status"</span> : <span class="hljs-string">"collected"</span>, 
    <span class="hljs-string">"tickMin"</span> : <span class="hljs-string">"11942"</span>, 
    <span class="hljs-string">"tickMax"</span> : <span class="hljs-string">"13003"</span> 
  }, 
  { 
    <span class="hljs-string">"datafile"</span> : <span class="hljs-string">"/tmp/arangosh_IoEvXT/tmp-29692-2877386717/data/journals/logfile-11855.db"</span>, 
    <span class="hljs-string">"status"</span> : <span class="hljs-string">"collected"</span>, 
    <span class="hljs-string">"tickMin"</span> : <span class="hljs-string">"13007"</span>, 
    <span class="hljs-string">"tickMax"</span> : <span class="hljs-string">"13012"</span> 
  }, 
  { 
    <span class="hljs-string">"datafile"</span> : <span class="hljs-string">"/tmp/arangosh_IoEvXT/tmp-29692-2877386717/data/journals/logfile-11936.db"</span>, 
    <span class="hljs-string">"status"</span> : <span class="hljs-string">"open"</span>, 
    <span class="hljs-string">"tickMin"</span> : <span class="hljs-string">"13017"</span>, 
    <span class="hljs-string">"tickMax"</span> : <span class="hljs-string">"13072"</span> 
=======
    <span class="hljs-string">"datafile"</span> : <span class="hljs-string">"/tmp/arangosh_i8eoAy/tmp-27201-698347646/data/journals/logfile-3.db"</span>, 
    <span class="hljs-string">"status"</span> : <span class="hljs-string">"collected"</span>, 
    <span class="hljs-string">"tickMin"</span> : <span class="hljs-string">"5"</span>, 
    <span class="hljs-string">"tickMax"</span> : <span class="hljs-string">"11819"</span> 
  }, 
  { 
    <span class="hljs-string">"datafile"</span> : <span class="hljs-string">"/tmp/arangosh_i8eoAy/tmp-27201-698347646/data/journals/logfile-188.db"</span>, 
    <span class="hljs-string">"status"</span> : <span class="hljs-string">"collected"</span>, 
    <span class="hljs-string">"tickMin"</span> : <span class="hljs-string">"11835"</span>, 
    <span class="hljs-string">"tickMax"</span> : <span class="hljs-string">"11891"</span> 
  }, 
  { 
    <span class="hljs-string">"datafile"</span> : <span class="hljs-string">"/tmp/arangosh_i8eoAy/tmp-27201-698347646/data/journals/logfile-7414.db"</span>, 
    <span class="hljs-string">"status"</span> : <span class="hljs-string">"collected"</span>, 
    <span class="hljs-string">"tickMin"</span> : <span class="hljs-string">"11897"</span>, 
    <span class="hljs-string">"tickMax"</span> : <span class="hljs-string">"12912"</span> 
  }, 
  { 
    <span class="hljs-string">"datafile"</span> : <span class="hljs-string">"/tmp/arangosh_i8eoAy/tmp-27201-698347646/data/journals/logfile-11822.db"</span>, 
    <span class="hljs-string">"status"</span> : <span class="hljs-string">"collected"</span>, 
    <span class="hljs-string">"tickMin"</span> : <span class="hljs-string">"12920"</span>, 
    <span class="hljs-string">"tickMax"</span> : <span class="hljs-string">"12929"</span> 
  }, 
  { 
    <span class="hljs-string">"datafile"</span> : <span class="hljs-string">"/tmp/arangosh_i8eoAy/tmp-27201-698347646/data/journals/logfile-11894.db"</span>, 
    <span class="hljs-string">"status"</span> : <span class="hljs-string">"open"</span>, 
    <span class="hljs-string">"tickMin"</span> : <span class="hljs-string">"12936"</span>, 
    <span class="hljs-string">"tickMax"</span> : <span class="hljs-string">"12982"</span> 
>>>>>>> 59953d64
  } 
]<|MERGE_RESOLUTION|>--- conflicted
+++ resolved
@@ -6,36 +6,6 @@
 
 [ 
   { 
-<<<<<<< HEAD
-    <span class="hljs-string">"datafile"</span> : <span class="hljs-string">"/tmp/arangosh_IoEvXT/tmp-29692-2877386717/data/journals/logfile-2.db"</span>, 
-    <span class="hljs-string">"status"</span> : <span class="hljs-string">"collected"</span>, 
-    <span class="hljs-string">"tickMin"</span> : <span class="hljs-string">"7"</span>, 
-    <span class="hljs-string">"tickMax"</span> : <span class="hljs-string">"11852"</span> 
-  }, 
-  { 
-    <span class="hljs-string">"datafile"</span> : <span class="hljs-string">"/tmp/arangosh_IoEvXT/tmp-29692-2877386717/data/journals/logfile-3.db"</span>, 
-    <span class="hljs-string">"status"</span> : <span class="hljs-string">"collected"</span>, 
-    <span class="hljs-string">"tickMin"</span> : <span class="hljs-string">"11860"</span>, 
-    <span class="hljs-string">"tickMax"</span> : <span class="hljs-string">"11933"</span> 
-  }, 
-  { 
-    <span class="hljs-string">"datafile"</span> : <span class="hljs-string">"/tmp/arangosh_IoEvXT/tmp-29692-2877386717/data/journals/logfile-4.db"</span>, 
-    <span class="hljs-string">"status"</span> : <span class="hljs-string">"collected"</span>, 
-    <span class="hljs-string">"tickMin"</span> : <span class="hljs-string">"11942"</span>, 
-    <span class="hljs-string">"tickMax"</span> : <span class="hljs-string">"13003"</span> 
-  }, 
-  { 
-    <span class="hljs-string">"datafile"</span> : <span class="hljs-string">"/tmp/arangosh_IoEvXT/tmp-29692-2877386717/data/journals/logfile-11855.db"</span>, 
-    <span class="hljs-string">"status"</span> : <span class="hljs-string">"collected"</span>, 
-    <span class="hljs-string">"tickMin"</span> : <span class="hljs-string">"13007"</span>, 
-    <span class="hljs-string">"tickMax"</span> : <span class="hljs-string">"13012"</span> 
-  }, 
-  { 
-    <span class="hljs-string">"datafile"</span> : <span class="hljs-string">"/tmp/arangosh_IoEvXT/tmp-29692-2877386717/data/journals/logfile-11936.db"</span>, 
-    <span class="hljs-string">"status"</span> : <span class="hljs-string">"open"</span>, 
-    <span class="hljs-string">"tickMin"</span> : <span class="hljs-string">"13017"</span>, 
-    <span class="hljs-string">"tickMax"</span> : <span class="hljs-string">"13072"</span> 
-=======
     <span class="hljs-string">"datafile"</span> : <span class="hljs-string">"/tmp/arangosh_i8eoAy/tmp-27201-698347646/data/journals/logfile-3.db"</span>, 
     <span class="hljs-string">"status"</span> : <span class="hljs-string">"collected"</span>, 
     <span class="hljs-string">"tickMin"</span> : <span class="hljs-string">"5"</span>, 
@@ -64,6 +34,5 @@
     <span class="hljs-string">"status"</span> : <span class="hljs-string">"open"</span>, 
     <span class="hljs-string">"tickMin"</span> : <span class="hljs-string">"12936"</span>, 
     <span class="hljs-string">"tickMax"</span> : <span class="hljs-string">"12982"</span> 
->>>>>>> 59953d64
   } 
 ]