--- conflicted
+++ resolved
@@ -5,36 +5,6 @@
 
 [ 
   { 
-<<<<<<< HEAD
-    <span class="hljs-string">"datafile"</span> : <span class="hljs-string">"/tmp/vocdir.32255/journals/logfile-189689.db"</span>, 
-    <span class="hljs-string">"status"</span> : <span class="hljs-string">"collected"</span>, 
-    <span class="hljs-string">"tickMin"</span> : <span class="hljs-string">"386297"</span>, 
-    <span class="hljs-string">"tickMax"</span> : <span class="hljs-string">"638838009"</span> 
-  }, 
-  { 
-    <span class="hljs-string">"datafile"</span> : <span class="hljs-string">"/tmp/vocdir.32255/journals/logfile-638969081.db"</span>, 
-    <span class="hljs-string">"status"</span> : <span class="hljs-string">"collected"</span>, 
-    <span class="hljs-string">"tickMin"</span> : <span class="hljs-string">"639296761"</span>, 
-    <span class="hljs-string">"tickMax"</span> : <span class="hljs-string">"641656057"</span> 
-  }, 
-  { 
-    <span class="hljs-string">"datafile"</span> : <span class="hljs-string">"/tmp/vocdir.32255/journals/logfile-641787129.db"</span>, 
-    <span class="hljs-string">"status"</span> : <span class="hljs-string">"collected"</span>, 
-    <span class="hljs-string">"tickMin"</span> : <span class="hljs-string">"641918201"</span>, 
-    <span class="hljs-string">"tickMax"</span> : <span class="hljs-string">"829416697"</span> 
-  }, 
-  { 
-    <span class="hljs-string">"datafile"</span> : <span class="hljs-string">"/tmp/vocdir.32255/journals/logfile-829547769.db"</span>, 
-    <span class="hljs-string">"status"</span> : <span class="hljs-string">"collected"</span>, 
-    <span class="hljs-string">"tickMin"</span> : <span class="hljs-string">"829678841"</span>, 
-    <span class="hljs-string">"tickMax"</span> : <span class="hljs-string">"829809913"</span> 
-  }, 
-  { 
-    <span class="hljs-string">"datafile"</span> : <span class="hljs-string">"/tmp/vocdir.32255/journals/logfile-829940985.db"</span>, 
-    <span class="hljs-string">"status"</span> : <span class="hljs-string">"open"</span>, 
-    <span class="hljs-string">"tickMin"</span> : <span class="hljs-string">"830072057"</span>, 
-    <span class="hljs-string">"tickMax"</span> : <span class="hljs-string">"834594041"</span> 
-=======
     <span class="hljs-string">"datafile"</span> : <span class="hljs-string">"/tmp/vocdir.4796/journals/logfile-172588.db"</span>, 
     <span class="hljs-string">"status"</span> : <span class="hljs-string">"collected"</span>, 
     <span class="hljs-string">"tickMin"</span> : <span class="hljs-string">"369196"</span>, 
@@ -63,6 +33,5 @@
     <span class="hljs-string">"status"</span> : <span class="hljs-string">"open"</span>, 
     <span class="hljs-string">"tickMin"</span> : <span class="hljs-string">"826647084"</span>, 
     <span class="hljs-string">"tickMax"</span> : <span class="hljs-string">"834183724"</span> 
->>>>>>> 1b8e6ddf
   } 
 ]