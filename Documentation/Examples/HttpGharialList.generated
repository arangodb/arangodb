--- conflicted
+++ resolved
@@ -10,11 +10,7 @@
     { 
       "_id" : "_graphs/social", 
       "_key" : "social", 
-<<<<<<< HEAD
-      "_rev" : "1551056034", 
-=======
       "_rev" : "1559416051", 
->>>>>>> 25aa2a58
       "edgeDefinitions" : [ 
         { 
           "collection" : "relation", 
@@ -33,11 +29,7 @@
     { 
       "_id" : "_graphs/routeplanner", 
       "_key" : "routeplanner", 
-<<<<<<< HEAD
-      "_rev" : "1554201762", 
-=======
       "_rev" : "1562561779", 
->>>>>>> 25aa2a58
       "orphanCollections" : [ ], 
       "edgeDefinitions" : [ 
         { 
