arangosh&gt; db.old.ensureIndex({ <span class="hljs-attr">type</span>: <span class="hljs-string">"skiplist"</span>, <span class="hljs-attr">fields</span>: [ <span class="hljs-string">"age"</span> ] });
{ 
  <span class="hljs-string">"deduplicate"</span> : <span class="hljs-literal">true</span>, 
  <span class="hljs-string">"fields"</span> : [ 
    <span class="hljs-string">"age"</span> 
  ], 
  <span class="hljs-string">"id"</span> : <span class="hljs-string">"old/194"</span>, 
  <span class="hljs-string">"isNewlyCreated"</span> : <span class="hljs-literal">true</span>, 
  <span class="hljs-string">"sparse"</span> : <span class="hljs-literal">false</span>, 
  <span class="hljs-string">"type"</span> : <span class="hljs-string">"skiplist"</span>, 
  <span class="hljs-string">"unique"</span> : <span class="hljs-literal">false</span>, 
  <span class="hljs-string">"code"</span> : <span class="hljs-number">201</span> 
}
arangosh&gt; db.old.save({ <span class="hljs-attr">age</span>: <span class="hljs-number">15</span> });
{ 
<<<<<<< HEAD
  <span class="hljs-string">"_id"</span> : <span class="hljs-string">"old/198"</span>, 
  <span class="hljs-string">"_key"</span> : <span class="hljs-string">"198"</span>, 
  <span class="hljs-string">"_rev"</span> : <span class="hljs-string">"_Wmxenxi--_"</span> 
}
arangosh&gt; db.old.save({ <span class="hljs-attr">age</span>: <span class="hljs-number">25</span> });
{ 
  <span class="hljs-string">"_id"</span> : <span class="hljs-string">"old/202"</span>, 
  <span class="hljs-string">"_key"</span> : <span class="hljs-string">"202"</span>, 
  <span class="hljs-string">"_rev"</span> : <span class="hljs-string">"_Wmxenxm--_"</span> 
}
arangosh&gt; db.old.save({ <span class="hljs-attr">age</span>: <span class="hljs-number">30</span> });
{ 
  <span class="hljs-string">"_id"</span> : <span class="hljs-string">"old/205"</span>, 
  <span class="hljs-string">"_key"</span> : <span class="hljs-string">"205"</span>, 
  <span class="hljs-string">"_rev"</span> : <span class="hljs-string">"_Wmxenxm--B"</span> 
=======
  <span class="hljs-string">"_id"</span> : <span class="hljs-string">"old/197"</span>, 
  <span class="hljs-string">"_key"</span> : <span class="hljs-string">"197"</span>, 
  <span class="hljs-string">"_rev"</span> : <span class="hljs-string">"_WnWWtSO--_"</span> 
}
arangosh&gt; db.old.save({ <span class="hljs-attr">age</span>: <span class="hljs-number">25</span> });
{ 
  <span class="hljs-string">"_id"</span> : <span class="hljs-string">"old/201"</span>, 
  <span class="hljs-string">"_key"</span> : <span class="hljs-string">"201"</span>, 
  <span class="hljs-string">"_rev"</span> : <span class="hljs-string">"_WnWWtSS--_"</span> 
}
arangosh&gt; db.old.save({ <span class="hljs-attr">age</span>: <span class="hljs-number">30</span> });
{ 
  <span class="hljs-string">"_id"</span> : <span class="hljs-string">"old/204"</span>, 
  <span class="hljs-string">"_key"</span> : <span class="hljs-string">"204"</span>, 
  <span class="hljs-string">"_rev"</span> : <span class="hljs-string">"_WnWWtSW--_"</span> 
>>>>>>> 59953d64
}
arangosh&gt; db.old.range(<span class="hljs-string">"age"</span>, <span class="hljs-number">10</span>, <span class="hljs-number">30</span>).toArray();
[ 
  { 
<<<<<<< HEAD
    <span class="hljs-string">"_key"</span> : <span class="hljs-string">"198"</span>, 
    <span class="hljs-string">"_id"</span> : <span class="hljs-string">"old/198"</span>, 
    <span class="hljs-string">"_rev"</span> : <span class="hljs-string">"_Wmxenxi--_"</span>, 
    <span class="hljs-string">"age"</span> : <span class="hljs-number">15</span> 
  }, 
  { 
    <span class="hljs-string">"_key"</span> : <span class="hljs-string">"202"</span>, 
    <span class="hljs-string">"_id"</span> : <span class="hljs-string">"old/202"</span>, 
    <span class="hljs-string">"_rev"</span> : <span class="hljs-string">"_Wmxenxm--_"</span>, 
=======
    <span class="hljs-string">"_key"</span> : <span class="hljs-string">"197"</span>, 
    <span class="hljs-string">"_id"</span> : <span class="hljs-string">"old/197"</span>, 
    <span class="hljs-string">"_rev"</span> : <span class="hljs-string">"_WnWWtSO--_"</span>, 
    <span class="hljs-string">"age"</span> : <span class="hljs-number">15</span> 
  }, 
  { 
    <span class="hljs-string">"_key"</span> : <span class="hljs-string">"201"</span>, 
    <span class="hljs-string">"_id"</span> : <span class="hljs-string">"old/201"</span>, 
    <span class="hljs-string">"_rev"</span> : <span class="hljs-string">"_WnWWtSS--_"</span>, 
>>>>>>> 59953d64
    <span class="hljs-string">"age"</span> : <span class="hljs-number">25</span> 
  } 
]<|MERGE_RESOLUTION|>--- conflicted
+++ resolved
@@ -13,23 +13,6 @@
 }
 arangosh&gt; db.old.save({ <span class="hljs-attr">age</span>: <span class="hljs-number">15</span> });
 { 
-<<<<<<< HEAD
-  <span class="hljs-string">"_id"</span> : <span class="hljs-string">"old/198"</span>, 
-  <span class="hljs-string">"_key"</span> : <span class="hljs-string">"198"</span>, 
-  <span class="hljs-string">"_rev"</span> : <span class="hljs-string">"_Wmxenxi--_"</span> 
-}
-arangosh&gt; db.old.save({ <span class="hljs-attr">age</span>: <span class="hljs-number">25</span> });
-{ 
-  <span class="hljs-string">"_id"</span> : <span class="hljs-string">"old/202"</span>, 
-  <span class="hljs-string">"_key"</span> : <span class="hljs-string">"202"</span>, 
-  <span class="hljs-string">"_rev"</span> : <span class="hljs-string">"_Wmxenxm--_"</span> 
-}
-arangosh&gt; db.old.save({ <span class="hljs-attr">age</span>: <span class="hljs-number">30</span> });
-{ 
-  <span class="hljs-string">"_id"</span> : <span class="hljs-string">"old/205"</span>, 
-  <span class="hljs-string">"_key"</span> : <span class="hljs-string">"205"</span>, 
-  <span class="hljs-string">"_rev"</span> : <span class="hljs-string">"_Wmxenxm--B"</span> 
-=======
   <span class="hljs-string">"_id"</span> : <span class="hljs-string">"old/197"</span>, 
   <span class="hljs-string">"_key"</span> : <span class="hljs-string">"197"</span>, 
   <span class="hljs-string">"_rev"</span> : <span class="hljs-string">"_WnWWtSO--_"</span> 
@@ -45,22 +28,10 @@
   <span class="hljs-string">"_id"</span> : <span class="hljs-string">"old/204"</span>, 
   <span class="hljs-string">"_key"</span> : <span class="hljs-string">"204"</span>, 
   <span class="hljs-string">"_rev"</span> : <span class="hljs-string">"_WnWWtSW--_"</span> 
->>>>>>> 59953d64
 }
 arangosh&gt; db.old.range(<span class="hljs-string">"age"</span>, <span class="hljs-number">10</span>, <span class="hljs-number">30</span>).toArray();
 [ 
   { 
-<<<<<<< HEAD
-    <span class="hljs-string">"_key"</span> : <span class="hljs-string">"198"</span>, 
-    <span class="hljs-string">"_id"</span> : <span class="hljs-string">"old/198"</span>, 
-    <span class="hljs-string">"_rev"</span> : <span class="hljs-string">"_Wmxenxi--_"</span>, 
-    <span class="hljs-string">"age"</span> : <span class="hljs-number">15</span> 
-  }, 
-  { 
-    <span class="hljs-string">"_key"</span> : <span class="hljs-string">"202"</span>, 
-    <span class="hljs-string">"_id"</span> : <span class="hljs-string">"old/202"</span>, 
-    <span class="hljs-string">"_rev"</span> : <span class="hljs-string">"_Wmxenxm--_"</span>, 
-=======
     <span class="hljs-string">"_key"</span> : <span class="hljs-string">"197"</span>, 
     <span class="hljs-string">"_id"</span> : <span class="hljs-string">"old/197"</span>, 
     <span class="hljs-string">"_rev"</span> : <span class="hljs-string">"_WnWWtSO--_"</span>, 
@@ -70,7 +41,6 @@
     <span class="hljs-string">"_key"</span> : <span class="hljs-string">"201"</span>, 
     <span class="hljs-string">"_id"</span> : <span class="hljs-string">"old/201"</span>, 
     <span class="hljs-string">"_rev"</span> : <span class="hljs-string">"_WnWWtSS--_"</span>, 
->>>>>>> 59953d64
     <span class="hljs-string">"age"</span> : <span class="hljs-number">25</span> 
   } 
 ]