shell> curl -X PUT --header 'x-arango-async: store' --dump - http://localhost:8529/_api/version

HTTP/1.1 202 Accepted
content-type: text/plain; charset=utf-8
<<<<<<< HEAD
x-arango-async-id: 598926585
=======
x-arango-async-id: 595894828
>>>>>>> 1b8e6ddf

shell> curl -X DELETE --dump - http://localhost:8529/_api/job/all

HTTP/<span class="hljs-number">1.1</span> <span class="hljs-number">200</span> OK
content-type: application/json; charset=utf-<span class="hljs-number">8</span>

{ 
  <span class="hljs-string">"result"</span> : <span class="hljs-literal">true</span> 
}<|MERGE_RESOLUTION|>--- conflicted
+++ resolved
@@ -2,11 +2,7 @@
 
 HTTP/1.1 202 Accepted
 content-type: text/plain; charset=utf-8
-<<<<<<< HEAD
-x-arango-async-id: 598926585
-=======
 x-arango-async-id: 595894828
->>>>>>> 1b8e6ddf
 
 shell> curl -X DELETE --dump - http://localhost:8529/_api/job/all
 
