shell> curl -X PUT --header 'x-arango-async: store' --dump - http://localhost:8529/_api/version

HTTP/1.1 202 Accepted
x-arango-async-id: 146281564684828
content-type: text/plain; charset=utf-8
<<<<<<< HEAD
=======
x-arango-async-id: 146297361835330
>>>>>>> 7e16f1ff

shell> curl -X DELETE --dump - http://localhost:8529/_api/job/all

HTTP/<span class="hljs-number">1.1</span> <span class="hljs-number">200</span> OK
content-type: application/json; charset=utf<span class="hljs-number">-8</span>

{ 
  <span class="hljs-string">"result"</span> : <span class="hljs-literal">true</span> 
}<|MERGE_RESOLUTION|>--- conflicted
+++ resolved
@@ -1,12 +1,8 @@
 shell> curl -X PUT --header 'x-arango-async: store' --dump - http://localhost:8529/_api/version
 
 HTTP/1.1 202 Accepted
-x-arango-async-id: 146281564684828
 content-type: text/plain; charset=utf-8
-<<<<<<< HEAD
-=======
 x-arango-async-id: 146297361835330
->>>>>>> 7e16f1ff
 
 shell> curl -X DELETE --dump - http://localhost:8529/_api/job/all
 
