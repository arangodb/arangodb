shell> curl -X PUT --header 'x-arango-async: store' --dump - http://localhost:8529/_api/version

HTTP/1.1 202 Accepted
content-type: text/plain; charset=utf-8
<<<<<<< HEAD
x-arango-async-id: 147730707528004
=======
x-arango-async-id: 147747578002027
>>>>>>> 014de716

shell> curl -X DELETE --dump - http://localhost:8529/_api/job/all

HTTP/<span class="hljs-number">1.1</span> <span class="hljs-number">200</span> OK
content-type: application/json; charset=utf<span class="hljs-number">-8</span>

{ 
  <span class="hljs-string">"result"</span> : <span class="hljs-literal">true</span> 
}<|MERGE_RESOLUTION|>--- conflicted
+++ resolved
@@ -2,11 +2,7 @@
 
 HTTP/1.1 202 Accepted
 content-type: text/plain; charset=utf-8
-<<<<<<< HEAD
-x-arango-async-id: 147730707528004
-=======
 x-arango-async-id: 147747578002027
->>>>>>> 014de716
 
 shell> curl -X DELETE --dump - http://localhost:8529/_api/job/all
 
