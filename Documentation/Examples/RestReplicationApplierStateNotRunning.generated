shell> curl --dump - http://localhost:8529/_api/replication/applier-state

HTTP/<span class="hljs-number">1.1</span> <span class="hljs-number">200</span> OK
content-type: application/json; charset=utf<span class="hljs-number">-8</span>
x-content-type-options: nosniff

{ 
  <span class="hljs-string">"state"</span> : { 
    <span class="hljs-string">"running"</span> : <span class="hljs-literal">false</span>, 
    <span class="hljs-string">"phase"</span> : <span class="hljs-string">"inactive"</span>, 
    <span class="hljs-string">"lastAppliedContinuousTick"</span> : <span class="hljs-literal">null</span>, 
    <span class="hljs-string">"lastProcessedContinuousTick"</span> : <span class="hljs-literal">null</span>, 
    <span class="hljs-string">"lastAvailableContinuousTick"</span> : <span class="hljs-literal">null</span>, 
    <span class="hljs-string">"safeResumeTick"</span> : <span class="hljs-literal">null</span>, 
    <span class="hljs-string">"progress"</span> : { 
<<<<<<< HEAD
      <span class="hljs-string">"time"</span> : <span class="hljs-string">"2018-04-03T19:01:30Z"</span>, 
=======
      <span class="hljs-string">"time"</span> : <span class="hljs-string">"2018-04-05T13:57:15Z"</span>, 
>>>>>>> 59953d64
      <span class="hljs-string">"message"</span> : <span class="hljs-string">"applier shut down"</span>, 
      <span class="hljs-string">"failedConnects"</span> : <span class="hljs-number">0</span> 
    }, 
    <span class="hljs-string">"totalRequests"</span> : <span class="hljs-number">0</span>, 
    <span class="hljs-string">"totalFailedConnects"</span> : <span class="hljs-number">0</span>, 
    <span class="hljs-string">"totalEvents"</span> : <span class="hljs-number">0</span>, 
    <span class="hljs-string">"totalResyncs"</span> : <span class="hljs-number">0</span>, 
    <span class="hljs-string">"totalOperationsExcluded"</span> : <span class="hljs-number">0</span>, 
    <span class="hljs-string">"lastError"</span> : { 
      <span class="hljs-string">"errorNum"</span> : <span class="hljs-number">0</span> 
    }, 
<<<<<<< HEAD
    <span class="hljs-string">"time"</span> : <span class="hljs-string">"2018-04-03T19:01:30Z"</span> 
  }, 
  <span class="hljs-string">"server"</span> : { 
    <span class="hljs-string">"version"</span> : <span class="hljs-string">"3.4.devel"</span>, 
    <span class="hljs-string">"serverId"</span> : <span class="hljs-string">"67764925379904"</span> 
=======
    <span class="hljs-string">"time"</span> : <span class="hljs-string">"2018-04-05T13:57:15Z"</span> 
  }, 
  <span class="hljs-string">"server"</span> : { 
    <span class="hljs-string">"version"</span> : <span class="hljs-string">"3.4.devel"</span>, 
    <span class="hljs-string">"serverId"</span> : <span class="hljs-string">"29284345944770"</span> 
>>>>>>> 59953d64
  }, 
  <span class="hljs-string">"endpoint"</span> : <span class="hljs-string">"tcp://127.0.0.1:8529"</span>, 
  <span class="hljs-string">"database"</span> : <span class="hljs-string">"_system"</span> 
}<|MERGE_RESOLUTION|>--- conflicted
+++ resolved
@@ -13,11 +13,7 @@
     <span class="hljs-string">"lastAvailableContinuousTick"</span> : <span class="hljs-literal">null</span>, 
     <span class="hljs-string">"safeResumeTick"</span> : <span class="hljs-literal">null</span>, 
     <span class="hljs-string">"progress"</span> : { 
-<<<<<<< HEAD
-      <span class="hljs-string">"time"</span> : <span class="hljs-string">"2018-04-03T19:01:30Z"</span>, 
-=======
       <span class="hljs-string">"time"</span> : <span class="hljs-string">"2018-04-05T13:57:15Z"</span>, 
->>>>>>> 59953d64
       <span class="hljs-string">"message"</span> : <span class="hljs-string">"applier shut down"</span>, 
       <span class="hljs-string">"failedConnects"</span> : <span class="hljs-number">0</span> 
     }, 
@@ -29,19 +25,11 @@
     <span class="hljs-string">"lastError"</span> : { 
       <span class="hljs-string">"errorNum"</span> : <span class="hljs-number">0</span> 
     }, 
-<<<<<<< HEAD
-    <span class="hljs-string">"time"</span> : <span class="hljs-string">"2018-04-03T19:01:30Z"</span> 
-  }, 
-  <span class="hljs-string">"server"</span> : { 
-    <span class="hljs-string">"version"</span> : <span class="hljs-string">"3.4.devel"</span>, 
-    <span class="hljs-string">"serverId"</span> : <span class="hljs-string">"67764925379904"</span> 
-=======
     <span class="hljs-string">"time"</span> : <span class="hljs-string">"2018-04-05T13:57:15Z"</span> 
   }, 
   <span class="hljs-string">"server"</span> : { 
     <span class="hljs-string">"version"</span> : <span class="hljs-string">"3.4.devel"</span>, 
     <span class="hljs-string">"serverId"</span> : <span class="hljs-string">"29284345944770"</span> 
->>>>>>> 59953d64
   }, 
   <span class="hljs-string">"endpoint"</span> : <span class="hljs-string">"tcp://127.0.0.1:8529"</span>, 
   <span class="hljs-string">"database"</span> : <span class="hljs-string">"_system"</span> 
