--- conflicted
+++ resolved
@@ -7,21 +7,13 @@
 
 HTTP/1.1 202 Accepted
 content-type: application/json; charset=utf-8
-<<<<<<< HEAD
-etag: 1337408674
-=======
 etag: 1357958387
->>>>>>> 25aa2a58
 
 { 
   "vertex" : { 
     "_id" : "vertices/v1", 
     "_key" : "v1", 
-<<<<<<< HEAD
-    "_rev" : "1337408674", 
-=======
     "_rev" : "1357958387", 
->>>>>>> 25aa2a58
     "optional1" : "val1" 
   }, 
   "error" : false, 
