--- conflicted
+++ resolved
@@ -18,111 +18,67 @@
         { 
           <span class="hljs-string">"_key"</span> : <span class="hljs-string">"alice"</span>, 
           <span class="hljs-string">"_id"</span> : <span class="hljs-string">"persons/alice"</span>, 
-<<<<<<< HEAD
-          <span class="hljs-string">"_rev"</span> : <span class="hljs-string">"_WmxhFQO--_"</span>, 
-=======
           <span class="hljs-string">"_rev"</span> : <span class="hljs-string">"_WnWW7S---_"</span>, 
->>>>>>> 59953d64
           <span class="hljs-string">"name"</span> : <span class="hljs-string">"Alice"</span> 
         }, 
         { 
           <span class="hljs-string">"_key"</span> : <span class="hljs-string">"eve"</span>, 
           <span class="hljs-string">"_id"</span> : <span class="hljs-string">"persons/eve"</span>, 
-<<<<<<< HEAD
-          <span class="hljs-string">"_rev"</span> : <span class="hljs-string">"_WmxhFQa--_"</span>, 
-=======
           <span class="hljs-string">"_rev"</span> : <span class="hljs-string">"_WnWW7SG--_"</span>, 
->>>>>>> 59953d64
           <span class="hljs-string">"name"</span> : <span class="hljs-string">"Eve"</span> 
         }, 
         { 
           <span class="hljs-string">"_key"</span> : <span class="hljs-string">"bob"</span>, 
           <span class="hljs-string">"_id"</span> : <span class="hljs-string">"persons/bob"</span>, 
-<<<<<<< HEAD
-          <span class="hljs-string">"_rev"</span> : <span class="hljs-string">"_WmxhFQO--B"</span>, 
-=======
           <span class="hljs-string">"_rev"</span> : <span class="hljs-string">"_WnWW7SC--_"</span>, 
->>>>>>> 59953d64
           <span class="hljs-string">"name"</span> : <span class="hljs-string">"Bob"</span> 
         }, 
         { 
           <span class="hljs-string">"_key"</span> : <span class="hljs-string">"alice"</span>, 
           <span class="hljs-string">"_id"</span> : <span class="hljs-string">"persons/alice"</span>, 
-<<<<<<< HEAD
-          <span class="hljs-string">"_rev"</span> : <span class="hljs-string">"_WmxhFQO--_"</span>, 
-=======
           <span class="hljs-string">"_rev"</span> : <span class="hljs-string">"_WnWW7S---_"</span>, 
->>>>>>> 59953d64
           <span class="hljs-string">"name"</span> : <span class="hljs-string">"Alice"</span> 
         }, 
         { 
           <span class="hljs-string">"_key"</span> : <span class="hljs-string">"dave"</span>, 
           <span class="hljs-string">"_id"</span> : <span class="hljs-string">"persons/dave"</span>, 
-<<<<<<< HEAD
-          <span class="hljs-string">"_rev"</span> : <span class="hljs-string">"_WmxhFQW--_"</span>, 
-=======
           <span class="hljs-string">"_rev"</span> : <span class="hljs-string">"_WnWW7SC--D"</span>, 
->>>>>>> 59953d64
           <span class="hljs-string">"name"</span> : <span class="hljs-string">"Dave"</span> 
         }, 
         { 
           <span class="hljs-string">"_key"</span> : <span class="hljs-string">"charlie"</span>, 
           <span class="hljs-string">"_id"</span> : <span class="hljs-string">"persons/charlie"</span>, 
-<<<<<<< HEAD
-          <span class="hljs-string">"_rev"</span> : <span class="hljs-string">"_WmxhFQS--_"</span>, 
-=======
           <span class="hljs-string">"_rev"</span> : <span class="hljs-string">"_WnWW7SC--B"</span>, 
->>>>>>> 59953d64
           <span class="hljs-string">"name"</span> : <span class="hljs-string">"Charlie"</span> 
         }, 
         { 
           <span class="hljs-string">"_key"</span> : <span class="hljs-string">"bob"</span>, 
           <span class="hljs-string">"_id"</span> : <span class="hljs-string">"persons/bob"</span>, 
-<<<<<<< HEAD
-          <span class="hljs-string">"_rev"</span> : <span class="hljs-string">"_WmxhFQO--B"</span>, 
-=======
           <span class="hljs-string">"_rev"</span> : <span class="hljs-string">"_WnWW7SC--_"</span>, 
->>>>>>> 59953d64
           <span class="hljs-string">"name"</span> : <span class="hljs-string">"Bob"</span> 
         }, 
         { 
           <span class="hljs-string">"_key"</span> : <span class="hljs-string">"eve"</span>, 
           <span class="hljs-string">"_id"</span> : <span class="hljs-string">"persons/eve"</span>, 
-<<<<<<< HEAD
-          <span class="hljs-string">"_rev"</span> : <span class="hljs-string">"_WmxhFQa--_"</span>, 
-=======
           <span class="hljs-string">"_rev"</span> : <span class="hljs-string">"_WnWW7SG--_"</span>, 
->>>>>>> 59953d64
           <span class="hljs-string">"name"</span> : <span class="hljs-string">"Eve"</span> 
         }, 
         { 
           <span class="hljs-string">"_key"</span> : <span class="hljs-string">"alice"</span>, 
           <span class="hljs-string">"_id"</span> : <span class="hljs-string">"persons/alice"</span>, 
-<<<<<<< HEAD
-          <span class="hljs-string">"_rev"</span> : <span class="hljs-string">"_WmxhFQO--_"</span>, 
-=======
           <span class="hljs-string">"_rev"</span> : <span class="hljs-string">"_WnWW7S---_"</span>, 
->>>>>>> 59953d64
           <span class="hljs-string">"name"</span> : <span class="hljs-string">"Alice"</span> 
         }, 
         { 
           <span class="hljs-string">"_key"</span> : <span class="hljs-string">"dave"</span>, 
           <span class="hljs-string">"_id"</span> : <span class="hljs-string">"persons/dave"</span>, 
-<<<<<<< HEAD
-          <span class="hljs-string">"_rev"</span> : <span class="hljs-string">"_WmxhFQW--_"</span>, 
-=======
           <span class="hljs-string">"_rev"</span> : <span class="hljs-string">"_WnWW7SC--D"</span>, 
->>>>>>> 59953d64
           <span class="hljs-string">"name"</span> : <span class="hljs-string">"Dave"</span> 
         }, 
         { 
           <span class="hljs-string">"_key"</span> : <span class="hljs-string">"charlie"</span>, 
           <span class="hljs-string">"_id"</span> : <span class="hljs-string">"persons/charlie"</span>, 
-<<<<<<< HEAD
-          <span class="hljs-string">"_rev"</span> : <span class="hljs-string">"_WmxhFQS--_"</span>, 
-=======
           <span class="hljs-string">"_rev"</span> : <span class="hljs-string">"_WnWW7SC--B"</span>, 
->>>>>>> 59953d64
           <span class="hljs-string">"name"</span> : <span class="hljs-string">"Charlie"</span> 
         } 
       ], 
@@ -133,75 +89,40 @@
             { 
               <span class="hljs-string">"_key"</span> : <span class="hljs-string">"alice"</span>, 
               <span class="hljs-string">"_id"</span> : <span class="hljs-string">"persons/alice"</span>, 
-<<<<<<< HEAD
-              <span class="hljs-string">"_rev"</span> : <span class="hljs-string">"_WmxhFQO--_"</span>, 
-=======
-              <span class="hljs-string">"_rev"</span> : <span class="hljs-string">"_WnWW7S---_"</span>, 
->>>>>>> 59953d64
-              <span class="hljs-string">"name"</span> : <span class="hljs-string">"Alice"</span> 
-            } 
-          ] 
-        }, 
-        { 
-          <span class="hljs-string">"edges"</span> : [ 
-            { 
-<<<<<<< HEAD
-              <span class="hljs-string">"_key"</span> : <span class="hljs-string">"13970"</span>, 
-              <span class="hljs-string">"_id"</span> : <span class="hljs-string">"knows/13970"</span>, 
-              <span class="hljs-string">"_from"</span> : <span class="hljs-string">"persons/eve"</span>, 
-              <span class="hljs-string">"_to"</span> : <span class="hljs-string">"persons/alice"</span>, 
-              <span class="hljs-string">"_rev"</span> : <span class="hljs-string">"_WmxhFQm--_"</span>, 
-=======
+              <span class="hljs-string">"_rev"</span> : <span class="hljs-string">"_WnWW7S---_"</span>, 
+              <span class="hljs-string">"name"</span> : <span class="hljs-string">"Alice"</span> 
+            } 
+          ] 
+        }, 
+        { 
+          <span class="hljs-string">"edges"</span> : [ 
+            { 
               <span class="hljs-string">"_key"</span> : <span class="hljs-string">"13863"</span>, 
               <span class="hljs-string">"_id"</span> : <span class="hljs-string">"knows/13863"</span>, 
               <span class="hljs-string">"_from"</span> : <span class="hljs-string">"persons/eve"</span>, 
               <span class="hljs-string">"_to"</span> : <span class="hljs-string">"persons/alice"</span>, 
               <span class="hljs-string">"_rev"</span> : <span class="hljs-string">"_WnWW7SK--_"</span>, 
->>>>>>> 59953d64
-              <span class="hljs-string">"vertex"</span> : <span class="hljs-string">"eve"</span> 
-            } 
-          ], 
-          <span class="hljs-string">"vertices"</span> : [ 
-            { 
-              <span class="hljs-string">"_key"</span> : <span class="hljs-string">"alice"</span>, 
-              <span class="hljs-string">"_id"</span> : <span class="hljs-string">"persons/alice"</span>, 
-<<<<<<< HEAD
-              <span class="hljs-string">"_rev"</span> : <span class="hljs-string">"_WmxhFQO--_"</span>, 
-=======
-              <span class="hljs-string">"_rev"</span> : <span class="hljs-string">"_WnWW7S---_"</span>, 
->>>>>>> 59953d64
-              <span class="hljs-string">"name"</span> : <span class="hljs-string">"Alice"</span> 
-            }, 
-            { 
-              <span class="hljs-string">"_key"</span> : <span class="hljs-string">"eve"</span>, 
-              <span class="hljs-string">"_id"</span> : <span class="hljs-string">"persons/eve"</span>, 
-<<<<<<< HEAD
-              <span class="hljs-string">"_rev"</span> : <span class="hljs-string">"_WmxhFQa--_"</span>, 
-=======
-              <span class="hljs-string">"_rev"</span> : <span class="hljs-string">"_WnWW7SG--_"</span>, 
->>>>>>> 59953d64
-              <span class="hljs-string">"name"</span> : <span class="hljs-string">"Eve"</span> 
-            } 
-          ] 
-        }, 
-        { 
-          <span class="hljs-string">"edges"</span> : [ 
-            { 
-<<<<<<< HEAD
-              <span class="hljs-string">"_key"</span> : <span class="hljs-string">"13970"</span>, 
-              <span class="hljs-string">"_id"</span> : <span class="hljs-string">"knows/13970"</span>, 
-              <span class="hljs-string">"_from"</span> : <span class="hljs-string">"persons/eve"</span>, 
-              <span class="hljs-string">"_to"</span> : <span class="hljs-string">"persons/alice"</span>, 
-              <span class="hljs-string">"_rev"</span> : <span class="hljs-string">"_WmxhFQm--_"</span>, 
-              <span class="hljs-string">"vertex"</span> : <span class="hljs-string">"eve"</span> 
-            }, 
-            { 
-              <span class="hljs-string">"_key"</span> : <span class="hljs-string">"13973"</span>, 
-              <span class="hljs-string">"_id"</span> : <span class="hljs-string">"knows/13973"</span>, 
-              <span class="hljs-string">"_from"</span> : <span class="hljs-string">"persons/eve"</span>, 
-              <span class="hljs-string">"_to"</span> : <span class="hljs-string">"persons/bob"</span>, 
-              <span class="hljs-string">"_rev"</span> : <span class="hljs-string">"_WmxhFQq--_"</span>, 
-=======
+              <span class="hljs-string">"vertex"</span> : <span class="hljs-string">"eve"</span> 
+            } 
+          ], 
+          <span class="hljs-string">"vertices"</span> : [ 
+            { 
+              <span class="hljs-string">"_key"</span> : <span class="hljs-string">"alice"</span>, 
+              <span class="hljs-string">"_id"</span> : <span class="hljs-string">"persons/alice"</span>, 
+              <span class="hljs-string">"_rev"</span> : <span class="hljs-string">"_WnWW7S---_"</span>, 
+              <span class="hljs-string">"name"</span> : <span class="hljs-string">"Alice"</span> 
+            }, 
+            { 
+              <span class="hljs-string">"_key"</span> : <span class="hljs-string">"eve"</span>, 
+              <span class="hljs-string">"_id"</span> : <span class="hljs-string">"persons/eve"</span>, 
+              <span class="hljs-string">"_rev"</span> : <span class="hljs-string">"_WnWW7SG--_"</span>, 
+              <span class="hljs-string">"name"</span> : <span class="hljs-string">"Eve"</span> 
+            } 
+          ] 
+        }, 
+        { 
+          <span class="hljs-string">"edges"</span> : [ 
+            { 
               <span class="hljs-string">"_key"</span> : <span class="hljs-string">"13863"</span>, 
               <span class="hljs-string">"_id"</span> : <span class="hljs-string">"knows/13863"</span>, 
               <span class="hljs-string">"_from"</span> : <span class="hljs-string">"persons/eve"</span>, 
@@ -215,69 +136,33 @@
               <span class="hljs-string">"_from"</span> : <span class="hljs-string">"persons/eve"</span>, 
               <span class="hljs-string">"_to"</span> : <span class="hljs-string">"persons/bob"</span>, 
               <span class="hljs-string">"_rev"</span> : <span class="hljs-string">"_WnWW7SK--B"</span>, 
->>>>>>> 59953d64
-              <span class="hljs-string">"vertex"</span> : <span class="hljs-string">"eve"</span> 
-            } 
-          ], 
-          <span class="hljs-string">"vertices"</span> : [ 
-            { 
-              <span class="hljs-string">"_key"</span> : <span class="hljs-string">"alice"</span>, 
-              <span class="hljs-string">"_id"</span> : <span class="hljs-string">"persons/alice"</span>, 
-<<<<<<< HEAD
-              <span class="hljs-string">"_rev"</span> : <span class="hljs-string">"_WmxhFQO--_"</span>, 
-=======
-              <span class="hljs-string">"_rev"</span> : <span class="hljs-string">"_WnWW7S---_"</span>, 
->>>>>>> 59953d64
-              <span class="hljs-string">"name"</span> : <span class="hljs-string">"Alice"</span> 
-            }, 
-            { 
-              <span class="hljs-string">"_key"</span> : <span class="hljs-string">"eve"</span>, 
-              <span class="hljs-string">"_id"</span> : <span class="hljs-string">"persons/eve"</span>, 
-<<<<<<< HEAD
-              <span class="hljs-string">"_rev"</span> : <span class="hljs-string">"_WmxhFQa--_"</span>, 
-=======
-              <span class="hljs-string">"_rev"</span> : <span class="hljs-string">"_WnWW7SG--_"</span>, 
->>>>>>> 59953d64
-              <span class="hljs-string">"name"</span> : <span class="hljs-string">"Eve"</span> 
-            }, 
-            { 
-              <span class="hljs-string">"_key"</span> : <span class="hljs-string">"bob"</span>, 
-              <span class="hljs-string">"_id"</span> : <span class="hljs-string">"persons/bob"</span>, 
-<<<<<<< HEAD
-              <span class="hljs-string">"_rev"</span> : <span class="hljs-string">"_WmxhFQO--B"</span>, 
-=======
-              <span class="hljs-string">"_rev"</span> : <span class="hljs-string">"_WnWW7SC--_"</span>, 
->>>>>>> 59953d64
-              <span class="hljs-string">"name"</span> : <span class="hljs-string">"Bob"</span> 
-            } 
-          ] 
-        }, 
-        { 
-          <span class="hljs-string">"edges"</span> : [ 
-            { 
-<<<<<<< HEAD
-              <span class="hljs-string">"_key"</span> : <span class="hljs-string">"13970"</span>, 
-              <span class="hljs-string">"_id"</span> : <span class="hljs-string">"knows/13970"</span>, 
-              <span class="hljs-string">"_from"</span> : <span class="hljs-string">"persons/eve"</span>, 
-              <span class="hljs-string">"_to"</span> : <span class="hljs-string">"persons/alice"</span>, 
-              <span class="hljs-string">"_rev"</span> : <span class="hljs-string">"_WmxhFQm--_"</span>, 
-              <span class="hljs-string">"vertex"</span> : <span class="hljs-string">"eve"</span> 
-            }, 
-            { 
-              <span class="hljs-string">"_key"</span> : <span class="hljs-string">"13973"</span>, 
-              <span class="hljs-string">"_id"</span> : <span class="hljs-string">"knows/13973"</span>, 
-              <span class="hljs-string">"_from"</span> : <span class="hljs-string">"persons/eve"</span>, 
-              <span class="hljs-string">"_to"</span> : <span class="hljs-string">"persons/bob"</span>, 
-              <span class="hljs-string">"_rev"</span> : <span class="hljs-string">"_WmxhFQq--_"</span>, 
-              <span class="hljs-string">"vertex"</span> : <span class="hljs-string">"eve"</span> 
-            }, 
-            { 
-              <span class="hljs-string">"_key"</span> : <span class="hljs-string">"13960"</span>, 
-              <span class="hljs-string">"_id"</span> : <span class="hljs-string">"knows/13960"</span>, 
-              <span class="hljs-string">"_from"</span> : <span class="hljs-string">"persons/alice"</span>, 
-              <span class="hljs-string">"_to"</span> : <span class="hljs-string">"persons/bob"</span>, 
-              <span class="hljs-string">"_rev"</span> : <span class="hljs-string">"_WmxhFQe--_"</span>, 
-=======
+              <span class="hljs-string">"vertex"</span> : <span class="hljs-string">"eve"</span> 
+            } 
+          ], 
+          <span class="hljs-string">"vertices"</span> : [ 
+            { 
+              <span class="hljs-string">"_key"</span> : <span class="hljs-string">"alice"</span>, 
+              <span class="hljs-string">"_id"</span> : <span class="hljs-string">"persons/alice"</span>, 
+              <span class="hljs-string">"_rev"</span> : <span class="hljs-string">"_WnWW7S---_"</span>, 
+              <span class="hljs-string">"name"</span> : <span class="hljs-string">"Alice"</span> 
+            }, 
+            { 
+              <span class="hljs-string">"_key"</span> : <span class="hljs-string">"eve"</span>, 
+              <span class="hljs-string">"_id"</span> : <span class="hljs-string">"persons/eve"</span>, 
+              <span class="hljs-string">"_rev"</span> : <span class="hljs-string">"_WnWW7SG--_"</span>, 
+              <span class="hljs-string">"name"</span> : <span class="hljs-string">"Eve"</span> 
+            }, 
+            { 
+              <span class="hljs-string">"_key"</span> : <span class="hljs-string">"bob"</span>, 
+              <span class="hljs-string">"_id"</span> : <span class="hljs-string">"persons/bob"</span>, 
+              <span class="hljs-string">"_rev"</span> : <span class="hljs-string">"_WnWW7SC--_"</span>, 
+              <span class="hljs-string">"name"</span> : <span class="hljs-string">"Bob"</span> 
+            } 
+          ] 
+        }, 
+        { 
+          <span class="hljs-string">"edges"</span> : [ 
+            { 
               <span class="hljs-string">"_key"</span> : <span class="hljs-string">"13863"</span>, 
               <span class="hljs-string">"_id"</span> : <span class="hljs-string">"knows/13863"</span>, 
               <span class="hljs-string">"_from"</span> : <span class="hljs-string">"persons/eve"</span>, 
@@ -299,7 +184,6 @@
               <span class="hljs-string">"_from"</span> : <span class="hljs-string">"persons/alice"</span>, 
               <span class="hljs-string">"_to"</span> : <span class="hljs-string">"persons/bob"</span>, 
               <span class="hljs-string">"_rev"</span> : <span class="hljs-string">"_WnWW7SG--B"</span>, 
->>>>>>> 59953d64
               <span class="hljs-string">"vertex"</span> : <span class="hljs-string">"alice"</span> 
             } 
           ], 
@@ -307,71 +191,32 @@
             { 
               <span class="hljs-string">"_key"</span> : <span class="hljs-string">"alice"</span>, 
               <span class="hljs-string">"_id"</span> : <span class="hljs-string">"persons/alice"</span>, 
-<<<<<<< HEAD
-              <span class="hljs-string">"_rev"</span> : <span class="hljs-string">"_WmxhFQO--_"</span>, 
-=======
-              <span class="hljs-string">"_rev"</span> : <span class="hljs-string">"_WnWW7S---_"</span>, 
->>>>>>> 59953d64
-              <span class="hljs-string">"name"</span> : <span class="hljs-string">"Alice"</span> 
-            }, 
-            { 
-              <span class="hljs-string">"_key"</span> : <span class="hljs-string">"eve"</span>, 
-              <span class="hljs-string">"_id"</span> : <span class="hljs-string">"persons/eve"</span>, 
-<<<<<<< HEAD
-              <span class="hljs-string">"_rev"</span> : <span class="hljs-string">"_WmxhFQa--_"</span>, 
-=======
-              <span class="hljs-string">"_rev"</span> : <span class="hljs-string">"_WnWW7SG--_"</span>, 
->>>>>>> 59953d64
-              <span class="hljs-string">"name"</span> : <span class="hljs-string">"Eve"</span> 
-            }, 
-            { 
-              <span class="hljs-string">"_key"</span> : <span class="hljs-string">"bob"</span>, 
-              <span class="hljs-string">"_id"</span> : <span class="hljs-string">"persons/bob"</span>, 
-<<<<<<< HEAD
-              <span class="hljs-string">"_rev"</span> : <span class="hljs-string">"_WmxhFQO--B"</span>, 
-=======
-              <span class="hljs-string">"_rev"</span> : <span class="hljs-string">"_WnWW7SC--_"</span>, 
->>>>>>> 59953d64
-              <span class="hljs-string">"name"</span> : <span class="hljs-string">"Bob"</span> 
-            }, 
-            { 
-              <span class="hljs-string">"_key"</span> : <span class="hljs-string">"alice"</span>, 
-              <span class="hljs-string">"_id"</span> : <span class="hljs-string">"persons/alice"</span>, 
-<<<<<<< HEAD
-              <span class="hljs-string">"_rev"</span> : <span class="hljs-string">"_WmxhFQO--_"</span>, 
-=======
-              <span class="hljs-string">"_rev"</span> : <span class="hljs-string">"_WnWW7S---_"</span>, 
->>>>>>> 59953d64
-              <span class="hljs-string">"name"</span> : <span class="hljs-string">"Alice"</span> 
-            } 
-          ] 
-        }, 
-        { 
-          <span class="hljs-string">"edges"</span> : [ 
-            { 
-<<<<<<< HEAD
-              <span class="hljs-string">"_key"</span> : <span class="hljs-string">"13970"</span>, 
-              <span class="hljs-string">"_id"</span> : <span class="hljs-string">"knows/13970"</span>, 
-              <span class="hljs-string">"_from"</span> : <span class="hljs-string">"persons/eve"</span>, 
-              <span class="hljs-string">"_to"</span> : <span class="hljs-string">"persons/alice"</span>, 
-              <span class="hljs-string">"_rev"</span> : <span class="hljs-string">"_WmxhFQm--_"</span>, 
-              <span class="hljs-string">"vertex"</span> : <span class="hljs-string">"eve"</span> 
-            }, 
-            { 
-              <span class="hljs-string">"_key"</span> : <span class="hljs-string">"13973"</span>, 
-              <span class="hljs-string">"_id"</span> : <span class="hljs-string">"knows/13973"</span>, 
-              <span class="hljs-string">"_from"</span> : <span class="hljs-string">"persons/eve"</span>, 
-              <span class="hljs-string">"_to"</span> : <span class="hljs-string">"persons/bob"</span>, 
-              <span class="hljs-string">"_rev"</span> : <span class="hljs-string">"_WmxhFQq--_"</span>, 
-              <span class="hljs-string">"vertex"</span> : <span class="hljs-string">"eve"</span> 
-            }, 
-            { 
-              <span class="hljs-string">"_key"</span> : <span class="hljs-string">"13967"</span>, 
-              <span class="hljs-string">"_id"</span> : <span class="hljs-string">"knows/13967"</span>, 
-              <span class="hljs-string">"_from"</span> : <span class="hljs-string">"persons/bob"</span>, 
-              <span class="hljs-string">"_to"</span> : <span class="hljs-string">"persons/dave"</span>, 
-              <span class="hljs-string">"_rev"</span> : <span class="hljs-string">"_WmxhFQi--_"</span>, 
-=======
+              <span class="hljs-string">"_rev"</span> : <span class="hljs-string">"_WnWW7S---_"</span>, 
+              <span class="hljs-string">"name"</span> : <span class="hljs-string">"Alice"</span> 
+            }, 
+            { 
+              <span class="hljs-string">"_key"</span> : <span class="hljs-string">"eve"</span>, 
+              <span class="hljs-string">"_id"</span> : <span class="hljs-string">"persons/eve"</span>, 
+              <span class="hljs-string">"_rev"</span> : <span class="hljs-string">"_WnWW7SG--_"</span>, 
+              <span class="hljs-string">"name"</span> : <span class="hljs-string">"Eve"</span> 
+            }, 
+            { 
+              <span class="hljs-string">"_key"</span> : <span class="hljs-string">"bob"</span>, 
+              <span class="hljs-string">"_id"</span> : <span class="hljs-string">"persons/bob"</span>, 
+              <span class="hljs-string">"_rev"</span> : <span class="hljs-string">"_WnWW7SC--_"</span>, 
+              <span class="hljs-string">"name"</span> : <span class="hljs-string">"Bob"</span> 
+            }, 
+            { 
+              <span class="hljs-string">"_key"</span> : <span class="hljs-string">"alice"</span>, 
+              <span class="hljs-string">"_id"</span> : <span class="hljs-string">"persons/alice"</span>, 
+              <span class="hljs-string">"_rev"</span> : <span class="hljs-string">"_WnWW7S---_"</span>, 
+              <span class="hljs-string">"name"</span> : <span class="hljs-string">"Alice"</span> 
+            } 
+          ] 
+        }, 
+        { 
+          <span class="hljs-string">"edges"</span> : [ 
+            { 
               <span class="hljs-string">"_key"</span> : <span class="hljs-string">"13863"</span>, 
               <span class="hljs-string">"_id"</span> : <span class="hljs-string">"knows/13863"</span>, 
               <span class="hljs-string">"_from"</span> : <span class="hljs-string">"persons/eve"</span>, 
@@ -393,7 +238,6 @@
               <span class="hljs-string">"_from"</span> : <span class="hljs-string">"persons/bob"</span>, 
               <span class="hljs-string">"_to"</span> : <span class="hljs-string">"persons/dave"</span>, 
               <span class="hljs-string">"_rev"</span> : <span class="hljs-string">"_WnWW7SG--F"</span>, 
->>>>>>> 59953d64
               <span class="hljs-string">"vertex"</span> : <span class="hljs-string">"bob"</span> 
             } 
           ], 
@@ -401,41 +245,25 @@
             { 
               <span class="hljs-string">"_key"</span> : <span class="hljs-string">"alice"</span>, 
               <span class="hljs-string">"_id"</span> : <span class="hljs-string">"persons/alice"</span>, 
-<<<<<<< HEAD
-              <span class="hljs-string">"_rev"</span> : <span class="hljs-string">"_WmxhFQO--_"</span>, 
-=======
-              <span class="hljs-string">"_rev"</span> : <span class="hljs-string">"_WnWW7S---_"</span>, 
->>>>>>> 59953d64
-              <span class="hljs-string">"name"</span> : <span class="hljs-string">"Alice"</span> 
-            }, 
-            { 
-              <span class="hljs-string">"_key"</span> : <span class="hljs-string">"eve"</span>, 
-              <span class="hljs-string">"_id"</span> : <span class="hljs-string">"persons/eve"</span>, 
-<<<<<<< HEAD
-              <span class="hljs-string">"_rev"</span> : <span class="hljs-string">"_WmxhFQa--_"</span>, 
-=======
-              <span class="hljs-string">"_rev"</span> : <span class="hljs-string">"_WnWW7SG--_"</span>, 
->>>>>>> 59953d64
-              <span class="hljs-string">"name"</span> : <span class="hljs-string">"Eve"</span> 
-            }, 
-            { 
-              <span class="hljs-string">"_key"</span> : <span class="hljs-string">"bob"</span>, 
-              <span class="hljs-string">"_id"</span> : <span class="hljs-string">"persons/bob"</span>, 
-<<<<<<< HEAD
-              <span class="hljs-string">"_rev"</span> : <span class="hljs-string">"_WmxhFQO--B"</span>, 
-=======
-              <span class="hljs-string">"_rev"</span> : <span class="hljs-string">"_WnWW7SC--_"</span>, 
->>>>>>> 59953d64
+              <span class="hljs-string">"_rev"</span> : <span class="hljs-string">"_WnWW7S---_"</span>, 
+              <span class="hljs-string">"name"</span> : <span class="hljs-string">"Alice"</span> 
+            }, 
+            { 
+              <span class="hljs-string">"_key"</span> : <span class="hljs-string">"eve"</span>, 
+              <span class="hljs-string">"_id"</span> : <span class="hljs-string">"persons/eve"</span>, 
+              <span class="hljs-string">"_rev"</span> : <span class="hljs-string">"_WnWW7SG--_"</span>, 
+              <span class="hljs-string">"name"</span> : <span class="hljs-string">"Eve"</span> 
+            }, 
+            { 
+              <span class="hljs-string">"_key"</span> : <span class="hljs-string">"bob"</span>, 
+              <span class="hljs-string">"_id"</span> : <span class="hljs-string">"persons/bob"</span>, 
+              <span class="hljs-string">"_rev"</span> : <span class="hljs-string">"_WnWW7SC--_"</span>, 
               <span class="hljs-string">"name"</span> : <span class="hljs-string">"Bob"</span> 
             }, 
             { 
               <span class="hljs-string">"_key"</span> : <span class="hljs-string">"dave"</span>, 
               <span class="hljs-string">"_id"</span> : <span class="hljs-string">"persons/dave"</span>, 
-<<<<<<< HEAD
-              <span class="hljs-string">"_rev"</span> : <span class="hljs-string">"_WmxhFQW--_"</span>, 
-=======
               <span class="hljs-string">"_rev"</span> : <span class="hljs-string">"_WnWW7SC--D"</span>, 
->>>>>>> 59953d64
               <span class="hljs-string">"name"</span> : <span class="hljs-string">"Dave"</span> 
             } 
           ] 
@@ -443,29 +271,6 @@
         { 
           <span class="hljs-string">"edges"</span> : [ 
             { 
-<<<<<<< HEAD
-              <span class="hljs-string">"_key"</span> : <span class="hljs-string">"13970"</span>, 
-              <span class="hljs-string">"_id"</span> : <span class="hljs-string">"knows/13970"</span>, 
-              <span class="hljs-string">"_from"</span> : <span class="hljs-string">"persons/eve"</span>, 
-              <span class="hljs-string">"_to"</span> : <span class="hljs-string">"persons/alice"</span>, 
-              <span class="hljs-string">"_rev"</span> : <span class="hljs-string">"_WmxhFQm--_"</span>, 
-              <span class="hljs-string">"vertex"</span> : <span class="hljs-string">"eve"</span> 
-            }, 
-            { 
-              <span class="hljs-string">"_key"</span> : <span class="hljs-string">"13973"</span>, 
-              <span class="hljs-string">"_id"</span> : <span class="hljs-string">"knows/13973"</span>, 
-              <span class="hljs-string">"_from"</span> : <span class="hljs-string">"persons/eve"</span>, 
-              <span class="hljs-string">"_to"</span> : <span class="hljs-string">"persons/bob"</span>, 
-              <span class="hljs-string">"_rev"</span> : <span class="hljs-string">"_WmxhFQq--_"</span>, 
-              <span class="hljs-string">"vertex"</span> : <span class="hljs-string">"eve"</span> 
-            }, 
-            { 
-              <span class="hljs-string">"_key"</span> : <span class="hljs-string">"13964"</span>, 
-              <span class="hljs-string">"_id"</span> : <span class="hljs-string">"knows/13964"</span>, 
-              <span class="hljs-string">"_from"</span> : <span class="hljs-string">"persons/bob"</span>, 
-              <span class="hljs-string">"_to"</span> : <span class="hljs-string">"persons/charlie"</span>, 
-              <span class="hljs-string">"_rev"</span> : <span class="hljs-string">"_WmxhFQe--B"</span>, 
-=======
               <span class="hljs-string">"_key"</span> : <span class="hljs-string">"13863"</span>, 
               <span class="hljs-string">"_id"</span> : <span class="hljs-string">"knows/13863"</span>, 
               <span class="hljs-string">"_from"</span> : <span class="hljs-string">"persons/eve"</span>, 
@@ -487,7 +292,6 @@
               <span class="hljs-string">"_from"</span> : <span class="hljs-string">"persons/bob"</span>, 
               <span class="hljs-string">"_to"</span> : <span class="hljs-string">"persons/charlie"</span>, 
               <span class="hljs-string">"_rev"</span> : <span class="hljs-string">"_WnWW7SG--D"</span>, 
->>>>>>> 59953d64
               <span class="hljs-string">"vertex"</span> : <span class="hljs-string">"bob"</span> 
             } 
           ], 
@@ -495,41 +299,25 @@
             { 
               <span class="hljs-string">"_key"</span> : <span class="hljs-string">"alice"</span>, 
               <span class="hljs-string">"_id"</span> : <span class="hljs-string">"persons/alice"</span>, 
-<<<<<<< HEAD
-              <span class="hljs-string">"_rev"</span> : <span class="hljs-string">"_WmxhFQO--_"</span>, 
-=======
-              <span class="hljs-string">"_rev"</span> : <span class="hljs-string">"_WnWW7S---_"</span>, 
->>>>>>> 59953d64
-              <span class="hljs-string">"name"</span> : <span class="hljs-string">"Alice"</span> 
-            }, 
-            { 
-              <span class="hljs-string">"_key"</span> : <span class="hljs-string">"eve"</span>, 
-              <span class="hljs-string">"_id"</span> : <span class="hljs-string">"persons/eve"</span>, 
-<<<<<<< HEAD
-              <span class="hljs-string">"_rev"</span> : <span class="hljs-string">"_WmxhFQa--_"</span>, 
-=======
-              <span class="hljs-string">"_rev"</span> : <span class="hljs-string">"_WnWW7SG--_"</span>, 
->>>>>>> 59953d64
-              <span class="hljs-string">"name"</span> : <span class="hljs-string">"Eve"</span> 
-            }, 
-            { 
-              <span class="hljs-string">"_key"</span> : <span class="hljs-string">"bob"</span>, 
-              <span class="hljs-string">"_id"</span> : <span class="hljs-string">"persons/bob"</span>, 
-<<<<<<< HEAD
-              <span class="hljs-string">"_rev"</span> : <span class="hljs-string">"_WmxhFQO--B"</span>, 
-=======
-              <span class="hljs-string">"_rev"</span> : <span class="hljs-string">"_WnWW7SC--_"</span>, 
->>>>>>> 59953d64
+              <span class="hljs-string">"_rev"</span> : <span class="hljs-string">"_WnWW7S---_"</span>, 
+              <span class="hljs-string">"name"</span> : <span class="hljs-string">"Alice"</span> 
+            }, 
+            { 
+              <span class="hljs-string">"_key"</span> : <span class="hljs-string">"eve"</span>, 
+              <span class="hljs-string">"_id"</span> : <span class="hljs-string">"persons/eve"</span>, 
+              <span class="hljs-string">"_rev"</span> : <span class="hljs-string">"_WnWW7SG--_"</span>, 
+              <span class="hljs-string">"name"</span> : <span class="hljs-string">"Eve"</span> 
+            }, 
+            { 
+              <span class="hljs-string">"_key"</span> : <span class="hljs-string">"bob"</span>, 
+              <span class="hljs-string">"_id"</span> : <span class="hljs-string">"persons/bob"</span>, 
+              <span class="hljs-string">"_rev"</span> : <span class="hljs-string">"_WnWW7SC--_"</span>, 
               <span class="hljs-string">"name"</span> : <span class="hljs-string">"Bob"</span> 
             }, 
             { 
               <span class="hljs-string">"_key"</span> : <span class="hljs-string">"charlie"</span>, 
               <span class="hljs-string">"_id"</span> : <span class="hljs-string">"persons/charlie"</span>, 
-<<<<<<< HEAD
-              <span class="hljs-string">"_rev"</span> : <span class="hljs-string">"_WmxhFQS--_"</span>, 
-=======
               <span class="hljs-string">"_rev"</span> : <span class="hljs-string">"_WnWW7SC--B"</span>, 
->>>>>>> 59953d64
               <span class="hljs-string">"name"</span> : <span class="hljs-string">"Charlie"</span> 
             } 
           ] 
@@ -537,19 +325,11 @@
         { 
           <span class="hljs-string">"edges"</span> : [ 
             { 
-<<<<<<< HEAD
-              <span class="hljs-string">"_key"</span> : <span class="hljs-string">"13960"</span>, 
-              <span class="hljs-string">"_id"</span> : <span class="hljs-string">"knows/13960"</span>, 
-              <span class="hljs-string">"_from"</span> : <span class="hljs-string">"persons/alice"</span>, 
-              <span class="hljs-string">"_to"</span> : <span class="hljs-string">"persons/bob"</span>, 
-              <span class="hljs-string">"_rev"</span> : <span class="hljs-string">"_WmxhFQe--_"</span>, 
-=======
               <span class="hljs-string">"_key"</span> : <span class="hljs-string">"13853"</span>, 
               <span class="hljs-string">"_id"</span> : <span class="hljs-string">"knows/13853"</span>, 
               <span class="hljs-string">"_from"</span> : <span class="hljs-string">"persons/alice"</span>, 
               <span class="hljs-string">"_to"</span> : <span class="hljs-string">"persons/bob"</span>, 
               <span class="hljs-string">"_rev"</span> : <span class="hljs-string">"_WnWW7SG--B"</span>, 
->>>>>>> 59953d64
               <span class="hljs-string">"vertex"</span> : <span class="hljs-string">"alice"</span> 
             } 
           ], 
@@ -557,43 +337,20 @@
             { 
               <span class="hljs-string">"_key"</span> : <span class="hljs-string">"alice"</span>, 
               <span class="hljs-string">"_id"</span> : <span class="hljs-string">"persons/alice"</span>, 
-<<<<<<< HEAD
-              <span class="hljs-string">"_rev"</span> : <span class="hljs-string">"_WmxhFQO--_"</span>, 
-=======
-              <span class="hljs-string">"_rev"</span> : <span class="hljs-string">"_WnWW7S---_"</span>, 
->>>>>>> 59953d64
-              <span class="hljs-string">"name"</span> : <span class="hljs-string">"Alice"</span> 
-            }, 
-            { 
-              <span class="hljs-string">"_key"</span> : <span class="hljs-string">"bob"</span>, 
-              <span class="hljs-string">"_id"</span> : <span class="hljs-string">"persons/bob"</span>, 
-<<<<<<< HEAD
-              <span class="hljs-string">"_rev"</span> : <span class="hljs-string">"_WmxhFQO--B"</span>, 
-=======
-              <span class="hljs-string">"_rev"</span> : <span class="hljs-string">"_WnWW7SC--_"</span>, 
->>>>>>> 59953d64
-              <span class="hljs-string">"name"</span> : <span class="hljs-string">"Bob"</span> 
-            } 
-          ] 
-        }, 
-        { 
-          <span class="hljs-string">"edges"</span> : [ 
-            { 
-<<<<<<< HEAD
-              <span class="hljs-string">"_key"</span> : <span class="hljs-string">"13960"</span>, 
-              <span class="hljs-string">"_id"</span> : <span class="hljs-string">"knows/13960"</span>, 
-              <span class="hljs-string">"_from"</span> : <span class="hljs-string">"persons/alice"</span>, 
-              <span class="hljs-string">"_to"</span> : <span class="hljs-string">"persons/bob"</span>, 
-              <span class="hljs-string">"_rev"</span> : <span class="hljs-string">"_WmxhFQe--_"</span>, 
-              <span class="hljs-string">"vertex"</span> : <span class="hljs-string">"alice"</span> 
-            }, 
-            { 
-              <span class="hljs-string">"_key"</span> : <span class="hljs-string">"13973"</span>, 
-              <span class="hljs-string">"_id"</span> : <span class="hljs-string">"knows/13973"</span>, 
-              <span class="hljs-string">"_from"</span> : <span class="hljs-string">"persons/eve"</span>, 
-              <span class="hljs-string">"_to"</span> : <span class="hljs-string">"persons/bob"</span>, 
-              <span class="hljs-string">"_rev"</span> : <span class="hljs-string">"_WmxhFQq--_"</span>, 
-=======
+              <span class="hljs-string">"_rev"</span> : <span class="hljs-string">"_WnWW7S---_"</span>, 
+              <span class="hljs-string">"name"</span> : <span class="hljs-string">"Alice"</span> 
+            }, 
+            { 
+              <span class="hljs-string">"_key"</span> : <span class="hljs-string">"bob"</span>, 
+              <span class="hljs-string">"_id"</span> : <span class="hljs-string">"persons/bob"</span>, 
+              <span class="hljs-string">"_rev"</span> : <span class="hljs-string">"_WnWW7SC--_"</span>, 
+              <span class="hljs-string">"name"</span> : <span class="hljs-string">"Bob"</span> 
+            } 
+          ] 
+        }, 
+        { 
+          <span class="hljs-string">"edges"</span> : [ 
+            { 
               <span class="hljs-string">"_key"</span> : <span class="hljs-string">"13853"</span>, 
               <span class="hljs-string">"_id"</span> : <span class="hljs-string">"knows/13853"</span>, 
               <span class="hljs-string">"_from"</span> : <span class="hljs-string">"persons/alice"</span>, 
@@ -607,69 +364,33 @@
               <span class="hljs-string">"_from"</span> : <span class="hljs-string">"persons/eve"</span>, 
               <span class="hljs-string">"_to"</span> : <span class="hljs-string">"persons/bob"</span>, 
               <span class="hljs-string">"_rev"</span> : <span class="hljs-string">"_WnWW7SK--B"</span>, 
->>>>>>> 59953d64
-              <span class="hljs-string">"vertex"</span> : <span class="hljs-string">"eve"</span> 
-            } 
-          ], 
-          <span class="hljs-string">"vertices"</span> : [ 
-            { 
-              <span class="hljs-string">"_key"</span> : <span class="hljs-string">"alice"</span>, 
-              <span class="hljs-string">"_id"</span> : <span class="hljs-string">"persons/alice"</span>, 
-<<<<<<< HEAD
-              <span class="hljs-string">"_rev"</span> : <span class="hljs-string">"_WmxhFQO--_"</span>, 
-=======
-              <span class="hljs-string">"_rev"</span> : <span class="hljs-string">"_WnWW7S---_"</span>, 
->>>>>>> 59953d64
-              <span class="hljs-string">"name"</span> : <span class="hljs-string">"Alice"</span> 
-            }, 
-            { 
-              <span class="hljs-string">"_key"</span> : <span class="hljs-string">"bob"</span>, 
-              <span class="hljs-string">"_id"</span> : <span class="hljs-string">"persons/bob"</span>, 
-<<<<<<< HEAD
-              <span class="hljs-string">"_rev"</span> : <span class="hljs-string">"_WmxhFQO--B"</span>, 
-=======
-              <span class="hljs-string">"_rev"</span> : <span class="hljs-string">"_WnWW7SC--_"</span>, 
->>>>>>> 59953d64
-              <span class="hljs-string">"name"</span> : <span class="hljs-string">"Bob"</span> 
-            }, 
-            { 
-              <span class="hljs-string">"_key"</span> : <span class="hljs-string">"eve"</span>, 
-              <span class="hljs-string">"_id"</span> : <span class="hljs-string">"persons/eve"</span>, 
-<<<<<<< HEAD
-              <span class="hljs-string">"_rev"</span> : <span class="hljs-string">"_WmxhFQa--_"</span>, 
-=======
-              <span class="hljs-string">"_rev"</span> : <span class="hljs-string">"_WnWW7SG--_"</span>, 
->>>>>>> 59953d64
-              <span class="hljs-string">"name"</span> : <span class="hljs-string">"Eve"</span> 
-            } 
-          ] 
-        }, 
-        { 
-          <span class="hljs-string">"edges"</span> : [ 
-            { 
-<<<<<<< HEAD
-              <span class="hljs-string">"_key"</span> : <span class="hljs-string">"13960"</span>, 
-              <span class="hljs-string">"_id"</span> : <span class="hljs-string">"knows/13960"</span>, 
-              <span class="hljs-string">"_from"</span> : <span class="hljs-string">"persons/alice"</span>, 
-              <span class="hljs-string">"_to"</span> : <span class="hljs-string">"persons/bob"</span>, 
-              <span class="hljs-string">"_rev"</span> : <span class="hljs-string">"_WmxhFQe--_"</span>, 
-              <span class="hljs-string">"vertex"</span> : <span class="hljs-string">"alice"</span> 
-            }, 
-            { 
-              <span class="hljs-string">"_key"</span> : <span class="hljs-string">"13973"</span>, 
-              <span class="hljs-string">"_id"</span> : <span class="hljs-string">"knows/13973"</span>, 
-              <span class="hljs-string">"_from"</span> : <span class="hljs-string">"persons/eve"</span>, 
-              <span class="hljs-string">"_to"</span> : <span class="hljs-string">"persons/bob"</span>, 
-              <span class="hljs-string">"_rev"</span> : <span class="hljs-string">"_WmxhFQq--_"</span>, 
-              <span class="hljs-string">"vertex"</span> : <span class="hljs-string">"eve"</span> 
-            }, 
-            { 
-              <span class="hljs-string">"_key"</span> : <span class="hljs-string">"13970"</span>, 
-              <span class="hljs-string">"_id"</span> : <span class="hljs-string">"knows/13970"</span>, 
-              <span class="hljs-string">"_from"</span> : <span class="hljs-string">"persons/eve"</span>, 
-              <span class="hljs-string">"_to"</span> : <span class="hljs-string">"persons/alice"</span>, 
-              <span class="hljs-string">"_rev"</span> : <span class="hljs-string">"_WmxhFQm--_"</span>, 
-=======
+              <span class="hljs-string">"vertex"</span> : <span class="hljs-string">"eve"</span> 
+            } 
+          ], 
+          <span class="hljs-string">"vertices"</span> : [ 
+            { 
+              <span class="hljs-string">"_key"</span> : <span class="hljs-string">"alice"</span>, 
+              <span class="hljs-string">"_id"</span> : <span class="hljs-string">"persons/alice"</span>, 
+              <span class="hljs-string">"_rev"</span> : <span class="hljs-string">"_WnWW7S---_"</span>, 
+              <span class="hljs-string">"name"</span> : <span class="hljs-string">"Alice"</span> 
+            }, 
+            { 
+              <span class="hljs-string">"_key"</span> : <span class="hljs-string">"bob"</span>, 
+              <span class="hljs-string">"_id"</span> : <span class="hljs-string">"persons/bob"</span>, 
+              <span class="hljs-string">"_rev"</span> : <span class="hljs-string">"_WnWW7SC--_"</span>, 
+              <span class="hljs-string">"name"</span> : <span class="hljs-string">"Bob"</span> 
+            }, 
+            { 
+              <span class="hljs-string">"_key"</span> : <span class="hljs-string">"eve"</span>, 
+              <span class="hljs-string">"_id"</span> : <span class="hljs-string">"persons/eve"</span>, 
+              <span class="hljs-string">"_rev"</span> : <span class="hljs-string">"_WnWW7SG--_"</span>, 
+              <span class="hljs-string">"name"</span> : <span class="hljs-string">"Eve"</span> 
+            } 
+          ] 
+        }, 
+        { 
+          <span class="hljs-string">"edges"</span> : [ 
+            { 
               <span class="hljs-string">"_key"</span> : <span class="hljs-string">"13853"</span>, 
               <span class="hljs-string">"_id"</span> : <span class="hljs-string">"knows/13853"</span>, 
               <span class="hljs-string">"_from"</span> : <span class="hljs-string">"persons/alice"</span>, 
@@ -691,71 +412,39 @@
               <span class="hljs-string">"_from"</span> : <span class="hljs-string">"persons/eve"</span>, 
               <span class="hljs-string">"_to"</span> : <span class="hljs-string">"persons/alice"</span>, 
               <span class="hljs-string">"_rev"</span> : <span class="hljs-string">"_WnWW7SK--_"</span>, 
->>>>>>> 59953d64
-              <span class="hljs-string">"vertex"</span> : <span class="hljs-string">"eve"</span> 
-            } 
-          ], 
-          <span class="hljs-string">"vertices"</span> : [ 
-            { 
-              <span class="hljs-string">"_key"</span> : <span class="hljs-string">"alice"</span>, 
-              <span class="hljs-string">"_id"</span> : <span class="hljs-string">"persons/alice"</span>, 
-<<<<<<< HEAD
-              <span class="hljs-string">"_rev"</span> : <span class="hljs-string">"_WmxhFQO--_"</span>, 
-=======
-              <span class="hljs-string">"_rev"</span> : <span class="hljs-string">"_WnWW7S---_"</span>, 
->>>>>>> 59953d64
-              <span class="hljs-string">"name"</span> : <span class="hljs-string">"Alice"</span> 
-            }, 
-            { 
-              <span class="hljs-string">"_key"</span> : <span class="hljs-string">"bob"</span>, 
-              <span class="hljs-string">"_id"</span> : <span class="hljs-string">"persons/bob"</span>, 
-<<<<<<< HEAD
-              <span class="hljs-string">"_rev"</span> : <span class="hljs-string">"_WmxhFQO--B"</span>, 
-=======
-              <span class="hljs-string">"_rev"</span> : <span class="hljs-string">"_WnWW7SC--_"</span>, 
->>>>>>> 59953d64
-              <span class="hljs-string">"name"</span> : <span class="hljs-string">"Bob"</span> 
-            }, 
-            { 
-              <span class="hljs-string">"_key"</span> : <span class="hljs-string">"eve"</span>, 
-              <span class="hljs-string">"_id"</span> : <span class="hljs-string">"persons/eve"</span>, 
-<<<<<<< HEAD
-              <span class="hljs-string">"_rev"</span> : <span class="hljs-string">"_WmxhFQa--_"</span>, 
-=======
-              <span class="hljs-string">"_rev"</span> : <span class="hljs-string">"_WnWW7SG--_"</span>, 
->>>>>>> 59953d64
-              <span class="hljs-string">"name"</span> : <span class="hljs-string">"Eve"</span> 
-            }, 
-            { 
-              <span class="hljs-string">"_key"</span> : <span class="hljs-string">"alice"</span>, 
-              <span class="hljs-string">"_id"</span> : <span class="hljs-string">"persons/alice"</span>, 
-<<<<<<< HEAD
-              <span class="hljs-string">"_rev"</span> : <span class="hljs-string">"_WmxhFQO--_"</span>, 
-=======
-              <span class="hljs-string">"_rev"</span> : <span class="hljs-string">"_WnWW7S---_"</span>, 
->>>>>>> 59953d64
-              <span class="hljs-string">"name"</span> : <span class="hljs-string">"Alice"</span> 
-            } 
-          ] 
-        }, 
-        { 
-          <span class="hljs-string">"edges"</span> : [ 
-            { 
-<<<<<<< HEAD
-              <span class="hljs-string">"_key"</span> : <span class="hljs-string">"13960"</span>, 
-              <span class="hljs-string">"_id"</span> : <span class="hljs-string">"knows/13960"</span>, 
-              <span class="hljs-string">"_from"</span> : <span class="hljs-string">"persons/alice"</span>, 
-              <span class="hljs-string">"_to"</span> : <span class="hljs-string">"persons/bob"</span>, 
-              <span class="hljs-string">"_rev"</span> : <span class="hljs-string">"_WmxhFQe--_"</span>, 
-              <span class="hljs-string">"vertex"</span> : <span class="hljs-string">"alice"</span> 
-            }, 
-            { 
-              <span class="hljs-string">"_key"</span> : <span class="hljs-string">"13967"</span>, 
-              <span class="hljs-string">"_id"</span> : <span class="hljs-string">"knows/13967"</span>, 
-              <span class="hljs-string">"_from"</span> : <span class="hljs-string">"persons/bob"</span>, 
-              <span class="hljs-string">"_to"</span> : <span class="hljs-string">"persons/dave"</span>, 
-              <span class="hljs-string">"_rev"</span> : <span class="hljs-string">"_WmxhFQi--_"</span>, 
-=======
+              <span class="hljs-string">"vertex"</span> : <span class="hljs-string">"eve"</span> 
+            } 
+          ], 
+          <span class="hljs-string">"vertices"</span> : [ 
+            { 
+              <span class="hljs-string">"_key"</span> : <span class="hljs-string">"alice"</span>, 
+              <span class="hljs-string">"_id"</span> : <span class="hljs-string">"persons/alice"</span>, 
+              <span class="hljs-string">"_rev"</span> : <span class="hljs-string">"_WnWW7S---_"</span>, 
+              <span class="hljs-string">"name"</span> : <span class="hljs-string">"Alice"</span> 
+            }, 
+            { 
+              <span class="hljs-string">"_key"</span> : <span class="hljs-string">"bob"</span>, 
+              <span class="hljs-string">"_id"</span> : <span class="hljs-string">"persons/bob"</span>, 
+              <span class="hljs-string">"_rev"</span> : <span class="hljs-string">"_WnWW7SC--_"</span>, 
+              <span class="hljs-string">"name"</span> : <span class="hljs-string">"Bob"</span> 
+            }, 
+            { 
+              <span class="hljs-string">"_key"</span> : <span class="hljs-string">"eve"</span>, 
+              <span class="hljs-string">"_id"</span> : <span class="hljs-string">"persons/eve"</span>, 
+              <span class="hljs-string">"_rev"</span> : <span class="hljs-string">"_WnWW7SG--_"</span>, 
+              <span class="hljs-string">"name"</span> : <span class="hljs-string">"Eve"</span> 
+            }, 
+            { 
+              <span class="hljs-string">"_key"</span> : <span class="hljs-string">"alice"</span>, 
+              <span class="hljs-string">"_id"</span> : <span class="hljs-string">"persons/alice"</span>, 
+              <span class="hljs-string">"_rev"</span> : <span class="hljs-string">"_WnWW7S---_"</span>, 
+              <span class="hljs-string">"name"</span> : <span class="hljs-string">"Alice"</span> 
+            } 
+          ] 
+        }, 
+        { 
+          <span class="hljs-string">"edges"</span> : [ 
+            { 
               <span class="hljs-string">"_key"</span> : <span class="hljs-string">"13853"</span>, 
               <span class="hljs-string">"_id"</span> : <span class="hljs-string">"knows/13853"</span>, 
               <span class="hljs-string">"_from"</span> : <span class="hljs-string">"persons/alice"</span>, 
@@ -769,7 +458,6 @@
               <span class="hljs-string">"_from"</span> : <span class="hljs-string">"persons/bob"</span>, 
               <span class="hljs-string">"_to"</span> : <span class="hljs-string">"persons/dave"</span>, 
               <span class="hljs-string">"_rev"</span> : <span class="hljs-string">"_WnWW7SG--F"</span>, 
->>>>>>> 59953d64
               <span class="hljs-string">"vertex"</span> : <span class="hljs-string">"bob"</span> 
             } 
           ], 
@@ -777,31 +465,19 @@
             { 
               <span class="hljs-string">"_key"</span> : <span class="hljs-string">"alice"</span>, 
               <span class="hljs-string">"_id"</span> : <span class="hljs-string">"persons/alice"</span>, 
-<<<<<<< HEAD
-              <span class="hljs-string">"_rev"</span> : <span class="hljs-string">"_WmxhFQO--_"</span>, 
-=======
-              <span class="hljs-string">"_rev"</span> : <span class="hljs-string">"_WnWW7S---_"</span>, 
->>>>>>> 59953d64
-              <span class="hljs-string">"name"</span> : <span class="hljs-string">"Alice"</span> 
-            }, 
-            { 
-              <span class="hljs-string">"_key"</span> : <span class="hljs-string">"bob"</span>, 
-              <span class="hljs-string">"_id"</span> : <span class="hljs-string">"persons/bob"</span>, 
-<<<<<<< HEAD
-              <span class="hljs-string">"_rev"</span> : <span class="hljs-string">"_WmxhFQO--B"</span>, 
-=======
-              <span class="hljs-string">"_rev"</span> : <span class="hljs-string">"_WnWW7SC--_"</span>, 
->>>>>>> 59953d64
+              <span class="hljs-string">"_rev"</span> : <span class="hljs-string">"_WnWW7S---_"</span>, 
+              <span class="hljs-string">"name"</span> : <span class="hljs-string">"Alice"</span> 
+            }, 
+            { 
+              <span class="hljs-string">"_key"</span> : <span class="hljs-string">"bob"</span>, 
+              <span class="hljs-string">"_id"</span> : <span class="hljs-string">"persons/bob"</span>, 
+              <span class="hljs-string">"_rev"</span> : <span class="hljs-string">"_WnWW7SC--_"</span>, 
               <span class="hljs-string">"name"</span> : <span class="hljs-string">"Bob"</span> 
             }, 
             { 
               <span class="hljs-string">"_key"</span> : <span class="hljs-string">"dave"</span>, 
               <span class="hljs-string">"_id"</span> : <span class="hljs-string">"persons/dave"</span>, 
-<<<<<<< HEAD
-              <span class="hljs-string">"_rev"</span> : <span class="hljs-string">"_WmxhFQW--_"</span>, 
-=======
               <span class="hljs-string">"_rev"</span> : <span class="hljs-string">"_WnWW7SC--D"</span>, 
->>>>>>> 59953d64
               <span class="hljs-string">"name"</span> : <span class="hljs-string">"Dave"</span> 
             } 
           ] 
@@ -809,21 +485,6 @@
         { 
           <span class="hljs-string">"edges"</span> : [ 
             { 
-<<<<<<< HEAD
-              <span class="hljs-string">"_key"</span> : <span class="hljs-string">"13960"</span>, 
-              <span class="hljs-string">"_id"</span> : <span class="hljs-string">"knows/13960"</span>, 
-              <span class="hljs-string">"_from"</span> : <span class="hljs-string">"persons/alice"</span>, 
-              <span class="hljs-string">"_to"</span> : <span class="hljs-string">"persons/bob"</span>, 
-              <span class="hljs-string">"_rev"</span> : <span class="hljs-string">"_WmxhFQe--_"</span>, 
-              <span class="hljs-string">"vertex"</span> : <span class="hljs-string">"alice"</span> 
-            }, 
-            { 
-              <span class="hljs-string">"_key"</span> : <span class="hljs-string">"13964"</span>, 
-              <span class="hljs-string">"_id"</span> : <span class="hljs-string">"knows/13964"</span>, 
-              <span class="hljs-string">"_from"</span> : <span class="hljs-string">"persons/bob"</span>, 
-              <span class="hljs-string">"_to"</span> : <span class="hljs-string">"persons/charlie"</span>, 
-              <span class="hljs-string">"_rev"</span> : <span class="hljs-string">"_WmxhFQe--B"</span>, 
-=======
               <span class="hljs-string">"_key"</span> : <span class="hljs-string">"13853"</span>, 
               <span class="hljs-string">"_id"</span> : <span class="hljs-string">"knows/13853"</span>, 
               <span class="hljs-string">"_from"</span> : <span class="hljs-string">"persons/alice"</span>, 
@@ -837,7 +498,6 @@
               <span class="hljs-string">"_from"</span> : <span class="hljs-string">"persons/bob"</span>, 
               <span class="hljs-string">"_to"</span> : <span class="hljs-string">"persons/charlie"</span>, 
               <span class="hljs-string">"_rev"</span> : <span class="hljs-string">"_WnWW7SG--D"</span>, 
->>>>>>> 59953d64
               <span class="hljs-string">"vertex"</span> : <span class="hljs-string">"bob"</span> 
             } 
           ], 
@@ -845,31 +505,19 @@
             { 
               <span class="hljs-string">"_key"</span> : <span class="hljs-string">"alice"</span>, 
               <span class="hljs-string">"_id"</span> : <span class="hljs-string">"persons/alice"</span>, 
-<<<<<<< HEAD
-              <span class="hljs-string">"_rev"</span> : <span class="hljs-string">"_WmxhFQO--_"</span>, 
-=======
-              <span class="hljs-string">"_rev"</span> : <span class="hljs-string">"_WnWW7S---_"</span>, 
->>>>>>> 59953d64
-              <span class="hljs-string">"name"</span> : <span class="hljs-string">"Alice"</span> 
-            }, 
-            { 
-              <span class="hljs-string">"_key"</span> : <span class="hljs-string">"bob"</span>, 
-              <span class="hljs-string">"_id"</span> : <span class="hljs-string">"persons/bob"</span>, 
-<<<<<<< HEAD
-              <span class="hljs-string">"_rev"</span> : <span class="hljs-string">"_WmxhFQO--B"</span>, 
-=======
-              <span class="hljs-string">"_rev"</span> : <span class="hljs-string">"_WnWW7SC--_"</span>, 
->>>>>>> 59953d64
+              <span class="hljs-string">"_rev"</span> : <span class="hljs-string">"_WnWW7S---_"</span>, 
+              <span class="hljs-string">"name"</span> : <span class="hljs-string">"Alice"</span> 
+            }, 
+            { 
+              <span class="hljs-string">"_key"</span> : <span class="hljs-string">"bob"</span>, 
+              <span class="hljs-string">"_id"</span> : <span class="hljs-string">"persons/bob"</span>, 
+              <span class="hljs-string">"_rev"</span> : <span class="hljs-string">"_WnWW7SC--_"</span>, 
               <span class="hljs-string">"name"</span> : <span class="hljs-string">"Bob"</span> 
             }, 
             { 
               <span class="hljs-string">"_key"</span> : <span class="hljs-string">"charlie"</span>, 
               <span class="hljs-string">"_id"</span> : <span class="hljs-string">"persons/charlie"</span>, 
-<<<<<<< HEAD
-              <span class="hljs-string">"_rev"</span> : <span class="hljs-string">"_WmxhFQS--_"</span>, 
-=======
               <span class="hljs-string">"_rev"</span> : <span class="hljs-string">"_WnWW7SC--B"</span>, 
->>>>>>> 59953d64
               <span class="hljs-string">"name"</span> : <span class="hljs-string">"Charlie"</span> 
             } 
           ] 
