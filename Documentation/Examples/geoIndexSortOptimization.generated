arangosh&gt; db.geoSort.ensureIndex({ <span class="hljs-attr">type</span>: <span class="hljs-string">"geo"</span>, <span class="hljs-attr">fields</span>: [ <span class="hljs-string">"latitude"</span>, <span class="hljs-string">"longitude"</span> ] });
{ 
  <span class="hljs-string">"constraint"</span> : <span class="hljs-literal">false</span>, 
  <span class="hljs-string">"fields"</span> : [ 
    <span class="hljs-string">"latitude"</span>, 
    <span class="hljs-string">"longitude"</span> 
  ], 
<<<<<<< HEAD
  <span class="hljs-string">"id"</span> : <span class="hljs-string">"geoSort/35484"</span>, 
=======
  <span class="hljs-string">"id"</span> : <span class="hljs-string">"geoSort/35146"</span>, 
>>>>>>> 59953d64
  <span class="hljs-string">"ignoreNull"</span> : <span class="hljs-literal">true</span>, 
  <span class="hljs-string">"isNewlyCreated"</span> : <span class="hljs-literal">true</span>, 
  <span class="hljs-string">"sparse"</span> : <span class="hljs-literal">true</span>, 
  <span class="hljs-string">"type"</span> : <span class="hljs-string">"geo2"</span>, 
  <span class="hljs-string">"unique"</span> : <span class="hljs-literal">false</span>, 
  <span class="hljs-string">"code"</span> : <span class="hljs-number">201</span> 
}
arangosh&gt; <span class="hljs-keyword">for</span> (i = <span class="hljs-number">-90</span>;  i &lt;= <span class="hljs-number">90</span>;  i += <span class="hljs-number">10</span>) {
........&gt;     <span class="hljs-keyword">for</span> (j = <span class="hljs-number">-180</span>; j &lt;= <span class="hljs-number">180</span>; j += <span class="hljs-number">10</span>) {
........&gt;         db.geoSort.save({ <span class="hljs-attr">name</span> : <span class="hljs-string">"Name/"</span> + i + <span class="hljs-string">"/"</span> + j, <span class="hljs-attr">latitude</span> : i, <span class="hljs-attr">longitude</span> : j });
........&gt;     }
........&gt; }
arangosh&gt; <span class="hljs-keyword">var</span> query = <span class="hljs-string">"FOR doc in geoSort SORT DISTANCE(doc.latitude, doc.longitude, 0, 0) LIMIT 5 RETURN doc"</span>
arangosh&gt; db._explain(query, {}, {<span class="hljs-attr">colors</span>: <span class="hljs-literal">false</span>});
Query string:
 FOR doc <span class="hljs-keyword">in</span> geoSort SORT DISTANCE(doc.latitude, doc.longitude, <span class="hljs-number">0</span>, <span class="hljs-number">0</span>) LIMIT <span class="hljs-number">5</span> RETURN doc

Execution plan:
 Id   NodeType        Est.   Comment
  <span class="hljs-number">1</span>   SingletonNode      <span class="hljs-number">1</span>   * ROOT
  <span class="hljs-number">7</span>   IndexNode        <span class="hljs-number">703</span>     - FOR doc IN geoSort   <span class="hljs-comment">/* geo2 index scan */</span>
  <span class="hljs-number">5</span>   LimitNode          <span class="hljs-number">5</span>       - LIMIT <span class="hljs-number">0</span>, <span class="hljs-number">5</span>
  <span class="hljs-number">6</span>   ReturnNode         <span class="hljs-number">5</span>       - RETURN doc

Indexes used:
 By   Type   Collection   Unique   Sparse   Selectivity   Fields                        Ranges
  <span class="hljs-number">7</span>   geo2   geoSort      <span class="hljs-literal">false</span>    <span class="hljs-literal">true</span>             n/a   [ <span class="hljs-string">`latitude`</span>, <span class="hljs-string">`longitude`</span> ]   NEAR(doc, <span class="hljs-number">0</span>, <span class="hljs-number">0</span>)

Optimization rules applied:
 Id   RuleName
  <span class="hljs-number">1</span>   geo-index-optimizer
  <span class="hljs-number">2</span>   remove-unnecessary-calculations<span class="hljs-number">-2</span>


arangosh&gt; db._query(query);
[ 
  { 
<<<<<<< HEAD
    <span class="hljs-string">"_key"</span> : <span class="hljs-string">"36541"</span>, 
    <span class="hljs-string">"_id"</span> : <span class="hljs-string">"geoSort/36541"</span>, 
    <span class="hljs-string">"_rev"</span> : <span class="hljs-string">"_WmxkZzG--N"</span>, 
=======
    <span class="hljs-string">"_key"</span> : <span class="hljs-string">"36203"</span>, 
    <span class="hljs-string">"_id"</span> : <span class="hljs-string">"geoSort/36203"</span>, 
    <span class="hljs-string">"_rev"</span> : <span class="hljs-string">"_WnWXFHK--N"</span>, 
>>>>>>> 59953d64
    <span class="hljs-string">"name"</span> : <span class="hljs-string">"Name/0/0"</span>, 
    <span class="hljs-string">"latitude"</span> : <span class="hljs-number">0</span>, 
    <span class="hljs-string">"longitude"</span> : <span class="hljs-number">0</span> 
  }, 
  { 
<<<<<<< HEAD
    <span class="hljs-string">"_key"</span> : <span class="hljs-string">"36430"</span>, 
    <span class="hljs-string">"_id"</span> : <span class="hljs-string">"geoSort/36430"</span>, 
    <span class="hljs-string">"_rev"</span> : <span class="hljs-string">"_WmxkZy2--H"</span>, 
=======
    <span class="hljs-string">"_key"</span> : <span class="hljs-string">"36092"</span>, 
    <span class="hljs-string">"_id"</span> : <span class="hljs-string">"geoSort/36092"</span>, 
    <span class="hljs-string">"_rev"</span> : <span class="hljs-string">"_WnWXFG2--L"</span>, 
>>>>>>> 59953d64
    <span class="hljs-string">"name"</span> : <span class="hljs-string">"Name/-10/0"</span>, 
    <span class="hljs-string">"latitude"</span> : <span class="hljs-number">-10</span>, 
    <span class="hljs-string">"longitude"</span> : <span class="hljs-number">0</span> 
  }, 
  { 
<<<<<<< HEAD
    <span class="hljs-string">"_key"</span> : <span class="hljs-string">"36538"</span>, 
    <span class="hljs-string">"_id"</span> : <span class="hljs-string">"geoSort/36538"</span>, 
    <span class="hljs-string">"_rev"</span> : <span class="hljs-string">"_WmxkZzG--L"</span>, 
=======
    <span class="hljs-string">"_key"</span> : <span class="hljs-string">"36314"</span>, 
    <span class="hljs-string">"_id"</span> : <span class="hljs-string">"geoSort/36314"</span>, 
    <span class="hljs-string">"_rev"</span> : <span class="hljs-string">"_WnWXFHe--H"</span>, 
    <span class="hljs-string">"name"</span> : <span class="hljs-string">"Name/10/0"</span>, 
    <span class="hljs-string">"latitude"</span> : <span class="hljs-number">10</span>, 
    <span class="hljs-string">"longitude"</span> : <span class="hljs-number">0</span> 
  }, 
  { 
    <span class="hljs-string">"_key"</span> : <span class="hljs-string">"36200"</span>, 
    <span class="hljs-string">"_id"</span> : <span class="hljs-string">"geoSort/36200"</span>, 
    <span class="hljs-string">"_rev"</span> : <span class="hljs-string">"_WnWXFHK--L"</span>, 
>>>>>>> 59953d64
    <span class="hljs-string">"name"</span> : <span class="hljs-string">"Name/0/-10"</span>, 
    <span class="hljs-string">"latitude"</span> : <span class="hljs-number">0</span>, 
    <span class="hljs-string">"longitude"</span> : <span class="hljs-number">-10</span> 
  }, 
  { 
<<<<<<< HEAD
    <span class="hljs-string">"_key"</span> : <span class="hljs-string">"36544"</span>, 
    <span class="hljs-string">"_id"</span> : <span class="hljs-string">"geoSort/36544"</span>, 
    <span class="hljs-string">"_rev"</span> : <span class="hljs-string">"_WmxkZzG--P"</span>, 
    <span class="hljs-string">"name"</span> : <span class="hljs-string">"Name/0/10"</span>, 
    <span class="hljs-string">"latitude"</span> : <span class="hljs-number">0</span>, 
    <span class="hljs-string">"longitude"</span> : <span class="hljs-number">10</span> 
  }, 
  { 
    <span class="hljs-string">"_key"</span> : <span class="hljs-string">"36652"</span>, 
    <span class="hljs-string">"_id"</span> : <span class="hljs-string">"geoSort/36652"</span>, 
    <span class="hljs-string">"_rev"</span> : <span class="hljs-string">"_WmxkZza--_"</span>, 
    <span class="hljs-string">"name"</span> : <span class="hljs-string">"Name/10/0"</span>, 
    <span class="hljs-string">"latitude"</span> : <span class="hljs-number">10</span>, 
    <span class="hljs-string">"longitude"</span> : <span class="hljs-number">0</span> 
=======
    <span class="hljs-string">"_key"</span> : <span class="hljs-string">"36206"</span>, 
    <span class="hljs-string">"_id"</span> : <span class="hljs-string">"geoSort/36206"</span>, 
    <span class="hljs-string">"_rev"</span> : <span class="hljs-string">"_WnWXFHO---"</span>, 
    <span class="hljs-string">"name"</span> : <span class="hljs-string">"Name/0/10"</span>, 
    <span class="hljs-string">"latitude"</span> : <span class="hljs-number">0</span>, 
    <span class="hljs-string">"longitude"</span> : <span class="hljs-number">10</span> 
>>>>>>> 59953d64
  } 
]
[object ArangoQueryCursor, <span class="hljs-attr">count</span>: <span class="hljs-number">5</span>, <span class="hljs-attr">cached</span>: <span class="hljs-literal">false</span>, <span class="hljs-attr">hasMore</span>: <span class="hljs-literal">false</span>]<|MERGE_RESOLUTION|>--- conflicted
+++ resolved
@@ -5,11 +5,7 @@
     <span class="hljs-string">"latitude"</span>, 
     <span class="hljs-string">"longitude"</span> 
   ], 
-<<<<<<< HEAD
-  <span class="hljs-string">"id"</span> : <span class="hljs-string">"geoSort/35484"</span>, 
-=======
   <span class="hljs-string">"id"</span> : <span class="hljs-string">"geoSort/35146"</span>, 
->>>>>>> 59953d64
   <span class="hljs-string">"ignoreNull"</span> : <span class="hljs-literal">true</span>, 
   <span class="hljs-string">"isNewlyCreated"</span> : <span class="hljs-literal">true</span>, 
   <span class="hljs-string">"sparse"</span> : <span class="hljs-literal">true</span>, 
@@ -47,39 +43,22 @@
 arangosh&gt; db._query(query);
 [ 
   { 
-<<<<<<< HEAD
-    <span class="hljs-string">"_key"</span> : <span class="hljs-string">"36541"</span>, 
-    <span class="hljs-string">"_id"</span> : <span class="hljs-string">"geoSort/36541"</span>, 
-    <span class="hljs-string">"_rev"</span> : <span class="hljs-string">"_WmxkZzG--N"</span>, 
-=======
     <span class="hljs-string">"_key"</span> : <span class="hljs-string">"36203"</span>, 
     <span class="hljs-string">"_id"</span> : <span class="hljs-string">"geoSort/36203"</span>, 
     <span class="hljs-string">"_rev"</span> : <span class="hljs-string">"_WnWXFHK--N"</span>, 
->>>>>>> 59953d64
     <span class="hljs-string">"name"</span> : <span class="hljs-string">"Name/0/0"</span>, 
     <span class="hljs-string">"latitude"</span> : <span class="hljs-number">0</span>, 
     <span class="hljs-string">"longitude"</span> : <span class="hljs-number">0</span> 
   }, 
   { 
-<<<<<<< HEAD
-    <span class="hljs-string">"_key"</span> : <span class="hljs-string">"36430"</span>, 
-    <span class="hljs-string">"_id"</span> : <span class="hljs-string">"geoSort/36430"</span>, 
-    <span class="hljs-string">"_rev"</span> : <span class="hljs-string">"_WmxkZy2--H"</span>, 
-=======
     <span class="hljs-string">"_key"</span> : <span class="hljs-string">"36092"</span>, 
     <span class="hljs-string">"_id"</span> : <span class="hljs-string">"geoSort/36092"</span>, 
     <span class="hljs-string">"_rev"</span> : <span class="hljs-string">"_WnWXFG2--L"</span>, 
->>>>>>> 59953d64
     <span class="hljs-string">"name"</span> : <span class="hljs-string">"Name/-10/0"</span>, 
     <span class="hljs-string">"latitude"</span> : <span class="hljs-number">-10</span>, 
     <span class="hljs-string">"longitude"</span> : <span class="hljs-number">0</span> 
   }, 
   { 
-<<<<<<< HEAD
-    <span class="hljs-string">"_key"</span> : <span class="hljs-string">"36538"</span>, 
-    <span class="hljs-string">"_id"</span> : <span class="hljs-string">"geoSort/36538"</span>, 
-    <span class="hljs-string">"_rev"</span> : <span class="hljs-string">"_WmxkZzG--L"</span>, 
-=======
     <span class="hljs-string">"_key"</span> : <span class="hljs-string">"36314"</span>, 
     <span class="hljs-string">"_id"</span> : <span class="hljs-string">"geoSort/36314"</span>, 
     <span class="hljs-string">"_rev"</span> : <span class="hljs-string">"_WnWXFHe--H"</span>, 
@@ -91,35 +70,17 @@
     <span class="hljs-string">"_key"</span> : <span class="hljs-string">"36200"</span>, 
     <span class="hljs-string">"_id"</span> : <span class="hljs-string">"geoSort/36200"</span>, 
     <span class="hljs-string">"_rev"</span> : <span class="hljs-string">"_WnWXFHK--L"</span>, 
->>>>>>> 59953d64
     <span class="hljs-string">"name"</span> : <span class="hljs-string">"Name/0/-10"</span>, 
     <span class="hljs-string">"latitude"</span> : <span class="hljs-number">0</span>, 
     <span class="hljs-string">"longitude"</span> : <span class="hljs-number">-10</span> 
   }, 
   { 
-<<<<<<< HEAD
-    <span class="hljs-string">"_key"</span> : <span class="hljs-string">"36544"</span>, 
-    <span class="hljs-string">"_id"</span> : <span class="hljs-string">"geoSort/36544"</span>, 
-    <span class="hljs-string">"_rev"</span> : <span class="hljs-string">"_WmxkZzG--P"</span>, 
-    <span class="hljs-string">"name"</span> : <span class="hljs-string">"Name/0/10"</span>, 
-    <span class="hljs-string">"latitude"</span> : <span class="hljs-number">0</span>, 
-    <span class="hljs-string">"longitude"</span> : <span class="hljs-number">10</span> 
-  }, 
-  { 
-    <span class="hljs-string">"_key"</span> : <span class="hljs-string">"36652"</span>, 
-    <span class="hljs-string">"_id"</span> : <span class="hljs-string">"geoSort/36652"</span>, 
-    <span class="hljs-string">"_rev"</span> : <span class="hljs-string">"_WmxkZza--_"</span>, 
-    <span class="hljs-string">"name"</span> : <span class="hljs-string">"Name/10/0"</span>, 
-    <span class="hljs-string">"latitude"</span> : <span class="hljs-number">10</span>, 
-    <span class="hljs-string">"longitude"</span> : <span class="hljs-number">0</span> 
-=======
     <span class="hljs-string">"_key"</span> : <span class="hljs-string">"36206"</span>, 
     <span class="hljs-string">"_id"</span> : <span class="hljs-string">"geoSort/36206"</span>, 
     <span class="hljs-string">"_rev"</span> : <span class="hljs-string">"_WnWXFHO---"</span>, 
     <span class="hljs-string">"name"</span> : <span class="hljs-string">"Name/0/10"</span>, 
     <span class="hljs-string">"latitude"</span> : <span class="hljs-number">0</span>, 
     <span class="hljs-string">"longitude"</span> : <span class="hljs-number">10</span> 
->>>>>>> 59953d64
   } 
 ]
 [object ArangoQueryCursor, <span class="hljs-attr">count</span>: <span class="hljs-number">5</span>, <span class="hljs-attr">cached</span>: <span class="hljs-literal">false</span>, <span class="hljs-attr">hasMore</span>: <span class="hljs-literal">false</span>]