--- conflicted
+++ resolved
@@ -1,42 +1,9 @@
 arangosh&gt; db._create(<span class="hljs-string">"five"</span>)
-<<<<<<< HEAD
-[ArangoCollection <span class="hljs-number">39019</span>, <span class="hljs-string">"five"</span> (type <span class="hljs-built_in">document</span>, status loaded)]
-=======
 [ArangoCollection <span class="hljs-number">38672</span>, <span class="hljs-string">"five"</span> (type <span class="hljs-built_in">document</span>, status loaded)]
->>>>>>> 59953d64
 arangosh&gt; <span class="hljs-keyword">for</span> (i = <span class="hljs-number">0</span>; i &lt; <span class="hljs-number">5</span>; i++) db.five.save({<span class="hljs-attr">value</span>:i})
 arangosh&gt; db.five.toArray()
 [ 
   { 
-<<<<<<< HEAD
-    <span class="hljs-string">"_key"</span> : <span class="hljs-string">"39027"</span>, 
-    <span class="hljs-string">"_id"</span> : <span class="hljs-string">"five/39027"</span>, 
-    <span class="hljs-string">"_rev"</span> : <span class="hljs-string">"_Wmxkm76--_"</span>, 
-    <span class="hljs-string">"value"</span> : <span class="hljs-number">1</span> 
-  }, 
-  { 
-    <span class="hljs-string">"_key"</span> : <span class="hljs-string">"39033"</span>, 
-    <span class="hljs-string">"_id"</span> : <span class="hljs-string">"five/39033"</span>, 
-    <span class="hljs-string">"_rev"</span> : <span class="hljs-string">"_Wmxkm8C--_"</span>, 
-    <span class="hljs-string">"value"</span> : <span class="hljs-number">3</span> 
-  }, 
-  { 
-    <span class="hljs-string">"_key"</span> : <span class="hljs-string">"39023"</span>, 
-    <span class="hljs-string">"_id"</span> : <span class="hljs-string">"five/39023"</span>, 
-    <span class="hljs-string">"_rev"</span> : <span class="hljs-string">"_Wmxkm72--_"</span>, 
-    <span class="hljs-string">"value"</span> : <span class="hljs-number">0</span> 
-  }, 
-  { 
-    <span class="hljs-string">"_key"</span> : <span class="hljs-string">"39036"</span>, 
-    <span class="hljs-string">"_id"</span> : <span class="hljs-string">"five/39036"</span>, 
-    <span class="hljs-string">"_rev"</span> : <span class="hljs-string">"_Wmxkm8C--B"</span>, 
-    <span class="hljs-string">"value"</span> : <span class="hljs-number">4</span> 
-  }, 
-  { 
-    <span class="hljs-string">"_key"</span> : <span class="hljs-string">"39030"</span>, 
-    <span class="hljs-string">"_id"</span> : <span class="hljs-string">"five/39030"</span>, 
-    <span class="hljs-string">"_rev"</span> : <span class="hljs-string">"_Wmxkm8---_"</span>, 
-=======
     <span class="hljs-string">"_key"</span> : <span class="hljs-string">"38676"</span>, 
     <span class="hljs-string">"_id"</span> : <span class="hljs-string">"five/38676"</span>, 
     <span class="hljs-string">"_rev"</span> : <span class="hljs-string">"_WnWXGG---_"</span>, 
@@ -64,7 +31,6 @@
     <span class="hljs-string">"_key"</span> : <span class="hljs-string">"38683"</span>, 
     <span class="hljs-string">"_id"</span> : <span class="hljs-string">"five/38683"</span>, 
     <span class="hljs-string">"_rev"</span> : <span class="hljs-string">"_WnWXGGC--_"</span>, 
->>>>>>> 59953d64
     <span class="hljs-string">"value"</span> : <span class="hljs-number">2</span> 
   } 
 ]