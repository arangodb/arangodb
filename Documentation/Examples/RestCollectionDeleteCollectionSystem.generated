--- conflicted
+++ resolved
@@ -7,9 +7,5 @@
 { 
   <span class="hljs-string">"error"</span> : <span class="hljs-literal">false</span>, 
   <span class="hljs-string">"code"</span> : <span class="hljs-number">200</span>, 
-<<<<<<< HEAD
-  <span class="hljs-string">"id"</span> : <span class="hljs-string">"11508"</span> 
-=======
   <span class="hljs-string">"id"</span> : <span class="hljs-string">"11484"</span> 
->>>>>>> 59953d64
 }