--- conflicted
+++ resolved
@@ -1,22 +1,5 @@
 arangosh> v1 = db.vertex.insert({ name : "vertex 1" });
 { 
-<<<<<<< HEAD
-  "_id" : "vertex/969417665", 
-  "_rev" : "969417665", 
-  "_key" : "969417665" 
-}
-arangosh> v2 = db.vertex.insert({ name : "vertex 2" });
-{ 
-  "_id" : "vertex/969614273", 
-  "_rev" : "969614273", 
-  "_key" : "969614273" 
-}
-arangosh> e1 = db.relation.insert(v1, v2, { label : "knows" });
-{ 
-  "_id" : "relation/969941953", 
-  "_rev" : "969941953", 
-  "_key" : "969941953" 
-=======
   "_id" : "vertex/976089995", 
   "_rev" : "976089995", 
   "_key" : "976089995" 
@@ -32,22 +15,13 @@
   "_id" : "relation/976614283", 
   "_rev" : "976614283", 
   "_key" : "976614283" 
->>>>>>> 1a748b46
 }
 arangosh> db._document(e1);
 { 
   "label" : "knows", 
-<<<<<<< HEAD
-  "_id" : "relation/969941953", 
-  "_rev" : "969941953", 
-  "_key" : "969941953", 
-  "_from" : "vertex/969417665", 
-  "_to" : "vertex/969614273" 
-=======
   "_id" : "relation/976614283", 
   "_rev" : "976614283", 
   "_key" : "976614283", 
   "_from" : "vertex/976089995", 
   "_to" : "vertex/976286603" 
->>>>>>> 1a748b46
 }