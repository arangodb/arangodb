--- conflicted
+++ resolved
@@ -6,21 +6,13 @@
 
 HTTP/<span class="hljs-number">1.1</span> <span class="hljs-number">202</span> Accepted
 content-type: application/json; charset=utf-<span class="hljs-number">8</span>
-<<<<<<< HEAD
-etag: <span class="hljs-number">753657081</span>
-=======
 etag: <span class="hljs-number">750035500</span>
->>>>>>> 1b8e6ddf
 
 { 
   <span class="hljs-string">"edge"</span> : { 
     <span class="hljs-string">"_id"</span> : <span class="hljs-string">"edges/edge1"</span>, 
     <span class="hljs-string">"_key"</span> : <span class="hljs-string">"edge1"</span>, 
-<<<<<<< HEAD
-    <span class="hljs-string">"_rev"</span> : <span class="hljs-string">"753657081"</span>, 
-=======
     <span class="hljs-string">"_rev"</span> : <span class="hljs-string">"750035500"</span>, 
->>>>>>> 1b8e6ddf
     <span class="hljs-string">"_from"</span> : <span class="hljs-string">"vertices/vert1"</span>, 
     <span class="hljs-string">"_to"</span> : <span class="hljs-string">"vertices/vert2"</span>, 
     <span class="hljs-string">"$label"</span> : <span class="hljs-literal">null</span>, 
