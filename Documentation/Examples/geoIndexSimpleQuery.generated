--- conflicted
+++ resolved
@@ -15,11 +15,7 @@
     <span class="hljs-string">"home"</span> 
   ], 
   <span class="hljs-string">"geoJson"</span> : <span class="hljs-literal">false</span>, 
-<<<<<<< HEAD
-  <span class="hljs-string">"id"</span> : <span class="hljs-string">"complex/35465"</span>, 
-=======
   <span class="hljs-string">"id"</span> : <span class="hljs-string">"complex/35127"</span>, 
->>>>>>> 59953d64
   <span class="hljs-string">"ignoreNull"</span> : <span class="hljs-literal">true</span>, 
   <span class="hljs-string">"isNewlyCreated"</span> : <span class="hljs-literal">true</span>, 
   <span class="hljs-string">"sparse"</span> : <span class="hljs-literal">true</span>, 
@@ -30,15 +26,9 @@
 arangosh&gt; db.complex.near(<span class="hljs-number">0</span>, <span class="hljs-number">170</span>).limit(<span class="hljs-number">5</span>).toArray();
 [ 
   { 
-<<<<<<< HEAD
-    <span class="hljs-string">"_key"</span> : <span class="hljs-string">"34459"</span>, 
-    <span class="hljs-string">"_id"</span> : <span class="hljs-string">"complex/34459"</span>, 
-    <span class="hljs-string">"_rev"</span> : <span class="hljs-string">"_WmxkYRe--P"</span>, 
-=======
     <span class="hljs-string">"_key"</span> : <span class="hljs-string">"34121"</span>, 
     <span class="hljs-string">"_id"</span> : <span class="hljs-string">"complex/34121"</span>, 
     <span class="hljs-string">"_rev"</span> : <span class="hljs-string">"_WnWXF-a--D"</span>, 
->>>>>>> 59953d64
     <span class="hljs-string">"name"</span> : <span class="hljs-string">"Name/0/170"</span>, 
     <span class="hljs-string">"home"</span> : [ 
       <span class="hljs-number">0</span>, 
@@ -50,15 +40,9 @@
     ] 
   }, 
   { 
-<<<<<<< HEAD
-    <span class="hljs-string">"_key"</span> : <span class="hljs-string">"34462"</span>, 
-    <span class="hljs-string">"_id"</span> : <span class="hljs-string">"complex/34462"</span>, 
-    <span class="hljs-string">"_rev"</span> : <span class="hljs-string">"_WmxkYRi--_"</span>, 
-=======
     <span class="hljs-string">"_key"</span> : <span class="hljs-string">"34124"</span>, 
     <span class="hljs-string">"_id"</span> : <span class="hljs-string">"complex/34124"</span>, 
     <span class="hljs-string">"_rev"</span> : <span class="hljs-string">"_WnWXF-a--F"</span>, 
->>>>>>> 59953d64
     <span class="hljs-string">"name"</span> : <span class="hljs-string">"Name/0/180"</span>, 
     <span class="hljs-string">"home"</span> : [ 
       <span class="hljs-number">0</span>, 
@@ -70,15 +54,9 @@
     ] 
   }, 
   { 
-<<<<<<< HEAD
-    <span class="hljs-string">"_key"</span> : <span class="hljs-string">"34570"</span>, 
-    <span class="hljs-string">"_id"</span> : <span class="hljs-string">"complex/34570"</span>, 
-    <span class="hljs-string">"_rev"</span> : <span class="hljs-string">"_WmxkYRy--B"</span>, 
-=======
     <span class="hljs-string">"_key"</span> : <span class="hljs-string">"34232"</span>, 
     <span class="hljs-string">"_id"</span> : <span class="hljs-string">"complex/34232"</span>, 
     <span class="hljs-string">"_rev"</span> : <span class="hljs-string">"_WnWXF-u--D"</span>, 
->>>>>>> 59953d64
     <span class="hljs-string">"name"</span> : <span class="hljs-string">"Name/10/170"</span>, 
     <span class="hljs-string">"home"</span> : [ 
       <span class="hljs-number">10</span>, 
@@ -90,15 +68,9 @@
     ] 
   }, 
   { 
-<<<<<<< HEAD
-    <span class="hljs-string">"_key"</span> : <span class="hljs-string">"34348"</span>, 
-    <span class="hljs-string">"_id"</span> : <span class="hljs-string">"complex/34348"</span>, 
-    <span class="hljs-string">"_rev"</span> : <span class="hljs-string">"_WmxkYRO--P"</span>, 
-=======
     <span class="hljs-string">"_key"</span> : <span class="hljs-string">"34010"</span>, 
     <span class="hljs-string">"_id"</span> : <span class="hljs-string">"complex/34010"</span>, 
     <span class="hljs-string">"_rev"</span> : <span class="hljs-string">"_WnWXF-G--J"</span>, 
->>>>>>> 59953d64
     <span class="hljs-string">"name"</span> : <span class="hljs-string">"Name/-10/170"</span>, 
     <span class="hljs-string">"home"</span> : [ 
       <span class="hljs-number">-10</span>, 
@@ -110,15 +82,9 @@
     ] 
   }, 
   { 
-<<<<<<< HEAD
-    <span class="hljs-string">"_key"</span> : <span class="hljs-string">"34354"</span>, 
-    <span class="hljs-string">"_id"</span> : <span class="hljs-string">"complex/34354"</span>, 
-    <span class="hljs-string">"_rev"</span> : <span class="hljs-string">"_WmxkYRS--B"</span>, 
-=======
     <span class="hljs-string">"_key"</span> : <span class="hljs-string">"34016"</span>, 
     <span class="hljs-string">"_id"</span> : <span class="hljs-string">"complex/34016"</span>, 
     <span class="hljs-string">"_rev"</span> : <span class="hljs-string">"_WnWXF-G--N"</span>, 
->>>>>>> 59953d64
     <span class="hljs-string">"name"</span> : <span class="hljs-string">"Name/0/-180"</span>, 
     <span class="hljs-string">"home"</span> : [ 
       <span class="hljs-number">0</span>, 
@@ -139,11 +105,7 @@
     <span class="hljs-string">"work"</span> 
   ], 
   <span class="hljs-string">"geoJson"</span> : <span class="hljs-literal">false</span>, 
-<<<<<<< HEAD
-  <span class="hljs-string">"id"</span> : <span class="hljs-string">"complex/35473"</span>, 
-=======
   <span class="hljs-string">"id"</span> : <span class="hljs-string">"complex/35135"</span>, 
->>>>>>> 59953d64
   <span class="hljs-string">"ignoreNull"</span> : <span class="hljs-literal">true</span>, 
   <span class="hljs-string">"isNewlyCreated"</span> : <span class="hljs-literal">true</span>, 
   <span class="hljs-string">"sparse"</span> : <span class="hljs-literal">true</span>, 
@@ -154,15 +116,9 @@
 arangosh&gt; db.complex.geo(<span class="hljs-string">"work"</span>).near(<span class="hljs-number">0</span>, <span class="hljs-number">170</span>).limit(<span class="hljs-number">5</span>).toArray();
 [ 
   { 
-<<<<<<< HEAD
-    <span class="hljs-string">"_key"</span> : <span class="hljs-string">"34459"</span>, 
-    <span class="hljs-string">"_id"</span> : <span class="hljs-string">"complex/34459"</span>, 
-    <span class="hljs-string">"_rev"</span> : <span class="hljs-string">"_WmxkYRe--P"</span>, 
-=======
     <span class="hljs-string">"_key"</span> : <span class="hljs-string">"34121"</span>, 
     <span class="hljs-string">"_id"</span> : <span class="hljs-string">"complex/34121"</span>, 
     <span class="hljs-string">"_rev"</span> : <span class="hljs-string">"_WnWXF-a--D"</span>, 
->>>>>>> 59953d64
     <span class="hljs-string">"name"</span> : <span class="hljs-string">"Name/0/170"</span>, 
     <span class="hljs-string">"home"</span> : [ 
       <span class="hljs-number">0</span>, 
@@ -174,15 +130,9 @@
     ] 
   }, 
   { 
-<<<<<<< HEAD
-    <span class="hljs-string">"_key"</span> : <span class="hljs-string">"34462"</span>, 
-    <span class="hljs-string">"_id"</span> : <span class="hljs-string">"complex/34462"</span>, 
-    <span class="hljs-string">"_rev"</span> : <span class="hljs-string">"_WmxkYRi--_"</span>, 
-=======
     <span class="hljs-string">"_key"</span> : <span class="hljs-string">"34124"</span>, 
     <span class="hljs-string">"_id"</span> : <span class="hljs-string">"complex/34124"</span>, 
     <span class="hljs-string">"_rev"</span> : <span class="hljs-string">"_WnWXF-a--F"</span>, 
->>>>>>> 59953d64
     <span class="hljs-string">"name"</span> : <span class="hljs-string">"Name/0/180"</span>, 
     <span class="hljs-string">"home"</span> : [ 
       <span class="hljs-number">0</span>, 
@@ -194,15 +144,9 @@
     ] 
   }, 
   { 
-<<<<<<< HEAD
-    <span class="hljs-string">"_key"</span> : <span class="hljs-string">"34570"</span>, 
-    <span class="hljs-string">"_id"</span> : <span class="hljs-string">"complex/34570"</span>, 
-    <span class="hljs-string">"_rev"</span> : <span class="hljs-string">"_WmxkYRy--B"</span>, 
-=======
     <span class="hljs-string">"_key"</span> : <span class="hljs-string">"34232"</span>, 
     <span class="hljs-string">"_id"</span> : <span class="hljs-string">"complex/34232"</span>, 
     <span class="hljs-string">"_rev"</span> : <span class="hljs-string">"_WnWXF-u--D"</span>, 
->>>>>>> 59953d64
     <span class="hljs-string">"name"</span> : <span class="hljs-string">"Name/10/170"</span>, 
     <span class="hljs-string">"home"</span> : [ 
       <span class="hljs-number">10</span>, 
@@ -214,15 +158,9 @@
     ] 
   }, 
   { 
-<<<<<<< HEAD
-    <span class="hljs-string">"_key"</span> : <span class="hljs-string">"34348"</span>, 
-    <span class="hljs-string">"_id"</span> : <span class="hljs-string">"complex/34348"</span>, 
-    <span class="hljs-string">"_rev"</span> : <span class="hljs-string">"_WmxkYRO--P"</span>, 
-=======
     <span class="hljs-string">"_key"</span> : <span class="hljs-string">"34010"</span>, 
     <span class="hljs-string">"_id"</span> : <span class="hljs-string">"complex/34010"</span>, 
     <span class="hljs-string">"_rev"</span> : <span class="hljs-string">"_WnWXF-G--J"</span>, 
->>>>>>> 59953d64
     <span class="hljs-string">"name"</span> : <span class="hljs-string">"Name/-10/170"</span>, 
     <span class="hljs-string">"home"</span> : [ 
       <span class="hljs-number">-10</span>, 
@@ -234,15 +172,9 @@
     ] 
   }, 
   { 
-<<<<<<< HEAD
-    <span class="hljs-string">"_key"</span> : <span class="hljs-string">"34354"</span>, 
-    <span class="hljs-string">"_id"</span> : <span class="hljs-string">"complex/34354"</span>, 
-    <span class="hljs-string">"_rev"</span> : <span class="hljs-string">"_WmxkYRS--B"</span>, 
-=======
     <span class="hljs-string">"_key"</span> : <span class="hljs-string">"34016"</span>, 
     <span class="hljs-string">"_id"</span> : <span class="hljs-string">"complex/34016"</span>, 
     <span class="hljs-string">"_rev"</span> : <span class="hljs-string">"_WnWXF-G--N"</span>, 
->>>>>>> 59953d64
     <span class="hljs-string">"name"</span> : <span class="hljs-string">"Name/0/-180"</span>, 
     <span class="hljs-string">"home"</span> : [ 
       <span class="hljs-number">0</span>, 
