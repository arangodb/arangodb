arangosh&gt; db.example.ensureIndex({ type: <span class="hljs-string">"fulltext"</span>, fields: [ <span class="hljs-string">"text"</span> ], minLength: <span class="hljs-number">3</span> });
{ 
<<<<<<< HEAD
  <span class="hljs-string">"id"</span> : <span class="hljs-string">"example/15922"</span>, 
=======
  <span class="hljs-string">"id"</span> : <span class="hljs-string">"example/15942"</span>, 
>>>>>>> c1e90bb4
  <span class="hljs-string">"type"</span> : <span class="hljs-string">"fulltext"</span>, 
  <span class="hljs-string">"fields"</span> : [ 
    <span class="hljs-string">"text"</span> 
  ], 
  <span class="hljs-string">"unique"</span> : <span class="hljs-literal">false</span>, 
  <span class="hljs-string">"sparse"</span> : <span class="hljs-literal">true</span>, 
  <span class="hljs-string">"minLength"</span> : <span class="hljs-number">3</span>, 
  <span class="hljs-string">"isNewlyCreated"</span> : <span class="hljs-literal">true</span>, 
  <span class="hljs-string">"code"</span> : <span class="hljs-number">201</span> 
}
arangosh&gt; db.example.save({ text : <span class="hljs-string">"the quick brown"</span>, b : { c : <span class="hljs-number">1</span> } });
{ 
<<<<<<< HEAD
  <span class="hljs-string">"_id"</span> : <span class="hljs-string">"example/15925"</span>, 
  <span class="hljs-string">"_key"</span> : <span class="hljs-string">"15925"</span>, 
  <span class="hljs-string">"_rev"</span> : <span class="hljs-string">"15925"</span> 
}
arangosh&gt; db.example.save({ text : <span class="hljs-string">"quick brown fox"</span>, b : { c : <span class="hljs-number">2</span> } });
{ 
  <span class="hljs-string">"_id"</span> : <span class="hljs-string">"example/15929"</span>, 
  <span class="hljs-string">"_key"</span> : <span class="hljs-string">"15929"</span>, 
  <span class="hljs-string">"_rev"</span> : <span class="hljs-string">"15929"</span> 
}
arangosh&gt; db.example.save({ text : <span class="hljs-string">"brown fox jums"</span>, b : { c : <span class="hljs-number">3</span> } });
{ 
  <span class="hljs-string">"_id"</span> : <span class="hljs-string">"example/15932"</span>, 
  <span class="hljs-string">"_key"</span> : <span class="hljs-string">"15932"</span>, 
  <span class="hljs-string">"_rev"</span> : <span class="hljs-string">"15932"</span> 
}
arangosh&gt; db.example.save({ text : <span class="hljs-string">"fox jumps over"</span>, b : { c : <span class="hljs-number">4</span> } });
{ 
  <span class="hljs-string">"_id"</span> : <span class="hljs-string">"example/15935"</span>, 
  <span class="hljs-string">"_key"</span> : <span class="hljs-string">"15935"</span>, 
  <span class="hljs-string">"_rev"</span> : <span class="hljs-string">"15935"</span> 
}
arangosh&gt; db.example.save({ text : <span class="hljs-string">"jumps over the"</span>, b : { c : <span class="hljs-number">5</span> } });
{ 
  <span class="hljs-string">"_id"</span> : <span class="hljs-string">"example/15938"</span>, 
  <span class="hljs-string">"_key"</span> : <span class="hljs-string">"15938"</span>, 
  <span class="hljs-string">"_rev"</span> : <span class="hljs-string">"15938"</span> 
}
arangosh&gt; db.example.save({ text : <span class="hljs-string">"over the lazy"</span>, b : { c : <span class="hljs-number">6</span> } });
{ 
  <span class="hljs-string">"_id"</span> : <span class="hljs-string">"example/15941"</span>, 
  <span class="hljs-string">"_key"</span> : <span class="hljs-string">"15941"</span>, 
  <span class="hljs-string">"_rev"</span> : <span class="hljs-string">"15941"</span> 
}
arangosh&gt; db.example.save({ text : <span class="hljs-string">"the lazy dog"</span>, b : { c : <span class="hljs-number">7</span> } });
{ 
  <span class="hljs-string">"_id"</span> : <span class="hljs-string">"example/15944"</span>, 
  <span class="hljs-string">"_key"</span> : <span class="hljs-string">"15944"</span>, 
  <span class="hljs-string">"_rev"</span> : <span class="hljs-string">"15944"</span> 
=======
  <span class="hljs-string">"_id"</span> : <span class="hljs-string">"example/15945"</span>, 
  <span class="hljs-string">"_key"</span> : <span class="hljs-string">"15945"</span>, 
  <span class="hljs-string">"_rev"</span> : <span class="hljs-string">"15945"</span> 
}
arangosh&gt; db.example.save({ text : <span class="hljs-string">"quick brown fox"</span>, b : { c : <span class="hljs-number">2</span> } });
{ 
  <span class="hljs-string">"_id"</span> : <span class="hljs-string">"example/15949"</span>, 
  <span class="hljs-string">"_key"</span> : <span class="hljs-string">"15949"</span>, 
  <span class="hljs-string">"_rev"</span> : <span class="hljs-string">"15949"</span> 
}
arangosh&gt; db.example.save({ text : <span class="hljs-string">"brown fox jums"</span>, b : { c : <span class="hljs-number">3</span> } });
{ 
  <span class="hljs-string">"_id"</span> : <span class="hljs-string">"example/15952"</span>, 
  <span class="hljs-string">"_key"</span> : <span class="hljs-string">"15952"</span>, 
  <span class="hljs-string">"_rev"</span> : <span class="hljs-string">"15952"</span> 
}
arangosh&gt; db.example.save({ text : <span class="hljs-string">"fox jumps over"</span>, b : { c : <span class="hljs-number">4</span> } });
{ 
  <span class="hljs-string">"_id"</span> : <span class="hljs-string">"example/15955"</span>, 
  <span class="hljs-string">"_key"</span> : <span class="hljs-string">"15955"</span>, 
  <span class="hljs-string">"_rev"</span> : <span class="hljs-string">"15955"</span> 
}
arangosh&gt; db.example.save({ text : <span class="hljs-string">"jumps over the"</span>, b : { c : <span class="hljs-number">5</span> } });
{ 
  <span class="hljs-string">"_id"</span> : <span class="hljs-string">"example/15958"</span>, 
  <span class="hljs-string">"_key"</span> : <span class="hljs-string">"15958"</span>, 
  <span class="hljs-string">"_rev"</span> : <span class="hljs-string">"15958"</span> 
}
arangosh&gt; db.example.save({ text : <span class="hljs-string">"over the lazy"</span>, b : { c : <span class="hljs-number">6</span> } });
{ 
  <span class="hljs-string">"_id"</span> : <span class="hljs-string">"example/15961"</span>, 
  <span class="hljs-string">"_key"</span> : <span class="hljs-string">"15961"</span>, 
  <span class="hljs-string">"_rev"</span> : <span class="hljs-string">"15961"</span> 
}
arangosh&gt; db.example.save({ text : <span class="hljs-string">"the lazy dog"</span>, b : { c : <span class="hljs-number">7</span> } });
{ 
  <span class="hljs-string">"_id"</span> : <span class="hljs-string">"example/15964"</span>, 
  <span class="hljs-string">"_key"</span> : <span class="hljs-string">"15964"</span>, 
  <span class="hljs-string">"_rev"</span> : <span class="hljs-string">"15964"</span> 
>>>>>>> c1e90bb4
}
arangosh&gt; db._query(<span class="hljs-string">"FOR document IN FULLTEXT(example, 'text', 'the') RETURN document"</span>);
[ 
  { 
<<<<<<< HEAD
    <span class="hljs-string">"_key"</span> : <span class="hljs-string">"15925"</span>, 
    <span class="hljs-string">"_id"</span> : <span class="hljs-string">"example/15925"</span>, 
    <span class="hljs-string">"_rev"</span> : <span class="hljs-string">"15925"</span>, 
=======
    <span class="hljs-string">"_key"</span> : <span class="hljs-string">"15945"</span>, 
    <span class="hljs-string">"_id"</span> : <span class="hljs-string">"example/15945"</span>, 
    <span class="hljs-string">"_rev"</span> : <span class="hljs-string">"15945"</span>, 
>>>>>>> c1e90bb4
    <span class="hljs-string">"b"</span> : { 
      <span class="hljs-string">"c"</span> : <span class="hljs-number">1</span> 
    }, 
    <span class="hljs-string">"text"</span> : <span class="hljs-string">"the quick brown"</span> 
  }, 
  { 
<<<<<<< HEAD
    <span class="hljs-string">"_key"</span> : <span class="hljs-string">"15938"</span>, 
    <span class="hljs-string">"_id"</span> : <span class="hljs-string">"example/15938"</span>, 
    <span class="hljs-string">"_rev"</span> : <span class="hljs-string">"15938"</span>, 
=======
    <span class="hljs-string">"_key"</span> : <span class="hljs-string">"15958"</span>, 
    <span class="hljs-string">"_id"</span> : <span class="hljs-string">"example/15958"</span>, 
    <span class="hljs-string">"_rev"</span> : <span class="hljs-string">"15958"</span>, 
>>>>>>> c1e90bb4
    <span class="hljs-string">"b"</span> : { 
      <span class="hljs-string">"c"</span> : <span class="hljs-number">5</span> 
    }, 
    <span class="hljs-string">"text"</span> : <span class="hljs-string">"jumps over the"</span> 
  }, 
  { 
<<<<<<< HEAD
    <span class="hljs-string">"_key"</span> : <span class="hljs-string">"15941"</span>, 
    <span class="hljs-string">"_id"</span> : <span class="hljs-string">"example/15941"</span>, 
    <span class="hljs-string">"_rev"</span> : <span class="hljs-string">"15941"</span>, 
=======
    <span class="hljs-string">"_key"</span> : <span class="hljs-string">"15961"</span>, 
    <span class="hljs-string">"_id"</span> : <span class="hljs-string">"example/15961"</span>, 
    <span class="hljs-string">"_rev"</span> : <span class="hljs-string">"15961"</span>, 
>>>>>>> c1e90bb4
    <span class="hljs-string">"b"</span> : { 
      <span class="hljs-string">"c"</span> : <span class="hljs-number">6</span> 
    }, 
    <span class="hljs-string">"text"</span> : <span class="hljs-string">"over the lazy"</span> 
  }, 
  { 
<<<<<<< HEAD
    <span class="hljs-string">"_key"</span> : <span class="hljs-string">"15944"</span>, 
    <span class="hljs-string">"_id"</span> : <span class="hljs-string">"example/15944"</span>, 
    <span class="hljs-string">"_rev"</span> : <span class="hljs-string">"15944"</span>, 
=======
    <span class="hljs-string">"_key"</span> : <span class="hljs-string">"15964"</span>, 
    <span class="hljs-string">"_id"</span> : <span class="hljs-string">"example/15964"</span>, 
    <span class="hljs-string">"_rev"</span> : <span class="hljs-string">"15964"</span>, 
>>>>>>> c1e90bb4
    <span class="hljs-string">"b"</span> : { 
      <span class="hljs-string">"c"</span> : <span class="hljs-number">7</span> 
    }, 
    <span class="hljs-string">"text"</span> : <span class="hljs-string">"the lazy dog"</span> 
  } 
]
[object ArangoQueryCursor, count: <span class="hljs-number">4</span>, hasMore: <span class="hljs-literal">false</span>]<|MERGE_RESOLUTION|>--- conflicted
+++ resolved
@@ -1,10 +1,6 @@
 arangosh&gt; db.example.ensureIndex({ type: <span class="hljs-string">"fulltext"</span>, fields: [ <span class="hljs-string">"text"</span> ], minLength: <span class="hljs-number">3</span> });
 { 
-<<<<<<< HEAD
-  <span class="hljs-string">"id"</span> : <span class="hljs-string">"example/15922"</span>, 
-=======
   <span class="hljs-string">"id"</span> : <span class="hljs-string">"example/15942"</span>, 
->>>>>>> c1e90bb4
   <span class="hljs-string">"type"</span> : <span class="hljs-string">"fulltext"</span>, 
   <span class="hljs-string">"fields"</span> : [ 
     <span class="hljs-string">"text"</span> 
@@ -17,47 +13,6 @@
 }
 arangosh&gt; db.example.save({ text : <span class="hljs-string">"the quick brown"</span>, b : { c : <span class="hljs-number">1</span> } });
 { 
-<<<<<<< HEAD
-  <span class="hljs-string">"_id"</span> : <span class="hljs-string">"example/15925"</span>, 
-  <span class="hljs-string">"_key"</span> : <span class="hljs-string">"15925"</span>, 
-  <span class="hljs-string">"_rev"</span> : <span class="hljs-string">"15925"</span> 
-}
-arangosh&gt; db.example.save({ text : <span class="hljs-string">"quick brown fox"</span>, b : { c : <span class="hljs-number">2</span> } });
-{ 
-  <span class="hljs-string">"_id"</span> : <span class="hljs-string">"example/15929"</span>, 
-  <span class="hljs-string">"_key"</span> : <span class="hljs-string">"15929"</span>, 
-  <span class="hljs-string">"_rev"</span> : <span class="hljs-string">"15929"</span> 
-}
-arangosh&gt; db.example.save({ text : <span class="hljs-string">"brown fox jums"</span>, b : { c : <span class="hljs-number">3</span> } });
-{ 
-  <span class="hljs-string">"_id"</span> : <span class="hljs-string">"example/15932"</span>, 
-  <span class="hljs-string">"_key"</span> : <span class="hljs-string">"15932"</span>, 
-  <span class="hljs-string">"_rev"</span> : <span class="hljs-string">"15932"</span> 
-}
-arangosh&gt; db.example.save({ text : <span class="hljs-string">"fox jumps over"</span>, b : { c : <span class="hljs-number">4</span> } });
-{ 
-  <span class="hljs-string">"_id"</span> : <span class="hljs-string">"example/15935"</span>, 
-  <span class="hljs-string">"_key"</span> : <span class="hljs-string">"15935"</span>, 
-  <span class="hljs-string">"_rev"</span> : <span class="hljs-string">"15935"</span> 
-}
-arangosh&gt; db.example.save({ text : <span class="hljs-string">"jumps over the"</span>, b : { c : <span class="hljs-number">5</span> } });
-{ 
-  <span class="hljs-string">"_id"</span> : <span class="hljs-string">"example/15938"</span>, 
-  <span class="hljs-string">"_key"</span> : <span class="hljs-string">"15938"</span>, 
-  <span class="hljs-string">"_rev"</span> : <span class="hljs-string">"15938"</span> 
-}
-arangosh&gt; db.example.save({ text : <span class="hljs-string">"over the lazy"</span>, b : { c : <span class="hljs-number">6</span> } });
-{ 
-  <span class="hljs-string">"_id"</span> : <span class="hljs-string">"example/15941"</span>, 
-  <span class="hljs-string">"_key"</span> : <span class="hljs-string">"15941"</span>, 
-  <span class="hljs-string">"_rev"</span> : <span class="hljs-string">"15941"</span> 
-}
-arangosh&gt; db.example.save({ text : <span class="hljs-string">"the lazy dog"</span>, b : { c : <span class="hljs-number">7</span> } });
-{ 
-  <span class="hljs-string">"_id"</span> : <span class="hljs-string">"example/15944"</span>, 
-  <span class="hljs-string">"_key"</span> : <span class="hljs-string">"15944"</span>, 
-  <span class="hljs-string">"_rev"</span> : <span class="hljs-string">"15944"</span> 
-=======
   <span class="hljs-string">"_id"</span> : <span class="hljs-string">"example/15945"</span>, 
   <span class="hljs-string">"_key"</span> : <span class="hljs-string">"15945"</span>, 
   <span class="hljs-string">"_rev"</span> : <span class="hljs-string">"15945"</span> 
@@ -97,65 +52,40 @@
   <span class="hljs-string">"_id"</span> : <span class="hljs-string">"example/15964"</span>, 
   <span class="hljs-string">"_key"</span> : <span class="hljs-string">"15964"</span>, 
   <span class="hljs-string">"_rev"</span> : <span class="hljs-string">"15964"</span> 
->>>>>>> c1e90bb4
 }
 arangosh&gt; db._query(<span class="hljs-string">"FOR document IN FULLTEXT(example, 'text', 'the') RETURN document"</span>);
 [ 
   { 
-<<<<<<< HEAD
-    <span class="hljs-string">"_key"</span> : <span class="hljs-string">"15925"</span>, 
-    <span class="hljs-string">"_id"</span> : <span class="hljs-string">"example/15925"</span>, 
-    <span class="hljs-string">"_rev"</span> : <span class="hljs-string">"15925"</span>, 
-=======
     <span class="hljs-string">"_key"</span> : <span class="hljs-string">"15945"</span>, 
     <span class="hljs-string">"_id"</span> : <span class="hljs-string">"example/15945"</span>, 
     <span class="hljs-string">"_rev"</span> : <span class="hljs-string">"15945"</span>, 
->>>>>>> c1e90bb4
     <span class="hljs-string">"b"</span> : { 
       <span class="hljs-string">"c"</span> : <span class="hljs-number">1</span> 
     }, 
     <span class="hljs-string">"text"</span> : <span class="hljs-string">"the quick brown"</span> 
   }, 
   { 
-<<<<<<< HEAD
-    <span class="hljs-string">"_key"</span> : <span class="hljs-string">"15938"</span>, 
-    <span class="hljs-string">"_id"</span> : <span class="hljs-string">"example/15938"</span>, 
-    <span class="hljs-string">"_rev"</span> : <span class="hljs-string">"15938"</span>, 
-=======
     <span class="hljs-string">"_key"</span> : <span class="hljs-string">"15958"</span>, 
     <span class="hljs-string">"_id"</span> : <span class="hljs-string">"example/15958"</span>, 
     <span class="hljs-string">"_rev"</span> : <span class="hljs-string">"15958"</span>, 
->>>>>>> c1e90bb4
     <span class="hljs-string">"b"</span> : { 
       <span class="hljs-string">"c"</span> : <span class="hljs-number">5</span> 
     }, 
     <span class="hljs-string">"text"</span> : <span class="hljs-string">"jumps over the"</span> 
   }, 
   { 
-<<<<<<< HEAD
-    <span class="hljs-string">"_key"</span> : <span class="hljs-string">"15941"</span>, 
-    <span class="hljs-string">"_id"</span> : <span class="hljs-string">"example/15941"</span>, 
-    <span class="hljs-string">"_rev"</span> : <span class="hljs-string">"15941"</span>, 
-=======
     <span class="hljs-string">"_key"</span> : <span class="hljs-string">"15961"</span>, 
     <span class="hljs-string">"_id"</span> : <span class="hljs-string">"example/15961"</span>, 
     <span class="hljs-string">"_rev"</span> : <span class="hljs-string">"15961"</span>, 
->>>>>>> c1e90bb4
     <span class="hljs-string">"b"</span> : { 
       <span class="hljs-string">"c"</span> : <span class="hljs-number">6</span> 
     }, 
     <span class="hljs-string">"text"</span> : <span class="hljs-string">"over the lazy"</span> 
   }, 
   { 
-<<<<<<< HEAD
-    <span class="hljs-string">"_key"</span> : <span class="hljs-string">"15944"</span>, 
-    <span class="hljs-string">"_id"</span> : <span class="hljs-string">"example/15944"</span>, 
-    <span class="hljs-string">"_rev"</span> : <span class="hljs-string">"15944"</span>, 
-=======
     <span class="hljs-string">"_key"</span> : <span class="hljs-string">"15964"</span>, 
     <span class="hljs-string">"_id"</span> : <span class="hljs-string">"example/15964"</span>, 
     <span class="hljs-string">"_rev"</span> : <span class="hljs-string">"15964"</span>, 
->>>>>>> c1e90bb4
     <span class="hljs-string">"b"</span> : { 
       <span class="hljs-string">"c"</span> : <span class="hljs-number">7</span> 
     }, 
