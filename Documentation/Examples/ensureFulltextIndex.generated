--- conflicted
+++ resolved
@@ -3,11 +3,7 @@
   <span class="hljs-string">"fields"</span> : [ 
     <span class="hljs-string">"text"</span> 
   ], 
-<<<<<<< HEAD
-  <span class="hljs-string">"id"</span> : <span class="hljs-string">"example/18067"</span>, 
-=======
   <span class="hljs-string">"id"</span> : <span class="hljs-string">"example/17873"</span>, 
->>>>>>> 59953d64
   <span class="hljs-string">"isNewlyCreated"</span> : <span class="hljs-literal">true</span>, 
   <span class="hljs-string">"minLength"</span> : <span class="hljs-number">3</span>, 
   <span class="hljs-string">"sparse"</span> : <span class="hljs-literal">true</span>, 
@@ -17,47 +13,6 @@
 }
 arangosh&gt; db.example.save({ <span class="hljs-attr">text</span> : <span class="hljs-string">"the quick brown"</span>, <span class="hljs-attr">b</span> : { <span class="hljs-attr">c</span> : <span class="hljs-number">1</span> } });
 { 
-<<<<<<< HEAD
-  <span class="hljs-string">"_id"</span> : <span class="hljs-string">"example/18079"</span>, 
-  <span class="hljs-string">"_key"</span> : <span class="hljs-string">"18079"</span>, 
-  <span class="hljs-string">"_rev"</span> : <span class="hljs-string">"_Wmxh1um--_"</span> 
-}
-arangosh&gt; db.example.save({ <span class="hljs-attr">text</span> : <span class="hljs-string">"quick brown fox"</span>, <span class="hljs-attr">b</span> : { <span class="hljs-attr">c</span> : <span class="hljs-number">2</span> } });
-{ 
-  <span class="hljs-string">"_id"</span> : <span class="hljs-string">"example/18083"</span>, 
-  <span class="hljs-string">"_key"</span> : <span class="hljs-string">"18083"</span>, 
-  <span class="hljs-string">"_rev"</span> : <span class="hljs-string">"_Wmxh1uq--_"</span> 
-}
-arangosh&gt; db.example.save({ <span class="hljs-attr">text</span> : <span class="hljs-string">"brown fox jums"</span>, <span class="hljs-attr">b</span> : { <span class="hljs-attr">c</span> : <span class="hljs-number">3</span> } });
-{ 
-  <span class="hljs-string">"_id"</span> : <span class="hljs-string">"example/18086"</span>, 
-  <span class="hljs-string">"_key"</span> : <span class="hljs-string">"18086"</span>, 
-  <span class="hljs-string">"_rev"</span> : <span class="hljs-string">"_Wmxh1uy--_"</span> 
-}
-arangosh&gt; db.example.save({ <span class="hljs-attr">text</span> : <span class="hljs-string">"fox jumps over"</span>, <span class="hljs-attr">b</span> : { <span class="hljs-attr">c</span> : <span class="hljs-number">4</span> } });
-{ 
-  <span class="hljs-string">"_id"</span> : <span class="hljs-string">"example/18089"</span>, 
-  <span class="hljs-string">"_key"</span> : <span class="hljs-string">"18089"</span>, 
-  <span class="hljs-string">"_rev"</span> : <span class="hljs-string">"_Wmxh1u6--_"</span> 
-}
-arangosh&gt; db.example.save({ <span class="hljs-attr">text</span> : <span class="hljs-string">"jumps over the"</span>, <span class="hljs-attr">b</span> : { <span class="hljs-attr">c</span> : <span class="hljs-number">5</span> } });
-{ 
-  <span class="hljs-string">"_id"</span> : <span class="hljs-string">"example/18092"</span>, 
-  <span class="hljs-string">"_key"</span> : <span class="hljs-string">"18092"</span>, 
-  <span class="hljs-string">"_rev"</span> : <span class="hljs-string">"_Wmxh1v---_"</span> 
-}
-arangosh&gt; db.example.save({ <span class="hljs-attr">text</span> : <span class="hljs-string">"over the lazy"</span>, <span class="hljs-attr">b</span> : { <span class="hljs-attr">c</span> : <span class="hljs-number">6</span> } });
-{ 
-  <span class="hljs-string">"_id"</span> : <span class="hljs-string">"example/18095"</span>, 
-  <span class="hljs-string">"_key"</span> : <span class="hljs-string">"18095"</span>, 
-  <span class="hljs-string">"_rev"</span> : <span class="hljs-string">"_Wmxh1vC--_"</span> 
-}
-arangosh&gt; db.example.save({ <span class="hljs-attr">text</span> : <span class="hljs-string">"the lazy dog"</span>, <span class="hljs-attr">b</span> : { <span class="hljs-attr">c</span> : <span class="hljs-number">7</span> } });
-{ 
-  <span class="hljs-string">"_id"</span> : <span class="hljs-string">"example/18098"</span>, 
-  <span class="hljs-string">"_key"</span> : <span class="hljs-string">"18098"</span>, 
-  <span class="hljs-string">"_rev"</span> : <span class="hljs-string">"_Wmxh1vG--_"</span> 
-=======
   <span class="hljs-string">"_id"</span> : <span class="hljs-string">"example/17876"</span>, 
   <span class="hljs-string">"_key"</span> : <span class="hljs-string">"17876"</span>, 
   <span class="hljs-string">"_rev"</span> : <span class="hljs-string">"_WnWX-CS--_"</span> 
@@ -97,65 +52,40 @@
   <span class="hljs-string">"_id"</span> : <span class="hljs-string">"example/17895"</span>, 
   <span class="hljs-string">"_key"</span> : <span class="hljs-string">"17895"</span>, 
   <span class="hljs-string">"_rev"</span> : <span class="hljs-string">"_WnWX-Ca--D"</span> 
->>>>>>> 59953d64
 }
 arangosh&gt; db._query(<span class="hljs-string">"FOR document IN FULLTEXT(example, 'text', 'the') RETURN document"</span>);
 [ 
   { 
-<<<<<<< HEAD
-    <span class="hljs-string">"_key"</span> : <span class="hljs-string">"18079"</span>, 
-    <span class="hljs-string">"_id"</span> : <span class="hljs-string">"example/18079"</span>, 
-    <span class="hljs-string">"_rev"</span> : <span class="hljs-string">"_Wmxh1um--_"</span>, 
-=======
     <span class="hljs-string">"_key"</span> : <span class="hljs-string">"17876"</span>, 
     <span class="hljs-string">"_id"</span> : <span class="hljs-string">"example/17876"</span>, 
     <span class="hljs-string">"_rev"</span> : <span class="hljs-string">"_WnWX-CS--_"</span>, 
->>>>>>> 59953d64
     <span class="hljs-string">"text"</span> : <span class="hljs-string">"the quick brown"</span>, 
     <span class="hljs-string">"b"</span> : { 
       <span class="hljs-string">"c"</span> : <span class="hljs-number">1</span> 
     } 
   }, 
   { 
-<<<<<<< HEAD
-    <span class="hljs-string">"_key"</span> : <span class="hljs-string">"18092"</span>, 
-    <span class="hljs-string">"_id"</span> : <span class="hljs-string">"example/18092"</span>, 
-    <span class="hljs-string">"_rev"</span> : <span class="hljs-string">"_Wmxh1v---_"</span>, 
-=======
     <span class="hljs-string">"_key"</span> : <span class="hljs-string">"17889"</span>, 
     <span class="hljs-string">"_id"</span> : <span class="hljs-string">"example/17889"</span>, 
     <span class="hljs-string">"_rev"</span> : <span class="hljs-string">"_WnWX-Ca--_"</span>, 
->>>>>>> 59953d64
     <span class="hljs-string">"text"</span> : <span class="hljs-string">"jumps over the"</span>, 
     <span class="hljs-string">"b"</span> : { 
       <span class="hljs-string">"c"</span> : <span class="hljs-number">5</span> 
     } 
   }, 
   { 
-<<<<<<< HEAD
-    <span class="hljs-string">"_key"</span> : <span class="hljs-string">"18095"</span>, 
-    <span class="hljs-string">"_id"</span> : <span class="hljs-string">"example/18095"</span>, 
-    <span class="hljs-string">"_rev"</span> : <span class="hljs-string">"_Wmxh1vC--_"</span>, 
-=======
     <span class="hljs-string">"_key"</span> : <span class="hljs-string">"17892"</span>, 
     <span class="hljs-string">"_id"</span> : <span class="hljs-string">"example/17892"</span>, 
     <span class="hljs-string">"_rev"</span> : <span class="hljs-string">"_WnWX-Ca--B"</span>, 
->>>>>>> 59953d64
     <span class="hljs-string">"text"</span> : <span class="hljs-string">"over the lazy"</span>, 
     <span class="hljs-string">"b"</span> : { 
       <span class="hljs-string">"c"</span> : <span class="hljs-number">6</span> 
     } 
   }, 
   { 
-<<<<<<< HEAD
-    <span class="hljs-string">"_key"</span> : <span class="hljs-string">"18098"</span>, 
-    <span class="hljs-string">"_id"</span> : <span class="hljs-string">"example/18098"</span>, 
-    <span class="hljs-string">"_rev"</span> : <span class="hljs-string">"_Wmxh1vG--_"</span>, 
-=======
     <span class="hljs-string">"_key"</span> : <span class="hljs-string">"17895"</span>, 
     <span class="hljs-string">"_id"</span> : <span class="hljs-string">"example/17895"</span>, 
     <span class="hljs-string">"_rev"</span> : <span class="hljs-string">"_WnWX-Ca--D"</span>, 
->>>>>>> 59953d64
     <span class="hljs-string">"text"</span> : <span class="hljs-string">"the lazy dog"</span>, 
     <span class="hljs-string">"b"</span> : { 
       <span class="hljs-string">"c"</span> : <span class="hljs-number">7</span> 
