arangosh&gt; db.example.ensureIndex({ <span class="hljs-attr">type</span>: <span class="hljs-string">"fulltext"</span>, <span class="hljs-attr">fields</span>: [ <span class="hljs-string">"text"</span> ], <span class="hljs-attr">minLength</span>: <span class="hljs-number">3</span> });
{ 
  <span class="hljs-string">"fields"</span> : [ 
    <span class="hljs-string">"text"</span> 
  ], 
<<<<<<< HEAD
  <span class="hljs-string">"id"</span> : <span class="hljs-string">"example/17898"</span>, 
=======
  <span class="hljs-string">"id"</span> : <span class="hljs-string">"example/110077"</span>, 
>>>>>>> 948820e4
  <span class="hljs-string">"isNewlyCreated"</span> : <span class="hljs-literal">true</span>, 
  <span class="hljs-string">"minLength"</span> : <span class="hljs-number">3</span>, 
  <span class="hljs-string">"sparse"</span> : <span class="hljs-literal">true</span>, 
  <span class="hljs-string">"type"</span> : <span class="hljs-string">"fulltext"</span>, 
  <span class="hljs-string">"unique"</span> : <span class="hljs-literal">false</span>, 
  <span class="hljs-string">"code"</span> : <span class="hljs-number">201</span> 
}
arangosh&gt; db.example.save({ <span class="hljs-attr">text</span> : <span class="hljs-string">"the quick brown"</span>, <span class="hljs-attr">b</span> : { <span class="hljs-attr">c</span> : <span class="hljs-number">1</span> } });
{ 
<<<<<<< HEAD
  <span class="hljs-string">"_id"</span> : <span class="hljs-string">"example/17901"</span>, 
  <span class="hljs-string">"_key"</span> : <span class="hljs-string">"17901"</span>, 
  <span class="hljs-string">"_rev"</span> : <span class="hljs-string">"_WQyaKL---_"</span> 
}
arangosh&gt; db.example.save({ <span class="hljs-attr">text</span> : <span class="hljs-string">"quick brown fox"</span>, <span class="hljs-attr">b</span> : { <span class="hljs-attr">c</span> : <span class="hljs-number">2</span> } });
{ 
  <span class="hljs-string">"_id"</span> : <span class="hljs-string">"example/17905"</span>, 
  <span class="hljs-string">"_key"</span> : <span class="hljs-string">"17905"</span>, 
  <span class="hljs-string">"_rev"</span> : <span class="hljs-string">"_WQyaKLC--_"</span> 
}
arangosh&gt; db.example.save({ <span class="hljs-attr">text</span> : <span class="hljs-string">"brown fox jums"</span>, <span class="hljs-attr">b</span> : { <span class="hljs-attr">c</span> : <span class="hljs-number">3</span> } });
{ 
  <span class="hljs-string">"_id"</span> : <span class="hljs-string">"example/17908"</span>, 
  <span class="hljs-string">"_key"</span> : <span class="hljs-string">"17908"</span>, 
  <span class="hljs-string">"_rev"</span> : <span class="hljs-string">"_WQyaKLC--B"</span> 
}
arangosh&gt; db.example.save({ <span class="hljs-attr">text</span> : <span class="hljs-string">"fox jumps over"</span>, <span class="hljs-attr">b</span> : { <span class="hljs-attr">c</span> : <span class="hljs-number">4</span> } });
{ 
  <span class="hljs-string">"_id"</span> : <span class="hljs-string">"example/17911"</span>, 
  <span class="hljs-string">"_key"</span> : <span class="hljs-string">"17911"</span>, 
  <span class="hljs-string">"_rev"</span> : <span class="hljs-string">"_WQyaKLC--D"</span> 
}
arangosh&gt; db.example.save({ <span class="hljs-attr">text</span> : <span class="hljs-string">"jumps over the"</span>, <span class="hljs-attr">b</span> : { <span class="hljs-attr">c</span> : <span class="hljs-number">5</span> } });
{ 
  <span class="hljs-string">"_id"</span> : <span class="hljs-string">"example/17914"</span>, 
  <span class="hljs-string">"_key"</span> : <span class="hljs-string">"17914"</span>, 
  <span class="hljs-string">"_rev"</span> : <span class="hljs-string">"_WQyaKLC--F"</span> 
}
arangosh&gt; db.example.save({ <span class="hljs-attr">text</span> : <span class="hljs-string">"over the lazy"</span>, <span class="hljs-attr">b</span> : { <span class="hljs-attr">c</span> : <span class="hljs-number">6</span> } });
{ 
  <span class="hljs-string">"_id"</span> : <span class="hljs-string">"example/17917"</span>, 
  <span class="hljs-string">"_key"</span> : <span class="hljs-string">"17917"</span>, 
  <span class="hljs-string">"_rev"</span> : <span class="hljs-string">"_WQyaKLG--_"</span> 
}
arangosh&gt; db.example.save({ <span class="hljs-attr">text</span> : <span class="hljs-string">"the lazy dog"</span>, <span class="hljs-attr">b</span> : { <span class="hljs-attr">c</span> : <span class="hljs-number">7</span> } });
{ 
  <span class="hljs-string">"_id"</span> : <span class="hljs-string">"example/17920"</span>, 
  <span class="hljs-string">"_key"</span> : <span class="hljs-string">"17920"</span>, 
  <span class="hljs-string">"_rev"</span> : <span class="hljs-string">"_WQyaKLG--B"</span> 
=======
  <span class="hljs-string">"_id"</span> : <span class="hljs-string">"example/110080"</span>, 
  <span class="hljs-string">"_key"</span> : <span class="hljs-string">"110080"</span>, 
  <span class="hljs-string">"_rev"</span> : <span class="hljs-string">"_XUJzKjK--_"</span> 
}
arangosh&gt; db.example.save({ <span class="hljs-attr">text</span> : <span class="hljs-string">"quick brown fox"</span>, <span class="hljs-attr">b</span> : { <span class="hljs-attr">c</span> : <span class="hljs-number">2</span> } });
{ 
  <span class="hljs-string">"_id"</span> : <span class="hljs-string">"example/110084"</span>, 
  <span class="hljs-string">"_key"</span> : <span class="hljs-string">"110084"</span>, 
  <span class="hljs-string">"_rev"</span> : <span class="hljs-string">"_XUJzKjO--_"</span> 
}
arangosh&gt; db.example.save({ <span class="hljs-attr">text</span> : <span class="hljs-string">"brown fox jums"</span>, <span class="hljs-attr">b</span> : { <span class="hljs-attr">c</span> : <span class="hljs-number">3</span> } });
{ 
  <span class="hljs-string">"_id"</span> : <span class="hljs-string">"example/110087"</span>, 
  <span class="hljs-string">"_key"</span> : <span class="hljs-string">"110087"</span>, 
  <span class="hljs-string">"_rev"</span> : <span class="hljs-string">"_XUJzKjS--_"</span> 
}
arangosh&gt; db.example.save({ <span class="hljs-attr">text</span> : <span class="hljs-string">"fox jumps over"</span>, <span class="hljs-attr">b</span> : { <span class="hljs-attr">c</span> : <span class="hljs-number">4</span> } });
{ 
  <span class="hljs-string">"_id"</span> : <span class="hljs-string">"example/110090"</span>, 
  <span class="hljs-string">"_key"</span> : <span class="hljs-string">"110090"</span>, 
  <span class="hljs-string">"_rev"</span> : <span class="hljs-string">"_XUJzKjS--B"</span> 
}
arangosh&gt; db.example.save({ <span class="hljs-attr">text</span> : <span class="hljs-string">"jumps over the"</span>, <span class="hljs-attr">b</span> : { <span class="hljs-attr">c</span> : <span class="hljs-number">5</span> } });
{ 
  <span class="hljs-string">"_id"</span> : <span class="hljs-string">"example/110093"</span>, 
  <span class="hljs-string">"_key"</span> : <span class="hljs-string">"110093"</span>, 
  <span class="hljs-string">"_rev"</span> : <span class="hljs-string">"_XUJzKjW--_"</span> 
}
arangosh&gt; db.example.save({ <span class="hljs-attr">text</span> : <span class="hljs-string">"over the lazy"</span>, <span class="hljs-attr">b</span> : { <span class="hljs-attr">c</span> : <span class="hljs-number">6</span> } });
{ 
  <span class="hljs-string">"_id"</span> : <span class="hljs-string">"example/110096"</span>, 
  <span class="hljs-string">"_key"</span> : <span class="hljs-string">"110096"</span>, 
  <span class="hljs-string">"_rev"</span> : <span class="hljs-string">"_XUJzKjW--B"</span> 
}
arangosh&gt; db.example.save({ <span class="hljs-attr">text</span> : <span class="hljs-string">"the lazy dog"</span>, <span class="hljs-attr">b</span> : { <span class="hljs-attr">c</span> : <span class="hljs-number">7</span> } });
{ 
  <span class="hljs-string">"_id"</span> : <span class="hljs-string">"example/110099"</span>, 
  <span class="hljs-string">"_key"</span> : <span class="hljs-string">"110099"</span>, 
  <span class="hljs-string">"_rev"</span> : <span class="hljs-string">"_XUJzKja--_"</span> 
>>>>>>> 948820e4
}
arangosh&gt; db._query(<span class="hljs-string">"FOR document IN FULLTEXT(example, 'text', 'the') RETURN document"</span>);
[ 
  { 
<<<<<<< HEAD
    <span class="hljs-string">"_key"</span> : <span class="hljs-string">"17901"</span>, 
    <span class="hljs-string">"_id"</span> : <span class="hljs-string">"example/17901"</span>, 
    <span class="hljs-string">"_rev"</span> : <span class="hljs-string">"_WQyaKL---_"</span>, 
=======
    <span class="hljs-string">"_key"</span> : <span class="hljs-string">"110080"</span>, 
    <span class="hljs-string">"_id"</span> : <span class="hljs-string">"example/110080"</span>, 
    <span class="hljs-string">"_rev"</span> : <span class="hljs-string">"_XUJzKjK--_"</span>, 
>>>>>>> 948820e4
    <span class="hljs-string">"text"</span> : <span class="hljs-string">"the quick brown"</span>, 
    <span class="hljs-string">"b"</span> : { 
      <span class="hljs-string">"c"</span> : <span class="hljs-number">1</span> 
    } 
  }, 
  { 
<<<<<<< HEAD
    <span class="hljs-string">"_key"</span> : <span class="hljs-string">"17914"</span>, 
    <span class="hljs-string">"_id"</span> : <span class="hljs-string">"example/17914"</span>, 
    <span class="hljs-string">"_rev"</span> : <span class="hljs-string">"_WQyaKLC--F"</span>, 
=======
    <span class="hljs-string">"_key"</span> : <span class="hljs-string">"110093"</span>, 
    <span class="hljs-string">"_id"</span> : <span class="hljs-string">"example/110093"</span>, 
    <span class="hljs-string">"_rev"</span> : <span class="hljs-string">"_XUJzKjW--_"</span>, 
>>>>>>> 948820e4
    <span class="hljs-string">"text"</span> : <span class="hljs-string">"jumps over the"</span>, 
    <span class="hljs-string">"b"</span> : { 
      <span class="hljs-string">"c"</span> : <span class="hljs-number">5</span> 
    } 
  }, 
  { 
<<<<<<< HEAD
    <span class="hljs-string">"_key"</span> : <span class="hljs-string">"17917"</span>, 
    <span class="hljs-string">"_id"</span> : <span class="hljs-string">"example/17917"</span>, 
    <span class="hljs-string">"_rev"</span> : <span class="hljs-string">"_WQyaKLG--_"</span>, 
=======
    <span class="hljs-string">"_key"</span> : <span class="hljs-string">"110096"</span>, 
    <span class="hljs-string">"_id"</span> : <span class="hljs-string">"example/110096"</span>, 
    <span class="hljs-string">"_rev"</span> : <span class="hljs-string">"_XUJzKjW--B"</span>, 
>>>>>>> 948820e4
    <span class="hljs-string">"text"</span> : <span class="hljs-string">"over the lazy"</span>, 
    <span class="hljs-string">"b"</span> : { 
      <span class="hljs-string">"c"</span> : <span class="hljs-number">6</span> 
    } 
  }, 
  { 
<<<<<<< HEAD
    <span class="hljs-string">"_key"</span> : <span class="hljs-string">"17920"</span>, 
    <span class="hljs-string">"_id"</span> : <span class="hljs-string">"example/17920"</span>, 
    <span class="hljs-string">"_rev"</span> : <span class="hljs-string">"_WQyaKLG--B"</span>, 
=======
    <span class="hljs-string">"_key"</span> : <span class="hljs-string">"110099"</span>, 
    <span class="hljs-string">"_id"</span> : <span class="hljs-string">"example/110099"</span>, 
    <span class="hljs-string">"_rev"</span> : <span class="hljs-string">"_XUJzKja--_"</span>, 
>>>>>>> 948820e4
    <span class="hljs-string">"text"</span> : <span class="hljs-string">"the lazy dog"</span>, 
    <span class="hljs-string">"b"</span> : { 
      <span class="hljs-string">"c"</span> : <span class="hljs-number">7</span> 
    } 
  } 
]
[object ArangoQueryCursor, <span class="hljs-attr">count</span>: <span class="hljs-number">4</span>, <span class="hljs-attr">cached</span>: <span class="hljs-literal">false</span>, <span class="hljs-attr">hasMore</span>: <span class="hljs-literal">false</span>]<|MERGE_RESOLUTION|>--- conflicted
+++ resolved
@@ -3,11 +3,7 @@
   <span class="hljs-string">"fields"</span> : [ 
     <span class="hljs-string">"text"</span> 
   ], 
-<<<<<<< HEAD
-  <span class="hljs-string">"id"</span> : <span class="hljs-string">"example/17898"</span>, 
-=======
   <span class="hljs-string">"id"</span> : <span class="hljs-string">"example/110077"</span>, 
->>>>>>> 948820e4
   <span class="hljs-string">"isNewlyCreated"</span> : <span class="hljs-literal">true</span>, 
   <span class="hljs-string">"minLength"</span> : <span class="hljs-number">3</span>, 
   <span class="hljs-string">"sparse"</span> : <span class="hljs-literal">true</span>, 
@@ -17,47 +13,6 @@
 }
 arangosh&gt; db.example.save({ <span class="hljs-attr">text</span> : <span class="hljs-string">"the quick brown"</span>, <span class="hljs-attr">b</span> : { <span class="hljs-attr">c</span> : <span class="hljs-number">1</span> } });
 { 
-<<<<<<< HEAD
-  <span class="hljs-string">"_id"</span> : <span class="hljs-string">"example/17901"</span>, 
-  <span class="hljs-string">"_key"</span> : <span class="hljs-string">"17901"</span>, 
-  <span class="hljs-string">"_rev"</span> : <span class="hljs-string">"_WQyaKL---_"</span> 
-}
-arangosh&gt; db.example.save({ <span class="hljs-attr">text</span> : <span class="hljs-string">"quick brown fox"</span>, <span class="hljs-attr">b</span> : { <span class="hljs-attr">c</span> : <span class="hljs-number">2</span> } });
-{ 
-  <span class="hljs-string">"_id"</span> : <span class="hljs-string">"example/17905"</span>, 
-  <span class="hljs-string">"_key"</span> : <span class="hljs-string">"17905"</span>, 
-  <span class="hljs-string">"_rev"</span> : <span class="hljs-string">"_WQyaKLC--_"</span> 
-}
-arangosh&gt; db.example.save({ <span class="hljs-attr">text</span> : <span class="hljs-string">"brown fox jums"</span>, <span class="hljs-attr">b</span> : { <span class="hljs-attr">c</span> : <span class="hljs-number">3</span> } });
-{ 
-  <span class="hljs-string">"_id"</span> : <span class="hljs-string">"example/17908"</span>, 
-  <span class="hljs-string">"_key"</span> : <span class="hljs-string">"17908"</span>, 
-  <span class="hljs-string">"_rev"</span> : <span class="hljs-string">"_WQyaKLC--B"</span> 
-}
-arangosh&gt; db.example.save({ <span class="hljs-attr">text</span> : <span class="hljs-string">"fox jumps over"</span>, <span class="hljs-attr">b</span> : { <span class="hljs-attr">c</span> : <span class="hljs-number">4</span> } });
-{ 
-  <span class="hljs-string">"_id"</span> : <span class="hljs-string">"example/17911"</span>, 
-  <span class="hljs-string">"_key"</span> : <span class="hljs-string">"17911"</span>, 
-  <span class="hljs-string">"_rev"</span> : <span class="hljs-string">"_WQyaKLC--D"</span> 
-}
-arangosh&gt; db.example.save({ <span class="hljs-attr">text</span> : <span class="hljs-string">"jumps over the"</span>, <span class="hljs-attr">b</span> : { <span class="hljs-attr">c</span> : <span class="hljs-number">5</span> } });
-{ 
-  <span class="hljs-string">"_id"</span> : <span class="hljs-string">"example/17914"</span>, 
-  <span class="hljs-string">"_key"</span> : <span class="hljs-string">"17914"</span>, 
-  <span class="hljs-string">"_rev"</span> : <span class="hljs-string">"_WQyaKLC--F"</span> 
-}
-arangosh&gt; db.example.save({ <span class="hljs-attr">text</span> : <span class="hljs-string">"over the lazy"</span>, <span class="hljs-attr">b</span> : { <span class="hljs-attr">c</span> : <span class="hljs-number">6</span> } });
-{ 
-  <span class="hljs-string">"_id"</span> : <span class="hljs-string">"example/17917"</span>, 
-  <span class="hljs-string">"_key"</span> : <span class="hljs-string">"17917"</span>, 
-  <span class="hljs-string">"_rev"</span> : <span class="hljs-string">"_WQyaKLG--_"</span> 
-}
-arangosh&gt; db.example.save({ <span class="hljs-attr">text</span> : <span class="hljs-string">"the lazy dog"</span>, <span class="hljs-attr">b</span> : { <span class="hljs-attr">c</span> : <span class="hljs-number">7</span> } });
-{ 
-  <span class="hljs-string">"_id"</span> : <span class="hljs-string">"example/17920"</span>, 
-  <span class="hljs-string">"_key"</span> : <span class="hljs-string">"17920"</span>, 
-  <span class="hljs-string">"_rev"</span> : <span class="hljs-string">"_WQyaKLG--B"</span> 
-=======
   <span class="hljs-string">"_id"</span> : <span class="hljs-string">"example/110080"</span>, 
   <span class="hljs-string">"_key"</span> : <span class="hljs-string">"110080"</span>, 
   <span class="hljs-string">"_rev"</span> : <span class="hljs-string">"_XUJzKjK--_"</span> 
@@ -97,65 +52,40 @@
   <span class="hljs-string">"_id"</span> : <span class="hljs-string">"example/110099"</span>, 
   <span class="hljs-string">"_key"</span> : <span class="hljs-string">"110099"</span>, 
   <span class="hljs-string">"_rev"</span> : <span class="hljs-string">"_XUJzKja--_"</span> 
->>>>>>> 948820e4
 }
 arangosh&gt; db._query(<span class="hljs-string">"FOR document IN FULLTEXT(example, 'text', 'the') RETURN document"</span>);
 [ 
   { 
-<<<<<<< HEAD
-    <span class="hljs-string">"_key"</span> : <span class="hljs-string">"17901"</span>, 
-    <span class="hljs-string">"_id"</span> : <span class="hljs-string">"example/17901"</span>, 
-    <span class="hljs-string">"_rev"</span> : <span class="hljs-string">"_WQyaKL---_"</span>, 
-=======
     <span class="hljs-string">"_key"</span> : <span class="hljs-string">"110080"</span>, 
     <span class="hljs-string">"_id"</span> : <span class="hljs-string">"example/110080"</span>, 
     <span class="hljs-string">"_rev"</span> : <span class="hljs-string">"_XUJzKjK--_"</span>, 
->>>>>>> 948820e4
     <span class="hljs-string">"text"</span> : <span class="hljs-string">"the quick brown"</span>, 
     <span class="hljs-string">"b"</span> : { 
       <span class="hljs-string">"c"</span> : <span class="hljs-number">1</span> 
     } 
   }, 
   { 
-<<<<<<< HEAD
-    <span class="hljs-string">"_key"</span> : <span class="hljs-string">"17914"</span>, 
-    <span class="hljs-string">"_id"</span> : <span class="hljs-string">"example/17914"</span>, 
-    <span class="hljs-string">"_rev"</span> : <span class="hljs-string">"_WQyaKLC--F"</span>, 
-=======
     <span class="hljs-string">"_key"</span> : <span class="hljs-string">"110093"</span>, 
     <span class="hljs-string">"_id"</span> : <span class="hljs-string">"example/110093"</span>, 
     <span class="hljs-string">"_rev"</span> : <span class="hljs-string">"_XUJzKjW--_"</span>, 
->>>>>>> 948820e4
     <span class="hljs-string">"text"</span> : <span class="hljs-string">"jumps over the"</span>, 
     <span class="hljs-string">"b"</span> : { 
       <span class="hljs-string">"c"</span> : <span class="hljs-number">5</span> 
     } 
   }, 
   { 
-<<<<<<< HEAD
-    <span class="hljs-string">"_key"</span> : <span class="hljs-string">"17917"</span>, 
-    <span class="hljs-string">"_id"</span> : <span class="hljs-string">"example/17917"</span>, 
-    <span class="hljs-string">"_rev"</span> : <span class="hljs-string">"_WQyaKLG--_"</span>, 
-=======
     <span class="hljs-string">"_key"</span> : <span class="hljs-string">"110096"</span>, 
     <span class="hljs-string">"_id"</span> : <span class="hljs-string">"example/110096"</span>, 
     <span class="hljs-string">"_rev"</span> : <span class="hljs-string">"_XUJzKjW--B"</span>, 
->>>>>>> 948820e4
     <span class="hljs-string">"text"</span> : <span class="hljs-string">"over the lazy"</span>, 
     <span class="hljs-string">"b"</span> : { 
       <span class="hljs-string">"c"</span> : <span class="hljs-number">6</span> 
     } 
   }, 
   { 
-<<<<<<< HEAD
-    <span class="hljs-string">"_key"</span> : <span class="hljs-string">"17920"</span>, 
-    <span class="hljs-string">"_id"</span> : <span class="hljs-string">"example/17920"</span>, 
-    <span class="hljs-string">"_rev"</span> : <span class="hljs-string">"_WQyaKLG--B"</span>, 
-=======
     <span class="hljs-string">"_key"</span> : <span class="hljs-string">"110099"</span>, 
     <span class="hljs-string">"_id"</span> : <span class="hljs-string">"example/110099"</span>, 
     <span class="hljs-string">"_rev"</span> : <span class="hljs-string">"_XUJzKja--_"</span>, 
->>>>>>> 948820e4
     <span class="hljs-string">"text"</span> : <span class="hljs-string">"the lazy dog"</span>, 
     <span class="hljs-string">"b"</span> : { 
       <span class="hljs-string">"c"</span> : <span class="hljs-number">7</span> 
