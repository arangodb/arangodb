--- conflicted
+++ resolved
@@ -5,178 +5,88 @@
   { 
     <span class="hljs-string">"_key"</span> : <span class="hljs-string">"I"</span>, 
     <span class="hljs-string">"_id"</span> : <span class="hljs-string">"circles/I"</span>, 
-<<<<<<< HEAD
-    <span class="hljs-string">"_rev"</span> : <span class="hljs-string">"_Wmxe3PS--J"</span>, 
-=======
     <span class="hljs-string">"_rev"</span> : <span class="hljs-string">"_WnWWt8u--F"</span>, 
->>>>>>> 59953d64
     <span class="hljs-string">"label"</span> : <span class="hljs-string">"9"</span> 
   }, 
   { 
     <span class="hljs-string">"_key"</span> : <span class="hljs-string">"G"</span>, 
     <span class="hljs-string">"_id"</span> : <span class="hljs-string">"circles/G"</span>, 
-<<<<<<< HEAD
-    <span class="hljs-string">"_rev"</span> : <span class="hljs-string">"_Wmxe3PS--F"</span>, 
-=======
     <span class="hljs-string">"_rev"</span> : <span class="hljs-string">"_WnWWt8u--B"</span>, 
->>>>>>> 59953d64
     <span class="hljs-string">"label"</span> : <span class="hljs-string">"7"</span> 
   }, 
   { 
     <span class="hljs-string">"_key"</span> : <span class="hljs-string">"F"</span>, 
     <span class="hljs-string">"_id"</span> : <span class="hljs-string">"circles/F"</span>, 
-<<<<<<< HEAD
-    <span class="hljs-string">"_rev"</span> : <span class="hljs-string">"_Wmxe3PS--D"</span>, 
-=======
     <span class="hljs-string">"_rev"</span> : <span class="hljs-string">"_WnWWt8u--_"</span>, 
->>>>>>> 59953d64
     <span class="hljs-string">"label"</span> : <span class="hljs-string">"6"</span> 
   }, 
   { 
     <span class="hljs-string">"_key"</span> : <span class="hljs-string">"A"</span>, 
     <span class="hljs-string">"_id"</span> : <span class="hljs-string">"circles/A"</span>, 
-<<<<<<< HEAD
-    <span class="hljs-string">"_rev"</span> : <span class="hljs-string">"_Wmxe3PO--_"</span>, 
-=======
     <span class="hljs-string">"_rev"</span> : <span class="hljs-string">"_WnWWt8q--_"</span>, 
->>>>>>> 59953d64
     <span class="hljs-string">"label"</span> : <span class="hljs-string">"1"</span> 
   }, 
   { 
     <span class="hljs-string">"_key"</span> : <span class="hljs-string">"E"</span>, 
     <span class="hljs-string">"_id"</span> : <span class="hljs-string">"circles/E"</span>, 
-<<<<<<< HEAD
-    <span class="hljs-string">"_rev"</span> : <span class="hljs-string">"_Wmxe3PS--B"</span>, 
-=======
     <span class="hljs-string">"_rev"</span> : <span class="hljs-string">"_WnWWt8q--H"</span>, 
->>>>>>> 59953d64
     <span class="hljs-string">"label"</span> : <span class="hljs-string">"5"</span> 
   }, 
   { 
     <span class="hljs-string">"_key"</span> : <span class="hljs-string">"C"</span>, 
     <span class="hljs-string">"_id"</span> : <span class="hljs-string">"circles/C"</span>, 
-<<<<<<< HEAD
-    <span class="hljs-string">"_rev"</span> : <span class="hljs-string">"_Wmxe3PO--D"</span>, 
-=======
     <span class="hljs-string">"_rev"</span> : <span class="hljs-string">"_WnWWt8q--D"</span>, 
->>>>>>> 59953d64
     <span class="hljs-string">"label"</span> : <span class="hljs-string">"3"</span> 
   }, 
   { 
     <span class="hljs-string">"_key"</span> : <span class="hljs-string">"D"</span>, 
     <span class="hljs-string">"_id"</span> : <span class="hljs-string">"circles/D"</span>, 
-<<<<<<< HEAD
-    <span class="hljs-string">"_rev"</span> : <span class="hljs-string">"_Wmxe3PS--_"</span>, 
-=======
     <span class="hljs-string">"_rev"</span> : <span class="hljs-string">"_WnWWt8q--F"</span>, 
->>>>>>> 59953d64
     <span class="hljs-string">"label"</span> : <span class="hljs-string">"4"</span> 
   }, 
   { 
     <span class="hljs-string">"_key"</span> : <span class="hljs-string">"J"</span>, 
     <span class="hljs-string">"_id"</span> : <span class="hljs-string">"circles/J"</span>, 
-<<<<<<< HEAD
-    <span class="hljs-string">"_rev"</span> : <span class="hljs-string">"_Wmxe3PS--L"</span>, 
-=======
     <span class="hljs-string">"_rev"</span> : <span class="hljs-string">"_WnWWt8u--H"</span>, 
->>>>>>> 59953d64
     <span class="hljs-string">"label"</span> : <span class="hljs-string">"10"</span> 
   }, 
   { 
     <span class="hljs-string">"_key"</span> : <span class="hljs-string">"B"</span>, 
     <span class="hljs-string">"_id"</span> : <span class="hljs-string">"circles/B"</span>, 
-<<<<<<< HEAD
-    <span class="hljs-string">"_rev"</span> : <span class="hljs-string">"_Wmxe3PO--B"</span>, 
-=======
     <span class="hljs-string">"_rev"</span> : <span class="hljs-string">"_WnWWt8q--B"</span>, 
->>>>>>> 59953d64
     <span class="hljs-string">"label"</span> : <span class="hljs-string">"2"</span> 
   }, 
   { 
     <span class="hljs-string">"_key"</span> : <span class="hljs-string">"H"</span>, 
     <span class="hljs-string">"_id"</span> : <span class="hljs-string">"circles/H"</span>, 
-<<<<<<< HEAD
-    <span class="hljs-string">"_rev"</span> : <span class="hljs-string">"_Wmxe3PS--H"</span>, 
-=======
     <span class="hljs-string">"_rev"</span> : <span class="hljs-string">"_WnWWt8u--D"</span>, 
->>>>>>> 59953d64
     <span class="hljs-string">"label"</span> : <span class="hljs-string">"8"</span> 
   }, 
   { 
     <span class="hljs-string">"_key"</span> : <span class="hljs-string">"K"</span>, 
     <span class="hljs-string">"_id"</span> : <span class="hljs-string">"circles/K"</span>, 
-<<<<<<< HEAD
-    <span class="hljs-string">"_rev"</span> : <span class="hljs-string">"_Wmxe3PW--_"</span>, 
-=======
     <span class="hljs-string">"_rev"</span> : <span class="hljs-string">"_WnWWt8u--J"</span>, 
->>>>>>> 59953d64
     <span class="hljs-string">"label"</span> : <span class="hljs-string">"11"</span> 
   } 
 ]
 arangosh&gt; db.edges.toArray();
 [ 
   { 
-<<<<<<< HEAD
-    <span class="hljs-string">"_key"</span> : <span class="hljs-string">"7562"</span>, 
-    <span class="hljs-string">"_id"</span> : <span class="hljs-string">"edges/7562"</span>, 
-    <span class="hljs-string">"_from"</span> : <span class="hljs-string">"circles/C"</span>, 
-    <span class="hljs-string">"_to"</span> : <span class="hljs-string">"circles/D"</span>, 
-    <span class="hljs-string">"_rev"</span> : <span class="hljs-string">"_Wmxe3PW--F"</span>, 
-    <span class="hljs-string">"theFalse"</span> : <span class="hljs-literal">false</span>, 
-    <span class="hljs-string">"theTruth"</span> : <span class="hljs-literal">true</span>, 
-    <span class="hljs-string">"label"</span> : <span class="hljs-string">"left_blorg"</span> 
-  }, 
-  { 
-    <span class="hljs-string">"_key"</span> : <span class="hljs-string">"7568"</span>, 
-    <span class="hljs-string">"_id"</span> : <span class="hljs-string">"edges/7568"</span>, 
-    <span class="hljs-string">"_from"</span> : <span class="hljs-string">"circles/E"</span>, 
-    <span class="hljs-string">"_to"</span> : <span class="hljs-string">"circles/F"</span>, 
-    <span class="hljs-string">"_rev"</span> : <span class="hljs-string">"_Wmxe3PW--J"</span>, 
-    <span class="hljs-string">"theFalse"</span> : <span class="hljs-literal">false</span>, 
-    <span class="hljs-string">"theTruth"</span> : <span class="hljs-literal">true</span>, 
-    <span class="hljs-string">"label"</span> : <span class="hljs-string">"left_schubi"</span> 
-  }, 
-  { 
-    <span class="hljs-string">"_key"</span> : <span class="hljs-string">"7577"</span>, 
-    <span class="hljs-string">"_id"</span> : <span class="hljs-string">"edges/7577"</span>, 
-    <span class="hljs-string">"_from"</span> : <span class="hljs-string">"circles/H"</span>, 
-    <span class="hljs-string">"_to"</span> : <span class="hljs-string">"circles/I"</span>, 
-    <span class="hljs-string">"_rev"</span> : <span class="hljs-string">"_Wmxe3Pa--_"</span>, 
-=======
     <span class="hljs-string">"_key"</span> : <span class="hljs-string">"7593"</span>, 
     <span class="hljs-string">"_id"</span> : <span class="hljs-string">"edges/7593"</span>, 
     <span class="hljs-string">"_from"</span> : <span class="hljs-string">"circles/H"</span>, 
     <span class="hljs-string">"_to"</span> : <span class="hljs-string">"circles/I"</span>, 
     <span class="hljs-string">"_rev"</span> : <span class="hljs-string">"_WnWWt82--B"</span>, 
->>>>>>> 59953d64
     <span class="hljs-string">"theFalse"</span> : <span class="hljs-literal">false</span>, 
     <span class="hljs-string">"theTruth"</span> : <span class="hljs-literal">true</span>, 
     <span class="hljs-string">"label"</span> : <span class="hljs-string">"right_blub"</span> 
   }, 
   { 
-<<<<<<< HEAD
-    <span class="hljs-string">"_key"</span> : <span class="hljs-string">"7555"</span>, 
-    <span class="hljs-string">"_id"</span> : <span class="hljs-string">"edges/7555"</span>, 
-    <span class="hljs-string">"_from"</span> : <span class="hljs-string">"circles/A"</span>, 
-    <span class="hljs-string">"_to"</span> : <span class="hljs-string">"circles/B"</span>, 
-    <span class="hljs-string">"_rev"</span> : <span class="hljs-string">"_Wmxe3PW--B"</span>, 
-    <span class="hljs-string">"theFalse"</span> : <span class="hljs-literal">false</span>, 
-    <span class="hljs-string">"theTruth"</span> : <span class="hljs-literal">true</span>, 
-    <span class="hljs-string">"label"</span> : <span class="hljs-string">"left_bar"</span> 
-  }, 
-  { 
-    <span class="hljs-string">"_key"</span> : <span class="hljs-string">"7559"</span>, 
-    <span class="hljs-string">"_id"</span> : <span class="hljs-string">"edges/7559"</span>, 
-    <span class="hljs-string">"_from"</span> : <span class="hljs-string">"circles/B"</span>, 
-    <span class="hljs-string">"_to"</span> : <span class="hljs-string">"circles/C"</span>, 
-    <span class="hljs-string">"_rev"</span> : <span class="hljs-string">"_Wmxe3PW--D"</span>, 
-=======
     <span class="hljs-string">"_key"</span> : <span class="hljs-string">"7575"</span>, 
     <span class="hljs-string">"_id"</span> : <span class="hljs-string">"edges/7575"</span>, 
     <span class="hljs-string">"_from"</span> : <span class="hljs-string">"circles/B"</span>, 
     <span class="hljs-string">"_to"</span> : <span class="hljs-string">"circles/C"</span>, 
     <span class="hljs-string">"_rev"</span> : <span class="hljs-string">"_WnWWt8y--B"</span>, 
->>>>>>> 59953d64
     <span class="hljs-string">"theFalse"</span> : <span class="hljs-literal">false</span>, 
     <span class="hljs-string">"theTruth"</span> : <span class="hljs-literal">true</span>, 
     <span class="hljs-string">"label"</span> : <span class="hljs-string">"left_blarg"</span> 
@@ -186,47 +96,27 @@
     <span class="hljs-string">"_id"</span> : <span class="hljs-string">"edges/7581"</span>, 
     <span class="hljs-string">"_from"</span> : <span class="hljs-string">"circles/B"</span>, 
     <span class="hljs-string">"_to"</span> : <span class="hljs-string">"circles/E"</span>, 
-<<<<<<< HEAD
-    <span class="hljs-string">"_rev"</span> : <span class="hljs-string">"_Wmxe3PW--H"</span>, 
-=======
     <span class="hljs-string">"_rev"</span> : <span class="hljs-string">"_WnWWt8y--F"</span>, 
->>>>>>> 59953d64
     <span class="hljs-string">"theFalse"</span> : <span class="hljs-literal">false</span>, 
     <span class="hljs-string">"theTruth"</span> : <span class="hljs-literal">true</span>, 
     <span class="hljs-string">"label"</span> : <span class="hljs-string">"left_blub"</span> 
   }, 
   { 
-<<<<<<< HEAD
-    <span class="hljs-string">"_key"</span> : <span class="hljs-string">"7583"</span>, 
-    <span class="hljs-string">"_id"</span> : <span class="hljs-string">"edges/7583"</span>, 
-    <span class="hljs-string">"_from"</span> : <span class="hljs-string">"circles/J"</span>, 
-    <span class="hljs-string">"_to"</span> : <span class="hljs-string">"circles/K"</span>, 
-    <span class="hljs-string">"_rev"</span> : <span class="hljs-string">"_Wmxe3Pa--D"</span>, 
-=======
     <span class="hljs-string">"_key"</span> : <span class="hljs-string">"7590"</span>, 
     <span class="hljs-string">"_id"</span> : <span class="hljs-string">"edges/7590"</span>, 
     <span class="hljs-string">"_from"</span> : <span class="hljs-string">"circles/G"</span>, 
     <span class="hljs-string">"_to"</span> : <span class="hljs-string">"circles/H"</span>, 
     <span class="hljs-string">"_rev"</span> : <span class="hljs-string">"_WnWWt82--_"</span>, 
->>>>>>> 59953d64
     <span class="hljs-string">"theFalse"</span> : <span class="hljs-literal">false</span>, 
     <span class="hljs-string">"theTruth"</span> : <span class="hljs-literal">true</span>, 
     <span class="hljs-string">"label"</span> : <span class="hljs-string">"right_blob"</span> 
   }, 
   { 
-<<<<<<< HEAD
-    <span class="hljs-string">"_key"</span> : <span class="hljs-string">"7571"</span>, 
-    <span class="hljs-string">"_id"</span> : <span class="hljs-string">"edges/7571"</span>, 
-    <span class="hljs-string">"_from"</span> : <span class="hljs-string">"circles/A"</span>, 
-    <span class="hljs-string">"_to"</span> : <span class="hljs-string">"circles/G"</span>, 
-    <span class="hljs-string">"_rev"</span> : <span class="hljs-string">"_Wmxe3PW--L"</span>, 
-=======
     <span class="hljs-string">"_key"</span> : <span class="hljs-string">"7584"</span>, 
     <span class="hljs-string">"_id"</span> : <span class="hljs-string">"edges/7584"</span>, 
     <span class="hljs-string">"_from"</span> : <span class="hljs-string">"circles/E"</span>, 
     <span class="hljs-string">"_to"</span> : <span class="hljs-string">"circles/F"</span>, 
     <span class="hljs-string">"_rev"</span> : <span class="hljs-string">"_WnWWt8y--H"</span>, 
->>>>>>> 59953d64
     <span class="hljs-string">"theFalse"</span> : <span class="hljs-literal">false</span>, 
     <span class="hljs-string">"theTruth"</span> : <span class="hljs-literal">true</span>, 
     <span class="hljs-string">"label"</span> : <span class="hljs-string">"left_schubi"</span> 
@@ -246,29 +136,17 @@
     <span class="hljs-string">"_id"</span> : <span class="hljs-string">"edges/7596"</span>, 
     <span class="hljs-string">"_from"</span> : <span class="hljs-string">"circles/G"</span>, 
     <span class="hljs-string">"_to"</span> : <span class="hljs-string">"circles/J"</span>, 
-<<<<<<< HEAD
-    <span class="hljs-string">"_rev"</span> : <span class="hljs-string">"_Wmxe3Pa--B"</span>, 
-=======
     <span class="hljs-string">"_rev"</span> : <span class="hljs-string">"_WnWWt82--D"</span>, 
->>>>>>> 59953d64
     <span class="hljs-string">"theFalse"</span> : <span class="hljs-literal">false</span>, 
     <span class="hljs-string">"theTruth"</span> : <span class="hljs-literal">true</span>, 
     <span class="hljs-string">"label"</span> : <span class="hljs-string">"right_zip"</span> 
   }, 
   { 
-<<<<<<< HEAD
-    <span class="hljs-string">"_key"</span> : <span class="hljs-string">"7574"</span>, 
-    <span class="hljs-string">"_id"</span> : <span class="hljs-string">"edges/7574"</span>, 
-    <span class="hljs-string">"_from"</span> : <span class="hljs-string">"circles/G"</span>, 
-    <span class="hljs-string">"_to"</span> : <span class="hljs-string">"circles/H"</span>, 
-    <span class="hljs-string">"_rev"</span> : <span class="hljs-string">"_Wmxe3PW--N"</span>, 
-=======
     <span class="hljs-string">"_key"</span> : <span class="hljs-string">"7578"</span>, 
     <span class="hljs-string">"_id"</span> : <span class="hljs-string">"edges/7578"</span>, 
     <span class="hljs-string">"_from"</span> : <span class="hljs-string">"circles/C"</span>, 
     <span class="hljs-string">"_to"</span> : <span class="hljs-string">"circles/D"</span>, 
     <span class="hljs-string">"_rev"</span> : <span class="hljs-string">"_WnWWt8y--D"</span>, 
->>>>>>> 59953d64
     <span class="hljs-string">"theFalse"</span> : <span class="hljs-literal">false</span>, 
     <span class="hljs-string">"theTruth"</span> : <span class="hljs-literal">true</span>, 
     <span class="hljs-string">"label"</span> : <span class="hljs-string">"left_blorg"</span> 
