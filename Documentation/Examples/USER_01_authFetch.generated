arangosh&gt; db._users.toArray()
[ 
  { 
    <span class="hljs-string">"_key"</span> : <span class="hljs-string">"15"</span>, 
    <span class="hljs-string">"_id"</span> : <span class="hljs-string">"_users/15"</span>, 
    <span class="hljs-string">"_rev"</span> : <span class="hljs-string">"21"</span>, 
    <span class="hljs-string">"authData"</span> : { 
      <span class="hljs-string">"simple"</span> : { 
<<<<<<< HEAD
        <span class="hljs-string">"hash"</span> : <span class="hljs-string">"61f1c315d8971ea618e80a98fe7736de6c2e67f00a4521dbff9ec5b7d401e86c"</span>, 
        <span class="hljs-string">"salt"</span> : <span class="hljs-string">"UQVZk27T1iH9OsZ7"</span>, 
=======
        <span class="hljs-string">"hash"</span> : <span class="hljs-string">"63261c4ab8a1814df9db478b540c9a52b37bf6e1aa627d7326d0a16d5b08a7f0"</span>, 
        <span class="hljs-string">"salt"</span> : <span class="hljs-string">"U2gXEhRZWcaybTHT"</span>, 
>>>>>>> ca897dce
        <span class="hljs-string">"method"</span> : <span class="hljs-string">"sha256"</span> 
      }, 
      <span class="hljs-string">"active"</span> : <span class="hljs-literal">true</span>, 
      <span class="hljs-string">"changePassword"</span> : <span class="hljs-literal">false</span> 
    }, 
    <span class="hljs-string">"configData"</span> : { 
    }, 
    <span class="hljs-string">"databases"</span> : { 
      <span class="hljs-string">"*"</span> : <span class="hljs-string">"rw"</span> 
    }, 
    <span class="hljs-string">"user"</span> : <span class="hljs-string">"root"</span>, 
    <span class="hljs-string">"userData"</span> : { 
    } 
  }, 
  { 
<<<<<<< HEAD
    <span class="hljs-string">"_key"</span> : <span class="hljs-string">"9926"</span>, 
    <span class="hljs-string">"_id"</span> : <span class="hljs-string">"_users/9926"</span>, 
    <span class="hljs-string">"_rev"</span> : <span class="hljs-string">"9926"</span>, 
    <span class="hljs-string">"authData"</span> : { 
      <span class="hljs-string">"simple"</span> : { 
        <span class="hljs-string">"hash"</span> : <span class="hljs-string">"af7817b02aa1fc27652ee62d4485459e58af493f75fc1b790fb2117d9a6c570d"</span>, 
        <span class="hljs-string">"salt"</span> : <span class="hljs-string">"RZ9FG7Q4hCpEoXZY"</span>, 
=======
    <span class="hljs-string">"_key"</span> : <span class="hljs-string">"12866"</span>, 
    <span class="hljs-string">"_id"</span> : <span class="hljs-string">"_users/12866"</span>, 
    <span class="hljs-string">"_rev"</span> : <span class="hljs-string">"12873"</span>, 
    <span class="hljs-string">"authData"</span> : { 
      <span class="hljs-string">"active"</span> : <span class="hljs-literal">true</span>, 
      <span class="hljs-string">"changePassword"</span> : <span class="hljs-literal">false</span>, 
      <span class="hljs-string">"simple"</span> : { 
        <span class="hljs-string">"hash"</span> : <span class="hljs-string">"d4161fbf6203ed1a753c245e54df060ed1235b0c5a8debfe9405b88971f8573e"</span>, 
        <span class="hljs-string">"method"</span> : <span class="hljs-string">"sha256"</span>, 
        <span class="hljs-string">"salt"</span> : <span class="hljs-string">"oR45lZrJ4Z9fsRvf"</span> 
      } 
    }, 
    <span class="hljs-string">"configData"</span> : { 
    }, 
    <span class="hljs-string">"databases"</span> : { 
    }, 
    <span class="hljs-string">"user"</span> : <span class="hljs-string">"admin@yourapp"</span>, 
    <span class="hljs-string">"userData"</span> : { 
    } 
  }, 
  { 
    <span class="hljs-string">"_key"</span> : <span class="hljs-string">"10663"</span>, 
    <span class="hljs-string">"_id"</span> : <span class="hljs-string">"_users/10663"</span>, 
    <span class="hljs-string">"_rev"</span> : <span class="hljs-string">"10663"</span>, 
    <span class="hljs-string">"authData"</span> : { 
      <span class="hljs-string">"simple"</span> : { 
        <span class="hljs-string">"hash"</span> : <span class="hljs-string">"26f10f1ba810766462b7d6fd03d2c4314afcd395672ca2db18f00fec5f2c715e"</span>, 
        <span class="hljs-string">"salt"</span> : <span class="hljs-string">"XQVb2H11wKWWAp0Z"</span>, 
>>>>>>> ca897dce
        <span class="hljs-string">"method"</span> : <span class="hljs-string">"sha256"</span> 
      }, 
      <span class="hljs-string">"active"</span> : <span class="hljs-literal">true</span>, 
      <span class="hljs-string">"changePassword"</span> : <span class="hljs-literal">false</span> 
    }, 
    <span class="hljs-string">"configData"</span> : { 
    }, 
    <span class="hljs-string">"databases"</span> : { 
    }, 
    <span class="hljs-string">"user"</span> : <span class="hljs-string">"admin@example"</span>, 
    <span class="hljs-string">"userData"</span> : { 
    } 
  }, 
  { 
    <span class="hljs-string">"_key"</span> : <span class="hljs-string">"10893"</span>, 
    <span class="hljs-string">"_id"</span> : <span class="hljs-string">"_users/10893"</span>, 
    <span class="hljs-string">"_rev"</span> : <span class="hljs-string">"10900"</span>, 
    <span class="hljs-string">"authData"</span> : { 
      <span class="hljs-string">"simple"</span> : { 
<<<<<<< HEAD
        <span class="hljs-string">"hash"</span> : <span class="hljs-string">"e7cb42cf5dcb271e61e0a07a5baa6537f8ca4039afaa26c54c0f3e8f7a5c48c9"</span>, 
        <span class="hljs-string">"salt"</span> : <span class="hljs-string">"skHw5a6TlUcJSPzS"</span>, 
=======
        <span class="hljs-string">"hash"</span> : <span class="hljs-string">"f683c3a50408c3a9444984e73beb0fcc3d6adf854daf793f57f4888ed5f52358"</span>, 
        <span class="hljs-string">"salt"</span> : <span class="hljs-string">"f6p2zDfCnXN7P6Vu"</span>, 
>>>>>>> ca897dce
        <span class="hljs-string">"method"</span> : <span class="hljs-string">"sha256"</span> 
      }, 
      <span class="hljs-string">"active"</span> : <span class="hljs-literal">true</span>, 
      <span class="hljs-string">"changePassword"</span> : <span class="hljs-literal">false</span> 
    }, 
    <span class="hljs-string">"configData"</span> : { 
    }, 
    <span class="hljs-string">"databases"</span> : { 
    }, 
    <span class="hljs-string">"user"</span> : <span class="hljs-string">"admin@myapp"</span>, 
    <span class="hljs-string">"userData"</span> : { 
    } 
  }, 
  { 
    <span class="hljs-string">"_key"</span> : <span class="hljs-string">"10669"</span>, 
    <span class="hljs-string">"_id"</span> : <span class="hljs-string">"_users/10669"</span>, 
    <span class="hljs-string">"_rev"</span> : <span class="hljs-string">"10674"</span>, 
    <span class="hljs-string">"authData"</span> : { 
      <span class="hljs-string">"simple"</span> : { 
<<<<<<< HEAD
        <span class="hljs-string">"hash"</span> : <span class="hljs-string">"e75bc5540e6991a28945d31a747a1b5dae942580f3fc9963b66b860d9595a655"</span>, 
        <span class="hljs-string">"salt"</span> : <span class="hljs-string">"5DQuRTXNWPum1lQs"</span>, 
=======
        <span class="hljs-string">"hash"</span> : <span class="hljs-string">"410b161b00a3ba64027babceb5d441079c43c2806d3ec93d56b63198b4a0c683"</span>, 
        <span class="hljs-string">"salt"</span> : <span class="hljs-string">"FFkrGbTNsmzMdJIM"</span>, 
>>>>>>> ca897dce
        <span class="hljs-string">"method"</span> : <span class="hljs-string">"sha256"</span> 
      }, 
      <span class="hljs-string">"active"</span> : <span class="hljs-literal">true</span>, 
      <span class="hljs-string">"changePassword"</span> : <span class="hljs-literal">false</span> 
    }, 
    <span class="hljs-string">"configData"</span> : { 
    }, 
    <span class="hljs-string">"databases"</span> : { 
      <span class="hljs-string">"_system"</span> : <span class="hljs-string">"rw"</span> 
    }, 
    <span class="hljs-string">"user"</span> : <span class="hljs-string">"admin@secapp"</span>, 
    <span class="hljs-string">"userData"</span> : { 
    } 
  }, 
  { 
<<<<<<< HEAD
    <span class="hljs-string">"_key"</span> : <span class="hljs-string">"10095"</span>, 
    <span class="hljs-string">"_id"</span> : <span class="hljs-string">"_users/10095"</span>, 
    <span class="hljs-string">"_rev"</span> : <span class="hljs-string">"10101"</span>, 
    <span class="hljs-string">"authData"</span> : { 
      <span class="hljs-string">"simple"</span> : { 
        <span class="hljs-string">"hash"</span> : <span class="hljs-string">"54bd7f346d562ed980ede75eaf2af1ad876523c01964b9d4f00bcec1c535b21b"</span>, 
        <span class="hljs-string">"salt"</span> : <span class="hljs-string">"azTwPaFtCXh0UqRs"</span>, 
        <span class="hljs-string">"method"</span> : <span class="hljs-string">"sha256"</span> 
      }, 
      <span class="hljs-string">"active"</span> : <span class="hljs-literal">true</span>, 
      <span class="hljs-string">"changePassword"</span> : <span class="hljs-literal">false</span> 
    }, 
    <span class="hljs-string">"configData"</span> : { 
    }, 
    <span class="hljs-string">"databases"</span> : { 
      <span class="hljs-string">"mydb"</span> : <span class="hljs-string">"rw"</span> 
    }, 
    <span class="hljs-string">"user"</span> : <span class="hljs-string">"admin"</span>, 
    <span class="hljs-string">"userData"</span> : { 
    } 
  }, 
  { 
    <span class="hljs-string">"_key"</span> : <span class="hljs-string">"10106"</span>, 
    <span class="hljs-string">"_id"</span> : <span class="hljs-string">"_users/10106"</span>, 
    <span class="hljs-string">"_rev"</span> : <span class="hljs-string">"10111"</span>, 
    <span class="hljs-string">"authData"</span> : { 
      <span class="hljs-string">"simple"</span> : { 
        <span class="hljs-string">"hash"</span> : <span class="hljs-string">"7fcc8514c5561691ecd6e754b6d10910c609d320ade55dadeedd35d554c0fd4b"</span>, 
        <span class="hljs-string">"salt"</span> : <span class="hljs-string">"IDMIAkwiZtBmSX6Z"</span>, 
=======
    <span class="hljs-string">"_key"</span> : <span class="hljs-string">"10894"</span>, 
    <span class="hljs-string">"_id"</span> : <span class="hljs-string">"_users/10894"</span>, 
    <span class="hljs-string">"_rev"</span> : <span class="hljs-string">"10901"</span>, 
    <span class="hljs-string">"authData"</span> : { 
      <span class="hljs-string">"simple"</span> : { 
        <span class="hljs-string">"hash"</span> : <span class="hljs-string">"e6448caf1bad6b4275874da52c2155b25888516b1603b3de4dbd3fcb480c293f"</span>, 
        <span class="hljs-string">"salt"</span> : <span class="hljs-string">"mSXtT1lExtirL4Fr"</span>, 
>>>>>>> ca897dce
        <span class="hljs-string">"method"</span> : <span class="hljs-string">"sha256"</span> 
      }, 
      <span class="hljs-string">"active"</span> : <span class="hljs-literal">false</span>, 
      <span class="hljs-string">"changePassword"</span> : <span class="hljs-literal">false</span> 
    }, 
    <span class="hljs-string">"configData"</span> : { 
    }, 
    <span class="hljs-string">"databases"</span> : { 
      <span class="hljs-string">"mydb"</span> : <span class="hljs-string">"rw"</span> 
    }, 
    <span class="hljs-string">"user"</span> : <span class="hljs-string">"tester"</span>, 
    <span class="hljs-string">"userData"</span> : { 
    } 
  }, 
  { 
    <span class="hljs-string">"_key"</span> : <span class="hljs-string">"12891"</span>, 
    <span class="hljs-string">"_id"</span> : <span class="hljs-string">"_users/12891"</span>, 
    <span class="hljs-string">"_rev"</span> : <span class="hljs-string">"12898"</span>, 
    <span class="hljs-string">"authData"</span> : { 
      <span class="hljs-string">"active"</span> : <span class="hljs-literal">true</span>, 
      <span class="hljs-string">"changePassword"</span> : <span class="hljs-literal">false</span>, 
      <span class="hljs-string">"simple"</span> : { 
<<<<<<< HEAD
        <span class="hljs-string">"hash"</span> : <span class="hljs-string">"6fbd26f0a5bb4d287ee1498e884d3e1fe80fa3f101ef38bfa627c740daa87155"</span>, 
        <span class="hljs-string">"method"</span> : <span class="hljs-string">"sha256"</span>, 
        <span class="hljs-string">"salt"</span> : <span class="hljs-string">"KlA6suEwqFfN6pMQ"</span> 
      } 
=======
        <span class="hljs-string">"hash"</span> : <span class="hljs-string">"ae443ca5a9dd9431cc2d25ee212c0f4319f48037027fb79b4f7a226a64b34088"</span>, 
        <span class="hljs-string">"salt"</span> : <span class="hljs-string">"ylhR54WvheIFD43d"</span>, 
        <span class="hljs-string">"method"</span> : <span class="hljs-string">"sha256"</span> 
      }, 
      <span class="hljs-string">"active"</span> : <span class="hljs-literal">false</span>, 
      <span class="hljs-string">"changePassword"</span> : <span class="hljs-literal">false</span> 
>>>>>>> ca897dce
    }, 
    <span class="hljs-string">"configData"</span> : { 
    }, 
    <span class="hljs-string">"databases"</span> : { 
    }, 
    <span class="hljs-string">"user"</span> : <span class="hljs-string">"admin@yourapp"</span>, 
    <span class="hljs-string">"userData"</span> : { 
    } 
  }, 
  { 
    <span class="hljs-string">"_key"</span> : <span class="hljs-string">"10662"</span>, 
    <span class="hljs-string">"_id"</span> : <span class="hljs-string">"_users/10662"</span>, 
    <span class="hljs-string">"_rev"</span> : <span class="hljs-string">"10662"</span>, 
    <span class="hljs-string">"authData"</span> : { 
      <span class="hljs-string">"simple"</span> : { 
<<<<<<< HEAD
        <span class="hljs-string">"hash"</span> : <span class="hljs-string">"73398216501910343edd4eacb1046d352c31d93c317a6b9404aa41d91be2ef9a"</span>, 
        <span class="hljs-string">"salt"</span> : <span class="hljs-string">"Sv5DOttNjiAv5mcm"</span>, 
=======
        <span class="hljs-string">"hash"</span> : <span class="hljs-string">"4a71c64982fed5c3006112ff33288b47295292e50f7531ea5986697a9d2f902c"</span>, 
        <span class="hljs-string">"salt"</span> : <span class="hljs-string">"WVJddYwoQ1lkfZxr"</span>, 
>>>>>>> ca897dce
        <span class="hljs-string">"method"</span> : <span class="hljs-string">"sha256"</span> 
      }, 
      <span class="hljs-string">"active"</span> : <span class="hljs-literal">true</span>, 
      <span class="hljs-string">"changePassword"</span> : <span class="hljs-literal">false</span> 
    }, 
    <span class="hljs-string">"configData"</span> : { 
    }, 
    <span class="hljs-string">"databases"</span> : { 
    }, 
    <span class="hljs-string">"user"</span> : <span class="hljs-string">"admin@theirapp"</span>, 
    <span class="hljs-string">"userData"</span> : { 
    } 
  } 
]<|MERGE_RESOLUTION|>--- conflicted
+++ resolved
@@ -1,18 +1,13 @@
 arangosh&gt; db._users.toArray()
 [ 
   { 
-    <span class="hljs-string">"_key"</span> : <span class="hljs-string">"15"</span>, 
-    <span class="hljs-string">"_id"</span> : <span class="hljs-string">"_users/15"</span>, 
-    <span class="hljs-string">"_rev"</span> : <span class="hljs-string">"21"</span>, 
+    <span class="hljs-string">"_key"</span> : <span class="hljs-string">"10670"</span>, 
+    <span class="hljs-string">"_id"</span> : <span class="hljs-string">"_users/10670"</span>, 
+    <span class="hljs-string">"_rev"</span> : <span class="hljs-string">"10675"</span>, 
     <span class="hljs-string">"authData"</span> : { 
       <span class="hljs-string">"simple"</span> : { 
-<<<<<<< HEAD
-        <span class="hljs-string">"hash"</span> : <span class="hljs-string">"61f1c315d8971ea618e80a98fe7736de6c2e67f00a4521dbff9ec5b7d401e86c"</span>, 
-        <span class="hljs-string">"salt"</span> : <span class="hljs-string">"UQVZk27T1iH9OsZ7"</span>, 
-=======
         <span class="hljs-string">"hash"</span> : <span class="hljs-string">"63261c4ab8a1814df9db478b540c9a52b37bf6e1aa627d7326d0a16d5b08a7f0"</span>, 
         <span class="hljs-string">"salt"</span> : <span class="hljs-string">"U2gXEhRZWcaybTHT"</span>, 
->>>>>>> ca897dce
         <span class="hljs-string">"method"</span> : <span class="hljs-string">"sha256"</span> 
       }, 
       <span class="hljs-string">"active"</span> : <span class="hljs-literal">true</span>, 
@@ -21,22 +16,13 @@
     <span class="hljs-string">"configData"</span> : { 
     }, 
     <span class="hljs-string">"databases"</span> : { 
-      <span class="hljs-string">"*"</span> : <span class="hljs-string">"rw"</span> 
+      <span class="hljs-string">"_system"</span> : <span class="hljs-string">"rw"</span> 
     }, 
-    <span class="hljs-string">"user"</span> : <span class="hljs-string">"root"</span>, 
+    <span class="hljs-string">"user"</span> : <span class="hljs-string">"admin@secapp"</span>, 
     <span class="hljs-string">"userData"</span> : { 
     } 
   }, 
   { 
-<<<<<<< HEAD
-    <span class="hljs-string">"_key"</span> : <span class="hljs-string">"9926"</span>, 
-    <span class="hljs-string">"_id"</span> : <span class="hljs-string">"_users/9926"</span>, 
-    <span class="hljs-string">"_rev"</span> : <span class="hljs-string">"9926"</span>, 
-    <span class="hljs-string">"authData"</span> : { 
-      <span class="hljs-string">"simple"</span> : { 
-        <span class="hljs-string">"hash"</span> : <span class="hljs-string">"af7817b02aa1fc27652ee62d4485459e58af493f75fc1b790fb2117d9a6c570d"</span>, 
-        <span class="hljs-string">"salt"</span> : <span class="hljs-string">"RZ9FG7Q4hCpEoXZY"</span>, 
-=======
     <span class="hljs-string">"_key"</span> : <span class="hljs-string">"12866"</span>, 
     <span class="hljs-string">"_id"</span> : <span class="hljs-string">"_users/12866"</span>, 
     <span class="hljs-string">"_rev"</span> : <span class="hljs-string">"12873"</span>, 
@@ -65,7 +51,27 @@
       <span class="hljs-string">"simple"</span> : { 
         <span class="hljs-string">"hash"</span> : <span class="hljs-string">"26f10f1ba810766462b7d6fd03d2c4314afcd395672ca2db18f00fec5f2c715e"</span>, 
         <span class="hljs-string">"salt"</span> : <span class="hljs-string">"XQVb2H11wKWWAp0Z"</span>, 
->>>>>>> ca897dce
+        <span class="hljs-string">"method"</span> : <span class="hljs-string">"sha256"</span> 
+      }, 
+      <span class="hljs-string">"active"</span> : <span class="hljs-literal">true</span>, 
+      <span class="hljs-string">"changePassword"</span> : <span class="hljs-literal">false</span> 
+    }, 
+    <span class="hljs-string">"configData"</span> : { 
+    }, 
+    <span class="hljs-string">"databases"</span> : { 
+    }, 
+    <span class="hljs-string">"user"</span> : <span class="hljs-string">"admin@theirapp"</span>, 
+    <span class="hljs-string">"userData"</span> : { 
+    } 
+  }, 
+  { 
+    <span class="hljs-string">"_key"</span> : <span class="hljs-string">"9927"</span>, 
+    <span class="hljs-string">"_id"</span> : <span class="hljs-string">"_users/9927"</span>, 
+    <span class="hljs-string">"_rev"</span> : <span class="hljs-string">"9927"</span>, 
+    <span class="hljs-string">"authData"</span> : { 
+      <span class="hljs-string">"simple"</span> : { 
+        <span class="hljs-string">"hash"</span> : <span class="hljs-string">"f683c3a50408c3a9444984e73beb0fcc3d6adf854daf793f57f4888ed5f52358"</span>, 
+        <span class="hljs-string">"salt"</span> : <span class="hljs-string">"f6p2zDfCnXN7P6Vu"</span>, 
         <span class="hljs-string">"method"</span> : <span class="hljs-string">"sha256"</span> 
       }, 
       <span class="hljs-string">"active"</span> : <span class="hljs-literal">true</span>, 
@@ -80,18 +86,35 @@
     } 
   }, 
   { 
-    <span class="hljs-string">"_key"</span> : <span class="hljs-string">"10893"</span>, 
-    <span class="hljs-string">"_id"</span> : <span class="hljs-string">"_users/10893"</span>, 
-    <span class="hljs-string">"_rev"</span> : <span class="hljs-string">"10900"</span>, 
+    <span class="hljs-string">"_key"</span> : <span class="hljs-string">"15"</span>, 
+    <span class="hljs-string">"_id"</span> : <span class="hljs-string">"_users/15"</span>, 
+    <span class="hljs-string">"_rev"</span> : <span class="hljs-string">"21"</span>, 
     <span class="hljs-string">"authData"</span> : { 
       <span class="hljs-string">"simple"</span> : { 
-<<<<<<< HEAD
-        <span class="hljs-string">"hash"</span> : <span class="hljs-string">"e7cb42cf5dcb271e61e0a07a5baa6537f8ca4039afaa26c54c0f3e8f7a5c48c9"</span>, 
-        <span class="hljs-string">"salt"</span> : <span class="hljs-string">"skHw5a6TlUcJSPzS"</span>, 
-=======
-        <span class="hljs-string">"hash"</span> : <span class="hljs-string">"f683c3a50408c3a9444984e73beb0fcc3d6adf854daf793f57f4888ed5f52358"</span>, 
-        <span class="hljs-string">"salt"</span> : <span class="hljs-string">"f6p2zDfCnXN7P6Vu"</span>, 
->>>>>>> ca897dce
+        <span class="hljs-string">"hash"</span> : <span class="hljs-string">"410b161b00a3ba64027babceb5d441079c43c2806d3ec93d56b63198b4a0c683"</span>, 
+        <span class="hljs-string">"salt"</span> : <span class="hljs-string">"FFkrGbTNsmzMdJIM"</span>, 
+        <span class="hljs-string">"method"</span> : <span class="hljs-string">"sha256"</span> 
+      }, 
+      <span class="hljs-string">"active"</span> : <span class="hljs-literal">true</span>, 
+      <span class="hljs-string">"changePassword"</span> : <span class="hljs-literal">false</span> 
+    }, 
+    <span class="hljs-string">"configData"</span> : { 
+    }, 
+    <span class="hljs-string">"databases"</span> : { 
+      <span class="hljs-string">"*"</span> : <span class="hljs-string">"rw"</span> 
+    }, 
+    <span class="hljs-string">"user"</span> : <span class="hljs-string">"root"</span>, 
+    <span class="hljs-string">"userData"</span> : { 
+    } 
+  }, 
+  { 
+    <span class="hljs-string">"_key"</span> : <span class="hljs-string">"10894"</span>, 
+    <span class="hljs-string">"_id"</span> : <span class="hljs-string">"_users/10894"</span>, 
+    <span class="hljs-string">"_rev"</span> : <span class="hljs-string">"10901"</span>, 
+    <span class="hljs-string">"authData"</span> : { 
+      <span class="hljs-string">"simple"</span> : { 
+        <span class="hljs-string">"hash"</span> : <span class="hljs-string">"e6448caf1bad6b4275874da52c2155b25888516b1603b3de4dbd3fcb480c293f"</span>, 
+        <span class="hljs-string">"salt"</span> : <span class="hljs-string">"mSXtT1lExtirL4Fr"</span>, 
         <span class="hljs-string">"method"</span> : <span class="hljs-string">"sha256"</span> 
       }, 
       <span class="hljs-string">"active"</span> : <span class="hljs-literal">true</span>, 
@@ -106,72 +129,13 @@
     } 
   }, 
   { 
-    <span class="hljs-string">"_key"</span> : <span class="hljs-string">"10669"</span>, 
-    <span class="hljs-string">"_id"</span> : <span class="hljs-string">"_users/10669"</span>, 
-    <span class="hljs-string">"_rev"</span> : <span class="hljs-string">"10674"</span>, 
+    <span class="hljs-string">"_key"</span> : <span class="hljs-string">"10107"</span>, 
+    <span class="hljs-string">"_id"</span> : <span class="hljs-string">"_users/10107"</span>, 
+    <span class="hljs-string">"_rev"</span> : <span class="hljs-string">"10112"</span>, 
     <span class="hljs-string">"authData"</span> : { 
       <span class="hljs-string">"simple"</span> : { 
-<<<<<<< HEAD
-        <span class="hljs-string">"hash"</span> : <span class="hljs-string">"e75bc5540e6991a28945d31a747a1b5dae942580f3fc9963b66b860d9595a655"</span>, 
-        <span class="hljs-string">"salt"</span> : <span class="hljs-string">"5DQuRTXNWPum1lQs"</span>, 
-=======
-        <span class="hljs-string">"hash"</span> : <span class="hljs-string">"410b161b00a3ba64027babceb5d441079c43c2806d3ec93d56b63198b4a0c683"</span>, 
-        <span class="hljs-string">"salt"</span> : <span class="hljs-string">"FFkrGbTNsmzMdJIM"</span>, 
->>>>>>> ca897dce
-        <span class="hljs-string">"method"</span> : <span class="hljs-string">"sha256"</span> 
-      }, 
-      <span class="hljs-string">"active"</span> : <span class="hljs-literal">true</span>, 
-      <span class="hljs-string">"changePassword"</span> : <span class="hljs-literal">false</span> 
-    }, 
-    <span class="hljs-string">"configData"</span> : { 
-    }, 
-    <span class="hljs-string">"databases"</span> : { 
-      <span class="hljs-string">"_system"</span> : <span class="hljs-string">"rw"</span> 
-    }, 
-    <span class="hljs-string">"user"</span> : <span class="hljs-string">"admin@secapp"</span>, 
-    <span class="hljs-string">"userData"</span> : { 
-    } 
-  }, 
-  { 
-<<<<<<< HEAD
-    <span class="hljs-string">"_key"</span> : <span class="hljs-string">"10095"</span>, 
-    <span class="hljs-string">"_id"</span> : <span class="hljs-string">"_users/10095"</span>, 
-    <span class="hljs-string">"_rev"</span> : <span class="hljs-string">"10101"</span>, 
-    <span class="hljs-string">"authData"</span> : { 
-      <span class="hljs-string">"simple"</span> : { 
-        <span class="hljs-string">"hash"</span> : <span class="hljs-string">"54bd7f346d562ed980ede75eaf2af1ad876523c01964b9d4f00bcec1c535b21b"</span>, 
-        <span class="hljs-string">"salt"</span> : <span class="hljs-string">"azTwPaFtCXh0UqRs"</span>, 
-        <span class="hljs-string">"method"</span> : <span class="hljs-string">"sha256"</span> 
-      }, 
-      <span class="hljs-string">"active"</span> : <span class="hljs-literal">true</span>, 
-      <span class="hljs-string">"changePassword"</span> : <span class="hljs-literal">false</span> 
-    }, 
-    <span class="hljs-string">"configData"</span> : { 
-    }, 
-    <span class="hljs-string">"databases"</span> : { 
-      <span class="hljs-string">"mydb"</span> : <span class="hljs-string">"rw"</span> 
-    }, 
-    <span class="hljs-string">"user"</span> : <span class="hljs-string">"admin"</span>, 
-    <span class="hljs-string">"userData"</span> : { 
-    } 
-  }, 
-  { 
-    <span class="hljs-string">"_key"</span> : <span class="hljs-string">"10106"</span>, 
-    <span class="hljs-string">"_id"</span> : <span class="hljs-string">"_users/10106"</span>, 
-    <span class="hljs-string">"_rev"</span> : <span class="hljs-string">"10111"</span>, 
-    <span class="hljs-string">"authData"</span> : { 
-      <span class="hljs-string">"simple"</span> : { 
-        <span class="hljs-string">"hash"</span> : <span class="hljs-string">"7fcc8514c5561691ecd6e754b6d10910c609d320ade55dadeedd35d554c0fd4b"</span>, 
-        <span class="hljs-string">"salt"</span> : <span class="hljs-string">"IDMIAkwiZtBmSX6Z"</span>, 
-=======
-    <span class="hljs-string">"_key"</span> : <span class="hljs-string">"10894"</span>, 
-    <span class="hljs-string">"_id"</span> : <span class="hljs-string">"_users/10894"</span>, 
-    <span class="hljs-string">"_rev"</span> : <span class="hljs-string">"10901"</span>, 
-    <span class="hljs-string">"authData"</span> : { 
-      <span class="hljs-string">"simple"</span> : { 
-        <span class="hljs-string">"hash"</span> : <span class="hljs-string">"e6448caf1bad6b4275874da52c2155b25888516b1603b3de4dbd3fcb480c293f"</span>, 
-        <span class="hljs-string">"salt"</span> : <span class="hljs-string">"mSXtT1lExtirL4Fr"</span>, 
->>>>>>> ca897dce
+        <span class="hljs-string">"hash"</span> : <span class="hljs-string">"ae443ca5a9dd9431cc2d25ee212c0f4319f48037027fb79b4f7a226a64b34088"</span>, 
+        <span class="hljs-string">"salt"</span> : <span class="hljs-string">"ylhR54WvheIFD43d"</span>, 
         <span class="hljs-string">"method"</span> : <span class="hljs-string">"sha256"</span> 
       }, 
       <span class="hljs-string">"active"</span> : <span class="hljs-literal">false</span>, 
@@ -187,48 +151,13 @@
     } 
   }, 
   { 
-    <span class="hljs-string">"_key"</span> : <span class="hljs-string">"12891"</span>, 
-    <span class="hljs-string">"_id"</span> : <span class="hljs-string">"_users/12891"</span>, 
-    <span class="hljs-string">"_rev"</span> : <span class="hljs-string">"12898"</span>, 
-    <span class="hljs-string">"authData"</span> : { 
-      <span class="hljs-string">"active"</span> : <span class="hljs-literal">true</span>, 
-      <span class="hljs-string">"changePassword"</span> : <span class="hljs-literal">false</span>, 
-      <span class="hljs-string">"simple"</span> : { 
-<<<<<<< HEAD
-        <span class="hljs-string">"hash"</span> : <span class="hljs-string">"6fbd26f0a5bb4d287ee1498e884d3e1fe80fa3f101ef38bfa627c740daa87155"</span>, 
-        <span class="hljs-string">"method"</span> : <span class="hljs-string">"sha256"</span>, 
-        <span class="hljs-string">"salt"</span> : <span class="hljs-string">"KlA6suEwqFfN6pMQ"</span> 
-      } 
-=======
-        <span class="hljs-string">"hash"</span> : <span class="hljs-string">"ae443ca5a9dd9431cc2d25ee212c0f4319f48037027fb79b4f7a226a64b34088"</span>, 
-        <span class="hljs-string">"salt"</span> : <span class="hljs-string">"ylhR54WvheIFD43d"</span>, 
-        <span class="hljs-string">"method"</span> : <span class="hljs-string">"sha256"</span> 
-      }, 
-      <span class="hljs-string">"active"</span> : <span class="hljs-literal">false</span>, 
-      <span class="hljs-string">"changePassword"</span> : <span class="hljs-literal">false</span> 
->>>>>>> ca897dce
-    }, 
-    <span class="hljs-string">"configData"</span> : { 
-    }, 
-    <span class="hljs-string">"databases"</span> : { 
-    }, 
-    <span class="hljs-string">"user"</span> : <span class="hljs-string">"admin@yourapp"</span>, 
-    <span class="hljs-string">"userData"</span> : { 
-    } 
-  }, 
-  { 
-    <span class="hljs-string">"_key"</span> : <span class="hljs-string">"10662"</span>, 
-    <span class="hljs-string">"_id"</span> : <span class="hljs-string">"_users/10662"</span>, 
-    <span class="hljs-string">"_rev"</span> : <span class="hljs-string">"10662"</span>, 
+    <span class="hljs-string">"_key"</span> : <span class="hljs-string">"10096"</span>, 
+    <span class="hljs-string">"_id"</span> : <span class="hljs-string">"_users/10096"</span>, 
+    <span class="hljs-string">"_rev"</span> : <span class="hljs-string">"10102"</span>, 
     <span class="hljs-string">"authData"</span> : { 
       <span class="hljs-string">"simple"</span> : { 
-<<<<<<< HEAD
-        <span class="hljs-string">"hash"</span> : <span class="hljs-string">"73398216501910343edd4eacb1046d352c31d93c317a6b9404aa41d91be2ef9a"</span>, 
-        <span class="hljs-string">"salt"</span> : <span class="hljs-string">"Sv5DOttNjiAv5mcm"</span>, 
-=======
         <span class="hljs-string">"hash"</span> : <span class="hljs-string">"4a71c64982fed5c3006112ff33288b47295292e50f7531ea5986697a9d2f902c"</span>, 
         <span class="hljs-string">"salt"</span> : <span class="hljs-string">"WVJddYwoQ1lkfZxr"</span>, 
->>>>>>> ca897dce
         <span class="hljs-string">"method"</span> : <span class="hljs-string">"sha256"</span> 
       }, 
       <span class="hljs-string">"active"</span> : <span class="hljs-literal">true</span>, 
@@ -237,8 +166,9 @@
     <span class="hljs-string">"configData"</span> : { 
     }, 
     <span class="hljs-string">"databases"</span> : { 
+      <span class="hljs-string">"mydb"</span> : <span class="hljs-string">"rw"</span> 
     }, 
-    <span class="hljs-string">"user"</span> : <span class="hljs-string">"admin@theirapp"</span>, 
+    <span class="hljs-string">"user"</span> : <span class="hljs-string">"admin"</span>, 
     <span class="hljs-string">"userData"</span> : { 
     } 
   } 
