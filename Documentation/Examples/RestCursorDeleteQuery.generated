shell> curl -X POST --data-binary @- --dump - http://localhost:8529/_api/cursor &lt;&lt;EOF
{ 
  <span class="hljs-string">"query"</span> : <span class="hljs-string">"FOR p IN products REMOVE p IN products"</span> 
}
EOF

HTTP/<span class="hljs-number">1.1</span> <span class="hljs-number">201</span> Created
content-type: application/json; charset=utf<span class="hljs-number">-8</span>
x-content-type-options: nosniff

{ 
  <span class="hljs-string">"result"</span> : [ ], 
  <span class="hljs-string">"hasMore"</span> : <span class="hljs-literal">false</span>, 
  <span class="hljs-string">"cached"</span> : <span class="hljs-literal">false</span>, 
  <span class="hljs-string">"extra"</span> : { 
    <span class="hljs-string">"stats"</span> : { 
      <span class="hljs-string">"writesExecuted"</span> : <span class="hljs-number">2</span>, 
      <span class="hljs-string">"writesIgnored"</span> : <span class="hljs-number">0</span>, 
      <span class="hljs-string">"scannedFull"</span> : <span class="hljs-number">2</span>, 
      <span class="hljs-string">"scannedIndex"</span> : <span class="hljs-number">0</span>, 
      <span class="hljs-string">"filtered"</span> : <span class="hljs-number">0</span>, 
      <span class="hljs-string">"httpRequests"</span> : <span class="hljs-number">0</span>, 
<<<<<<< HEAD
      <span class="hljs-string">"executionTime"</span> : <span class="hljs-number">0.0004029273986816406</span> 
=======
      <span class="hljs-string">"executionTime"</span> : <span class="hljs-number">0.00028514862060546875</span> 
>>>>>>> a692577f
    }, 
    <span class="hljs-string">"warnings"</span> : [ ] 
  }, 
  <span class="hljs-string">"error"</span> : <span class="hljs-literal">false</span>, 
  <span class="hljs-string">"code"</span> : <span class="hljs-number">201</span> 
}<|MERGE_RESOLUTION|>--- conflicted
+++ resolved
@@ -20,11 +20,7 @@
       <span class="hljs-string">"scannedIndex"</span> : <span class="hljs-number">0</span>, 
       <span class="hljs-string">"filtered"</span> : <span class="hljs-number">0</span>, 
       <span class="hljs-string">"httpRequests"</span> : <span class="hljs-number">0</span>, 
-<<<<<<< HEAD
-      <span class="hljs-string">"executionTime"</span> : <span class="hljs-number">0.0004029273986816406</span> 
-=======
       <span class="hljs-string">"executionTime"</span> : <span class="hljs-number">0.00028514862060546875</span> 
->>>>>>> a692577f
     }, 
     <span class="hljs-string">"warnings"</span> : [ ] 
   }, 
