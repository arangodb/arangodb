--- conflicted
+++ resolved
@@ -20,11 +20,7 @@
       <span class="hljs-string">"scannedIndex"</span> : <span class="hljs-number">0</span>, 
       <span class="hljs-string">"filtered"</span> : <span class="hljs-number">0</span>, 
       <span class="hljs-string">"httpRequests"</span> : <span class="hljs-number">0</span>, 
-<<<<<<< HEAD
-      <span class="hljs-string">"executionTime"</span> : <span class="hljs-number">0.00014781951904296875</span> 
-=======
       <span class="hljs-string">"executionTime"</span> : <span class="hljs-number">0.0001163482666015625</span> 
->>>>>>> 59953d64
     }, 
     <span class="hljs-string">"warnings"</span> : [ ] 
   }, 
