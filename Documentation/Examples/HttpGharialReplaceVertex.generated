shell> curl -X PUT --data-binary @- --dump - http://localhost:8529/_api/gharial/social/vertex/female/alice &lt;&lt;EOF
{ 
  <span class="hljs-string">"name"</span> : <span class="hljs-string">"Alice Cooper"</span>, 
  <span class="hljs-string">"age"</span> : <span class="hljs-number">26</span> 
}
EOF

HTTP/<span class="hljs-number">1.1</span> <span class="hljs-number">202</span> Accepted
<<<<<<< HEAD
content-type: application/json; charset=utf<span class="hljs-number">-8</span>
etag: _Wmxfk22--_
=======
>>>>>>> 59953d64
x-content-type-options: nosniff
content-type: application/json; charset=utf<span class="hljs-number">-8</span>
etag: _WnWWwNq--_

{ 
  <span class="hljs-string">"error"</span> : <span class="hljs-literal">false</span>, 
  <span class="hljs-string">"code"</span> : <span class="hljs-number">202</span>, 
  <span class="hljs-string">"vertex"</span> : { 
    <span class="hljs-string">"_id"</span> : <span class="hljs-string">"female/alice"</span>, 
    <span class="hljs-string">"_key"</span> : <span class="hljs-string">"alice"</span>, 
<<<<<<< HEAD
    <span class="hljs-string">"_rev"</span> : <span class="hljs-string">"_Wmxfk22--_"</span>, 
    <span class="hljs-string">"_oldRev"</span> : <span class="hljs-string">"_Wmxfk02--_"</span> 
=======
    <span class="hljs-string">"_rev"</span> : <span class="hljs-string">"_WnWWwNq--_"</span>, 
    <span class="hljs-string">"_oldRev"</span> : <span class="hljs-string">"_WnWWwNW--_"</span> 
>>>>>>> 59953d64
  } 
}<|MERGE_RESOLUTION|>--- conflicted
+++ resolved
@@ -6,11 +6,6 @@
 EOF
 
 HTTP/<span class="hljs-number">1.1</span> <span class="hljs-number">202</span> Accepted
-<<<<<<< HEAD
-content-type: application/json; charset=utf<span class="hljs-number">-8</span>
-etag: _Wmxfk22--_
-=======
->>>>>>> 59953d64
 x-content-type-options: nosniff
 content-type: application/json; charset=utf<span class="hljs-number">-8</span>
 etag: _WnWWwNq--_
@@ -21,12 +16,7 @@
   <span class="hljs-string">"vertex"</span> : { 
     <span class="hljs-string">"_id"</span> : <span class="hljs-string">"female/alice"</span>, 
     <span class="hljs-string">"_key"</span> : <span class="hljs-string">"alice"</span>, 
-<<<<<<< HEAD
-    <span class="hljs-string">"_rev"</span> : <span class="hljs-string">"_Wmxfk22--_"</span>, 
-    <span class="hljs-string">"_oldRev"</span> : <span class="hljs-string">"_Wmxfk02--_"</span> 
-=======
     <span class="hljs-string">"_rev"</span> : <span class="hljs-string">"_WnWWwNq--_"</span>, 
     <span class="hljs-string">"_oldRev"</span> : <span class="hljs-string">"_WnWWwNW--_"</span> 
->>>>>>> 59953d64
   } 
 }