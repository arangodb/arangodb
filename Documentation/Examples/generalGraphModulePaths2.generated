--- conflicted
+++ resolved
@@ -6,18 +6,6 @@
     { 
       <span class="hljs-string">"vertices"</span> : [ 
         { 
-<<<<<<< HEAD
-          "_id" : "female/diana", 
-          "_key" : "diana", 
-          "_rev" : "1706238913", 
-          "name" : "Diana" 
-        }, 
-        { 
-          "_id" : "male/charly", 
-          "_key" : "charly", 
-          "_rev" : "1706042305", 
-          "name" : "Charly" 
-=======
           <span class="hljs-string">"_id"</span> : <span class="hljs-string">"female/diana"</span>, 
           <span class="hljs-string">"_key"</span> : <span class="hljs-string">"diana"</span>, 
           <span class="hljs-string">"_rev"</span> : <span class="hljs-string">"1718554146"</span>, 
@@ -28,32 +16,10 @@
           <span class="hljs-string">"_key"</span> : <span class="hljs-string">"charly"</span>, 
           <span class="hljs-string">"_rev"</span> : <span class="hljs-string">"1718357538"</span>, 
           <span class="hljs-string">"name"</span> : <span class="hljs-string">"Charly"</span> 
->>>>>>> 1a748b46
-        } 
-      ], 
-      <span class="hljs-string">"edges"</span> : [ 
-        { 
-<<<<<<< HEAD
-          "_id" : "relation/charlyAndDiana", 
-          "_key" : "charlyAndDiana", 
-          "_rev" : "1707025345", 
-          "_from" : "male/charly", 
-          "_to" : "female/diana", 
-          "type" : "married" 
-        } 
-      ], 
-      "source" : { 
-        "_id" : "female/diana", 
-        "_key" : "diana", 
-        "_rev" : "1706238913", 
-        "name" : "Diana" 
-      }, 
-      "destination" : { 
-        "_id" : "male/charly", 
-        "_key" : "charly", 
-        "_rev" : "1706042305", 
-        "name" : "Charly" 
-=======
+        } 
+      ], 
+      <span class="hljs-string">"edges"</span> : [ 
+        { 
           <span class="hljs-string">"_id"</span> : <span class="hljs-string">"relation/charlyAndDiana"</span>, 
           <span class="hljs-string">"_key"</span> : <span class="hljs-string">"charlyAndDiana"</span>, 
           <span class="hljs-string">"_rev"</span> : <span class="hljs-string">"1719340578"</span>, 
@@ -73,30 +39,11 @@
         <span class="hljs-string">"_key"</span> : <span class="hljs-string">"charly"</span>, 
         <span class="hljs-string">"_rev"</span> : <span class="hljs-string">"1718357538"</span>, 
         <span class="hljs-string">"name"</span> : <span class="hljs-string">"Charly"</span> 
->>>>>>> 1a748b46
-      } 
-    }, 
-    { 
-      <span class="hljs-string">"vertices"</span> : [ 
-        { 
-<<<<<<< HEAD
-          "_id" : "female/diana", 
-          "_key" : "diana", 
-          "_rev" : "1706238913", 
-          "name" : "Diana" 
-        }, 
-        { 
-          "_id" : "male/charly", 
-          "_key" : "charly", 
-          "_rev" : "1706042305", 
-          "name" : "Charly" 
-        }, 
-        { 
-          "_id" : "female/alice", 
-          "_key" : "alice", 
-          "_rev" : "1705518017", 
-          "name" : "Alice" 
-=======
+      } 
+    }, 
+    { 
+      <span class="hljs-string">"vertices"</span> : [ 
+        { 
           <span class="hljs-string">"_id"</span> : <span class="hljs-string">"female/diana"</span>, 
           <span class="hljs-string">"_key"</span> : <span class="hljs-string">"diana"</span>, 
           <span class="hljs-string">"_rev"</span> : <span class="hljs-string">"1718554146"</span>, 
@@ -113,40 +60,10 @@
           <span class="hljs-string">"_key"</span> : <span class="hljs-string">"alice"</span>, 
           <span class="hljs-string">"_rev"</span> : <span class="hljs-string">"1717833250"</span>, 
           <span class="hljs-string">"name"</span> : <span class="hljs-string">"Alice"</span> 
->>>>>>> 1a748b46
-        } 
-      ], 
-      <span class="hljs-string">"edges"</span> : [ 
-        { 
-<<<<<<< HEAD
-          "_id" : "relation/charlyAndDiana", 
-          "_key" : "charlyAndDiana", 
-          "_rev" : "1707025345", 
-          "_from" : "male/charly", 
-          "_to" : "female/diana", 
-          "type" : "married" 
-        }, 
-        { 
-          "_id" : "relation/aliceAndCharly", 
-          "_key" : "aliceAndCharly", 
-          "_rev" : "1706828737", 
-          "_from" : "female/alice", 
-          "_to" : "male/charly", 
-          "type" : "friend" 
-        } 
-      ], 
-      "source" : { 
-        "_id" : "female/diana", 
-        "_key" : "diana", 
-        "_rev" : "1706238913", 
-        "name" : "Diana" 
-      }, 
-      "destination" : { 
-        "_id" : "female/alice", 
-        "_key" : "alice", 
-        "_rev" : "1705518017", 
-        "name" : "Alice" 
-=======
+        } 
+      ], 
+      <span class="hljs-string">"edges"</span> : [ 
+        { 
           <span class="hljs-string">"_id"</span> : <span class="hljs-string">"relation/charlyAndDiana"</span>, 
           <span class="hljs-string">"_key"</span> : <span class="hljs-string">"charlyAndDiana"</span>, 
           <span class="hljs-string">"_rev"</span> : <span class="hljs-string">"1719340578"</span>, 
@@ -174,24 +91,11 @@
         <span class="hljs-string">"_key"</span> : <span class="hljs-string">"alice"</span>, 
         <span class="hljs-string">"_rev"</span> : <span class="hljs-string">"1717833250"</span>, 
         <span class="hljs-string">"name"</span> : <span class="hljs-string">"Alice"</span> 
->>>>>>> 1a748b46
-      } 
-    }, 
-    { 
-      <span class="hljs-string">"vertices"</span> : [ 
-        { 
-<<<<<<< HEAD
-          "_id" : "female/diana", 
-          "_key" : "diana", 
-          "_rev" : "1706238913", 
-          "name" : "Diana" 
-        }, 
-        { 
-          "_id" : "male/bob", 
-          "_key" : "bob", 
-          "_rev" : "1705845697", 
-          "name" : "Bob" 
-=======
+      } 
+    }, 
+    { 
+      <span class="hljs-string">"vertices"</span> : [ 
+        { 
           <span class="hljs-string">"_id"</span> : <span class="hljs-string">"female/diana"</span>, 
           <span class="hljs-string">"_key"</span> : <span class="hljs-string">"diana"</span>, 
           <span class="hljs-string">"_rev"</span> : <span class="hljs-string">"1718554146"</span>, 
@@ -202,32 +106,10 @@
           <span class="hljs-string">"_key"</span> : <span class="hljs-string">"bob"</span>, 
           <span class="hljs-string">"_rev"</span> : <span class="hljs-string">"1718160930"</span>, 
           <span class="hljs-string">"name"</span> : <span class="hljs-string">"Bob"</span> 
->>>>>>> 1a748b46
-        } 
-      ], 
-      <span class="hljs-string">"edges"</span> : [ 
-        { 
-<<<<<<< HEAD
-          "_id" : "relation/bobAndDiana", 
-          "_key" : "bobAndDiana", 
-          "_rev" : "1707221953", 
-          "_from" : "male/bob", 
-          "_to" : "female/diana", 
-          "type" : "friend" 
-        } 
-      ], 
-      "source" : { 
-        "_id" : "female/diana", 
-        "_key" : "diana", 
-        "_rev" : "1706238913", 
-        "name" : "Diana" 
-      }, 
-      "destination" : { 
-        "_id" : "male/bob", 
-        "_key" : "bob", 
-        "_rev" : "1705845697", 
-        "name" : "Bob" 
-=======
+        } 
+      ], 
+      <span class="hljs-string">"edges"</span> : [ 
+        { 
           <span class="hljs-string">"_id"</span> : <span class="hljs-string">"relation/bobAndDiana"</span>, 
           <span class="hljs-string">"_key"</span> : <span class="hljs-string">"bobAndDiana"</span>, 
           <span class="hljs-string">"_rev"</span> : <span class="hljs-string">"1719537186"</span>, 
@@ -247,30 +129,11 @@
         <span class="hljs-string">"_key"</span> : <span class="hljs-string">"bob"</span>, 
         <span class="hljs-string">"_rev"</span> : <span class="hljs-string">"1718160930"</span>, 
         <span class="hljs-string">"name"</span> : <span class="hljs-string">"Bob"</span> 
->>>>>>> 1a748b46
-      } 
-    }, 
-    { 
-      <span class="hljs-string">"vertices"</span> : [ 
-        { 
-<<<<<<< HEAD
-          "_id" : "female/diana", 
-          "_key" : "diana", 
-          "_rev" : "1706238913", 
-          "name" : "Diana" 
-        }, 
-        { 
-          "_id" : "male/bob", 
-          "_key" : "bob", 
-          "_rev" : "1705845697", 
-          "name" : "Bob" 
-        }, 
-        { 
-          "_id" : "female/alice", 
-          "_key" : "alice", 
-          "_rev" : "1705518017", 
-          "name" : "Alice" 
-=======
+      } 
+    }, 
+    { 
+      <span class="hljs-string">"vertices"</span> : [ 
+        { 
           <span class="hljs-string">"_id"</span> : <span class="hljs-string">"female/diana"</span>, 
           <span class="hljs-string">"_key"</span> : <span class="hljs-string">"diana"</span>, 
           <span class="hljs-string">"_rev"</span> : <span class="hljs-string">"1718554146"</span>, 
@@ -287,40 +150,10 @@
           <span class="hljs-string">"_key"</span> : <span class="hljs-string">"alice"</span>, 
           <span class="hljs-string">"_rev"</span> : <span class="hljs-string">"1717833250"</span>, 
           <span class="hljs-string">"name"</span> : <span class="hljs-string">"Alice"</span> 
->>>>>>> 1a748b46
-        } 
-      ], 
-      <span class="hljs-string">"edges"</span> : [ 
-        { 
-<<<<<<< HEAD
-          "_id" : "relation/bobAndDiana", 
-          "_key" : "bobAndDiana", 
-          "_rev" : "1707221953", 
-          "_from" : "male/bob", 
-          "_to" : "female/diana", 
-          "type" : "friend" 
-        }, 
-        { 
-          "_id" : "relation/aliceAndBob", 
-          "_key" : "aliceAndBob", 
-          "_rev" : "1706566593", 
-          "_from" : "female/alice", 
-          "_to" : "male/bob", 
-          "type" : "married" 
-        } 
-      ], 
-      "source" : { 
-        "_id" : "female/diana", 
-        "_key" : "diana", 
-        "_rev" : "1706238913", 
-        "name" : "Diana" 
-      }, 
-      "destination" : { 
-        "_id" : "female/alice", 
-        "_key" : "alice", 
-        "_rev" : "1705518017", 
-        "name" : "Alice" 
-=======
+        } 
+      ], 
+      <span class="hljs-string">"edges"</span> : [ 
+        { 
           <span class="hljs-string">"_id"</span> : <span class="hljs-string">"relation/bobAndDiana"</span>, 
           <span class="hljs-string">"_key"</span> : <span class="hljs-string">"bobAndDiana"</span>, 
           <span class="hljs-string">"_rev"</span> : <span class="hljs-string">"1719537186"</span>, 
@@ -348,24 +181,11 @@
         <span class="hljs-string">"_key"</span> : <span class="hljs-string">"alice"</span>, 
         <span class="hljs-string">"_rev"</span> : <span class="hljs-string">"1717833250"</span>, 
         <span class="hljs-string">"name"</span> : <span class="hljs-string">"Alice"</span> 
->>>>>>> 1a748b46
-      } 
-    }, 
-    { 
-      <span class="hljs-string">"vertices"</span> : [ 
-        { 
-<<<<<<< HEAD
-          "_id" : "male/bob", 
-          "_key" : "bob", 
-          "_rev" : "1705845697", 
-          "name" : "Bob" 
-        }, 
-        { 
-          "_id" : "female/alice", 
-          "_key" : "alice", 
-          "_rev" : "1705518017", 
-          "name" : "Alice" 
-=======
+      } 
+    }, 
+    { 
+      <span class="hljs-string">"vertices"</span> : [ 
+        { 
           <span class="hljs-string">"_id"</span> : <span class="hljs-string">"male/bob"</span>, 
           <span class="hljs-string">"_key"</span> : <span class="hljs-string">"bob"</span>, 
           <span class="hljs-string">"_rev"</span> : <span class="hljs-string">"1718160930"</span>, 
@@ -376,32 +196,10 @@
           <span class="hljs-string">"_key"</span> : <span class="hljs-string">"alice"</span>, 
           <span class="hljs-string">"_rev"</span> : <span class="hljs-string">"1717833250"</span>, 
           <span class="hljs-string">"name"</span> : <span class="hljs-string">"Alice"</span> 
->>>>>>> 1a748b46
-        } 
-      ], 
-      <span class="hljs-string">"edges"</span> : [ 
-        { 
-<<<<<<< HEAD
-          "_id" : "relation/aliceAndBob", 
-          "_key" : "aliceAndBob", 
-          "_rev" : "1706566593", 
-          "_from" : "female/alice", 
-          "_to" : "male/bob", 
-          "type" : "married" 
-        } 
-      ], 
-      "source" : { 
-        "_id" : "male/bob", 
-        "_key" : "bob", 
-        "_rev" : "1705845697", 
-        "name" : "Bob" 
-      }, 
-      "destination" : { 
-        "_id" : "female/alice", 
-        "_key" : "alice", 
-        "_rev" : "1705518017", 
-        "name" : "Alice" 
-=======
+        } 
+      ], 
+      <span class="hljs-string">"edges"</span> : [ 
+        { 
           <span class="hljs-string">"_id"</span> : <span class="hljs-string">"relation/aliceAndBob"</span>, 
           <span class="hljs-string">"_key"</span> : <span class="hljs-string">"aliceAndBob"</span>, 
           <span class="hljs-string">"_rev"</span> : <span class="hljs-string">"1718881826"</span>, 
@@ -421,24 +219,11 @@
         <span class="hljs-string">"_key"</span> : <span class="hljs-string">"alice"</span>, 
         <span class="hljs-string">"_rev"</span> : <span class="hljs-string">"1717833250"</span>, 
         <span class="hljs-string">"name"</span> : <span class="hljs-string">"Alice"</span> 
->>>>>>> 1a748b46
-      } 
-    }, 
-    { 
-      <span class="hljs-string">"vertices"</span> : [ 
-        { 
-<<<<<<< HEAD
-          "_id" : "male/charly", 
-          "_key" : "charly", 
-          "_rev" : "1706042305", 
-          "name" : "Charly" 
-        }, 
-        { 
-          "_id" : "female/alice", 
-          "_key" : "alice", 
-          "_rev" : "1705518017", 
-          "name" : "Alice" 
-=======
+      } 
+    }, 
+    { 
+      <span class="hljs-string">"vertices"</span> : [ 
+        { 
           <span class="hljs-string">"_id"</span> : <span class="hljs-string">"male/charly"</span>, 
           <span class="hljs-string">"_key"</span> : <span class="hljs-string">"charly"</span>, 
           <span class="hljs-string">"_rev"</span> : <span class="hljs-string">"1718357538"</span>, 
@@ -449,32 +234,10 @@
           <span class="hljs-string">"_key"</span> : <span class="hljs-string">"alice"</span>, 
           <span class="hljs-string">"_rev"</span> : <span class="hljs-string">"1717833250"</span>, 
           <span class="hljs-string">"name"</span> : <span class="hljs-string">"Alice"</span> 
->>>>>>> 1a748b46
-        } 
-      ], 
-      <span class="hljs-string">"edges"</span> : [ 
-        { 
-<<<<<<< HEAD
-          "_id" : "relation/aliceAndCharly", 
-          "_key" : "aliceAndCharly", 
-          "_rev" : "1706828737", 
-          "_from" : "female/alice", 
-          "_to" : "male/charly", 
-          "type" : "friend" 
-        } 
-      ], 
-      "source" : { 
-        "_id" : "male/charly", 
-        "_key" : "charly", 
-        "_rev" : "1706042305", 
-        "name" : "Charly" 
-      }, 
-      "destination" : { 
-        "_id" : "female/alice", 
-        "_key" : "alice", 
-        "_rev" : "1705518017", 
-        "name" : "Alice" 
-=======
+        } 
+      ], 
+      <span class="hljs-string">"edges"</span> : [ 
+        { 
           <span class="hljs-string">"_id"</span> : <span class="hljs-string">"relation/aliceAndCharly"</span>, 
           <span class="hljs-string">"_key"</span> : <span class="hljs-string">"aliceAndCharly"</span>, 
           <span class="hljs-string">"_rev"</span> : <span class="hljs-string">"1719143970"</span>, 
@@ -494,7 +257,6 @@
         <span class="hljs-string">"_key"</span> : <span class="hljs-string">"alice"</span>, 
         <span class="hljs-string">"_rev"</span> : <span class="hljs-string">"1717833250"</span>, 
         <span class="hljs-string">"name"</span> : <span class="hljs-string">"Alice"</span> 
->>>>>>> 1a748b46
       } 
     } 
   ] 
