<span class="hljs-meta">shell&gt;</span><span class="bash"> curl -X POST --header <span class="hljs-string">'accept: application/json'</span> --data-binary @- --dump - http://localhost:8529/_api/index?collection=products</span> &lt;&lt;EOF
{ 
  <span class="hljs-string">"type"</span> : <span class="hljs-string">"hash"</span>, 
  <span class="hljs-string">"unique"</span> : <span class="hljs-literal">false</span>, 
  <span class="hljs-string">"sparse"</span> : <span class="hljs-literal">true</span>, 
  <span class="hljs-string">"fields"</span> : [ 
    <span class="hljs-string">"a"</span> 
  ] 
}
EOF

HTTP/<span class="hljs-number">1.1</span> <span class="hljs-literal">undefined</span>
content-type: application/json; charset=utf<span class="hljs-number">-8</span>
x-content-type-options: nosniff

{ 
  <span class="hljs-string">"deduplicate"</span> : <span class="hljs-literal">true</span>, 
  <span class="hljs-string">"fields"</span> : [ 
    <span class="hljs-string">"a"</span> 
  ], 
<<<<<<< HEAD
  <span class="hljs-string">"id"</span> : <span class="hljs-string">"products/11929"</span>, 
=======
  <span class="hljs-string">"id"</span> : <span class="hljs-string">"products/104304"</span>, 
>>>>>>> 948820e4
  <span class="hljs-string">"isNewlyCreated"</span> : <span class="hljs-literal">true</span>, 
  <span class="hljs-string">"selectivityEstimate"</span> : <span class="hljs-number">1</span>, 
  <span class="hljs-string">"sparse"</span> : <span class="hljs-literal">true</span>, 
  <span class="hljs-string">"type"</span> : <span class="hljs-string">"hash"</span>, 
  <span class="hljs-string">"unique"</span> : <span class="hljs-literal">false</span>, 
  <span class="hljs-string">"error"</span> : <span class="hljs-literal">false</span>, 
  <span class="hljs-string">"code"</span> : <span class="hljs-number">201</span> 
}<|MERGE_RESOLUTION|>--- conflicted
+++ resolved
@@ -18,11 +18,7 @@
   <span class="hljs-string">"fields"</span> : [ 
     <span class="hljs-string">"a"</span> 
   ], 
-<<<<<<< HEAD
-  <span class="hljs-string">"id"</span> : <span class="hljs-string">"products/11929"</span>, 
-=======
   <span class="hljs-string">"id"</span> : <span class="hljs-string">"products/104304"</span>, 
->>>>>>> 948820e4
   <span class="hljs-string">"isNewlyCreated"</span> : <span class="hljs-literal">true</span>, 
   <span class="hljs-string">"selectivityEstimate"</span> : <span class="hljs-number">1</span>, 
   <span class="hljs-string">"sparse"</span> : <span class="hljs-literal">true</span>, 
