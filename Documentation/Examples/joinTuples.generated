@Q:
  FOR u IN users
    FILTER u.active == <span class="hljs-literal">true</span>
    LIMIT <span class="hljs-number">0</span>, <span class="hljs-number">4</span>
    FOR f IN relations
      FILTER f.type == @friend &amp;&amp; f.friendOf == u.userId
      RETURN {
        <span class="hljs-string">"user"</span> : u.name,
        <span class="hljs-string">"friendId"</span> : f.thisUser
      }
@B
{
  <span class="hljs-string">"friend"</span>: <span class="hljs-string">"friend"</span>
}
@R
[
  {
    <span class="hljs-string">"user"</span>: <span class="hljs-string">"Abigail"</span>,
    <span class="hljs-string">"friendId"</span>: <span class="hljs-number">3</span>
  },
  {
    <span class="hljs-string">"user"</span>: <span class="hljs-string">"Abigail"</span>,
<<<<<<< HEAD
    <span class="hljs-string">"friendId"</span>: <span class="hljs-number">4</span>
=======
    <span class="hljs-string">"friendId"</span>: <span class="hljs-number">2</span>
>>>>>>> 59953d64
  },
  {
    <span class="hljs-string">"user"</span>: <span class="hljs-string">"Abigail"</span>,
    <span class="hljs-string">"friendId"</span>: <span class="hljs-number">2</span>
  },
  {
    <span class="hljs-string">"user"</span>: <span class="hljs-string">"Mary"</span>,
    <span class="hljs-string">"friendId"</span>: <span class="hljs-number">1</span>
  },
  {
    <span class="hljs-string">"user"</span>: <span class="hljs-string">"Mary"</span>,
    <span class="hljs-string">"friendId"</span>: <span class="hljs-number">4</span>
  },
  {
    <span class="hljs-string">"user"</span>: <span class="hljs-string">"Mariah"</span>,
    <span class="hljs-string">"friendId"</span>: <span class="hljs-number">1</span>
  },
  {
    <span class="hljs-string">"user"</span>: <span class="hljs-string">"Mariah"</span>,
    <span class="hljs-string">"friendId"</span>: <span class="hljs-number">2</span>
  },
  {
    <span class="hljs-string">"user"</span>: <span class="hljs-string">"Fred"</span>,
    <span class="hljs-string">"friendId"</span>: <span class="hljs-number">2</span>
  },
  {
    <span class="hljs-string">"user"</span>: <span class="hljs-string">"Fred"</span>,
    <span class="hljs-string">"friendId"</span>: <span class="hljs-number">5</span>
  }
]<|MERGE_RESOLUTION|>--- conflicted
+++ resolved
@@ -20,11 +20,7 @@
   },
   {
     <span class="hljs-string">"user"</span>: <span class="hljs-string">"Abigail"</span>,
-<<<<<<< HEAD
-    <span class="hljs-string">"friendId"</span>: <span class="hljs-number">4</span>
-=======
     <span class="hljs-string">"friendId"</span>: <span class="hljs-number">2</span>
->>>>>>> 59953d64
   },
   {
     <span class="hljs-string">"user"</span>: <span class="hljs-string">"Abigail"</span>,
