--- conflicted
+++ resolved
@@ -18,21 +18,13 @@
         { 
           <span class="hljs-string">"_key"</span> : <span class="hljs-string">"charlie"</span>, 
           <span class="hljs-string">"_id"</span> : <span class="hljs-string">"persons/charlie"</span>, 
-<<<<<<< HEAD
-          <span class="hljs-string">"_rev"</span> : <span class="hljs-string">"_WmxhLA6--B"</span>, 
-=======
           <span class="hljs-string">"_rev"</span> : <span class="hljs-string">"_WnWW7rS--B"</span>, 
->>>>>>> 59953d64
           <span class="hljs-string">"name"</span> : <span class="hljs-string">"Charlie"</span> 
         }, 
         { 
           <span class="hljs-string">"_key"</span> : <span class="hljs-string">"dave"</span>, 
           <span class="hljs-string">"_id"</span> : <span class="hljs-string">"persons/dave"</span>, 
-<<<<<<< HEAD
-          <span class="hljs-string">"_rev"</span> : <span class="hljs-string">"_WmxhLB---_"</span>, 
-=======
           <span class="hljs-string">"_rev"</span> : <span class="hljs-string">"_WnWW7rS--D"</span>, 
->>>>>>> 59953d64
           <span class="hljs-string">"name"</span> : <span class="hljs-string">"Dave"</span> 
         } 
       ], 
@@ -40,21 +32,6 @@
         { 
           <span class="hljs-string">"edges"</span> : [ 
             { 
-<<<<<<< HEAD
-              <span class="hljs-string">"_key"</span> : <span class="hljs-string">"14597"</span>, 
-              <span class="hljs-string">"_id"</span> : <span class="hljs-string">"knows/14597"</span>, 
-              <span class="hljs-string">"_from"</span> : <span class="hljs-string">"persons/alice"</span>, 
-              <span class="hljs-string">"_to"</span> : <span class="hljs-string">"persons/bob"</span>, 
-              <span class="hljs-string">"_rev"</span> : <span class="hljs-string">"_WmxhLBG--_"</span>, 
-              <span class="hljs-string">"vertex"</span> : <span class="hljs-string">"alice"</span> 
-            }, 
-            { 
-              <span class="hljs-string">"_key"</span> : <span class="hljs-string">"14601"</span>, 
-              <span class="hljs-string">"_id"</span> : <span class="hljs-string">"knows/14601"</span>, 
-              <span class="hljs-string">"_from"</span> : <span class="hljs-string">"persons/bob"</span>, 
-              <span class="hljs-string">"_to"</span> : <span class="hljs-string">"persons/charlie"</span>, 
-              <span class="hljs-string">"_rev"</span> : <span class="hljs-string">"_WmxhLBK--_"</span>, 
-=======
               <span class="hljs-string">"_key"</span> : <span class="hljs-string">"14490"</span>, 
               <span class="hljs-string">"_id"</span> : <span class="hljs-string">"knows/14490"</span>, 
               <span class="hljs-string">"_from"</span> : <span class="hljs-string">"persons/alice"</span>, 
@@ -68,7 +45,6 @@
               <span class="hljs-string">"_from"</span> : <span class="hljs-string">"persons/bob"</span>, 
               <span class="hljs-string">"_to"</span> : <span class="hljs-string">"persons/charlie"</span>, 
               <span class="hljs-string">"_rev"</span> : <span class="hljs-string">"_WnWW7rW--D"</span>, 
->>>>>>> 59953d64
               <span class="hljs-string">"vertex"</span> : <span class="hljs-string">"bob"</span> 
             } 
           ], 
@@ -76,31 +52,19 @@
             { 
               <span class="hljs-string">"_key"</span> : <span class="hljs-string">"alice"</span>, 
               <span class="hljs-string">"_id"</span> : <span class="hljs-string">"persons/alice"</span>, 
-<<<<<<< HEAD
-              <span class="hljs-string">"_rev"</span> : <span class="hljs-string">"_WmxhLA2--_"</span>, 
-=======
               <span class="hljs-string">"_rev"</span> : <span class="hljs-string">"_WnWW7rO--B"</span>, 
->>>>>>> 59953d64
               <span class="hljs-string">"name"</span> : <span class="hljs-string">"Alice"</span> 
             }, 
             { 
               <span class="hljs-string">"_key"</span> : <span class="hljs-string">"bob"</span>, 
               <span class="hljs-string">"_id"</span> : <span class="hljs-string">"persons/bob"</span>, 
-<<<<<<< HEAD
-              <span class="hljs-string">"_rev"</span> : <span class="hljs-string">"_WmxhLA6--_"</span>, 
-=======
               <span class="hljs-string">"_rev"</span> : <span class="hljs-string">"_WnWW7rS--_"</span>, 
->>>>>>> 59953d64
               <span class="hljs-string">"name"</span> : <span class="hljs-string">"Bob"</span> 
             }, 
             { 
               <span class="hljs-string">"_key"</span> : <span class="hljs-string">"charlie"</span>, 
               <span class="hljs-string">"_id"</span> : <span class="hljs-string">"persons/charlie"</span>, 
-<<<<<<< HEAD
-              <span class="hljs-string">"_rev"</span> : <span class="hljs-string">"_WmxhLA6--B"</span>, 
-=======
               <span class="hljs-string">"_rev"</span> : <span class="hljs-string">"_WnWW7rS--B"</span>, 
->>>>>>> 59953d64
               <span class="hljs-string">"name"</span> : <span class="hljs-string">"Charlie"</span> 
             } 
           ] 
@@ -108,21 +72,6 @@
         { 
           <span class="hljs-string">"edges"</span> : [ 
             { 
-<<<<<<< HEAD
-              <span class="hljs-string">"_key"</span> : <span class="hljs-string">"14597"</span>, 
-              <span class="hljs-string">"_id"</span> : <span class="hljs-string">"knows/14597"</span>, 
-              <span class="hljs-string">"_from"</span> : <span class="hljs-string">"persons/alice"</span>, 
-              <span class="hljs-string">"_to"</span> : <span class="hljs-string">"persons/bob"</span>, 
-              <span class="hljs-string">"_rev"</span> : <span class="hljs-string">"_WmxhLBG--_"</span>, 
-              <span class="hljs-string">"vertex"</span> : <span class="hljs-string">"alice"</span> 
-            }, 
-            { 
-              <span class="hljs-string">"_key"</span> : <span class="hljs-string">"14604"</span>, 
-              <span class="hljs-string">"_id"</span> : <span class="hljs-string">"knows/14604"</span>, 
-              <span class="hljs-string">"_from"</span> : <span class="hljs-string">"persons/bob"</span>, 
-              <span class="hljs-string">"_to"</span> : <span class="hljs-string">"persons/dave"</span>, 
-              <span class="hljs-string">"_rev"</span> : <span class="hljs-string">"_WmxhLBO--_"</span>, 
-=======
               <span class="hljs-string">"_key"</span> : <span class="hljs-string">"14490"</span>, 
               <span class="hljs-string">"_id"</span> : <span class="hljs-string">"knows/14490"</span>, 
               <span class="hljs-string">"_from"</span> : <span class="hljs-string">"persons/alice"</span>, 
@@ -136,7 +85,6 @@
               <span class="hljs-string">"_from"</span> : <span class="hljs-string">"persons/bob"</span>, 
               <span class="hljs-string">"_to"</span> : <span class="hljs-string">"persons/dave"</span>, 
               <span class="hljs-string">"_rev"</span> : <span class="hljs-string">"_WnWW7ra--_"</span>, 
->>>>>>> 59953d64
               <span class="hljs-string">"vertex"</span> : <span class="hljs-string">"bob"</span> 
             } 
           ], 
@@ -144,31 +92,19 @@
             { 
               <span class="hljs-string">"_key"</span> : <span class="hljs-string">"alice"</span>, 
               <span class="hljs-string">"_id"</span> : <span class="hljs-string">"persons/alice"</span>, 
-<<<<<<< HEAD
-              <span class="hljs-string">"_rev"</span> : <span class="hljs-string">"_WmxhLA2--_"</span>, 
-=======
               <span class="hljs-string">"_rev"</span> : <span class="hljs-string">"_WnWW7rO--B"</span>, 
->>>>>>> 59953d64
               <span class="hljs-string">"name"</span> : <span class="hljs-string">"Alice"</span> 
             }, 
             { 
               <span class="hljs-string">"_key"</span> : <span class="hljs-string">"bob"</span>, 
               <span class="hljs-string">"_id"</span> : <span class="hljs-string">"persons/bob"</span>, 
-<<<<<<< HEAD
-              <span class="hljs-string">"_rev"</span> : <span class="hljs-string">"_WmxhLA6--_"</span>, 
-=======
               <span class="hljs-string">"_rev"</span> : <span class="hljs-string">"_WnWW7rS--_"</span>, 
->>>>>>> 59953d64
               <span class="hljs-string">"name"</span> : <span class="hljs-string">"Bob"</span> 
             }, 
             { 
               <span class="hljs-string">"_key"</span> : <span class="hljs-string">"dave"</span>, 
               <span class="hljs-string">"_id"</span> : <span class="hljs-string">"persons/dave"</span>, 
-<<<<<<< HEAD
-              <span class="hljs-string">"_rev"</span> : <span class="hljs-string">"_WmxhLB---_"</span>, 
-=======
               <span class="hljs-string">"_rev"</span> : <span class="hljs-string">"_WnWW7rS--D"</span>, 
->>>>>>> 59953d64
               <span class="hljs-string">"name"</span> : <span class="hljs-string">"Dave"</span> 
             } 
           ] 
