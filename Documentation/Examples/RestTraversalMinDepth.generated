shell> curl -X POST --data-binary @- --dump - http://localhost:8529/_api/traversal &lt;&lt;EOF
{ 
  <span class="hljs-string">"startVertex"</span> : <span class="hljs-string">"persons/alice"</span>, 
  <span class="hljs-string">"graphName"</span> : <span class="hljs-string">"knows_graph"</span>, 
  <span class="hljs-string">"direction"</span> : <span class="hljs-string">"outbound"</span>, 
  <span class="hljs-string">"minDepth"</span> : <span class="hljs-number">2</span> 
}
EOF

HTTP/<span class="hljs-number">1.1</span> <span class="hljs-number">200</span> OK
content-type: application/json; charset=utf<span class="hljs-number">-8</span>

{ 
  <span class="hljs-string">"result"</span> : { 
    <span class="hljs-string">"visited"</span> : { 
      <span class="hljs-string">"vertices"</span> : [ 
        { 
          <span class="hljs-string">"_key"</span> : <span class="hljs-string">"charlie"</span>, 
          <span class="hljs-string">"_id"</span> : <span class="hljs-string">"persons/charlie"</span>, 
<<<<<<< HEAD
          <span class="hljs-string">"_rev"</span> : <span class="hljs-string">"12601"</span>, 
=======
          <span class="hljs-string">"_rev"</span> : <span class="hljs-string">"12615"</span>, 
>>>>>>> c1e90bb4
          <span class="hljs-string">"name"</span> : <span class="hljs-string">"Charlie"</span> 
        }, 
        { 
          <span class="hljs-string">"_key"</span> : <span class="hljs-string">"dave"</span>, 
          <span class="hljs-string">"_id"</span> : <span class="hljs-string">"persons/dave"</span>, 
<<<<<<< HEAD
          <span class="hljs-string">"_rev"</span> : <span class="hljs-string">"12604"</span>, 
=======
          <span class="hljs-string">"_rev"</span> : <span class="hljs-string">"12618"</span>, 
>>>>>>> c1e90bb4
          <span class="hljs-string">"name"</span> : <span class="hljs-string">"Dave"</span> 
        } 
      ], 
      <span class="hljs-string">"paths"</span> : [ 
        { 
          <span class="hljs-string">"edges"</span> : [ 
            { 
<<<<<<< HEAD
              <span class="hljs-string">"_key"</span> : <span class="hljs-string">"12610"</span>, 
              <span class="hljs-string">"_id"</span> : <span class="hljs-string">"knows/12610"</span>, 
              <span class="hljs-string">"_from"</span> : <span class="hljs-string">"persons/alice"</span>, 
              <span class="hljs-string">"_to"</span> : <span class="hljs-string">"persons/bob"</span>, 
              <span class="hljs-string">"_rev"</span> : <span class="hljs-string">"12610"</span> 
            }, 
            { 
              <span class="hljs-string">"_key"</span> : <span class="hljs-string">"12614"</span>, 
              <span class="hljs-string">"_id"</span> : <span class="hljs-string">"knows/12614"</span>, 
              <span class="hljs-string">"_from"</span> : <span class="hljs-string">"persons/bob"</span>, 
              <span class="hljs-string">"_to"</span> : <span class="hljs-string">"persons/charlie"</span>, 
              <span class="hljs-string">"_rev"</span> : <span class="hljs-string">"12614"</span> 
=======
              <span class="hljs-string">"_key"</span> : <span class="hljs-string">"12624"</span>, 
              <span class="hljs-string">"_id"</span> : <span class="hljs-string">"knows/12624"</span>, 
              <span class="hljs-string">"_from"</span> : <span class="hljs-string">"persons/alice"</span>, 
              <span class="hljs-string">"_to"</span> : <span class="hljs-string">"persons/bob"</span>, 
              <span class="hljs-string">"_rev"</span> : <span class="hljs-string">"12624"</span> 
            }, 
            { 
              <span class="hljs-string">"_key"</span> : <span class="hljs-string">"12628"</span>, 
              <span class="hljs-string">"_id"</span> : <span class="hljs-string">"knows/12628"</span>, 
              <span class="hljs-string">"_from"</span> : <span class="hljs-string">"persons/bob"</span>, 
              <span class="hljs-string">"_to"</span> : <span class="hljs-string">"persons/charlie"</span>, 
              <span class="hljs-string">"_rev"</span> : <span class="hljs-string">"12628"</span> 
>>>>>>> c1e90bb4
            } 
          ], 
          <span class="hljs-string">"vertices"</span> : [ 
            { 
              <span class="hljs-string">"_key"</span> : <span class="hljs-string">"alice"</span>, 
              <span class="hljs-string">"_id"</span> : <span class="hljs-string">"persons/alice"</span>, 
<<<<<<< HEAD
              <span class="hljs-string">"_rev"</span> : <span class="hljs-string">"12594"</span>, 
=======
              <span class="hljs-string">"_rev"</span> : <span class="hljs-string">"12608"</span>, 
>>>>>>> c1e90bb4
              <span class="hljs-string">"name"</span> : <span class="hljs-string">"Alice"</span> 
            }, 
            { 
              <span class="hljs-string">"_key"</span> : <span class="hljs-string">"bob"</span>, 
              <span class="hljs-string">"_id"</span> : <span class="hljs-string">"persons/bob"</span>, 
<<<<<<< HEAD
              <span class="hljs-string">"_rev"</span> : <span class="hljs-string">"12598"</span>, 
=======
              <span class="hljs-string">"_rev"</span> : <span class="hljs-string">"12612"</span>, 
>>>>>>> c1e90bb4
              <span class="hljs-string">"name"</span> : <span class="hljs-string">"Bob"</span> 
            }, 
            { 
              <span class="hljs-string">"_key"</span> : <span class="hljs-string">"charlie"</span>, 
              <span class="hljs-string">"_id"</span> : <span class="hljs-string">"persons/charlie"</span>, 
<<<<<<< HEAD
              <span class="hljs-string">"_rev"</span> : <span class="hljs-string">"12601"</span>, 
=======
              <span class="hljs-string">"_rev"</span> : <span class="hljs-string">"12615"</span>, 
>>>>>>> c1e90bb4
              <span class="hljs-string">"name"</span> : <span class="hljs-string">"Charlie"</span> 
            } 
          ] 
        }, 
        { 
          <span class="hljs-string">"edges"</span> : [ 
            { 
<<<<<<< HEAD
              <span class="hljs-string">"_key"</span> : <span class="hljs-string">"12610"</span>, 
              <span class="hljs-string">"_id"</span> : <span class="hljs-string">"knows/12610"</span>, 
              <span class="hljs-string">"_from"</span> : <span class="hljs-string">"persons/alice"</span>, 
              <span class="hljs-string">"_to"</span> : <span class="hljs-string">"persons/bob"</span>, 
              <span class="hljs-string">"_rev"</span> : <span class="hljs-string">"12610"</span> 
            }, 
            { 
              <span class="hljs-string">"_key"</span> : <span class="hljs-string">"12617"</span>, 
              <span class="hljs-string">"_id"</span> : <span class="hljs-string">"knows/12617"</span>, 
              <span class="hljs-string">"_from"</span> : <span class="hljs-string">"persons/bob"</span>, 
              <span class="hljs-string">"_to"</span> : <span class="hljs-string">"persons/dave"</span>, 
              <span class="hljs-string">"_rev"</span> : <span class="hljs-string">"12617"</span> 
=======
              <span class="hljs-string">"_key"</span> : <span class="hljs-string">"12624"</span>, 
              <span class="hljs-string">"_id"</span> : <span class="hljs-string">"knows/12624"</span>, 
              <span class="hljs-string">"_from"</span> : <span class="hljs-string">"persons/alice"</span>, 
              <span class="hljs-string">"_to"</span> : <span class="hljs-string">"persons/bob"</span>, 
              <span class="hljs-string">"_rev"</span> : <span class="hljs-string">"12624"</span> 
            }, 
            { 
              <span class="hljs-string">"_key"</span> : <span class="hljs-string">"12631"</span>, 
              <span class="hljs-string">"_id"</span> : <span class="hljs-string">"knows/12631"</span>, 
              <span class="hljs-string">"_from"</span> : <span class="hljs-string">"persons/bob"</span>, 
              <span class="hljs-string">"_to"</span> : <span class="hljs-string">"persons/dave"</span>, 
              <span class="hljs-string">"_rev"</span> : <span class="hljs-string">"12631"</span> 
>>>>>>> c1e90bb4
            } 
          ], 
          <span class="hljs-string">"vertices"</span> : [ 
            { 
              <span class="hljs-string">"_key"</span> : <span class="hljs-string">"alice"</span>, 
              <span class="hljs-string">"_id"</span> : <span class="hljs-string">"persons/alice"</span>, 
<<<<<<< HEAD
              <span class="hljs-string">"_rev"</span> : <span class="hljs-string">"12594"</span>, 
=======
              <span class="hljs-string">"_rev"</span> : <span class="hljs-string">"12608"</span>, 
>>>>>>> c1e90bb4
              <span class="hljs-string">"name"</span> : <span class="hljs-string">"Alice"</span> 
            }, 
            { 
              <span class="hljs-string">"_key"</span> : <span class="hljs-string">"bob"</span>, 
              <span class="hljs-string">"_id"</span> : <span class="hljs-string">"persons/bob"</span>, 
<<<<<<< HEAD
              <span class="hljs-string">"_rev"</span> : <span class="hljs-string">"12598"</span>, 
=======
              <span class="hljs-string">"_rev"</span> : <span class="hljs-string">"12612"</span>, 
>>>>>>> c1e90bb4
              <span class="hljs-string">"name"</span> : <span class="hljs-string">"Bob"</span> 
            }, 
            { 
              <span class="hljs-string">"_key"</span> : <span class="hljs-string">"dave"</span>, 
              <span class="hljs-string">"_id"</span> : <span class="hljs-string">"persons/dave"</span>, 
<<<<<<< HEAD
              <span class="hljs-string">"_rev"</span> : <span class="hljs-string">"12604"</span>, 
=======
              <span class="hljs-string">"_rev"</span> : <span class="hljs-string">"12618"</span>, 
>>>>>>> c1e90bb4
              <span class="hljs-string">"name"</span> : <span class="hljs-string">"Dave"</span> 
            } 
          ] 
        } 
      ] 
    } 
  }, 
  <span class="hljs-string">"error"</span> : <span class="hljs-literal">false</span>, 
  <span class="hljs-string">"code"</span> : <span class="hljs-number">200</span> 
}<|MERGE_RESOLUTION|>--- conflicted
+++ resolved
@@ -17,21 +17,13 @@
         { 
           <span class="hljs-string">"_key"</span> : <span class="hljs-string">"charlie"</span>, 
           <span class="hljs-string">"_id"</span> : <span class="hljs-string">"persons/charlie"</span>, 
-<<<<<<< HEAD
-          <span class="hljs-string">"_rev"</span> : <span class="hljs-string">"12601"</span>, 
-=======
           <span class="hljs-string">"_rev"</span> : <span class="hljs-string">"12615"</span>, 
->>>>>>> c1e90bb4
           <span class="hljs-string">"name"</span> : <span class="hljs-string">"Charlie"</span> 
         }, 
         { 
           <span class="hljs-string">"_key"</span> : <span class="hljs-string">"dave"</span>, 
           <span class="hljs-string">"_id"</span> : <span class="hljs-string">"persons/dave"</span>, 
-<<<<<<< HEAD
-          <span class="hljs-string">"_rev"</span> : <span class="hljs-string">"12604"</span>, 
-=======
           <span class="hljs-string">"_rev"</span> : <span class="hljs-string">"12618"</span>, 
->>>>>>> c1e90bb4
           <span class="hljs-string">"name"</span> : <span class="hljs-string">"Dave"</span> 
         } 
       ], 
@@ -39,20 +31,6 @@
         { 
           <span class="hljs-string">"edges"</span> : [ 
             { 
-<<<<<<< HEAD
-              <span class="hljs-string">"_key"</span> : <span class="hljs-string">"12610"</span>, 
-              <span class="hljs-string">"_id"</span> : <span class="hljs-string">"knows/12610"</span>, 
-              <span class="hljs-string">"_from"</span> : <span class="hljs-string">"persons/alice"</span>, 
-              <span class="hljs-string">"_to"</span> : <span class="hljs-string">"persons/bob"</span>, 
-              <span class="hljs-string">"_rev"</span> : <span class="hljs-string">"12610"</span> 
-            }, 
-            { 
-              <span class="hljs-string">"_key"</span> : <span class="hljs-string">"12614"</span>, 
-              <span class="hljs-string">"_id"</span> : <span class="hljs-string">"knows/12614"</span>, 
-              <span class="hljs-string">"_from"</span> : <span class="hljs-string">"persons/bob"</span>, 
-              <span class="hljs-string">"_to"</span> : <span class="hljs-string">"persons/charlie"</span>, 
-              <span class="hljs-string">"_rev"</span> : <span class="hljs-string">"12614"</span> 
-=======
               <span class="hljs-string">"_key"</span> : <span class="hljs-string">"12624"</span>, 
               <span class="hljs-string">"_id"</span> : <span class="hljs-string">"knows/12624"</span>, 
               <span class="hljs-string">"_from"</span> : <span class="hljs-string">"persons/alice"</span>, 
@@ -65,38 +43,25 @@
               <span class="hljs-string">"_from"</span> : <span class="hljs-string">"persons/bob"</span>, 
               <span class="hljs-string">"_to"</span> : <span class="hljs-string">"persons/charlie"</span>, 
               <span class="hljs-string">"_rev"</span> : <span class="hljs-string">"12628"</span> 
->>>>>>> c1e90bb4
             } 
           ], 
           <span class="hljs-string">"vertices"</span> : [ 
             { 
               <span class="hljs-string">"_key"</span> : <span class="hljs-string">"alice"</span>, 
               <span class="hljs-string">"_id"</span> : <span class="hljs-string">"persons/alice"</span>, 
-<<<<<<< HEAD
-              <span class="hljs-string">"_rev"</span> : <span class="hljs-string">"12594"</span>, 
-=======
               <span class="hljs-string">"_rev"</span> : <span class="hljs-string">"12608"</span>, 
->>>>>>> c1e90bb4
               <span class="hljs-string">"name"</span> : <span class="hljs-string">"Alice"</span> 
             }, 
             { 
               <span class="hljs-string">"_key"</span> : <span class="hljs-string">"bob"</span>, 
               <span class="hljs-string">"_id"</span> : <span class="hljs-string">"persons/bob"</span>, 
-<<<<<<< HEAD
-              <span class="hljs-string">"_rev"</span> : <span class="hljs-string">"12598"</span>, 
-=======
               <span class="hljs-string">"_rev"</span> : <span class="hljs-string">"12612"</span>, 
->>>>>>> c1e90bb4
               <span class="hljs-string">"name"</span> : <span class="hljs-string">"Bob"</span> 
             }, 
             { 
               <span class="hljs-string">"_key"</span> : <span class="hljs-string">"charlie"</span>, 
               <span class="hljs-string">"_id"</span> : <span class="hljs-string">"persons/charlie"</span>, 
-<<<<<<< HEAD
-              <span class="hljs-string">"_rev"</span> : <span class="hljs-string">"12601"</span>, 
-=======
               <span class="hljs-string">"_rev"</span> : <span class="hljs-string">"12615"</span>, 
->>>>>>> c1e90bb4
               <span class="hljs-string">"name"</span> : <span class="hljs-string">"Charlie"</span> 
             } 
           ] 
@@ -104,20 +69,6 @@
         { 
           <span class="hljs-string">"edges"</span> : [ 
             { 
-<<<<<<< HEAD
-              <span class="hljs-string">"_key"</span> : <span class="hljs-string">"12610"</span>, 
-              <span class="hljs-string">"_id"</span> : <span class="hljs-string">"knows/12610"</span>, 
-              <span class="hljs-string">"_from"</span> : <span class="hljs-string">"persons/alice"</span>, 
-              <span class="hljs-string">"_to"</span> : <span class="hljs-string">"persons/bob"</span>, 
-              <span class="hljs-string">"_rev"</span> : <span class="hljs-string">"12610"</span> 
-            }, 
-            { 
-              <span class="hljs-string">"_key"</span> : <span class="hljs-string">"12617"</span>, 
-              <span class="hljs-string">"_id"</span> : <span class="hljs-string">"knows/12617"</span>, 
-              <span class="hljs-string">"_from"</span> : <span class="hljs-string">"persons/bob"</span>, 
-              <span class="hljs-string">"_to"</span> : <span class="hljs-string">"persons/dave"</span>, 
-              <span class="hljs-string">"_rev"</span> : <span class="hljs-string">"12617"</span> 
-=======
               <span class="hljs-string">"_key"</span> : <span class="hljs-string">"12624"</span>, 
               <span class="hljs-string">"_id"</span> : <span class="hljs-string">"knows/12624"</span>, 
               <span class="hljs-string">"_from"</span> : <span class="hljs-string">"persons/alice"</span>, 
@@ -130,38 +81,25 @@
               <span class="hljs-string">"_from"</span> : <span class="hljs-string">"persons/bob"</span>, 
               <span class="hljs-string">"_to"</span> : <span class="hljs-string">"persons/dave"</span>, 
               <span class="hljs-string">"_rev"</span> : <span class="hljs-string">"12631"</span> 
->>>>>>> c1e90bb4
             } 
           ], 
           <span class="hljs-string">"vertices"</span> : [ 
             { 
               <span class="hljs-string">"_key"</span> : <span class="hljs-string">"alice"</span>, 
               <span class="hljs-string">"_id"</span> : <span class="hljs-string">"persons/alice"</span>, 
-<<<<<<< HEAD
-              <span class="hljs-string">"_rev"</span> : <span class="hljs-string">"12594"</span>, 
-=======
               <span class="hljs-string">"_rev"</span> : <span class="hljs-string">"12608"</span>, 
->>>>>>> c1e90bb4
               <span class="hljs-string">"name"</span> : <span class="hljs-string">"Alice"</span> 
             }, 
             { 
               <span class="hljs-string">"_key"</span> : <span class="hljs-string">"bob"</span>, 
               <span class="hljs-string">"_id"</span> : <span class="hljs-string">"persons/bob"</span>, 
-<<<<<<< HEAD
-              <span class="hljs-string">"_rev"</span> : <span class="hljs-string">"12598"</span>, 
-=======
               <span class="hljs-string">"_rev"</span> : <span class="hljs-string">"12612"</span>, 
->>>>>>> c1e90bb4
               <span class="hljs-string">"name"</span> : <span class="hljs-string">"Bob"</span> 
             }, 
             { 
               <span class="hljs-string">"_key"</span> : <span class="hljs-string">"dave"</span>, 
               <span class="hljs-string">"_id"</span> : <span class="hljs-string">"persons/dave"</span>, 
-<<<<<<< HEAD
-              <span class="hljs-string">"_rev"</span> : <span class="hljs-string">"12604"</span>, 
-=======
               <span class="hljs-string">"_rev"</span> : <span class="hljs-string">"12618"</span>, 
->>>>>>> c1e90bb4
               <span class="hljs-string">"name"</span> : <span class="hljs-string">"Dave"</span> 
             } 
           ] 
