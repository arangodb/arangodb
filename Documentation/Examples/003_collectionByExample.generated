--- conflicted
+++ resolved
@@ -1,22 +1,5 @@
 arangosh&gt; db.users.save({ <span class="hljs-attr">name</span>: <span class="hljs-string">"Gerhard"</span> });
 { 
-<<<<<<< HEAD
-  <span class="hljs-string">"_id"</span> : <span class="hljs-string">"users/161"</span>, 
-  <span class="hljs-string">"_key"</span> : <span class="hljs-string">"161"</span>, 
-  <span class="hljs-string">"_rev"</span> : <span class="hljs-string">"_Wmxem8a--_"</span> 
-}
-arangosh&gt; db.users.save({ <span class="hljs-attr">name</span>: <span class="hljs-string">"Helmut"</span> });
-{ 
-  <span class="hljs-string">"_id"</span> : <span class="hljs-string">"users/165"</span>, 
-  <span class="hljs-string">"_key"</span> : <span class="hljs-string">"165"</span>, 
-  <span class="hljs-string">"_rev"</span> : <span class="hljs-string">"_Wmxem8e--_"</span> 
-}
-arangosh&gt; db.users.save({ <span class="hljs-attr">name</span>: <span class="hljs-string">"Angela"</span> });
-{ 
-  <span class="hljs-string">"_id"</span> : <span class="hljs-string">"users/168"</span>, 
-  <span class="hljs-string">"_key"</span> : <span class="hljs-string">"168"</span>, 
-  <span class="hljs-string">"_rev"</span> : <span class="hljs-string">"_Wmxem8e--B"</span> 
-=======
   <span class="hljs-string">"_id"</span> : <span class="hljs-string">"users/159"</span>, 
   <span class="hljs-string">"_key"</span> : <span class="hljs-string">"159"</span>, 
   <span class="hljs-string">"_rev"</span> : <span class="hljs-string">"_WnWWtPi--_"</span> 
@@ -32,28 +15,10 @@
   <span class="hljs-string">"_id"</span> : <span class="hljs-string">"users/166"</span>, 
   <span class="hljs-string">"_key"</span> : <span class="hljs-string">"166"</span>, 
   <span class="hljs-string">"_rev"</span> : <span class="hljs-string">"_WnWWtPm--B"</span> 
->>>>>>> 59953d64
 }
 arangosh&gt; db.users.all().toArray();
 [ 
   { 
-<<<<<<< HEAD
-    <span class="hljs-string">"_key"</span> : <span class="hljs-string">"165"</span>, 
-    <span class="hljs-string">"_id"</span> : <span class="hljs-string">"users/165"</span>, 
-    <span class="hljs-string">"_rev"</span> : <span class="hljs-string">"_Wmxem8e--_"</span>, 
-    <span class="hljs-string">"name"</span> : <span class="hljs-string">"Helmut"</span> 
-  }, 
-  { 
-    <span class="hljs-string">"_key"</span> : <span class="hljs-string">"168"</span>, 
-    <span class="hljs-string">"_id"</span> : <span class="hljs-string">"users/168"</span>, 
-    <span class="hljs-string">"_rev"</span> : <span class="hljs-string">"_Wmxem8e--B"</span>, 
-    <span class="hljs-string">"name"</span> : <span class="hljs-string">"Angela"</span> 
-  }, 
-  { 
-    <span class="hljs-string">"_key"</span> : <span class="hljs-string">"161"</span>, 
-    <span class="hljs-string">"_id"</span> : <span class="hljs-string">"users/161"</span>, 
-    <span class="hljs-string">"_rev"</span> : <span class="hljs-string">"_Wmxem8a--_"</span>, 
-=======
     <span class="hljs-string">"_key"</span> : <span class="hljs-string">"166"</span>, 
     <span class="hljs-string">"_id"</span> : <span class="hljs-string">"users/166"</span>, 
     <span class="hljs-string">"_rev"</span> : <span class="hljs-string">"_WnWWtPm--B"</span>, 
@@ -63,7 +28,6 @@
     <span class="hljs-string">"_key"</span> : <span class="hljs-string">"159"</span>, 
     <span class="hljs-string">"_id"</span> : <span class="hljs-string">"users/159"</span>, 
     <span class="hljs-string">"_rev"</span> : <span class="hljs-string">"_WnWWtPi--_"</span>, 
->>>>>>> 59953d64
     <span class="hljs-string">"name"</span> : <span class="hljs-string">"Gerhard"</span> 
   }, 
   { 
@@ -78,15 +42,9 @@
 arangosh&gt; db.users.byExample({ <span class="hljs-string">"name"</span> : <span class="hljs-string">"Gerhard"</span> }).toArray();
 [ 
   { 
-<<<<<<< HEAD
-    <span class="hljs-string">"_key"</span> : <span class="hljs-string">"161"</span>, 
-    <span class="hljs-string">"_id"</span> : <span class="hljs-string">"users/161"</span>, 
-    <span class="hljs-string">"_rev"</span> : <span class="hljs-string">"_Wmxem8a--_"</span>, 
-=======
     <span class="hljs-string">"_key"</span> : <span class="hljs-string">"159"</span>, 
     <span class="hljs-string">"_id"</span> : <span class="hljs-string">"users/159"</span>, 
     <span class="hljs-string">"_rev"</span> : <span class="hljs-string">"_WnWWtPi--_"</span>, 
->>>>>>> 59953d64
     <span class="hljs-string">"name"</span> : <span class="hljs-string">"Gerhard"</span> 
   } 
 ]
