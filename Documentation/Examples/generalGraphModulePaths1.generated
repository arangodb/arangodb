arangosh&gt; <span class="hljs-keyword">var</span> examples = <span class="hljs-built_in">require</span>(<span class="hljs-string">"@arangodb/graph-examples/example-graph.js"</span>);
arangosh&gt; <span class="hljs-keyword">var</span> g = examples.loadGraph(<span class="hljs-string">"social"</span>);
arangosh&gt; g._paths();
[ 
  { 
    <span class="hljs-string">"source"</span> : { 
      <span class="hljs-string">"_key"</span> : <span class="hljs-string">"diana"</span>, 
      <span class="hljs-string">"_id"</span> : <span class="hljs-string">"female/diana"</span>, 
<<<<<<< HEAD
      <span class="hljs-string">"_rev"</span> : <span class="hljs-string">"_WmxjmCi--B"</span>, 
=======
      <span class="hljs-string">"_rev"</span> : <span class="hljs-string">"_WnWXCti--F"</span>, 
>>>>>>> 59953d64
      <span class="hljs-string">"name"</span> : <span class="hljs-string">"Diana"</span> 
    }, 
    <span class="hljs-string">"destination"</span> : { 
      <span class="hljs-string">"_key"</span> : <span class="hljs-string">"diana"</span>, 
      <span class="hljs-string">"_id"</span> : <span class="hljs-string">"female/diana"</span>, 
<<<<<<< HEAD
      <span class="hljs-string">"_rev"</span> : <span class="hljs-string">"_WmxjmCi--B"</span>, 
=======
      <span class="hljs-string">"_rev"</span> : <span class="hljs-string">"_WnWXCti--F"</span>, 
>>>>>>> 59953d64
      <span class="hljs-string">"name"</span> : <span class="hljs-string">"Diana"</span> 
    }, 
    <span class="hljs-string">"edges"</span> : [ ], 
    <span class="hljs-string">"vertice"</span> : [ 
      { 
        <span class="hljs-string">"_key"</span> : <span class="hljs-string">"diana"</span>, 
        <span class="hljs-string">"_id"</span> : <span class="hljs-string">"female/diana"</span>, 
<<<<<<< HEAD
        <span class="hljs-string">"_rev"</span> : <span class="hljs-string">"_WmxjmCi--B"</span>, 
=======
        <span class="hljs-string">"_rev"</span> : <span class="hljs-string">"_WnWXCti--F"</span>, 
>>>>>>> 59953d64
        <span class="hljs-string">"name"</span> : <span class="hljs-string">"Diana"</span> 
      } 
    ] 
  }, 
  { 
    <span class="hljs-string">"source"</span> : { 
      <span class="hljs-string">"_key"</span> : <span class="hljs-string">"alice"</span>, 
      <span class="hljs-string">"_id"</span> : <span class="hljs-string">"female/alice"</span>, 
<<<<<<< HEAD
      <span class="hljs-string">"_rev"</span> : <span class="hljs-string">"_WmxjmCa--_"</span>, 
=======
      <span class="hljs-string">"_rev"</span> : <span class="hljs-string">"_WnWXCti--_"</span>, 
>>>>>>> 59953d64
      <span class="hljs-string">"name"</span> : <span class="hljs-string">"Alice"</span> 
    }, 
    <span class="hljs-string">"destination"</span> : { 
      <span class="hljs-string">"_key"</span> : <span class="hljs-string">"alice"</span>, 
      <span class="hljs-string">"_id"</span> : <span class="hljs-string">"female/alice"</span>, 
<<<<<<< HEAD
      <span class="hljs-string">"_rev"</span> : <span class="hljs-string">"_WmxjmCa--_"</span>, 
=======
      <span class="hljs-string">"_rev"</span> : <span class="hljs-string">"_WnWXCti--_"</span>, 
>>>>>>> 59953d64
      <span class="hljs-string">"name"</span> : <span class="hljs-string">"Alice"</span> 
    }, 
    <span class="hljs-string">"edges"</span> : [ ], 
    <span class="hljs-string">"vertice"</span> : [ 
      { 
        <span class="hljs-string">"_key"</span> : <span class="hljs-string">"alice"</span>, 
        <span class="hljs-string">"_id"</span> : <span class="hljs-string">"female/alice"</span>, 
<<<<<<< HEAD
        <span class="hljs-string">"_rev"</span> : <span class="hljs-string">"_WmxjmCa--_"</span>, 
=======
        <span class="hljs-string">"_rev"</span> : <span class="hljs-string">"_WnWXCti--_"</span>, 
>>>>>>> 59953d64
        <span class="hljs-string">"name"</span> : <span class="hljs-string">"Alice"</span> 
      } 
    ] 
  }, 
  { 
    <span class="hljs-string">"source"</span> : { 
      <span class="hljs-string">"_key"</span> : <span class="hljs-string">"alice"</span>, 
      <span class="hljs-string">"_id"</span> : <span class="hljs-string">"female/alice"</span>, 
<<<<<<< HEAD
      <span class="hljs-string">"_rev"</span> : <span class="hljs-string">"_WmxjmCa--_"</span>, 
=======
      <span class="hljs-string">"_rev"</span> : <span class="hljs-string">"_WnWXCti--_"</span>, 
>>>>>>> 59953d64
      <span class="hljs-string">"name"</span> : <span class="hljs-string">"Alice"</span> 
    }, 
    <span class="hljs-string">"destination"</span> : { 
      <span class="hljs-string">"_key"</span> : <span class="hljs-string">"bob"</span>, 
      <span class="hljs-string">"_id"</span> : <span class="hljs-string">"male/bob"</span>, 
<<<<<<< HEAD
      <span class="hljs-string">"_rev"</span> : <span class="hljs-string">"_WmxjmCe--_"</span>, 
=======
      <span class="hljs-string">"_rev"</span> : <span class="hljs-string">"_WnWXCti--B"</span>, 
>>>>>>> 59953d64
      <span class="hljs-string">"name"</span> : <span class="hljs-string">"Bob"</span> 
    }, 
    <span class="hljs-string">"edges"</span> : [ 
      { 
<<<<<<< HEAD
        <span class="hljs-string">"_key"</span> : <span class="hljs-string">"23136"</span>, 
        <span class="hljs-string">"_id"</span> : <span class="hljs-string">"relation/23136"</span>, 
        <span class="hljs-string">"_from"</span> : <span class="hljs-string">"female/alice"</span>, 
        <span class="hljs-string">"_to"</span> : <span class="hljs-string">"male/bob"</span>, 
        <span class="hljs-string">"_rev"</span> : <span class="hljs-string">"_WmxjmCm--_"</span>, 
=======
        <span class="hljs-string">"_key"</span> : <span class="hljs-string">"22843"</span>, 
        <span class="hljs-string">"_id"</span> : <span class="hljs-string">"relation/22843"</span>, 
        <span class="hljs-string">"_from"</span> : <span class="hljs-string">"female/alice"</span>, 
        <span class="hljs-string">"_to"</span> : <span class="hljs-string">"male/bob"</span>, 
        <span class="hljs-string">"_rev"</span> : <span class="hljs-string">"_WnWXCti--H"</span>, 
>>>>>>> 59953d64
        <span class="hljs-string">"type"</span> : <span class="hljs-string">"married"</span>, 
        <span class="hljs-string">"vertex"</span> : <span class="hljs-string">"alice"</span> 
      } 
    ], 
    <span class="hljs-string">"vertice"</span> : [ 
      { 
        <span class="hljs-string">"_key"</span> : <span class="hljs-string">"alice"</span>, 
        <span class="hljs-string">"_id"</span> : <span class="hljs-string">"female/alice"</span>, 
<<<<<<< HEAD
        <span class="hljs-string">"_rev"</span> : <span class="hljs-string">"_WmxjmCa--_"</span>, 
=======
        <span class="hljs-string">"_rev"</span> : <span class="hljs-string">"_WnWXCti--_"</span>, 
>>>>>>> 59953d64
        <span class="hljs-string">"name"</span> : <span class="hljs-string">"Alice"</span> 
      }, 
      { 
        <span class="hljs-string">"_key"</span> : <span class="hljs-string">"bob"</span>, 
        <span class="hljs-string">"_id"</span> : <span class="hljs-string">"male/bob"</span>, 
<<<<<<< HEAD
        <span class="hljs-string">"_rev"</span> : <span class="hljs-string">"_WmxjmCe--_"</span>, 
=======
        <span class="hljs-string">"_rev"</span> : <span class="hljs-string">"_WnWXCti--B"</span>, 
>>>>>>> 59953d64
        <span class="hljs-string">"name"</span> : <span class="hljs-string">"Bob"</span> 
      } 
    ] 
  }, 
  { 
    <span class="hljs-string">"source"</span> : { 
      <span class="hljs-string">"_key"</span> : <span class="hljs-string">"alice"</span>, 
      <span class="hljs-string">"_id"</span> : <span class="hljs-string">"female/alice"</span>, 
<<<<<<< HEAD
      <span class="hljs-string">"_rev"</span> : <span class="hljs-string">"_WmxjmCa--_"</span>, 
=======
      <span class="hljs-string">"_rev"</span> : <span class="hljs-string">"_WnWXCti--_"</span>, 
>>>>>>> 59953d64
      <span class="hljs-string">"name"</span> : <span class="hljs-string">"Alice"</span> 
    }, 
    <span class="hljs-string">"destination"</span> : { 
      <span class="hljs-string">"_key"</span> : <span class="hljs-string">"diana"</span>, 
      <span class="hljs-string">"_id"</span> : <span class="hljs-string">"female/diana"</span>, 
<<<<<<< HEAD
      <span class="hljs-string">"_rev"</span> : <span class="hljs-string">"_WmxjmCi--B"</span>, 
=======
      <span class="hljs-string">"_rev"</span> : <span class="hljs-string">"_WnWXCti--F"</span>, 
>>>>>>> 59953d64
      <span class="hljs-string">"name"</span> : <span class="hljs-string">"Diana"</span> 
    }, 
    <span class="hljs-string">"edges"</span> : [ 
      { 
<<<<<<< HEAD
        <span class="hljs-string">"_key"</span> : <span class="hljs-string">"23136"</span>, 
        <span class="hljs-string">"_id"</span> : <span class="hljs-string">"relation/23136"</span>, 
        <span class="hljs-string">"_from"</span> : <span class="hljs-string">"female/alice"</span>, 
        <span class="hljs-string">"_to"</span> : <span class="hljs-string">"male/bob"</span>, 
        <span class="hljs-string">"_rev"</span> : <span class="hljs-string">"_WmxjmCm--_"</span>, 
=======
        <span class="hljs-string">"_key"</span> : <span class="hljs-string">"22843"</span>, 
        <span class="hljs-string">"_id"</span> : <span class="hljs-string">"relation/22843"</span>, 
        <span class="hljs-string">"_from"</span> : <span class="hljs-string">"female/alice"</span>, 
        <span class="hljs-string">"_to"</span> : <span class="hljs-string">"male/bob"</span>, 
        <span class="hljs-string">"_rev"</span> : <span class="hljs-string">"_WnWXCti--H"</span>, 
>>>>>>> 59953d64
        <span class="hljs-string">"type"</span> : <span class="hljs-string">"married"</span>, 
        <span class="hljs-string">"vertex"</span> : <span class="hljs-string">"alice"</span> 
      }, 
      { 
<<<<<<< HEAD
        <span class="hljs-string">"_key"</span> : <span class="hljs-string">"23146"</span>, 
        <span class="hljs-string">"_id"</span> : <span class="hljs-string">"relation/23146"</span>, 
        <span class="hljs-string">"_from"</span> : <span class="hljs-string">"male/bob"</span>, 
        <span class="hljs-string">"_to"</span> : <span class="hljs-string">"female/diana"</span>, 
        <span class="hljs-string">"_rev"</span> : <span class="hljs-string">"_WmxjmCu--_"</span>, 
=======
        <span class="hljs-string">"_key"</span> : <span class="hljs-string">"22853"</span>, 
        <span class="hljs-string">"_id"</span> : <span class="hljs-string">"relation/22853"</span>, 
        <span class="hljs-string">"_from"</span> : <span class="hljs-string">"male/bob"</span>, 
        <span class="hljs-string">"_to"</span> : <span class="hljs-string">"female/diana"</span>, 
        <span class="hljs-string">"_rev"</span> : <span class="hljs-string">"_WnWXCtm--B"</span>, 
>>>>>>> 59953d64
        <span class="hljs-string">"type"</span> : <span class="hljs-string">"friend"</span>, 
        <span class="hljs-string">"vertex"</span> : <span class="hljs-string">"bob"</span> 
      } 
    ], 
    <span class="hljs-string">"vertice"</span> : [ 
      { 
        <span class="hljs-string">"_key"</span> : <span class="hljs-string">"alice"</span>, 
        <span class="hljs-string">"_id"</span> : <span class="hljs-string">"female/alice"</span>, 
<<<<<<< HEAD
        <span class="hljs-string">"_rev"</span> : <span class="hljs-string">"_WmxjmCa--_"</span>, 
=======
        <span class="hljs-string">"_rev"</span> : <span class="hljs-string">"_WnWXCti--_"</span>, 
>>>>>>> 59953d64
        <span class="hljs-string">"name"</span> : <span class="hljs-string">"Alice"</span> 
      }, 
      { 
        <span class="hljs-string">"_key"</span> : <span class="hljs-string">"bob"</span>, 
        <span class="hljs-string">"_id"</span> : <span class="hljs-string">"male/bob"</span>, 
<<<<<<< HEAD
        <span class="hljs-string">"_rev"</span> : <span class="hljs-string">"_WmxjmCe--_"</span>, 
=======
        <span class="hljs-string">"_rev"</span> : <span class="hljs-string">"_WnWXCti--B"</span>, 
>>>>>>> 59953d64
        <span class="hljs-string">"name"</span> : <span class="hljs-string">"Bob"</span> 
      }, 
      { 
        <span class="hljs-string">"_key"</span> : <span class="hljs-string">"diana"</span>, 
        <span class="hljs-string">"_id"</span> : <span class="hljs-string">"female/diana"</span>, 
<<<<<<< HEAD
        <span class="hljs-string">"_rev"</span> : <span class="hljs-string">"_WmxjmCi--B"</span>, 
=======
        <span class="hljs-string">"_rev"</span> : <span class="hljs-string">"_WnWXCti--F"</span>, 
>>>>>>> 59953d64
        <span class="hljs-string">"name"</span> : <span class="hljs-string">"Diana"</span> 
      } 
    ] 
  }, 
  { 
    <span class="hljs-string">"source"</span> : { 
      <span class="hljs-string">"_key"</span> : <span class="hljs-string">"alice"</span>, 
      <span class="hljs-string">"_id"</span> : <span class="hljs-string">"female/alice"</span>, 
<<<<<<< HEAD
      <span class="hljs-string">"_rev"</span> : <span class="hljs-string">"_WmxjmCa--_"</span>, 
=======
      <span class="hljs-string">"_rev"</span> : <span class="hljs-string">"_WnWXCti--_"</span>, 
>>>>>>> 59953d64
      <span class="hljs-string">"name"</span> : <span class="hljs-string">"Alice"</span> 
    }, 
    <span class="hljs-string">"destination"</span> : { 
      <span class="hljs-string">"_key"</span> : <span class="hljs-string">"charly"</span>, 
      <span class="hljs-string">"_id"</span> : <span class="hljs-string">"male/charly"</span>, 
<<<<<<< HEAD
      <span class="hljs-string">"_rev"</span> : <span class="hljs-string">"_WmxjmCi--_"</span>, 
=======
      <span class="hljs-string">"_rev"</span> : <span class="hljs-string">"_WnWXCti--D"</span>, 
>>>>>>> 59953d64
      <span class="hljs-string">"name"</span> : <span class="hljs-string">"Charly"</span> 
    }, 
    <span class="hljs-string">"edges"</span> : [ 
      { 
<<<<<<< HEAD
        <span class="hljs-string">"_key"</span> : <span class="hljs-string">"23140"</span>, 
        <span class="hljs-string">"_id"</span> : <span class="hljs-string">"relation/23140"</span>, 
        <span class="hljs-string">"_from"</span> : <span class="hljs-string">"female/alice"</span>, 
        <span class="hljs-string">"_to"</span> : <span class="hljs-string">"male/charly"</span>, 
        <span class="hljs-string">"_rev"</span> : <span class="hljs-string">"_WmxjmCq--_"</span>, 
=======
        <span class="hljs-string">"_key"</span> : <span class="hljs-string">"22847"</span>, 
        <span class="hljs-string">"_id"</span> : <span class="hljs-string">"relation/22847"</span>, 
        <span class="hljs-string">"_from"</span> : <span class="hljs-string">"female/alice"</span>, 
        <span class="hljs-string">"_to"</span> : <span class="hljs-string">"male/charly"</span>, 
        <span class="hljs-string">"_rev"</span> : <span class="hljs-string">"_WnWXCti--J"</span>, 
>>>>>>> 59953d64
        <span class="hljs-string">"type"</span> : <span class="hljs-string">"friend"</span>, 
        <span class="hljs-string">"vertex"</span> : <span class="hljs-string">"alice"</span> 
      } 
    ], 
    <span class="hljs-string">"vertice"</span> : [ 
      { 
        <span class="hljs-string">"_key"</span> : <span class="hljs-string">"alice"</span>, 
        <span class="hljs-string">"_id"</span> : <span class="hljs-string">"female/alice"</span>, 
<<<<<<< HEAD
        <span class="hljs-string">"_rev"</span> : <span class="hljs-string">"_WmxjmCa--_"</span>, 
=======
        <span class="hljs-string">"_rev"</span> : <span class="hljs-string">"_WnWXCti--_"</span>, 
>>>>>>> 59953d64
        <span class="hljs-string">"name"</span> : <span class="hljs-string">"Alice"</span> 
      }, 
      { 
        <span class="hljs-string">"_key"</span> : <span class="hljs-string">"charly"</span>, 
        <span class="hljs-string">"_id"</span> : <span class="hljs-string">"male/charly"</span>, 
<<<<<<< HEAD
        <span class="hljs-string">"_rev"</span> : <span class="hljs-string">"_WmxjmCi--_"</span>, 
=======
        <span class="hljs-string">"_rev"</span> : <span class="hljs-string">"_WnWXCti--D"</span>, 
>>>>>>> 59953d64
        <span class="hljs-string">"name"</span> : <span class="hljs-string">"Charly"</span> 
      } 
    ] 
  }, 
  { 
    <span class="hljs-string">"source"</span> : { 
      <span class="hljs-string">"_key"</span> : <span class="hljs-string">"alice"</span>, 
      <span class="hljs-string">"_id"</span> : <span class="hljs-string">"female/alice"</span>, 
<<<<<<< HEAD
      <span class="hljs-string">"_rev"</span> : <span class="hljs-string">"_WmxjmCa--_"</span>, 
=======
      <span class="hljs-string">"_rev"</span> : <span class="hljs-string">"_WnWXCti--_"</span>, 
>>>>>>> 59953d64
      <span class="hljs-string">"name"</span> : <span class="hljs-string">"Alice"</span> 
    }, 
    <span class="hljs-string">"destination"</span> : { 
      <span class="hljs-string">"_key"</span> : <span class="hljs-string">"diana"</span>, 
      <span class="hljs-string">"_id"</span> : <span class="hljs-string">"female/diana"</span>, 
<<<<<<< HEAD
      <span class="hljs-string">"_rev"</span> : <span class="hljs-string">"_WmxjmCi--B"</span>, 
=======
      <span class="hljs-string">"_rev"</span> : <span class="hljs-string">"_WnWXCti--F"</span>, 
>>>>>>> 59953d64
      <span class="hljs-string">"name"</span> : <span class="hljs-string">"Diana"</span> 
    }, 
    <span class="hljs-string">"edges"</span> : [ 
      { 
<<<<<<< HEAD
        <span class="hljs-string">"_key"</span> : <span class="hljs-string">"23140"</span>, 
        <span class="hljs-string">"_id"</span> : <span class="hljs-string">"relation/23140"</span>, 
        <span class="hljs-string">"_from"</span> : <span class="hljs-string">"female/alice"</span>, 
        <span class="hljs-string">"_to"</span> : <span class="hljs-string">"male/charly"</span>, 
        <span class="hljs-string">"_rev"</span> : <span class="hljs-string">"_WmxjmCq--_"</span>, 
=======
        <span class="hljs-string">"_key"</span> : <span class="hljs-string">"22847"</span>, 
        <span class="hljs-string">"_id"</span> : <span class="hljs-string">"relation/22847"</span>, 
        <span class="hljs-string">"_from"</span> : <span class="hljs-string">"female/alice"</span>, 
        <span class="hljs-string">"_to"</span> : <span class="hljs-string">"male/charly"</span>, 
        <span class="hljs-string">"_rev"</span> : <span class="hljs-string">"_WnWXCti--J"</span>, 
>>>>>>> 59953d64
        <span class="hljs-string">"type"</span> : <span class="hljs-string">"friend"</span>, 
        <span class="hljs-string">"vertex"</span> : <span class="hljs-string">"alice"</span> 
      }, 
      { 
<<<<<<< HEAD
        <span class="hljs-string">"_key"</span> : <span class="hljs-string">"23143"</span>, 
        <span class="hljs-string">"_id"</span> : <span class="hljs-string">"relation/23143"</span>, 
        <span class="hljs-string">"_from"</span> : <span class="hljs-string">"male/charly"</span>, 
        <span class="hljs-string">"_to"</span> : <span class="hljs-string">"female/diana"</span>, 
        <span class="hljs-string">"_rev"</span> : <span class="hljs-string">"_WmxjmCq--B"</span>, 
=======
        <span class="hljs-string">"_key"</span> : <span class="hljs-string">"22850"</span>, 
        <span class="hljs-string">"_id"</span> : <span class="hljs-string">"relation/22850"</span>, 
        <span class="hljs-string">"_from"</span> : <span class="hljs-string">"male/charly"</span>, 
        <span class="hljs-string">"_to"</span> : <span class="hljs-string">"female/diana"</span>, 
        <span class="hljs-string">"_rev"</span> : <span class="hljs-string">"_WnWXCtm--_"</span>, 
>>>>>>> 59953d64
        <span class="hljs-string">"type"</span> : <span class="hljs-string">"married"</span>, 
        <span class="hljs-string">"vertex"</span> : <span class="hljs-string">"charly"</span> 
      } 
    ], 
    <span class="hljs-string">"vertice"</span> : [ 
      { 
        <span class="hljs-string">"_key"</span> : <span class="hljs-string">"alice"</span>, 
        <span class="hljs-string">"_id"</span> : <span class="hljs-string">"female/alice"</span>, 
<<<<<<< HEAD
        <span class="hljs-string">"_rev"</span> : <span class="hljs-string">"_WmxjmCa--_"</span>, 
=======
        <span class="hljs-string">"_rev"</span> : <span class="hljs-string">"_WnWXCti--_"</span>, 
>>>>>>> 59953d64
        <span class="hljs-string">"name"</span> : <span class="hljs-string">"Alice"</span> 
      }, 
      { 
        <span class="hljs-string">"_key"</span> : <span class="hljs-string">"charly"</span>, 
        <span class="hljs-string">"_id"</span> : <span class="hljs-string">"male/charly"</span>, 
<<<<<<< HEAD
        <span class="hljs-string">"_rev"</span> : <span class="hljs-string">"_WmxjmCi--_"</span>, 
=======
        <span class="hljs-string">"_rev"</span> : <span class="hljs-string">"_WnWXCti--D"</span>, 
>>>>>>> 59953d64
        <span class="hljs-string">"name"</span> : <span class="hljs-string">"Charly"</span> 
      }, 
      { 
        <span class="hljs-string">"_key"</span> : <span class="hljs-string">"diana"</span>, 
        <span class="hljs-string">"_id"</span> : <span class="hljs-string">"female/diana"</span>, 
<<<<<<< HEAD
        <span class="hljs-string">"_rev"</span> : <span class="hljs-string">"_WmxjmCi--B"</span>, 
=======
        <span class="hljs-string">"_rev"</span> : <span class="hljs-string">"_WnWXCti--F"</span>, 
>>>>>>> 59953d64
        <span class="hljs-string">"name"</span> : <span class="hljs-string">"Diana"</span> 
      } 
    ] 
  }, 
  { 
    <span class="hljs-string">"source"</span> : { 
      <span class="hljs-string">"_key"</span> : <span class="hljs-string">"bob"</span>, 
      <span class="hljs-string">"_id"</span> : <span class="hljs-string">"male/bob"</span>, 
<<<<<<< HEAD
      <span class="hljs-string">"_rev"</span> : <span class="hljs-string">"_WmxjmCe--_"</span>, 
=======
      <span class="hljs-string">"_rev"</span> : <span class="hljs-string">"_WnWXCti--B"</span>, 
>>>>>>> 59953d64
      <span class="hljs-string">"name"</span> : <span class="hljs-string">"Bob"</span> 
    }, 
    <span class="hljs-string">"destination"</span> : { 
      <span class="hljs-string">"_key"</span> : <span class="hljs-string">"bob"</span>, 
      <span class="hljs-string">"_id"</span> : <span class="hljs-string">"male/bob"</span>, 
<<<<<<< HEAD
      <span class="hljs-string">"_rev"</span> : <span class="hljs-string">"_WmxjmCe--_"</span>, 
=======
      <span class="hljs-string">"_rev"</span> : <span class="hljs-string">"_WnWXCti--B"</span>, 
>>>>>>> 59953d64
      <span class="hljs-string">"name"</span> : <span class="hljs-string">"Bob"</span> 
    }, 
    <span class="hljs-string">"edges"</span> : [ ], 
    <span class="hljs-string">"vertice"</span> : [ 
      { 
        <span class="hljs-string">"_key"</span> : <span class="hljs-string">"bob"</span>, 
        <span class="hljs-string">"_id"</span> : <span class="hljs-string">"male/bob"</span>, 
<<<<<<< HEAD
        <span class="hljs-string">"_rev"</span> : <span class="hljs-string">"_WmxjmCe--_"</span>, 
=======
        <span class="hljs-string">"_rev"</span> : <span class="hljs-string">"_WnWXCti--B"</span>, 
>>>>>>> 59953d64
        <span class="hljs-string">"name"</span> : <span class="hljs-string">"Bob"</span> 
      } 
    ] 
  }, 
  { 
    <span class="hljs-string">"source"</span> : { 
      <span class="hljs-string">"_key"</span> : <span class="hljs-string">"bob"</span>, 
      <span class="hljs-string">"_id"</span> : <span class="hljs-string">"male/bob"</span>, 
<<<<<<< HEAD
      <span class="hljs-string">"_rev"</span> : <span class="hljs-string">"_WmxjmCe--_"</span>, 
=======
      <span class="hljs-string">"_rev"</span> : <span class="hljs-string">"_WnWXCti--B"</span>, 
>>>>>>> 59953d64
      <span class="hljs-string">"name"</span> : <span class="hljs-string">"Bob"</span> 
    }, 
    <span class="hljs-string">"destination"</span> : { 
      <span class="hljs-string">"_key"</span> : <span class="hljs-string">"diana"</span>, 
      <span class="hljs-string">"_id"</span> : <span class="hljs-string">"female/diana"</span>, 
<<<<<<< HEAD
      <span class="hljs-string">"_rev"</span> : <span class="hljs-string">"_WmxjmCi--B"</span>, 
=======
      <span class="hljs-string">"_rev"</span> : <span class="hljs-string">"_WnWXCti--F"</span>, 
>>>>>>> 59953d64
      <span class="hljs-string">"name"</span> : <span class="hljs-string">"Diana"</span> 
    }, 
    <span class="hljs-string">"edges"</span> : [ 
      { 
<<<<<<< HEAD
        <span class="hljs-string">"_key"</span> : <span class="hljs-string">"23146"</span>, 
        <span class="hljs-string">"_id"</span> : <span class="hljs-string">"relation/23146"</span>, 
        <span class="hljs-string">"_from"</span> : <span class="hljs-string">"male/bob"</span>, 
        <span class="hljs-string">"_to"</span> : <span class="hljs-string">"female/diana"</span>, 
        <span class="hljs-string">"_rev"</span> : <span class="hljs-string">"_WmxjmCu--_"</span>, 
=======
        <span class="hljs-string">"_key"</span> : <span class="hljs-string">"22853"</span>, 
        <span class="hljs-string">"_id"</span> : <span class="hljs-string">"relation/22853"</span>, 
        <span class="hljs-string">"_from"</span> : <span class="hljs-string">"male/bob"</span>, 
        <span class="hljs-string">"_to"</span> : <span class="hljs-string">"female/diana"</span>, 
        <span class="hljs-string">"_rev"</span> : <span class="hljs-string">"_WnWXCtm--B"</span>, 
>>>>>>> 59953d64
        <span class="hljs-string">"type"</span> : <span class="hljs-string">"friend"</span>, 
        <span class="hljs-string">"vertex"</span> : <span class="hljs-string">"bob"</span> 
      } 
    ], 
    <span class="hljs-string">"vertice"</span> : [ 
      { 
        <span class="hljs-string">"_key"</span> : <span class="hljs-string">"bob"</span>, 
        <span class="hljs-string">"_id"</span> : <span class="hljs-string">"male/bob"</span>, 
<<<<<<< HEAD
        <span class="hljs-string">"_rev"</span> : <span class="hljs-string">"_WmxjmCe--_"</span>, 
=======
        <span class="hljs-string">"_rev"</span> : <span class="hljs-string">"_WnWXCti--B"</span>, 
>>>>>>> 59953d64
        <span class="hljs-string">"name"</span> : <span class="hljs-string">"Bob"</span> 
      }, 
      { 
        <span class="hljs-string">"_key"</span> : <span class="hljs-string">"diana"</span>, 
        <span class="hljs-string">"_id"</span> : <span class="hljs-string">"female/diana"</span>, 
<<<<<<< HEAD
        <span class="hljs-string">"_rev"</span> : <span class="hljs-string">"_WmxjmCi--B"</span>, 
=======
        <span class="hljs-string">"_rev"</span> : <span class="hljs-string">"_WnWXCti--F"</span>, 
>>>>>>> 59953d64
        <span class="hljs-string">"name"</span> : <span class="hljs-string">"Diana"</span> 
      } 
    ] 
  }, 
  { 
    <span class="hljs-string">"source"</span> : { 
      <span class="hljs-string">"_key"</span> : <span class="hljs-string">"charly"</span>, 
      <span class="hljs-string">"_id"</span> : <span class="hljs-string">"male/charly"</span>, 
<<<<<<< HEAD
      <span class="hljs-string">"_rev"</span> : <span class="hljs-string">"_WmxjmCi--_"</span>, 
=======
      <span class="hljs-string">"_rev"</span> : <span class="hljs-string">"_WnWXCti--D"</span>, 
>>>>>>> 59953d64
      <span class="hljs-string">"name"</span> : <span class="hljs-string">"Charly"</span> 
    }, 
    <span class="hljs-string">"destination"</span> : { 
      <span class="hljs-string">"_key"</span> : <span class="hljs-string">"charly"</span>, 
      <span class="hljs-string">"_id"</span> : <span class="hljs-string">"male/charly"</span>, 
<<<<<<< HEAD
      <span class="hljs-string">"_rev"</span> : <span class="hljs-string">"_WmxjmCi--_"</span>, 
=======
      <span class="hljs-string">"_rev"</span> : <span class="hljs-string">"_WnWXCti--D"</span>, 
>>>>>>> 59953d64
      <span class="hljs-string">"name"</span> : <span class="hljs-string">"Charly"</span> 
    }, 
    <span class="hljs-string">"edges"</span> : [ ], 
    <span class="hljs-string">"vertice"</span> : [ 
      { 
        <span class="hljs-string">"_key"</span> : <span class="hljs-string">"charly"</span>, 
        <span class="hljs-string">"_id"</span> : <span class="hljs-string">"male/charly"</span>, 
<<<<<<< HEAD
        <span class="hljs-string">"_rev"</span> : <span class="hljs-string">"_WmxjmCi--_"</span>, 
=======
        <span class="hljs-string">"_rev"</span> : <span class="hljs-string">"_WnWXCti--D"</span>, 
>>>>>>> 59953d64
        <span class="hljs-string">"name"</span> : <span class="hljs-string">"Charly"</span> 
      } 
    ] 
  }, 
  { 
    <span class="hljs-string">"source"</span> : { 
      <span class="hljs-string">"_key"</span> : <span class="hljs-string">"charly"</span>, 
      <span class="hljs-string">"_id"</span> : <span class="hljs-string">"male/charly"</span>, 
<<<<<<< HEAD
      <span class="hljs-string">"_rev"</span> : <span class="hljs-string">"_WmxjmCi--_"</span>, 
=======
      <span class="hljs-string">"_rev"</span> : <span class="hljs-string">"_WnWXCti--D"</span>, 
>>>>>>> 59953d64
      <span class="hljs-string">"name"</span> : <span class="hljs-string">"Charly"</span> 
    }, 
    <span class="hljs-string">"destination"</span> : { 
      <span class="hljs-string">"_key"</span> : <span class="hljs-string">"diana"</span>, 
      <span class="hljs-string">"_id"</span> : <span class="hljs-string">"female/diana"</span>, 
<<<<<<< HEAD
      <span class="hljs-string">"_rev"</span> : <span class="hljs-string">"_WmxjmCi--B"</span>, 
=======
      <span class="hljs-string">"_rev"</span> : <span class="hljs-string">"_WnWXCti--F"</span>, 
>>>>>>> 59953d64
      <span class="hljs-string">"name"</span> : <span class="hljs-string">"Diana"</span> 
    }, 
    <span class="hljs-string">"edges"</span> : [ 
      { 
<<<<<<< HEAD
        <span class="hljs-string">"_key"</span> : <span class="hljs-string">"23143"</span>, 
        <span class="hljs-string">"_id"</span> : <span class="hljs-string">"relation/23143"</span>, 
        <span class="hljs-string">"_from"</span> : <span class="hljs-string">"male/charly"</span>, 
        <span class="hljs-string">"_to"</span> : <span class="hljs-string">"female/diana"</span>, 
        <span class="hljs-string">"_rev"</span> : <span class="hljs-string">"_WmxjmCq--B"</span>, 
=======
        <span class="hljs-string">"_key"</span> : <span class="hljs-string">"22850"</span>, 
        <span class="hljs-string">"_id"</span> : <span class="hljs-string">"relation/22850"</span>, 
        <span class="hljs-string">"_from"</span> : <span class="hljs-string">"male/charly"</span>, 
        <span class="hljs-string">"_to"</span> : <span class="hljs-string">"female/diana"</span>, 
        <span class="hljs-string">"_rev"</span> : <span class="hljs-string">"_WnWXCtm--_"</span>, 
>>>>>>> 59953d64
        <span class="hljs-string">"type"</span> : <span class="hljs-string">"married"</span>, 
        <span class="hljs-string">"vertex"</span> : <span class="hljs-string">"charly"</span> 
      } 
    ], 
    <span class="hljs-string">"vertice"</span> : [ 
      { 
        <span class="hljs-string">"_key"</span> : <span class="hljs-string">"charly"</span>, 
        <span class="hljs-string">"_id"</span> : <span class="hljs-string">"male/charly"</span>, 
<<<<<<< HEAD
        <span class="hljs-string">"_rev"</span> : <span class="hljs-string">"_WmxjmCi--_"</span>, 
=======
        <span class="hljs-string">"_rev"</span> : <span class="hljs-string">"_WnWXCti--D"</span>, 
>>>>>>> 59953d64
        <span class="hljs-string">"name"</span> : <span class="hljs-string">"Charly"</span> 
      }, 
      { 
        <span class="hljs-string">"_key"</span> : <span class="hljs-string">"diana"</span>, 
        <span class="hljs-string">"_id"</span> : <span class="hljs-string">"female/diana"</span>, 
<<<<<<< HEAD
        <span class="hljs-string">"_rev"</span> : <span class="hljs-string">"_WmxjmCi--B"</span>, 
=======
        <span class="hljs-string">"_rev"</span> : <span class="hljs-string">"_WnWXCti--F"</span>, 
>>>>>>> 59953d64
        <span class="hljs-string">"name"</span> : <span class="hljs-string">"Diana"</span> 
      } 
    ] 
  } 
]<|MERGE_RESOLUTION|>--- conflicted
+++ resolved
@@ -6,21 +6,13 @@
     <span class="hljs-string">"source"</span> : { 
       <span class="hljs-string">"_key"</span> : <span class="hljs-string">"diana"</span>, 
       <span class="hljs-string">"_id"</span> : <span class="hljs-string">"female/diana"</span>, 
-<<<<<<< HEAD
-      <span class="hljs-string">"_rev"</span> : <span class="hljs-string">"_WmxjmCi--B"</span>, 
-=======
-      <span class="hljs-string">"_rev"</span> : <span class="hljs-string">"_WnWXCti--F"</span>, 
->>>>>>> 59953d64
-      <span class="hljs-string">"name"</span> : <span class="hljs-string">"Diana"</span> 
-    }, 
-    <span class="hljs-string">"destination"</span> : { 
-      <span class="hljs-string">"_key"</span> : <span class="hljs-string">"diana"</span>, 
-      <span class="hljs-string">"_id"</span> : <span class="hljs-string">"female/diana"</span>, 
-<<<<<<< HEAD
-      <span class="hljs-string">"_rev"</span> : <span class="hljs-string">"_WmxjmCi--B"</span>, 
-=======
-      <span class="hljs-string">"_rev"</span> : <span class="hljs-string">"_WnWXCti--F"</span>, 
->>>>>>> 59953d64
+      <span class="hljs-string">"_rev"</span> : <span class="hljs-string">"_WnWXCti--F"</span>, 
+      <span class="hljs-string">"name"</span> : <span class="hljs-string">"Diana"</span> 
+    }, 
+    <span class="hljs-string">"destination"</span> : { 
+      <span class="hljs-string">"_key"</span> : <span class="hljs-string">"diana"</span>, 
+      <span class="hljs-string">"_id"</span> : <span class="hljs-string">"female/diana"</span>, 
+      <span class="hljs-string">"_rev"</span> : <span class="hljs-string">"_WnWXCti--F"</span>, 
       <span class="hljs-string">"name"</span> : <span class="hljs-string">"Diana"</span> 
     }, 
     <span class="hljs-string">"edges"</span> : [ ], 
@@ -28,34 +20,22 @@
       { 
         <span class="hljs-string">"_key"</span> : <span class="hljs-string">"diana"</span>, 
         <span class="hljs-string">"_id"</span> : <span class="hljs-string">"female/diana"</span>, 
-<<<<<<< HEAD
-        <span class="hljs-string">"_rev"</span> : <span class="hljs-string">"_WmxjmCi--B"</span>, 
-=======
-        <span class="hljs-string">"_rev"</span> : <span class="hljs-string">"_WnWXCti--F"</span>, 
->>>>>>> 59953d64
-        <span class="hljs-string">"name"</span> : <span class="hljs-string">"Diana"</span> 
-      } 
-    ] 
-  }, 
-  { 
-    <span class="hljs-string">"source"</span> : { 
-      <span class="hljs-string">"_key"</span> : <span class="hljs-string">"alice"</span>, 
-      <span class="hljs-string">"_id"</span> : <span class="hljs-string">"female/alice"</span>, 
-<<<<<<< HEAD
-      <span class="hljs-string">"_rev"</span> : <span class="hljs-string">"_WmxjmCa--_"</span>, 
-=======
-      <span class="hljs-string">"_rev"</span> : <span class="hljs-string">"_WnWXCti--_"</span>, 
->>>>>>> 59953d64
-      <span class="hljs-string">"name"</span> : <span class="hljs-string">"Alice"</span> 
-    }, 
-    <span class="hljs-string">"destination"</span> : { 
-      <span class="hljs-string">"_key"</span> : <span class="hljs-string">"alice"</span>, 
-      <span class="hljs-string">"_id"</span> : <span class="hljs-string">"female/alice"</span>, 
-<<<<<<< HEAD
-      <span class="hljs-string">"_rev"</span> : <span class="hljs-string">"_WmxjmCa--_"</span>, 
-=======
-      <span class="hljs-string">"_rev"</span> : <span class="hljs-string">"_WnWXCti--_"</span>, 
->>>>>>> 59953d64
+        <span class="hljs-string">"_rev"</span> : <span class="hljs-string">"_WnWXCti--F"</span>, 
+        <span class="hljs-string">"name"</span> : <span class="hljs-string">"Diana"</span> 
+      } 
+    ] 
+  }, 
+  { 
+    <span class="hljs-string">"source"</span> : { 
+      <span class="hljs-string">"_key"</span> : <span class="hljs-string">"alice"</span>, 
+      <span class="hljs-string">"_id"</span> : <span class="hljs-string">"female/alice"</span>, 
+      <span class="hljs-string">"_rev"</span> : <span class="hljs-string">"_WnWXCti--_"</span>, 
+      <span class="hljs-string">"name"</span> : <span class="hljs-string">"Alice"</span> 
+    }, 
+    <span class="hljs-string">"destination"</span> : { 
+      <span class="hljs-string">"_key"</span> : <span class="hljs-string">"alice"</span>, 
+      <span class="hljs-string">"_id"</span> : <span class="hljs-string">"female/alice"</span>, 
+      <span class="hljs-string">"_rev"</span> : <span class="hljs-string">"_WnWXCti--_"</span>, 
       <span class="hljs-string">"name"</span> : <span class="hljs-string">"Alice"</span> 
     }, 
     <span class="hljs-string">"edges"</span> : [ ], 
@@ -63,51 +43,31 @@
       { 
         <span class="hljs-string">"_key"</span> : <span class="hljs-string">"alice"</span>, 
         <span class="hljs-string">"_id"</span> : <span class="hljs-string">"female/alice"</span>, 
-<<<<<<< HEAD
-        <span class="hljs-string">"_rev"</span> : <span class="hljs-string">"_WmxjmCa--_"</span>, 
-=======
-        <span class="hljs-string">"_rev"</span> : <span class="hljs-string">"_WnWXCti--_"</span>, 
->>>>>>> 59953d64
-        <span class="hljs-string">"name"</span> : <span class="hljs-string">"Alice"</span> 
-      } 
-    ] 
-  }, 
-  { 
-    <span class="hljs-string">"source"</span> : { 
-      <span class="hljs-string">"_key"</span> : <span class="hljs-string">"alice"</span>, 
-      <span class="hljs-string">"_id"</span> : <span class="hljs-string">"female/alice"</span>, 
-<<<<<<< HEAD
-      <span class="hljs-string">"_rev"</span> : <span class="hljs-string">"_WmxjmCa--_"</span>, 
-=======
-      <span class="hljs-string">"_rev"</span> : <span class="hljs-string">"_WnWXCti--_"</span>, 
->>>>>>> 59953d64
+        <span class="hljs-string">"_rev"</span> : <span class="hljs-string">"_WnWXCti--_"</span>, 
+        <span class="hljs-string">"name"</span> : <span class="hljs-string">"Alice"</span> 
+      } 
+    ] 
+  }, 
+  { 
+    <span class="hljs-string">"source"</span> : { 
+      <span class="hljs-string">"_key"</span> : <span class="hljs-string">"alice"</span>, 
+      <span class="hljs-string">"_id"</span> : <span class="hljs-string">"female/alice"</span>, 
+      <span class="hljs-string">"_rev"</span> : <span class="hljs-string">"_WnWXCti--_"</span>, 
       <span class="hljs-string">"name"</span> : <span class="hljs-string">"Alice"</span> 
     }, 
     <span class="hljs-string">"destination"</span> : { 
       <span class="hljs-string">"_key"</span> : <span class="hljs-string">"bob"</span>, 
       <span class="hljs-string">"_id"</span> : <span class="hljs-string">"male/bob"</span>, 
-<<<<<<< HEAD
-      <span class="hljs-string">"_rev"</span> : <span class="hljs-string">"_WmxjmCe--_"</span>, 
-=======
       <span class="hljs-string">"_rev"</span> : <span class="hljs-string">"_WnWXCti--B"</span>, 
->>>>>>> 59953d64
       <span class="hljs-string">"name"</span> : <span class="hljs-string">"Bob"</span> 
     }, 
     <span class="hljs-string">"edges"</span> : [ 
       { 
-<<<<<<< HEAD
-        <span class="hljs-string">"_key"</span> : <span class="hljs-string">"23136"</span>, 
-        <span class="hljs-string">"_id"</span> : <span class="hljs-string">"relation/23136"</span>, 
-        <span class="hljs-string">"_from"</span> : <span class="hljs-string">"female/alice"</span>, 
-        <span class="hljs-string">"_to"</span> : <span class="hljs-string">"male/bob"</span>, 
-        <span class="hljs-string">"_rev"</span> : <span class="hljs-string">"_WmxjmCm--_"</span>, 
-=======
         <span class="hljs-string">"_key"</span> : <span class="hljs-string">"22843"</span>, 
         <span class="hljs-string">"_id"</span> : <span class="hljs-string">"relation/22843"</span>, 
         <span class="hljs-string">"_from"</span> : <span class="hljs-string">"female/alice"</span>, 
         <span class="hljs-string">"_to"</span> : <span class="hljs-string">"male/bob"</span>, 
         <span class="hljs-string">"_rev"</span> : <span class="hljs-string">"_WnWXCti--H"</span>, 
->>>>>>> 59953d64
         <span class="hljs-string">"type"</span> : <span class="hljs-string">"married"</span>, 
         <span class="hljs-string">"vertex"</span> : <span class="hljs-string">"alice"</span> 
       } 
@@ -116,21 +76,13 @@
       { 
         <span class="hljs-string">"_key"</span> : <span class="hljs-string">"alice"</span>, 
         <span class="hljs-string">"_id"</span> : <span class="hljs-string">"female/alice"</span>, 
-<<<<<<< HEAD
-        <span class="hljs-string">"_rev"</span> : <span class="hljs-string">"_WmxjmCa--_"</span>, 
-=======
-        <span class="hljs-string">"_rev"</span> : <span class="hljs-string">"_WnWXCti--_"</span>, 
->>>>>>> 59953d64
+        <span class="hljs-string">"_rev"</span> : <span class="hljs-string">"_WnWXCti--_"</span>, 
         <span class="hljs-string">"name"</span> : <span class="hljs-string">"Alice"</span> 
       }, 
       { 
         <span class="hljs-string">"_key"</span> : <span class="hljs-string">"bob"</span>, 
         <span class="hljs-string">"_id"</span> : <span class="hljs-string">"male/bob"</span>, 
-<<<<<<< HEAD
-        <span class="hljs-string">"_rev"</span> : <span class="hljs-string">"_WmxjmCe--_"</span>, 
-=======
         <span class="hljs-string">"_rev"</span> : <span class="hljs-string">"_WnWXCti--B"</span>, 
->>>>>>> 59953d64
         <span class="hljs-string">"name"</span> : <span class="hljs-string">"Bob"</span> 
       } 
     ] 
@@ -139,55 +91,31 @@
     <span class="hljs-string">"source"</span> : { 
       <span class="hljs-string">"_key"</span> : <span class="hljs-string">"alice"</span>, 
       <span class="hljs-string">"_id"</span> : <span class="hljs-string">"female/alice"</span>, 
-<<<<<<< HEAD
-      <span class="hljs-string">"_rev"</span> : <span class="hljs-string">"_WmxjmCa--_"</span>, 
-=======
-      <span class="hljs-string">"_rev"</span> : <span class="hljs-string">"_WnWXCti--_"</span>, 
->>>>>>> 59953d64
-      <span class="hljs-string">"name"</span> : <span class="hljs-string">"Alice"</span> 
-    }, 
-    <span class="hljs-string">"destination"</span> : { 
-      <span class="hljs-string">"_key"</span> : <span class="hljs-string">"diana"</span>, 
-      <span class="hljs-string">"_id"</span> : <span class="hljs-string">"female/diana"</span>, 
-<<<<<<< HEAD
-      <span class="hljs-string">"_rev"</span> : <span class="hljs-string">"_WmxjmCi--B"</span>, 
-=======
-      <span class="hljs-string">"_rev"</span> : <span class="hljs-string">"_WnWXCti--F"</span>, 
->>>>>>> 59953d64
-      <span class="hljs-string">"name"</span> : <span class="hljs-string">"Diana"</span> 
-    }, 
-    <span class="hljs-string">"edges"</span> : [ 
-      { 
-<<<<<<< HEAD
-        <span class="hljs-string">"_key"</span> : <span class="hljs-string">"23136"</span>, 
-        <span class="hljs-string">"_id"</span> : <span class="hljs-string">"relation/23136"</span>, 
-        <span class="hljs-string">"_from"</span> : <span class="hljs-string">"female/alice"</span>, 
-        <span class="hljs-string">"_to"</span> : <span class="hljs-string">"male/bob"</span>, 
-        <span class="hljs-string">"_rev"</span> : <span class="hljs-string">"_WmxjmCm--_"</span>, 
-=======
+      <span class="hljs-string">"_rev"</span> : <span class="hljs-string">"_WnWXCti--_"</span>, 
+      <span class="hljs-string">"name"</span> : <span class="hljs-string">"Alice"</span> 
+    }, 
+    <span class="hljs-string">"destination"</span> : { 
+      <span class="hljs-string">"_key"</span> : <span class="hljs-string">"diana"</span>, 
+      <span class="hljs-string">"_id"</span> : <span class="hljs-string">"female/diana"</span>, 
+      <span class="hljs-string">"_rev"</span> : <span class="hljs-string">"_WnWXCti--F"</span>, 
+      <span class="hljs-string">"name"</span> : <span class="hljs-string">"Diana"</span> 
+    }, 
+    <span class="hljs-string">"edges"</span> : [ 
+      { 
         <span class="hljs-string">"_key"</span> : <span class="hljs-string">"22843"</span>, 
         <span class="hljs-string">"_id"</span> : <span class="hljs-string">"relation/22843"</span>, 
         <span class="hljs-string">"_from"</span> : <span class="hljs-string">"female/alice"</span>, 
         <span class="hljs-string">"_to"</span> : <span class="hljs-string">"male/bob"</span>, 
         <span class="hljs-string">"_rev"</span> : <span class="hljs-string">"_WnWXCti--H"</span>, 
->>>>>>> 59953d64
         <span class="hljs-string">"type"</span> : <span class="hljs-string">"married"</span>, 
         <span class="hljs-string">"vertex"</span> : <span class="hljs-string">"alice"</span> 
       }, 
       { 
-<<<<<<< HEAD
-        <span class="hljs-string">"_key"</span> : <span class="hljs-string">"23146"</span>, 
-        <span class="hljs-string">"_id"</span> : <span class="hljs-string">"relation/23146"</span>, 
-        <span class="hljs-string">"_from"</span> : <span class="hljs-string">"male/bob"</span>, 
-        <span class="hljs-string">"_to"</span> : <span class="hljs-string">"female/diana"</span>, 
-        <span class="hljs-string">"_rev"</span> : <span class="hljs-string">"_WmxjmCu--_"</span>, 
-=======
         <span class="hljs-string">"_key"</span> : <span class="hljs-string">"22853"</span>, 
         <span class="hljs-string">"_id"</span> : <span class="hljs-string">"relation/22853"</span>, 
         <span class="hljs-string">"_from"</span> : <span class="hljs-string">"male/bob"</span>, 
         <span class="hljs-string">"_to"</span> : <span class="hljs-string">"female/diana"</span>, 
         <span class="hljs-string">"_rev"</span> : <span class="hljs-string">"_WnWXCtm--B"</span>, 
->>>>>>> 59953d64
         <span class="hljs-string">"type"</span> : <span class="hljs-string">"friend"</span>, 
         <span class="hljs-string">"vertex"</span> : <span class="hljs-string">"bob"</span> 
       } 
@@ -196,71 +124,43 @@
       { 
         <span class="hljs-string">"_key"</span> : <span class="hljs-string">"alice"</span>, 
         <span class="hljs-string">"_id"</span> : <span class="hljs-string">"female/alice"</span>, 
-<<<<<<< HEAD
-        <span class="hljs-string">"_rev"</span> : <span class="hljs-string">"_WmxjmCa--_"</span>, 
-=======
-        <span class="hljs-string">"_rev"</span> : <span class="hljs-string">"_WnWXCti--_"</span>, 
->>>>>>> 59953d64
+        <span class="hljs-string">"_rev"</span> : <span class="hljs-string">"_WnWXCti--_"</span>, 
         <span class="hljs-string">"name"</span> : <span class="hljs-string">"Alice"</span> 
       }, 
       { 
         <span class="hljs-string">"_key"</span> : <span class="hljs-string">"bob"</span>, 
         <span class="hljs-string">"_id"</span> : <span class="hljs-string">"male/bob"</span>, 
-<<<<<<< HEAD
-        <span class="hljs-string">"_rev"</span> : <span class="hljs-string">"_WmxjmCe--_"</span>, 
-=======
         <span class="hljs-string">"_rev"</span> : <span class="hljs-string">"_WnWXCti--B"</span>, 
->>>>>>> 59953d64
         <span class="hljs-string">"name"</span> : <span class="hljs-string">"Bob"</span> 
       }, 
       { 
         <span class="hljs-string">"_key"</span> : <span class="hljs-string">"diana"</span>, 
         <span class="hljs-string">"_id"</span> : <span class="hljs-string">"female/diana"</span>, 
-<<<<<<< HEAD
-        <span class="hljs-string">"_rev"</span> : <span class="hljs-string">"_WmxjmCi--B"</span>, 
-=======
-        <span class="hljs-string">"_rev"</span> : <span class="hljs-string">"_WnWXCti--F"</span>, 
->>>>>>> 59953d64
-        <span class="hljs-string">"name"</span> : <span class="hljs-string">"Diana"</span> 
-      } 
-    ] 
-  }, 
-  { 
-    <span class="hljs-string">"source"</span> : { 
-      <span class="hljs-string">"_key"</span> : <span class="hljs-string">"alice"</span>, 
-      <span class="hljs-string">"_id"</span> : <span class="hljs-string">"female/alice"</span>, 
-<<<<<<< HEAD
-      <span class="hljs-string">"_rev"</span> : <span class="hljs-string">"_WmxjmCa--_"</span>, 
-=======
-      <span class="hljs-string">"_rev"</span> : <span class="hljs-string">"_WnWXCti--_"</span>, 
->>>>>>> 59953d64
+        <span class="hljs-string">"_rev"</span> : <span class="hljs-string">"_WnWXCti--F"</span>, 
+        <span class="hljs-string">"name"</span> : <span class="hljs-string">"Diana"</span> 
+      } 
+    ] 
+  }, 
+  { 
+    <span class="hljs-string">"source"</span> : { 
+      <span class="hljs-string">"_key"</span> : <span class="hljs-string">"alice"</span>, 
+      <span class="hljs-string">"_id"</span> : <span class="hljs-string">"female/alice"</span>, 
+      <span class="hljs-string">"_rev"</span> : <span class="hljs-string">"_WnWXCti--_"</span>, 
       <span class="hljs-string">"name"</span> : <span class="hljs-string">"Alice"</span> 
     }, 
     <span class="hljs-string">"destination"</span> : { 
       <span class="hljs-string">"_key"</span> : <span class="hljs-string">"charly"</span>, 
       <span class="hljs-string">"_id"</span> : <span class="hljs-string">"male/charly"</span>, 
-<<<<<<< HEAD
-      <span class="hljs-string">"_rev"</span> : <span class="hljs-string">"_WmxjmCi--_"</span>, 
-=======
       <span class="hljs-string">"_rev"</span> : <span class="hljs-string">"_WnWXCti--D"</span>, 
->>>>>>> 59953d64
       <span class="hljs-string">"name"</span> : <span class="hljs-string">"Charly"</span> 
     }, 
     <span class="hljs-string">"edges"</span> : [ 
       { 
-<<<<<<< HEAD
-        <span class="hljs-string">"_key"</span> : <span class="hljs-string">"23140"</span>, 
-        <span class="hljs-string">"_id"</span> : <span class="hljs-string">"relation/23140"</span>, 
-        <span class="hljs-string">"_from"</span> : <span class="hljs-string">"female/alice"</span>, 
-        <span class="hljs-string">"_to"</span> : <span class="hljs-string">"male/charly"</span>, 
-        <span class="hljs-string">"_rev"</span> : <span class="hljs-string">"_WmxjmCq--_"</span>, 
-=======
         <span class="hljs-string">"_key"</span> : <span class="hljs-string">"22847"</span>, 
         <span class="hljs-string">"_id"</span> : <span class="hljs-string">"relation/22847"</span>, 
         <span class="hljs-string">"_from"</span> : <span class="hljs-string">"female/alice"</span>, 
         <span class="hljs-string">"_to"</span> : <span class="hljs-string">"male/charly"</span>, 
         <span class="hljs-string">"_rev"</span> : <span class="hljs-string">"_WnWXCti--J"</span>, 
->>>>>>> 59953d64
         <span class="hljs-string">"type"</span> : <span class="hljs-string">"friend"</span>, 
         <span class="hljs-string">"vertex"</span> : <span class="hljs-string">"alice"</span> 
       } 
@@ -269,21 +169,13 @@
       { 
         <span class="hljs-string">"_key"</span> : <span class="hljs-string">"alice"</span>, 
         <span class="hljs-string">"_id"</span> : <span class="hljs-string">"female/alice"</span>, 
-<<<<<<< HEAD
-        <span class="hljs-string">"_rev"</span> : <span class="hljs-string">"_WmxjmCa--_"</span>, 
-=======
-        <span class="hljs-string">"_rev"</span> : <span class="hljs-string">"_WnWXCti--_"</span>, 
->>>>>>> 59953d64
+        <span class="hljs-string">"_rev"</span> : <span class="hljs-string">"_WnWXCti--_"</span>, 
         <span class="hljs-string">"name"</span> : <span class="hljs-string">"Alice"</span> 
       }, 
       { 
         <span class="hljs-string">"_key"</span> : <span class="hljs-string">"charly"</span>, 
         <span class="hljs-string">"_id"</span> : <span class="hljs-string">"male/charly"</span>, 
-<<<<<<< HEAD
-        <span class="hljs-string">"_rev"</span> : <span class="hljs-string">"_WmxjmCi--_"</span>, 
-=======
         <span class="hljs-string">"_rev"</span> : <span class="hljs-string">"_WnWXCti--D"</span>, 
->>>>>>> 59953d64
         <span class="hljs-string">"name"</span> : <span class="hljs-string">"Charly"</span> 
       } 
     ] 
@@ -292,55 +184,31 @@
     <span class="hljs-string">"source"</span> : { 
       <span class="hljs-string">"_key"</span> : <span class="hljs-string">"alice"</span>, 
       <span class="hljs-string">"_id"</span> : <span class="hljs-string">"female/alice"</span>, 
-<<<<<<< HEAD
-      <span class="hljs-string">"_rev"</span> : <span class="hljs-string">"_WmxjmCa--_"</span>, 
-=======
-      <span class="hljs-string">"_rev"</span> : <span class="hljs-string">"_WnWXCti--_"</span>, 
->>>>>>> 59953d64
-      <span class="hljs-string">"name"</span> : <span class="hljs-string">"Alice"</span> 
-    }, 
-    <span class="hljs-string">"destination"</span> : { 
-      <span class="hljs-string">"_key"</span> : <span class="hljs-string">"diana"</span>, 
-      <span class="hljs-string">"_id"</span> : <span class="hljs-string">"female/diana"</span>, 
-<<<<<<< HEAD
-      <span class="hljs-string">"_rev"</span> : <span class="hljs-string">"_WmxjmCi--B"</span>, 
-=======
-      <span class="hljs-string">"_rev"</span> : <span class="hljs-string">"_WnWXCti--F"</span>, 
->>>>>>> 59953d64
-      <span class="hljs-string">"name"</span> : <span class="hljs-string">"Diana"</span> 
-    }, 
-    <span class="hljs-string">"edges"</span> : [ 
-      { 
-<<<<<<< HEAD
-        <span class="hljs-string">"_key"</span> : <span class="hljs-string">"23140"</span>, 
-        <span class="hljs-string">"_id"</span> : <span class="hljs-string">"relation/23140"</span>, 
-        <span class="hljs-string">"_from"</span> : <span class="hljs-string">"female/alice"</span>, 
-        <span class="hljs-string">"_to"</span> : <span class="hljs-string">"male/charly"</span>, 
-        <span class="hljs-string">"_rev"</span> : <span class="hljs-string">"_WmxjmCq--_"</span>, 
-=======
+      <span class="hljs-string">"_rev"</span> : <span class="hljs-string">"_WnWXCti--_"</span>, 
+      <span class="hljs-string">"name"</span> : <span class="hljs-string">"Alice"</span> 
+    }, 
+    <span class="hljs-string">"destination"</span> : { 
+      <span class="hljs-string">"_key"</span> : <span class="hljs-string">"diana"</span>, 
+      <span class="hljs-string">"_id"</span> : <span class="hljs-string">"female/diana"</span>, 
+      <span class="hljs-string">"_rev"</span> : <span class="hljs-string">"_WnWXCti--F"</span>, 
+      <span class="hljs-string">"name"</span> : <span class="hljs-string">"Diana"</span> 
+    }, 
+    <span class="hljs-string">"edges"</span> : [ 
+      { 
         <span class="hljs-string">"_key"</span> : <span class="hljs-string">"22847"</span>, 
         <span class="hljs-string">"_id"</span> : <span class="hljs-string">"relation/22847"</span>, 
         <span class="hljs-string">"_from"</span> : <span class="hljs-string">"female/alice"</span>, 
         <span class="hljs-string">"_to"</span> : <span class="hljs-string">"male/charly"</span>, 
         <span class="hljs-string">"_rev"</span> : <span class="hljs-string">"_WnWXCti--J"</span>, 
->>>>>>> 59953d64
         <span class="hljs-string">"type"</span> : <span class="hljs-string">"friend"</span>, 
         <span class="hljs-string">"vertex"</span> : <span class="hljs-string">"alice"</span> 
       }, 
       { 
-<<<<<<< HEAD
-        <span class="hljs-string">"_key"</span> : <span class="hljs-string">"23143"</span>, 
-        <span class="hljs-string">"_id"</span> : <span class="hljs-string">"relation/23143"</span>, 
-        <span class="hljs-string">"_from"</span> : <span class="hljs-string">"male/charly"</span>, 
-        <span class="hljs-string">"_to"</span> : <span class="hljs-string">"female/diana"</span>, 
-        <span class="hljs-string">"_rev"</span> : <span class="hljs-string">"_WmxjmCq--B"</span>, 
-=======
         <span class="hljs-string">"_key"</span> : <span class="hljs-string">"22850"</span>, 
         <span class="hljs-string">"_id"</span> : <span class="hljs-string">"relation/22850"</span>, 
         <span class="hljs-string">"_from"</span> : <span class="hljs-string">"male/charly"</span>, 
         <span class="hljs-string">"_to"</span> : <span class="hljs-string">"female/diana"</span>, 
         <span class="hljs-string">"_rev"</span> : <span class="hljs-string">"_WnWXCtm--_"</span>, 
->>>>>>> 59953d64
         <span class="hljs-string">"type"</span> : <span class="hljs-string">"married"</span>, 
         <span class="hljs-string">"vertex"</span> : <span class="hljs-string">"charly"</span> 
       } 
@@ -349,31 +217,19 @@
       { 
         <span class="hljs-string">"_key"</span> : <span class="hljs-string">"alice"</span>, 
         <span class="hljs-string">"_id"</span> : <span class="hljs-string">"female/alice"</span>, 
-<<<<<<< HEAD
-        <span class="hljs-string">"_rev"</span> : <span class="hljs-string">"_WmxjmCa--_"</span>, 
-=======
-        <span class="hljs-string">"_rev"</span> : <span class="hljs-string">"_WnWXCti--_"</span>, 
->>>>>>> 59953d64
+        <span class="hljs-string">"_rev"</span> : <span class="hljs-string">"_WnWXCti--_"</span>, 
         <span class="hljs-string">"name"</span> : <span class="hljs-string">"Alice"</span> 
       }, 
       { 
         <span class="hljs-string">"_key"</span> : <span class="hljs-string">"charly"</span>, 
         <span class="hljs-string">"_id"</span> : <span class="hljs-string">"male/charly"</span>, 
-<<<<<<< HEAD
-        <span class="hljs-string">"_rev"</span> : <span class="hljs-string">"_WmxjmCi--_"</span>, 
-=======
         <span class="hljs-string">"_rev"</span> : <span class="hljs-string">"_WnWXCti--D"</span>, 
->>>>>>> 59953d64
         <span class="hljs-string">"name"</span> : <span class="hljs-string">"Charly"</span> 
       }, 
       { 
         <span class="hljs-string">"_key"</span> : <span class="hljs-string">"diana"</span>, 
         <span class="hljs-string">"_id"</span> : <span class="hljs-string">"female/diana"</span>, 
-<<<<<<< HEAD
-        <span class="hljs-string">"_rev"</span> : <span class="hljs-string">"_WmxjmCi--B"</span>, 
-=======
-        <span class="hljs-string">"_rev"</span> : <span class="hljs-string">"_WnWXCti--F"</span>, 
->>>>>>> 59953d64
+        <span class="hljs-string">"_rev"</span> : <span class="hljs-string">"_WnWXCti--F"</span>, 
         <span class="hljs-string">"name"</span> : <span class="hljs-string">"Diana"</span> 
       } 
     ] 
@@ -382,21 +238,13 @@
     <span class="hljs-string">"source"</span> : { 
       <span class="hljs-string">"_key"</span> : <span class="hljs-string">"bob"</span>, 
       <span class="hljs-string">"_id"</span> : <span class="hljs-string">"male/bob"</span>, 
-<<<<<<< HEAD
-      <span class="hljs-string">"_rev"</span> : <span class="hljs-string">"_WmxjmCe--_"</span>, 
-=======
       <span class="hljs-string">"_rev"</span> : <span class="hljs-string">"_WnWXCti--B"</span>, 
->>>>>>> 59953d64
       <span class="hljs-string">"name"</span> : <span class="hljs-string">"Bob"</span> 
     }, 
     <span class="hljs-string">"destination"</span> : { 
       <span class="hljs-string">"_key"</span> : <span class="hljs-string">"bob"</span>, 
       <span class="hljs-string">"_id"</span> : <span class="hljs-string">"male/bob"</span>, 
-<<<<<<< HEAD
-      <span class="hljs-string">"_rev"</span> : <span class="hljs-string">"_WmxjmCe--_"</span>, 
-=======
       <span class="hljs-string">"_rev"</span> : <span class="hljs-string">"_WnWXCti--B"</span>, 
->>>>>>> 59953d64
       <span class="hljs-string">"name"</span> : <span class="hljs-string">"Bob"</span> 
     }, 
     <span class="hljs-string">"edges"</span> : [ ], 
@@ -404,11 +252,7 @@
       { 
         <span class="hljs-string">"_key"</span> : <span class="hljs-string">"bob"</span>, 
         <span class="hljs-string">"_id"</span> : <span class="hljs-string">"male/bob"</span>, 
-<<<<<<< HEAD
-        <span class="hljs-string">"_rev"</span> : <span class="hljs-string">"_WmxjmCe--_"</span>, 
-=======
         <span class="hljs-string">"_rev"</span> : <span class="hljs-string">"_WnWXCti--B"</span>, 
->>>>>>> 59953d64
         <span class="hljs-string">"name"</span> : <span class="hljs-string">"Bob"</span> 
       } 
     ] 
@@ -417,38 +261,22 @@
     <span class="hljs-string">"source"</span> : { 
       <span class="hljs-string">"_key"</span> : <span class="hljs-string">"bob"</span>, 
       <span class="hljs-string">"_id"</span> : <span class="hljs-string">"male/bob"</span>, 
-<<<<<<< HEAD
-      <span class="hljs-string">"_rev"</span> : <span class="hljs-string">"_WmxjmCe--_"</span>, 
-=======
       <span class="hljs-string">"_rev"</span> : <span class="hljs-string">"_WnWXCti--B"</span>, 
->>>>>>> 59953d64
       <span class="hljs-string">"name"</span> : <span class="hljs-string">"Bob"</span> 
     }, 
     <span class="hljs-string">"destination"</span> : { 
       <span class="hljs-string">"_key"</span> : <span class="hljs-string">"diana"</span>, 
       <span class="hljs-string">"_id"</span> : <span class="hljs-string">"female/diana"</span>, 
-<<<<<<< HEAD
-      <span class="hljs-string">"_rev"</span> : <span class="hljs-string">"_WmxjmCi--B"</span>, 
-=======
-      <span class="hljs-string">"_rev"</span> : <span class="hljs-string">"_WnWXCti--F"</span>, 
->>>>>>> 59953d64
-      <span class="hljs-string">"name"</span> : <span class="hljs-string">"Diana"</span> 
-    }, 
-    <span class="hljs-string">"edges"</span> : [ 
-      { 
-<<<<<<< HEAD
-        <span class="hljs-string">"_key"</span> : <span class="hljs-string">"23146"</span>, 
-        <span class="hljs-string">"_id"</span> : <span class="hljs-string">"relation/23146"</span>, 
-        <span class="hljs-string">"_from"</span> : <span class="hljs-string">"male/bob"</span>, 
-        <span class="hljs-string">"_to"</span> : <span class="hljs-string">"female/diana"</span>, 
-        <span class="hljs-string">"_rev"</span> : <span class="hljs-string">"_WmxjmCu--_"</span>, 
-=======
+      <span class="hljs-string">"_rev"</span> : <span class="hljs-string">"_WnWXCti--F"</span>, 
+      <span class="hljs-string">"name"</span> : <span class="hljs-string">"Diana"</span> 
+    }, 
+    <span class="hljs-string">"edges"</span> : [ 
+      { 
         <span class="hljs-string">"_key"</span> : <span class="hljs-string">"22853"</span>, 
         <span class="hljs-string">"_id"</span> : <span class="hljs-string">"relation/22853"</span>, 
         <span class="hljs-string">"_from"</span> : <span class="hljs-string">"male/bob"</span>, 
         <span class="hljs-string">"_to"</span> : <span class="hljs-string">"female/diana"</span>, 
         <span class="hljs-string">"_rev"</span> : <span class="hljs-string">"_WnWXCtm--B"</span>, 
->>>>>>> 59953d64
         <span class="hljs-string">"type"</span> : <span class="hljs-string">"friend"</span>, 
         <span class="hljs-string">"vertex"</span> : <span class="hljs-string">"bob"</span> 
       } 
@@ -457,21 +285,13 @@
       { 
         <span class="hljs-string">"_key"</span> : <span class="hljs-string">"bob"</span>, 
         <span class="hljs-string">"_id"</span> : <span class="hljs-string">"male/bob"</span>, 
-<<<<<<< HEAD
-        <span class="hljs-string">"_rev"</span> : <span class="hljs-string">"_WmxjmCe--_"</span>, 
-=======
         <span class="hljs-string">"_rev"</span> : <span class="hljs-string">"_WnWXCti--B"</span>, 
->>>>>>> 59953d64
         <span class="hljs-string">"name"</span> : <span class="hljs-string">"Bob"</span> 
       }, 
       { 
         <span class="hljs-string">"_key"</span> : <span class="hljs-string">"diana"</span>, 
         <span class="hljs-string">"_id"</span> : <span class="hljs-string">"female/diana"</span>, 
-<<<<<<< HEAD
-        <span class="hljs-string">"_rev"</span> : <span class="hljs-string">"_WmxjmCi--B"</span>, 
-=======
-        <span class="hljs-string">"_rev"</span> : <span class="hljs-string">"_WnWXCti--F"</span>, 
->>>>>>> 59953d64
+        <span class="hljs-string">"_rev"</span> : <span class="hljs-string">"_WnWXCti--F"</span>, 
         <span class="hljs-string">"name"</span> : <span class="hljs-string">"Diana"</span> 
       } 
     ] 
@@ -480,21 +300,13 @@
     <span class="hljs-string">"source"</span> : { 
       <span class="hljs-string">"_key"</span> : <span class="hljs-string">"charly"</span>, 
       <span class="hljs-string">"_id"</span> : <span class="hljs-string">"male/charly"</span>, 
-<<<<<<< HEAD
-      <span class="hljs-string">"_rev"</span> : <span class="hljs-string">"_WmxjmCi--_"</span>, 
-=======
       <span class="hljs-string">"_rev"</span> : <span class="hljs-string">"_WnWXCti--D"</span>, 
->>>>>>> 59953d64
       <span class="hljs-string">"name"</span> : <span class="hljs-string">"Charly"</span> 
     }, 
     <span class="hljs-string">"destination"</span> : { 
       <span class="hljs-string">"_key"</span> : <span class="hljs-string">"charly"</span>, 
       <span class="hljs-string">"_id"</span> : <span class="hljs-string">"male/charly"</span>, 
-<<<<<<< HEAD
-      <span class="hljs-string">"_rev"</span> : <span class="hljs-string">"_WmxjmCi--_"</span>, 
-=======
       <span class="hljs-string">"_rev"</span> : <span class="hljs-string">"_WnWXCti--D"</span>, 
->>>>>>> 59953d64
       <span class="hljs-string">"name"</span> : <span class="hljs-string">"Charly"</span> 
     }, 
     <span class="hljs-string">"edges"</span> : [ ], 
@@ -502,11 +314,7 @@
       { 
         <span class="hljs-string">"_key"</span> : <span class="hljs-string">"charly"</span>, 
         <span class="hljs-string">"_id"</span> : <span class="hljs-string">"male/charly"</span>, 
-<<<<<<< HEAD
-        <span class="hljs-string">"_rev"</span> : <span class="hljs-string">"_WmxjmCi--_"</span>, 
-=======
         <span class="hljs-string">"_rev"</span> : <span class="hljs-string">"_WnWXCti--D"</span>, 
->>>>>>> 59953d64
         <span class="hljs-string">"name"</span> : <span class="hljs-string">"Charly"</span> 
       } 
     ] 
@@ -515,38 +323,22 @@
     <span class="hljs-string">"source"</span> : { 
       <span class="hljs-string">"_key"</span> : <span class="hljs-string">"charly"</span>, 
       <span class="hljs-string">"_id"</span> : <span class="hljs-string">"male/charly"</span>, 
-<<<<<<< HEAD
-      <span class="hljs-string">"_rev"</span> : <span class="hljs-string">"_WmxjmCi--_"</span>, 
-=======
       <span class="hljs-string">"_rev"</span> : <span class="hljs-string">"_WnWXCti--D"</span>, 
->>>>>>> 59953d64
       <span class="hljs-string">"name"</span> : <span class="hljs-string">"Charly"</span> 
     }, 
     <span class="hljs-string">"destination"</span> : { 
       <span class="hljs-string">"_key"</span> : <span class="hljs-string">"diana"</span>, 
       <span class="hljs-string">"_id"</span> : <span class="hljs-string">"female/diana"</span>, 
-<<<<<<< HEAD
-      <span class="hljs-string">"_rev"</span> : <span class="hljs-string">"_WmxjmCi--B"</span>, 
-=======
-      <span class="hljs-string">"_rev"</span> : <span class="hljs-string">"_WnWXCti--F"</span>, 
->>>>>>> 59953d64
-      <span class="hljs-string">"name"</span> : <span class="hljs-string">"Diana"</span> 
-    }, 
-    <span class="hljs-string">"edges"</span> : [ 
-      { 
-<<<<<<< HEAD
-        <span class="hljs-string">"_key"</span> : <span class="hljs-string">"23143"</span>, 
-        <span class="hljs-string">"_id"</span> : <span class="hljs-string">"relation/23143"</span>, 
-        <span class="hljs-string">"_from"</span> : <span class="hljs-string">"male/charly"</span>, 
-        <span class="hljs-string">"_to"</span> : <span class="hljs-string">"female/diana"</span>, 
-        <span class="hljs-string">"_rev"</span> : <span class="hljs-string">"_WmxjmCq--B"</span>, 
-=======
+      <span class="hljs-string">"_rev"</span> : <span class="hljs-string">"_WnWXCti--F"</span>, 
+      <span class="hljs-string">"name"</span> : <span class="hljs-string">"Diana"</span> 
+    }, 
+    <span class="hljs-string">"edges"</span> : [ 
+      { 
         <span class="hljs-string">"_key"</span> : <span class="hljs-string">"22850"</span>, 
         <span class="hljs-string">"_id"</span> : <span class="hljs-string">"relation/22850"</span>, 
         <span class="hljs-string">"_from"</span> : <span class="hljs-string">"male/charly"</span>, 
         <span class="hljs-string">"_to"</span> : <span class="hljs-string">"female/diana"</span>, 
         <span class="hljs-string">"_rev"</span> : <span class="hljs-string">"_WnWXCtm--_"</span>, 
->>>>>>> 59953d64
         <span class="hljs-string">"type"</span> : <span class="hljs-string">"married"</span>, 
         <span class="hljs-string">"vertex"</span> : <span class="hljs-string">"charly"</span> 
       } 
@@ -555,21 +347,13 @@
       { 
         <span class="hljs-string">"_key"</span> : <span class="hljs-string">"charly"</span>, 
         <span class="hljs-string">"_id"</span> : <span class="hljs-string">"male/charly"</span>, 
-<<<<<<< HEAD
-        <span class="hljs-string">"_rev"</span> : <span class="hljs-string">"_WmxjmCi--_"</span>, 
-=======
         <span class="hljs-string">"_rev"</span> : <span class="hljs-string">"_WnWXCti--D"</span>, 
->>>>>>> 59953d64
         <span class="hljs-string">"name"</span> : <span class="hljs-string">"Charly"</span> 
       }, 
       { 
         <span class="hljs-string">"_key"</span> : <span class="hljs-string">"diana"</span>, 
         <span class="hljs-string">"_id"</span> : <span class="hljs-string">"female/diana"</span>, 
-<<<<<<< HEAD
-        <span class="hljs-string">"_rev"</span> : <span class="hljs-string">"_WmxjmCi--B"</span>, 
-=======
-        <span class="hljs-string">"_rev"</span> : <span class="hljs-string">"_WnWXCti--F"</span>, 
->>>>>>> 59953d64
+        <span class="hljs-string">"_rev"</span> : <span class="hljs-string">"_WnWXCti--F"</span>, 
         <span class="hljs-string">"name"</span> : <span class="hljs-string">"Diana"</span> 
       } 
     ] 
