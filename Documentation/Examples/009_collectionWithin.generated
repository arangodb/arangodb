arangosh&gt; <span class="hljs-keyword">for</span> (<span class="hljs-keyword">var</span> i = <span class="hljs-number">-90</span>;  i &lt;= <span class="hljs-number">90</span>;  i += <span class="hljs-number">10</span>) {
........&gt;  <span class="hljs-keyword">for</span> (<span class="hljs-keyword">var</span> j = <span class="hljs-number">-180</span>; j &lt;= <span class="hljs-number">180</span>; j += <span class="hljs-number">10</span>) {
........&gt; db.geo.save({ <span class="hljs-attr">name</span> : <span class="hljs-string">"Name/"</span> + i + <span class="hljs-string">"/"</span> + j, <span class="hljs-attr">loc</span>: [ i, j ] }); } }
arangosh&gt; db.geo.within(<span class="hljs-number">0</span>, <span class="hljs-number">0</span>, <span class="hljs-number">2000</span> * <span class="hljs-number">1000</span>).distance().toArray();
[ 
  { 
    <span class="hljs-string">"distance"</span> : <span class="hljs-number">0</span>, 
<<<<<<< HEAD
    <span class="hljs-string">"_id"</span> : <span class="hljs-string">"geo/5532"</span>, 
    <span class="hljs-string">"_key"</span> : <span class="hljs-string">"5532"</span>, 
    <span class="hljs-string">"_rev"</span> : <span class="hljs-string">"_WmxerBe--L"</span>, 
=======
    <span class="hljs-string">"_id"</span> : <span class="hljs-string">"geo/5531"</span>, 
    <span class="hljs-string">"_key"</span> : <span class="hljs-string">"5531"</span>, 
    <span class="hljs-string">"_rev"</span> : <span class="hljs-string">"_WnWWtgq--V"</span>, 
>>>>>>> 59953d64
    <span class="hljs-string">"loc"</span> : [ 
      <span class="hljs-number">0</span>, 
      <span class="hljs-number">0</span> 
    ], 
    <span class="hljs-string">"name"</span> : <span class="hljs-string">"Name/0/0"</span> 
  }, 
  { 
    <span class="hljs-string">"distance"</span> : <span class="hljs-number">1111949.2664455874</span>, 
<<<<<<< HEAD
    <span class="hljs-string">"_id"</span> : <span class="hljs-string">"geo/5421"</span>, 
    <span class="hljs-string">"_key"</span> : <span class="hljs-string">"5421"</span>, 
    <span class="hljs-string">"_rev"</span> : <span class="hljs-string">"_WmxerA6--L"</span>, 
=======
    <span class="hljs-string">"_id"</span> : <span class="hljs-string">"geo/5420"</span>, 
    <span class="hljs-string">"_key"</span> : <span class="hljs-string">"5420"</span>, 
    <span class="hljs-string">"_rev"</span> : <span class="hljs-string">"_WnWWtgi--H"</span>, 
>>>>>>> 59953d64
    <span class="hljs-string">"loc"</span> : [ 
      <span class="hljs-number">-10</span>, 
      <span class="hljs-number">0</span> 
    ], 
    <span class="hljs-string">"name"</span> : <span class="hljs-string">"Name/-10/0"</span> 
  }, 
  { 
    <span class="hljs-string">"distance"</span> : <span class="hljs-number">1111949.2664455874</span>, 
<<<<<<< HEAD
    <span class="hljs-string">"_id"</span> : <span class="hljs-string">"geo/5535"</span>, 
    <span class="hljs-string">"_key"</span> : <span class="hljs-string">"5535"</span>, 
    <span class="hljs-string">"_rev"</span> : <span class="hljs-string">"_WmxerBi--_"</span>, 
=======
    <span class="hljs-string">"_id"</span> : <span class="hljs-string">"geo/5534"</span>, 
    <span class="hljs-string">"_key"</span> : <span class="hljs-string">"5534"</span>, 
    <span class="hljs-string">"_rev"</span> : <span class="hljs-string">"_WnWWtgq--X"</span>, 
>>>>>>> 59953d64
    <span class="hljs-string">"loc"</span> : [ 
      <span class="hljs-number">0</span>, 
      <span class="hljs-number">10</span> 
    ], 
    <span class="hljs-string">"name"</span> : <span class="hljs-string">"Name/0/10"</span> 
  }, 
  { 
    <span class="hljs-string">"distance"</span> : <span class="hljs-number">1111949.2664455874</span>, 
<<<<<<< HEAD
    <span class="hljs-string">"_id"</span> : <span class="hljs-string">"geo/5643"</span>, 
    <span class="hljs-string">"_key"</span> : <span class="hljs-string">"5643"</span>, 
    <span class="hljs-string">"_rev"</span> : <span class="hljs-string">"_WmxerBy--H"</span>, 
=======
    <span class="hljs-string">"_id"</span> : <span class="hljs-string">"geo/5642"</span>, 
    <span class="hljs-string">"_key"</span> : <span class="hljs-string">"5642"</span>, 
    <span class="hljs-string">"_rev"</span> : <span class="hljs-string">"_WnWWtg2--C"</span>, 
>>>>>>> 59953d64
    <span class="hljs-string">"loc"</span> : [ 
      <span class="hljs-number">10</span>, 
      <span class="hljs-number">0</span> 
    ], 
    <span class="hljs-string">"name"</span> : <span class="hljs-string">"Name/10/0"</span> 
  }, 
  { 
    <span class="hljs-string">"distance"</span> : <span class="hljs-number">1111949.2664455874</span>, 
<<<<<<< HEAD
    <span class="hljs-string">"_id"</span> : <span class="hljs-string">"geo/5529"</span>, 
    <span class="hljs-string">"_key"</span> : <span class="hljs-string">"5529"</span>, 
    <span class="hljs-string">"_rev"</span> : <span class="hljs-string">"_WmxerBe--J"</span>, 
=======
    <span class="hljs-string">"_id"</span> : <span class="hljs-string">"geo/5528"</span>, 
    <span class="hljs-string">"_key"</span> : <span class="hljs-string">"5528"</span>, 
    <span class="hljs-string">"_rev"</span> : <span class="hljs-string">"_WnWWtgq--T"</span>, 
>>>>>>> 59953d64
    <span class="hljs-string">"loc"</span> : [ 
      <span class="hljs-number">0</span>, 
      <span class="hljs-number">-10</span> 
    ], 
    <span class="hljs-string">"name"</span> : <span class="hljs-string">"Name/0/-10"</span> 
  }, 
  { 
    <span class="hljs-string">"distance"</span> : <span class="hljs-number">1568520.556798576</span>, 
<<<<<<< HEAD
    <span class="hljs-string">"_id"</span> : <span class="hljs-string">"geo/5424"</span>, 
    <span class="hljs-string">"_key"</span> : <span class="hljs-string">"5424"</span>, 
    <span class="hljs-string">"_rev"</span> : <span class="hljs-string">"_WmxerA6--N"</span>, 
=======
    <span class="hljs-string">"_id"</span> : <span class="hljs-string">"geo/5423"</span>, 
    <span class="hljs-string">"_key"</span> : <span class="hljs-string">"5423"</span>, 
    <span class="hljs-string">"_rev"</span> : <span class="hljs-string">"_WnWWtgi--J"</span>, 
>>>>>>> 59953d64
    <span class="hljs-string">"loc"</span> : [ 
      <span class="hljs-number">-10</span>, 
      <span class="hljs-number">10</span> 
    ], 
    <span class="hljs-string">"name"</span> : <span class="hljs-string">"Name/-10/10"</span> 
  }, 
  { 
    <span class="hljs-string">"distance"</span> : <span class="hljs-number">1568520.556798576</span>, 
<<<<<<< HEAD
    <span class="hljs-string">"_id"</span> : <span class="hljs-string">"geo/5646"</span>, 
    <span class="hljs-string">"_key"</span> : <span class="hljs-string">"5646"</span>, 
    <span class="hljs-string">"_rev"</span> : <span class="hljs-string">"_WmxerBy--J"</span>, 
=======
    <span class="hljs-string">"_id"</span> : <span class="hljs-string">"geo/5645"</span>, 
    <span class="hljs-string">"_key"</span> : <span class="hljs-string">"5645"</span>, 
    <span class="hljs-string">"_rev"</span> : <span class="hljs-string">"_WnWWtg2--E"</span>, 
>>>>>>> 59953d64
    <span class="hljs-string">"loc"</span> : [ 
      <span class="hljs-number">10</span>, 
      <span class="hljs-number">10</span> 
    ], 
    <span class="hljs-string">"name"</span> : <span class="hljs-string">"Name/10/10"</span> 
  }, 
  { 
    <span class="hljs-string">"distance"</span> : <span class="hljs-number">1568520.556798576</span>, 
<<<<<<< HEAD
    <span class="hljs-string">"_id"</span> : <span class="hljs-string">"geo/5418"</span>, 
    <span class="hljs-string">"_key"</span> : <span class="hljs-string">"5418"</span>, 
    <span class="hljs-string">"_rev"</span> : <span class="hljs-string">"_WmxerA6--J"</span>, 
=======
    <span class="hljs-string">"_id"</span> : <span class="hljs-string">"geo/5417"</span>, 
    <span class="hljs-string">"_key"</span> : <span class="hljs-string">"5417"</span>, 
    <span class="hljs-string">"_rev"</span> : <span class="hljs-string">"_WnWWtgi--F"</span>, 
>>>>>>> 59953d64
    <span class="hljs-string">"loc"</span> : [ 
      <span class="hljs-number">-10</span>, 
      <span class="hljs-number">-10</span> 
    ], 
    <span class="hljs-string">"name"</span> : <span class="hljs-string">"Name/-10/-10"</span> 
  }, 
  { 
    <span class="hljs-string">"distance"</span> : <span class="hljs-number">1568520.556798576</span>, 
<<<<<<< HEAD
    <span class="hljs-string">"_id"</span> : <span class="hljs-string">"geo/5640"</span>, 
    <span class="hljs-string">"_key"</span> : <span class="hljs-string">"5640"</span>, 
    <span class="hljs-string">"_rev"</span> : <span class="hljs-string">"_WmxerBy--F"</span>, 
=======
    <span class="hljs-string">"_id"</span> : <span class="hljs-string">"geo/5639"</span>, 
    <span class="hljs-string">"_key"</span> : <span class="hljs-string">"5639"</span>, 
    <span class="hljs-string">"_rev"</span> : <span class="hljs-string">"_WnWWtg2--A"</span>, 
>>>>>>> 59953d64
    <span class="hljs-string">"loc"</span> : [ 
      <span class="hljs-number">10</span>, 
      <span class="hljs-number">-10</span> 
    ], 
    <span class="hljs-string">"name"</span> : <span class="hljs-string">"Name/10/-10"</span> 
  } 
]<|MERGE_RESOLUTION|>--- conflicted
+++ resolved
@@ -5,15 +5,9 @@
 [ 
   { 
     <span class="hljs-string">"distance"</span> : <span class="hljs-number">0</span>, 
-<<<<<<< HEAD
-    <span class="hljs-string">"_id"</span> : <span class="hljs-string">"geo/5532"</span>, 
-    <span class="hljs-string">"_key"</span> : <span class="hljs-string">"5532"</span>, 
-    <span class="hljs-string">"_rev"</span> : <span class="hljs-string">"_WmxerBe--L"</span>, 
-=======
     <span class="hljs-string">"_id"</span> : <span class="hljs-string">"geo/5531"</span>, 
     <span class="hljs-string">"_key"</span> : <span class="hljs-string">"5531"</span>, 
     <span class="hljs-string">"_rev"</span> : <span class="hljs-string">"_WnWWtgq--V"</span>, 
->>>>>>> 59953d64
     <span class="hljs-string">"loc"</span> : [ 
       <span class="hljs-number">0</span>, 
       <span class="hljs-number">0</span> 
@@ -22,15 +16,9 @@
   }, 
   { 
     <span class="hljs-string">"distance"</span> : <span class="hljs-number">1111949.2664455874</span>, 
-<<<<<<< HEAD
-    <span class="hljs-string">"_id"</span> : <span class="hljs-string">"geo/5421"</span>, 
-    <span class="hljs-string">"_key"</span> : <span class="hljs-string">"5421"</span>, 
-    <span class="hljs-string">"_rev"</span> : <span class="hljs-string">"_WmxerA6--L"</span>, 
-=======
     <span class="hljs-string">"_id"</span> : <span class="hljs-string">"geo/5420"</span>, 
     <span class="hljs-string">"_key"</span> : <span class="hljs-string">"5420"</span>, 
     <span class="hljs-string">"_rev"</span> : <span class="hljs-string">"_WnWWtgi--H"</span>, 
->>>>>>> 59953d64
     <span class="hljs-string">"loc"</span> : [ 
       <span class="hljs-number">-10</span>, 
       <span class="hljs-number">0</span> 
@@ -39,15 +27,9 @@
   }, 
   { 
     <span class="hljs-string">"distance"</span> : <span class="hljs-number">1111949.2664455874</span>, 
-<<<<<<< HEAD
-    <span class="hljs-string">"_id"</span> : <span class="hljs-string">"geo/5535"</span>, 
-    <span class="hljs-string">"_key"</span> : <span class="hljs-string">"5535"</span>, 
-    <span class="hljs-string">"_rev"</span> : <span class="hljs-string">"_WmxerBi--_"</span>, 
-=======
     <span class="hljs-string">"_id"</span> : <span class="hljs-string">"geo/5534"</span>, 
     <span class="hljs-string">"_key"</span> : <span class="hljs-string">"5534"</span>, 
     <span class="hljs-string">"_rev"</span> : <span class="hljs-string">"_WnWWtgq--X"</span>, 
->>>>>>> 59953d64
     <span class="hljs-string">"loc"</span> : [ 
       <span class="hljs-number">0</span>, 
       <span class="hljs-number">10</span> 
@@ -56,15 +38,9 @@
   }, 
   { 
     <span class="hljs-string">"distance"</span> : <span class="hljs-number">1111949.2664455874</span>, 
-<<<<<<< HEAD
-    <span class="hljs-string">"_id"</span> : <span class="hljs-string">"geo/5643"</span>, 
-    <span class="hljs-string">"_key"</span> : <span class="hljs-string">"5643"</span>, 
-    <span class="hljs-string">"_rev"</span> : <span class="hljs-string">"_WmxerBy--H"</span>, 
-=======
     <span class="hljs-string">"_id"</span> : <span class="hljs-string">"geo/5642"</span>, 
     <span class="hljs-string">"_key"</span> : <span class="hljs-string">"5642"</span>, 
     <span class="hljs-string">"_rev"</span> : <span class="hljs-string">"_WnWWtg2--C"</span>, 
->>>>>>> 59953d64
     <span class="hljs-string">"loc"</span> : [ 
       <span class="hljs-number">10</span>, 
       <span class="hljs-number">0</span> 
@@ -73,15 +49,9 @@
   }, 
   { 
     <span class="hljs-string">"distance"</span> : <span class="hljs-number">1111949.2664455874</span>, 
-<<<<<<< HEAD
-    <span class="hljs-string">"_id"</span> : <span class="hljs-string">"geo/5529"</span>, 
-    <span class="hljs-string">"_key"</span> : <span class="hljs-string">"5529"</span>, 
-    <span class="hljs-string">"_rev"</span> : <span class="hljs-string">"_WmxerBe--J"</span>, 
-=======
     <span class="hljs-string">"_id"</span> : <span class="hljs-string">"geo/5528"</span>, 
     <span class="hljs-string">"_key"</span> : <span class="hljs-string">"5528"</span>, 
     <span class="hljs-string">"_rev"</span> : <span class="hljs-string">"_WnWWtgq--T"</span>, 
->>>>>>> 59953d64
     <span class="hljs-string">"loc"</span> : [ 
       <span class="hljs-number">0</span>, 
       <span class="hljs-number">-10</span> 
@@ -90,15 +60,9 @@
   }, 
   { 
     <span class="hljs-string">"distance"</span> : <span class="hljs-number">1568520.556798576</span>, 
-<<<<<<< HEAD
-    <span class="hljs-string">"_id"</span> : <span class="hljs-string">"geo/5424"</span>, 
-    <span class="hljs-string">"_key"</span> : <span class="hljs-string">"5424"</span>, 
-    <span class="hljs-string">"_rev"</span> : <span class="hljs-string">"_WmxerA6--N"</span>, 
-=======
     <span class="hljs-string">"_id"</span> : <span class="hljs-string">"geo/5423"</span>, 
     <span class="hljs-string">"_key"</span> : <span class="hljs-string">"5423"</span>, 
     <span class="hljs-string">"_rev"</span> : <span class="hljs-string">"_WnWWtgi--J"</span>, 
->>>>>>> 59953d64
     <span class="hljs-string">"loc"</span> : [ 
       <span class="hljs-number">-10</span>, 
       <span class="hljs-number">10</span> 
@@ -107,15 +71,9 @@
   }, 
   { 
     <span class="hljs-string">"distance"</span> : <span class="hljs-number">1568520.556798576</span>, 
-<<<<<<< HEAD
-    <span class="hljs-string">"_id"</span> : <span class="hljs-string">"geo/5646"</span>, 
-    <span class="hljs-string">"_key"</span> : <span class="hljs-string">"5646"</span>, 
-    <span class="hljs-string">"_rev"</span> : <span class="hljs-string">"_WmxerBy--J"</span>, 
-=======
     <span class="hljs-string">"_id"</span> : <span class="hljs-string">"geo/5645"</span>, 
     <span class="hljs-string">"_key"</span> : <span class="hljs-string">"5645"</span>, 
     <span class="hljs-string">"_rev"</span> : <span class="hljs-string">"_WnWWtg2--E"</span>, 
->>>>>>> 59953d64
     <span class="hljs-string">"loc"</span> : [ 
       <span class="hljs-number">10</span>, 
       <span class="hljs-number">10</span> 
@@ -124,15 +82,9 @@
   }, 
   { 
     <span class="hljs-string">"distance"</span> : <span class="hljs-number">1568520.556798576</span>, 
-<<<<<<< HEAD
-    <span class="hljs-string">"_id"</span> : <span class="hljs-string">"geo/5418"</span>, 
-    <span class="hljs-string">"_key"</span> : <span class="hljs-string">"5418"</span>, 
-    <span class="hljs-string">"_rev"</span> : <span class="hljs-string">"_WmxerA6--J"</span>, 
-=======
     <span class="hljs-string">"_id"</span> : <span class="hljs-string">"geo/5417"</span>, 
     <span class="hljs-string">"_key"</span> : <span class="hljs-string">"5417"</span>, 
     <span class="hljs-string">"_rev"</span> : <span class="hljs-string">"_WnWWtgi--F"</span>, 
->>>>>>> 59953d64
     <span class="hljs-string">"loc"</span> : [ 
       <span class="hljs-number">-10</span>, 
       <span class="hljs-number">-10</span> 
@@ -141,15 +93,9 @@
   }, 
   { 
     <span class="hljs-string">"distance"</span> : <span class="hljs-number">1568520.556798576</span>, 
-<<<<<<< HEAD
-    <span class="hljs-string">"_id"</span> : <span class="hljs-string">"geo/5640"</span>, 
-    <span class="hljs-string">"_key"</span> : <span class="hljs-string">"5640"</span>, 
-    <span class="hljs-string">"_rev"</span> : <span class="hljs-string">"_WmxerBy--F"</span>, 
-=======
     <span class="hljs-string">"_id"</span> : <span class="hljs-string">"geo/5639"</span>, 
     <span class="hljs-string">"_key"</span> : <span class="hljs-string">"5639"</span>, 
     <span class="hljs-string">"_rev"</span> : <span class="hljs-string">"_WnWWtg2--A"</span>, 
->>>>>>> 59953d64
     <span class="hljs-string">"loc"</span> : [ 
       <span class="hljs-number">10</span>, 
       <span class="hljs-number">-10</span> 
