shell> curl --dump - http://localhost:8529/_api/database/current

HTTP/<span class="hljs-number">1.1</span> <span class="hljs-number">200</span> OK
content-type: application/json; charset=utf<span class="hljs-number">-8</span>
x-content-type-options: nosniff

{ 
  <span class="hljs-string">"error"</span> : <span class="hljs-literal">false</span>, 
  <span class="hljs-string">"code"</span> : <span class="hljs-number">200</span>, 
  <span class="hljs-string">"result"</span> : { 
    <span class="hljs-string">"name"</span> : <span class="hljs-string">"_system"</span>, 
    <span class="hljs-string">"id"</span> : <span class="hljs-string">"1"</span>, 
<<<<<<< HEAD
    <span class="hljs-string">"path"</span> : <span class="hljs-string">"/tmp/arangosh_IoEvXT/tmp-29692-2877386717/data/databases/database-1"</span>, 
=======
    <span class="hljs-string">"path"</span> : <span class="hljs-string">"/tmp/arangosh_i8eoAy/tmp-27201-698347646/data/databases/database-1"</span>, 
>>>>>>> 59953d64
    <span class="hljs-string">"isSystem"</span> : <span class="hljs-literal">true</span> 
  } 
}<|MERGE_RESOLUTION|>--- conflicted
+++ resolved
@@ -10,11 +10,7 @@
   <span class="hljs-string">"result"</span> : { 
     <span class="hljs-string">"name"</span> : <span class="hljs-string">"_system"</span>, 
     <span class="hljs-string">"id"</span> : <span class="hljs-string">"1"</span>, 
-<<<<<<< HEAD
-    <span class="hljs-string">"path"</span> : <span class="hljs-string">"/tmp/arangosh_IoEvXT/tmp-29692-2877386717/data/databases/database-1"</span>, 
-=======
     <span class="hljs-string">"path"</span> : <span class="hljs-string">"/tmp/arangosh_i8eoAy/tmp-27201-698347646/data/databases/database-1"</span>, 
->>>>>>> 59953d64
     <span class="hljs-string">"isSystem"</span> : <span class="hljs-literal">true</span> 
   } 
 }