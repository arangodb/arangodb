--- conflicted
+++ resolved
@@ -10,19 +10,11 @@
     ], 
     <span class="hljs-string">"edges"</span> : [ 
       { 
-<<<<<<< HEAD
-        <span class="hljs-string">"_key"</span> : <span class="hljs-string">"23919"</span>, 
-        <span class="hljs-string">"_id"</span> : <span class="hljs-string">"germanHighway/23919"</span>, 
-        <span class="hljs-string">"_from"</span> : <span class="hljs-string">"germanCity/Hamburg"</span>, 
-        <span class="hljs-string">"_to"</span> : <span class="hljs-string">"germanCity/Cologne"</span>, 
-        <span class="hljs-string">"_rev"</span> : <span class="hljs-string">"_Wmxj4o6--_"</span>, 
-=======
         <span class="hljs-string">"_key"</span> : <span class="hljs-string">"23608"</span>, 
         <span class="hljs-string">"_id"</span> : <span class="hljs-string">"germanHighway/23608"</span>, 
         <span class="hljs-string">"_from"</span> : <span class="hljs-string">"germanCity/Hamburg"</span>, 
         <span class="hljs-string">"_to"</span> : <span class="hljs-string">"germanCity/Cologne"</span>, 
         <span class="hljs-string">"_rev"</span> : <span class="hljs-string">"_WnWXDTS--_"</span>, 
->>>>>>> 59953d64
         <span class="hljs-string">"distance"</span> : <span class="hljs-number">500</span> 
       } 
     ], 
@@ -35,19 +27,11 @@
     ], 
     <span class="hljs-string">"edges"</span> : [ 
       { 
-<<<<<<< HEAD
-        <span class="hljs-string">"_key"</span> : <span class="hljs-string">"23912"</span>, 
-        <span class="hljs-string">"_id"</span> : <span class="hljs-string">"germanHighway/23912"</span>, 
-        <span class="hljs-string">"_from"</span> : <span class="hljs-string">"germanCity/Berlin"</span>, 
-        <span class="hljs-string">"_to"</span> : <span class="hljs-string">"germanCity/Cologne"</span>, 
-        <span class="hljs-string">"_rev"</span> : <span class="hljs-string">"_Wmxj4o2--_"</span>, 
-=======
         <span class="hljs-string">"_key"</span> : <span class="hljs-string">"23601"</span>, 
         <span class="hljs-string">"_id"</span> : <span class="hljs-string">"germanHighway/23601"</span>, 
         <span class="hljs-string">"_from"</span> : <span class="hljs-string">"germanCity/Berlin"</span>, 
         <span class="hljs-string">"_to"</span> : <span class="hljs-string">"germanCity/Cologne"</span>, 
         <span class="hljs-string">"_rev"</span> : <span class="hljs-string">"_WnWXDTK--_"</span>, 
->>>>>>> 59953d64
         <span class="hljs-string">"distance"</span> : <span class="hljs-number">850</span> 
       } 
     ], 
@@ -60,19 +44,11 @@
     ], 
     <span class="hljs-string">"edges"</span> : [ 
       { 
-<<<<<<< HEAD
-        <span class="hljs-string">"_key"</span> : <span class="hljs-string">"23939"</span>, 
-        <span class="hljs-string">"_id"</span> : <span class="hljs-string">"internationalHighway/23939"</span>, 
-        <span class="hljs-string">"_from"</span> : <span class="hljs-string">"germanCity/Cologne"</span>, 
-        <span class="hljs-string">"_to"</span> : <span class="hljs-string">"frenchCity/Lyon"</span>, 
-        <span class="hljs-string">"_rev"</span> : <span class="hljs-string">"_Wmxj4pW--_"</span>, 
-=======
         <span class="hljs-string">"_key"</span> : <span class="hljs-string">"23628"</span>, 
         <span class="hljs-string">"_id"</span> : <span class="hljs-string">"internationalHighway/23628"</span>, 
         <span class="hljs-string">"_from"</span> : <span class="hljs-string">"germanCity/Cologne"</span>, 
         <span class="hljs-string">"_to"</span> : <span class="hljs-string">"frenchCity/Lyon"</span>, 
         <span class="hljs-string">"_rev"</span> : <span class="hljs-string">"_WnWXDTe--_"</span>, 
->>>>>>> 59953d64
         <span class="hljs-string">"distance"</span> : <span class="hljs-number">700</span> 
       } 
     ], 
@@ -85,19 +61,11 @@
     ], 
     <span class="hljs-string">"edges"</span> : [ 
       { 
-<<<<<<< HEAD
-        <span class="hljs-string">"_key"</span> : <span class="hljs-string">"23942"</span>, 
-        <span class="hljs-string">"_id"</span> : <span class="hljs-string">"internationalHighway/23942"</span>, 
-        <span class="hljs-string">"_from"</span> : <span class="hljs-string">"germanCity/Cologne"</span>, 
-        <span class="hljs-string">"_to"</span> : <span class="hljs-string">"frenchCity/Paris"</span>, 
-        <span class="hljs-string">"_rev"</span> : <span class="hljs-string">"_Wmxj4pe--_"</span>, 
-=======
         <span class="hljs-string">"_key"</span> : <span class="hljs-string">"23631"</span>, 
         <span class="hljs-string">"_id"</span> : <span class="hljs-string">"internationalHighway/23631"</span>, 
         <span class="hljs-string">"_from"</span> : <span class="hljs-string">"germanCity/Cologne"</span>, 
         <span class="hljs-string">"_to"</span> : <span class="hljs-string">"frenchCity/Paris"</span>, 
         <span class="hljs-string">"_rev"</span> : <span class="hljs-string">"_WnWXDTe--B"</span>, 
->>>>>>> 59953d64
         <span class="hljs-string">"distance"</span> : <span class="hljs-number">550</span> 
       } 
     ], 
@@ -110,19 +78,11 @@
     ], 
     <span class="hljs-string">"edges"</span> : [ 
       { 
-<<<<<<< HEAD
-        <span class="hljs-string">"_key"</span> : <span class="hljs-string">"23919"</span>, 
-        <span class="hljs-string">"_id"</span> : <span class="hljs-string">"germanHighway/23919"</span>, 
-        <span class="hljs-string">"_from"</span> : <span class="hljs-string">"germanCity/Hamburg"</span>, 
-        <span class="hljs-string">"_to"</span> : <span class="hljs-string">"germanCity/Cologne"</span>, 
-        <span class="hljs-string">"_rev"</span> : <span class="hljs-string">"_Wmxj4o6--_"</span>, 
-=======
         <span class="hljs-string">"_key"</span> : <span class="hljs-string">"23608"</span>, 
         <span class="hljs-string">"_id"</span> : <span class="hljs-string">"germanHighway/23608"</span>, 
         <span class="hljs-string">"_from"</span> : <span class="hljs-string">"germanCity/Hamburg"</span>, 
         <span class="hljs-string">"_to"</span> : <span class="hljs-string">"germanCity/Cologne"</span>, 
         <span class="hljs-string">"_rev"</span> : <span class="hljs-string">"_WnWXDTS--_"</span>, 
->>>>>>> 59953d64
         <span class="hljs-string">"distance"</span> : <span class="hljs-number">500</span> 
       } 
     ], 
@@ -135,19 +95,11 @@
     ], 
     <span class="hljs-string">"edges"</span> : [ 
       { 
-<<<<<<< HEAD
-        <span class="hljs-string">"_key"</span> : <span class="hljs-string">"23916"</span>, 
-        <span class="hljs-string">"_id"</span> : <span class="hljs-string">"germanHighway/23916"</span>, 
-        <span class="hljs-string">"_from"</span> : <span class="hljs-string">"germanCity/Berlin"</span>, 
-        <span class="hljs-string">"_to"</span> : <span class="hljs-string">"germanCity/Hamburg"</span>, 
-        <span class="hljs-string">"_rev"</span> : <span class="hljs-string">"_Wmxj4o2--B"</span>, 
-=======
         <span class="hljs-string">"_key"</span> : <span class="hljs-string">"23605"</span>, 
         <span class="hljs-string">"_id"</span> : <span class="hljs-string">"germanHighway/23605"</span>, 
         <span class="hljs-string">"_from"</span> : <span class="hljs-string">"germanCity/Berlin"</span>, 
         <span class="hljs-string">"_to"</span> : <span class="hljs-string">"germanCity/Hamburg"</span>, 
         <span class="hljs-string">"_rev"</span> : <span class="hljs-string">"_WnWXDTO--_"</span>, 
->>>>>>> 59953d64
         <span class="hljs-string">"distance"</span> : <span class="hljs-number">400</span> 
       } 
     ], 
@@ -160,19 +112,11 @@
     ], 
     <span class="hljs-string">"edges"</span> : [ 
       { 
-<<<<<<< HEAD
-        <span class="hljs-string">"_key"</span> : <span class="hljs-string">"23936"</span>, 
-        <span class="hljs-string">"_id"</span> : <span class="hljs-string">"internationalHighway/23936"</span>, 
-        <span class="hljs-string">"_from"</span> : <span class="hljs-string">"germanCity/Hamburg"</span>, 
-        <span class="hljs-string">"_to"</span> : <span class="hljs-string">"frenchCity/Lyon"</span>, 
-        <span class="hljs-string">"_rev"</span> : <span class="hljs-string">"_Wmxj4pK--_"</span>, 
-=======
         <span class="hljs-string">"_key"</span> : <span class="hljs-string">"23625"</span>, 
         <span class="hljs-string">"_id"</span> : <span class="hljs-string">"internationalHighway/23625"</span>, 
         <span class="hljs-string">"_from"</span> : <span class="hljs-string">"germanCity/Hamburg"</span>, 
         <span class="hljs-string">"_to"</span> : <span class="hljs-string">"frenchCity/Lyon"</span>, 
         <span class="hljs-string">"_rev"</span> : <span class="hljs-string">"_WnWXDTa--B"</span>, 
->>>>>>> 59953d64
         <span class="hljs-string">"distance"</span> : <span class="hljs-number">1300</span> 
       } 
     ], 
@@ -185,19 +129,11 @@
     ], 
     <span class="hljs-string">"edges"</span> : [ 
       { 
-<<<<<<< HEAD
-        <span class="hljs-string">"_key"</span> : <span class="hljs-string">"23933"</span>, 
-        <span class="hljs-string">"_id"</span> : <span class="hljs-string">"internationalHighway/23933"</span>, 
-        <span class="hljs-string">"_from"</span> : <span class="hljs-string">"germanCity/Hamburg"</span>, 
-        <span class="hljs-string">"_to"</span> : <span class="hljs-string">"frenchCity/Paris"</span>, 
-        <span class="hljs-string">"_rev"</span> : <span class="hljs-string">"_Wmxj4pG--B"</span>, 
-=======
         <span class="hljs-string">"_key"</span> : <span class="hljs-string">"23622"</span>, 
         <span class="hljs-string">"_id"</span> : <span class="hljs-string">"internationalHighway/23622"</span>, 
         <span class="hljs-string">"_from"</span> : <span class="hljs-string">"germanCity/Hamburg"</span>, 
         <span class="hljs-string">"_to"</span> : <span class="hljs-string">"frenchCity/Paris"</span>, 
         <span class="hljs-string">"_rev"</span> : <span class="hljs-string">"_WnWXDTa--_"</span>, 
->>>>>>> 59953d64
         <span class="hljs-string">"distance"</span> : <span class="hljs-number">900</span> 
       } 
     ], 
@@ -210,19 +146,11 @@
     ], 
     <span class="hljs-string">"edges"</span> : [ 
       { 
-<<<<<<< HEAD
-        <span class="hljs-string">"_key"</span> : <span class="hljs-string">"23912"</span>, 
-        <span class="hljs-string">"_id"</span> : <span class="hljs-string">"germanHighway/23912"</span>, 
-        <span class="hljs-string">"_from"</span> : <span class="hljs-string">"germanCity/Berlin"</span>, 
-        <span class="hljs-string">"_to"</span> : <span class="hljs-string">"germanCity/Cologne"</span>, 
-        <span class="hljs-string">"_rev"</span> : <span class="hljs-string">"_Wmxj4o2--_"</span>, 
-=======
         <span class="hljs-string">"_key"</span> : <span class="hljs-string">"23601"</span>, 
         <span class="hljs-string">"_id"</span> : <span class="hljs-string">"germanHighway/23601"</span>, 
         <span class="hljs-string">"_from"</span> : <span class="hljs-string">"germanCity/Berlin"</span>, 
         <span class="hljs-string">"_to"</span> : <span class="hljs-string">"germanCity/Cologne"</span>, 
         <span class="hljs-string">"_rev"</span> : <span class="hljs-string">"_WnWXDTK--_"</span>, 
->>>>>>> 59953d64
         <span class="hljs-string">"distance"</span> : <span class="hljs-number">850</span> 
       } 
     ], 
@@ -235,19 +163,11 @@
     ], 
     <span class="hljs-string">"edges"</span> : [ 
       { 
-<<<<<<< HEAD
-        <span class="hljs-string">"_key"</span> : <span class="hljs-string">"23916"</span>, 
-        <span class="hljs-string">"_id"</span> : <span class="hljs-string">"germanHighway/23916"</span>, 
-        <span class="hljs-string">"_from"</span> : <span class="hljs-string">"germanCity/Berlin"</span>, 
-        <span class="hljs-string">"_to"</span> : <span class="hljs-string">"germanCity/Hamburg"</span>, 
-        <span class="hljs-string">"_rev"</span> : <span class="hljs-string">"_Wmxj4o2--B"</span>, 
-=======
         <span class="hljs-string">"_key"</span> : <span class="hljs-string">"23605"</span>, 
         <span class="hljs-string">"_id"</span> : <span class="hljs-string">"germanHighway/23605"</span>, 
         <span class="hljs-string">"_from"</span> : <span class="hljs-string">"germanCity/Berlin"</span>, 
         <span class="hljs-string">"_to"</span> : <span class="hljs-string">"germanCity/Hamburg"</span>, 
         <span class="hljs-string">"_rev"</span> : <span class="hljs-string">"_WnWXDTO--_"</span>, 
->>>>>>> 59953d64
         <span class="hljs-string">"distance"</span> : <span class="hljs-number">400</span> 
       } 
     ], 
@@ -260,19 +180,11 @@
     ], 
     <span class="hljs-string">"edges"</span> : [ 
       { 
-<<<<<<< HEAD
-        <span class="hljs-string">"_key"</span> : <span class="hljs-string">"23926"</span>, 
-        <span class="hljs-string">"_id"</span> : <span class="hljs-string">"internationalHighway/23926"</span>, 
-        <span class="hljs-string">"_from"</span> : <span class="hljs-string">"germanCity/Berlin"</span>, 
-        <span class="hljs-string">"_to"</span> : <span class="hljs-string">"frenchCity/Lyon"</span>, 
-        <span class="hljs-string">"_rev"</span> : <span class="hljs-string">"_Wmxj4pC--_"</span>, 
-=======
         <span class="hljs-string">"_key"</span> : <span class="hljs-string">"23615"</span>, 
         <span class="hljs-string">"_id"</span> : <span class="hljs-string">"internationalHighway/23615"</span>, 
         <span class="hljs-string">"_from"</span> : <span class="hljs-string">"germanCity/Berlin"</span>, 
         <span class="hljs-string">"_to"</span> : <span class="hljs-string">"frenchCity/Lyon"</span>, 
         <span class="hljs-string">"_rev"</span> : <span class="hljs-string">"_WnWXDTW--_"</span>, 
->>>>>>> 59953d64
         <span class="hljs-string">"distance"</span> : <span class="hljs-number">1100</span> 
       } 
     ], 
@@ -285,19 +197,11 @@
     ], 
     <span class="hljs-string">"edges"</span> : [ 
       { 
-<<<<<<< HEAD
-        <span class="hljs-string">"_key"</span> : <span class="hljs-string">"23930"</span>, 
-        <span class="hljs-string">"_id"</span> : <span class="hljs-string">"internationalHighway/23930"</span>, 
-        <span class="hljs-string">"_from"</span> : <span class="hljs-string">"germanCity/Berlin"</span>, 
-        <span class="hljs-string">"_to"</span> : <span class="hljs-string">"frenchCity/Paris"</span>, 
-        <span class="hljs-string">"_rev"</span> : <span class="hljs-string">"_Wmxj4pG--_"</span>, 
-=======
         <span class="hljs-string">"_key"</span> : <span class="hljs-string">"23619"</span>, 
         <span class="hljs-string">"_id"</span> : <span class="hljs-string">"internationalHighway/23619"</span>, 
         <span class="hljs-string">"_from"</span> : <span class="hljs-string">"germanCity/Berlin"</span>, 
         <span class="hljs-string">"_to"</span> : <span class="hljs-string">"frenchCity/Paris"</span>, 
         <span class="hljs-string">"_rev"</span> : <span class="hljs-string">"_WnWXDTW--B"</span>, 
->>>>>>> 59953d64
         <span class="hljs-string">"distance"</span> : <span class="hljs-number">1200</span> 
       } 
     ], 
@@ -310,19 +214,11 @@
     ], 
     <span class="hljs-string">"edges"</span> : [ 
       { 
-<<<<<<< HEAD
-        <span class="hljs-string">"_key"</span> : <span class="hljs-string">"23939"</span>, 
-        <span class="hljs-string">"_id"</span> : <span class="hljs-string">"internationalHighway/23939"</span>, 
-        <span class="hljs-string">"_from"</span> : <span class="hljs-string">"germanCity/Cologne"</span>, 
-        <span class="hljs-string">"_to"</span> : <span class="hljs-string">"frenchCity/Lyon"</span>, 
-        <span class="hljs-string">"_rev"</span> : <span class="hljs-string">"_Wmxj4pW--_"</span>, 
-=======
         <span class="hljs-string">"_key"</span> : <span class="hljs-string">"23628"</span>, 
         <span class="hljs-string">"_id"</span> : <span class="hljs-string">"internationalHighway/23628"</span>, 
         <span class="hljs-string">"_from"</span> : <span class="hljs-string">"germanCity/Cologne"</span>, 
         <span class="hljs-string">"_to"</span> : <span class="hljs-string">"frenchCity/Lyon"</span>, 
         <span class="hljs-string">"_rev"</span> : <span class="hljs-string">"_WnWXDTe--_"</span>, 
->>>>>>> 59953d64
         <span class="hljs-string">"distance"</span> : <span class="hljs-number">700</span> 
       } 
     ], 
@@ -335,19 +231,11 @@
     ], 
     <span class="hljs-string">"edges"</span> : [ 
       { 
-<<<<<<< HEAD
-        <span class="hljs-string">"_key"</span> : <span class="hljs-string">"23936"</span>, 
-        <span class="hljs-string">"_id"</span> : <span class="hljs-string">"internationalHighway/23936"</span>, 
-        <span class="hljs-string">"_from"</span> : <span class="hljs-string">"germanCity/Hamburg"</span>, 
-        <span class="hljs-string">"_to"</span> : <span class="hljs-string">"frenchCity/Lyon"</span>, 
-        <span class="hljs-string">"_rev"</span> : <span class="hljs-string">"_Wmxj4pK--_"</span>, 
-=======
         <span class="hljs-string">"_key"</span> : <span class="hljs-string">"23625"</span>, 
         <span class="hljs-string">"_id"</span> : <span class="hljs-string">"internationalHighway/23625"</span>, 
         <span class="hljs-string">"_from"</span> : <span class="hljs-string">"germanCity/Hamburg"</span>, 
         <span class="hljs-string">"_to"</span> : <span class="hljs-string">"frenchCity/Lyon"</span>, 
         <span class="hljs-string">"_rev"</span> : <span class="hljs-string">"_WnWXDTa--B"</span>, 
->>>>>>> 59953d64
         <span class="hljs-string">"distance"</span> : <span class="hljs-number">1300</span> 
       } 
     ], 
@@ -360,19 +248,11 @@
     ], 
     <span class="hljs-string">"edges"</span> : [ 
       { 
-<<<<<<< HEAD
-        <span class="hljs-string">"_key"</span> : <span class="hljs-string">"23926"</span>, 
-        <span class="hljs-string">"_id"</span> : <span class="hljs-string">"internationalHighway/23926"</span>, 
-        <span class="hljs-string">"_from"</span> : <span class="hljs-string">"germanCity/Berlin"</span>, 
-        <span class="hljs-string">"_to"</span> : <span class="hljs-string">"frenchCity/Lyon"</span>, 
-        <span class="hljs-string">"_rev"</span> : <span class="hljs-string">"_Wmxj4pC--_"</span>, 
-=======
         <span class="hljs-string">"_key"</span> : <span class="hljs-string">"23615"</span>, 
         <span class="hljs-string">"_id"</span> : <span class="hljs-string">"internationalHighway/23615"</span>, 
         <span class="hljs-string">"_from"</span> : <span class="hljs-string">"germanCity/Berlin"</span>, 
         <span class="hljs-string">"_to"</span> : <span class="hljs-string">"frenchCity/Lyon"</span>, 
         <span class="hljs-string">"_rev"</span> : <span class="hljs-string">"_WnWXDTW--_"</span>, 
->>>>>>> 59953d64
         <span class="hljs-string">"distance"</span> : <span class="hljs-number">1100</span> 
       } 
     ], 
@@ -385,19 +265,11 @@
     ], 
     <span class="hljs-string">"edges"</span> : [ 
       { 
-<<<<<<< HEAD
-        <span class="hljs-string">"_key"</span> : <span class="hljs-string">"23922"</span>, 
-        <span class="hljs-string">"_id"</span> : <span class="hljs-string">"frenchHighway/23922"</span>, 
-        <span class="hljs-string">"_from"</span> : <span class="hljs-string">"frenchCity/Paris"</span>, 
-        <span class="hljs-string">"_to"</span> : <span class="hljs-string">"frenchCity/Lyon"</span>, 
-        <span class="hljs-string">"_rev"</span> : <span class="hljs-string">"_Wmxj4p---_"</span>, 
-=======
         <span class="hljs-string">"_key"</span> : <span class="hljs-string">"23611"</span>, 
         <span class="hljs-string">"_id"</span> : <span class="hljs-string">"frenchHighway/23611"</span>, 
         <span class="hljs-string">"_from"</span> : <span class="hljs-string">"frenchCity/Paris"</span>, 
         <span class="hljs-string">"_to"</span> : <span class="hljs-string">"frenchCity/Lyon"</span>, 
         <span class="hljs-string">"_rev"</span> : <span class="hljs-string">"_WnWXDTS--B"</span>, 
->>>>>>> 59953d64
         <span class="hljs-string">"distance"</span> : <span class="hljs-number">550</span> 
       } 
     ], 
@@ -410,19 +282,11 @@
     ], 
     <span class="hljs-string">"edges"</span> : [ 
       { 
-<<<<<<< HEAD
-        <span class="hljs-string">"_key"</span> : <span class="hljs-string">"23942"</span>, 
-        <span class="hljs-string">"_id"</span> : <span class="hljs-string">"internationalHighway/23942"</span>, 
-        <span class="hljs-string">"_from"</span> : <span class="hljs-string">"germanCity/Cologne"</span>, 
-        <span class="hljs-string">"_to"</span> : <span class="hljs-string">"frenchCity/Paris"</span>, 
-        <span class="hljs-string">"_rev"</span> : <span class="hljs-string">"_Wmxj4pe--_"</span>, 
-=======
         <span class="hljs-string">"_key"</span> : <span class="hljs-string">"23631"</span>, 
         <span class="hljs-string">"_id"</span> : <span class="hljs-string">"internationalHighway/23631"</span>, 
         <span class="hljs-string">"_from"</span> : <span class="hljs-string">"germanCity/Cologne"</span>, 
         <span class="hljs-string">"_to"</span> : <span class="hljs-string">"frenchCity/Paris"</span>, 
         <span class="hljs-string">"_rev"</span> : <span class="hljs-string">"_WnWXDTe--B"</span>, 
->>>>>>> 59953d64
         <span class="hljs-string">"distance"</span> : <span class="hljs-number">550</span> 
       } 
     ], 
@@ -435,19 +299,11 @@
     ], 
     <span class="hljs-string">"edges"</span> : [ 
       { 
-<<<<<<< HEAD
-        <span class="hljs-string">"_key"</span> : <span class="hljs-string">"23933"</span>, 
-        <span class="hljs-string">"_id"</span> : <span class="hljs-string">"internationalHighway/23933"</span>, 
-        <span class="hljs-string">"_from"</span> : <span class="hljs-string">"germanCity/Hamburg"</span>, 
-        <span class="hljs-string">"_to"</span> : <span class="hljs-string">"frenchCity/Paris"</span>, 
-        <span class="hljs-string">"_rev"</span> : <span class="hljs-string">"_Wmxj4pG--B"</span>, 
-=======
         <span class="hljs-string">"_key"</span> : <span class="hljs-string">"23622"</span>, 
         <span class="hljs-string">"_id"</span> : <span class="hljs-string">"internationalHighway/23622"</span>, 
         <span class="hljs-string">"_from"</span> : <span class="hljs-string">"germanCity/Hamburg"</span>, 
         <span class="hljs-string">"_to"</span> : <span class="hljs-string">"frenchCity/Paris"</span>, 
         <span class="hljs-string">"_rev"</span> : <span class="hljs-string">"_WnWXDTa--_"</span>, 
->>>>>>> 59953d64
         <span class="hljs-string">"distance"</span> : <span class="hljs-number">900</span> 
       } 
     ], 
@@ -460,19 +316,11 @@
     ], 
     <span class="hljs-string">"edges"</span> : [ 
       { 
-<<<<<<< HEAD
-        <span class="hljs-string">"_key"</span> : <span class="hljs-string">"23930"</span>, 
-        <span class="hljs-string">"_id"</span> : <span class="hljs-string">"internationalHighway/23930"</span>, 
-        <span class="hljs-string">"_from"</span> : <span class="hljs-string">"germanCity/Berlin"</span>, 
-        <span class="hljs-string">"_to"</span> : <span class="hljs-string">"frenchCity/Paris"</span>, 
-        <span class="hljs-string">"_rev"</span> : <span class="hljs-string">"_Wmxj4pG--_"</span>, 
-=======
         <span class="hljs-string">"_key"</span> : <span class="hljs-string">"23619"</span>, 
         <span class="hljs-string">"_id"</span> : <span class="hljs-string">"internationalHighway/23619"</span>, 
         <span class="hljs-string">"_from"</span> : <span class="hljs-string">"germanCity/Berlin"</span>, 
         <span class="hljs-string">"_to"</span> : <span class="hljs-string">"frenchCity/Paris"</span>, 
         <span class="hljs-string">"_rev"</span> : <span class="hljs-string">"_WnWXDTW--B"</span>, 
->>>>>>> 59953d64
         <span class="hljs-string">"distance"</span> : <span class="hljs-number">1200</span> 
       } 
     ], 
@@ -485,19 +333,11 @@
     ], 
     <span class="hljs-string">"edges"</span> : [ 
       { 
-<<<<<<< HEAD
-        <span class="hljs-string">"_key"</span> : <span class="hljs-string">"23922"</span>, 
-        <span class="hljs-string">"_id"</span> : <span class="hljs-string">"frenchHighway/23922"</span>, 
-        <span class="hljs-string">"_from"</span> : <span class="hljs-string">"frenchCity/Paris"</span>, 
-        <span class="hljs-string">"_to"</span> : <span class="hljs-string">"frenchCity/Lyon"</span>, 
-        <span class="hljs-string">"_rev"</span> : <span class="hljs-string">"_Wmxj4p---_"</span>, 
-=======
         <span class="hljs-string">"_key"</span> : <span class="hljs-string">"23611"</span>, 
         <span class="hljs-string">"_id"</span> : <span class="hljs-string">"frenchHighway/23611"</span>, 
         <span class="hljs-string">"_from"</span> : <span class="hljs-string">"frenchCity/Paris"</span>, 
         <span class="hljs-string">"_to"</span> : <span class="hljs-string">"frenchCity/Lyon"</span>, 
         <span class="hljs-string">"_rev"</span> : <span class="hljs-string">"_WnWXDTS--B"</span>, 
->>>>>>> 59953d64
         <span class="hljs-string">"distance"</span> : <span class="hljs-number">550</span> 
       } 
     ], 
