--- conflicted
+++ resolved
@@ -10,101 +10,61 @@
     { 
       <span class="hljs-string">"_key"</span> : <span class="hljs-string">"test0"</span>, 
       <span class="hljs-string">"_id"</span> : <span class="hljs-string">"example/test0"</span>, 
-<<<<<<< HEAD
-      <span class="hljs-string">"_rev"</span> : <span class="hljs-string">"_VO3vcoi---"</span>, 
-=======
       <span class="hljs-string">"_rev"</span> : <span class="hljs-string">"_VReq8Hy---"</span>, 
->>>>>>> a692577f
       <span class="hljs-string">"value"</span> : <span class="hljs-number">0</span> 
     }, 
     { 
       <span class="hljs-string">"_key"</span> : <span class="hljs-string">"test1"</span>, 
       <span class="hljs-string">"_id"</span> : <span class="hljs-string">"example/test1"</span>, 
-<<<<<<< HEAD
-      <span class="hljs-string">"_rev"</span> : <span class="hljs-string">"_VO3vcoi--_"</span>, 
-=======
       <span class="hljs-string">"_rev"</span> : <span class="hljs-string">"_VReq8H2---"</span>, 
->>>>>>> a692577f
       <span class="hljs-string">"value"</span> : <span class="hljs-number">1</span> 
     }, 
     { 
       <span class="hljs-string">"_key"</span> : <span class="hljs-string">"test2"</span>, 
       <span class="hljs-string">"_id"</span> : <span class="hljs-string">"example/test2"</span>, 
-<<<<<<< HEAD
-      <span class="hljs-string">"_rev"</span> : <span class="hljs-string">"_VO3vcom---"</span>, 
-=======
       <span class="hljs-string">"_rev"</span> : <span class="hljs-string">"_VReq8H2--_"</span>, 
->>>>>>> a692577f
       <span class="hljs-string">"value"</span> : <span class="hljs-number">2</span> 
     }, 
     { 
       <span class="hljs-string">"_key"</span> : <span class="hljs-string">"test3"</span>, 
       <span class="hljs-string">"_id"</span> : <span class="hljs-string">"example/test3"</span>, 
-<<<<<<< HEAD
-      <span class="hljs-string">"_rev"</span> : <span class="hljs-string">"_VO3vcom--_"</span>, 
-=======
       <span class="hljs-string">"_rev"</span> : <span class="hljs-string">"_VReq8H2--A"</span>, 
->>>>>>> a692577f
       <span class="hljs-string">"value"</span> : <span class="hljs-number">3</span> 
     }, 
     { 
       <span class="hljs-string">"_key"</span> : <span class="hljs-string">"test4"</span>, 
       <span class="hljs-string">"_id"</span> : <span class="hljs-string">"example/test4"</span>, 
-<<<<<<< HEAD
-      <span class="hljs-string">"_rev"</span> : <span class="hljs-string">"_VO3vcoq---"</span>, 
-=======
       <span class="hljs-string">"_rev"</span> : <span class="hljs-string">"_VReq8H6---"</span>, 
->>>>>>> a692577f
       <span class="hljs-string">"value"</span> : <span class="hljs-number">4</span> 
     }, 
     { 
       <span class="hljs-string">"_key"</span> : <span class="hljs-string">"test5"</span>, 
       <span class="hljs-string">"_id"</span> : <span class="hljs-string">"example/test5"</span>, 
-<<<<<<< HEAD
-      <span class="hljs-string">"_rev"</span> : <span class="hljs-string">"_VO3vcoq--_"</span>, 
-=======
       <span class="hljs-string">"_rev"</span> : <span class="hljs-string">"_VReq8H6--_"</span>, 
->>>>>>> a692577f
       <span class="hljs-string">"value"</span> : <span class="hljs-number">5</span> 
     }, 
     { 
       <span class="hljs-string">"_key"</span> : <span class="hljs-string">"test6"</span>, 
       <span class="hljs-string">"_id"</span> : <span class="hljs-string">"example/test6"</span>, 
-<<<<<<< HEAD
-      <span class="hljs-string">"_rev"</span> : <span class="hljs-string">"_VO3vcou---"</span>, 
-=======
       <span class="hljs-string">"_rev"</span> : <span class="hljs-string">"_VReq8H6--A"</span>, 
->>>>>>> a692577f
       <span class="hljs-string">"value"</span> : <span class="hljs-number">6</span> 
     }, 
     { 
       <span class="hljs-string">"_key"</span> : <span class="hljs-string">"test7"</span>, 
       <span class="hljs-string">"_id"</span> : <span class="hljs-string">"example/test7"</span>, 
-<<<<<<< HEAD
-      <span class="hljs-string">"_rev"</span> : <span class="hljs-string">"_VO3vcou--_"</span>, 
-=======
       <span class="hljs-string">"_rev"</span> : <span class="hljs-string">"_VReq8I----"</span>, 
->>>>>>> a692577f
       <span class="hljs-string">"value"</span> : <span class="hljs-number">7</span> 
     }, 
     { 
       <span class="hljs-string">"_key"</span> : <span class="hljs-string">"test8"</span>, 
       <span class="hljs-string">"_id"</span> : <span class="hljs-string">"example/test8"</span>, 
-<<<<<<< HEAD
-      <span class="hljs-string">"_rev"</span> : <span class="hljs-string">"_VO3vcoy---"</span>, 
-=======
       <span class="hljs-string">"_rev"</span> : <span class="hljs-string">"_VReq8I---_"</span>, 
->>>>>>> a692577f
       <span class="hljs-string">"value"</span> : <span class="hljs-number">8</span> 
     }, 
     { 
       <span class="hljs-string">"_key"</span> : <span class="hljs-string">"test9"</span>, 
       <span class="hljs-string">"_id"</span> : <span class="hljs-string">"example/test9"</span>, 
-<<<<<<< HEAD
-      <span class="hljs-string">"_rev"</span> : <span class="hljs-string">"_VO3vcoy--_"</span>, 
-=======
       <span class="hljs-string">"_rev"</span> : <span class="hljs-string">"_VReq8I---A"</span>, 
->>>>>>> a692577f
       <span class="hljs-string">"value"</span> : <span class="hljs-number">9</span> 
     } 
   ] 
