--- conflicted
+++ resolved
@@ -19,41 +19,25 @@
       { 
         <span class="hljs-string">"_key"</span> : <span class="hljs-string">"alice"</span>, 
         <span class="hljs-string">"_id"</span> : <span class="hljs-string">"persons/alice"</span>, 
-<<<<<<< HEAD
-        <span class="hljs-string">"_rev"</span> : <span class="hljs-string">"_WmxhNRm--_"</span>, 
-=======
         <span class="hljs-string">"_rev"</span> : <span class="hljs-string">"_WnWW7yC--B"</span>, 
->>>>>>> 59953d64
         <span class="hljs-string">"name"</span> : <span class="hljs-string">"Alice"</span> 
       }, 
       { 
         <span class="hljs-string">"_key"</span> : <span class="hljs-string">"bob"</span>, 
         <span class="hljs-string">"_id"</span> : <span class="hljs-string">"persons/bob"</span>, 
-<<<<<<< HEAD
-        <span class="hljs-string">"_rev"</span> : <span class="hljs-string">"_WmxhNRm--B"</span>, 
-=======
         <span class="hljs-string">"_rev"</span> : <span class="hljs-string">"_WnWW7yG--_"</span>, 
->>>>>>> 59953d64
         <span class="hljs-string">"name"</span> : <span class="hljs-string">"Bob"</span> 
       }, 
       { 
         <span class="hljs-string">"_key"</span> : <span class="hljs-string">"charlie"</span>, 
         <span class="hljs-string">"_id"</span> : <span class="hljs-string">"persons/charlie"</span>, 
-<<<<<<< HEAD
-        <span class="hljs-string">"_rev"</span> : <span class="hljs-string">"_WmxhNRq--_"</span>, 
-=======
         <span class="hljs-string">"_rev"</span> : <span class="hljs-string">"_WnWW7yG--B"</span>, 
->>>>>>> 59953d64
         <span class="hljs-string">"name"</span> : <span class="hljs-string">"Charlie"</span> 
       }, 
       { 
         <span class="hljs-string">"_key"</span> : <span class="hljs-string">"dave"</span>, 
         <span class="hljs-string">"_id"</span> : <span class="hljs-string">"persons/dave"</span>, 
-<<<<<<< HEAD
-        <span class="hljs-string">"_rev"</span> : <span class="hljs-string">"_WmxhNRu--_"</span>, 
-=======
         <span class="hljs-string">"_rev"</span> : <span class="hljs-string">"_WnWW7yG--D"</span>, 
->>>>>>> 59953d64
         <span class="hljs-string">"name"</span> : <span class="hljs-string">"Dave"</span> 
       } 
     ] 
