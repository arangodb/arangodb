--- conflicted
+++ resolved
@@ -12,21 +12,6 @@
 content-type: application/json; charset=utf-<span class="hljs-number">8</span>
 
 { 
-<<<<<<< HEAD
-  "id" : "products/812458945", 
-  "type" : "geo2", 
-  "fields" : [ 
-    "e", 
-    "f" 
-  ], 
-  "constraint" : false, 
-  "unique" : false, 
-  "ignoreNull" : true, 
-  "sparse" : true, 
-  "isNewlyCreated" : true, 
-  "error" : false, 
-  "code" : 201 
-=======
   <span class="hljs-string">"id"</span> : <span class="hljs-string">"products/828182050"</span>, 
   <span class="hljs-string">"type"</span> : <span class="hljs-string">"geo2"</span>, 
   <span class="hljs-string">"fields"</span> : [ 
@@ -40,5 +25,4 @@
   <span class="hljs-string">"isNewlyCreated"</span> : <span class="hljs-literal">true</span>, 
   <span class="hljs-string">"error"</span> : <span class="hljs-literal">false</span>, 
   <span class="hljs-string">"code"</span> : <span class="hljs-number">201</span> 
->>>>>>> 1a748b46
 }