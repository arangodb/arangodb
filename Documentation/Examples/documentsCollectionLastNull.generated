--- conflicted
+++ resolved
@@ -1,15 +1,9 @@
 arangosh> db.example.last(1);
 [ 
   { 
-<<<<<<< HEAD
-    "_id" : "example/483212450", 
-    "_key" : "483212450", 
-    "_rev" : "483212450", 
-=======
     "_id" : "example/486853875", 
     "_key" : "486853875", 
     "_rev" : "486853875", 
->>>>>>> 25aa2a58
     "Hello" : "world" 
   } 
 ]