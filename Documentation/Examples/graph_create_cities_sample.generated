arangosh&gt; <span class="hljs-keyword">var</span> examples = <span class="hljs-built_in">require</span>(<span class="hljs-string">"@arangodb/graph-examples/example-graph.js"</span>);
arangosh&gt; <span class="hljs-keyword">var</span> g = examples.loadGraph(<span class="hljs-string">"routeplanner"</span>);
arangosh&gt; db.frenchCity.toArray();
[ 
  { 
    <span class="hljs-string">"_key"</span> : <span class="hljs-string">"Lyon"</span>, 
    <span class="hljs-string">"_id"</span> : <span class="hljs-string">"frenchCity/Lyon"</span>, 
<<<<<<< HEAD
    <span class="hljs-string">"_rev"</span> : <span class="hljs-string">"_Wmxka36--_"</span>, 
=======
    <span class="hljs-string">"_rev"</span> : <span class="hljs-string">"_WnWXFNO--_"</span>, 
>>>>>>> 59953d64
    <span class="hljs-string">"population"</span> : <span class="hljs-number">80000</span>, 
    <span class="hljs-string">"isCapital"</span> : <span class="hljs-literal">false</span>, 
    <span class="hljs-string">"loc"</span> : [ 
      <span class="hljs-number">45.76</span>, 
      <span class="hljs-number">4.84</span> 
    ] 
  }, 
  { 
    <span class="hljs-string">"_key"</span> : <span class="hljs-string">"Paris"</span>, 
    <span class="hljs-string">"_id"</span> : <span class="hljs-string">"frenchCity/Paris"</span>, 
<<<<<<< HEAD
    <span class="hljs-string">"_rev"</span> : <span class="hljs-string">"_Wmxka4---_"</span>, 
=======
    <span class="hljs-string">"_rev"</span> : <span class="hljs-string">"_WnWXFNS--_"</span>, 
>>>>>>> 59953d64
    <span class="hljs-string">"population"</span> : <span class="hljs-number">4000000</span>, 
    <span class="hljs-string">"isCapital"</span> : <span class="hljs-literal">true</span>, 
    <span class="hljs-string">"loc"</span> : [ 
      <span class="hljs-number">48.8567</span>, 
      <span class="hljs-number">2.3508</span> 
    ] 
  } 
]
arangosh&gt; db.germanCity.toArray();
[ 
  { 
    <span class="hljs-string">"_key"</span> : <span class="hljs-string">"Cologne"</span>, 
    <span class="hljs-string">"_id"</span> : <span class="hljs-string">"germanCity/Cologne"</span>, 
<<<<<<< HEAD
    <span class="hljs-string">"_rev"</span> : <span class="hljs-string">"_Wmxka32--_"</span>, 
=======
    <span class="hljs-string">"_rev"</span> : <span class="hljs-string">"_WnWXFNK--_"</span>, 
>>>>>>> 59953d64
    <span class="hljs-string">"population"</span> : <span class="hljs-number">1000000</span>, 
    <span class="hljs-string">"isCapital"</span> : <span class="hljs-literal">false</span>, 
    <span class="hljs-string">"loc"</span> : [ 
      <span class="hljs-number">50.9364</span>, 
      <span class="hljs-number">6.9528</span> 
    ] 
  }, 
  { 
    <span class="hljs-string">"_key"</span> : <span class="hljs-string">"Hamburg"</span>, 
    <span class="hljs-string">"_id"</span> : <span class="hljs-string">"germanCity/Hamburg"</span>, 
<<<<<<< HEAD
    <span class="hljs-string">"_rev"</span> : <span class="hljs-string">"_Wmxka32--B"</span>, 
=======
    <span class="hljs-string">"_rev"</span> : <span class="hljs-string">"_WnWXFNK--B"</span>, 
>>>>>>> 59953d64
    <span class="hljs-string">"population"</span> : <span class="hljs-number">1000000</span>, 
    <span class="hljs-string">"isCapital"</span> : <span class="hljs-literal">false</span>, 
    <span class="hljs-string">"loc"</span> : [ 
      <span class="hljs-number">53.5653</span>, 
      <span class="hljs-number">10.0014</span> 
    ] 
  }, 
  { 
    <span class="hljs-string">"_key"</span> : <span class="hljs-string">"Berlin"</span>, 
    <span class="hljs-string">"_id"</span> : <span class="hljs-string">"germanCity/Berlin"</span>, 
<<<<<<< HEAD
    <span class="hljs-string">"_rev"</span> : <span class="hljs-string">"_Wmxka3y--_"</span>, 
=======
    <span class="hljs-string">"_rev"</span> : <span class="hljs-string">"_WnWXFNG--_"</span>, 
>>>>>>> 59953d64
    <span class="hljs-string">"population"</span> : <span class="hljs-number">3000000</span>, 
    <span class="hljs-string">"isCapital"</span> : <span class="hljs-literal">true</span>, 
    <span class="hljs-string">"loc"</span> : [ 
      <span class="hljs-number">52.5167</span>, 
      <span class="hljs-number">13.3833</span> 
    ] 
  } 
]
arangosh&gt; db.germanHighway.toArray();
[ 
  { 
<<<<<<< HEAD
    <span class="hljs-string">"_key"</span> : <span class="hljs-string">"37651"</span>, 
    <span class="hljs-string">"_id"</span> : <span class="hljs-string">"germanHighway/37651"</span>, 
    <span class="hljs-string">"_from"</span> : <span class="hljs-string">"germanCity/Berlin"</span>, 
    <span class="hljs-string">"_to"</span> : <span class="hljs-string">"germanCity/Cologne"</span>, 
    <span class="hljs-string">"_rev"</span> : <span class="hljs-string">"_WmxkbjO--_"</span>, 
    <span class="hljs-string">"distance"</span> : <span class="hljs-number">850</span> 
  }, 
  { 
    <span class="hljs-string">"_key"</span> : <span class="hljs-string">"37655"</span>, 
    <span class="hljs-string">"_id"</span> : <span class="hljs-string">"germanHighway/37655"</span>, 
    <span class="hljs-string">"_from"</span> : <span class="hljs-string">"germanCity/Berlin"</span>, 
    <span class="hljs-string">"_to"</span> : <span class="hljs-string">"germanCity/Hamburg"</span>, 
    <span class="hljs-string">"_rev"</span> : <span class="hljs-string">"_WmxkbjS--_"</span>, 
    <span class="hljs-string">"distance"</span> : <span class="hljs-number">400</span> 
  }, 
  { 
    <span class="hljs-string">"_key"</span> : <span class="hljs-string">"37658"</span>, 
    <span class="hljs-string">"_id"</span> : <span class="hljs-string">"germanHighway/37658"</span>, 
    <span class="hljs-string">"_from"</span> : <span class="hljs-string">"germanCity/Hamburg"</span>, 
    <span class="hljs-string">"_to"</span> : <span class="hljs-string">"germanCity/Cologne"</span>, 
    <span class="hljs-string">"_rev"</span> : <span class="hljs-string">"_WmxkbjW--_"</span>, 
    <span class="hljs-string">"distance"</span> : <span class="hljs-number">500</span> 
=======
    <span class="hljs-string">"_key"</span> : <span class="hljs-string">"37320"</span>, 
    <span class="hljs-string">"_id"</span> : <span class="hljs-string">"germanHighway/37320"</span>, 
    <span class="hljs-string">"_from"</span> : <span class="hljs-string">"germanCity/Hamburg"</span>, 
    <span class="hljs-string">"_to"</span> : <span class="hljs-string">"germanCity/Cologne"</span>, 
    <span class="hljs-string">"_rev"</span> : <span class="hljs-string">"_WnWXFOa--_"</span>, 
    <span class="hljs-string">"distance"</span> : <span class="hljs-number">500</span> 
  }, 
  { 
    <span class="hljs-string">"_key"</span> : <span class="hljs-string">"37317"</span>, 
    <span class="hljs-string">"_id"</span> : <span class="hljs-string">"germanHighway/37317"</span>, 
    <span class="hljs-string">"_from"</span> : <span class="hljs-string">"germanCity/Berlin"</span>, 
    <span class="hljs-string">"_to"</span> : <span class="hljs-string">"germanCity/Hamburg"</span>, 
    <span class="hljs-string">"_rev"</span> : <span class="hljs-string">"_WnWXFOW--_"</span>, 
    <span class="hljs-string">"distance"</span> : <span class="hljs-number">400</span> 
  }, 
  { 
    <span class="hljs-string">"_key"</span> : <span class="hljs-string">"37313"</span>, 
    <span class="hljs-string">"_id"</span> : <span class="hljs-string">"germanHighway/37313"</span>, 
    <span class="hljs-string">"_from"</span> : <span class="hljs-string">"germanCity/Berlin"</span>, 
    <span class="hljs-string">"_to"</span> : <span class="hljs-string">"germanCity/Cologne"</span>, 
    <span class="hljs-string">"_rev"</span> : <span class="hljs-string">"_WnWXFOS--_"</span>, 
    <span class="hljs-string">"distance"</span> : <span class="hljs-number">850</span> 
>>>>>>> 59953d64
  } 
]
arangosh&gt; db.frenchHighway.toArray();
[ 
  { 
<<<<<<< HEAD
    <span class="hljs-string">"_key"</span> : <span class="hljs-string">"37661"</span>, 
    <span class="hljs-string">"_id"</span> : <span class="hljs-string">"frenchHighway/37661"</span>, 
    <span class="hljs-string">"_from"</span> : <span class="hljs-string">"frenchCity/Paris"</span>, 
    <span class="hljs-string">"_to"</span> : <span class="hljs-string">"frenchCity/Lyon"</span>, 
    <span class="hljs-string">"_rev"</span> : <span class="hljs-string">"_Wmxkbja--_"</span>, 
=======
    <span class="hljs-string">"_key"</span> : <span class="hljs-string">"37323"</span>, 
    <span class="hljs-string">"_id"</span> : <span class="hljs-string">"frenchHighway/37323"</span>, 
    <span class="hljs-string">"_from"</span> : <span class="hljs-string">"frenchCity/Paris"</span>, 
    <span class="hljs-string">"_to"</span> : <span class="hljs-string">"frenchCity/Lyon"</span>, 
    <span class="hljs-string">"_rev"</span> : <span class="hljs-string">"_WnWXFOa--B"</span>, 
>>>>>>> 59953d64
    <span class="hljs-string">"distance"</span> : <span class="hljs-number">550</span> 
  } 
]
arangosh&gt; db.internationalHighway.toArray();
[ 
  { 
<<<<<<< HEAD
    <span class="hljs-string">"_key"</span> : <span class="hljs-string">"37665"</span>, 
    <span class="hljs-string">"_id"</span> : <span class="hljs-string">"internationalHighway/37665"</span>, 
    <span class="hljs-string">"_from"</span> : <span class="hljs-string">"germanCity/Berlin"</span>, 
    <span class="hljs-string">"_to"</span> : <span class="hljs-string">"frenchCity/Lyon"</span>, 
    <span class="hljs-string">"_rev"</span> : <span class="hljs-string">"_Wmxkbje--_"</span>, 
    <span class="hljs-string">"distance"</span> : <span class="hljs-number">1100</span> 
  }, 
  { 
    <span class="hljs-string">"_key"</span> : <span class="hljs-string">"37669"</span>, 
    <span class="hljs-string">"_id"</span> : <span class="hljs-string">"internationalHighway/37669"</span>, 
    <span class="hljs-string">"_from"</span> : <span class="hljs-string">"germanCity/Berlin"</span>, 
    <span class="hljs-string">"_to"</span> : <span class="hljs-string">"frenchCity/Paris"</span>, 
    <span class="hljs-string">"_rev"</span> : <span class="hljs-string">"_Wmxkbji--_"</span>, 
    <span class="hljs-string">"distance"</span> : <span class="hljs-number">1200</span> 
  }, 
  { 
    <span class="hljs-string">"_key"</span> : <span class="hljs-string">"37678"</span>, 
    <span class="hljs-string">"_id"</span> : <span class="hljs-string">"internationalHighway/37678"</span>, 
    <span class="hljs-string">"_from"</span> : <span class="hljs-string">"germanCity/Cologne"</span>, 
    <span class="hljs-string">"_to"</span> : <span class="hljs-string">"frenchCity/Lyon"</span>, 
    <span class="hljs-string">"_rev"</span> : <span class="hljs-string">"_Wmxkbjq--_"</span>, 
    <span class="hljs-string">"distance"</span> : <span class="hljs-number">700</span> 
  }, 
  { 
    <span class="hljs-string">"_key"</span> : <span class="hljs-string">"37681"</span>, 
    <span class="hljs-string">"_id"</span> : <span class="hljs-string">"internationalHighway/37681"</span>, 
    <span class="hljs-string">"_from"</span> : <span class="hljs-string">"germanCity/Cologne"</span>, 
    <span class="hljs-string">"_to"</span> : <span class="hljs-string">"frenchCity/Paris"</span>, 
    <span class="hljs-string">"_rev"</span> : <span class="hljs-string">"_Wmxkbju--_"</span>, 
    <span class="hljs-string">"distance"</span> : <span class="hljs-number">550</span> 
  }, 
  { 
    <span class="hljs-string">"_key"</span> : <span class="hljs-string">"37675"</span>, 
    <span class="hljs-string">"_id"</span> : <span class="hljs-string">"internationalHighway/37675"</span>, 
    <span class="hljs-string">"_from"</span> : <span class="hljs-string">"germanCity/Hamburg"</span>, 
    <span class="hljs-string">"_to"</span> : <span class="hljs-string">"frenchCity/Lyon"</span>, 
    <span class="hljs-string">"_rev"</span> : <span class="hljs-string">"_Wmxkbjm--B"</span>, 
    <span class="hljs-string">"distance"</span> : <span class="hljs-number">1300</span> 
  }, 
  { 
    <span class="hljs-string">"_key"</span> : <span class="hljs-string">"37672"</span>, 
    <span class="hljs-string">"_id"</span> : <span class="hljs-string">"internationalHighway/37672"</span>, 
    <span class="hljs-string">"_from"</span> : <span class="hljs-string">"germanCity/Hamburg"</span>, 
    <span class="hljs-string">"_to"</span> : <span class="hljs-string">"frenchCity/Paris"</span>, 
    <span class="hljs-string">"_rev"</span> : <span class="hljs-string">"_Wmxkbjm--_"</span>, 
    <span class="hljs-string">"distance"</span> : <span class="hljs-number">900</span> 
=======
    <span class="hljs-string">"_key"</span> : <span class="hljs-string">"37331"</span>, 
    <span class="hljs-string">"_id"</span> : <span class="hljs-string">"internationalHighway/37331"</span>, 
    <span class="hljs-string">"_from"</span> : <span class="hljs-string">"germanCity/Berlin"</span>, 
    <span class="hljs-string">"_to"</span> : <span class="hljs-string">"frenchCity/Paris"</span>, 
    <span class="hljs-string">"_rev"</span> : <span class="hljs-string">"_WnWXFOe--_"</span>, 
    <span class="hljs-string">"distance"</span> : <span class="hljs-number">1200</span> 
  }, 
  { 
    <span class="hljs-string">"_key"</span> : <span class="hljs-string">"37343"</span>, 
    <span class="hljs-string">"_id"</span> : <span class="hljs-string">"internationalHighway/37343"</span>, 
    <span class="hljs-string">"_from"</span> : <span class="hljs-string">"germanCity/Cologne"</span>, 
    <span class="hljs-string">"_to"</span> : <span class="hljs-string">"frenchCity/Paris"</span>, 
    <span class="hljs-string">"_rev"</span> : <span class="hljs-string">"_WnWXFOm--B"</span>, 
    <span class="hljs-string">"distance"</span> : <span class="hljs-number">550</span> 
  }, 
  { 
    <span class="hljs-string">"_key"</span> : <span class="hljs-string">"37334"</span>, 
    <span class="hljs-string">"_id"</span> : <span class="hljs-string">"internationalHighway/37334"</span>, 
    <span class="hljs-string">"_from"</span> : <span class="hljs-string">"germanCity/Hamburg"</span>, 
    <span class="hljs-string">"_to"</span> : <span class="hljs-string">"frenchCity/Paris"</span>, 
    <span class="hljs-string">"_rev"</span> : <span class="hljs-string">"_WnWXFOi--_"</span>, 
    <span class="hljs-string">"distance"</span> : <span class="hljs-number">900</span> 
  }, 
  { 
    <span class="hljs-string">"_key"</span> : <span class="hljs-string">"37327"</span>, 
    <span class="hljs-string">"_id"</span> : <span class="hljs-string">"internationalHighway/37327"</span>, 
    <span class="hljs-string">"_from"</span> : <span class="hljs-string">"germanCity/Berlin"</span>, 
    <span class="hljs-string">"_to"</span> : <span class="hljs-string">"frenchCity/Lyon"</span>, 
    <span class="hljs-string">"_rev"</span> : <span class="hljs-string">"_WnWXFOa--D"</span>, 
    <span class="hljs-string">"distance"</span> : <span class="hljs-number">1100</span> 
  }, 
  { 
    <span class="hljs-string">"_key"</span> : <span class="hljs-string">"37337"</span>, 
    <span class="hljs-string">"_id"</span> : <span class="hljs-string">"internationalHighway/37337"</span>, 
    <span class="hljs-string">"_from"</span> : <span class="hljs-string">"germanCity/Hamburg"</span>, 
    <span class="hljs-string">"_to"</span> : <span class="hljs-string">"frenchCity/Lyon"</span>, 
    <span class="hljs-string">"_rev"</span> : <span class="hljs-string">"_WnWXFOi--B"</span>, 
    <span class="hljs-string">"distance"</span> : <span class="hljs-number">1300</span> 
  }, 
  { 
    <span class="hljs-string">"_key"</span> : <span class="hljs-string">"37340"</span>, 
    <span class="hljs-string">"_id"</span> : <span class="hljs-string">"internationalHighway/37340"</span>, 
    <span class="hljs-string">"_from"</span> : <span class="hljs-string">"germanCity/Cologne"</span>, 
    <span class="hljs-string">"_to"</span> : <span class="hljs-string">"frenchCity/Lyon"</span>, 
    <span class="hljs-string">"_rev"</span> : <span class="hljs-string">"_WnWXFOm--_"</span>, 
    <span class="hljs-string">"distance"</span> : <span class="hljs-number">700</span> 
>>>>>>> 59953d64
  } 
]
arangosh&gt; examples.dropGraph(<span class="hljs-string">"routeplanner"</span>);
<span class="hljs-literal">true</span><|MERGE_RESOLUTION|>--- conflicted
+++ resolved
@@ -5,11 +5,7 @@
   { 
     <span class="hljs-string">"_key"</span> : <span class="hljs-string">"Lyon"</span>, 
     <span class="hljs-string">"_id"</span> : <span class="hljs-string">"frenchCity/Lyon"</span>, 
-<<<<<<< HEAD
-    <span class="hljs-string">"_rev"</span> : <span class="hljs-string">"_Wmxka36--_"</span>, 
-=======
     <span class="hljs-string">"_rev"</span> : <span class="hljs-string">"_WnWXFNO--_"</span>, 
->>>>>>> 59953d64
     <span class="hljs-string">"population"</span> : <span class="hljs-number">80000</span>, 
     <span class="hljs-string">"isCapital"</span> : <span class="hljs-literal">false</span>, 
     <span class="hljs-string">"loc"</span> : [ 
@@ -20,11 +16,7 @@
   { 
     <span class="hljs-string">"_key"</span> : <span class="hljs-string">"Paris"</span>, 
     <span class="hljs-string">"_id"</span> : <span class="hljs-string">"frenchCity/Paris"</span>, 
-<<<<<<< HEAD
-    <span class="hljs-string">"_rev"</span> : <span class="hljs-string">"_Wmxka4---_"</span>, 
-=======
     <span class="hljs-string">"_rev"</span> : <span class="hljs-string">"_WnWXFNS--_"</span>, 
->>>>>>> 59953d64
     <span class="hljs-string">"population"</span> : <span class="hljs-number">4000000</span>, 
     <span class="hljs-string">"isCapital"</span> : <span class="hljs-literal">true</span>, 
     <span class="hljs-string">"loc"</span> : [ 
@@ -38,11 +30,7 @@
   { 
     <span class="hljs-string">"_key"</span> : <span class="hljs-string">"Cologne"</span>, 
     <span class="hljs-string">"_id"</span> : <span class="hljs-string">"germanCity/Cologne"</span>, 
-<<<<<<< HEAD
-    <span class="hljs-string">"_rev"</span> : <span class="hljs-string">"_Wmxka32--_"</span>, 
-=======
     <span class="hljs-string">"_rev"</span> : <span class="hljs-string">"_WnWXFNK--_"</span>, 
->>>>>>> 59953d64
     <span class="hljs-string">"population"</span> : <span class="hljs-number">1000000</span>, 
     <span class="hljs-string">"isCapital"</span> : <span class="hljs-literal">false</span>, 
     <span class="hljs-string">"loc"</span> : [ 
@@ -53,11 +41,7 @@
   { 
     <span class="hljs-string">"_key"</span> : <span class="hljs-string">"Hamburg"</span>, 
     <span class="hljs-string">"_id"</span> : <span class="hljs-string">"germanCity/Hamburg"</span>, 
-<<<<<<< HEAD
-    <span class="hljs-string">"_rev"</span> : <span class="hljs-string">"_Wmxka32--B"</span>, 
-=======
     <span class="hljs-string">"_rev"</span> : <span class="hljs-string">"_WnWXFNK--B"</span>, 
->>>>>>> 59953d64
     <span class="hljs-string">"population"</span> : <span class="hljs-number">1000000</span>, 
     <span class="hljs-string">"isCapital"</span> : <span class="hljs-literal">false</span>, 
     <span class="hljs-string">"loc"</span> : [ 
@@ -68,11 +52,7 @@
   { 
     <span class="hljs-string">"_key"</span> : <span class="hljs-string">"Berlin"</span>, 
     <span class="hljs-string">"_id"</span> : <span class="hljs-string">"germanCity/Berlin"</span>, 
-<<<<<<< HEAD
-    <span class="hljs-string">"_rev"</span> : <span class="hljs-string">"_Wmxka3y--_"</span>, 
-=======
     <span class="hljs-string">"_rev"</span> : <span class="hljs-string">"_WnWXFNG--_"</span>, 
->>>>>>> 59953d64
     <span class="hljs-string">"population"</span> : <span class="hljs-number">3000000</span>, 
     <span class="hljs-string">"isCapital"</span> : <span class="hljs-literal">true</span>, 
     <span class="hljs-string">"loc"</span> : [ 
@@ -84,30 +64,6 @@
 arangosh&gt; db.germanHighway.toArray();
 [ 
   { 
-<<<<<<< HEAD
-    <span class="hljs-string">"_key"</span> : <span class="hljs-string">"37651"</span>, 
-    <span class="hljs-string">"_id"</span> : <span class="hljs-string">"germanHighway/37651"</span>, 
-    <span class="hljs-string">"_from"</span> : <span class="hljs-string">"germanCity/Berlin"</span>, 
-    <span class="hljs-string">"_to"</span> : <span class="hljs-string">"germanCity/Cologne"</span>, 
-    <span class="hljs-string">"_rev"</span> : <span class="hljs-string">"_WmxkbjO--_"</span>, 
-    <span class="hljs-string">"distance"</span> : <span class="hljs-number">850</span> 
-  }, 
-  { 
-    <span class="hljs-string">"_key"</span> : <span class="hljs-string">"37655"</span>, 
-    <span class="hljs-string">"_id"</span> : <span class="hljs-string">"germanHighway/37655"</span>, 
-    <span class="hljs-string">"_from"</span> : <span class="hljs-string">"germanCity/Berlin"</span>, 
-    <span class="hljs-string">"_to"</span> : <span class="hljs-string">"germanCity/Hamburg"</span>, 
-    <span class="hljs-string">"_rev"</span> : <span class="hljs-string">"_WmxkbjS--_"</span>, 
-    <span class="hljs-string">"distance"</span> : <span class="hljs-number">400</span> 
-  }, 
-  { 
-    <span class="hljs-string">"_key"</span> : <span class="hljs-string">"37658"</span>, 
-    <span class="hljs-string">"_id"</span> : <span class="hljs-string">"germanHighway/37658"</span>, 
-    <span class="hljs-string">"_from"</span> : <span class="hljs-string">"germanCity/Hamburg"</span>, 
-    <span class="hljs-string">"_to"</span> : <span class="hljs-string">"germanCity/Cologne"</span>, 
-    <span class="hljs-string">"_rev"</span> : <span class="hljs-string">"_WmxkbjW--_"</span>, 
-    <span class="hljs-string">"distance"</span> : <span class="hljs-number">500</span> 
-=======
     <span class="hljs-string">"_key"</span> : <span class="hljs-string">"37320"</span>, 
     <span class="hljs-string">"_id"</span> : <span class="hljs-string">"germanHighway/37320"</span>, 
     <span class="hljs-string">"_from"</span> : <span class="hljs-string">"germanCity/Hamburg"</span>, 
@@ -130,79 +86,22 @@
     <span class="hljs-string">"_to"</span> : <span class="hljs-string">"germanCity/Cologne"</span>, 
     <span class="hljs-string">"_rev"</span> : <span class="hljs-string">"_WnWXFOS--_"</span>, 
     <span class="hljs-string">"distance"</span> : <span class="hljs-number">850</span> 
->>>>>>> 59953d64
   } 
 ]
 arangosh&gt; db.frenchHighway.toArray();
 [ 
   { 
-<<<<<<< HEAD
-    <span class="hljs-string">"_key"</span> : <span class="hljs-string">"37661"</span>, 
-    <span class="hljs-string">"_id"</span> : <span class="hljs-string">"frenchHighway/37661"</span>, 
-    <span class="hljs-string">"_from"</span> : <span class="hljs-string">"frenchCity/Paris"</span>, 
-    <span class="hljs-string">"_to"</span> : <span class="hljs-string">"frenchCity/Lyon"</span>, 
-    <span class="hljs-string">"_rev"</span> : <span class="hljs-string">"_Wmxkbja--_"</span>, 
-=======
     <span class="hljs-string">"_key"</span> : <span class="hljs-string">"37323"</span>, 
     <span class="hljs-string">"_id"</span> : <span class="hljs-string">"frenchHighway/37323"</span>, 
     <span class="hljs-string">"_from"</span> : <span class="hljs-string">"frenchCity/Paris"</span>, 
     <span class="hljs-string">"_to"</span> : <span class="hljs-string">"frenchCity/Lyon"</span>, 
     <span class="hljs-string">"_rev"</span> : <span class="hljs-string">"_WnWXFOa--B"</span>, 
->>>>>>> 59953d64
     <span class="hljs-string">"distance"</span> : <span class="hljs-number">550</span> 
   } 
 ]
 arangosh&gt; db.internationalHighway.toArray();
 [ 
   { 
-<<<<<<< HEAD
-    <span class="hljs-string">"_key"</span> : <span class="hljs-string">"37665"</span>, 
-    <span class="hljs-string">"_id"</span> : <span class="hljs-string">"internationalHighway/37665"</span>, 
-    <span class="hljs-string">"_from"</span> : <span class="hljs-string">"germanCity/Berlin"</span>, 
-    <span class="hljs-string">"_to"</span> : <span class="hljs-string">"frenchCity/Lyon"</span>, 
-    <span class="hljs-string">"_rev"</span> : <span class="hljs-string">"_Wmxkbje--_"</span>, 
-    <span class="hljs-string">"distance"</span> : <span class="hljs-number">1100</span> 
-  }, 
-  { 
-    <span class="hljs-string">"_key"</span> : <span class="hljs-string">"37669"</span>, 
-    <span class="hljs-string">"_id"</span> : <span class="hljs-string">"internationalHighway/37669"</span>, 
-    <span class="hljs-string">"_from"</span> : <span class="hljs-string">"germanCity/Berlin"</span>, 
-    <span class="hljs-string">"_to"</span> : <span class="hljs-string">"frenchCity/Paris"</span>, 
-    <span class="hljs-string">"_rev"</span> : <span class="hljs-string">"_Wmxkbji--_"</span>, 
-    <span class="hljs-string">"distance"</span> : <span class="hljs-number">1200</span> 
-  }, 
-  { 
-    <span class="hljs-string">"_key"</span> : <span class="hljs-string">"37678"</span>, 
-    <span class="hljs-string">"_id"</span> : <span class="hljs-string">"internationalHighway/37678"</span>, 
-    <span class="hljs-string">"_from"</span> : <span class="hljs-string">"germanCity/Cologne"</span>, 
-    <span class="hljs-string">"_to"</span> : <span class="hljs-string">"frenchCity/Lyon"</span>, 
-    <span class="hljs-string">"_rev"</span> : <span class="hljs-string">"_Wmxkbjq--_"</span>, 
-    <span class="hljs-string">"distance"</span> : <span class="hljs-number">700</span> 
-  }, 
-  { 
-    <span class="hljs-string">"_key"</span> : <span class="hljs-string">"37681"</span>, 
-    <span class="hljs-string">"_id"</span> : <span class="hljs-string">"internationalHighway/37681"</span>, 
-    <span class="hljs-string">"_from"</span> : <span class="hljs-string">"germanCity/Cologne"</span>, 
-    <span class="hljs-string">"_to"</span> : <span class="hljs-string">"frenchCity/Paris"</span>, 
-    <span class="hljs-string">"_rev"</span> : <span class="hljs-string">"_Wmxkbju--_"</span>, 
-    <span class="hljs-string">"distance"</span> : <span class="hljs-number">550</span> 
-  }, 
-  { 
-    <span class="hljs-string">"_key"</span> : <span class="hljs-string">"37675"</span>, 
-    <span class="hljs-string">"_id"</span> : <span class="hljs-string">"internationalHighway/37675"</span>, 
-    <span class="hljs-string">"_from"</span> : <span class="hljs-string">"germanCity/Hamburg"</span>, 
-    <span class="hljs-string">"_to"</span> : <span class="hljs-string">"frenchCity/Lyon"</span>, 
-    <span class="hljs-string">"_rev"</span> : <span class="hljs-string">"_Wmxkbjm--B"</span>, 
-    <span class="hljs-string">"distance"</span> : <span class="hljs-number">1300</span> 
-  }, 
-  { 
-    <span class="hljs-string">"_key"</span> : <span class="hljs-string">"37672"</span>, 
-    <span class="hljs-string">"_id"</span> : <span class="hljs-string">"internationalHighway/37672"</span>, 
-    <span class="hljs-string">"_from"</span> : <span class="hljs-string">"germanCity/Hamburg"</span>, 
-    <span class="hljs-string">"_to"</span> : <span class="hljs-string">"frenchCity/Paris"</span>, 
-    <span class="hljs-string">"_rev"</span> : <span class="hljs-string">"_Wmxkbjm--_"</span>, 
-    <span class="hljs-string">"distance"</span> : <span class="hljs-number">900</span> 
-=======
     <span class="hljs-string">"_key"</span> : <span class="hljs-string">"37331"</span>, 
     <span class="hljs-string">"_id"</span> : <span class="hljs-string">"internationalHighway/37331"</span>, 
     <span class="hljs-string">"_from"</span> : <span class="hljs-string">"germanCity/Berlin"</span>, 
@@ -249,7 +148,6 @@
     <span class="hljs-string">"_to"</span> : <span class="hljs-string">"frenchCity/Lyon"</span>, 
     <span class="hljs-string">"_rev"</span> : <span class="hljs-string">"_WnWXFOm--_"</span>, 
     <span class="hljs-string">"distance"</span> : <span class="hljs-number">700</span> 
->>>>>>> 59953d64
   } 
 ]
 arangosh&gt; examples.dropGraph(<span class="hljs-string">"routeplanner"</span>);
