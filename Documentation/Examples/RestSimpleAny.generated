shell> curl -X PUT --data-binary @- --dump - http://localhost:8529/_api/simple/any &lt;&lt;EOF
{ 
  <span class="hljs-string">"collection"</span> : <span class="hljs-string">"products"</span> 
}
EOF

HTTP/<span class="hljs-number">1.1</span> <span class="hljs-number">200</span> OK
content-type: application/json; charset=utf<span class="hljs-number">-8</span>

{ 
  <span class="hljs-string">"document"</span> : { 
<<<<<<< HEAD
    <span class="hljs-string">"_key"</span> : <span class="hljs-string">"11168"</span>, 
    <span class="hljs-string">"_id"</span> : <span class="hljs-string">"products/11168"</span>, 
    <span class="hljs-string">"_rev"</span> : <span class="hljs-string">"11168"</span>, 
    <span class="hljs-string">"Hello3"</span> : <span class="hljs-string">"World3"</span> 
=======
    <span class="hljs-string">"_key"</span> : <span class="hljs-string">"11175"</span>, 
    <span class="hljs-string">"_id"</span> : <span class="hljs-string">"products/11175"</span>, 
    <span class="hljs-string">"_rev"</span> : <span class="hljs-string">"11175"</span>, 
    <span class="hljs-string">"Hello1"</span> : <span class="hljs-string">"World1"</span> 
>>>>>>> c1e90bb4
  }, 
  <span class="hljs-string">"error"</span> : <span class="hljs-literal">false</span>, 
  <span class="hljs-string">"code"</span> : <span class="hljs-number">200</span> 
}<|MERGE_RESOLUTION|>--- conflicted
+++ resolved
@@ -9,17 +9,10 @@
 
 { 
   <span class="hljs-string">"document"</span> : { 
-<<<<<<< HEAD
-    <span class="hljs-string">"_key"</span> : <span class="hljs-string">"11168"</span>, 
-    <span class="hljs-string">"_id"</span> : <span class="hljs-string">"products/11168"</span>, 
-    <span class="hljs-string">"_rev"</span> : <span class="hljs-string">"11168"</span>, 
-    <span class="hljs-string">"Hello3"</span> : <span class="hljs-string">"World3"</span> 
-=======
     <span class="hljs-string">"_key"</span> : <span class="hljs-string">"11175"</span>, 
     <span class="hljs-string">"_id"</span> : <span class="hljs-string">"products/11175"</span>, 
     <span class="hljs-string">"_rev"</span> : <span class="hljs-string">"11175"</span>, 
     <span class="hljs-string">"Hello1"</span> : <span class="hljs-string">"World1"</span> 
->>>>>>> c1e90bb4
   }, 
   <span class="hljs-string">"error"</span> : <span class="hljs-literal">false</span>, 
   <span class="hljs-string">"code"</span> : <span class="hljs-number">200</span> 
