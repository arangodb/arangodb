--- conflicted
+++ resolved
@@ -16,15 +16,9 @@
 { 
   <span class="hljs-string">"result"</span> : [ 
     { 
-<<<<<<< HEAD
-      <span class="hljs-string">"_key"</span> : <span class="hljs-string">"13680"</span>, 
-      <span class="hljs-string">"_id"</span> : <span class="hljs-string">"products/13680"</span>, 
-      <span class="hljs-string">"_rev"</span> : <span class="hljs-string">"_Wmxh-D---_"</span>, 
-=======
       <span class="hljs-string">"_key"</span> : <span class="hljs-string">"13581"</span>, 
       <span class="hljs-string">"_id"</span> : <span class="hljs-string">"products/13581"</span>, 
       <span class="hljs-string">"_rev"</span> : <span class="hljs-string">"_WnWW7Am--B"</span>, 
->>>>>>> 59953d64
       <span class="hljs-string">"name"</span> : <span class="hljs-string">"Name/0.002/"</span>, 
       <span class="hljs-string">"loc"</span> : [ 
         <span class="hljs-number">0.002</span>, 
@@ -32,15 +26,9 @@
       ] 
     }, 
     { 
-<<<<<<< HEAD
-      <span class="hljs-string">"_key"</span> : <span class="hljs-string">"13674"</span>, 
-      <span class="hljs-string">"_id"</span> : <span class="hljs-string">"products/13674"</span>, 
-      <span class="hljs-string">"_rev"</span> : <span class="hljs-string">"_Wmxh-C6--F"</span>, 
-=======
       <span class="hljs-string">"_key"</span> : <span class="hljs-string">"13575"</span>, 
       <span class="hljs-string">"_id"</span> : <span class="hljs-string">"products/13575"</span>, 
       <span class="hljs-string">"_rev"</span> : <span class="hljs-string">"_WnWW7Ai--B"</span>, 
->>>>>>> 59953d64
       <span class="hljs-string">"name"</span> : <span class="hljs-string">"Name/-0.002/"</span>, 
       <span class="hljs-string">"loc"</span> : [ 
         <span class="hljs-number">-0.002</span>, 
