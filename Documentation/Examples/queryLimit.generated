arangosh&gt; db.five.all().toArray();
[ 
  { 
<<<<<<< HEAD
    <span class="hljs-string">"_key"</span> : <span class="hljs-string">"30762"</span>, 
    <span class="hljs-string">"_id"</span> : <span class="hljs-string">"five/30762"</span>, 
    <span class="hljs-string">"_rev"</span> : <span class="hljs-string">"30762"</span>, 
    <span class="hljs-string">"name"</span> : <span class="hljs-string">"four"</span> 
  }, 
  { 
    <span class="hljs-string">"_key"</span> : <span class="hljs-string">"30756"</span>, 
    <span class="hljs-string">"_id"</span> : <span class="hljs-string">"five/30756"</span>, 
    <span class="hljs-string">"_rev"</span> : <span class="hljs-string">"30756"</span>, 
    <span class="hljs-string">"name"</span> : <span class="hljs-string">"two"</span> 
  }, 
  { 
    <span class="hljs-string">"_key"</span> : <span class="hljs-string">"30752"</span>, 
    <span class="hljs-string">"_id"</span> : <span class="hljs-string">"five/30752"</span>, 
    <span class="hljs-string">"_rev"</span> : <span class="hljs-string">"30752"</span>, 
    <span class="hljs-string">"name"</span> : <span class="hljs-string">"one"</span> 
  }, 
  { 
    <span class="hljs-string">"_key"</span> : <span class="hljs-string">"30759"</span>, 
    <span class="hljs-string">"_id"</span> : <span class="hljs-string">"five/30759"</span>, 
    <span class="hljs-string">"_rev"</span> : <span class="hljs-string">"30759"</span>, 
    <span class="hljs-string">"name"</span> : <span class="hljs-string">"three"</span> 
  }, 
  { 
    <span class="hljs-string">"_key"</span> : <span class="hljs-string">"30765"</span>, 
    <span class="hljs-string">"_id"</span> : <span class="hljs-string">"five/30765"</span>, 
    <span class="hljs-string">"_rev"</span> : <span class="hljs-string">"30765"</span>, 
    <span class="hljs-string">"name"</span> : <span class="hljs-string">"five"</span> 
=======
    <span class="hljs-string">"_key"</span> : <span class="hljs-string">"30722"</span>, 
    <span class="hljs-string">"_id"</span> : <span class="hljs-string">"five/30722"</span>, 
    <span class="hljs-string">"_rev"</span> : <span class="hljs-string">"30722"</span>, 
    <span class="hljs-string">"name"</span> : <span class="hljs-string">"four"</span> 
  }, 
  { 
    <span class="hljs-string">"_key"</span> : <span class="hljs-string">"30712"</span>, 
    <span class="hljs-string">"_id"</span> : <span class="hljs-string">"five/30712"</span>, 
    <span class="hljs-string">"_rev"</span> : <span class="hljs-string">"30712"</span>, 
    <span class="hljs-string">"name"</span> : <span class="hljs-string">"one"</span> 
  }, 
  { 
    <span class="hljs-string">"_key"</span> : <span class="hljs-string">"30725"</span>, 
    <span class="hljs-string">"_id"</span> : <span class="hljs-string">"five/30725"</span>, 
    <span class="hljs-string">"_rev"</span> : <span class="hljs-string">"30725"</span>, 
    <span class="hljs-string">"name"</span> : <span class="hljs-string">"five"</span> 
  }, 
  { 
    <span class="hljs-string">"_key"</span> : <span class="hljs-string">"30719"</span>, 
    <span class="hljs-string">"_id"</span> : <span class="hljs-string">"five/30719"</span>, 
    <span class="hljs-string">"_rev"</span> : <span class="hljs-string">"30719"</span>, 
    <span class="hljs-string">"name"</span> : <span class="hljs-string">"three"</span> 
  }, 
  { 
    <span class="hljs-string">"_key"</span> : <span class="hljs-string">"30716"</span>, 
    <span class="hljs-string">"_id"</span> : <span class="hljs-string">"five/30716"</span>, 
    <span class="hljs-string">"_rev"</span> : <span class="hljs-string">"30716"</span>, 
    <span class="hljs-string">"name"</span> : <span class="hljs-string">"two"</span> 
>>>>>>> ca897dce
  } 
]
arangosh&gt; db.five.all().limit(<span class="hljs-number">2</span>).toArray();
[ 
  { 
<<<<<<< HEAD
    <span class="hljs-string">"_key"</span> : <span class="hljs-string">"30762"</span>, 
    <span class="hljs-string">"_id"</span> : <span class="hljs-string">"five/30762"</span>, 
    <span class="hljs-string">"_rev"</span> : <span class="hljs-string">"30762"</span>, 
    <span class="hljs-string">"name"</span> : <span class="hljs-string">"four"</span> 
  }, 
  { 
    <span class="hljs-string">"_key"</span> : <span class="hljs-string">"30756"</span>, 
    <span class="hljs-string">"_id"</span> : <span class="hljs-string">"five/30756"</span>, 
    <span class="hljs-string">"_rev"</span> : <span class="hljs-string">"30756"</span>, 
    <span class="hljs-string">"name"</span> : <span class="hljs-string">"two"</span> 
=======
    <span class="hljs-string">"_key"</span> : <span class="hljs-string">"30722"</span>, 
    <span class="hljs-string">"_id"</span> : <span class="hljs-string">"five/30722"</span>, 
    <span class="hljs-string">"_rev"</span> : <span class="hljs-string">"30722"</span>, 
    <span class="hljs-string">"name"</span> : <span class="hljs-string">"four"</span> 
  }, 
  { 
    <span class="hljs-string">"_key"</span> : <span class="hljs-string">"30712"</span>, 
    <span class="hljs-string">"_id"</span> : <span class="hljs-string">"five/30712"</span>, 
    <span class="hljs-string">"_rev"</span> : <span class="hljs-string">"30712"</span>, 
    <span class="hljs-string">"name"</span> : <span class="hljs-string">"one"</span> 
>>>>>>> ca897dce
  } 
]<|MERGE_RESOLUTION|>--- conflicted
+++ resolved
@@ -1,36 +1,6 @@
 arangosh&gt; db.five.all().toArray();
 [ 
   { 
-<<<<<<< HEAD
-    <span class="hljs-string">"_key"</span> : <span class="hljs-string">"30762"</span>, 
-    <span class="hljs-string">"_id"</span> : <span class="hljs-string">"five/30762"</span>, 
-    <span class="hljs-string">"_rev"</span> : <span class="hljs-string">"30762"</span>, 
-    <span class="hljs-string">"name"</span> : <span class="hljs-string">"four"</span> 
-  }, 
-  { 
-    <span class="hljs-string">"_key"</span> : <span class="hljs-string">"30756"</span>, 
-    <span class="hljs-string">"_id"</span> : <span class="hljs-string">"five/30756"</span>, 
-    <span class="hljs-string">"_rev"</span> : <span class="hljs-string">"30756"</span>, 
-    <span class="hljs-string">"name"</span> : <span class="hljs-string">"two"</span> 
-  }, 
-  { 
-    <span class="hljs-string">"_key"</span> : <span class="hljs-string">"30752"</span>, 
-    <span class="hljs-string">"_id"</span> : <span class="hljs-string">"five/30752"</span>, 
-    <span class="hljs-string">"_rev"</span> : <span class="hljs-string">"30752"</span>, 
-    <span class="hljs-string">"name"</span> : <span class="hljs-string">"one"</span> 
-  }, 
-  { 
-    <span class="hljs-string">"_key"</span> : <span class="hljs-string">"30759"</span>, 
-    <span class="hljs-string">"_id"</span> : <span class="hljs-string">"five/30759"</span>, 
-    <span class="hljs-string">"_rev"</span> : <span class="hljs-string">"30759"</span>, 
-    <span class="hljs-string">"name"</span> : <span class="hljs-string">"three"</span> 
-  }, 
-  { 
-    <span class="hljs-string">"_key"</span> : <span class="hljs-string">"30765"</span>, 
-    <span class="hljs-string">"_id"</span> : <span class="hljs-string">"five/30765"</span>, 
-    <span class="hljs-string">"_rev"</span> : <span class="hljs-string">"30765"</span>, 
-    <span class="hljs-string">"name"</span> : <span class="hljs-string">"five"</span> 
-=======
     <span class="hljs-string">"_key"</span> : <span class="hljs-string">"30722"</span>, 
     <span class="hljs-string">"_id"</span> : <span class="hljs-string">"five/30722"</span>, 
     <span class="hljs-string">"_rev"</span> : <span class="hljs-string">"30722"</span>, 
@@ -59,24 +29,11 @@
     <span class="hljs-string">"_id"</span> : <span class="hljs-string">"five/30716"</span>, 
     <span class="hljs-string">"_rev"</span> : <span class="hljs-string">"30716"</span>, 
     <span class="hljs-string">"name"</span> : <span class="hljs-string">"two"</span> 
->>>>>>> ca897dce
   } 
 ]
 arangosh&gt; db.five.all().limit(<span class="hljs-number">2</span>).toArray();
 [ 
   { 
-<<<<<<< HEAD
-    <span class="hljs-string">"_key"</span> : <span class="hljs-string">"30762"</span>, 
-    <span class="hljs-string">"_id"</span> : <span class="hljs-string">"five/30762"</span>, 
-    <span class="hljs-string">"_rev"</span> : <span class="hljs-string">"30762"</span>, 
-    <span class="hljs-string">"name"</span> : <span class="hljs-string">"four"</span> 
-  }, 
-  { 
-    <span class="hljs-string">"_key"</span> : <span class="hljs-string">"30756"</span>, 
-    <span class="hljs-string">"_id"</span> : <span class="hljs-string">"five/30756"</span>, 
-    <span class="hljs-string">"_rev"</span> : <span class="hljs-string">"30756"</span>, 
-    <span class="hljs-string">"name"</span> : <span class="hljs-string">"two"</span> 
-=======
     <span class="hljs-string">"_key"</span> : <span class="hljs-string">"30722"</span>, 
     <span class="hljs-string">"_id"</span> : <span class="hljs-string">"five/30722"</span>, 
     <span class="hljs-string">"_rev"</span> : <span class="hljs-string">"30722"</span>, 
@@ -87,6 +44,5 @@
     <span class="hljs-string">"_id"</span> : <span class="hljs-string">"five/30712"</span>, 
     <span class="hljs-string">"_rev"</span> : <span class="hljs-string">"30712"</span>, 
     <span class="hljs-string">"name"</span> : <span class="hljs-string">"one"</span> 
->>>>>>> ca897dce
   } 
 ]