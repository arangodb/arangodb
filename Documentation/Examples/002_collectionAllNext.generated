--- conflicted
+++ resolved
@@ -1,34 +1,5 @@
 arangosh&gt; db.five.save({ <span class="hljs-attr">name</span> : <span class="hljs-string">"one"</span> });
 { 
-<<<<<<< HEAD
-  <span class="hljs-string">"_id"</span> : <span class="hljs-string">"five/139"</span>, 
-  <span class="hljs-string">"_key"</span> : <span class="hljs-string">"139"</span>, 
-  <span class="hljs-string">"_rev"</span> : <span class="hljs-string">"_Wmxempe--_"</span> 
-}
-arangosh&gt; db.five.save({ <span class="hljs-attr">name</span> : <span class="hljs-string">"two"</span> });
-{ 
-  <span class="hljs-string">"_id"</span> : <span class="hljs-string">"five/143"</span>, 
-  <span class="hljs-string">"_key"</span> : <span class="hljs-string">"143"</span>, 
-  <span class="hljs-string">"_rev"</span> : <span class="hljs-string">"_WmxemqC--_"</span> 
-}
-arangosh&gt; db.five.save({ <span class="hljs-attr">name</span> : <span class="hljs-string">"three"</span> });
-{ 
-  <span class="hljs-string">"_id"</span> : <span class="hljs-string">"five/146"</span>, 
-  <span class="hljs-string">"_key"</span> : <span class="hljs-string">"146"</span>, 
-  <span class="hljs-string">"_rev"</span> : <span class="hljs-string">"_WmxemqC--B"</span> 
-}
-arangosh&gt; db.five.save({ <span class="hljs-attr">name</span> : <span class="hljs-string">"four"</span> });
-{ 
-  <span class="hljs-string">"_id"</span> : <span class="hljs-string">"five/149"</span>, 
-  <span class="hljs-string">"_key"</span> : <span class="hljs-string">"149"</span>, 
-  <span class="hljs-string">"_rev"</span> : <span class="hljs-string">"_WmxemqG--_"</span> 
-}
-arangosh&gt; db.five.save({ <span class="hljs-attr">name</span> : <span class="hljs-string">"five"</span> });
-{ 
-  <span class="hljs-string">"_id"</span> : <span class="hljs-string">"five/152"</span>, 
-  <span class="hljs-string">"_key"</span> : <span class="hljs-string">"152"</span>, 
-  <span class="hljs-string">"_rev"</span> : <span class="hljs-string">"_Wmxemqi--_"</span> 
-=======
   <span class="hljs-string">"_id"</span> : <span class="hljs-string">"five/137"</span>, 
   <span class="hljs-string">"_key"</span> : <span class="hljs-string">"137"</span>, 
   <span class="hljs-string">"_rev"</span> : <span class="hljs-string">"_WnWWtOK--_"</span> 
@@ -56,22 +27,10 @@
   <span class="hljs-string">"_id"</span> : <span class="hljs-string">"five/150"</span>, 
   <span class="hljs-string">"_key"</span> : <span class="hljs-string">"150"</span>, 
   <span class="hljs-string">"_rev"</span> : <span class="hljs-string">"_WnWWtOW--_"</span> 
->>>>>>> 59953d64
 }
 arangosh&gt; db.five.all().limit(<span class="hljs-number">2</span>).toArray();
 [ 
   { 
-<<<<<<< HEAD
-    <span class="hljs-string">"_key"</span> : <span class="hljs-string">"139"</span>, 
-    <span class="hljs-string">"_id"</span> : <span class="hljs-string">"five/139"</span>, 
-    <span class="hljs-string">"_rev"</span> : <span class="hljs-string">"_Wmxempe--_"</span>, 
-    <span class="hljs-string">"name"</span> : <span class="hljs-string">"one"</span> 
-  }, 
-  { 
-    <span class="hljs-string">"_key"</span> : <span class="hljs-string">"149"</span>, 
-    <span class="hljs-string">"_id"</span> : <span class="hljs-string">"five/149"</span>, 
-    <span class="hljs-string">"_rev"</span> : <span class="hljs-string">"_WmxemqG--_"</span>, 
-=======
     <span class="hljs-string">"_key"</span> : <span class="hljs-string">"141"</span>, 
     <span class="hljs-string">"_id"</span> : <span class="hljs-string">"five/141"</span>, 
     <span class="hljs-string">"_rev"</span> : <span class="hljs-string">"_WnWWtOK--B"</span>, 
@@ -81,7 +40,6 @@
     <span class="hljs-string">"_key"</span> : <span class="hljs-string">"147"</span>, 
     <span class="hljs-string">"_id"</span> : <span class="hljs-string">"five/147"</span>, 
     <span class="hljs-string">"_rev"</span> : <span class="hljs-string">"_WnWWtOS--_"</span>, 
->>>>>>> 59953d64
     <span class="hljs-string">"name"</span> : <span class="hljs-string">"four"</span> 
   } 
 ]