--- conflicted
+++ resolved
@@ -6,24 +6,14 @@
 
 HTTP/<span class="hljs-number">1.1</span> <span class="hljs-number">202</span> Accepted
 content-type: application/json
-<<<<<<< HEAD
-etag: <span class="hljs-number">521659641</span>
-=======
 etag: <span class="hljs-number">518627884</span>
->>>>>>> 1b8e6ddf
 
 { 
   <span class="hljs-string">"error"</span> : <span class="hljs-literal">false</span>, 
   <span class="hljs-string">"code"</span> : <span class="hljs-number">202</span>, 
   <span class="hljs-string">"vertex"</span> : { 
-<<<<<<< HEAD
-    <span class="hljs-string">"_id"</span> : <span class="hljs-string">"male/521659641"</span>, 
-    <span class="hljs-string">"_rev"</span> : <span class="hljs-string">"521659641"</span>, 
-    <span class="hljs-string">"_key"</span> : <span class="hljs-string">"521659641"</span> 
-=======
     <span class="hljs-string">"_id"</span> : <span class="hljs-string">"male/518627884"</span>, 
     <span class="hljs-string">"_rev"</span> : <span class="hljs-string">"518627884"</span>, 
     <span class="hljs-string">"_key"</span> : <span class="hljs-string">"518627884"</span> 
->>>>>>> 1b8e6ddf
   } 
 }