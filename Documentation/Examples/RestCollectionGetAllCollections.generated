--- conflicted
+++ resolved
@@ -17,10 +17,6 @@
       <span class="hljs-string">"globallyUniqueId"</span> : <span class="hljs-string">"_aqlfunctions"</span> 
     }, 
     { 
-<<<<<<< HEAD
-      <span class="hljs-string">"id"</span> : <span class="hljs-string">"36"</span>, 
-      <span class="hljs-string">"name"</span> : <span class="hljs-string">"_jobs"</span>, 
-=======
       <span class="hljs-string">"id"</span> : <span class="hljs-string">"15"</span>, 
       <span class="hljs-string">"name"</span> : <span class="hljs-string">"_routing"</span>, 
       <span class="hljs-string">"status"</span> : <span class="hljs-number">3</span>, 
@@ -31,25 +27,12 @@
     { 
       <span class="hljs-string">"id"</span> : <span class="hljs-string">"32"</span>, 
       <span class="hljs-string">"name"</span> : <span class="hljs-string">"_queues"</span>, 
->>>>>>> 59953d64
       <span class="hljs-string">"status"</span> : <span class="hljs-number">3</span>, 
       <span class="hljs-string">"type"</span> : <span class="hljs-number">2</span>, 
       <span class="hljs-string">"isSystem"</span> : <span class="hljs-literal">true</span>, 
       <span class="hljs-string">"globallyUniqueId"</span> : <span class="hljs-string">"_jobs"</span> 
     }, 
     { 
-<<<<<<< HEAD
-      <span class="hljs-string">"id"</span> : <span class="hljs-string">"103"</span>, 
-      <span class="hljs-string">"name"</span> : <span class="hljs-string">"demo"</span>, 
-      <span class="hljs-string">"status"</span> : <span class="hljs-number">3</span>, 
-      <span class="hljs-string">"type"</span> : <span class="hljs-number">2</span>, 
-      <span class="hljs-string">"isSystem"</span> : <span class="hljs-literal">false</span>, 
-      <span class="hljs-string">"globallyUniqueId"</span> : <span class="hljs-string">"h3DA1C04E3540/103"</span> 
-    }, 
-    { 
-      <span class="hljs-string">"id"</span> : <span class="hljs-string">"17"</span>, 
-      <span class="hljs-string">"name"</span> : <span class="hljs-string">"_routing"</span>, 
-=======
       <span class="hljs-string">"id"</span> : <span class="hljs-string">"42"</span>, 
       <span class="hljs-string">"name"</span> : <span class="hljs-string">"_apps"</span>, 
       <span class="hljs-string">"status"</span> : <span class="hljs-number">3</span>, 
@@ -60,50 +43,29 @@
     { 
       <span class="hljs-string">"id"</span> : <span class="hljs-string">"2"</span>, 
       <span class="hljs-string">"name"</span> : <span class="hljs-string">"_iresearch_analyzers"</span>, 
->>>>>>> 59953d64
       <span class="hljs-string">"status"</span> : <span class="hljs-number">3</span>, 
       <span class="hljs-string">"type"</span> : <span class="hljs-number">0</span>, 
       <span class="hljs-string">"isSystem"</span> : <span class="hljs-literal">true</span>, 
-<<<<<<< HEAD
-      <span class="hljs-string">"globallyUniqueId"</span> : <span class="hljs-string">"_routing"</span> 
-    }, 
-    { 
-      <span class="hljs-string">"id"</span> : <span class="hljs-string">"5"</span>, 
-      <span class="hljs-string">"name"</span> : <span class="hljs-string">"_iresearch_analyzers"</span>, 
-=======
       <span class="hljs-string">"globallyUniqueId"</span> : <span class="hljs-string">"_iresearch_analyzers"</span> 
     }, 
     { 
       <span class="hljs-string">"id"</span> : <span class="hljs-string">"87"</span>, 
       <span class="hljs-string">"name"</span> : <span class="hljs-string">"_statistics15"</span>, 
->>>>>>> 59953d64
       <span class="hljs-string">"status"</span> : <span class="hljs-number">3</span>, 
       <span class="hljs-string">"type"</span> : <span class="hljs-number">0</span>, 
       <span class="hljs-string">"isSystem"</span> : <span class="hljs-literal">true</span>, 
-<<<<<<< HEAD
-      <span class="hljs-string">"globallyUniqueId"</span> : <span class="hljs-string">"_iresearch_analyzers"</span> 
-    }, 
-    { 
-      <span class="hljs-string">"id"</span> : <span class="hljs-string">"10"</span>, 
-      <span class="hljs-string">"name"</span> : <span class="hljs-string">"_users"</span>, 
-=======
       <span class="hljs-string">"globallyUniqueId"</span> : <span class="hljs-string">"_statistics15"</span> 
     }, 
     { 
       <span class="hljs-string">"id"</span> : <span class="hljs-string">"13"</span>, 
       <span class="hljs-string">"name"</span> : <span class="hljs-string">"_modules"</span>, 
->>>>>>> 59953d64
       <span class="hljs-string">"status"</span> : <span class="hljs-number">3</span>, 
       <span class="hljs-string">"type"</span> : <span class="hljs-number">2</span>, 
       <span class="hljs-string">"isSystem"</span> : <span class="hljs-literal">true</span>, 
       <span class="hljs-string">"globallyUniqueId"</span> : <span class="hljs-string">"_modules"</span> 
     }, 
     { 
-<<<<<<< HEAD
-      <span class="hljs-string">"id"</span> : <span class="hljs-string">"32"</span>, 
-=======
       <span class="hljs-string">"id"</span> : <span class="hljs-string">"30"</span>, 
->>>>>>> 59953d64
       <span class="hljs-string">"name"</span> : <span class="hljs-string">"_frontend"</span>, 
       <span class="hljs-string">"status"</span> : <span class="hljs-number">3</span>, 
       <span class="hljs-string">"type"</span> : <span class="hljs-number">2</span>, 
@@ -111,26 +73,6 @@
       <span class="hljs-string">"globallyUniqueId"</span> : <span class="hljs-string">"_frontend"</span> 
     }, 
     { 
-<<<<<<< HEAD
-      <span class="hljs-string">"id"</span> : <span class="hljs-string">"79"</span>, 
-      <span class="hljs-string">"name"</span> : <span class="hljs-string">"_statisticsRaw"</span>, 
-      <span class="hljs-string">"status"</span> : <span class="hljs-number">3</span>, 
-      <span class="hljs-string">"type"</span> : <span class="hljs-number">2</span>, 
-      <span class="hljs-string">"isSystem"</span> : <span class="hljs-literal">true</span>, 
-      <span class="hljs-string">"globallyUniqueId"</span> : <span class="hljs-string">"_statisticsRaw"</span> 
-    }, 
-    { 
-      <span class="hljs-string">"id"</span> : <span class="hljs-string">"109"</span>, 
-      <span class="hljs-string">"name"</span> : <span class="hljs-string">"animals"</span>, 
-      <span class="hljs-string">"status"</span> : <span class="hljs-number">3</span>, 
-      <span class="hljs-string">"type"</span> : <span class="hljs-number">2</span>, 
-      <span class="hljs-string">"isSystem"</span> : <span class="hljs-literal">false</span>, 
-      <span class="hljs-string">"globallyUniqueId"</span> : <span class="hljs-string">"h3DA1C04E3540/109"</span> 
-    }, 
-    { 
-      <span class="hljs-string">"id"</span> : <span class="hljs-string">"15"</span>, 
-      <span class="hljs-string">"name"</span> : <span class="hljs-string">"_modules"</span>, 
-=======
       <span class="hljs-string">"id"</span> : <span class="hljs-string">"47"</span>, 
       <span class="hljs-string">"name"</span> : <span class="hljs-string">"_appbundles"</span>, 
       <span class="hljs-string">"status"</span> : <span class="hljs-number">3</span>, 
@@ -157,7 +99,6 @@
     { 
       <span class="hljs-string">"id"</span> : <span class="hljs-string">"77"</span>, 
       <span class="hljs-string">"name"</span> : <span class="hljs-string">"_statisticsRaw"</span>, 
->>>>>>> 59953d64
       <span class="hljs-string">"status"</span> : <span class="hljs-number">3</span>, 
       <span class="hljs-string">"type"</span> : <span class="hljs-number">2</span>, 
       <span class="hljs-string">"isSystem"</span> : <span class="hljs-literal">true</span>, 
@@ -172,29 +113,12 @@
       <span class="hljs-string">"globallyUniqueId"</span> : <span class="hljs-string">"_users"</span> 
     }, 
     { 
-<<<<<<< HEAD
-      <span class="hljs-string">"id"</span> : <span class="hljs-string">"30"</span>, 
-      <span class="hljs-string">"name"</span> : <span class="hljs-string">"_aqlfunctions"</span>, 
-      <span class="hljs-string">"status"</span> : <span class="hljs-number">3</span>, 
-      <span class="hljs-string">"type"</span> : <span class="hljs-number">2</span>, 
-      <span class="hljs-string">"isSystem"</span> : <span class="hljs-literal">true</span>, 
-      <span class="hljs-string">"globallyUniqueId"</span> : <span class="hljs-string">"_aqlfunctions"</span> 
-    }, 
-    { 
-      <span class="hljs-string">"id"</span> : <span class="hljs-string">"8"</span>, 
-      <span class="hljs-string">"name"</span> : <span class="hljs-string">"_graphs"</span>, 
-      <span class="hljs-string">"status"</span> : <span class="hljs-number">3</span>, 
-      <span class="hljs-string">"type"</span> : <span class="hljs-number">2</span>, 
-      <span class="hljs-string">"isSystem"</span> : <span class="hljs-literal">true</span>, 
-      <span class="hljs-string">"globallyUniqueId"</span> : <span class="hljs-string">"_graphs"</span> 
-=======
       <span class="hljs-string">"id"</span> : <span class="hljs-string">"82"</span>, 
       <span class="hljs-string">"name"</span> : <span class="hljs-string">"_statistics"</span>, 
       <span class="hljs-string">"status"</span> : <span class="hljs-number">3</span>, 
       <span class="hljs-string">"type"</span> : <span class="hljs-number">2</span>, 
       <span class="hljs-string">"isSystem"</span> : <span class="hljs-literal">true</span>, 
       <span class="hljs-string">"globallyUniqueId"</span> : <span class="hljs-string">"_statistics"</span> 
->>>>>>> 59953d64
     }, 
     { 
       <span class="hljs-string">"id"</span> : <span class="hljs-string">"101"</span>, 
@@ -205,29 +129,12 @@
       <span class="hljs-string">"globallyUniqueId"</span> : <span class="hljs-string">"h1AA24B099AC2/101"</span> 
     }, 
     { 
-<<<<<<< HEAD
-      <span class="hljs-string">"id"</span> : <span class="hljs-string">"89"</span>, 
-      <span class="hljs-string">"name"</span> : <span class="hljs-string">"_statistics15"</span>, 
-      <span class="hljs-string">"status"</span> : <span class="hljs-number">3</span>, 
-      <span class="hljs-string">"type"</span> : <span class="hljs-number">2</span>, 
-      <span class="hljs-string">"isSystem"</span> : <span class="hljs-literal">true</span>, 
-      <span class="hljs-string">"globallyUniqueId"</span> : <span class="hljs-string">"_statistics15"</span> 
-    }, 
-    { 
-      <span class="hljs-string">"id"</span> : <span class="hljs-string">"34"</span>, 
-      <span class="hljs-string">"name"</span> : <span class="hljs-string">"_queues"</span>, 
-      <span class="hljs-string">"status"</span> : <span class="hljs-number">3</span>, 
-      <span class="hljs-string">"type"</span> : <span class="hljs-number">2</span>, 
-      <span class="hljs-string">"isSystem"</span> : <span class="hljs-literal">true</span>, 
-      <span class="hljs-string">"globallyUniqueId"</span> : <span class="hljs-string">"_queues"</span> 
-=======
       <span class="hljs-string">"id"</span> : <span class="hljs-string">"107"</span>, 
       <span class="hljs-string">"name"</span> : <span class="hljs-string">"animals"</span>, 
       <span class="hljs-string">"status"</span> : <span class="hljs-number">3</span>, 
       <span class="hljs-string">"type"</span> : <span class="hljs-number">2</span>, 
       <span class="hljs-string">"isSystem"</span> : <span class="hljs-literal">false</span>, 
       <span class="hljs-string">"globallyUniqueId"</span> : <span class="hljs-string">"h1AA24B099AC2/107"</span> 
->>>>>>> 59953d64
     } 
   ] 
 }