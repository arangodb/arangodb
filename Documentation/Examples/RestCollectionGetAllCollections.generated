shell> curl --dump - http://localhost:8529/_api/collection

HTTP/<span class="hljs-number">1.1</span> <span class="hljs-number">200</span> OK
content-type: application/json; charset=utf<span class="hljs-number">-8</span>

{ 
  <span class="hljs-string">"result"</span> : [ 
    { 
      <span class="hljs-string">"id"</span> : <span class="hljs-string">"60"</span>, 
      <span class="hljs-string">"name"</span> : <span class="hljs-string">"_apps"</span>, 
      <span class="hljs-string">"isSystem"</span> : <span class="hljs-literal">true</span>, 
      <span class="hljs-string">"status"</span> : <span class="hljs-number">3</span>, 
      <span class="hljs-string">"type"</span> : <span class="hljs-number">2</span> 
    }, 
    { 
      <span class="hljs-string">"id"</span> : <span class="hljs-string">"36"</span>, 
      <span class="hljs-string">"name"</span> : <span class="hljs-string">"_aqlfunctions"</span>, 
      <span class="hljs-string">"isSystem"</span> : <span class="hljs-literal">true</span>, 
      <span class="hljs-string">"status"</span> : <span class="hljs-number">3</span>, 
      <span class="hljs-string">"type"</span> : <span class="hljs-number">2</span> 
    }, 
    { 
      <span class="hljs-string">"id"</span> : <span class="hljs-string">"54"</span>, 
      <span class="hljs-string">"name"</span> : <span class="hljs-string">"_frontend"</span>, 
      <span class="hljs-string">"isSystem"</span> : <span class="hljs-literal">true</span>, 
      <span class="hljs-string">"status"</span> : <span class="hljs-number">3</span>, 
      <span class="hljs-string">"type"</span> : <span class="hljs-number">2</span> 
    }, 
    { 
<<<<<<< HEAD
      <span class="hljs-string">"id"</span> : <span class="hljs-string">"5"</span>, 
=======
      <span class="hljs-string">"id"</span> : <span class="hljs-string">"2"</span>, 
>>>>>>> 014de716
      <span class="hljs-string">"name"</span> : <span class="hljs-string">"_graphs"</span>, 
      <span class="hljs-string">"isSystem"</span> : <span class="hljs-literal">true</span>, 
      <span class="hljs-string">"status"</span> : <span class="hljs-number">3</span>, 
      <span class="hljs-string">"type"</span> : <span class="hljs-number">2</span> 
    }, 
    { 
      <span class="hljs-string">"id"</span> : <span class="hljs-string">"58"</span>, 
      <span class="hljs-string">"name"</span> : <span class="hljs-string">"_jobs"</span>, 
      <span class="hljs-string">"isSystem"</span> : <span class="hljs-literal">true</span>, 
      <span class="hljs-string">"status"</span> : <span class="hljs-number">3</span>, 
      <span class="hljs-string">"type"</span> : <span class="hljs-number">2</span> 
    }, 
    { 
      <span class="hljs-string">"id"</span> : <span class="hljs-string">"21"</span>, 
      <span class="hljs-string">"name"</span> : <span class="hljs-string">"_modules"</span>, 
      <span class="hljs-string">"isSystem"</span> : <span class="hljs-literal">true</span>, 
      <span class="hljs-string">"status"</span> : <span class="hljs-number">3</span>, 
      <span class="hljs-string">"type"</span> : <span class="hljs-number">2</span> 
    }, 
    { 
      <span class="hljs-string">"id"</span> : <span class="hljs-string">"56"</span>, 
      <span class="hljs-string">"name"</span> : <span class="hljs-string">"_queues"</span>, 
      <span class="hljs-string">"isSystem"</span> : <span class="hljs-literal">true</span>, 
      <span class="hljs-string">"status"</span> : <span class="hljs-number">3</span>, 
      <span class="hljs-string">"type"</span> : <span class="hljs-number">2</span> 
    }, 
    { 
      <span class="hljs-string">"id"</span> : <span class="hljs-string">"23"</span>, 
      <span class="hljs-string">"name"</span> : <span class="hljs-string">"_routing"</span>, 
      <span class="hljs-string">"isSystem"</span> : <span class="hljs-literal">true</span>, 
      <span class="hljs-string">"status"</span> : <span class="hljs-number">3</span>, 
      <span class="hljs-string">"type"</span> : <span class="hljs-number">2</span> 
    }, 
    { 
      <span class="hljs-string">"id"</span> : <span class="hljs-string">"43"</span>, 
      <span class="hljs-string">"name"</span> : <span class="hljs-string">"_statistics"</span>, 
      <span class="hljs-string">"isSystem"</span> : <span class="hljs-literal">true</span>, 
      <span class="hljs-string">"status"</span> : <span class="hljs-number">3</span>, 
      <span class="hljs-string">"type"</span> : <span class="hljs-number">2</span> 
    }, 
    { 
      <span class="hljs-string">"id"</span> : <span class="hljs-string">"49"</span>, 
      <span class="hljs-string">"name"</span> : <span class="hljs-string">"_statistics15"</span>, 
      <span class="hljs-string">"isSystem"</span> : <span class="hljs-literal">true</span>, 
      <span class="hljs-string">"status"</span> : <span class="hljs-number">3</span>, 
      <span class="hljs-string">"type"</span> : <span class="hljs-number">2</span> 
    }, 
    { 
      <span class="hljs-string">"id"</span> : <span class="hljs-string">"38"</span>, 
      <span class="hljs-string">"name"</span> : <span class="hljs-string">"_statisticsRaw"</span>, 
      <span class="hljs-string">"isSystem"</span> : <span class="hljs-literal">true</span>, 
      <span class="hljs-string">"status"</span> : <span class="hljs-number">3</span>, 
      <span class="hljs-string">"type"</span> : <span class="hljs-number">2</span> 
    }, 
    { 
      <span class="hljs-string">"id"</span> : <span class="hljs-string">"8"</span>, 
      <span class="hljs-string">"name"</span> : <span class="hljs-string">"_users"</span>, 
      <span class="hljs-string">"isSystem"</span> : <span class="hljs-literal">true</span>, 
      <span class="hljs-string">"status"</span> : <span class="hljs-number">3</span>, 
      <span class="hljs-string">"type"</span> : <span class="hljs-number">2</span> 
    }, 
    { 
      <span class="hljs-string">"id"</span> : <span class="hljs-string">"98"</span>, 
      <span class="hljs-string">"name"</span> : <span class="hljs-string">"animals"</span>, 
      <span class="hljs-string">"isSystem"</span> : <span class="hljs-literal">false</span>, 
      <span class="hljs-string">"status"</span> : <span class="hljs-number">3</span>, 
      <span class="hljs-string">"type"</span> : <span class="hljs-number">2</span> 
    }, 
    { 
      <span class="hljs-string">"id"</span> : <span class="hljs-string">"93"</span>, 
      <span class="hljs-string">"name"</span> : <span class="hljs-string">"demo"</span>, 
      <span class="hljs-string">"isSystem"</span> : <span class="hljs-literal">false</span>, 
      <span class="hljs-string">"status"</span> : <span class="hljs-number">3</span>, 
      <span class="hljs-string">"type"</span> : <span class="hljs-number">2</span> 
    } 
  ], 
  <span class="hljs-string">"error"</span> : <span class="hljs-literal">false</span>, 
  <span class="hljs-string">"code"</span> : <span class="hljs-number">200</span> 
}<|MERGE_RESOLUTION|>--- conflicted
+++ resolved
@@ -27,11 +27,7 @@
       <span class="hljs-string">"type"</span> : <span class="hljs-number">2</span> 
     }, 
     { 
-<<<<<<< HEAD
-      <span class="hljs-string">"id"</span> : <span class="hljs-string">"5"</span>, 
-=======
       <span class="hljs-string">"id"</span> : <span class="hljs-string">"2"</span>, 
->>>>>>> 014de716
       <span class="hljs-string">"name"</span> : <span class="hljs-string">"_graphs"</span>, 
       <span class="hljs-string">"isSystem"</span> : <span class="hljs-literal">true</span>, 
       <span class="hljs-string">"status"</span> : <span class="hljs-number">3</span>, 
@@ -87,7 +83,7 @@
       <span class="hljs-string">"type"</span> : <span class="hljs-number">2</span> 
     }, 
     { 
-      <span class="hljs-string">"id"</span> : <span class="hljs-string">"8"</span>, 
+      <span class="hljs-string">"id"</span> : <span class="hljs-string">"7"</span>, 
       <span class="hljs-string">"name"</span> : <span class="hljs-string">"_users"</span>, 
       <span class="hljs-string">"isSystem"</span> : <span class="hljs-literal">true</span>, 
       <span class="hljs-string">"status"</span> : <span class="hljs-number">3</span>, 
