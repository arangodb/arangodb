--- conflicted
+++ resolved
@@ -56,11 +56,7 @@
     { 
       <span class="hljs-string">"indexes"</span> : [ 
         { 
-<<<<<<< HEAD
-          <span class="hljs-string">"id"</span> : <span class="hljs-string">"13022"</span>, 
-=======
           <span class="hljs-string">"id"</span> : <span class="hljs-string">"12941"</span>, 
->>>>>>> 59953d64
           <span class="hljs-string">"type"</span> : <span class="hljs-string">"hash"</span>, 
           <span class="hljs-string">"fields"</span> : [ 
             <span class="hljs-string">"name"</span> 
@@ -71,11 +67,7 @@
           <span class="hljs-string">"deduplicate"</span> : <span class="hljs-literal">true</span> 
         }, 
         { 
-<<<<<<< HEAD
-          <span class="hljs-string">"id"</span> : <span class="hljs-string">"13025"</span>, 
-=======
           <span class="hljs-string">"id"</span> : <span class="hljs-string">"12944"</span>, 
->>>>>>> 59953d64
           <span class="hljs-string">"type"</span> : <span class="hljs-string">"skiplist"</span>, 
           <span class="hljs-string">"fields"</span> : [ 
             <span class="hljs-string">"a"</span>, 
@@ -88,21 +80,12 @@
       ], 
       <span class="hljs-string">"parameters"</span> : { 
         <span class="hljs-string">"allowUserKeys"</span> : <span class="hljs-literal">true</span>, 
-<<<<<<< HEAD
-        <span class="hljs-string">"cid"</span> : <span class="hljs-string">"13018"</span>, 
-        <span class="hljs-string">"count"</span> : <span class="hljs-number">0</span>, 
-        <span class="hljs-string">"deleted"</span> : <span class="hljs-literal">false</span>, 
-        <span class="hljs-string">"doCompact"</span> : <span class="hljs-literal">true</span>, 
-        <span class="hljs-string">"globallyUniqueId"</span> : <span class="hljs-string">"h3DA1C04E3540/13018"</span>, 
-        <span class="hljs-string">"id"</span> : <span class="hljs-string">"13018"</span>, 
-=======
         <span class="hljs-string">"cid"</span> : <span class="hljs-string">"12937"</span>, 
         <span class="hljs-string">"count"</span> : <span class="hljs-number">0</span>, 
         <span class="hljs-string">"deleted"</span> : <span class="hljs-literal">false</span>, 
         <span class="hljs-string">"doCompact"</span> : <span class="hljs-literal">true</span>, 
         <span class="hljs-string">"globallyUniqueId"</span> : <span class="hljs-string">"h1AA24B099AC2/12937"</span>, 
         <span class="hljs-string">"id"</span> : <span class="hljs-string">"12937"</span>, 
->>>>>>> 59953d64
         <span class="hljs-string">"indexBuckets"</span> : <span class="hljs-number">8</span>, 
         <span class="hljs-string">"indexes"</span> : [ 
           { 
@@ -116,11 +99,7 @@
             <span class="hljs-string">"sparse"</span> : <span class="hljs-literal">false</span> 
           }, 
           { 
-<<<<<<< HEAD
-            <span class="hljs-string">"id"</span> : <span class="hljs-string">"13022"</span>, 
-=======
             <span class="hljs-string">"id"</span> : <span class="hljs-string">"12941"</span>, 
->>>>>>> 59953d64
             <span class="hljs-string">"type"</span> : <span class="hljs-string">"hash"</span>, 
             <span class="hljs-string">"fields"</span> : [ 
               <span class="hljs-string">"name"</span> 
@@ -131,11 +110,7 @@
             <span class="hljs-string">"deduplicate"</span> : <span class="hljs-literal">true</span> 
           }, 
           { 
-<<<<<<< HEAD
-            <span class="hljs-string">"id"</span> : <span class="hljs-string">"13025"</span>, 
-=======
             <span class="hljs-string">"id"</span> : <span class="hljs-string">"12944"</span>, 
->>>>>>> 59953d64
             <span class="hljs-string">"type"</span> : <span class="hljs-string">"skiplist"</span>, 
             <span class="hljs-string">"fields"</span> : [ 
               <span class="hljs-string">"a"</span>, 
@@ -157,11 +132,7 @@
         }, 
         <span class="hljs-string">"name"</span> : <span class="hljs-string">"IndexedCollection1"</span>, 
         <span class="hljs-string">"numberOfShards"</span> : <span class="hljs-number">1</span>, 
-<<<<<<< HEAD
-        <span class="hljs-string">"planId"</span> : <span class="hljs-string">"13018"</span>, 
-=======
         <span class="hljs-string">"planId"</span> : <span class="hljs-string">"12937"</span>, 
->>>>>>> 59953d64
         <span class="hljs-string">"replicationFactor"</span> : <span class="hljs-number">1</span>, 
         <span class="hljs-string">"shardKeys"</span> : [ 
           <span class="hljs-string">"_key"</span> 
@@ -177,11 +148,7 @@
     { 
       <span class="hljs-string">"indexes"</span> : [ 
         { 
-<<<<<<< HEAD
-          <span class="hljs-string">"id"</span> : <span class="hljs-string">"13031"</span>, 
-=======
           <span class="hljs-string">"id"</span> : <span class="hljs-string">"12950"</span>, 
->>>>>>> 59953d64
           <span class="hljs-string">"type"</span> : <span class="hljs-string">"fulltext"</span>, 
           <span class="hljs-string">"fields"</span> : [ 
             <span class="hljs-string">"text"</span> 
@@ -191,11 +158,7 @@
           <span class="hljs-string">"minLength"</span> : <span class="hljs-number">10</span> 
         }, 
         { 
-<<<<<<< HEAD
-          <span class="hljs-string">"id"</span> : <span class="hljs-string">"13034"</span>, 
-=======
           <span class="hljs-string">"id"</span> : <span class="hljs-string">"12953"</span>, 
->>>>>>> 59953d64
           <span class="hljs-string">"type"</span> : <span class="hljs-string">"skiplist"</span>, 
           <span class="hljs-string">"fields"</span> : [ 
             <span class="hljs-string">"a"</span> 
@@ -207,21 +170,12 @@
       ], 
       <span class="hljs-string">"parameters"</span> : { 
         <span class="hljs-string">"allowUserKeys"</span> : <span class="hljs-literal">true</span>, 
-<<<<<<< HEAD
-        <span class="hljs-string">"cid"</span> : <span class="hljs-string">"13027"</span>, 
-        <span class="hljs-string">"count"</span> : <span class="hljs-number">0</span>, 
-        <span class="hljs-string">"deleted"</span> : <span class="hljs-literal">false</span>, 
-        <span class="hljs-string">"doCompact"</span> : <span class="hljs-literal">true</span>, 
-        <span class="hljs-string">"globallyUniqueId"</span> : <span class="hljs-string">"h3DA1C04E3540/13027"</span>, 
-        <span class="hljs-string">"id"</span> : <span class="hljs-string">"13027"</span>, 
-=======
         <span class="hljs-string">"cid"</span> : <span class="hljs-string">"12946"</span>, 
         <span class="hljs-string">"count"</span> : <span class="hljs-number">0</span>, 
         <span class="hljs-string">"deleted"</span> : <span class="hljs-literal">false</span>, 
         <span class="hljs-string">"doCompact"</span> : <span class="hljs-literal">true</span>, 
         <span class="hljs-string">"globallyUniqueId"</span> : <span class="hljs-string">"h1AA24B099AC2/12946"</span>, 
         <span class="hljs-string">"id"</span> : <span class="hljs-string">"12946"</span>, 
->>>>>>> 59953d64
         <span class="hljs-string">"indexBuckets"</span> : <span class="hljs-number">8</span>, 
         <span class="hljs-string">"indexes"</span> : [ 
           { 
@@ -235,11 +189,7 @@
             <span class="hljs-string">"sparse"</span> : <span class="hljs-literal">false</span> 
           }, 
           { 
-<<<<<<< HEAD
-            <span class="hljs-string">"id"</span> : <span class="hljs-string">"13031"</span>, 
-=======
             <span class="hljs-string">"id"</span> : <span class="hljs-string">"12950"</span>, 
->>>>>>> 59953d64
             <span class="hljs-string">"type"</span> : <span class="hljs-string">"fulltext"</span>, 
             <span class="hljs-string">"fields"</span> : [ 
               <span class="hljs-string">"text"</span> 
@@ -249,11 +199,7 @@
             <span class="hljs-string">"minLength"</span> : <span class="hljs-number">10</span> 
           }, 
           { 
-<<<<<<< HEAD
-            <span class="hljs-string">"id"</span> : <span class="hljs-string">"13034"</span>, 
-=======
             <span class="hljs-string">"id"</span> : <span class="hljs-string">"12953"</span>, 
->>>>>>> 59953d64
             <span class="hljs-string">"type"</span> : <span class="hljs-string">"skiplist"</span>, 
             <span class="hljs-string">"fields"</span> : [ 
               <span class="hljs-string">"a"</span> 
@@ -274,11 +220,7 @@
         }, 
         <span class="hljs-string">"name"</span> : <span class="hljs-string">"IndexedCollection2"</span>, 
         <span class="hljs-string">"numberOfShards"</span> : <span class="hljs-number">1</span>, 
-<<<<<<< HEAD
-        <span class="hljs-string">"planId"</span> : <span class="hljs-string">"13027"</span>, 
-=======
         <span class="hljs-string">"planId"</span> : <span class="hljs-string">"12946"</span>, 
->>>>>>> 59953d64
         <span class="hljs-string">"replicationFactor"</span> : <span class="hljs-number">1</span>, 
         <span class="hljs-string">"shardKeys"</span> : [ 
           <span class="hljs-string">"_key"</span> 
@@ -506,20 +448,12 @@
       <span class="hljs-string">"indexes"</span> : [ ], 
       <span class="hljs-string">"parameters"</span> : { 
         <span class="hljs-string">"allowUserKeys"</span> : <span class="hljs-literal">true</span>, 
-<<<<<<< HEAD
-        <span class="hljs-string">"cid"</span> : <span class="hljs-string">"15"</span>, 
-=======
         <span class="hljs-string">"cid"</span> : <span class="hljs-string">"13"</span>, 
->>>>>>> 59953d64
         <span class="hljs-string">"count"</span> : <span class="hljs-number">0</span>, 
         <span class="hljs-string">"deleted"</span> : <span class="hljs-literal">false</span>, 
         <span class="hljs-string">"doCompact"</span> : <span class="hljs-literal">true</span>, 
         <span class="hljs-string">"globallyUniqueId"</span> : <span class="hljs-string">"_modules"</span>, 
-<<<<<<< HEAD
-        <span class="hljs-string">"id"</span> : <span class="hljs-string">"15"</span>, 
-=======
         <span class="hljs-string">"id"</span> : <span class="hljs-string">"13"</span>, 
->>>>>>> 59953d64
         <span class="hljs-string">"indexBuckets"</span> : <span class="hljs-number">8</span>, 
         <span class="hljs-string">"indexes"</span> : [ 
           { 
@@ -540,19 +474,11 @@
         <span class="hljs-string">"keyOptions"</span> : { 
           <span class="hljs-string">"type"</span> : <span class="hljs-string">"traditional"</span>, 
           <span class="hljs-string">"allowUserKeys"</span> : <span class="hljs-literal">true</span>, 
-<<<<<<< HEAD
-          <span class="hljs-string">"lastValue"</span> : <span class="hljs-number">11395</span> 
+          <span class="hljs-string">"lastValue"</span> : <span class="hljs-number">11371</span> 
         }, 
         <span class="hljs-string">"name"</span> : <span class="hljs-string">"_modules"</span>, 
         <span class="hljs-string">"numberOfShards"</span> : <span class="hljs-number">1</span>, 
-        <span class="hljs-string">"planId"</span> : <span class="hljs-string">"15"</span>, 
-=======
-          <span class="hljs-string">"lastValue"</span> : <span class="hljs-number">11371</span> 
-        }, 
-        <span class="hljs-string">"name"</span> : <span class="hljs-string">"_modules"</span>, 
-        <span class="hljs-string">"numberOfShards"</span> : <span class="hljs-number">1</span>, 
         <span class="hljs-string">"planId"</span> : <span class="hljs-string">"13"</span>, 
->>>>>>> 59953d64
         <span class="hljs-string">"replicationFactor"</span> : <span class="hljs-number">2</span>, 
         <span class="hljs-string">"shardKeys"</span> : [ 
           <span class="hljs-string">"_key"</span> 
@@ -618,11 +544,7 @@
         <span class="hljs-string">"keyOptions"</span> : { 
           <span class="hljs-string">"type"</span> : <span class="hljs-string">"traditional"</span>, 
           <span class="hljs-string">"allowUserKeys"</span> : <span class="hljs-literal">true</span>, 
-<<<<<<< HEAD
-          <span class="hljs-string">"lastValue"</span> : <span class="hljs-number">12980</span> 
-=======
           <span class="hljs-string">"lastValue"</span> : <span class="hljs-number">12890</span> 
->>>>>>> 59953d64
         }, 
         <span class="hljs-string">"name"</span> : <span class="hljs-string">"_users"</span>, 
         <span class="hljs-string">"numberOfShards"</span> : <span class="hljs-number">1</span>, 
@@ -643,21 +565,12 @@
       <span class="hljs-string">"indexes"</span> : [ ], 
       <span class="hljs-string">"parameters"</span> : { 
         <span class="hljs-string">"allowUserKeys"</span> : <span class="hljs-literal">true</span>, 
-<<<<<<< HEAD
-        <span class="hljs-string">"cid"</span> : <span class="hljs-string">"109"</span>, 
-        <span class="hljs-string">"count"</span> : <span class="hljs-number">0</span>, 
-        <span class="hljs-string">"deleted"</span> : <span class="hljs-literal">false</span>, 
-        <span class="hljs-string">"doCompact"</span> : <span class="hljs-literal">true</span>, 
-        <span class="hljs-string">"globallyUniqueId"</span> : <span class="hljs-string">"h3DA1C04E3540/109"</span>, 
-        <span class="hljs-string">"id"</span> : <span class="hljs-string">"109"</span>, 
-=======
         <span class="hljs-string">"cid"</span> : <span class="hljs-string">"107"</span>, 
         <span class="hljs-string">"count"</span> : <span class="hljs-number">0</span>, 
         <span class="hljs-string">"deleted"</span> : <span class="hljs-literal">false</span>, 
         <span class="hljs-string">"doCompact"</span> : <span class="hljs-literal">true</span>, 
         <span class="hljs-string">"globallyUniqueId"</span> : <span class="hljs-string">"h1AA24B099AC2/107"</span>, 
         <span class="hljs-string">"id"</span> : <span class="hljs-string">"107"</span>, 
->>>>>>> 59953d64
         <span class="hljs-string">"indexBuckets"</span> : <span class="hljs-number">8</span>, 
         <span class="hljs-string">"indexes"</span> : [ 
           { 
@@ -682,11 +595,7 @@
         }, 
         <span class="hljs-string">"name"</span> : <span class="hljs-string">"animals"</span>, 
         <span class="hljs-string">"numberOfShards"</span> : <span class="hljs-number">1</span>, 
-<<<<<<< HEAD
-        <span class="hljs-string">"planId"</span> : <span class="hljs-string">"109"</span>, 
-=======
         <span class="hljs-string">"planId"</span> : <span class="hljs-string">"107"</span>, 
->>>>>>> 59953d64
         <span class="hljs-string">"replicationFactor"</span> : <span class="hljs-number">1</span>, 
         <span class="hljs-string">"shardKeys"</span> : [ 
           <span class="hljs-string">"_key"</span> 
@@ -703,21 +612,12 @@
       <span class="hljs-string">"indexes"</span> : [ ], 
       <span class="hljs-string">"parameters"</span> : { 
         <span class="hljs-string">"allowUserKeys"</span> : <span class="hljs-literal">true</span>, 
-<<<<<<< HEAD
-        <span class="hljs-string">"cid"</span> : <span class="hljs-string">"103"</span>, 
-        <span class="hljs-string">"count"</span> : <span class="hljs-number">0</span>, 
-        <span class="hljs-string">"deleted"</span> : <span class="hljs-literal">false</span>, 
-        <span class="hljs-string">"doCompact"</span> : <span class="hljs-literal">true</span>, 
-        <span class="hljs-string">"globallyUniqueId"</span> : <span class="hljs-string">"h3DA1C04E3540/103"</span>, 
-        <span class="hljs-string">"id"</span> : <span class="hljs-string">"103"</span>, 
-=======
         <span class="hljs-string">"cid"</span> : <span class="hljs-string">"101"</span>, 
         <span class="hljs-string">"count"</span> : <span class="hljs-number">0</span>, 
         <span class="hljs-string">"deleted"</span> : <span class="hljs-literal">false</span>, 
         <span class="hljs-string">"doCompact"</span> : <span class="hljs-literal">true</span>, 
         <span class="hljs-string">"globallyUniqueId"</span> : <span class="hljs-string">"h1AA24B099AC2/101"</span>, 
         <span class="hljs-string">"id"</span> : <span class="hljs-string">"101"</span>, 
->>>>>>> 59953d64
         <span class="hljs-string">"indexBuckets"</span> : <span class="hljs-number">8</span>, 
         <span class="hljs-string">"indexes"</span> : [ 
           { 
@@ -742,11 +642,7 @@
         }, 
         <span class="hljs-string">"name"</span> : <span class="hljs-string">"demo"</span>, 
         <span class="hljs-string">"numberOfShards"</span> : <span class="hljs-number">1</span>, 
-<<<<<<< HEAD
-        <span class="hljs-string">"planId"</span> : <span class="hljs-string">"103"</span>, 
-=======
         <span class="hljs-string">"planId"</span> : <span class="hljs-string">"101"</span>, 
->>>>>>> 59953d64
         <span class="hljs-string">"replicationFactor"</span> : <span class="hljs-number">1</span>, 
         <span class="hljs-string">"shardKeys"</span> : [ 
           <span class="hljs-string">"_key"</span> 
@@ -762,19 +658,10 @@
   ], 
   <span class="hljs-string">"state"</span> : { 
     <span class="hljs-string">"running"</span> : <span class="hljs-literal">true</span>, 
-<<<<<<< HEAD
-    <span class="hljs-string">"lastLogTick"</span> : <span class="hljs-string">"13032"</span>, 
-    <span class="hljs-string">"lastUncommittedLogTick"</span> : <span class="hljs-string">"13035"</span>, 
-    <span class="hljs-string">"totalEvents"</span> : <span class="hljs-number">4378</span>, 
-    <span class="hljs-string">"time"</span> : <span class="hljs-string">"2018-04-03T19:01:36Z"</span> 
-  }, 
-  <span class="hljs-string">"tick"</span> : <span class="hljs-string">"13035"</span> 
-=======
     <span class="hljs-string">"lastLogTick"</span> : <span class="hljs-string">"12932"</span>, 
     <span class="hljs-string">"lastUncommittedLogTick"</span> : <span class="hljs-string">"12954"</span>, 
     <span class="hljs-string">"totalEvents"</span> : <span class="hljs-number">4354</span>, 
     <span class="hljs-string">"time"</span> : <span class="hljs-string">"2018-04-05T13:57:17Z"</span> 
   }, 
   <span class="hljs-string">"tick"</span> : <span class="hljs-string">"12954"</span> 
->>>>>>> 59953d64
 }