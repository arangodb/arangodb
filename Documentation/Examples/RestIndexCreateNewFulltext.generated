shell> curl -X POST --data-binary @- --dump - http://localhost:8529/_api/index?collection=products &lt;&lt;EOF
{ 
  <span class="hljs-string">"type"</span> : <span class="hljs-string">"fulltext"</span>, 
  <span class="hljs-string">"fields"</span> : [ 
    <span class="hljs-string">"text"</span> 
  ] 
}
EOF

HTTP/<span class="hljs-number">1.1</span> <span class="hljs-number">201</span> Created
content-type: application/json; charset=utf<span class="hljs-number">-8</span>
x-content-type-options: nosniff

{ 
  <span class="hljs-string">"fields"</span> : [ 
    <span class="hljs-string">"text"</span> 
  ], 
<<<<<<< HEAD
  <span class="hljs-string">"id"</span> : <span class="hljs-string">"products/12904"</span>, 
=======
  <span class="hljs-string">"id"</span> : <span class="hljs-string">"products/12823"</span>, 
>>>>>>> 59953d64
  <span class="hljs-string">"isNewlyCreated"</span> : <span class="hljs-literal">true</span>, 
  <span class="hljs-string">"minLength"</span> : <span class="hljs-number">2</span>, 
  <span class="hljs-string">"sparse"</span> : <span class="hljs-literal">true</span>, 
  <span class="hljs-string">"type"</span> : <span class="hljs-string">"fulltext"</span>, 
  <span class="hljs-string">"unique"</span> : <span class="hljs-literal">false</span>, 
  <span class="hljs-string">"error"</span> : <span class="hljs-literal">false</span>, 
  <span class="hljs-string">"code"</span> : <span class="hljs-number">201</span> 
}<|MERGE_RESOLUTION|>--- conflicted
+++ resolved
@@ -15,11 +15,7 @@
   <span class="hljs-string">"fields"</span> : [ 
     <span class="hljs-string">"text"</span> 
   ], 
-<<<<<<< HEAD
-  <span class="hljs-string">"id"</span> : <span class="hljs-string">"products/12904"</span>, 
-=======
   <span class="hljs-string">"id"</span> : <span class="hljs-string">"products/12823"</span>, 
->>>>>>> 59953d64
   <span class="hljs-string">"isNewlyCreated"</span> : <span class="hljs-literal">true</span>, 
   <span class="hljs-string">"minLength"</span> : <span class="hljs-number">2</span>, 
   <span class="hljs-string">"sparse"</span> : <span class="hljs-literal">true</span>, 
