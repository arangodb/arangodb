--- conflicted
+++ resolved
@@ -11,15 +11,9 @@
 
 { 
   <span class="hljs-string">"result"</span> : [ 
-<<<<<<< HEAD
-    <span class="hljs-string">"products/12381"</span>, 
-    <span class="hljs-string">"products/12385"</span>, 
-    <span class="hljs-string">"products/12388"</span> 
-=======
     <span class="hljs-string">"products/12325"</span>, 
     <span class="hljs-string">"products/12318"</span>, 
     <span class="hljs-string">"products/12322"</span> 
->>>>>>> 59953d64
   ], 
   <span class="hljs-string">"hasMore"</span> : <span class="hljs-literal">false</span>, 
   <span class="hljs-string">"cached"</span> : <span class="hljs-literal">false</span>, 
@@ -31,11 +25,7 @@
       <span class="hljs-string">"scannedIndex"</span> : <span class="hljs-number">0</span>, 
       <span class="hljs-string">"filtered"</span> : <span class="hljs-number">0</span>, 
       <span class="hljs-string">"httpRequests"</span> : <span class="hljs-number">0</span>, 
-<<<<<<< HEAD
-      <span class="hljs-string">"executionTime"</span> : <span class="hljs-number">0.00054168701171875</span> 
-=======
       <span class="hljs-string">"executionTime"</span> : <span class="hljs-number">0.00011396408081054688</span> 
->>>>>>> 59953d64
     }, 
     <span class="hljs-string">"warnings"</span> : [ ] 
   }, 
