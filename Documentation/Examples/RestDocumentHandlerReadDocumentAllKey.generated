<span class="hljs-meta">shell&gt;</span><span class="bash"> curl -X PUT --header <span class="hljs-string">'accept: application/json'</span> --data-binary @- --dump - http://localhost:8529/_api/simple/all-keys</span> &lt;&lt;EOF
{ 
  <span class="hljs-string">"collection"</span> : <span class="hljs-string">"products"</span>, 
  <span class="hljs-string">"type"</span> : <span class="hljs-string">"id"</span> 
}
EOF

HTTP/<span class="hljs-number">1.1</span> <span class="hljs-literal">undefined</span>
content-type: application/json; charset=utf<span class="hljs-number">-8</span>
x-content-type-options: nosniff

{ 
  <span class="hljs-string">"result"</span> : [ 
<<<<<<< HEAD
    <span class="hljs-string">"products/11085"</span>, 
    <span class="hljs-string">"products/11088"</span>, 
    <span class="hljs-string">"products/11081"</span> 
=======
    <span class="hljs-string">"products/103493"</span>, 
    <span class="hljs-string">"products/103500"</span>, 
    <span class="hljs-string">"products/103497"</span> 
>>>>>>> 948820e4
  ], 
  <span class="hljs-string">"hasMore"</span> : <span class="hljs-literal">false</span>, 
  <span class="hljs-string">"cached"</span> : <span class="hljs-literal">false</span>, 
  <span class="hljs-string">"extra"</span> : { 
    <span class="hljs-string">"stats"</span> : { 
      <span class="hljs-string">"writesExecuted"</span> : <span class="hljs-number">0</span>, 
      <span class="hljs-string">"writesIgnored"</span> : <span class="hljs-number">0</span>, 
      <span class="hljs-string">"scannedFull"</span> : <span class="hljs-number">3</span>, 
      <span class="hljs-string">"scannedIndex"</span> : <span class="hljs-number">0</span>, 
      <span class="hljs-string">"filtered"</span> : <span class="hljs-number">0</span>, 
      <span class="hljs-string">"httpRequests"</span> : <span class="hljs-number">0</span>, 
<<<<<<< HEAD
      <span class="hljs-string">"executionTime"</span> : <span class="hljs-number">0.00016999244689941406</span> 
=======
      <span class="hljs-string">"executionTime"</span> : <span class="hljs-number">0.0002639293670654297</span> 
>>>>>>> 948820e4
    }, 
    <span class="hljs-string">"warnings"</span> : [ ] 
  }, 
  <span class="hljs-string">"error"</span> : <span class="hljs-literal">false</span>, 
  <span class="hljs-string">"code"</span> : <span class="hljs-number">201</span> 
}<|MERGE_RESOLUTION|>--- conflicted
+++ resolved
@@ -11,15 +11,9 @@
 
 { 
   <span class="hljs-string">"result"</span> : [ 
-<<<<<<< HEAD
-    <span class="hljs-string">"products/11085"</span>, 
-    <span class="hljs-string">"products/11088"</span>, 
-    <span class="hljs-string">"products/11081"</span> 
-=======
     <span class="hljs-string">"products/103493"</span>, 
     <span class="hljs-string">"products/103500"</span>, 
     <span class="hljs-string">"products/103497"</span> 
->>>>>>> 948820e4
   ], 
   <span class="hljs-string">"hasMore"</span> : <span class="hljs-literal">false</span>, 
   <span class="hljs-string">"cached"</span> : <span class="hljs-literal">false</span>, 
@@ -31,11 +25,7 @@
       <span class="hljs-string">"scannedIndex"</span> : <span class="hljs-number">0</span>, 
       <span class="hljs-string">"filtered"</span> : <span class="hljs-number">0</span>, 
       <span class="hljs-string">"httpRequests"</span> : <span class="hljs-number">0</span>, 
-<<<<<<< HEAD
-      <span class="hljs-string">"executionTime"</span> : <span class="hljs-number">0.00016999244689941406</span> 
-=======
       <span class="hljs-string">"executionTime"</span> : <span class="hljs-number">0.0002639293670654297</span> 
->>>>>>> 948820e4
     }, 
     <span class="hljs-string">"warnings"</span> : [ ] 
   }, 
