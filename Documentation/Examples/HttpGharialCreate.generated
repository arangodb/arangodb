shell> curl -X POST --data-binary @- --dump - http://localhost:8529/_api/gharial <<EOF
{ 
  "name" : "myGraph", 
  "edgeDefinitions" : [ 
    { 
      "collection" : "edges", 
      "from" : [ 
        "startVertices" 
      ], 
      "to" : [ 
        "endVertices" 
      ] 
    } 
  ] 
}
EOF

HTTP/1.1 201 Created
content-type: application/json
<<<<<<< HEAD
etag: 1511660770
=======
etag: 511907031749
>>>>>>> 096ad46f

{ 
  "error" : false, 
  "code" : 201, 
  "graph" : { 
    "name" : "myGraph", 
    "edgeDefinitions" : [ 
      { 
        "collection" : "edges", 
        "from" : [ 
          "startVertices" 
        ], 
        "to" : [ 
          "endVertices" 
        ] 
      } 
    ], 
    "orphanCollections" : [ ], 
    "_id" : "_graphs/myGraph", 
<<<<<<< HEAD
    "_rev" : "1511660770" 
=======
    "_rev" : "511907031749" 
>>>>>>> 096ad46f
  } 
}<|MERGE_RESOLUTION|>--- conflicted
+++ resolved
@@ -17,11 +17,7 @@
 
 HTTP/1.1 201 Created
 content-type: application/json
-<<<<<<< HEAD
-etag: 1511660770
-=======
 etag: 511907031749
->>>>>>> 096ad46f
 
 { 
   "error" : false, 
@@ -41,10 +37,6 @@
     ], 
     "orphanCollections" : [ ], 
     "_id" : "_graphs/myGraph", 
-<<<<<<< HEAD
-    "_rev" : "1511660770" 
-=======
     "_rev" : "511907031749" 
->>>>>>> 096ad46f
   } 
 }