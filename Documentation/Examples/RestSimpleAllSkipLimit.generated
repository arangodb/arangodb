--- conflicted
+++ resolved
@@ -9,18 +9,6 @@
 { 
   <span class="hljs-string">"result"</span> : [ 
     { 
-<<<<<<< HEAD
-      <span class="hljs-string">"_key"</span> : <span class="hljs-string">"13116"</span>, 
-      <span class="hljs-string">"_id"</span> : <span class="hljs-string">"products/13116"</span>, 
-      <span class="hljs-string">"_rev"</span> : <span class="hljs-string">"_Wmxg0YK--_"</span>, 
-      <span class="hljs-string">"Hello1"</span> : <span class="hljs-string">"World1"</span> 
-    }, 
-    { 
-      <span class="hljs-string">"_key"</span> : <span class="hljs-string">"13123"</span>, 
-      <span class="hljs-string">"_id"</span> : <span class="hljs-string">"products/13123"</span>, 
-      <span class="hljs-string">"_rev"</span> : <span class="hljs-string">"_Wmxg0Ya--_"</span>, 
-      <span class="hljs-string">"Hello3"</span> : <span class="hljs-string">"World3"</span> 
-=======
       <span class="hljs-string">"_key"</span> : <span class="hljs-string">"13026"</span>, 
       <span class="hljs-string">"_id"</span> : <span class="hljs-string">"products/13026"</span>, 
       <span class="hljs-string">"_rev"</span> : <span class="hljs-string">"_WnWW6ja--_"</span>, 
@@ -31,7 +19,6 @@
       <span class="hljs-string">"_id"</span> : <span class="hljs-string">"products/13039"</span>, 
       <span class="hljs-string">"_rev"</span> : <span class="hljs-string">"_WnWW6je--_"</span>, 
       <span class="hljs-string">"Hello5"</span> : <span class="hljs-string">"World5"</span> 
->>>>>>> 59953d64
     } 
   ], 
   <span class="hljs-string">"hasMore"</span> : <span class="hljs-literal">false</span>, 
@@ -45,11 +32,7 @@
       <span class="hljs-string">"scannedIndex"</span> : <span class="hljs-number">0</span>, 
       <span class="hljs-string">"filtered"</span> : <span class="hljs-number">0</span>, 
       <span class="hljs-string">"httpRequests"</span> : <span class="hljs-number">0</span>, 
-<<<<<<< HEAD
-      <span class="hljs-string">"executionTime"</span> : <span class="hljs-number">0.0002593994140625</span> 
-=======
       <span class="hljs-string">"executionTime"</span> : <span class="hljs-number">0.00014066696166992188</span> 
->>>>>>> 59953d64
     }, 
     <span class="hljs-string">"warnings"</span> : [ ] 
   }, 
