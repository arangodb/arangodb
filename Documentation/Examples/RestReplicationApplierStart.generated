--- conflicted
+++ resolved
@@ -7,13 +7,8 @@
   <span class="hljs-string">"database"</span> : <span class="hljs-string">"_system"</span>, 
   <span class="hljs-string">"endpoint"</span> : <span class="hljs-string">"tcp://127.0.0.1:8529"</span>, 
   <span class="hljs-string">"server"</span> : { 
-<<<<<<< HEAD
-    <span class="hljs-string">"serverId"</span> : <span class="hljs-string">"254945120526705"</span>, 
-    <span class="hljs-string">"version"</span> : <span class="hljs-string">"3.0.0-alpha3"</span> 
-=======
     <span class="hljs-string">"serverId"</span> : <span class="hljs-string">"141768013217395"</span>, 
     <span class="hljs-string">"version"</span> : <span class="hljs-string">"3.0.x-devel"</span> 
->>>>>>> 7e16f1ff
   }, 
   <span class="hljs-string">"state"</span> : { 
     <span class="hljs-string">"lastAppliedContinuousTick"</span> : <span class="hljs-literal">null</span>, 
@@ -25,19 +20,11 @@
     <span class="hljs-string">"progress"</span> : { 
       <span class="hljs-string">"failedConnects"</span> : <span class="hljs-number">0</span>, 
       <span class="hljs-string">"message"</span> : <span class="hljs-string">"applier initially created"</span>, 
-<<<<<<< HEAD
-      <span class="hljs-string">"time"</span> : <span class="hljs-string">"2016-05-09T17:40:46Z"</span> 
-    }, 
-    <span class="hljs-string">"running"</span> : <span class="hljs-literal">true</span>, 
-    <span class="hljs-string">"safeResumeTick"</span> : <span class="hljs-literal">null</span>, 
-    <span class="hljs-string">"time"</span> : <span class="hljs-string">"2016-05-09T17:41:32Z"</span>, 
-=======
       <span class="hljs-string">"time"</span> : <span class="hljs-string">"2016-05-11T13:33:38Z"</span> 
     }, 
     <span class="hljs-string">"running"</span> : <span class="hljs-literal">true</span>, 
     <span class="hljs-string">"safeResumeTick"</span> : <span class="hljs-literal">null</span>, 
     <span class="hljs-string">"time"</span> : <span class="hljs-string">"2016-05-11T13:34:22Z"</span>, 
->>>>>>> 7e16f1ff
     <span class="hljs-string">"totalEvents"</span> : <span class="hljs-number">0</span>, 
     <span class="hljs-string">"totalFailedConnects"</span> : <span class="hljs-number">0</span>, 
     <span class="hljs-string">"totalOperationsExcluded"</span> : <span class="hljs-number">0</span>, 
