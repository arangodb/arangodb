--- conflicted
+++ resolved
@@ -15,72 +15,6 @@
     <span class="hljs-string">"visited"</span> : { 
       <span class="hljs-string">"vertices"</span> : [ 
         { 
-<<<<<<< HEAD
-          "_id" : "persons/alice", 
-          "_key" : "alice", 
-          "_rev" : "951198657", 
-          "name" : "Alice" 
-        }, 
-        { 
-          "_id" : "persons/charlie", 
-          "_key" : "charlie", 
-          "_rev" : "951657409", 
-          "name" : "Charlie" 
-        }, 
-        { 
-          "_id" : "persons/dave", 
-          "_key" : "dave", 
-          "_rev" : "951854017", 
-          "name" : "Dave" 
-        }, 
-        { 
-          "_id" : "persons/bob", 
-          "_key" : "bob", 
-          "_rev" : "951395265", 
-          "name" : "Bob" 
-        }, 
-        { 
-          "_id" : "persons/eve", 
-          "_key" : "eve", 
-          "_rev" : "952050625", 
-          "name" : "Eve" 
-        }, 
-        { 
-          "_id" : "persons/alice", 
-          "_key" : "alice", 
-          "_rev" : "951198657", 
-          "name" : "Alice" 
-        }, 
-        { 
-          "_id" : "persons/eve", 
-          "_key" : "eve", 
-          "_rev" : "952050625", 
-          "name" : "Eve" 
-        }, 
-        { 
-          "_id" : "persons/charlie", 
-          "_key" : "charlie", 
-          "_rev" : "951657409", 
-          "name" : "Charlie" 
-        }, 
-        { 
-          "_id" : "persons/dave", 
-          "_key" : "dave", 
-          "_rev" : "951854017", 
-          "name" : "Dave" 
-        }, 
-        { 
-          "_id" : "persons/bob", 
-          "_key" : "bob", 
-          "_rev" : "951395265", 
-          "name" : "Bob" 
-        }, 
-        { 
-          "_id" : "persons/alice", 
-          "_key" : "alice", 
-          "_rev" : "951198657", 
-          "name" : "Alice" 
-=======
           <span class="hljs-string">"_id"</span> : <span class="hljs-string">"persons/alice"</span>, 
           <span class="hljs-string">"_key"</span> : <span class="hljs-string">"alice"</span>, 
           <span class="hljs-string">"_rev"</span> : <span class="hljs-string">"962661922"</span>, 
@@ -145,34 +79,12 @@
           <span class="hljs-string">"_key"</span> : <span class="hljs-string">"alice"</span>, 
           <span class="hljs-string">"_rev"</span> : <span class="hljs-string">"962661922"</span>, 
           <span class="hljs-string">"name"</span> : <span class="hljs-string">"Alice"</span> 
->>>>>>> 1a748b46
         } 
       ], 
       <span class="hljs-string">"paths"</span> : [ 
         { 
           <span class="hljs-string">"edges"</span> : [ 
             { 
-<<<<<<< HEAD
-              "_id" : "knows/952902593", 
-              "_key" : "952902593", 
-              "_rev" : "952902593", 
-              "_from" : "persons/eve", 
-              "_to" : "persons/alice" 
-            }, 
-            { 
-              "_id" : "knows/953099201", 
-              "_key" : "953099201", 
-              "_rev" : "953099201", 
-              "_from" : "persons/eve", 
-              "_to" : "persons/bob" 
-            }, 
-            { 
-              "_id" : "knows/952312769", 
-              "_key" : "952312769", 
-              "_rev" : "952312769", 
-              "_from" : "persons/alice", 
-              "_to" : "persons/bob" 
-=======
               <span class="hljs-string">"_id"</span> : <span class="hljs-string">"knows/964365858"</span>, 
               <span class="hljs-string">"_key"</span> : <span class="hljs-string">"964365858"</span>, 
               <span class="hljs-string">"_rev"</span> : <span class="hljs-string">"964365858"</span>, 
@@ -192,85 +104,38 @@
               <span class="hljs-string">"_rev"</span> : <span class="hljs-string">"963776034"</span>, 
               <span class="hljs-string">"_from"</span> : <span class="hljs-string">"persons/alice"</span>, 
               <span class="hljs-string">"_to"</span> : <span class="hljs-string">"persons/bob"</span> 
->>>>>>> 1a748b46
-            } 
-          ], 
-          <span class="hljs-string">"vertices"</span> : [ 
-            { 
-<<<<<<< HEAD
-              "_id" : "persons/alice", 
-              "_key" : "alice", 
-              "_rev" : "951198657", 
-              "name" : "Alice" 
-            }, 
-            { 
-              "_id" : "persons/eve", 
-              "_key" : "eve", 
-              "_rev" : "952050625", 
-              "name" : "Eve" 
-            }, 
-            { 
-              "_id" : "persons/bob", 
-              "_key" : "bob", 
-              "_rev" : "951395265", 
-              "name" : "Bob" 
-            }, 
-            { 
-              "_id" : "persons/alice", 
-              "_key" : "alice", 
-              "_rev" : "951198657", 
-              "name" : "Alice" 
-=======
-              <span class="hljs-string">"_id"</span> : <span class="hljs-string">"persons/alice"</span>, 
-              <span class="hljs-string">"_key"</span> : <span class="hljs-string">"alice"</span>, 
-              <span class="hljs-string">"_rev"</span> : <span class="hljs-string">"962661922"</span>, 
-              <span class="hljs-string">"name"</span> : <span class="hljs-string">"Alice"</span> 
-            }, 
-            { 
-              <span class="hljs-string">"_id"</span> : <span class="hljs-string">"persons/eve"</span>, 
-              <span class="hljs-string">"_key"</span> : <span class="hljs-string">"eve"</span>, 
-              <span class="hljs-string">"_rev"</span> : <span class="hljs-string">"963513890"</span>, 
-              <span class="hljs-string">"name"</span> : <span class="hljs-string">"Eve"</span> 
-            }, 
-            { 
-              <span class="hljs-string">"_id"</span> : <span class="hljs-string">"persons/bob"</span>, 
-              <span class="hljs-string">"_key"</span> : <span class="hljs-string">"bob"</span>, 
-              <span class="hljs-string">"_rev"</span> : <span class="hljs-string">"962858530"</span>, 
-              <span class="hljs-string">"name"</span> : <span class="hljs-string">"Bob"</span> 
-            }, 
-            { 
-              <span class="hljs-string">"_id"</span> : <span class="hljs-string">"persons/alice"</span>, 
-              <span class="hljs-string">"_key"</span> : <span class="hljs-string">"alice"</span>, 
-              <span class="hljs-string">"_rev"</span> : <span class="hljs-string">"962661922"</span>, 
-              <span class="hljs-string">"name"</span> : <span class="hljs-string">"Alice"</span> 
->>>>>>> 1a748b46
-            } 
-          ] 
-        }, 
-        { 
-          <span class="hljs-string">"edges"</span> : [ 
-            { 
-<<<<<<< HEAD
-              "_id" : "knows/952902593", 
-              "_key" : "952902593", 
-              "_rev" : "952902593", 
-              "_from" : "persons/eve", 
-              "_to" : "persons/alice" 
-            }, 
-            { 
-              "_id" : "knows/953099201", 
-              "_key" : "953099201", 
-              "_rev" : "953099201", 
-              "_from" : "persons/eve", 
-              "_to" : "persons/bob" 
-            }, 
-            { 
-              "_id" : "knows/952509377", 
-              "_key" : "952509377", 
-              "_rev" : "952509377", 
-              "_from" : "persons/bob", 
-              "_to" : "persons/charlie" 
-=======
+            } 
+          ], 
+          <span class="hljs-string">"vertices"</span> : [ 
+            { 
+              <span class="hljs-string">"_id"</span> : <span class="hljs-string">"persons/alice"</span>, 
+              <span class="hljs-string">"_key"</span> : <span class="hljs-string">"alice"</span>, 
+              <span class="hljs-string">"_rev"</span> : <span class="hljs-string">"962661922"</span>, 
+              <span class="hljs-string">"name"</span> : <span class="hljs-string">"Alice"</span> 
+            }, 
+            { 
+              <span class="hljs-string">"_id"</span> : <span class="hljs-string">"persons/eve"</span>, 
+              <span class="hljs-string">"_key"</span> : <span class="hljs-string">"eve"</span>, 
+              <span class="hljs-string">"_rev"</span> : <span class="hljs-string">"963513890"</span>, 
+              <span class="hljs-string">"name"</span> : <span class="hljs-string">"Eve"</span> 
+            }, 
+            { 
+              <span class="hljs-string">"_id"</span> : <span class="hljs-string">"persons/bob"</span>, 
+              <span class="hljs-string">"_key"</span> : <span class="hljs-string">"bob"</span>, 
+              <span class="hljs-string">"_rev"</span> : <span class="hljs-string">"962858530"</span>, 
+              <span class="hljs-string">"name"</span> : <span class="hljs-string">"Bob"</span> 
+            }, 
+            { 
+              <span class="hljs-string">"_id"</span> : <span class="hljs-string">"persons/alice"</span>, 
+              <span class="hljs-string">"_key"</span> : <span class="hljs-string">"alice"</span>, 
+              <span class="hljs-string">"_rev"</span> : <span class="hljs-string">"962661922"</span>, 
+              <span class="hljs-string">"name"</span> : <span class="hljs-string">"Alice"</span> 
+            } 
+          ] 
+        }, 
+        { 
+          <span class="hljs-string">"edges"</span> : [ 
+            { 
               <span class="hljs-string">"_id"</span> : <span class="hljs-string">"knows/964365858"</span>, 
               <span class="hljs-string">"_key"</span> : <span class="hljs-string">"964365858"</span>, 
               <span class="hljs-string">"_rev"</span> : <span class="hljs-string">"964365858"</span>, 
@@ -290,35 +155,10 @@
               <span class="hljs-string">"_rev"</span> : <span class="hljs-string">"963972642"</span>, 
               <span class="hljs-string">"_from"</span> : <span class="hljs-string">"persons/bob"</span>, 
               <span class="hljs-string">"_to"</span> : <span class="hljs-string">"persons/charlie"</span> 
->>>>>>> 1a748b46
-            } 
-          ], 
-          <span class="hljs-string">"vertices"</span> : [ 
-            { 
-<<<<<<< HEAD
-              "_id" : "persons/alice", 
-              "_key" : "alice", 
-              "_rev" : "951198657", 
-              "name" : "Alice" 
-            }, 
-            { 
-              "_id" : "persons/eve", 
-              "_key" : "eve", 
-              "_rev" : "952050625", 
-              "name" : "Eve" 
-            }, 
-            { 
-              "_id" : "persons/bob", 
-              "_key" : "bob", 
-              "_rev" : "951395265", 
-              "name" : "Bob" 
-            }, 
-            { 
-              "_id" : "persons/charlie", 
-              "_key" : "charlie", 
-              "_rev" : "951657409", 
-              "name" : "Charlie" 
-=======
+            } 
+          ], 
+          <span class="hljs-string">"vertices"</span> : [ 
+            { 
               <span class="hljs-string">"_id"</span> : <span class="hljs-string">"persons/alice"</span>, 
               <span class="hljs-string">"_key"</span> : <span class="hljs-string">"alice"</span>, 
               <span class="hljs-string">"_rev"</span> : <span class="hljs-string">"962661922"</span>, 
@@ -341,34 +181,12 @@
               <span class="hljs-string">"_key"</span> : <span class="hljs-string">"charlie"</span>, 
               <span class="hljs-string">"_rev"</span> : <span class="hljs-string">"963120674"</span>, 
               <span class="hljs-string">"name"</span> : <span class="hljs-string">"Charlie"</span> 
->>>>>>> 1a748b46
-            } 
-          ] 
-        }, 
-        { 
-          <span class="hljs-string">"edges"</span> : [ 
-            { 
-<<<<<<< HEAD
-              "_id" : "knows/952902593", 
-              "_key" : "952902593", 
-              "_rev" : "952902593", 
-              "_from" : "persons/eve", 
-              "_to" : "persons/alice" 
-            }, 
-            { 
-              "_id" : "knows/953099201", 
-              "_key" : "953099201", 
-              "_rev" : "953099201", 
-              "_from" : "persons/eve", 
-              "_to" : "persons/bob" 
-            }, 
-            { 
-              "_id" : "knows/952705985", 
-              "_key" : "952705985", 
-              "_rev" : "952705985", 
-              "_from" : "persons/bob", 
-              "_to" : "persons/dave" 
-=======
+            } 
+          ] 
+        }, 
+        { 
+          <span class="hljs-string">"edges"</span> : [ 
+            { 
               <span class="hljs-string">"_id"</span> : <span class="hljs-string">"knows/964365858"</span>, 
               <span class="hljs-string">"_key"</span> : <span class="hljs-string">"964365858"</span>, 
               <span class="hljs-string">"_rev"</span> : <span class="hljs-string">"964365858"</span>, 
@@ -388,35 +206,10 @@
               <span class="hljs-string">"_rev"</span> : <span class="hljs-string">"964169250"</span>, 
               <span class="hljs-string">"_from"</span> : <span class="hljs-string">"persons/bob"</span>, 
               <span class="hljs-string">"_to"</span> : <span class="hljs-string">"persons/dave"</span> 
->>>>>>> 1a748b46
-            } 
-          ], 
-          <span class="hljs-string">"vertices"</span> : [ 
-            { 
-<<<<<<< HEAD
-              "_id" : "persons/alice", 
-              "_key" : "alice", 
-              "_rev" : "951198657", 
-              "name" : "Alice" 
-            }, 
-            { 
-              "_id" : "persons/eve", 
-              "_key" : "eve", 
-              "_rev" : "952050625", 
-              "name" : "Eve" 
-            }, 
-            { 
-              "_id" : "persons/bob", 
-              "_key" : "bob", 
-              "_rev" : "951395265", 
-              "name" : "Bob" 
-            }, 
-            { 
-              "_id" : "persons/dave", 
-              "_key" : "dave", 
-              "_rev" : "951854017", 
-              "name" : "Dave" 
-=======
+            } 
+          ], 
+          <span class="hljs-string">"vertices"</span> : [ 
+            { 
               <span class="hljs-string">"_id"</span> : <span class="hljs-string">"persons/alice"</span>, 
               <span class="hljs-string">"_key"</span> : <span class="hljs-string">"alice"</span>, 
               <span class="hljs-string">"_rev"</span> : <span class="hljs-string">"962661922"</span>, 
@@ -439,27 +232,12 @@
               <span class="hljs-string">"_key"</span> : <span class="hljs-string">"dave"</span>, 
               <span class="hljs-string">"_rev"</span> : <span class="hljs-string">"963317282"</span>, 
               <span class="hljs-string">"name"</span> : <span class="hljs-string">"Dave"</span> 
->>>>>>> 1a748b46
-            } 
-          ] 
-        }, 
-        { 
-          <span class="hljs-string">"edges"</span> : [ 
-            { 
-<<<<<<< HEAD
-              "_id" : "knows/952902593", 
-              "_key" : "952902593", 
-              "_rev" : "952902593", 
-              "_from" : "persons/eve", 
-              "_to" : "persons/alice" 
-            }, 
-            { 
-              "_id" : "knows/953099201", 
-              "_key" : "953099201", 
-              "_rev" : "953099201", 
-              "_from" : "persons/eve", 
-              "_to" : "persons/bob" 
-=======
+            } 
+          ] 
+        }, 
+        { 
+          <span class="hljs-string">"edges"</span> : [ 
+            { 
               <span class="hljs-string">"_id"</span> : <span class="hljs-string">"knows/964365858"</span>, 
               <span class="hljs-string">"_key"</span> : <span class="hljs-string">"964365858"</span>, 
               <span class="hljs-string">"_rev"</span> : <span class="hljs-string">"964365858"</span>, 
@@ -472,119 +250,57 @@
               <span class="hljs-string">"_rev"</span> : <span class="hljs-string">"964562466"</span>, 
               <span class="hljs-string">"_from"</span> : <span class="hljs-string">"persons/eve"</span>, 
               <span class="hljs-string">"_to"</span> : <span class="hljs-string">"persons/bob"</span> 
->>>>>>> 1a748b46
-            } 
-          ], 
-          <span class="hljs-string">"vertices"</span> : [ 
-            { 
-<<<<<<< HEAD
-              "_id" : "persons/alice", 
-              "_key" : "alice", 
-              "_rev" : "951198657", 
-              "name" : "Alice" 
-            }, 
-            { 
-              "_id" : "persons/eve", 
-              "_key" : "eve", 
-              "_rev" : "952050625", 
-              "name" : "Eve" 
-            }, 
-            { 
-              "_id" : "persons/bob", 
-              "_key" : "bob", 
-              "_rev" : "951395265", 
-              "name" : "Bob" 
-=======
-              <span class="hljs-string">"_id"</span> : <span class="hljs-string">"persons/alice"</span>, 
-              <span class="hljs-string">"_key"</span> : <span class="hljs-string">"alice"</span>, 
-              <span class="hljs-string">"_rev"</span> : <span class="hljs-string">"962661922"</span>, 
-              <span class="hljs-string">"name"</span> : <span class="hljs-string">"Alice"</span> 
-            }, 
-            { 
-              <span class="hljs-string">"_id"</span> : <span class="hljs-string">"persons/eve"</span>, 
-              <span class="hljs-string">"_key"</span> : <span class="hljs-string">"eve"</span>, 
-              <span class="hljs-string">"_rev"</span> : <span class="hljs-string">"963513890"</span>, 
-              <span class="hljs-string">"name"</span> : <span class="hljs-string">"Eve"</span> 
-            }, 
-            { 
-              <span class="hljs-string">"_id"</span> : <span class="hljs-string">"persons/bob"</span>, 
-              <span class="hljs-string">"_key"</span> : <span class="hljs-string">"bob"</span>, 
-              <span class="hljs-string">"_rev"</span> : <span class="hljs-string">"962858530"</span>, 
-              <span class="hljs-string">"name"</span> : <span class="hljs-string">"Bob"</span> 
->>>>>>> 1a748b46
-            } 
-          ] 
-        }, 
-        { 
-          <span class="hljs-string">"edges"</span> : [ 
-            { 
-<<<<<<< HEAD
-              "_id" : "knows/952902593", 
-              "_key" : "952902593", 
-              "_rev" : "952902593", 
-              "_from" : "persons/eve", 
-              "_to" : "persons/alice" 
-=======
+            } 
+          ], 
+          <span class="hljs-string">"vertices"</span> : [ 
+            { 
+              <span class="hljs-string">"_id"</span> : <span class="hljs-string">"persons/alice"</span>, 
+              <span class="hljs-string">"_key"</span> : <span class="hljs-string">"alice"</span>, 
+              <span class="hljs-string">"_rev"</span> : <span class="hljs-string">"962661922"</span>, 
+              <span class="hljs-string">"name"</span> : <span class="hljs-string">"Alice"</span> 
+            }, 
+            { 
+              <span class="hljs-string">"_id"</span> : <span class="hljs-string">"persons/eve"</span>, 
+              <span class="hljs-string">"_key"</span> : <span class="hljs-string">"eve"</span>, 
+              <span class="hljs-string">"_rev"</span> : <span class="hljs-string">"963513890"</span>, 
+              <span class="hljs-string">"name"</span> : <span class="hljs-string">"Eve"</span> 
+            }, 
+            { 
+              <span class="hljs-string">"_id"</span> : <span class="hljs-string">"persons/bob"</span>, 
+              <span class="hljs-string">"_key"</span> : <span class="hljs-string">"bob"</span>, 
+              <span class="hljs-string">"_rev"</span> : <span class="hljs-string">"962858530"</span>, 
+              <span class="hljs-string">"name"</span> : <span class="hljs-string">"Bob"</span> 
+            } 
+          ] 
+        }, 
+        { 
+          <span class="hljs-string">"edges"</span> : [ 
+            { 
               <span class="hljs-string">"_id"</span> : <span class="hljs-string">"knows/964365858"</span>, 
               <span class="hljs-string">"_key"</span> : <span class="hljs-string">"964365858"</span>, 
               <span class="hljs-string">"_rev"</span> : <span class="hljs-string">"964365858"</span>, 
               <span class="hljs-string">"_from"</span> : <span class="hljs-string">"persons/eve"</span>, 
               <span class="hljs-string">"_to"</span> : <span class="hljs-string">"persons/alice"</span> 
->>>>>>> 1a748b46
-            } 
-          ], 
-          <span class="hljs-string">"vertices"</span> : [ 
-            { 
-<<<<<<< HEAD
-              "_id" : "persons/alice", 
-              "_key" : "alice", 
-              "_rev" : "951198657", 
-              "name" : "Alice" 
-            }, 
-            { 
-              "_id" : "persons/eve", 
-              "_key" : "eve", 
-              "_rev" : "952050625", 
-              "name" : "Eve" 
-=======
-              <span class="hljs-string">"_id"</span> : <span class="hljs-string">"persons/alice"</span>, 
-              <span class="hljs-string">"_key"</span> : <span class="hljs-string">"alice"</span>, 
-              <span class="hljs-string">"_rev"</span> : <span class="hljs-string">"962661922"</span>, 
-              <span class="hljs-string">"name"</span> : <span class="hljs-string">"Alice"</span> 
-            }, 
-            { 
-              <span class="hljs-string">"_id"</span> : <span class="hljs-string">"persons/eve"</span>, 
-              <span class="hljs-string">"_key"</span> : <span class="hljs-string">"eve"</span>, 
-              <span class="hljs-string">"_rev"</span> : <span class="hljs-string">"963513890"</span>, 
-              <span class="hljs-string">"name"</span> : <span class="hljs-string">"Eve"</span> 
->>>>>>> 1a748b46
-            } 
-          ] 
-        }, 
-        { 
-          <span class="hljs-string">"edges"</span> : [ 
-            { 
-<<<<<<< HEAD
-              "_id" : "knows/952312769", 
-              "_key" : "952312769", 
-              "_rev" : "952312769", 
-              "_from" : "persons/alice", 
-              "_to" : "persons/bob" 
-            }, 
-            { 
-              "_id" : "knows/953099201", 
-              "_key" : "953099201", 
-              "_rev" : "953099201", 
-              "_from" : "persons/eve", 
-              "_to" : "persons/bob" 
-            }, 
-            { 
-              "_id" : "knows/952902593", 
-              "_key" : "952902593", 
-              "_rev" : "952902593", 
-              "_from" : "persons/eve", 
-              "_to" : "persons/alice" 
-=======
+            } 
+          ], 
+          <span class="hljs-string">"vertices"</span> : [ 
+            { 
+              <span class="hljs-string">"_id"</span> : <span class="hljs-string">"persons/alice"</span>, 
+              <span class="hljs-string">"_key"</span> : <span class="hljs-string">"alice"</span>, 
+              <span class="hljs-string">"_rev"</span> : <span class="hljs-string">"962661922"</span>, 
+              <span class="hljs-string">"name"</span> : <span class="hljs-string">"Alice"</span> 
+            }, 
+            { 
+              <span class="hljs-string">"_id"</span> : <span class="hljs-string">"persons/eve"</span>, 
+              <span class="hljs-string">"_key"</span> : <span class="hljs-string">"eve"</span>, 
+              <span class="hljs-string">"_rev"</span> : <span class="hljs-string">"963513890"</span>, 
+              <span class="hljs-string">"name"</span> : <span class="hljs-string">"Eve"</span> 
+            } 
+          ] 
+        }, 
+        { 
+          <span class="hljs-string">"edges"</span> : [ 
+            { 
               <span class="hljs-string">"_id"</span> : <span class="hljs-string">"knows/963776034"</span>, 
               <span class="hljs-string">"_key"</span> : <span class="hljs-string">"963776034"</span>, 
               <span class="hljs-string">"_rev"</span> : <span class="hljs-string">"963776034"</span>, 
@@ -604,78 +320,38 @@
               <span class="hljs-string">"_rev"</span> : <span class="hljs-string">"964365858"</span>, 
               <span class="hljs-string">"_from"</span> : <span class="hljs-string">"persons/eve"</span>, 
               <span class="hljs-string">"_to"</span> : <span class="hljs-string">"persons/alice"</span> 
->>>>>>> 1a748b46
-            } 
-          ], 
-          <span class="hljs-string">"vertices"</span> : [ 
-            { 
-<<<<<<< HEAD
-              "_id" : "persons/alice", 
-              "_key" : "alice", 
-              "_rev" : "951198657", 
-              "name" : "Alice" 
-            }, 
-            { 
-              "_id" : "persons/bob", 
-              "_key" : "bob", 
-              "_rev" : "951395265", 
-              "name" : "Bob" 
-            }, 
-            { 
-              "_id" : "persons/eve", 
-              "_key" : "eve", 
-              "_rev" : "952050625", 
-              "name" : "Eve" 
-            }, 
-            { 
-              "_id" : "persons/alice", 
-              "_key" : "alice", 
-              "_rev" : "951198657", 
-              "name" : "Alice" 
-=======
-              <span class="hljs-string">"_id"</span> : <span class="hljs-string">"persons/alice"</span>, 
-              <span class="hljs-string">"_key"</span> : <span class="hljs-string">"alice"</span>, 
-              <span class="hljs-string">"_rev"</span> : <span class="hljs-string">"962661922"</span>, 
-              <span class="hljs-string">"name"</span> : <span class="hljs-string">"Alice"</span> 
-            }, 
-            { 
-              <span class="hljs-string">"_id"</span> : <span class="hljs-string">"persons/bob"</span>, 
-              <span class="hljs-string">"_key"</span> : <span class="hljs-string">"bob"</span>, 
-              <span class="hljs-string">"_rev"</span> : <span class="hljs-string">"962858530"</span>, 
-              <span class="hljs-string">"name"</span> : <span class="hljs-string">"Bob"</span> 
-            }, 
-            { 
-              <span class="hljs-string">"_id"</span> : <span class="hljs-string">"persons/eve"</span>, 
-              <span class="hljs-string">"_key"</span> : <span class="hljs-string">"eve"</span>, 
-              <span class="hljs-string">"_rev"</span> : <span class="hljs-string">"963513890"</span>, 
-              <span class="hljs-string">"name"</span> : <span class="hljs-string">"Eve"</span> 
-            }, 
-            { 
-              <span class="hljs-string">"_id"</span> : <span class="hljs-string">"persons/alice"</span>, 
-              <span class="hljs-string">"_key"</span> : <span class="hljs-string">"alice"</span>, 
-              <span class="hljs-string">"_rev"</span> : <span class="hljs-string">"962661922"</span>, 
-              <span class="hljs-string">"name"</span> : <span class="hljs-string">"Alice"</span> 
->>>>>>> 1a748b46
-            } 
-          ] 
-        }, 
-        { 
-          <span class="hljs-string">"edges"</span> : [ 
-            { 
-<<<<<<< HEAD
-              "_id" : "knows/952312769", 
-              "_key" : "952312769", 
-              "_rev" : "952312769", 
-              "_from" : "persons/alice", 
-              "_to" : "persons/bob" 
-            }, 
-            { 
-              "_id" : "knows/953099201", 
-              "_key" : "953099201", 
-              "_rev" : "953099201", 
-              "_from" : "persons/eve", 
-              "_to" : "persons/bob" 
-=======
+            } 
+          ], 
+          <span class="hljs-string">"vertices"</span> : [ 
+            { 
+              <span class="hljs-string">"_id"</span> : <span class="hljs-string">"persons/alice"</span>, 
+              <span class="hljs-string">"_key"</span> : <span class="hljs-string">"alice"</span>, 
+              <span class="hljs-string">"_rev"</span> : <span class="hljs-string">"962661922"</span>, 
+              <span class="hljs-string">"name"</span> : <span class="hljs-string">"Alice"</span> 
+            }, 
+            { 
+              <span class="hljs-string">"_id"</span> : <span class="hljs-string">"persons/bob"</span>, 
+              <span class="hljs-string">"_key"</span> : <span class="hljs-string">"bob"</span>, 
+              <span class="hljs-string">"_rev"</span> : <span class="hljs-string">"962858530"</span>, 
+              <span class="hljs-string">"name"</span> : <span class="hljs-string">"Bob"</span> 
+            }, 
+            { 
+              <span class="hljs-string">"_id"</span> : <span class="hljs-string">"persons/eve"</span>, 
+              <span class="hljs-string">"_key"</span> : <span class="hljs-string">"eve"</span>, 
+              <span class="hljs-string">"_rev"</span> : <span class="hljs-string">"963513890"</span>, 
+              <span class="hljs-string">"name"</span> : <span class="hljs-string">"Eve"</span> 
+            }, 
+            { 
+              <span class="hljs-string">"_id"</span> : <span class="hljs-string">"persons/alice"</span>, 
+              <span class="hljs-string">"_key"</span> : <span class="hljs-string">"alice"</span>, 
+              <span class="hljs-string">"_rev"</span> : <span class="hljs-string">"962661922"</span>, 
+              <span class="hljs-string">"name"</span> : <span class="hljs-string">"Alice"</span> 
+            } 
+          ] 
+        }, 
+        { 
+          <span class="hljs-string">"edges"</span> : [ 
+            { 
               <span class="hljs-string">"_id"</span> : <span class="hljs-string">"knows/963776034"</span>, 
               <span class="hljs-string">"_key"</span> : <span class="hljs-string">"963776034"</span>, 
               <span class="hljs-string">"_rev"</span> : <span class="hljs-string">"963776034"</span>, 
@@ -688,66 +364,32 @@
               <span class="hljs-string">"_rev"</span> : <span class="hljs-string">"964562466"</span>, 
               <span class="hljs-string">"_from"</span> : <span class="hljs-string">"persons/eve"</span>, 
               <span class="hljs-string">"_to"</span> : <span class="hljs-string">"persons/bob"</span> 
->>>>>>> 1a748b46
-            } 
-          ], 
-          <span class="hljs-string">"vertices"</span> : [ 
-            { 
-<<<<<<< HEAD
-              "_id" : "persons/alice", 
-              "_key" : "alice", 
-              "_rev" : "951198657", 
-              "name" : "Alice" 
-            }, 
-            { 
-              "_id" : "persons/bob", 
-              "_key" : "bob", 
-              "_rev" : "951395265", 
-              "name" : "Bob" 
-            }, 
-            { 
-              "_id" : "persons/eve", 
-              "_key" : "eve", 
-              "_rev" : "952050625", 
-              "name" : "Eve" 
-=======
-              <span class="hljs-string">"_id"</span> : <span class="hljs-string">"persons/alice"</span>, 
-              <span class="hljs-string">"_key"</span> : <span class="hljs-string">"alice"</span>, 
-              <span class="hljs-string">"_rev"</span> : <span class="hljs-string">"962661922"</span>, 
-              <span class="hljs-string">"name"</span> : <span class="hljs-string">"Alice"</span> 
-            }, 
-            { 
-              <span class="hljs-string">"_id"</span> : <span class="hljs-string">"persons/bob"</span>, 
-              <span class="hljs-string">"_key"</span> : <span class="hljs-string">"bob"</span>, 
-              <span class="hljs-string">"_rev"</span> : <span class="hljs-string">"962858530"</span>, 
-              <span class="hljs-string">"name"</span> : <span class="hljs-string">"Bob"</span> 
-            }, 
-            { 
-              <span class="hljs-string">"_id"</span> : <span class="hljs-string">"persons/eve"</span>, 
-              <span class="hljs-string">"_key"</span> : <span class="hljs-string">"eve"</span>, 
-              <span class="hljs-string">"_rev"</span> : <span class="hljs-string">"963513890"</span>, 
-              <span class="hljs-string">"name"</span> : <span class="hljs-string">"Eve"</span> 
->>>>>>> 1a748b46
-            } 
-          ] 
-        }, 
-        { 
-          <span class="hljs-string">"edges"</span> : [ 
-            { 
-<<<<<<< HEAD
-              "_id" : "knows/952312769", 
-              "_key" : "952312769", 
-              "_rev" : "952312769", 
-              "_from" : "persons/alice", 
-              "_to" : "persons/bob" 
-            }, 
-            { 
-              "_id" : "knows/952509377", 
-              "_key" : "952509377", 
-              "_rev" : "952509377", 
-              "_from" : "persons/bob", 
-              "_to" : "persons/charlie" 
-=======
+            } 
+          ], 
+          <span class="hljs-string">"vertices"</span> : [ 
+            { 
+              <span class="hljs-string">"_id"</span> : <span class="hljs-string">"persons/alice"</span>, 
+              <span class="hljs-string">"_key"</span> : <span class="hljs-string">"alice"</span>, 
+              <span class="hljs-string">"_rev"</span> : <span class="hljs-string">"962661922"</span>, 
+              <span class="hljs-string">"name"</span> : <span class="hljs-string">"Alice"</span> 
+            }, 
+            { 
+              <span class="hljs-string">"_id"</span> : <span class="hljs-string">"persons/bob"</span>, 
+              <span class="hljs-string">"_key"</span> : <span class="hljs-string">"bob"</span>, 
+              <span class="hljs-string">"_rev"</span> : <span class="hljs-string">"962858530"</span>, 
+              <span class="hljs-string">"name"</span> : <span class="hljs-string">"Bob"</span> 
+            }, 
+            { 
+              <span class="hljs-string">"_id"</span> : <span class="hljs-string">"persons/eve"</span>, 
+              <span class="hljs-string">"_key"</span> : <span class="hljs-string">"eve"</span>, 
+              <span class="hljs-string">"_rev"</span> : <span class="hljs-string">"963513890"</span>, 
+              <span class="hljs-string">"name"</span> : <span class="hljs-string">"Eve"</span> 
+            } 
+          ] 
+        }, 
+        { 
+          <span class="hljs-string">"edges"</span> : [ 
+            { 
               <span class="hljs-string">"_id"</span> : <span class="hljs-string">"knows/963776034"</span>, 
               <span class="hljs-string">"_key"</span> : <span class="hljs-string">"963776034"</span>, 
               <span class="hljs-string">"_rev"</span> : <span class="hljs-string">"963776034"</span>, 
@@ -760,29 +402,10 @@
               <span class="hljs-string">"_rev"</span> : <span class="hljs-string">"963972642"</span>, 
               <span class="hljs-string">"_from"</span> : <span class="hljs-string">"persons/bob"</span>, 
               <span class="hljs-string">"_to"</span> : <span class="hljs-string">"persons/charlie"</span> 
->>>>>>> 1a748b46
-            } 
-          ], 
-          <span class="hljs-string">"vertices"</span> : [ 
-            { 
-<<<<<<< HEAD
-              "_id" : "persons/alice", 
-              "_key" : "alice", 
-              "_rev" : "951198657", 
-              "name" : "Alice" 
-            }, 
-            { 
-              "_id" : "persons/bob", 
-              "_key" : "bob", 
-              "_rev" : "951395265", 
-              "name" : "Bob" 
-            }, 
-            { 
-              "_id" : "persons/charlie", 
-              "_key" : "charlie", 
-              "_rev" : "951657409", 
-              "name" : "Charlie" 
-=======
+            } 
+          ], 
+          <span class="hljs-string">"vertices"</span> : [ 
+            { 
               <span class="hljs-string">"_id"</span> : <span class="hljs-string">"persons/alice"</span>, 
               <span class="hljs-string">"_key"</span> : <span class="hljs-string">"alice"</span>, 
               <span class="hljs-string">"_rev"</span> : <span class="hljs-string">"962661922"</span>, 
@@ -799,27 +422,12 @@
               <span class="hljs-string">"_key"</span> : <span class="hljs-string">"charlie"</span>, 
               <span class="hljs-string">"_rev"</span> : <span class="hljs-string">"963120674"</span>, 
               <span class="hljs-string">"name"</span> : <span class="hljs-string">"Charlie"</span> 
->>>>>>> 1a748b46
-            } 
-          ] 
-        }, 
-        { 
-          <span class="hljs-string">"edges"</span> : [ 
-            { 
-<<<<<<< HEAD
-              "_id" : "knows/952312769", 
-              "_key" : "952312769", 
-              "_rev" : "952312769", 
-              "_from" : "persons/alice", 
-              "_to" : "persons/bob" 
-            }, 
-            { 
-              "_id" : "knows/952705985", 
-              "_key" : "952705985", 
-              "_rev" : "952705985", 
-              "_from" : "persons/bob", 
-              "_to" : "persons/dave" 
-=======
+            } 
+          ] 
+        }, 
+        { 
+          <span class="hljs-string">"edges"</span> : [ 
+            { 
               <span class="hljs-string">"_id"</span> : <span class="hljs-string">"knows/963776034"</span>, 
               <span class="hljs-string">"_key"</span> : <span class="hljs-string">"963776034"</span>, 
               <span class="hljs-string">"_rev"</span> : <span class="hljs-string">"963776034"</span>, 
@@ -832,29 +440,10 @@
               <span class="hljs-string">"_rev"</span> : <span class="hljs-string">"964169250"</span>, 
               <span class="hljs-string">"_from"</span> : <span class="hljs-string">"persons/bob"</span>, 
               <span class="hljs-string">"_to"</span> : <span class="hljs-string">"persons/dave"</span> 
->>>>>>> 1a748b46
-            } 
-          ], 
-          <span class="hljs-string">"vertices"</span> : [ 
-            { 
-<<<<<<< HEAD
-              "_id" : "persons/alice", 
-              "_key" : "alice", 
-              "_rev" : "951198657", 
-              "name" : "Alice" 
-            }, 
-            { 
-              "_id" : "persons/bob", 
-              "_key" : "bob", 
-              "_rev" : "951395265", 
-              "name" : "Bob" 
-            }, 
-            { 
-              "_id" : "persons/dave", 
-              "_key" : "dave", 
-              "_rev" : "951854017", 
-              "name" : "Dave" 
-=======
+            } 
+          ], 
+          <span class="hljs-string">"vertices"</span> : [ 
+            { 
               <span class="hljs-string">"_id"</span> : <span class="hljs-string">"persons/alice"</span>, 
               <span class="hljs-string">"_key"</span> : <span class="hljs-string">"alice"</span>, 
               <span class="hljs-string">"_rev"</span> : <span class="hljs-string">"962661922"</span>, 
@@ -871,53 +460,31 @@
               <span class="hljs-string">"_key"</span> : <span class="hljs-string">"dave"</span>, 
               <span class="hljs-string">"_rev"</span> : <span class="hljs-string">"963317282"</span>, 
               <span class="hljs-string">"name"</span> : <span class="hljs-string">"Dave"</span> 
->>>>>>> 1a748b46
-            } 
-          ] 
-        }, 
-        { 
-          <span class="hljs-string">"edges"</span> : [ 
-            { 
-<<<<<<< HEAD
-              "_id" : "knows/952312769", 
-              "_key" : "952312769", 
-              "_rev" : "952312769", 
-              "_from" : "persons/alice", 
-              "_to" : "persons/bob" 
-=======
+            } 
+          ] 
+        }, 
+        { 
+          <span class="hljs-string">"edges"</span> : [ 
+            { 
               <span class="hljs-string">"_id"</span> : <span class="hljs-string">"knows/963776034"</span>, 
               <span class="hljs-string">"_key"</span> : <span class="hljs-string">"963776034"</span>, 
               <span class="hljs-string">"_rev"</span> : <span class="hljs-string">"963776034"</span>, 
               <span class="hljs-string">"_from"</span> : <span class="hljs-string">"persons/alice"</span>, 
               <span class="hljs-string">"_to"</span> : <span class="hljs-string">"persons/bob"</span> 
->>>>>>> 1a748b46
-            } 
-          ], 
-          <span class="hljs-string">"vertices"</span> : [ 
-            { 
-<<<<<<< HEAD
-              "_id" : "persons/alice", 
-              "_key" : "alice", 
-              "_rev" : "951198657", 
-              "name" : "Alice" 
-            }, 
-            { 
-              "_id" : "persons/bob", 
-              "_key" : "bob", 
-              "_rev" : "951395265", 
-              "name" : "Bob" 
-=======
-              <span class="hljs-string">"_id"</span> : <span class="hljs-string">"persons/alice"</span>, 
-              <span class="hljs-string">"_key"</span> : <span class="hljs-string">"alice"</span>, 
-              <span class="hljs-string">"_rev"</span> : <span class="hljs-string">"962661922"</span>, 
-              <span class="hljs-string">"name"</span> : <span class="hljs-string">"Alice"</span> 
-            }, 
-            { 
-              <span class="hljs-string">"_id"</span> : <span class="hljs-string">"persons/bob"</span>, 
-              <span class="hljs-string">"_key"</span> : <span class="hljs-string">"bob"</span>, 
-              <span class="hljs-string">"_rev"</span> : <span class="hljs-string">"962858530"</span>, 
-              <span class="hljs-string">"name"</span> : <span class="hljs-string">"Bob"</span> 
->>>>>>> 1a748b46
+            } 
+          ], 
+          <span class="hljs-string">"vertices"</span> : [ 
+            { 
+              <span class="hljs-string">"_id"</span> : <span class="hljs-string">"persons/alice"</span>, 
+              <span class="hljs-string">"_key"</span> : <span class="hljs-string">"alice"</span>, 
+              <span class="hljs-string">"_rev"</span> : <span class="hljs-string">"962661922"</span>, 
+              <span class="hljs-string">"name"</span> : <span class="hljs-string">"Alice"</span> 
+            }, 
+            { 
+              <span class="hljs-string">"_id"</span> : <span class="hljs-string">"persons/bob"</span>, 
+              <span class="hljs-string">"_key"</span> : <span class="hljs-string">"bob"</span>, 
+              <span class="hljs-string">"_rev"</span> : <span class="hljs-string">"962858530"</span>, 
+              <span class="hljs-string">"name"</span> : <span class="hljs-string">"Bob"</span> 
             } 
           ] 
         }, 
@@ -925,17 +492,10 @@
           <span class="hljs-string">"edges"</span> : [ ], 
           <span class="hljs-string">"vertices"</span> : [ 
             { 
-<<<<<<< HEAD
-              "_id" : "persons/alice", 
-              "_key" : "alice", 
-              "_rev" : "951198657", 
-              "name" : "Alice" 
-=======
-              <span class="hljs-string">"_id"</span> : <span class="hljs-string">"persons/alice"</span>, 
-              <span class="hljs-string">"_key"</span> : <span class="hljs-string">"alice"</span>, 
-              <span class="hljs-string">"_rev"</span> : <span class="hljs-string">"962661922"</span>, 
-              <span class="hljs-string">"name"</span> : <span class="hljs-string">"Alice"</span> 
->>>>>>> 1a748b46
+              <span class="hljs-string">"_id"</span> : <span class="hljs-string">"persons/alice"</span>, 
+              <span class="hljs-string">"_key"</span> : <span class="hljs-string">"alice"</span>, 
+              <span class="hljs-string">"_rev"</span> : <span class="hljs-string">"962661922"</span>, 
+              <span class="hljs-string">"name"</span> : <span class="hljs-string">"Alice"</span> 
             } 
           ] 
         } 
