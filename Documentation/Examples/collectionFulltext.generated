arangosh&gt; db.emails.ensureFulltextIndex(<span class="hljs-string">"content"</span>);
{ 
  <span class="hljs-string">"fields"</span> : [ 
    <span class="hljs-string">"content"</span> 
  ], 
<<<<<<< HEAD
  <span class="hljs-string">"id"</span> : <span class="hljs-string">"emails/17424"</span>, 
=======
  <span class="hljs-string">"id"</span> : <span class="hljs-string">"emails/17248"</span>, 
>>>>>>> 59953d64
  <span class="hljs-string">"isNewlyCreated"</span> : <span class="hljs-literal">true</span>, 
  <span class="hljs-string">"minLength"</span> : <span class="hljs-number">2</span>, 
  <span class="hljs-string">"sparse"</span> : <span class="hljs-literal">true</span>, 
  <span class="hljs-string">"type"</span> : <span class="hljs-string">"fulltext"</span>, 
  <span class="hljs-string">"unique"</span> : <span class="hljs-literal">false</span>, 
  <span class="hljs-string">"code"</span> : <span class="hljs-number">201</span> 
}
arangosh&gt; db.emails.save({ <span class="hljs-attr">content</span>:
........&gt; <span class="hljs-string">"Hello Alice, how are you doing? Regards, Bob"</span>});
{ 
<<<<<<< HEAD
  <span class="hljs-string">"_id"</span> : <span class="hljs-string">"emails/17427"</span>, 
  <span class="hljs-string">"_key"</span> : <span class="hljs-string">"17427"</span>, 
  <span class="hljs-string">"_rev"</span> : <span class="hljs-string">"_WmxhgnC--_"</span> 
=======
  <span class="hljs-string">"_id"</span> : <span class="hljs-string">"emails/17251"</span>, 
  <span class="hljs-string">"_key"</span> : <span class="hljs-string">"17251"</span>, 
  <span class="hljs-string">"_rev"</span> : <span class="hljs-string">"_WnWW9Rq--_"</span> 
>>>>>>> 59953d64
}
arangosh&gt; db.emails.save({ <span class="hljs-attr">content</span>:
........&gt; <span class="hljs-string">"Hello Charlie, do Alice and Bob know about it?"</span>});
{ 
<<<<<<< HEAD
  <span class="hljs-string">"_id"</span> : <span class="hljs-string">"emails/17431"</span>, 
  <span class="hljs-string">"_key"</span> : <span class="hljs-string">"17431"</span>, 
  <span class="hljs-string">"_rev"</span> : <span class="hljs-string">"_WmxhgnG--_"</span> 
}
arangosh&gt; db.emails.save({ <span class="hljs-attr">content</span>: <span class="hljs-string">"I think they don't know. Regards, Eve"</span> });
{ 
  <span class="hljs-string">"_id"</span> : <span class="hljs-string">"emails/17434"</span>, 
  <span class="hljs-string">"_key"</span> : <span class="hljs-string">"17434"</span>, 
  <span class="hljs-string">"_rev"</span> : <span class="hljs-string">"_WmxhgnK--_"</span> 
=======
  <span class="hljs-string">"_id"</span> : <span class="hljs-string">"emails/17255"</span>, 
  <span class="hljs-string">"_key"</span> : <span class="hljs-string">"17255"</span>, 
  <span class="hljs-string">"_rev"</span> : <span class="hljs-string">"_WnWW9Ru--_"</span> 
}
arangosh&gt; db.emails.save({ <span class="hljs-attr">content</span>: <span class="hljs-string">"I think they don't know. Regards, Eve"</span> });
{ 
  <span class="hljs-string">"_id"</span> : <span class="hljs-string">"emails/17258"</span>, 
  <span class="hljs-string">"_key"</span> : <span class="hljs-string">"17258"</span>, 
  <span class="hljs-string">"_rev"</span> : <span class="hljs-string">"_WnWW9Ry--_"</span> 
>>>>>>> 59953d64
}
arangosh&gt; db.emails.fulltext(<span class="hljs-string">"content"</span>, <span class="hljs-string">"charlie,|eve"</span>).toArray();
[ 
  { 
<<<<<<< HEAD
    <span class="hljs-string">"_key"</span> : <span class="hljs-string">"17431"</span>, 
    <span class="hljs-string">"_id"</span> : <span class="hljs-string">"emails/17431"</span>, 
    <span class="hljs-string">"_rev"</span> : <span class="hljs-string">"_WmxhgnG--_"</span>, 
    <span class="hljs-string">"content"</span> : <span class="hljs-string">"Hello Charlie, do Alice and Bob know about it?"</span> 
  }, 
  { 
    <span class="hljs-string">"_key"</span> : <span class="hljs-string">"17434"</span>, 
    <span class="hljs-string">"_id"</span> : <span class="hljs-string">"emails/17434"</span>, 
    <span class="hljs-string">"_rev"</span> : <span class="hljs-string">"_WmxhgnK--_"</span>, 
=======
    <span class="hljs-string">"_key"</span> : <span class="hljs-string">"17255"</span>, 
    <span class="hljs-string">"_id"</span> : <span class="hljs-string">"emails/17255"</span>, 
    <span class="hljs-string">"_rev"</span> : <span class="hljs-string">"_WnWW9Ru--_"</span>, 
    <span class="hljs-string">"content"</span> : <span class="hljs-string">"Hello Charlie, do Alice and Bob know about it?"</span> 
  }, 
  { 
    <span class="hljs-string">"_key"</span> : <span class="hljs-string">"17258"</span>, 
    <span class="hljs-string">"_id"</span> : <span class="hljs-string">"emails/17258"</span>, 
    <span class="hljs-string">"_rev"</span> : <span class="hljs-string">"_WnWW9Ry--_"</span>, 
>>>>>>> 59953d64
    <span class="hljs-string">"content"</span> : <span class="hljs-string">"I think they don't know. Regards, Eve"</span> 
  } 
]<|MERGE_RESOLUTION|>--- conflicted
+++ resolved
@@ -3,11 +3,7 @@
   <span class="hljs-string">"fields"</span> : [ 
     <span class="hljs-string">"content"</span> 
   ], 
-<<<<<<< HEAD
-  <span class="hljs-string">"id"</span> : <span class="hljs-string">"emails/17424"</span>, 
-=======
   <span class="hljs-string">"id"</span> : <span class="hljs-string">"emails/17248"</span>, 
->>>>>>> 59953d64
   <span class="hljs-string">"isNewlyCreated"</span> : <span class="hljs-literal">true</span>, 
   <span class="hljs-string">"minLength"</span> : <span class="hljs-number">2</span>, 
   <span class="hljs-string">"sparse"</span> : <span class="hljs-literal">true</span>, 
@@ -18,30 +14,13 @@
 arangosh&gt; db.emails.save({ <span class="hljs-attr">content</span>:
 ........&gt; <span class="hljs-string">"Hello Alice, how are you doing? Regards, Bob"</span>});
 { 
-<<<<<<< HEAD
-  <span class="hljs-string">"_id"</span> : <span class="hljs-string">"emails/17427"</span>, 
-  <span class="hljs-string">"_key"</span> : <span class="hljs-string">"17427"</span>, 
-  <span class="hljs-string">"_rev"</span> : <span class="hljs-string">"_WmxhgnC--_"</span> 
-=======
   <span class="hljs-string">"_id"</span> : <span class="hljs-string">"emails/17251"</span>, 
   <span class="hljs-string">"_key"</span> : <span class="hljs-string">"17251"</span>, 
   <span class="hljs-string">"_rev"</span> : <span class="hljs-string">"_WnWW9Rq--_"</span> 
->>>>>>> 59953d64
 }
 arangosh&gt; db.emails.save({ <span class="hljs-attr">content</span>:
 ........&gt; <span class="hljs-string">"Hello Charlie, do Alice and Bob know about it?"</span>});
 { 
-<<<<<<< HEAD
-  <span class="hljs-string">"_id"</span> : <span class="hljs-string">"emails/17431"</span>, 
-  <span class="hljs-string">"_key"</span> : <span class="hljs-string">"17431"</span>, 
-  <span class="hljs-string">"_rev"</span> : <span class="hljs-string">"_WmxhgnG--_"</span> 
-}
-arangosh&gt; db.emails.save({ <span class="hljs-attr">content</span>: <span class="hljs-string">"I think they don't know. Regards, Eve"</span> });
-{ 
-  <span class="hljs-string">"_id"</span> : <span class="hljs-string">"emails/17434"</span>, 
-  <span class="hljs-string">"_key"</span> : <span class="hljs-string">"17434"</span>, 
-  <span class="hljs-string">"_rev"</span> : <span class="hljs-string">"_WmxhgnK--_"</span> 
-=======
   <span class="hljs-string">"_id"</span> : <span class="hljs-string">"emails/17255"</span>, 
   <span class="hljs-string">"_key"</span> : <span class="hljs-string">"17255"</span>, 
   <span class="hljs-string">"_rev"</span> : <span class="hljs-string">"_WnWW9Ru--_"</span> 
@@ -51,22 +30,10 @@
   <span class="hljs-string">"_id"</span> : <span class="hljs-string">"emails/17258"</span>, 
   <span class="hljs-string">"_key"</span> : <span class="hljs-string">"17258"</span>, 
   <span class="hljs-string">"_rev"</span> : <span class="hljs-string">"_WnWW9Ry--_"</span> 
->>>>>>> 59953d64
 }
 arangosh&gt; db.emails.fulltext(<span class="hljs-string">"content"</span>, <span class="hljs-string">"charlie,|eve"</span>).toArray();
 [ 
   { 
-<<<<<<< HEAD
-    <span class="hljs-string">"_key"</span> : <span class="hljs-string">"17431"</span>, 
-    <span class="hljs-string">"_id"</span> : <span class="hljs-string">"emails/17431"</span>, 
-    <span class="hljs-string">"_rev"</span> : <span class="hljs-string">"_WmxhgnG--_"</span>, 
-    <span class="hljs-string">"content"</span> : <span class="hljs-string">"Hello Charlie, do Alice and Bob know about it?"</span> 
-  }, 
-  { 
-    <span class="hljs-string">"_key"</span> : <span class="hljs-string">"17434"</span>, 
-    <span class="hljs-string">"_id"</span> : <span class="hljs-string">"emails/17434"</span>, 
-    <span class="hljs-string">"_rev"</span> : <span class="hljs-string">"_WmxhgnK--_"</span>, 
-=======
     <span class="hljs-string">"_key"</span> : <span class="hljs-string">"17255"</span>, 
     <span class="hljs-string">"_id"</span> : <span class="hljs-string">"emails/17255"</span>, 
     <span class="hljs-string">"_rev"</span> : <span class="hljs-string">"_WnWW9Ru--_"</span>, 
@@ -76,7 +43,6 @@
     <span class="hljs-string">"_key"</span> : <span class="hljs-string">"17258"</span>, 
     <span class="hljs-string">"_id"</span> : <span class="hljs-string">"emails/17258"</span>, 
     <span class="hljs-string">"_rev"</span> : <span class="hljs-string">"_WnWW9Ry--_"</span>, 
->>>>>>> 59953d64
     <span class="hljs-string">"content"</span> : <span class="hljs-string">"I think they don't know. Regards, Eve"</span> 
   } 
 ]