arangosh&gt; db.geoFilter.ensureIndex({ <span class="hljs-attr">type</span>: <span class="hljs-string">"geo"</span>, <span class="hljs-attr">fields</span>: [ <span class="hljs-string">"latitude"</span>, <span class="hljs-string">"longitude"</span> ] });
{ 
  <span class="hljs-string">"constraint"</span> : <span class="hljs-literal">false</span>, 
  <span class="hljs-string">"fields"</span> : [ 
    <span class="hljs-string">"latitude"</span>, 
    <span class="hljs-string">"longitude"</span> 
  ], 
<<<<<<< HEAD
  <span class="hljs-string">"id"</span> : <span class="hljs-string">"geoFilter/31235"</span>, 
=======
  <span class="hljs-string">"id"</span> : <span class="hljs-string">"geoFilter/30897"</span>, 
>>>>>>> 59953d64
  <span class="hljs-string">"ignoreNull"</span> : <span class="hljs-literal">true</span>, 
  <span class="hljs-string">"isNewlyCreated"</span> : <span class="hljs-literal">true</span>, 
  <span class="hljs-string">"sparse"</span> : <span class="hljs-literal">true</span>, 
  <span class="hljs-string">"type"</span> : <span class="hljs-string">"geo2"</span>, 
  <span class="hljs-string">"unique"</span> : <span class="hljs-literal">false</span>, 
  <span class="hljs-string">"code"</span> : <span class="hljs-number">201</span> 
}
arangosh&gt; <span class="hljs-keyword">for</span> (i = <span class="hljs-number">-90</span>;  i &lt;= <span class="hljs-number">90</span>;  i += <span class="hljs-number">10</span>) {
........&gt;     <span class="hljs-keyword">for</span> (j = <span class="hljs-number">-180</span>; j &lt;= <span class="hljs-number">180</span>; j += <span class="hljs-number">10</span>) {
........&gt;         db.geoFilter.save({ <span class="hljs-attr">name</span> : <span class="hljs-string">"Name/"</span> + i + <span class="hljs-string">"/"</span> + j, <span class="hljs-attr">latitude</span> : i, <span class="hljs-attr">longitude</span> : j });
........&gt;     }
........&gt; }
arangosh&gt; <span class="hljs-keyword">var</span> query = <span class="hljs-string">"FOR doc in geoFilter FILTER DISTANCE(doc.latitude, doc.longitude, 0, 0) &lt; 2000 RETURN doc"</span>
arangosh&gt; db._explain(query, {}, {<span class="hljs-attr">colors</span>: <span class="hljs-literal">false</span>});
Query string:
 FOR doc <span class="hljs-keyword">in</span> geoFilter FILTER DISTANCE(doc.latitude, doc.longitude, <span class="hljs-number">0</span>, <span class="hljs-number">0</span>) &lt; <span class="hljs-number">2000</span> RETURN doc

Execution plan:
 Id   NodeType        Est.   Comment
  <span class="hljs-number">1</span>   SingletonNode      <span class="hljs-number">1</span>   * ROOT
  <span class="hljs-number">6</span>   IndexNode        <span class="hljs-number">703</span>     - FOR doc IN geoFilter   <span class="hljs-comment">/* geo2 index scan */</span>
  <span class="hljs-number">5</span>   ReturnNode       <span class="hljs-number">703</span>       - RETURN doc

Indexes used:
 By   Type   Collection   Unique   Sparse   Selectivity   Fields                        Ranges
  <span class="hljs-number">6</span>   geo2   geoFilter    <span class="hljs-literal">false</span>    <span class="hljs-literal">true</span>             n/a   [ <span class="hljs-string">`latitude`</span>, <span class="hljs-string">`longitude`</span> ]   WITHIN(doc, <span class="hljs-number">0</span>, <span class="hljs-number">0</span>, <span class="hljs-number">2000</span>, <span class="hljs-literal">false</span>)

Optimization rules applied:
 Id   RuleName
  <span class="hljs-number">1</span>   geo-index-optimizer
  <span class="hljs-number">2</span>   remove-unnecessary-calculations<span class="hljs-number">-2</span>


arangosh&gt; db._query(query);
[ 
  { 
<<<<<<< HEAD
    <span class="hljs-string">"_key"</span> : <span class="hljs-string">"32292"</span>, 
    <span class="hljs-string">"_id"</span> : <span class="hljs-string">"geoFilter/32292"</span>, 
    <span class="hljs-string">"_rev"</span> : <span class="hljs-string">"_WmxkXuW--N"</span>, 
=======
    <span class="hljs-string">"_key"</span> : <span class="hljs-string">"31954"</span>, 
    <span class="hljs-string">"_id"</span> : <span class="hljs-string">"geoFilter/31954"</span>, 
    <span class="hljs-string">"_rev"</span> : <span class="hljs-string">"_WnWXE2q--D"</span>, 
>>>>>>> 59953d64
    <span class="hljs-string">"name"</span> : <span class="hljs-string">"Name/0/0"</span>, 
    <span class="hljs-string">"latitude"</span> : <span class="hljs-number">0</span>, 
    <span class="hljs-string">"longitude"</span> : <span class="hljs-number">0</span> 
  } 
]
[object ArangoQueryCursor, <span class="hljs-attr">count</span>: <span class="hljs-number">1</span>, <span class="hljs-attr">cached</span>: <span class="hljs-literal">false</span>, <span class="hljs-attr">hasMore</span>: <span class="hljs-literal">false</span>]<|MERGE_RESOLUTION|>--- conflicted
+++ resolved
@@ -5,11 +5,7 @@
     <span class="hljs-string">"latitude"</span>, 
     <span class="hljs-string">"longitude"</span> 
   ], 
-<<<<<<< HEAD
-  <span class="hljs-string">"id"</span> : <span class="hljs-string">"geoFilter/31235"</span>, 
-=======
   <span class="hljs-string">"id"</span> : <span class="hljs-string">"geoFilter/30897"</span>, 
->>>>>>> 59953d64
   <span class="hljs-string">"ignoreNull"</span> : <span class="hljs-literal">true</span>, 
   <span class="hljs-string">"isNewlyCreated"</span> : <span class="hljs-literal">true</span>, 
   <span class="hljs-string">"sparse"</span> : <span class="hljs-literal">true</span>, 
@@ -46,15 +42,9 @@
 arangosh&gt; db._query(query);
 [ 
   { 
-<<<<<<< HEAD
-    <span class="hljs-string">"_key"</span> : <span class="hljs-string">"32292"</span>, 
-    <span class="hljs-string">"_id"</span> : <span class="hljs-string">"geoFilter/32292"</span>, 
-    <span class="hljs-string">"_rev"</span> : <span class="hljs-string">"_WmxkXuW--N"</span>, 
-=======
     <span class="hljs-string">"_key"</span> : <span class="hljs-string">"31954"</span>, 
     <span class="hljs-string">"_id"</span> : <span class="hljs-string">"geoFilter/31954"</span>, 
     <span class="hljs-string">"_rev"</span> : <span class="hljs-string">"_WnWXE2q--D"</span>, 
->>>>>>> 59953d64
     <span class="hljs-string">"name"</span> : <span class="hljs-string">"Name/0/0"</span>, 
     <span class="hljs-string">"latitude"</span> : <span class="hljs-number">0</span>, 
     <span class="hljs-string">"longitude"</span> : <span class="hljs-number">0</span> 
