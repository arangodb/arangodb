shell&gt; curl -X POST --data-binary @- --dump - http:<span class="hljs-comment">//localhost:8529/_api/edge/?collection=edges&amp;from=vertices/1&amp;to=vertices/2 &lt;&lt;EOF</span>
{ 
  <span class="hljs-string">"name"</span> : <span class="hljs-string">"Emil"</span> 
}
EOF

<<<<<<< HEAD
HTTP/1.1 202 Accepted
content-type: application/json; charset=utf-8
etag: "711599041"
location: /_db/_system/_api/edge/edges/711599041

{ 
  "error" : false, 
  "_id" : "edges/711599041", 
  "_rev" : "711599041", 
  "_key" : "711599041" 
}
shell> curl --dump - http://localhost:8529/_api/edge/edges/711599041

HTTP/1.1 200 OK
content-type: application/json; charset=utf-8
etag: "711599041"

{ 
  "name" : "Emil", 
  "_id" : "edges/711599041", 
  "_rev" : "711599041", 
  "_key" : "711599041", 
  "_from" : "vertices/1", 
  "_to" : "vertices/2" 
=======
HTTP/<span class="hljs-number">1.1</span> <span class="hljs-number">202</span> Accepted
content-type: application/json; charset=utf-<span class="hljs-number">8</span>
etag: <span class="hljs-string">"726863394"</span>
location: <span class="hljs-regexp">/_db/</span>_system/_api/edge/edges/<span class="hljs-number">726863394</span>

{ 
  <span class="hljs-string">"error"</span> : <span class="hljs-literal">false</span>, 
  <span class="hljs-string">"_id"</span> : <span class="hljs-string">"edges/726863394"</span>, 
  <span class="hljs-string">"_rev"</span> : <span class="hljs-string">"726863394"</span>, 
  <span class="hljs-string">"_key"</span> : <span class="hljs-string">"726863394"</span> 
}
shell&gt; curl --dump - http:<span class="hljs-comment">//localhost:8529/_api/edge/edges/726863394</span>

HTTP/<span class="hljs-number">1.1</span> <span class="hljs-number">200</span> OK
content-type: application/json; charset=utf-<span class="hljs-number">8</span>
etag: <span class="hljs-string">"726863394"</span>

{ 
  <span class="hljs-string">"name"</span> : <span class="hljs-string">"Emil"</span>, 
  <span class="hljs-string">"_id"</span> : <span class="hljs-string">"edges/726863394"</span>, 
  <span class="hljs-string">"_rev"</span> : <span class="hljs-string">"726863394"</span>, 
  <span class="hljs-string">"_key"</span> : <span class="hljs-string">"726863394"</span>, 
  <span class="hljs-string">"_from"</span> : <span class="hljs-string">"vertices/1"</span>, 
  <span class="hljs-string">"_to"</span> : <span class="hljs-string">"vertices/2"</span> 
>>>>>>> 1a748b46
}<|MERGE_RESOLUTION|>--- conflicted
+++ resolved
@@ -4,32 +4,6 @@
 }
 EOF
 
-<<<<<<< HEAD
-HTTP/1.1 202 Accepted
-content-type: application/json; charset=utf-8
-etag: "711599041"
-location: /_db/_system/_api/edge/edges/711599041
-
-{ 
-  "error" : false, 
-  "_id" : "edges/711599041", 
-  "_rev" : "711599041", 
-  "_key" : "711599041" 
-}
-shell> curl --dump - http://localhost:8529/_api/edge/edges/711599041
-
-HTTP/1.1 200 OK
-content-type: application/json; charset=utf-8
-etag: "711599041"
-
-{ 
-  "name" : "Emil", 
-  "_id" : "edges/711599041", 
-  "_rev" : "711599041", 
-  "_key" : "711599041", 
-  "_from" : "vertices/1", 
-  "_to" : "vertices/2" 
-=======
 HTTP/<span class="hljs-number">1.1</span> <span class="hljs-number">202</span> Accepted
 content-type: application/json; charset=utf-<span class="hljs-number">8</span>
 etag: <span class="hljs-string">"726863394"</span>
@@ -54,5 +28,4 @@
   <span class="hljs-string">"_key"</span> : <span class="hljs-string">"726863394"</span>, 
   <span class="hljs-string">"_from"</span> : <span class="hljs-string">"vertices/1"</span>, 
   <span class="hljs-string">"_to"</span> : <span class="hljs-string">"vertices/2"</span> 
->>>>>>> 1a748b46
 }