--- conflicted
+++ resolved
@@ -6,41 +6,25 @@
   { 
     <span class="hljs-string">"_id"</span> : <span class="hljs-string">"female/diana"</span>, 
     <span class="hljs-string">"_key"</span> : <span class="hljs-string">"diana"</span>, 
-<<<<<<< HEAD
-    <span class="hljs-string">"_rev"</span> : <span class="hljs-string">"1479271673"</span>, 
-=======
     <span class="hljs-string">"_rev"</span> : <span class="hljs-string">"1477943852"</span>, 
->>>>>>> 1b8e6ddf
     <span class="hljs-string">"name"</span> : <span class="hljs-string">"Diana"</span> 
   }, 
   { 
     <span class="hljs-string">"_id"</span> : <span class="hljs-string">"female/alice"</span>, 
     <span class="hljs-string">"_key"</span> : <span class="hljs-string">"alice"</span>, 
-<<<<<<< HEAD
-    <span class="hljs-string">"_rev"</span> : <span class="hljs-string">"1478550777"</span>, 
-=======
     <span class="hljs-string">"_rev"</span> : <span class="hljs-string">"1477222956"</span>, 
->>>>>>> 1b8e6ddf
     <span class="hljs-string">"name"</span> : <span class="hljs-string">"Alice"</span> 
   }, 
   { 
     <span class="hljs-string">"_id"</span> : <span class="hljs-string">"male/bob"</span>, 
     <span class="hljs-string">"_key"</span> : <span class="hljs-string">"bob"</span>, 
-<<<<<<< HEAD
-    <span class="hljs-string">"_rev"</span> : <span class="hljs-string">"1478878457"</span>, 
-=======
     <span class="hljs-string">"_rev"</span> : <span class="hljs-string">"1477550636"</span>, 
->>>>>>> 1b8e6ddf
     <span class="hljs-string">"name"</span> : <span class="hljs-string">"Bob"</span> 
   }, 
   { 
     <span class="hljs-string">"_id"</span> : <span class="hljs-string">"male/charly"</span>, 
     <span class="hljs-string">"_key"</span> : <span class="hljs-string">"charly"</span>, 
-<<<<<<< HEAD
-    <span class="hljs-string">"_rev"</span> : <span class="hljs-string">"1479075065"</span>, 
-=======
     <span class="hljs-string">"_rev"</span> : <span class="hljs-string">"1477747244"</span>, 
->>>>>>> 1b8e6ddf
     <span class="hljs-string">"name"</span> : <span class="hljs-string">"Charly"</span> 
   } 
 ]