--- conflicted
+++ resolved
@@ -14,17 +14,6 @@
 { 
   <span class="hljs-string">"result"</span> : [ 
     { 
-<<<<<<< HEAD
-      <span class="hljs-string">"_key"</span> : <span class="hljs-string">"13415"</span>, 
-      <span class="hljs-string">"_id"</span> : <span class="hljs-string">"products/13415"</span>, 
-      <span class="hljs-string">"_rev"</span> : <span class="hljs-string">"_Wmxg5we--B"</span>, 
-      <span class="hljs-string">"i"</span> : <span class="hljs-number">2</span> 
-    }, 
-    { 
-      <span class="hljs-string">"_key"</span> : <span class="hljs-string">"13418"</span>, 
-      <span class="hljs-string">"_id"</span> : <span class="hljs-string">"products/13418"</span>, 
-      <span class="hljs-string">"_rev"</span> : <span class="hljs-string">"_Wmxg5wi--_"</span>, 
-=======
       <span class="hljs-string">"_key"</span> : <span class="hljs-string">"13325"</span>, 
       <span class="hljs-string">"_id"</span> : <span class="hljs-string">"products/13325"</span>, 
       <span class="hljs-string">"_rev"</span> : <span class="hljs-string">"_WnWW6yC--B"</span>, 
@@ -34,7 +23,6 @@
       <span class="hljs-string">"_key"</span> : <span class="hljs-string">"13328"</span>, 
       <span class="hljs-string">"_id"</span> : <span class="hljs-string">"products/13328"</span>, 
       <span class="hljs-string">"_rev"</span> : <span class="hljs-string">"_WnWW6yG--_"</span>, 
->>>>>>> 59953d64
       <span class="hljs-string">"i"</span> : <span class="hljs-number">3</span> 
     } 
   ], 
