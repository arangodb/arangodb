--- conflicted
+++ resolved
@@ -268,53 +268,37 @@
       <span class="hljs-string">"indexes"</span> : [ ], 
       <span class="hljs-string">"parameters"</span> : { 
         <span class="hljs-string">"allowUserKeys"</span> : <span class="hljs-literal">true</span>, 
-<<<<<<< HEAD
-        <span class="hljs-string">"cid"</span> : <span class="hljs-string">"15"</span>, 
-=======
         <span class="hljs-string">"cid"</span> : <span class="hljs-string">"13"</span>, 
->>>>>>> 59953d64
         <span class="hljs-string">"count"</span> : <span class="hljs-number">0</span>, 
         <span class="hljs-string">"deleted"</span> : <span class="hljs-literal">false</span>, 
         <span class="hljs-string">"doCompact"</span> : <span class="hljs-literal">true</span>, 
         <span class="hljs-string">"globallyUniqueId"</span> : <span class="hljs-string">"_modules"</span>, 
-<<<<<<< HEAD
-        <span class="hljs-string">"id"</span> : <span class="hljs-string">"15"</span>, 
-=======
         <span class="hljs-string">"id"</span> : <span class="hljs-string">"13"</span>, 
->>>>>>> 59953d64
-        <span class="hljs-string">"indexBuckets"</span> : <span class="hljs-number">8</span>, 
-        <span class="hljs-string">"indexes"</span> : [ 
-          { 
-            <span class="hljs-string">"id"</span> : <span class="hljs-string">"0"</span>, 
-            <span class="hljs-string">"type"</span> : <span class="hljs-string">"primary"</span>, 
-            <span class="hljs-string">"fields"</span> : [ 
-              <span class="hljs-string">"_key"</span> 
-            ], 
-            <span class="hljs-string">"selectivityEstimate"</span> : <span class="hljs-number">1</span>, 
-            <span class="hljs-string">"unique"</span> : <span class="hljs-literal">true</span>, 
-            <span class="hljs-string">"sparse"</span> : <span class="hljs-literal">false</span> 
-          } 
-        ], 
-        <span class="hljs-string">"isSmart"</span> : <span class="hljs-literal">false</span>, 
-        <span class="hljs-string">"isSystem"</span> : <span class="hljs-literal">true</span>, 
-        <span class="hljs-string">"isVolatile"</span> : <span class="hljs-literal">false</span>, 
-        <span class="hljs-string">"journalSize"</span> : <span class="hljs-number">1048576</span>, 
-        <span class="hljs-string">"keyOptions"</span> : { 
-          <span class="hljs-string">"type"</span> : <span class="hljs-string">"traditional"</span>, 
-          <span class="hljs-string">"allowUserKeys"</span> : <span class="hljs-literal">true</span>, 
-<<<<<<< HEAD
-          <span class="hljs-string">"lastValue"</span> : <span class="hljs-number">11395</span> 
+        <span class="hljs-string">"indexBuckets"</span> : <span class="hljs-number">8</span>, 
+        <span class="hljs-string">"indexes"</span> : [ 
+          { 
+            <span class="hljs-string">"id"</span> : <span class="hljs-string">"0"</span>, 
+            <span class="hljs-string">"type"</span> : <span class="hljs-string">"primary"</span>, 
+            <span class="hljs-string">"fields"</span> : [ 
+              <span class="hljs-string">"_key"</span> 
+            ], 
+            <span class="hljs-string">"selectivityEstimate"</span> : <span class="hljs-number">1</span>, 
+            <span class="hljs-string">"unique"</span> : <span class="hljs-literal">true</span>, 
+            <span class="hljs-string">"sparse"</span> : <span class="hljs-literal">false</span> 
+          } 
+        ], 
+        <span class="hljs-string">"isSmart"</span> : <span class="hljs-literal">false</span>, 
+        <span class="hljs-string">"isSystem"</span> : <span class="hljs-literal">true</span>, 
+        <span class="hljs-string">"isVolatile"</span> : <span class="hljs-literal">false</span>, 
+        <span class="hljs-string">"journalSize"</span> : <span class="hljs-number">1048576</span>, 
+        <span class="hljs-string">"keyOptions"</span> : { 
+          <span class="hljs-string">"type"</span> : <span class="hljs-string">"traditional"</span>, 
+          <span class="hljs-string">"allowUserKeys"</span> : <span class="hljs-literal">true</span>, 
+          <span class="hljs-string">"lastValue"</span> : <span class="hljs-number">11371</span> 
         }, 
         <span class="hljs-string">"name"</span> : <span class="hljs-string">"_modules"</span>, 
         <span class="hljs-string">"numberOfShards"</span> : <span class="hljs-number">1</span>, 
-        <span class="hljs-string">"planId"</span> : <span class="hljs-string">"15"</span>, 
-=======
-          <span class="hljs-string">"lastValue"</span> : <span class="hljs-number">11371</span> 
-        }, 
-        <span class="hljs-string">"name"</span> : <span class="hljs-string">"_modules"</span>, 
-        <span class="hljs-string">"numberOfShards"</span> : <span class="hljs-number">1</span>, 
         <span class="hljs-string">"planId"</span> : <span class="hljs-string">"13"</span>, 
->>>>>>> 59953d64
         <span class="hljs-string">"replicationFactor"</span> : <span class="hljs-number">2</span>, 
         <span class="hljs-string">"shardKeys"</span> : [ 
           <span class="hljs-string">"_key"</span> 
@@ -380,11 +364,7 @@
         <span class="hljs-string">"keyOptions"</span> : { 
           <span class="hljs-string">"type"</span> : <span class="hljs-string">"traditional"</span>, 
           <span class="hljs-string">"allowUserKeys"</span> : <span class="hljs-literal">true</span>, 
-<<<<<<< HEAD
-          <span class="hljs-string">"lastValue"</span> : <span class="hljs-number">12980</span> 
-=======
           <span class="hljs-string">"lastValue"</span> : <span class="hljs-number">12890</span> 
->>>>>>> 59953d64
         }, 
         <span class="hljs-string">"name"</span> : <span class="hljs-string">"_users"</span>, 
         <span class="hljs-string">"numberOfShards"</span> : <span class="hljs-number">1</span>, 
@@ -405,21 +385,12 @@
       <span class="hljs-string">"indexes"</span> : [ ], 
       <span class="hljs-string">"parameters"</span> : { 
         <span class="hljs-string">"allowUserKeys"</span> : <span class="hljs-literal">true</span>, 
-<<<<<<< HEAD
-        <span class="hljs-string">"cid"</span> : <span class="hljs-string">"109"</span>, 
-        <span class="hljs-string">"count"</span> : <span class="hljs-number">0</span>, 
-        <span class="hljs-string">"deleted"</span> : <span class="hljs-literal">false</span>, 
-        <span class="hljs-string">"doCompact"</span> : <span class="hljs-literal">true</span>, 
-        <span class="hljs-string">"globallyUniqueId"</span> : <span class="hljs-string">"h3DA1C04E3540/109"</span>, 
-        <span class="hljs-string">"id"</span> : <span class="hljs-string">"109"</span>, 
-=======
         <span class="hljs-string">"cid"</span> : <span class="hljs-string">"107"</span>, 
         <span class="hljs-string">"count"</span> : <span class="hljs-number">0</span>, 
         <span class="hljs-string">"deleted"</span> : <span class="hljs-literal">false</span>, 
         <span class="hljs-string">"doCompact"</span> : <span class="hljs-literal">true</span>, 
         <span class="hljs-string">"globallyUniqueId"</span> : <span class="hljs-string">"h1AA24B099AC2/107"</span>, 
         <span class="hljs-string">"id"</span> : <span class="hljs-string">"107"</span>, 
->>>>>>> 59953d64
         <span class="hljs-string">"indexBuckets"</span> : <span class="hljs-number">8</span>, 
         <span class="hljs-string">"indexes"</span> : [ 
           { 
@@ -444,11 +415,7 @@
         }, 
         <span class="hljs-string">"name"</span> : <span class="hljs-string">"animals"</span>, 
         <span class="hljs-string">"numberOfShards"</span> : <span class="hljs-number">1</span>, 
-<<<<<<< HEAD
-        <span class="hljs-string">"planId"</span> : <span class="hljs-string">"109"</span>, 
-=======
         <span class="hljs-string">"planId"</span> : <span class="hljs-string">"107"</span>, 
->>>>>>> 59953d64
         <span class="hljs-string">"replicationFactor"</span> : <span class="hljs-number">1</span>, 
         <span class="hljs-string">"shardKeys"</span> : [ 
           <span class="hljs-string">"_key"</span> 
@@ -465,21 +432,12 @@
       <span class="hljs-string">"indexes"</span> : [ ], 
       <span class="hljs-string">"parameters"</span> : { 
         <span class="hljs-string">"allowUserKeys"</span> : <span class="hljs-literal">true</span>, 
-<<<<<<< HEAD
-        <span class="hljs-string">"cid"</span> : <span class="hljs-string">"103"</span>, 
-        <span class="hljs-string">"count"</span> : <span class="hljs-number">0</span>, 
-        <span class="hljs-string">"deleted"</span> : <span class="hljs-literal">false</span>, 
-        <span class="hljs-string">"doCompact"</span> : <span class="hljs-literal">true</span>, 
-        <span class="hljs-string">"globallyUniqueId"</span> : <span class="hljs-string">"h3DA1C04E3540/103"</span>, 
-        <span class="hljs-string">"id"</span> : <span class="hljs-string">"103"</span>, 
-=======
         <span class="hljs-string">"cid"</span> : <span class="hljs-string">"101"</span>, 
         <span class="hljs-string">"count"</span> : <span class="hljs-number">0</span>, 
         <span class="hljs-string">"deleted"</span> : <span class="hljs-literal">false</span>, 
         <span class="hljs-string">"doCompact"</span> : <span class="hljs-literal">true</span>, 
         <span class="hljs-string">"globallyUniqueId"</span> : <span class="hljs-string">"h1AA24B099AC2/101"</span>, 
         <span class="hljs-string">"id"</span> : <span class="hljs-string">"101"</span>, 
->>>>>>> 59953d64
         <span class="hljs-string">"indexBuckets"</span> : <span class="hljs-number">8</span>, 
         <span class="hljs-string">"indexes"</span> : [ 
           { 
@@ -504,11 +462,7 @@
         }, 
         <span class="hljs-string">"name"</span> : <span class="hljs-string">"demo"</span>, 
         <span class="hljs-string">"numberOfShards"</span> : <span class="hljs-number">1</span>, 
-<<<<<<< HEAD
-        <span class="hljs-string">"planId"</span> : <span class="hljs-string">"103"</span>, 
-=======
         <span class="hljs-string">"planId"</span> : <span class="hljs-string">"101"</span>, 
->>>>>>> 59953d64
         <span class="hljs-string">"replicationFactor"</span> : <span class="hljs-number">1</span>, 
         <span class="hljs-string">"shardKeys"</span> : [ 
           <span class="hljs-string">"_key"</span> 
@@ -524,19 +478,10 @@
   ], 
   <span class="hljs-string">"state"</span> : { 
     <span class="hljs-string">"running"</span> : <span class="hljs-literal">true</span>, 
-<<<<<<< HEAD
-    <span class="hljs-string">"lastLogTick"</span> : <span class="hljs-string">"13015"</span>, 
-    <span class="hljs-string">"lastUncommittedLogTick"</span> : <span class="hljs-string">"13017"</span>, 
-    <span class="hljs-string">"totalEvents"</span> : <span class="hljs-number">4372</span>, 
-    <span class="hljs-string">"time"</span> : <span class="hljs-string">"2018-04-03T19:01:34Z"</span> 
-  }, 
-  <span class="hljs-string">"tick"</span> : <span class="hljs-string">"13017"</span> 
-=======
     <span class="hljs-string">"lastLogTick"</span> : <span class="hljs-string">"12932"</span>, 
     <span class="hljs-string">"lastUncommittedLogTick"</span> : <span class="hljs-string">"12936"</span>, 
     <span class="hljs-string">"totalEvents"</span> : <span class="hljs-number">4348</span>, 
     <span class="hljs-string">"time"</span> : <span class="hljs-string">"2018-04-05T13:57:17Z"</span> 
   }, 
   <span class="hljs-string">"tick"</span> : <span class="hljs-string">"12936"</span> 
->>>>>>> 59953d64
 }