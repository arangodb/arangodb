shell> curl --dump - http://localhost:8529/_api/replication/inventory

HTTP/<span class="hljs-number">1.1</span> <span class="hljs-number">200</span> OK
content-type: application/json; charset=utf<span class="hljs-number">-8</span>
x-content-type-options: nosniff

{ 
  <span class="hljs-string">"collections"</span> : [ 
    { 
      <span class="hljs-string">"parameters"</span> : { 
        <span class="hljs-string">"allowUserKeys"</span> : <span class="hljs-literal">true</span>, 
<<<<<<< HEAD
        <span class="hljs-string">"cid"</span> : <span class="hljs-string">"74"</span>, 
        <span class="hljs-string">"count"</span> : <span class="hljs-number">0</span>, 
        <span class="hljs-string">"deleted"</span> : <span class="hljs-literal">false</span>, 
        <span class="hljs-string">"doCompact"</span> : <span class="hljs-literal">true</span>, 
        <span class="hljs-string">"id"</span> : <span class="hljs-string">"74"</span>, 
=======
        <span class="hljs-string">"cid"</span> : <span class="hljs-string">"75"</span>, 
        <span class="hljs-string">"count"</span> : <span class="hljs-number">0</span>, 
        <span class="hljs-string">"deleted"</span> : <span class="hljs-literal">false</span>, 
        <span class="hljs-string">"doCompact"</span> : <span class="hljs-literal">true</span>, 
        <span class="hljs-string">"id"</span> : <span class="hljs-string">"75"</span>, 
>>>>>>> 358153b7
        <span class="hljs-string">"indexBuckets"</span> : <span class="hljs-number">8</span>, 
        <span class="hljs-string">"indexes"</span> : [ 
          { 
            <span class="hljs-string">"fields"</span> : [ 
              <span class="hljs-string">"_key"</span> 
            ], 
            <span class="hljs-string">"id"</span> : <span class="hljs-string">"0"</span>, 
            <span class="hljs-string">"selectivityEstimate"</span> : <span class="hljs-number">1</span>, 
            <span class="hljs-string">"sparse"</span> : <span class="hljs-literal">false</span>, 
            <span class="hljs-string">"type"</span> : <span class="hljs-string">"primary"</span>, 
            <span class="hljs-string">"unique"</span> : <span class="hljs-literal">true</span> 
          } 
        ], 
        <span class="hljs-string">"isSmart"</span> : <span class="hljs-literal">false</span>, 
        <span class="hljs-string">"isSystem"</span> : <span class="hljs-literal">true</span>, 
        <span class="hljs-string">"isVolatile"</span> : <span class="hljs-literal">false</span>, 
        <span class="hljs-string">"journalSize"</span> : <span class="hljs-number">4194304</span>, 
        <span class="hljs-string">"keyOptions"</span> : { 
          <span class="hljs-string">"allowUserKeys"</span> : <span class="hljs-literal">true</span>, 
          <span class="hljs-string">"lastValue"</span> : <span class="hljs-number">0</span>, 
          <span class="hljs-string">"type"</span> : <span class="hljs-string">"traditional"</span> 
        }, 
        <span class="hljs-string">"name"</span> : <span class="hljs-string">"_appbundles"</span>, 
        <span class="hljs-string">"numberOfShards"</span> : <span class="hljs-number">1</span>, 
<<<<<<< HEAD
        <span class="hljs-string">"planId"</span> : <span class="hljs-string">"74"</span>, 
=======
        <span class="hljs-string">"planId"</span> : <span class="hljs-string">"75"</span>, 
>>>>>>> 358153b7
        <span class="hljs-string">"replicationFactor"</span> : <span class="hljs-number">2</span>, 
        <span class="hljs-string">"shardKeys"</span> : [ 
          <span class="hljs-string">"_key"</span> 
        ], 
        <span class="hljs-string">"shards"</span> : { 
        }, 
        <span class="hljs-string">"status"</span> : <span class="hljs-number">3</span>, 
        <span class="hljs-string">"type"</span> : <span class="hljs-number">2</span>, 
        <span class="hljs-string">"version"</span> : <span class="hljs-number">6</span>, 
        <span class="hljs-string">"waitForSync"</span> : <span class="hljs-literal">false</span> 
      }, 
      <span class="hljs-string">"indexes"</span> : [ ] 
    }, 
    { 
      <span class="hljs-string">"parameters"</span> : { 
        <span class="hljs-string">"allowUserKeys"</span> : <span class="hljs-literal">true</span>, 
        <span class="hljs-string">"cid"</span> : <span class="hljs-string">"26"</span>, 
        <span class="hljs-string">"count"</span> : <span class="hljs-number">0</span>, 
        <span class="hljs-string">"deleted"</span> : <span class="hljs-literal">false</span>, 
        <span class="hljs-string">"doCompact"</span> : <span class="hljs-literal">true</span>, 
        <span class="hljs-string">"id"</span> : <span class="hljs-string">"26"</span>, 
        <span class="hljs-string">"indexBuckets"</span> : <span class="hljs-number">8</span>, 
        <span class="hljs-string">"indexes"</span> : [ 
          { 
            <span class="hljs-string">"fields"</span> : [ 
              <span class="hljs-string">"_key"</span> 
            ], 
            <span class="hljs-string">"id"</span> : <span class="hljs-string">"0"</span>, 
            <span class="hljs-string">"selectivityEstimate"</span> : <span class="hljs-number">1</span>, 
            <span class="hljs-string">"sparse"</span> : <span class="hljs-literal">false</span>, 
            <span class="hljs-string">"type"</span> : <span class="hljs-string">"primary"</span>, 
            <span class="hljs-string">"unique"</span> : <span class="hljs-literal">true</span> 
          } 
        ], 
        <span class="hljs-string">"isSmart"</span> : <span class="hljs-literal">false</span>, 
        <span class="hljs-string">"isSystem"</span> : <span class="hljs-literal">true</span>, 
        <span class="hljs-string">"isVolatile"</span> : <span class="hljs-literal">false</span>, 
        <span class="hljs-string">"journalSize"</span> : <span class="hljs-number">1048576</span>, 
        <span class="hljs-string">"keyOptions"</span> : { 
          <span class="hljs-string">"allowUserKeys"</span> : <span class="hljs-literal">true</span>, 
          <span class="hljs-string">"lastValue"</span> : <span class="hljs-number">0</span>, 
          <span class="hljs-string">"type"</span> : <span class="hljs-string">"traditional"</span> 
        }, 
        <span class="hljs-string">"name"</span> : <span class="hljs-string">"_aqlfunctions"</span>, 
        <span class="hljs-string">"numberOfShards"</span> : <span class="hljs-number">1</span>, 
        <span class="hljs-string">"planId"</span> : <span class="hljs-string">"26"</span>, 
        <span class="hljs-string">"replicationFactor"</span> : <span class="hljs-number">2</span>, 
        <span class="hljs-string">"shardKeys"</span> : [ 
          <span class="hljs-string">"_key"</span> 
        ], 
        <span class="hljs-string">"shards"</span> : { 
        }, 
        <span class="hljs-string">"status"</span> : <span class="hljs-number">3</span>, 
        <span class="hljs-string">"type"</span> : <span class="hljs-number">2</span>, 
        <span class="hljs-string">"version"</span> : <span class="hljs-number">6</span>, 
        <span class="hljs-string">"waitForSync"</span> : <span class="hljs-literal">false</span> 
      }, 
      <span class="hljs-string">"indexes"</span> : [ ] 
    }, 
    { 
      <span class="hljs-string">"parameters"</span> : { 
        <span class="hljs-string">"allowUserKeys"</span> : <span class="hljs-literal">true</span>, 
        <span class="hljs-string">"cid"</span> : <span class="hljs-string">"43"</span>, 
        <span class="hljs-string">"count"</span> : <span class="hljs-number">0</span>, 
        <span class="hljs-string">"deleted"</span> : <span class="hljs-literal">false</span>, 
        <span class="hljs-string">"doCompact"</span> : <span class="hljs-literal">true</span>, 
        <span class="hljs-string">"id"</span> : <span class="hljs-string">"43"</span>, 
        <span class="hljs-string">"indexBuckets"</span> : <span class="hljs-number">8</span>, 
        <span class="hljs-string">"indexes"</span> : [ 
          { 
            <span class="hljs-string">"fields"</span> : [ 
              <span class="hljs-string">"_key"</span> 
            ], 
            <span class="hljs-string">"id"</span> : <span class="hljs-string">"0"</span>, 
            <span class="hljs-string">"selectivityEstimate"</span> : <span class="hljs-number">1</span>, 
            <span class="hljs-string">"sparse"</span> : <span class="hljs-literal">false</span>, 
            <span class="hljs-string">"type"</span> : <span class="hljs-string">"primary"</span>, 
            <span class="hljs-string">"unique"</span> : <span class="hljs-literal">true</span> 
          } 
        ], 
        <span class="hljs-string">"isSmart"</span> : <span class="hljs-literal">false</span>, 
        <span class="hljs-string">"isSystem"</span> : <span class="hljs-literal">true</span>, 
        <span class="hljs-string">"isVolatile"</span> : <span class="hljs-literal">false</span>, 
        <span class="hljs-string">"journalSize"</span> : <span class="hljs-number">1048576</span>, 
        <span class="hljs-string">"keyOptions"</span> : { 
          <span class="hljs-string">"allowUserKeys"</span> : <span class="hljs-literal">true</span>, 
          <span class="hljs-string">"lastValue"</span> : <span class="hljs-number">0</span>, 
          <span class="hljs-string">"type"</span> : <span class="hljs-string">"traditional"</span> 
        }, 
        <span class="hljs-string">"name"</span> : <span class="hljs-string">"_frontend"</span>, 
        <span class="hljs-string">"numberOfShards"</span> : <span class="hljs-number">1</span>, 
        <span class="hljs-string">"planId"</span> : <span class="hljs-string">"43"</span>, 
        <span class="hljs-string">"replicationFactor"</span> : <span class="hljs-number">2</span>, 
        <span class="hljs-string">"shardKeys"</span> : [ 
          <span class="hljs-string">"_key"</span> 
        ], 
        <span class="hljs-string">"shards"</span> : { 
        }, 
        <span class="hljs-string">"status"</span> : <span class="hljs-number">3</span>, 
        <span class="hljs-string">"type"</span> : <span class="hljs-number">2</span>, 
        <span class="hljs-string">"version"</span> : <span class="hljs-number">6</span>, 
        <span class="hljs-string">"waitForSync"</span> : <span class="hljs-literal">false</span> 
      }, 
      <span class="hljs-string">"indexes"</span> : [ ] 
    }, 
    { 
      <span class="hljs-string">"parameters"</span> : { 
        <span class="hljs-string">"allowUserKeys"</span> : <span class="hljs-literal">true</span>, 
        <span class="hljs-string">"cid"</span> : <span class="hljs-string">"3"</span>, 
        <span class="hljs-string">"count"</span> : <span class="hljs-number">0</span>, 
        <span class="hljs-string">"deleted"</span> : <span class="hljs-literal">false</span>, 
        <span class="hljs-string">"doCompact"</span> : <span class="hljs-literal">true</span>, 
        <span class="hljs-string">"id"</span> : <span class="hljs-string">"3"</span>, 
        <span class="hljs-string">"indexBuckets"</span> : <span class="hljs-number">8</span>, 
        <span class="hljs-string">"indexes"</span> : [ 
          { 
            <span class="hljs-string">"fields"</span> : [ 
              <span class="hljs-string">"_key"</span> 
            ], 
            <span class="hljs-string">"id"</span> : <span class="hljs-string">"0"</span>, 
            <span class="hljs-string">"selectivityEstimate"</span> : <span class="hljs-number">1</span>, 
            <span class="hljs-string">"sparse"</span> : <span class="hljs-literal">false</span>, 
            <span class="hljs-string">"type"</span> : <span class="hljs-string">"primary"</span>, 
            <span class="hljs-string">"unique"</span> : <span class="hljs-literal">true</span> 
          } 
        ], 
        <span class="hljs-string">"isSmart"</span> : <span class="hljs-literal">false</span>, 
        <span class="hljs-string">"isSystem"</span> : <span class="hljs-literal">true</span>, 
        <span class="hljs-string">"isVolatile"</span> : <span class="hljs-literal">false</span>, 
        <span class="hljs-string">"journalSize"</span> : <span class="hljs-number">1048576</span>, 
        <span class="hljs-string">"keyOptions"</span> : { 
          <span class="hljs-string">"allowUserKeys"</span> : <span class="hljs-literal">true</span>, 
          <span class="hljs-string">"lastValue"</span> : <span class="hljs-number">0</span>, 
          <span class="hljs-string">"type"</span> : <span class="hljs-string">"traditional"</span> 
        }, 
        <span class="hljs-string">"name"</span> : <span class="hljs-string">"_graphs"</span>, 
        <span class="hljs-string">"numberOfShards"</span> : <span class="hljs-number">1</span>, 
        <span class="hljs-string">"planId"</span> : <span class="hljs-string">"3"</span>, 
        <span class="hljs-string">"replicationFactor"</span> : <span class="hljs-number">2</span>, 
        <span class="hljs-string">"shardKeys"</span> : [ 
          <span class="hljs-string">"_key"</span> 
        ], 
        <span class="hljs-string">"shards"</span> : { 
        }, 
        <span class="hljs-string">"status"</span> : <span class="hljs-number">3</span>, 
        <span class="hljs-string">"type"</span> : <span class="hljs-number">2</span>, 
        <span class="hljs-string">"version"</span> : <span class="hljs-number">6</span>, 
        <span class="hljs-string">"waitForSync"</span> : <span class="hljs-literal">false</span> 
      }, 
      <span class="hljs-string">"indexes"</span> : [ ] 
    }, 
    { 
      <span class="hljs-string">"parameters"</span> : { 
        <span class="hljs-string">"allowUserKeys"</span> : <span class="hljs-literal">true</span>, 
        <span class="hljs-string">"cid"</span> : <span class="hljs-string">"11"</span>, 
        <span class="hljs-string">"count"</span> : <span class="hljs-number">0</span>, 
        <span class="hljs-string">"deleted"</span> : <span class="hljs-literal">false</span>, 
        <span class="hljs-string">"doCompact"</span> : <span class="hljs-literal">true</span>, 
        <span class="hljs-string">"id"</span> : <span class="hljs-string">"11"</span>, 
        <span class="hljs-string">"indexBuckets"</span> : <span class="hljs-number">8</span>, 
        <span class="hljs-string">"indexes"</span> : [ 
          { 
            <span class="hljs-string">"fields"</span> : [ 
              <span class="hljs-string">"_key"</span> 
            ], 
            <span class="hljs-string">"id"</span> : <span class="hljs-string">"0"</span>, 
            <span class="hljs-string">"selectivityEstimate"</span> : <span class="hljs-number">1</span>, 
            <span class="hljs-string">"sparse"</span> : <span class="hljs-literal">false</span>, 
            <span class="hljs-string">"type"</span> : <span class="hljs-string">"primary"</span>, 
            <span class="hljs-string">"unique"</span> : <span class="hljs-literal">true</span> 
          } 
        ], 
        <span class="hljs-string">"isSmart"</span> : <span class="hljs-literal">false</span>, 
        <span class="hljs-string">"isSystem"</span> : <span class="hljs-literal">true</span>, 
        <span class="hljs-string">"isVolatile"</span> : <span class="hljs-literal">false</span>, 
        <span class="hljs-string">"journalSize"</span> : <span class="hljs-number">1048576</span>, 
        <span class="hljs-string">"keyOptions"</span> : { 
          <span class="hljs-string">"allowUserKeys"</span> : <span class="hljs-literal">true</span>, 
          <span class="hljs-string">"lastValue"</span> : <span class="hljs-number">0</span>, 
          <span class="hljs-string">"type"</span> : <span class="hljs-string">"traditional"</span> 
        }, 
        <span class="hljs-string">"name"</span> : <span class="hljs-string">"_modules"</span>, 
        <span class="hljs-string">"numberOfShards"</span> : <span class="hljs-number">1</span>, 
        <span class="hljs-string">"planId"</span> : <span class="hljs-string">"11"</span>, 
        <span class="hljs-string">"replicationFactor"</span> : <span class="hljs-number">2</span>, 
        <span class="hljs-string">"shardKeys"</span> : [ 
          <span class="hljs-string">"_key"</span> 
        ], 
        <span class="hljs-string">"shards"</span> : { 
        }, 
        <span class="hljs-string">"status"</span> : <span class="hljs-number">3</span>, 
        <span class="hljs-string">"type"</span> : <span class="hljs-number">2</span>, 
        <span class="hljs-string">"version"</span> : <span class="hljs-number">6</span>, 
        <span class="hljs-string">"waitForSync"</span> : <span class="hljs-literal">false</span> 
      }, 
      <span class="hljs-string">"indexes"</span> : [ ] 
    }, 
    { 
      <span class="hljs-string">"parameters"</span> : { 
        <span class="hljs-string">"allowUserKeys"</span> : <span class="hljs-literal">true</span>, 
        <span class="hljs-string">"cid"</span> : <span class="hljs-string">"13"</span>, 
        <span class="hljs-string">"count"</span> : <span class="hljs-number">0</span>, 
        <span class="hljs-string">"deleted"</span> : <span class="hljs-literal">false</span>, 
        <span class="hljs-string">"doCompact"</span> : <span class="hljs-literal">true</span>, 
        <span class="hljs-string">"id"</span> : <span class="hljs-string">"13"</span>, 
        <span class="hljs-string">"indexBuckets"</span> : <span class="hljs-number">8</span>, 
        <span class="hljs-string">"indexes"</span> : [ 
          { 
            <span class="hljs-string">"fields"</span> : [ 
              <span class="hljs-string">"_key"</span> 
            ], 
            <span class="hljs-string">"id"</span> : <span class="hljs-string">"0"</span>, 
            <span class="hljs-string">"selectivityEstimate"</span> : <span class="hljs-number">1</span>, 
            <span class="hljs-string">"sparse"</span> : <span class="hljs-literal">false</span>, 
            <span class="hljs-string">"type"</span> : <span class="hljs-string">"primary"</span>, 
            <span class="hljs-string">"unique"</span> : <span class="hljs-literal">true</span> 
          } 
        ], 
        <span class="hljs-string">"isSmart"</span> : <span class="hljs-literal">false</span>, 
        <span class="hljs-string">"isSystem"</span> : <span class="hljs-literal">true</span>, 
        <span class="hljs-string">"isVolatile"</span> : <span class="hljs-literal">false</span>, 
        <span class="hljs-string">"journalSize"</span> : <span class="hljs-number">4194304</span>, 
        <span class="hljs-string">"keyOptions"</span> : { 
          <span class="hljs-string">"allowUserKeys"</span> : <span class="hljs-literal">true</span>, 
          <span class="hljs-string">"lastValue"</span> : <span class="hljs-number">0</span>, 
          <span class="hljs-string">"type"</span> : <span class="hljs-string">"traditional"</span> 
        }, 
        <span class="hljs-string">"name"</span> : <span class="hljs-string">"_routing"</span>, 
        <span class="hljs-string">"numberOfShards"</span> : <span class="hljs-number">1</span>, 
        <span class="hljs-string">"planId"</span> : <span class="hljs-string">"13"</span>, 
        <span class="hljs-string">"replicationFactor"</span> : <span class="hljs-number">2</span>, 
        <span class="hljs-string">"shardKeys"</span> : [ 
          <span class="hljs-string">"_key"</span> 
        ], 
        <span class="hljs-string">"shards"</span> : { 
        }, 
        <span class="hljs-string">"status"</span> : <span class="hljs-number">3</span>, 
        <span class="hljs-string">"type"</span> : <span class="hljs-number">2</span>, 
        <span class="hljs-string">"version"</span> : <span class="hljs-number">6</span>, 
        <span class="hljs-string">"waitForSync"</span> : <span class="hljs-literal">false</span> 
      }, 
      <span class="hljs-string">"indexes"</span> : [ ] 
    }, 
    { 
      <span class="hljs-string">"parameters"</span> : { 
        <span class="hljs-string">"allowUserKeys"</span> : <span class="hljs-literal">true</span>, 
        <span class="hljs-string">"cid"</span> : <span class="hljs-string">"6"</span>, 
        <span class="hljs-string">"count"</span> : <span class="hljs-number">0</span>, 
        <span class="hljs-string">"deleted"</span> : <span class="hljs-literal">false</span>, 
        <span class="hljs-string">"doCompact"</span> : <span class="hljs-literal">true</span>, 
        <span class="hljs-string">"id"</span> : <span class="hljs-string">"6"</span>, 
        <span class="hljs-string">"indexBuckets"</span> : <span class="hljs-number">8</span>, 
        <span class="hljs-string">"indexes"</span> : [ 
          { 
            <span class="hljs-string">"fields"</span> : [ 
              <span class="hljs-string">"_key"</span> 
            ], 
            <span class="hljs-string">"id"</span> : <span class="hljs-string">"0"</span>, 
            <span class="hljs-string">"selectivityEstimate"</span> : <span class="hljs-number">1</span>, 
            <span class="hljs-string">"sparse"</span> : <span class="hljs-literal">false</span>, 
            <span class="hljs-string">"type"</span> : <span class="hljs-string">"primary"</span>, 
            <span class="hljs-string">"unique"</span> : <span class="hljs-literal">true</span> 
          }, 
          { 
            <span class="hljs-string">"deduplicate"</span> : <span class="hljs-literal">true</span>, 
            <span class="hljs-string">"fields"</span> : [ 
              <span class="hljs-string">"user"</span> 
            ], 
            <span class="hljs-string">"id"</span> : <span class="hljs-string">"9"</span>, 
            <span class="hljs-string">"selectivityEstimate"</span> : <span class="hljs-number">1</span>, 
            <span class="hljs-string">"sparse"</span> : <span class="hljs-literal">true</span>, 
            <span class="hljs-string">"type"</span> : <span class="hljs-string">"hash"</span>, 
            <span class="hljs-string">"unique"</span> : <span class="hljs-literal">true</span> 
          } 
        ], 
        <span class="hljs-string">"isSmart"</span> : <span class="hljs-literal">false</span>, 
        <span class="hljs-string">"isSystem"</span> : <span class="hljs-literal">true</span>, 
        <span class="hljs-string">"isVolatile"</span> : <span class="hljs-literal">false</span>, 
        <span class="hljs-string">"journalSize"</span> : <span class="hljs-number">4194304</span>, 
        <span class="hljs-string">"keyOptions"</span> : { 
          <span class="hljs-string">"allowUserKeys"</span> : <span class="hljs-literal">true</span>, 
          <span class="hljs-string">"lastValue"</span> : <span class="hljs-number">0</span>, 
          <span class="hljs-string">"type"</span> : <span class="hljs-string">"traditional"</span> 
        }, 
        <span class="hljs-string">"name"</span> : <span class="hljs-string">"_users"</span>, 
        <span class="hljs-string">"numberOfShards"</span> : <span class="hljs-number">1</span>, 
        <span class="hljs-string">"planId"</span> : <span class="hljs-string">"6"</span>, 
        <span class="hljs-string">"replicationFactor"</span> : <span class="hljs-number">2</span>, 
        <span class="hljs-string">"shardKeys"</span> : [ 
          <span class="hljs-string">"user"</span> 
        ], 
        <span class="hljs-string">"shards"</span> : { 
        }, 
        <span class="hljs-string">"status"</span> : <span class="hljs-number">3</span>, 
        <span class="hljs-string">"type"</span> : <span class="hljs-number">2</span>, 
        <span class="hljs-string">"version"</span> : <span class="hljs-number">6</span>, 
        <span class="hljs-string">"waitForSync"</span> : <span class="hljs-literal">false</span> 
      }, 
      <span class="hljs-string">"indexes"</span> : [ 
        { 
          <span class="hljs-string">"deduplicate"</span> : <span class="hljs-literal">true</span>, 
          <span class="hljs-string">"fields"</span> : [ 
            <span class="hljs-string">"user"</span> 
          ], 
          <span class="hljs-string">"id"</span> : <span class="hljs-string">"9"</span>, 
          <span class="hljs-string">"selectivityEstimate"</span> : <span class="hljs-number">1</span>, 
          <span class="hljs-string">"sparse"</span> : <span class="hljs-literal">true</span>, 
          <span class="hljs-string">"type"</span> : <span class="hljs-string">"hash"</span>, 
          <span class="hljs-string">"unique"</span> : <span class="hljs-literal">true</span> 
        } 
      ] 
    }, 
    { 
      <span class="hljs-string">"parameters"</span> : { 
        <span class="hljs-string">"allowUserKeys"</span> : <span class="hljs-literal">true</span>, 
        <span class="hljs-string">"cid"</span> : <span class="hljs-string">"98"</span>, 
        <span class="hljs-string">"count"</span> : <span class="hljs-number">0</span>, 
        <span class="hljs-string">"deleted"</span> : <span class="hljs-literal">false</span>, 
        <span class="hljs-string">"doCompact"</span> : <span class="hljs-literal">true</span>, 
        <span class="hljs-string">"id"</span> : <span class="hljs-string">"98"</span>, 
        <span class="hljs-string">"indexBuckets"</span> : <span class="hljs-number">8</span>, 
        <span class="hljs-string">"indexes"</span> : [ 
          { 
            <span class="hljs-string">"fields"</span> : [ 
              <span class="hljs-string">"_key"</span> 
            ], 
            <span class="hljs-string">"id"</span> : <span class="hljs-string">"0"</span>, 
            <span class="hljs-string">"selectivityEstimate"</span> : <span class="hljs-number">1</span>, 
            <span class="hljs-string">"sparse"</span> : <span class="hljs-literal">false</span>, 
            <span class="hljs-string">"type"</span> : <span class="hljs-string">"primary"</span>, 
            <span class="hljs-string">"unique"</span> : <span class="hljs-literal">true</span> 
          } 
        ], 
        <span class="hljs-string">"isSmart"</span> : <span class="hljs-literal">false</span>, 
        <span class="hljs-string">"isSystem"</span> : <span class="hljs-literal">false</span>, 
        <span class="hljs-string">"isVolatile"</span> : <span class="hljs-literal">false</span>, 
        <span class="hljs-string">"journalSize"</span> : <span class="hljs-number">33554432</span>, 
        <span class="hljs-string">"keyOptions"</span> : { 
          <span class="hljs-string">"allowUserKeys"</span> : <span class="hljs-literal">true</span>, 
          <span class="hljs-string">"lastValue"</span> : <span class="hljs-number">0</span>, 
          <span class="hljs-string">"type"</span> : <span class="hljs-string">"traditional"</span> 
        }, 
        <span class="hljs-string">"name"</span> : <span class="hljs-string">"animals"</span>, 
        <span class="hljs-string">"numberOfShards"</span> : <span class="hljs-number">1</span>, 
        <span class="hljs-string">"planId"</span> : <span class="hljs-string">"98"</span>, 
        <span class="hljs-string">"replicationFactor"</span> : <span class="hljs-number">1</span>, 
        <span class="hljs-string">"shardKeys"</span> : [ 
          <span class="hljs-string">"_key"</span> 
        ], 
        <span class="hljs-string">"shards"</span> : { 
        }, 
        <span class="hljs-string">"status"</span> : <span class="hljs-number">3</span>, 
        <span class="hljs-string">"type"</span> : <span class="hljs-number">2</span>, 
        <span class="hljs-string">"version"</span> : <span class="hljs-number">6</span>, 
        <span class="hljs-string">"waitForSync"</span> : <span class="hljs-literal">false</span> 
      }, 
      <span class="hljs-string">"indexes"</span> : [ ] 
    }, 
    { 
      <span class="hljs-string">"parameters"</span> : { 
        <span class="hljs-string">"allowUserKeys"</span> : <span class="hljs-literal">true</span>, 
        <span class="hljs-string">"cid"</span> : <span class="hljs-string">"93"</span>, 
        <span class="hljs-string">"count"</span> : <span class="hljs-number">0</span>, 
        <span class="hljs-string">"deleted"</span> : <span class="hljs-literal">false</span>, 
        <span class="hljs-string">"doCompact"</span> : <span class="hljs-literal">true</span>, 
        <span class="hljs-string">"id"</span> : <span class="hljs-string">"93"</span>, 
        <span class="hljs-string">"indexBuckets"</span> : <span class="hljs-number">8</span>, 
        <span class="hljs-string">"indexes"</span> : [ 
          { 
            <span class="hljs-string">"fields"</span> : [ 
              <span class="hljs-string">"_key"</span> 
            ], 
            <span class="hljs-string">"id"</span> : <span class="hljs-string">"0"</span>, 
            <span class="hljs-string">"selectivityEstimate"</span> : <span class="hljs-number">1</span>, 
            <span class="hljs-string">"sparse"</span> : <span class="hljs-literal">false</span>, 
            <span class="hljs-string">"type"</span> : <span class="hljs-string">"primary"</span>, 
            <span class="hljs-string">"unique"</span> : <span class="hljs-literal">true</span> 
          } 
        ], 
        <span class="hljs-string">"isSmart"</span> : <span class="hljs-literal">false</span>, 
        <span class="hljs-string">"isSystem"</span> : <span class="hljs-literal">false</span>, 
        <span class="hljs-string">"isVolatile"</span> : <span class="hljs-literal">false</span>, 
        <span class="hljs-string">"journalSize"</span> : <span class="hljs-number">33554432</span>, 
        <span class="hljs-string">"keyOptions"</span> : { 
          <span class="hljs-string">"allowUserKeys"</span> : <span class="hljs-literal">true</span>, 
          <span class="hljs-string">"lastValue"</span> : <span class="hljs-number">0</span>, 
          <span class="hljs-string">"type"</span> : <span class="hljs-string">"traditional"</span> 
        }, 
        <span class="hljs-string">"name"</span> : <span class="hljs-string">"demo"</span>, 
        <span class="hljs-string">"numberOfShards"</span> : <span class="hljs-number">1</span>, 
        <span class="hljs-string">"planId"</span> : <span class="hljs-string">"93"</span>, 
        <span class="hljs-string">"replicationFactor"</span> : <span class="hljs-number">1</span>, 
        <span class="hljs-string">"shardKeys"</span> : [ 
          <span class="hljs-string">"_key"</span> 
        ], 
        <span class="hljs-string">"shards"</span> : { 
        }, 
        <span class="hljs-string">"status"</span> : <span class="hljs-number">3</span>, 
        <span class="hljs-string">"type"</span> : <span class="hljs-number">2</span>, 
        <span class="hljs-string">"version"</span> : <span class="hljs-number">6</span>, 
        <span class="hljs-string">"waitForSync"</span> : <span class="hljs-literal">false</span> 
      }, 
      <span class="hljs-string">"indexes"</span> : [ ] 
    } 
  ], 
  <span class="hljs-string">"state"</span> : { 
    <span class="hljs-string">"running"</span> : <span class="hljs-literal">true</span>, 
<<<<<<< HEAD
    <span class="hljs-string">"lastLogTick"</span> : <span class="hljs-string">"11650"</span>, 
    <span class="hljs-string">"lastUncommittedLogTick"</span> : <span class="hljs-string">"11660"</span>, 
    <span class="hljs-string">"totalEvents"</span> : <span class="hljs-number">4125</span>, 
    <span class="hljs-string">"time"</span> : <span class="hljs-string">"2019-03-07T01:42:58Z"</span> 
=======
    <span class="hljs-string">"lastLogTick"</span> : <span class="hljs-string">"11649"</span>, 
    <span class="hljs-string">"lastUncommittedLogTick"</span> : <span class="hljs-string">"11660"</span>, 
    <span class="hljs-string">"totalEvents"</span> : <span class="hljs-number">4124</span>, 
    <span class="hljs-string">"time"</span> : <span class="hljs-string">"2019-01-31T17:46:12Z"</span> 
>>>>>>> 358153b7
  }, 
  <span class="hljs-string">"tick"</span> : <span class="hljs-string">"11660"</span> 
}<|MERGE_RESOLUTION|>--- conflicted
+++ resolved
@@ -9,19 +9,11 @@
     { 
       <span class="hljs-string">"parameters"</span> : { 
         <span class="hljs-string">"allowUserKeys"</span> : <span class="hljs-literal">true</span>, 
-<<<<<<< HEAD
         <span class="hljs-string">"cid"</span> : <span class="hljs-string">"74"</span>, 
         <span class="hljs-string">"count"</span> : <span class="hljs-number">0</span>, 
         <span class="hljs-string">"deleted"</span> : <span class="hljs-literal">false</span>, 
         <span class="hljs-string">"doCompact"</span> : <span class="hljs-literal">true</span>, 
         <span class="hljs-string">"id"</span> : <span class="hljs-string">"74"</span>, 
-=======
-        <span class="hljs-string">"cid"</span> : <span class="hljs-string">"75"</span>, 
-        <span class="hljs-string">"count"</span> : <span class="hljs-number">0</span>, 
-        <span class="hljs-string">"deleted"</span> : <span class="hljs-literal">false</span>, 
-        <span class="hljs-string">"doCompact"</span> : <span class="hljs-literal">true</span>, 
-        <span class="hljs-string">"id"</span> : <span class="hljs-string">"75"</span>, 
->>>>>>> 358153b7
         <span class="hljs-string">"indexBuckets"</span> : <span class="hljs-number">8</span>, 
         <span class="hljs-string">"indexes"</span> : [ 
           { 
@@ -46,11 +38,7 @@
         }, 
         <span class="hljs-string">"name"</span> : <span class="hljs-string">"_appbundles"</span>, 
         <span class="hljs-string">"numberOfShards"</span> : <span class="hljs-number">1</span>, 
-<<<<<<< HEAD
         <span class="hljs-string">"planId"</span> : <span class="hljs-string">"74"</span>, 
-=======
-        <span class="hljs-string">"planId"</span> : <span class="hljs-string">"75"</span>, 
->>>>>>> 358153b7
         <span class="hljs-string">"replicationFactor"</span> : <span class="hljs-number">2</span>, 
         <span class="hljs-string">"shardKeys"</span> : [ 
           <span class="hljs-string">"_key"</span> 
@@ -458,17 +446,10 @@
   ], 
   <span class="hljs-string">"state"</span> : { 
     <span class="hljs-string">"running"</span> : <span class="hljs-literal">true</span>, 
-<<<<<<< HEAD
     <span class="hljs-string">"lastLogTick"</span> : <span class="hljs-string">"11650"</span>, 
     <span class="hljs-string">"lastUncommittedLogTick"</span> : <span class="hljs-string">"11660"</span>, 
     <span class="hljs-string">"totalEvents"</span> : <span class="hljs-number">4125</span>, 
     <span class="hljs-string">"time"</span> : <span class="hljs-string">"2019-03-07T01:42:58Z"</span> 
-=======
-    <span class="hljs-string">"lastLogTick"</span> : <span class="hljs-string">"11649"</span>, 
-    <span class="hljs-string">"lastUncommittedLogTick"</span> : <span class="hljs-string">"11660"</span>, 
-    <span class="hljs-string">"totalEvents"</span> : <span class="hljs-number">4124</span>, 
-    <span class="hljs-string">"time"</span> : <span class="hljs-string">"2019-01-31T17:46:12Z"</span> 
->>>>>>> 358153b7
   }, 
   <span class="hljs-string">"tick"</span> : <span class="hljs-string">"11660"</span> 
 }