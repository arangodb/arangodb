--- conflicted
+++ resolved
@@ -6,21 +6,13 @@
   { 
     <span class="hljs-string">"_key"</span> : <span class="hljs-string">"bob"</span>, 
     <span class="hljs-string">"_id"</span> : <span class="hljs-string">"male/bob"</span>, 
-<<<<<<< HEAD
-    <span class="hljs-string">"_rev"</span> : <span class="hljs-string">"20740"</span>, 
-=======
     <span class="hljs-string">"_rev"</span> : <span class="hljs-string">"20745"</span>, 
->>>>>>> 7e16f1ff
     <span class="hljs-string">"name"</span> : <span class="hljs-string">"Bob"</span> 
   }, 
   { 
     <span class="hljs-string">"_key"</span> : <span class="hljs-string">"diana"</span>, 
     <span class="hljs-string">"_id"</span> : <span class="hljs-string">"female/diana"</span>, 
-<<<<<<< HEAD
-    <span class="hljs-string">"_rev"</span> : <span class="hljs-string">"20747"</span>, 
-=======
     <span class="hljs-string">"_rev"</span> : <span class="hljs-string">"20752"</span>, 
->>>>>>> 7e16f1ff
     <span class="hljs-string">"name"</span> : <span class="hljs-string">"Diana"</span> 
   } 
 ]