arangosh&gt; <span class="hljs-keyword">var</span> examples = <span class="hljs-built_in">require</span>(<span class="hljs-string">"org/arangodb/graph-examples/example-graph.js"</span>);
arangosh&gt; <span class="hljs-keyword">var</span> graph = examples.loadGraph(<span class="hljs-string">"social"</span>);
arangosh&gt; <span class="hljs-keyword">var</span> query = graph._edges({type: <span class="hljs-string">"married"</span>});
arangosh&gt; query.vertices({name: <span class="hljs-string">"Alice"</span>}).toArray();
[ 
  { 
    <span class="hljs-string">"_id"</span> : <span class="hljs-string">"female/alice"</span>, 
    <span class="hljs-string">"_key"</span> : <span class="hljs-string">"alice"</span>, 
<<<<<<< HEAD
    <span class="hljs-string">"_rev"</span> : <span class="hljs-string">"1507386617"</span>, 
=======
    <span class="hljs-string">"_rev"</span> : <span class="hljs-string">"1506058796"</span>, 
>>>>>>> 1b8e6ddf
    <span class="hljs-string">"name"</span> : <span class="hljs-string">"Alice"</span> 
  } 
]<|MERGE_RESOLUTION|>--- conflicted
+++ resolved
@@ -6,11 +6,7 @@
   { 
     <span class="hljs-string">"_id"</span> : <span class="hljs-string">"female/alice"</span>, 
     <span class="hljs-string">"_key"</span> : <span class="hljs-string">"alice"</span>, 
-<<<<<<< HEAD
-    <span class="hljs-string">"_rev"</span> : <span class="hljs-string">"1507386617"</span>, 
-=======
     <span class="hljs-string">"_rev"</span> : <span class="hljs-string">"1506058796"</span>, 
->>>>>>> 1b8e6ddf
     <span class="hljs-string">"name"</span> : <span class="hljs-string">"Alice"</span> 
   } 
 ]