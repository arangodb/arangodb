shell> curl -X POST --data-binary @- --dump - http://localhost:8529/_api/cursor &lt;&lt;EOF
{ 
  <span class="hljs-string">"query"</span> : <span class="hljs-string">"FOR p IN products LIMIT 5 RETURN p"</span>, 
  <span class="hljs-string">"count"</span> : <span class="hljs-literal">true</span>, 
  <span class="hljs-string">"batchSize"</span> : <span class="hljs-number">2</span> 
}
EOF

HTTP/<span class="hljs-number">1.1</span> <span class="hljs-number">201</span> Created
content-type: application/json; charset=utf<span class="hljs-number">-8</span>

{ 
  <span class="hljs-string">"error"</span> : <span class="hljs-literal">false</span>, 
  <span class="hljs-string">"code"</span> : <span class="hljs-number">201</span>, 
  <span class="hljs-string">"result"</span> : [ 
    { 
<<<<<<< HEAD
      <span class="hljs-string">"_key"</span> : <span class="hljs-string">"9476"</span>, 
      <span class="hljs-string">"_id"</span> : <span class="hljs-string">"products/9476"</span>, 
      <span class="hljs-string">"_rev"</span> : <span class="hljs-string">"_T9XcKHm---"</span>, 
      <span class="hljs-string">"hello1"</span> : <span class="hljs-string">"world1"</span> 
    }, 
    { 
      <span class="hljs-string">"_key"</span> : <span class="hljs-string">"9489"</span>, 
      <span class="hljs-string">"_id"</span> : <span class="hljs-string">"products/9489"</span>, 
      <span class="hljs-string">"_rev"</span> : <span class="hljs-string">"_T9XcKHu---"</span>, 
=======
      <span class="hljs-string">"_key"</span> : <span class="hljs-string">"9444"</span>, 
      <span class="hljs-string">"_id"</span> : <span class="hljs-string">"products/9444"</span>, 
      <span class="hljs-string">"_rev"</span> : <span class="hljs-string">"_U-_px0m--_"</span>, 
      <span class="hljs-string">"hello2"</span> : <span class="hljs-string">"world1"</span> 
    }, 
    { 
      <span class="hljs-string">"_key"</span> : <span class="hljs-string">"9453"</span>, 
      <span class="hljs-string">"_id"</span> : <span class="hljs-string">"products/9453"</span>, 
      <span class="hljs-string">"_rev"</span> : <span class="hljs-string">"_U-_px0q--A"</span>, 
>>>>>>> 014de716
      <span class="hljs-string">"hello5"</span> : <span class="hljs-string">"world1"</span> 
    } 
  ], 
  <span class="hljs-string">"hasMore"</span> : <span class="hljs-literal">true</span>, 
<<<<<<< HEAD
  <span class="hljs-string">"id"</span> : <span class="hljs-string">"9492"</span>, 
=======
  <span class="hljs-string">"id"</span> : <span class="hljs-string">"9456"</span>, 
>>>>>>> 014de716
  <span class="hljs-string">"count"</span> : <span class="hljs-number">5</span>, 
  <span class="hljs-string">"extra"</span> : { 
    <span class="hljs-string">"stats"</span> : { 
      <span class="hljs-string">"writesExecuted"</span> : <span class="hljs-number">0</span>, 
      <span class="hljs-string">"writesIgnored"</span> : <span class="hljs-number">0</span>, 
      <span class="hljs-string">"scannedFull"</span> : <span class="hljs-number">5</span>, 
      <span class="hljs-string">"scannedIndex"</span> : <span class="hljs-number">0</span>, 
      <span class="hljs-string">"filtered"</span> : <span class="hljs-number">0</span>, 
<<<<<<< HEAD
      <span class="hljs-string">"executionTime"</span> : <span class="hljs-number">0.00023603439331054688</span> 
=======
      <span class="hljs-string">"executionTime"</span> : <span class="hljs-number">0.00025391578674316406</span> 
>>>>>>> 014de716
    }, 
    <span class="hljs-string">"warnings"</span> : [ ] 
  }, 
  <span class="hljs-string">"cached"</span> : <span class="hljs-literal">false</span> 
}
<<<<<<< HEAD
shell> curl -X DELETE --dump - http://localhost:8529/_api/cursor/9492
=======
shell> curl -X DELETE --dump - http://localhost:8529/_api/cursor/9456
>>>>>>> 014de716
<|MERGE_RESOLUTION|>--- conflicted
+++ resolved
@@ -14,17 +14,6 @@
   <span class="hljs-string">"code"</span> : <span class="hljs-number">201</span>, 
   <span class="hljs-string">"result"</span> : [ 
     { 
-<<<<<<< HEAD
-      <span class="hljs-string">"_key"</span> : <span class="hljs-string">"9476"</span>, 
-      <span class="hljs-string">"_id"</span> : <span class="hljs-string">"products/9476"</span>, 
-      <span class="hljs-string">"_rev"</span> : <span class="hljs-string">"_T9XcKHm---"</span>, 
-      <span class="hljs-string">"hello1"</span> : <span class="hljs-string">"world1"</span> 
-    }, 
-    { 
-      <span class="hljs-string">"_key"</span> : <span class="hljs-string">"9489"</span>, 
-      <span class="hljs-string">"_id"</span> : <span class="hljs-string">"products/9489"</span>, 
-      <span class="hljs-string">"_rev"</span> : <span class="hljs-string">"_T9XcKHu---"</span>, 
-=======
       <span class="hljs-string">"_key"</span> : <span class="hljs-string">"9444"</span>, 
       <span class="hljs-string">"_id"</span> : <span class="hljs-string">"products/9444"</span>, 
       <span class="hljs-string">"_rev"</span> : <span class="hljs-string">"_U-_px0m--_"</span>, 
@@ -34,16 +23,11 @@
       <span class="hljs-string">"_key"</span> : <span class="hljs-string">"9453"</span>, 
       <span class="hljs-string">"_id"</span> : <span class="hljs-string">"products/9453"</span>, 
       <span class="hljs-string">"_rev"</span> : <span class="hljs-string">"_U-_px0q--A"</span>, 
->>>>>>> 014de716
       <span class="hljs-string">"hello5"</span> : <span class="hljs-string">"world1"</span> 
     } 
   ], 
   <span class="hljs-string">"hasMore"</span> : <span class="hljs-literal">true</span>, 
-<<<<<<< HEAD
-  <span class="hljs-string">"id"</span> : <span class="hljs-string">"9492"</span>, 
-=======
   <span class="hljs-string">"id"</span> : <span class="hljs-string">"9456"</span>, 
->>>>>>> 014de716
   <span class="hljs-string">"count"</span> : <span class="hljs-number">5</span>, 
   <span class="hljs-string">"extra"</span> : { 
     <span class="hljs-string">"stats"</span> : { 
@@ -52,18 +36,10 @@
       <span class="hljs-string">"scannedFull"</span> : <span class="hljs-number">5</span>, 
       <span class="hljs-string">"scannedIndex"</span> : <span class="hljs-number">0</span>, 
       <span class="hljs-string">"filtered"</span> : <span class="hljs-number">0</span>, 
-<<<<<<< HEAD
-      <span class="hljs-string">"executionTime"</span> : <span class="hljs-number">0.00023603439331054688</span> 
-=======
       <span class="hljs-string">"executionTime"</span> : <span class="hljs-number">0.00025391578674316406</span> 
->>>>>>> 014de716
     }, 
     <span class="hljs-string">"warnings"</span> : [ ] 
   }, 
   <span class="hljs-string">"cached"</span> : <span class="hljs-literal">false</span> 
 }
-<<<<<<< HEAD
-shell> curl -X DELETE --dump - http://localhost:8529/_api/cursor/9492
-=======
 shell> curl -X DELETE --dump - http://localhost:8529/_api/cursor/9456
->>>>>>> 014de716
