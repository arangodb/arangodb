arangosh&gt; <span class="hljs-keyword">var</span> examples = <span class="hljs-built_in">require</span>(<span class="hljs-string">"@arangodb/graph-examples/example-graph.js"</span>);
arangosh&gt; <span class="hljs-keyword">var</span> g = examples.loadGraph(<span class="hljs-string">"knows_graph"</span>);
arangosh&gt; db.persons.toArray()
[ 
  { 
    <span class="hljs-string">"_key"</span> : <span class="hljs-string">"bob"</span>, 
    <span class="hljs-string">"_id"</span> : <span class="hljs-string">"persons/bob"</span>, 
<<<<<<< HEAD
    <span class="hljs-string">"_rev"</span> : <span class="hljs-string">"_Wmxkd-m--_"</span>, 
=======
    <span class="hljs-string">"_rev"</span> : <span class="hljs-string">"_WnWXFU---_"</span>, 
>>>>>>> 59953d64
    <span class="hljs-string">"name"</span> : <span class="hljs-string">"Bob"</span> 
  }, 
  { 
    <span class="hljs-string">"_key"</span> : <span class="hljs-string">"charlie"</span>, 
    <span class="hljs-string">"_id"</span> : <span class="hljs-string">"persons/charlie"</span>, 
<<<<<<< HEAD
    <span class="hljs-string">"_rev"</span> : <span class="hljs-string">"_Wmxkd-q--_"</span>, 
=======
    <span class="hljs-string">"_rev"</span> : <span class="hljs-string">"_WnWXFU---B"</span>, 
>>>>>>> 59953d64
    <span class="hljs-string">"name"</span> : <span class="hljs-string">"Charlie"</span> 
  }, 
  { 
    <span class="hljs-string">"_key"</span> : <span class="hljs-string">"dave"</span>, 
    <span class="hljs-string">"_id"</span> : <span class="hljs-string">"persons/dave"</span>, 
<<<<<<< HEAD
    <span class="hljs-string">"_rev"</span> : <span class="hljs-string">"_Wmxkd-u--_"</span>, 
=======
    <span class="hljs-string">"_rev"</span> : <span class="hljs-string">"_WnWXFUC--_"</span>, 
>>>>>>> 59953d64
    <span class="hljs-string">"name"</span> : <span class="hljs-string">"Dave"</span> 
  }, 
  { 
    <span class="hljs-string">"_key"</span> : <span class="hljs-string">"eve"</span>, 
    <span class="hljs-string">"_id"</span> : <span class="hljs-string">"persons/eve"</span>, 
<<<<<<< HEAD
    <span class="hljs-string">"_rev"</span> : <span class="hljs-string">"_Wmxkd-y--_"</span>, 
=======
    <span class="hljs-string">"_rev"</span> : <span class="hljs-string">"_WnWXFUC--B"</span>, 
>>>>>>> 59953d64
    <span class="hljs-string">"name"</span> : <span class="hljs-string">"Eve"</span> 
  }, 
  { 
    <span class="hljs-string">"_key"</span> : <span class="hljs-string">"alice"</span>, 
    <span class="hljs-string">"_id"</span> : <span class="hljs-string">"persons/alice"</span>, 
<<<<<<< HEAD
    <span class="hljs-string">"_rev"</span> : <span class="hljs-string">"_Wmxkd-i--_"</span>, 
=======
    <span class="hljs-string">"_rev"</span> : <span class="hljs-string">"_WnWXFT6--_"</span>, 
>>>>>>> 59953d64
    <span class="hljs-string">"name"</span> : <span class="hljs-string">"Alice"</span> 
  } 
]
arangosh&gt; db.knows.toArray();
[ 
  { 
<<<<<<< HEAD
    <span class="hljs-string">"_key"</span> : <span class="hljs-string">"37766"</span>, 
    <span class="hljs-string">"_id"</span> : <span class="hljs-string">"knows/37766"</span>, 
    <span class="hljs-string">"_from"</span> : <span class="hljs-string">"persons/eve"</span>, 
    <span class="hljs-string">"_to"</span> : <span class="hljs-string">"persons/alice"</span>, 
    <span class="hljs-string">"_rev"</span> : <span class="hljs-string">"_Wmxkd_---_"</span>, 
    <span class="hljs-string">"vertex"</span> : <span class="hljs-string">"eve"</span> 
  }, 
  { 
    <span class="hljs-string">"_key"</span> : <span class="hljs-string">"37763"</span>, 
    <span class="hljs-string">"_id"</span> : <span class="hljs-string">"knows/37763"</span>, 
    <span class="hljs-string">"_from"</span> : <span class="hljs-string">"persons/bob"</span>, 
    <span class="hljs-string">"_to"</span> : <span class="hljs-string">"persons/dave"</span>, 
    <span class="hljs-string">"_rev"</span> : <span class="hljs-string">"_Wmxkd-6--_"</span>, 
    <span class="hljs-string">"vertex"</span> : <span class="hljs-string">"bob"</span> 
  }, 
  { 
    <span class="hljs-string">"_key"</span> : <span class="hljs-string">"37769"</span>, 
    <span class="hljs-string">"_id"</span> : <span class="hljs-string">"knows/37769"</span>, 
    <span class="hljs-string">"_from"</span> : <span class="hljs-string">"persons/eve"</span>, 
    <span class="hljs-string">"_to"</span> : <span class="hljs-string">"persons/bob"</span>, 
    <span class="hljs-string">"_rev"</span> : <span class="hljs-string">"_Wmxkd_C--_"</span>, 
    <span class="hljs-string">"vertex"</span> : <span class="hljs-string">"eve"</span> 
  }, 
  { 
    <span class="hljs-string">"_key"</span> : <span class="hljs-string">"37756"</span>, 
    <span class="hljs-string">"_id"</span> : <span class="hljs-string">"knows/37756"</span>, 
    <span class="hljs-string">"_from"</span> : <span class="hljs-string">"persons/alice"</span>, 
    <span class="hljs-string">"_to"</span> : <span class="hljs-string">"persons/bob"</span>, 
    <span class="hljs-string">"_rev"</span> : <span class="hljs-string">"_Wmxkd-2--_"</span>, 
    <span class="hljs-string">"vertex"</span> : <span class="hljs-string">"alice"</span> 
  }, 
  { 
    <span class="hljs-string">"_key"</span> : <span class="hljs-string">"37760"</span>, 
    <span class="hljs-string">"_id"</span> : <span class="hljs-string">"knows/37760"</span>, 
    <span class="hljs-string">"_from"</span> : <span class="hljs-string">"persons/bob"</span>, 
    <span class="hljs-string">"_to"</span> : <span class="hljs-string">"persons/charlie"</span>, 
    <span class="hljs-string">"_rev"</span> : <span class="hljs-string">"_Wmxkd-2--B"</span>, 
    <span class="hljs-string">"vertex"</span> : <span class="hljs-string">"bob"</span> 
=======
    <span class="hljs-string">"_key"</span> : <span class="hljs-string">"37425"</span>, 
    <span class="hljs-string">"_id"</span> : <span class="hljs-string">"knows/37425"</span>, 
    <span class="hljs-string">"_from"</span> : <span class="hljs-string">"persons/bob"</span>, 
    <span class="hljs-string">"_to"</span> : <span class="hljs-string">"persons/dave"</span>, 
    <span class="hljs-string">"_rev"</span> : <span class="hljs-string">"_WnWXFUK--_"</span>, 
    <span class="hljs-string">"vertex"</span> : <span class="hljs-string">"bob"</span> 
  }, 
  { 
    <span class="hljs-string">"_key"</span> : <span class="hljs-string">"37428"</span>, 
    <span class="hljs-string">"_id"</span> : <span class="hljs-string">"knows/37428"</span>, 
    <span class="hljs-string">"_from"</span> : <span class="hljs-string">"persons/eve"</span>, 
    <span class="hljs-string">"_to"</span> : <span class="hljs-string">"persons/alice"</span>, 
    <span class="hljs-string">"_rev"</span> : <span class="hljs-string">"_WnWXFUK--B"</span>, 
    <span class="hljs-string">"vertex"</span> : <span class="hljs-string">"eve"</span> 
  }, 
  { 
    <span class="hljs-string">"_key"</span> : <span class="hljs-string">"37418"</span>, 
    <span class="hljs-string">"_id"</span> : <span class="hljs-string">"knows/37418"</span>, 
    <span class="hljs-string">"_from"</span> : <span class="hljs-string">"persons/alice"</span>, 
    <span class="hljs-string">"_to"</span> : <span class="hljs-string">"persons/bob"</span>, 
    <span class="hljs-string">"_rev"</span> : <span class="hljs-string">"_WnWXFUG--_"</span>, 
    <span class="hljs-string">"vertex"</span> : <span class="hljs-string">"alice"</span> 
  }, 
  { 
    <span class="hljs-string">"_key"</span> : <span class="hljs-string">"37422"</span>, 
    <span class="hljs-string">"_id"</span> : <span class="hljs-string">"knows/37422"</span>, 
    <span class="hljs-string">"_from"</span> : <span class="hljs-string">"persons/bob"</span>, 
    <span class="hljs-string">"_to"</span> : <span class="hljs-string">"persons/charlie"</span>, 
    <span class="hljs-string">"_rev"</span> : <span class="hljs-string">"_WnWXFUG--B"</span>, 
    <span class="hljs-string">"vertex"</span> : <span class="hljs-string">"bob"</span> 
  }, 
  { 
    <span class="hljs-string">"_key"</span> : <span class="hljs-string">"37431"</span>, 
    <span class="hljs-string">"_id"</span> : <span class="hljs-string">"knows/37431"</span>, 
    <span class="hljs-string">"_from"</span> : <span class="hljs-string">"persons/eve"</span>, 
    <span class="hljs-string">"_to"</span> : <span class="hljs-string">"persons/bob"</span>, 
    <span class="hljs-string">"_rev"</span> : <span class="hljs-string">"_WnWXFUO--_"</span>, 
    <span class="hljs-string">"vertex"</span> : <span class="hljs-string">"eve"</span> 
>>>>>>> 59953d64
  } 
]
arangosh&gt; examples.dropGraph(<span class="hljs-string">"knows_graph"</span>);
<span class="hljs-literal">true</span><|MERGE_RESOLUTION|>--- conflicted
+++ resolved
@@ -5,97 +5,37 @@
   { 
     <span class="hljs-string">"_key"</span> : <span class="hljs-string">"bob"</span>, 
     <span class="hljs-string">"_id"</span> : <span class="hljs-string">"persons/bob"</span>, 
-<<<<<<< HEAD
-    <span class="hljs-string">"_rev"</span> : <span class="hljs-string">"_Wmxkd-m--_"</span>, 
-=======
     <span class="hljs-string">"_rev"</span> : <span class="hljs-string">"_WnWXFU---_"</span>, 
->>>>>>> 59953d64
     <span class="hljs-string">"name"</span> : <span class="hljs-string">"Bob"</span> 
   }, 
   { 
     <span class="hljs-string">"_key"</span> : <span class="hljs-string">"charlie"</span>, 
     <span class="hljs-string">"_id"</span> : <span class="hljs-string">"persons/charlie"</span>, 
-<<<<<<< HEAD
-    <span class="hljs-string">"_rev"</span> : <span class="hljs-string">"_Wmxkd-q--_"</span>, 
-=======
     <span class="hljs-string">"_rev"</span> : <span class="hljs-string">"_WnWXFU---B"</span>, 
->>>>>>> 59953d64
     <span class="hljs-string">"name"</span> : <span class="hljs-string">"Charlie"</span> 
   }, 
   { 
     <span class="hljs-string">"_key"</span> : <span class="hljs-string">"dave"</span>, 
     <span class="hljs-string">"_id"</span> : <span class="hljs-string">"persons/dave"</span>, 
-<<<<<<< HEAD
-    <span class="hljs-string">"_rev"</span> : <span class="hljs-string">"_Wmxkd-u--_"</span>, 
-=======
     <span class="hljs-string">"_rev"</span> : <span class="hljs-string">"_WnWXFUC--_"</span>, 
->>>>>>> 59953d64
     <span class="hljs-string">"name"</span> : <span class="hljs-string">"Dave"</span> 
   }, 
   { 
     <span class="hljs-string">"_key"</span> : <span class="hljs-string">"eve"</span>, 
     <span class="hljs-string">"_id"</span> : <span class="hljs-string">"persons/eve"</span>, 
-<<<<<<< HEAD
-    <span class="hljs-string">"_rev"</span> : <span class="hljs-string">"_Wmxkd-y--_"</span>, 
-=======
     <span class="hljs-string">"_rev"</span> : <span class="hljs-string">"_WnWXFUC--B"</span>, 
->>>>>>> 59953d64
     <span class="hljs-string">"name"</span> : <span class="hljs-string">"Eve"</span> 
   }, 
   { 
     <span class="hljs-string">"_key"</span> : <span class="hljs-string">"alice"</span>, 
     <span class="hljs-string">"_id"</span> : <span class="hljs-string">"persons/alice"</span>, 
-<<<<<<< HEAD
-    <span class="hljs-string">"_rev"</span> : <span class="hljs-string">"_Wmxkd-i--_"</span>, 
-=======
     <span class="hljs-string">"_rev"</span> : <span class="hljs-string">"_WnWXFT6--_"</span>, 
->>>>>>> 59953d64
     <span class="hljs-string">"name"</span> : <span class="hljs-string">"Alice"</span> 
   } 
 ]
 arangosh&gt; db.knows.toArray();
 [ 
   { 
-<<<<<<< HEAD
-    <span class="hljs-string">"_key"</span> : <span class="hljs-string">"37766"</span>, 
-    <span class="hljs-string">"_id"</span> : <span class="hljs-string">"knows/37766"</span>, 
-    <span class="hljs-string">"_from"</span> : <span class="hljs-string">"persons/eve"</span>, 
-    <span class="hljs-string">"_to"</span> : <span class="hljs-string">"persons/alice"</span>, 
-    <span class="hljs-string">"_rev"</span> : <span class="hljs-string">"_Wmxkd_---_"</span>, 
-    <span class="hljs-string">"vertex"</span> : <span class="hljs-string">"eve"</span> 
-  }, 
-  { 
-    <span class="hljs-string">"_key"</span> : <span class="hljs-string">"37763"</span>, 
-    <span class="hljs-string">"_id"</span> : <span class="hljs-string">"knows/37763"</span>, 
-    <span class="hljs-string">"_from"</span> : <span class="hljs-string">"persons/bob"</span>, 
-    <span class="hljs-string">"_to"</span> : <span class="hljs-string">"persons/dave"</span>, 
-    <span class="hljs-string">"_rev"</span> : <span class="hljs-string">"_Wmxkd-6--_"</span>, 
-    <span class="hljs-string">"vertex"</span> : <span class="hljs-string">"bob"</span> 
-  }, 
-  { 
-    <span class="hljs-string">"_key"</span> : <span class="hljs-string">"37769"</span>, 
-    <span class="hljs-string">"_id"</span> : <span class="hljs-string">"knows/37769"</span>, 
-    <span class="hljs-string">"_from"</span> : <span class="hljs-string">"persons/eve"</span>, 
-    <span class="hljs-string">"_to"</span> : <span class="hljs-string">"persons/bob"</span>, 
-    <span class="hljs-string">"_rev"</span> : <span class="hljs-string">"_Wmxkd_C--_"</span>, 
-    <span class="hljs-string">"vertex"</span> : <span class="hljs-string">"eve"</span> 
-  }, 
-  { 
-    <span class="hljs-string">"_key"</span> : <span class="hljs-string">"37756"</span>, 
-    <span class="hljs-string">"_id"</span> : <span class="hljs-string">"knows/37756"</span>, 
-    <span class="hljs-string">"_from"</span> : <span class="hljs-string">"persons/alice"</span>, 
-    <span class="hljs-string">"_to"</span> : <span class="hljs-string">"persons/bob"</span>, 
-    <span class="hljs-string">"_rev"</span> : <span class="hljs-string">"_Wmxkd-2--_"</span>, 
-    <span class="hljs-string">"vertex"</span> : <span class="hljs-string">"alice"</span> 
-  }, 
-  { 
-    <span class="hljs-string">"_key"</span> : <span class="hljs-string">"37760"</span>, 
-    <span class="hljs-string">"_id"</span> : <span class="hljs-string">"knows/37760"</span>, 
-    <span class="hljs-string">"_from"</span> : <span class="hljs-string">"persons/bob"</span>, 
-    <span class="hljs-string">"_to"</span> : <span class="hljs-string">"persons/charlie"</span>, 
-    <span class="hljs-string">"_rev"</span> : <span class="hljs-string">"_Wmxkd-2--B"</span>, 
-    <span class="hljs-string">"vertex"</span> : <span class="hljs-string">"bob"</span> 
-=======
     <span class="hljs-string">"_key"</span> : <span class="hljs-string">"37425"</span>, 
     <span class="hljs-string">"_id"</span> : <span class="hljs-string">"knows/37425"</span>, 
     <span class="hljs-string">"_from"</span> : <span class="hljs-string">"persons/bob"</span>, 
@@ -134,7 +74,6 @@
     <span class="hljs-string">"_to"</span> : <span class="hljs-string">"persons/bob"</span>, 
     <span class="hljs-string">"_rev"</span> : <span class="hljs-string">"_WnWXFUO--_"</span>, 
     <span class="hljs-string">"vertex"</span> : <span class="hljs-string">"eve"</span> 
->>>>>>> 59953d64
   } 
 ]
 arangosh&gt; examples.dropGraph(<span class="hljs-string">"knows_graph"</span>);
