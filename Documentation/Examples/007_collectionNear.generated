arangosh&gt; db.geo.ensureIndex({ <span class="hljs-attr">type</span>: <span class="hljs-string">"geo"</span>, <span class="hljs-attr">fields</span>: [ <span class="hljs-string">"loc"</span> ] });
{ 
  <span class="hljs-string">"bestIndexedLevel"</span> : <span class="hljs-number">17</span>, 
  <span class="hljs-string">"fields"</span> : [ 
    <span class="hljs-string">"loc"</span> 
  ], 
  <span class="hljs-string">"geoJson"</span> : <span class="hljs-literal">false</span>, 
<<<<<<< HEAD
  <span class="hljs-string">"id"</span> : <span class="hljs-string">"geo/251"</span>, 
  <span class="hljs-string">"ignoreNull"</span> : <span class="hljs-literal">true</span>, 
=======
  <span class="hljs-string">"id"</span> : <span class="hljs-string">"geo/275"</span>, 
>>>>>>> 948820e4
  <span class="hljs-string">"isNewlyCreated"</span> : <span class="hljs-literal">true</span>, 
  <span class="hljs-string">"maxNumCoverCells"</span> : <span class="hljs-number">8</span>, 
  <span class="hljs-string">"sparse"</span> : <span class="hljs-literal">true</span>, 
  <span class="hljs-string">"type"</span> : <span class="hljs-string">"geo"</span>, 
  <span class="hljs-string">"unique"</span> : <span class="hljs-literal">false</span>, 
  <span class="hljs-string">"worstIndexedLevel"</span> : <span class="hljs-number">4</span>, 
  <span class="hljs-string">"code"</span> : <span class="hljs-number">201</span> 
}
arangosh&gt; <span class="hljs-keyword">for</span> (<span class="hljs-keyword">var</span> i = <span class="hljs-number">-90</span>;  i &lt;= <span class="hljs-number">90</span>;  i += <span class="hljs-number">10</span>) {
........&gt;   <span class="hljs-keyword">for</span> (<span class="hljs-keyword">var</span> j = <span class="hljs-number">-180</span>; j &lt;= <span class="hljs-number">180</span>; j += <span class="hljs-number">10</span>) {
........&gt;     db.geo.save({
........&gt;        name : <span class="hljs-string">"Name/"</span> + i + <span class="hljs-string">"/"</span> + j,
........&gt;        loc: [ i, j ] });
........&gt; } }
arangosh&gt; db.geo.near(<span class="hljs-number">0</span>, <span class="hljs-number">0</span>).limit(<span class="hljs-number">2</span>).toArray();
[ 
  { 
<<<<<<< HEAD
    <span class="hljs-string">"_key"</span> : <span class="hljs-string">"1308"</span>, 
    <span class="hljs-string">"_id"</span> : <span class="hljs-string">"geo/1308"</span>, 
    <span class="hljs-string">"_rev"</span> : <span class="hljs-string">"_WQyZ8vq--F"</span>, 
=======
    <span class="hljs-string">"_key"</span> : <span class="hljs-string">"1332"</span>, 
    <span class="hljs-string">"_id"</span> : <span class="hljs-string">"geo/1332"</span>, 
    <span class="hljs-string">"_rev"</span> : <span class="hljs-string">"_XUJyrUK--D"</span>, 
>>>>>>> 948820e4
    <span class="hljs-string">"name"</span> : <span class="hljs-string">"Name/0/0"</span>, 
    <span class="hljs-string">"loc"</span> : [ 
      <span class="hljs-number">0</span>, 
      <span class="hljs-number">0</span> 
    ] 
  }, 
  { 
<<<<<<< HEAD
    <span class="hljs-string">"_key"</span> : <span class="hljs-string">"1197"</span>, 
    <span class="hljs-string">"_id"</span> : <span class="hljs-string">"geo/1197"</span>, 
    <span class="hljs-string">"_rev"</span> : <span class="hljs-string">"_WQyZ8va--N"</span>, 
=======
    <span class="hljs-string">"_key"</span> : <span class="hljs-string">"1221"</span>, 
    <span class="hljs-string">"_id"</span> : <span class="hljs-string">"geo/1221"</span>, 
    <span class="hljs-string">"_rev"</span> : <span class="hljs-string">"_XUJyrTq--_"</span>, 
>>>>>>> 948820e4
    <span class="hljs-string">"name"</span> : <span class="hljs-string">"Name/-10/0"</span>, 
    <span class="hljs-string">"loc"</span> : [ 
      <span class="hljs-number">-10</span>, 
      <span class="hljs-number">0</span> 
    ] 
  } 
]<|MERGE_RESOLUTION|>--- conflicted
+++ resolved
@@ -5,12 +5,7 @@
     <span class="hljs-string">"loc"</span> 
   ], 
   <span class="hljs-string">"geoJson"</span> : <span class="hljs-literal">false</span>, 
-<<<<<<< HEAD
-  <span class="hljs-string">"id"</span> : <span class="hljs-string">"geo/251"</span>, 
-  <span class="hljs-string">"ignoreNull"</span> : <span class="hljs-literal">true</span>, 
-=======
   <span class="hljs-string">"id"</span> : <span class="hljs-string">"geo/275"</span>, 
->>>>>>> 948820e4
   <span class="hljs-string">"isNewlyCreated"</span> : <span class="hljs-literal">true</span>, 
   <span class="hljs-string">"maxNumCoverCells"</span> : <span class="hljs-number">8</span>, 
   <span class="hljs-string">"sparse"</span> : <span class="hljs-literal">true</span>, 
@@ -28,15 +23,9 @@
 arangosh&gt; db.geo.near(<span class="hljs-number">0</span>, <span class="hljs-number">0</span>).limit(<span class="hljs-number">2</span>).toArray();
 [ 
   { 
-<<<<<<< HEAD
-    <span class="hljs-string">"_key"</span> : <span class="hljs-string">"1308"</span>, 
-    <span class="hljs-string">"_id"</span> : <span class="hljs-string">"geo/1308"</span>, 
-    <span class="hljs-string">"_rev"</span> : <span class="hljs-string">"_WQyZ8vq--F"</span>, 
-=======
     <span class="hljs-string">"_key"</span> : <span class="hljs-string">"1332"</span>, 
     <span class="hljs-string">"_id"</span> : <span class="hljs-string">"geo/1332"</span>, 
     <span class="hljs-string">"_rev"</span> : <span class="hljs-string">"_XUJyrUK--D"</span>, 
->>>>>>> 948820e4
     <span class="hljs-string">"name"</span> : <span class="hljs-string">"Name/0/0"</span>, 
     <span class="hljs-string">"loc"</span> : [ 
       <span class="hljs-number">0</span>, 
@@ -44,15 +33,9 @@
     ] 
   }, 
   { 
-<<<<<<< HEAD
-    <span class="hljs-string">"_key"</span> : <span class="hljs-string">"1197"</span>, 
-    <span class="hljs-string">"_id"</span> : <span class="hljs-string">"geo/1197"</span>, 
-    <span class="hljs-string">"_rev"</span> : <span class="hljs-string">"_WQyZ8va--N"</span>, 
-=======
     <span class="hljs-string">"_key"</span> : <span class="hljs-string">"1221"</span>, 
     <span class="hljs-string">"_id"</span> : <span class="hljs-string">"geo/1221"</span>, 
     <span class="hljs-string">"_rev"</span> : <span class="hljs-string">"_XUJyrTq--_"</span>, 
->>>>>>> 948820e4
     <span class="hljs-string">"name"</span> : <span class="hljs-string">"Name/-10/0"</span>, 
     <span class="hljs-string">"loc"</span> : [ 
       <span class="hljs-number">-10</span>, 
