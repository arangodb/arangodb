--- conflicted
+++ resolved
@@ -14,54 +14,25 @@
 { 
   <span class="hljs-string">"result"</span> : [ 
     { 
-<<<<<<< HEAD
-      <span class="hljs-string">"_key"</span> : <span class="hljs-string">"13158"</span>, 
-      <span class="hljs-string">"_id"</span> : <span class="hljs-string">"products/13158"</span>, 
-      <span class="hljs-string">"_rev"</span> : <span class="hljs-string">"_Wmxg1-q--_"</span>, 
-=======
       <span class="hljs-string">"_key"</span> : <span class="hljs-string">"13072"</span>, 
       <span class="hljs-string">"_id"</span> : <span class="hljs-string">"products/13072"</span>, 
       <span class="hljs-string">"_rev"</span> : <span class="hljs-string">"_WnWW6l---B"</span>, 
->>>>>>> 59953d64
       <span class="hljs-string">"a"</span> : { 
         <span class="hljs-string">"j"</span> : <span class="hljs-number">1</span> 
       }, 
       <span class="hljs-string">"i"</span> : <span class="hljs-number">1</span> 
     }, 
     { 
-<<<<<<< HEAD
-      <span class="hljs-string">"_key"</span> : <span class="hljs-string">"13168"</span>, 
-      <span class="hljs-string">"_id"</span> : <span class="hljs-string">"products/13168"</span>, 
-      <span class="hljs-string">"_rev"</span> : <span class="hljs-string">"_Wmxg1-u--D"</span>, 
-      <span class="hljs-string">"a"</span> : { 
-        <span class="hljs-string">"k"</span> : <span class="hljs-number">2</span>, 
-        <span class="hljs-string">"j"</span> : <span class="hljs-number">2</span> 
-=======
       <span class="hljs-string">"_key"</span> : <span class="hljs-string">"13068"</span>, 
       <span class="hljs-string">"_id"</span> : <span class="hljs-string">"products/13068"</span>, 
       <span class="hljs-string">"_rev"</span> : <span class="hljs-string">"_WnWW6l---_"</span>, 
       <span class="hljs-string">"a"</span> : { 
         <span class="hljs-string">"k"</span> : <span class="hljs-number">1</span>, 
         <span class="hljs-string">"j"</span> : <span class="hljs-number">1</span> 
->>>>>>> 59953d64
       }, 
       <span class="hljs-string">"i"</span> : <span class="hljs-number">1</span> 
     }, 
     { 
-<<<<<<< HEAD
-      <span class="hljs-string">"_key"</span> : <span class="hljs-string">"13165"</span>, 
-      <span class="hljs-string">"_id"</span> : <span class="hljs-string">"products/13165"</span>, 
-      <span class="hljs-string">"_rev"</span> : <span class="hljs-string">"_Wmxg1-u--B"</span>, 
-      <span class="hljs-string">"i"</span> : <span class="hljs-number">1</span> 
-    }, 
-    { 
-      <span class="hljs-string">"_key"</span> : <span class="hljs-string">"13162"</span>, 
-      <span class="hljs-string">"_id"</span> : <span class="hljs-string">"products/13162"</span>, 
-      <span class="hljs-string">"_rev"</span> : <span class="hljs-string">"_Wmxg1-u--_"</span>, 
-      <span class="hljs-string">"a"</span> : { 
-        <span class="hljs-string">"j"</span> : <span class="hljs-number">1</span> 
-      }, 
-=======
       <span class="hljs-string">"_key"</span> : <span class="hljs-string">"13078"</span>, 
       <span class="hljs-string">"_id"</span> : <span class="hljs-string">"products/13078"</span>, 
       <span class="hljs-string">"_rev"</span> : <span class="hljs-string">"_WnWW6lC--B"</span>, 
@@ -75,7 +46,6 @@
       <span class="hljs-string">"_key"</span> : <span class="hljs-string">"13075"</span>, 
       <span class="hljs-string">"_id"</span> : <span class="hljs-string">"products/13075"</span>, 
       <span class="hljs-string">"_rev"</span> : <span class="hljs-string">"_WnWW6lC--_"</span>, 
->>>>>>> 59953d64
       <span class="hljs-string">"i"</span> : <span class="hljs-number">1</span> 
     } 
   ], 
@@ -90,11 +60,7 @@
       <span class="hljs-string">"scannedIndex"</span> : <span class="hljs-number">0</span>, 
       <span class="hljs-string">"filtered"</span> : <span class="hljs-number">0</span>, 
       <span class="hljs-string">"httpRequests"</span> : <span class="hljs-number">0</span>, 
-<<<<<<< HEAD
-      <span class="hljs-string">"executionTime"</span> : <span class="hljs-number">0.0003151893615722656</span> 
-=======
       <span class="hljs-string">"executionTime"</span> : <span class="hljs-number">0.0004875659942626953</span> 
->>>>>>> 59953d64
     }, 
     <span class="hljs-string">"warnings"</span> : [ ] 
   }, 
