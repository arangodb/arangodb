--- conflicted
+++ resolved
@@ -13,18 +13,6 @@
 { 
   <span class="hljs-string">"result"</span> : [ 
     { 
-<<<<<<< HEAD
-      <span class="hljs-string">"_key"</span> : <span class="hljs-string">"11993"</span>, 
-      <span class="hljs-string">"_id"</span> : <span class="hljs-string">"products/11993"</span>, 
-      <span class="hljs-string">"_rev"</span> : <span class="hljs-string">"_WmxgAHy--B"</span>, 
-      <span class="hljs-string">"hello2"</span> : <span class="hljs-string">"world1"</span> 
-    }, 
-    { 
-      <span class="hljs-string">"_key"</span> : <span class="hljs-string">"11989"</span>, 
-      <span class="hljs-string">"_id"</span> : <span class="hljs-string">"products/11989"</span>, 
-      <span class="hljs-string">"_rev"</span> : <span class="hljs-string">"_WmxgAHy--_"</span>, 
-      <span class="hljs-string">"hello1"</span> : <span class="hljs-string">"world1"</span> 
-=======
       <span class="hljs-string">"_key"</span> : <span class="hljs-string">"11935"</span>, 
       <span class="hljs-string">"_id"</span> : <span class="hljs-string">"products/11935"</span>, 
       <span class="hljs-string">"_rev"</span> : <span class="hljs-string">"_WnWW0hC--_"</span>, 
@@ -35,7 +23,6 @@
       <span class="hljs-string">"_id"</span> : <span class="hljs-string">"products/11939"</span>, 
       <span class="hljs-string">"_rev"</span> : <span class="hljs-string">"_WnWW0hC--B"</span>, 
       <span class="hljs-string">"hello2"</span> : <span class="hljs-string">"world1"</span> 
->>>>>>> 59953d64
     } 
   ], 
   <span class="hljs-string">"hasMore"</span> : <span class="hljs-literal">false</span>, 
@@ -49,11 +36,7 @@
       <span class="hljs-string">"scannedIndex"</span> : <span class="hljs-number">0</span>, 
       <span class="hljs-string">"filtered"</span> : <span class="hljs-number">0</span>, 
       <span class="hljs-string">"httpRequests"</span> : <span class="hljs-number">0</span>, 
-<<<<<<< HEAD
-      <span class="hljs-string">"executionTime"</span> : <span class="hljs-number">0.00010657310485839844</span> 
-=======
       <span class="hljs-string">"executionTime"</span> : <span class="hljs-number">0.00007605552673339844</span> 
->>>>>>> 59953d64
     }, 
     <span class="hljs-string">"warnings"</span> : [ ] 
   }, 
