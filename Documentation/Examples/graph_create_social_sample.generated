--- conflicted
+++ resolved
@@ -5,21 +5,13 @@
   { 
     <span class="hljs-string">"_key"</span> : <span class="hljs-string">"diana"</span>, 
     <span class="hljs-string">"_id"</span> : <span class="hljs-string">"female/diana"</span>, 
-<<<<<<< HEAD
-    <span class="hljs-string">"_rev"</span> : <span class="hljs-string">"_Wmxkdzi--H"</span>, 
-=======
     <span class="hljs-string">"_rev"</span> : <span class="hljs-string">"_WnWXFXq--_"</span>, 
->>>>>>> 59953d64
     <span class="hljs-string">"name"</span> : <span class="hljs-string">"Diana"</span> 
   }, 
   { 
     <span class="hljs-string">"_key"</span> : <span class="hljs-string">"alice"</span>, 
     <span class="hljs-string">"_id"</span> : <span class="hljs-string">"female/alice"</span>, 
-<<<<<<< HEAD
-    <span class="hljs-string">"_rev"</span> : <span class="hljs-string">"_Wmxkdzi--B"</span>, 
-=======
     <span class="hljs-string">"_rev"</span> : <span class="hljs-string">"_WnWXFXi--_"</span>, 
->>>>>>> 59953d64
     <span class="hljs-string">"name"</span> : <span class="hljs-string">"Alice"</span> 
   } 
 ]
@@ -28,34 +20,19 @@
   { 
     <span class="hljs-string">"_key"</span> : <span class="hljs-string">"bob"</span>, 
     <span class="hljs-string">"_id"</span> : <span class="hljs-string">"male/bob"</span>, 
-<<<<<<< HEAD
-    <span class="hljs-string">"_rev"</span> : <span class="hljs-string">"_Wmxkdzi--D"</span>, 
-=======
     <span class="hljs-string">"_rev"</span> : <span class="hljs-string">"_WnWXFXm--_"</span>, 
->>>>>>> 59953d64
     <span class="hljs-string">"name"</span> : <span class="hljs-string">"Bob"</span> 
   }, 
   { 
     <span class="hljs-string">"_key"</span> : <span class="hljs-string">"charly"</span>, 
     <span class="hljs-string">"_id"</span> : <span class="hljs-string">"male/charly"</span>, 
-<<<<<<< HEAD
-    <span class="hljs-string">"_rev"</span> : <span class="hljs-string">"_Wmxkdzi--F"</span>, 
-=======
     <span class="hljs-string">"_rev"</span> : <span class="hljs-string">"_WnWXFXm--B"</span>, 
->>>>>>> 59953d64
     <span class="hljs-string">"name"</span> : <span class="hljs-string">"Charly"</span> 
   } 
 ]
 arangosh&gt; db.relation.toArray()
 [ 
   { 
-<<<<<<< HEAD
-    <span class="hljs-string">"_key"</span> : <span class="hljs-string">"37824"</span>, 
-    <span class="hljs-string">"_id"</span> : <span class="hljs-string">"relation/37824"</span>, 
-    <span class="hljs-string">"_from"</span> : <span class="hljs-string">"female/alice"</span>, 
-    <span class="hljs-string">"_to"</span> : <span class="hljs-string">"male/bob"</span>, 
-    <span class="hljs-string">"_rev"</span> : <span class="hljs-string">"_Wmxkdzm--_"</span>, 
-=======
     <span class="hljs-string">"_key"</span> : <span class="hljs-string">"37490"</span>, 
     <span class="hljs-string">"_id"</span> : <span class="hljs-string">"relation/37490"</span>, 
     <span class="hljs-string">"_from"</span> : <span class="hljs-string">"female/alice"</span>, 
@@ -70,38 +47,10 @@
     <span class="hljs-string">"_from"</span> : <span class="hljs-string">"female/alice"</span>, 
     <span class="hljs-string">"_to"</span> : <span class="hljs-string">"male/bob"</span>, 
     <span class="hljs-string">"_rev"</span> : <span class="hljs-string">"_WnWXFXq--B"</span>, 
->>>>>>> 59953d64
     <span class="hljs-string">"type"</span> : <span class="hljs-string">"married"</span>, 
     <span class="hljs-string">"vertex"</span> : <span class="hljs-string">"alice"</span> 
   }, 
   { 
-<<<<<<< HEAD
-    <span class="hljs-string">"_key"</span> : <span class="hljs-string">"37828"</span>, 
-    <span class="hljs-string">"_id"</span> : <span class="hljs-string">"relation/37828"</span>, 
-    <span class="hljs-string">"_from"</span> : <span class="hljs-string">"female/alice"</span>, 
-    <span class="hljs-string">"_to"</span> : <span class="hljs-string">"male/charly"</span>, 
-    <span class="hljs-string">"_rev"</span> : <span class="hljs-string">"_Wmxkdzm--B"</span>, 
-    <span class="hljs-string">"type"</span> : <span class="hljs-string">"friend"</span>, 
-    <span class="hljs-string">"vertex"</span> : <span class="hljs-string">"alice"</span> 
-  }, 
-  { 
-    <span class="hljs-string">"_key"</span> : <span class="hljs-string">"37831"</span>, 
-    <span class="hljs-string">"_id"</span> : <span class="hljs-string">"relation/37831"</span>, 
-    <span class="hljs-string">"_from"</span> : <span class="hljs-string">"male/charly"</span>, 
-    <span class="hljs-string">"_to"</span> : <span class="hljs-string">"female/diana"</span>, 
-    <span class="hljs-string">"_rev"</span> : <span class="hljs-string">"_Wmxkdzm--D"</span>, 
-    <span class="hljs-string">"type"</span> : <span class="hljs-string">"married"</span>, 
-    <span class="hljs-string">"vertex"</span> : <span class="hljs-string">"charly"</span> 
-  }, 
-  { 
-    <span class="hljs-string">"_key"</span> : <span class="hljs-string">"37834"</span>, 
-    <span class="hljs-string">"_id"</span> : <span class="hljs-string">"relation/37834"</span>, 
-    <span class="hljs-string">"_from"</span> : <span class="hljs-string">"male/bob"</span>, 
-    <span class="hljs-string">"_to"</span> : <span class="hljs-string">"female/diana"</span>, 
-    <span class="hljs-string">"_rev"</span> : <span class="hljs-string">"_Wmxkdzm--F"</span>, 
-    <span class="hljs-string">"type"</span> : <span class="hljs-string">"friend"</span>, 
-    <span class="hljs-string">"vertex"</span> : <span class="hljs-string">"bob"</span> 
-=======
     <span class="hljs-string">"_key"</span> : <span class="hljs-string">"37496"</span>, 
     <span class="hljs-string">"_id"</span> : <span class="hljs-string">"relation/37496"</span>, 
     <span class="hljs-string">"_from"</span> : <span class="hljs-string">"male/bob"</span>, 
@@ -118,7 +67,6 @@
     <span class="hljs-string">"_rev"</span> : <span class="hljs-string">"_WnWXFXu--B"</span>, 
     <span class="hljs-string">"type"</span> : <span class="hljs-string">"married"</span>, 
     <span class="hljs-string">"vertex"</span> : <span class="hljs-string">"charly"</span> 
->>>>>>> 59953d64
   } 
 ]
 arangosh&gt; examples.dropGraph(<span class="hljs-string">"social"</span>);
