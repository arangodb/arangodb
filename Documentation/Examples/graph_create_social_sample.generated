--- conflicted
+++ resolved
@@ -5,21 +5,13 @@
   { 
     <span class="hljs-string">"_key"</span> : <span class="hljs-string">"diana"</span>, 
     <span class="hljs-string">"_id"</span> : <span class="hljs-string">"female/diana"</span>, 
-<<<<<<< HEAD
-    <span class="hljs-string">"_rev"</span> : <span class="hljs-string">"35842"</span>, 
-=======
     <span class="hljs-string">"_rev"</span> : <span class="hljs-string">"35847"</span>, 
->>>>>>> 7e16f1ff
     <span class="hljs-string">"name"</span> : <span class="hljs-string">"Diana"</span> 
   }, 
   { 
     <span class="hljs-string">"_key"</span> : <span class="hljs-string">"alice"</span>, 
     <span class="hljs-string">"_id"</span> : <span class="hljs-string">"female/alice"</span>, 
-<<<<<<< HEAD
-    <span class="hljs-string">"_rev"</span> : <span class="hljs-string">"35831"</span>, 
-=======
     <span class="hljs-string">"_rev"</span> : <span class="hljs-string">"35836"</span>, 
->>>>>>> 7e16f1ff
     <span class="hljs-string">"name"</span> : <span class="hljs-string">"Alice"</span> 
   } 
 ]
@@ -28,21 +20,13 @@
   { 
     <span class="hljs-string">"_key"</span> : <span class="hljs-string">"bob"</span>, 
     <span class="hljs-string">"_id"</span> : <span class="hljs-string">"male/bob"</span>, 
-<<<<<<< HEAD
-    <span class="hljs-string">"_rev"</span> : <span class="hljs-string">"35835"</span>, 
-=======
     <span class="hljs-string">"_rev"</span> : <span class="hljs-string">"35840"</span>, 
->>>>>>> 7e16f1ff
     <span class="hljs-string">"name"</span> : <span class="hljs-string">"Bob"</span> 
   }, 
   { 
     <span class="hljs-string">"_key"</span> : <span class="hljs-string">"charly"</span>, 
     <span class="hljs-string">"_id"</span> : <span class="hljs-string">"male/charly"</span>, 
-<<<<<<< HEAD
-    <span class="hljs-string">"_rev"</span> : <span class="hljs-string">"35839"</span>, 
-=======
     <span class="hljs-string">"_rev"</span> : <span class="hljs-string">"35844"</span>, 
->>>>>>> 7e16f1ff
     <span class="hljs-string">"name"</span> : <span class="hljs-string">"Charly"</span> 
   } 
 ]
@@ -53,11 +37,7 @@
     <span class="hljs-string">"_id"</span> : <span class="hljs-string">"relation/charlyAndDiana"</span>, 
     <span class="hljs-string">"_from"</span> : <span class="hljs-string">"male/charly"</span>, 
     <span class="hljs-string">"_to"</span> : <span class="hljs-string">"female/diana"</span>, 
-<<<<<<< HEAD
-    <span class="hljs-string">"_rev"</span> : <span class="hljs-string">"35853"</span>, 
-=======
     <span class="hljs-string">"_rev"</span> : <span class="hljs-string">"35858"</span>, 
->>>>>>> 7e16f1ff
     <span class="hljs-string">"type"</span> : <span class="hljs-string">"married"</span> 
   }, 
   { 
@@ -65,11 +45,7 @@
     <span class="hljs-string">"_id"</span> : <span class="hljs-string">"relation/aliceAndBob"</span>, 
     <span class="hljs-string">"_from"</span> : <span class="hljs-string">"female/alice"</span>, 
     <span class="hljs-string">"_to"</span> : <span class="hljs-string">"male/bob"</span>, 
-<<<<<<< HEAD
-    <span class="hljs-string">"_rev"</span> : <span class="hljs-string">"35846"</span>, 
-=======
     <span class="hljs-string">"_rev"</span> : <span class="hljs-string">"35851"</span>, 
->>>>>>> 7e16f1ff
     <span class="hljs-string">"type"</span> : <span class="hljs-string">"married"</span> 
   }, 
   { 
@@ -77,11 +53,7 @@
     <span class="hljs-string">"_id"</span> : <span class="hljs-string">"relation/bobAndDiana"</span>, 
     <span class="hljs-string">"_from"</span> : <span class="hljs-string">"male/bob"</span>, 
     <span class="hljs-string">"_to"</span> : <span class="hljs-string">"female/diana"</span>, 
-<<<<<<< HEAD
-    <span class="hljs-string">"_rev"</span> : <span class="hljs-string">"35856"</span>, 
-=======
     <span class="hljs-string">"_rev"</span> : <span class="hljs-string">"35861"</span>, 
->>>>>>> 7e16f1ff
     <span class="hljs-string">"type"</span> : <span class="hljs-string">"friend"</span> 
   }, 
   { 
@@ -89,11 +61,7 @@
     <span class="hljs-string">"_id"</span> : <span class="hljs-string">"relation/aliceAndCharly"</span>, 
     <span class="hljs-string">"_from"</span> : <span class="hljs-string">"female/alice"</span>, 
     <span class="hljs-string">"_to"</span> : <span class="hljs-string">"male/charly"</span>, 
-<<<<<<< HEAD
-    <span class="hljs-string">"_rev"</span> : <span class="hljs-string">"35850"</span>, 
-=======
     <span class="hljs-string">"_rev"</span> : <span class="hljs-string">"35855"</span>, 
->>>>>>> 7e16f1ff
     <span class="hljs-string">"type"</span> : <span class="hljs-string">"friend"</span> 
   } 
 ]
