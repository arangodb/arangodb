shell> curl -X POST --data-binary @- --dump - http://localhost:8529/_api/index?collection=products &lt;&lt;EOF
{ 
  <span class="hljs-string">"type"</span> : <span class="hljs-string">"hash"</span>, 
  <span class="hljs-string">"unique"</span> : <span class="hljs-literal">false</span>, 
  <span class="hljs-string">"fields"</span> : [ 
    <span class="hljs-string">"a"</span>, 
    <span class="hljs-string">"b"</span> 
  ] 
}
EOF

HTTP/<span class="hljs-number">1.1</span> <span class="hljs-number">201</span> Created
content-type: application/json; charset=utf<span class="hljs-number">-8</span>

{ 
<<<<<<< HEAD
  <span class="hljs-string">"id"</span> : <span class="hljs-string">"products/10328"</span>, 
=======
  <span class="hljs-string">"id"</span> : <span class="hljs-string">"products/10283"</span>, 
>>>>>>> 014de716
  <span class="hljs-string">"type"</span> : <span class="hljs-string">"hash"</span>, 
  <span class="hljs-string">"fields"</span> : [ 
    <span class="hljs-string">"a"</span>, 
    <span class="hljs-string">"b"</span> 
  ], 
  <span class="hljs-string">"selectivityEstimate"</span> : <span class="hljs-number">1</span>, 
  <span class="hljs-string">"unique"</span> : <span class="hljs-literal">false</span>, 
  <span class="hljs-string">"sparse"</span> : <span class="hljs-literal">false</span>, 
  <span class="hljs-string">"isNewlyCreated"</span> : <span class="hljs-literal">true</span>, 
  <span class="hljs-string">"error"</span> : <span class="hljs-literal">false</span>, 
  <span class="hljs-string">"code"</span> : <span class="hljs-number">201</span> 
}<|MERGE_RESOLUTION|>--- conflicted
+++ resolved
@@ -13,11 +13,7 @@
 content-type: application/json; charset=utf<span class="hljs-number">-8</span>
 
 { 
-<<<<<<< HEAD
-  <span class="hljs-string">"id"</span> : <span class="hljs-string">"products/10328"</span>, 
-=======
   <span class="hljs-string">"id"</span> : <span class="hljs-string">"products/10283"</span>, 
->>>>>>> 014de716
   <span class="hljs-string">"type"</span> : <span class="hljs-string">"hash"</span>, 
   <span class="hljs-string">"fields"</span> : [ 
     <span class="hljs-string">"a"</span>, 
