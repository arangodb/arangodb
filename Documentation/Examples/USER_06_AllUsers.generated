arangosh&gt; <span class="hljs-built_in">require</span>(<span class="hljs-string">"@arangodb/users"</span>).all();
[ 
  { 
<<<<<<< HEAD
=======
    <span class="hljs-string">"user"</span> : <span class="hljs-string">"my-user"</span>, 
    <span class="hljs-string">"active"</span> : <span class="hljs-literal">true</span>, 
    <span class="hljs-string">"extra"</span> : { 
    } 
  }, 
  { 
>>>>>>> 59953d64
    <span class="hljs-string">"user"</span> : <span class="hljs-string">"root"</span>, 
    <span class="hljs-string">"active"</span> : <span class="hljs-literal">true</span>, 
    <span class="hljs-string">"extra"</span> : { 
    } 
  }, 
  { 
    <span class="hljs-string">"user"</span> : <span class="hljs-string">"admin"</span>, 
    <span class="hljs-string">"active"</span> : <span class="hljs-literal">true</span>, 
    <span class="hljs-string">"extra"</span> : { 
    } 
  }, 
  { 
    <span class="hljs-string">"user"</span> : <span class="hljs-string">"tester"</span>, 
    <span class="hljs-string">"active"</span> : <span class="hljs-literal">false</span>, 
    <span class="hljs-string">"extra"</span> : { 
    } 
  }, 
  { 
    <span class="hljs-string">"user"</span> : <span class="hljs-string">"tester"</span>, 
    <span class="hljs-string">"active"</span> : <span class="hljs-literal">false</span>, 
    <span class="hljs-string">"extra"</span> : { 
    } 
  } 
]<|MERGE_RESOLUTION|>--- conflicted
+++ resolved
@@ -1,15 +1,12 @@
 arangosh&gt; <span class="hljs-built_in">require</span>(<span class="hljs-string">"@arangodb/users"</span>).all();
 [ 
   { 
-<<<<<<< HEAD
-=======
     <span class="hljs-string">"user"</span> : <span class="hljs-string">"my-user"</span>, 
     <span class="hljs-string">"active"</span> : <span class="hljs-literal">true</span>, 
     <span class="hljs-string">"extra"</span> : { 
     } 
   }, 
   { 
->>>>>>> 59953d64
     <span class="hljs-string">"user"</span> : <span class="hljs-string">"root"</span>, 
     <span class="hljs-string">"active"</span> : <span class="hljs-literal">true</span>, 
     <span class="hljs-string">"extra"</span> : { 
