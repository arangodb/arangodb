--- conflicted
+++ resolved
@@ -6,10 +6,6 @@
 
 [ 
   { 
-<<<<<<< HEAD
-    <span class="hljs-string">"endpoint"</span> : <span class="hljs-string">"http://127.0.0.1:4875"</span> 
-=======
     <span class="hljs-string">"endpoint"</span> : <span class="hljs-string">"http://127.0.0.1:38152"</span> 
->>>>>>> a692577f
   } 
 ]