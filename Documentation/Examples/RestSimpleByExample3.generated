shell> curl -X PUT --data-binary @- --dump - http://localhost:8529/_api/simple/by-example &lt;&lt;EOF
{ 
  <span class="hljs-string">"collection"</span> : <span class="hljs-string">"products"</span>, 
  <span class="hljs-string">"example"</span> : { 
    <span class="hljs-string">"a"</span> : { 
      <span class="hljs-string">"j"</span> : <span class="hljs-number">1</span> 
    } 
  } 
}
EOF

HTTP/<span class="hljs-number">1.1</span> <span class="hljs-number">201</span> Created
content-type: application/json; charset=utf<span class="hljs-number">-8</span>
x-content-type-options: nosniff

{ 
  <span class="hljs-string">"result"</span> : [ 
    { 
<<<<<<< HEAD
      <span class="hljs-string">"_key"</span> : <span class="hljs-string">"13198"</span>, 
      <span class="hljs-string">"_id"</span> : <span class="hljs-string">"products/13198"</span>, 
      <span class="hljs-string">"_rev"</span> : <span class="hljs-string">"_Wmxg1qi--_"</span>, 
=======
      <span class="hljs-string">"_key"</span> : <span class="hljs-string">"13108"</span>, 
      <span class="hljs-string">"_id"</span> : <span class="hljs-string">"products/13108"</span>, 
      <span class="hljs-string">"_rev"</span> : <span class="hljs-string">"_WnWW6nq--_"</span>, 
>>>>>>> 59953d64
      <span class="hljs-string">"a"</span> : { 
        <span class="hljs-string">"j"</span> : <span class="hljs-number">1</span> 
      }, 
      <span class="hljs-string">"i"</span> : <span class="hljs-number">1</span> 
    } 
  ], 
  <span class="hljs-string">"hasMore"</span> : <span class="hljs-literal">false</span>, 
  <span class="hljs-string">"count"</span> : <span class="hljs-number">1</span>, 
  <span class="hljs-string">"cached"</span> : <span class="hljs-literal">false</span>, 
  <span class="hljs-string">"extra"</span> : { 
    <span class="hljs-string">"stats"</span> : { 
      <span class="hljs-string">"writesExecuted"</span> : <span class="hljs-number">0</span>, 
      <span class="hljs-string">"writesIgnored"</span> : <span class="hljs-number">0</span>, 
      <span class="hljs-string">"scannedFull"</span> : <span class="hljs-number">4</span>, 
      <span class="hljs-string">"scannedIndex"</span> : <span class="hljs-number">0</span>, 
      <span class="hljs-string">"filtered"</span> : <span class="hljs-number">3</span>, 
      <span class="hljs-string">"httpRequests"</span> : <span class="hljs-number">0</span>, 
<<<<<<< HEAD
      <span class="hljs-string">"executionTime"</span> : <span class="hljs-number">0.0004589557647705078</span> 
=======
      <span class="hljs-string">"executionTime"</span> : <span class="hljs-number">0.0005023479461669922</span> 
>>>>>>> 59953d64
    }, 
    <span class="hljs-string">"warnings"</span> : [ ] 
  }, 
  <span class="hljs-string">"error"</span> : <span class="hljs-literal">false</span>, 
  <span class="hljs-string">"code"</span> : <span class="hljs-number">201</span> 
}<|MERGE_RESOLUTION|>--- conflicted
+++ resolved
@@ -16,15 +16,9 @@
 { 
   <span class="hljs-string">"result"</span> : [ 
     { 
-<<<<<<< HEAD
-      <span class="hljs-string">"_key"</span> : <span class="hljs-string">"13198"</span>, 
-      <span class="hljs-string">"_id"</span> : <span class="hljs-string">"products/13198"</span>, 
-      <span class="hljs-string">"_rev"</span> : <span class="hljs-string">"_Wmxg1qi--_"</span>, 
-=======
       <span class="hljs-string">"_key"</span> : <span class="hljs-string">"13108"</span>, 
       <span class="hljs-string">"_id"</span> : <span class="hljs-string">"products/13108"</span>, 
       <span class="hljs-string">"_rev"</span> : <span class="hljs-string">"_WnWW6nq--_"</span>, 
->>>>>>> 59953d64
       <span class="hljs-string">"a"</span> : { 
         <span class="hljs-string">"j"</span> : <span class="hljs-number">1</span> 
       }, 
@@ -42,11 +36,7 @@
       <span class="hljs-string">"scannedIndex"</span> : <span class="hljs-number">0</span>, 
       <span class="hljs-string">"filtered"</span> : <span class="hljs-number">3</span>, 
       <span class="hljs-string">"httpRequests"</span> : <span class="hljs-number">0</span>, 
-<<<<<<< HEAD
-      <span class="hljs-string">"executionTime"</span> : <span class="hljs-number">0.0004589557647705078</span> 
-=======
       <span class="hljs-string">"executionTime"</span> : <span class="hljs-number">0.0005023479461669922</span> 
->>>>>>> 59953d64
     }, 
     <span class="hljs-string">"warnings"</span> : [ ] 
   }, 
