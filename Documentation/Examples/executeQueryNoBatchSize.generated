--- conflicted
+++ resolved
@@ -1,23 +1,6 @@
 arangosh&gt; result = db.users.all().toArray();
 [ 
   { 
-<<<<<<< HEAD
-    <span class="hljs-string">"_key"</span> : <span class="hljs-string">"18391"</span>, 
-    <span class="hljs-string">"_id"</span> : <span class="hljs-string">"users/18391"</span>, 
-    <span class="hljs-string">"_rev"</span> : <span class="hljs-string">"_WmxiA0i--_"</span>, 
-    <span class="hljs-string">"name"</span> : <span class="hljs-string">"Helmut"</span> 
-  }, 
-  { 
-    <span class="hljs-string">"_key"</span> : <span class="hljs-string">"18387"</span>, 
-    <span class="hljs-string">"_id"</span> : <span class="hljs-string">"users/18387"</span>, 
-    <span class="hljs-string">"_rev"</span> : <span class="hljs-string">"_WmxiA0e--_"</span>, 
-    <span class="hljs-string">"name"</span> : <span class="hljs-string">"Gerhard"</span> 
-  }, 
-  { 
-    <span class="hljs-string">"_key"</span> : <span class="hljs-string">"18394"</span>, 
-    <span class="hljs-string">"_id"</span> : <span class="hljs-string">"users/18394"</span>, 
-    <span class="hljs-string">"_rev"</span> : <span class="hljs-string">"_WmxiA0m--_"</span>, 
-=======
     <span class="hljs-string">"_key"</span> : <span class="hljs-string">"18179"</span>, 
     <span class="hljs-string">"_id"</span> : <span class="hljs-string">"users/18179"</span>, 
     <span class="hljs-string">"_rev"</span> : <span class="hljs-string">"_WnWX-Xq--B"</span>, 
@@ -33,7 +16,6 @@
     <span class="hljs-string">"_key"</span> : <span class="hljs-string">"18182"</span>, 
     <span class="hljs-string">"_id"</span> : <span class="hljs-string">"users/18182"</span>, 
     <span class="hljs-string">"_rev"</span> : <span class="hljs-string">"_WnWX-Xq--D"</span>, 
->>>>>>> 59953d64
     <span class="hljs-string">"name"</span> : <span class="hljs-string">"Angela"</span> 
   } 
 ]
