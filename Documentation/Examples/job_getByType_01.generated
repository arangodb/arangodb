--- conflicted
+++ resolved
@@ -2,12 +2,8 @@
 
 HTTP/1.1 202 Accepted
 x-content-type-options: nosniff
-<<<<<<< HEAD
-x-arango-async-id: 152278194502056
-=======
 x-arango-async-id: 152293662584448
 content-type: text/plain; charset=utf-8
->>>>>>> 59953d64
 
 shell> curl --dump - http://localhost:8529/_api/job/done
 
@@ -16,9 +12,5 @@
 x-content-type-options: nosniff
 
 [ 
-<<<<<<< HEAD
-  <span class="hljs-string">"152278194502056"</span> 
-=======
   <span class="hljs-string">"152293662584448"</span> 
->>>>>>> 59953d64
 ]