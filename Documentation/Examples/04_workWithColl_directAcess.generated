arangosh&gt; db.example.toArray()
[ 
  { 
<<<<<<< HEAD
    <span class="hljs-string">"age"</span> : <span class="hljs-number">29</span>, 
    <span class="hljs-string">"name"</span> : <span class="hljs-string">"John Doe"</span>, 
    <span class="hljs-string">"_id"</span> : <span class="hljs-string">"example/466019577"</span>, 
    <span class="hljs-string">"_rev"</span> : <span class="hljs-string">"466019577"</span>, 
    <span class="hljs-string">"_key"</span> : <span class="hljs-string">"466019577"</span> 
  }, 
  { 
    <span class="hljs-string">"Hello"</span> : <span class="hljs-string">"World"</span>, 
    <span class="hljs-string">"_id"</span> : <span class="hljs-string">"example/465626361"</span>, 
    <span class="hljs-string">"_rev"</span> : <span class="hljs-string">"465626361"</span>, 
    <span class="hljs-string">"_key"</span> : <span class="hljs-string">"465626361"</span> 
  }, 
  { 
    <span class="hljs-string">"age"</span> : <span class="hljs-number">31</span>, 
    <span class="hljs-string">"name"</span> : <span class="hljs-string">"Jane Smith"</span>, 
    <span class="hljs-string">"_id"</span> : <span class="hljs-string">"example/466216185"</span>, 
    <span class="hljs-string">"_rev"</span> : <span class="hljs-string">"466216185"</span>, 
    <span class="hljs-string">"_key"</span> : <span class="hljs-string">"466216185"</span> 
=======
    <span class="hljs-string">"Hello"</span> : <span class="hljs-string">"World"</span>, 
    <span class="hljs-string">"_id"</span> : <span class="hljs-string">"example/462594604"</span>, 
    <span class="hljs-string">"_rev"</span> : <span class="hljs-string">"462594604"</span>, 
    <span class="hljs-string">"_key"</span> : <span class="hljs-string">"462594604"</span> 
  }, 
  { 
    <span class="hljs-string">"age"</span> : <span class="hljs-number">29</span>, 
    <span class="hljs-string">"name"</span> : <span class="hljs-string">"John Doe"</span>, 
    <span class="hljs-string">"_id"</span> : <span class="hljs-string">"example/462987820"</span>, 
    <span class="hljs-string">"_rev"</span> : <span class="hljs-string">"462987820"</span>, 
    <span class="hljs-string">"_key"</span> : <span class="hljs-string">"462987820"</span> 
  }, 
  { 
    <span class="hljs-string">"age"</span> : <span class="hljs-number">31</span>, 
    <span class="hljs-string">"name"</span> : <span class="hljs-string">"Jane Smith"</span>, 
    <span class="hljs-string">"_id"</span> : <span class="hljs-string">"example/463184428"</span>, 
    <span class="hljs-string">"_rev"</span> : <span class="hljs-string">"463184428"</span>, 
    <span class="hljs-string">"_key"</span> : <span class="hljs-string">"463184428"</span> 
>>>>>>> 1b8e6ddf
  } 
]<|MERGE_RESOLUTION|>--- conflicted
+++ resolved
@@ -1,26 +1,6 @@
 arangosh&gt; db.example.toArray()
 [ 
   { 
-<<<<<<< HEAD
-    <span class="hljs-string">"age"</span> : <span class="hljs-number">29</span>, 
-    <span class="hljs-string">"name"</span> : <span class="hljs-string">"John Doe"</span>, 
-    <span class="hljs-string">"_id"</span> : <span class="hljs-string">"example/466019577"</span>, 
-    <span class="hljs-string">"_rev"</span> : <span class="hljs-string">"466019577"</span>, 
-    <span class="hljs-string">"_key"</span> : <span class="hljs-string">"466019577"</span> 
-  }, 
-  { 
-    <span class="hljs-string">"Hello"</span> : <span class="hljs-string">"World"</span>, 
-    <span class="hljs-string">"_id"</span> : <span class="hljs-string">"example/465626361"</span>, 
-    <span class="hljs-string">"_rev"</span> : <span class="hljs-string">"465626361"</span>, 
-    <span class="hljs-string">"_key"</span> : <span class="hljs-string">"465626361"</span> 
-  }, 
-  { 
-    <span class="hljs-string">"age"</span> : <span class="hljs-number">31</span>, 
-    <span class="hljs-string">"name"</span> : <span class="hljs-string">"Jane Smith"</span>, 
-    <span class="hljs-string">"_id"</span> : <span class="hljs-string">"example/466216185"</span>, 
-    <span class="hljs-string">"_rev"</span> : <span class="hljs-string">"466216185"</span>, 
-    <span class="hljs-string">"_key"</span> : <span class="hljs-string">"466216185"</span> 
-=======
     <span class="hljs-string">"Hello"</span> : <span class="hljs-string">"World"</span>, 
     <span class="hljs-string">"_id"</span> : <span class="hljs-string">"example/462594604"</span>, 
     <span class="hljs-string">"_rev"</span> : <span class="hljs-string">"462594604"</span>, 
@@ -39,6 +19,5 @@
     <span class="hljs-string">"_id"</span> : <span class="hljs-string">"example/463184428"</span>, 
     <span class="hljs-string">"_rev"</span> : <span class="hljs-string">"463184428"</span>, 
     <span class="hljs-string">"_key"</span> : <span class="hljs-string">"463184428"</span> 
->>>>>>> 1b8e6ddf
   } 
 ]