--- conflicted
+++ resolved
@@ -5,11 +5,7 @@
     <span class="hljs-string">"location.latitude"</span>, 
     <span class="hljs-string">"location.longitude"</span> 
   ], 
-<<<<<<< HEAD
-  <span class="hljs-string">"id"</span> : <span class="hljs-string">"geo2/29114"</span>, 
-=======
   <span class="hljs-string">"id"</span> : <span class="hljs-string">"geo2/28776"</span>, 
->>>>>>> 59953d64
   <span class="hljs-string">"ignoreNull"</span> : <span class="hljs-literal">true</span>, 
   <span class="hljs-string">"isNewlyCreated"</span> : <span class="hljs-literal">true</span>, 
   <span class="hljs-string">"sparse"</span> : <span class="hljs-literal">true</span>, 
@@ -25,15 +21,9 @@
 arangosh&gt; db.geo2.near(<span class="hljs-number">0</span>, <span class="hljs-number">0</span>).limit(<span class="hljs-number">3</span>).toArray();
 [ 
   { 
-<<<<<<< HEAD
-    <span class="hljs-string">"_key"</span> : <span class="hljs-string">"30171"</span>, 
-    <span class="hljs-string">"_id"</span> : <span class="hljs-string">"geo2/30171"</span>, 
-    <span class="hljs-string">"_rev"</span> : <span class="hljs-string">"_WmxkWw2--H"</span>, 
-=======
     <span class="hljs-string">"_key"</span> : <span class="hljs-string">"29833"</span>, 
     <span class="hljs-string">"_id"</span> : <span class="hljs-string">"geo2/29833"</span>, 
     <span class="hljs-string">"_rev"</span> : <span class="hljs-string">"_WnWXEyC--X"</span>, 
->>>>>>> 59953d64
     <span class="hljs-string">"name"</span> : <span class="hljs-string">"Name/0/0"</span>, 
     <span class="hljs-string">"location"</span> : { 
       <span class="hljs-string">"latitude"</span> : <span class="hljs-number">0</span>, 
@@ -41,32 +31,19 @@
     } 
   }, 
   { 
-<<<<<<< HEAD
-    <span class="hljs-string">"_key"</span> : <span class="hljs-string">"30174"</span>, 
-    <span class="hljs-string">"_id"</span> : <span class="hljs-string">"geo2/30174"</span>, 
-    <span class="hljs-string">"_rev"</span> : <span class="hljs-string">"_WmxkWw2--J"</span>, 
-    <span class="hljs-string">"name"</span> : <span class="hljs-string">"Name/0/10"</span>, 
-=======
     <span class="hljs-string">"_key"</span> : <span class="hljs-string">"29944"</span>, 
     <span class="hljs-string">"_id"</span> : <span class="hljs-string">"geo2/29944"</span>, 
     <span class="hljs-string">"_rev"</span> : <span class="hljs-string">"_WnWXEyO--T"</span>, 
     <span class="hljs-string">"name"</span> : <span class="hljs-string">"Name/10/0"</span>, 
->>>>>>> 59953d64
     <span class="hljs-string">"location"</span> : { 
       <span class="hljs-string">"latitude"</span> : <span class="hljs-number">10</span>, 
       <span class="hljs-string">"longitude"</span> : <span class="hljs-number">0</span> 
     } 
   }, 
   { 
-<<<<<<< HEAD
-    <span class="hljs-string">"_key"</span> : <span class="hljs-string">"30060"</span>, 
-    <span class="hljs-string">"_id"</span> : <span class="hljs-string">"geo2/30060"</span>, 
-    <span class="hljs-string">"_rev"</span> : <span class="hljs-string">"_WmxkWwm--B"</span>, 
-=======
     <span class="hljs-string">"_key"</span> : <span class="hljs-string">"29722"</span>, 
     <span class="hljs-string">"_id"</span> : <span class="hljs-string">"geo2/29722"</span>, 
     <span class="hljs-string">"_rev"</span> : <span class="hljs-string">"_WnWXEx2--V"</span>, 
->>>>>>> 59953d64
     <span class="hljs-string">"name"</span> : <span class="hljs-string">"Name/-10/0"</span>, 
     <span class="hljs-string">"location"</span> : { 
       <span class="hljs-string">"latitude"</span> : <span class="hljs-number">-10</span>, 
