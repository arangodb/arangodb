--- conflicted
+++ resolved
@@ -43,11 +43,7 @@
           <span class="hljs-string">"indexCoversProjections"</span> : <span class="hljs-literal">false</span>, 
           <span class="hljs-string">"indexes"</span> : [ 
             { 
-<<<<<<< HEAD
-              <span class="hljs-string">"id"</span> : <span class="hljs-string">"11328"</span>, 
-=======
               <span class="hljs-string">"id"</span> : <span class="hljs-string">"103728"</span>, 
->>>>>>> 948820e4
               <span class="hljs-string">"type"</span> : <span class="hljs-string">"hash"</span>, 
               <span class="hljs-string">"fields"</span> : [ 
                 <span class="hljs-string">"id"</span> 
