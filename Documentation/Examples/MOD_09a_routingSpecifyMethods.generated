arangosh&gt; db._routing.save({
........&gt;    url: {
........&gt;      match: <span class="hljs-string">"/hello/world"</span>,
........&gt;      methods: [ <span class="hljs-string">"get"</span>, <span class="hljs-string">"post"</span>, <span class="hljs-string">"put"</span> ]
........&gt;    },
........&gt;    action: {
........&gt;      <span class="hljs-keyword">do</span>: <span class="hljs-string">"org/arangodb/actions/echoRequest"</span>
........&gt;    }
........&gt; });
{ 
<<<<<<< HEAD
  "_id" : "_routing/604054465", 
  "_rev" : "604054465", 
  "_key" : "604054465" 
=======
  <span class="hljs-string">"_id"</span> : <span class="hljs-string">"_routing/621088290"</span>, 
  <span class="hljs-string">"_rev"</span> : <span class="hljs-string">"621088290"</span>, 
  <span class="hljs-string">"_key"</span> : <span class="hljs-string">"621088290"</span> 
>>>>>>> 1a748b46
}
arangosh&gt; <span class="hljs-built_in">require</span>(<span class="hljs-string">"internal"</span>).reloadRouting()<|MERGE_RESOLUTION|>--- conflicted
+++ resolved
@@ -8,14 +8,8 @@
 ........&gt;    }
 ........&gt; });
 { 
-<<<<<<< HEAD
-  "_id" : "_routing/604054465", 
-  "_rev" : "604054465", 
-  "_key" : "604054465" 
-=======
   <span class="hljs-string">"_id"</span> : <span class="hljs-string">"_routing/621088290"</span>, 
   <span class="hljs-string">"_rev"</span> : <span class="hljs-string">"621088290"</span>, 
   <span class="hljs-string">"_key"</span> : <span class="hljs-string">"621088290"</span> 
->>>>>>> 1a748b46
 }
 arangosh&gt; <span class="hljs-built_in">require</span>(<span class="hljs-string">"internal"</span>).reloadRouting()