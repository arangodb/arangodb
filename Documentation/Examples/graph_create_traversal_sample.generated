--- conflicted
+++ resolved
@@ -5,134 +5,73 @@
   { 
     <span class="hljs-string">"_key"</span> : <span class="hljs-string">"I"</span>, 
     <span class="hljs-string">"_id"</span> : <span class="hljs-string">"circles/I"</span>, 
-<<<<<<< HEAD
-    <span class="hljs-string">"_rev"</span> : <span class="hljs-string">"_Wmxkere--_"</span>, 
-=======
     <span class="hljs-string">"_rev"</span> : <span class="hljs-string">"_WnWXFbm--B"</span>, 
->>>>>>> 59953d64
     <span class="hljs-string">"label"</span> : <span class="hljs-string">"9"</span> 
   }, 
   { 
     <span class="hljs-string">"_key"</span> : <span class="hljs-string">"G"</span>, 
     <span class="hljs-string">"_id"</span> : <span class="hljs-string">"circles/G"</span>, 
-<<<<<<< HEAD
-    <span class="hljs-string">"_rev"</span> : <span class="hljs-string">"_WmxkerK--_"</span>, 
-=======
     <span class="hljs-string">"_rev"</span> : <span class="hljs-string">"_WnWXFbi--B"</span>, 
->>>>>>> 59953d64
     <span class="hljs-string">"label"</span> : <span class="hljs-string">"7"</span> 
   }, 
   { 
     <span class="hljs-string">"_key"</span> : <span class="hljs-string">"F"</span>, 
     <span class="hljs-string">"_id"</span> : <span class="hljs-string">"circles/F"</span>, 
-<<<<<<< HEAD
-    <span class="hljs-string">"_rev"</span> : <span class="hljs-string">"_WmxkerG--_"</span>, 
-=======
     <span class="hljs-string">"_rev"</span> : <span class="hljs-string">"_WnWXFbi--_"</span>, 
->>>>>>> 59953d64
     <span class="hljs-string">"label"</span> : <span class="hljs-string">"6"</span> 
   }, 
   { 
     <span class="hljs-string">"_key"</span> : <span class="hljs-string">"A"</span>, 
     <span class="hljs-string">"_id"</span> : <span class="hljs-string">"circles/A"</span>, 
-<<<<<<< HEAD
-    <span class="hljs-string">"_rev"</span> : <span class="hljs-string">"_Wmxkeq6--_"</span>, 
-=======
     <span class="hljs-string">"_rev"</span> : <span class="hljs-string">"_WnWXFbW--_"</span>, 
->>>>>>> 59953d64
     <span class="hljs-string">"label"</span> : <span class="hljs-string">"1"</span> 
   }, 
   { 
     <span class="hljs-string">"_key"</span> : <span class="hljs-string">"E"</span>, 
     <span class="hljs-string">"_id"</span> : <span class="hljs-string">"circles/E"</span>, 
-<<<<<<< HEAD
-    <span class="hljs-string">"_rev"</span> : <span class="hljs-string">"_WmxkerC--B"</span>, 
-=======
     <span class="hljs-string">"_rev"</span> : <span class="hljs-string">"_WnWXFbe--_"</span>, 
->>>>>>> 59953d64
     <span class="hljs-string">"label"</span> : <span class="hljs-string">"5"</span> 
   }, 
   { 
     <span class="hljs-string">"_key"</span> : <span class="hljs-string">"C"</span>, 
     <span class="hljs-string">"_id"</span> : <span class="hljs-string">"circles/C"</span>, 
-<<<<<<< HEAD
-    <span class="hljs-string">"_rev"</span> : <span class="hljs-string">"_Wmxker---_"</span>, 
-=======
     <span class="hljs-string">"_rev"</span> : <span class="hljs-string">"_WnWXFba--B"</span>, 
->>>>>>> 59953d64
     <span class="hljs-string">"label"</span> : <span class="hljs-string">"3"</span> 
   }, 
   { 
     <span class="hljs-string">"_key"</span> : <span class="hljs-string">"D"</span>, 
     <span class="hljs-string">"_id"</span> : <span class="hljs-string">"circles/D"</span>, 
-<<<<<<< HEAD
-    <span class="hljs-string">"_rev"</span> : <span class="hljs-string">"_WmxkerC--_"</span>, 
-=======
     <span class="hljs-string">"_rev"</span> : <span class="hljs-string">"_WnWXFba--D"</span>, 
->>>>>>> 59953d64
     <span class="hljs-string">"label"</span> : <span class="hljs-string">"4"</span> 
   }, 
   { 
     <span class="hljs-string">"_key"</span> : <span class="hljs-string">"J"</span>, 
     <span class="hljs-string">"_id"</span> : <span class="hljs-string">"circles/J"</span>, 
-<<<<<<< HEAD
-    <span class="hljs-string">"_rev"</span> : <span class="hljs-string">"_Wmxkeri--_"</span>, 
-=======
     <span class="hljs-string">"_rev"</span> : <span class="hljs-string">"_WnWXFbq--_"</span>, 
->>>>>>> 59953d64
     <span class="hljs-string">"label"</span> : <span class="hljs-string">"10"</span> 
   }, 
   { 
     <span class="hljs-string">"_key"</span> : <span class="hljs-string">"B"</span>, 
     <span class="hljs-string">"_id"</span> : <span class="hljs-string">"circles/B"</span>, 
-<<<<<<< HEAD
-    <span class="hljs-string">"_rev"</span> : <span class="hljs-string">"_Wmxkeq6--B"</span>, 
-=======
     <span class="hljs-string">"_rev"</span> : <span class="hljs-string">"_WnWXFba--_"</span>, 
->>>>>>> 59953d64
     <span class="hljs-string">"label"</span> : <span class="hljs-string">"2"</span> 
   }, 
   { 
     <span class="hljs-string">"_key"</span> : <span class="hljs-string">"H"</span>, 
     <span class="hljs-string">"_id"</span> : <span class="hljs-string">"circles/H"</span>, 
-<<<<<<< HEAD
-    <span class="hljs-string">"_rev"</span> : <span class="hljs-string">"_WmxkerK--B"</span>, 
-=======
     <span class="hljs-string">"_rev"</span> : <span class="hljs-string">"_WnWXFbm--_"</span>, 
->>>>>>> 59953d64
     <span class="hljs-string">"label"</span> : <span class="hljs-string">"8"</span> 
   }, 
   { 
     <span class="hljs-string">"_key"</span> : <span class="hljs-string">"K"</span>, 
     <span class="hljs-string">"_id"</span> : <span class="hljs-string">"circles/K"</span>, 
-<<<<<<< HEAD
-    <span class="hljs-string">"_rev"</span> : <span class="hljs-string">"_Wmxkerm---"</span>, 
-=======
     <span class="hljs-string">"_rev"</span> : <span class="hljs-string">"_WnWXFbq--B"</span>, 
->>>>>>> 59953d64
     <span class="hljs-string">"label"</span> : <span class="hljs-string">"11"</span> 
   } 
 ]
 arangosh&gt; db.edges.toArray();
 [ 
   { 
-<<<<<<< HEAD
-    <span class="hljs-string">"_key"</span> : <span class="hljs-string">"37922"</span>, 
-    <span class="hljs-string">"_id"</span> : <span class="hljs-string">"edges/37922"</span>, 
-    <span class="hljs-string">"_from"</span> : <span class="hljs-string">"circles/G"</span>, 
-    <span class="hljs-string">"_to"</span> : <span class="hljs-string">"circles/H"</span>, 
-    <span class="hljs-string">"_rev"</span> : <span class="hljs-string">"_Wmxker6--_"</span>, 
-    <span class="hljs-string">"theFalse"</span> : <span class="hljs-literal">false</span>, 
-    <span class="hljs-string">"theTruth"</span> : <span class="hljs-literal">true</span>, 
-    <span class="hljs-string">"label"</span> : <span class="hljs-string">"right_blob"</span> 
-  }, 
-  { 
-    <span class="hljs-string">"_key"</span> : <span class="hljs-string">"37913"</span>, 
-    <span class="hljs-string">"_id"</span> : <span class="hljs-string">"edges/37913"</span>, 
-    <span class="hljs-string">"_from"</span> : <span class="hljs-string">"circles/B"</span>, 
-    <span class="hljs-string">"_to"</span> : <span class="hljs-string">"circles/E"</span>, 
-    <span class="hljs-string">"_rev"</span> : <span class="hljs-string">"_Wmxkery--_"</span>, 
-=======
     <span class="hljs-string">"_key"</span> : <span class="hljs-string">"37565"</span>, 
     <span class="hljs-string">"_id"</span> : <span class="hljs-string">"edges/37565"</span>, 
     <span class="hljs-string">"_from"</span> : <span class="hljs-string">"circles/A"</span>, 
@@ -158,25 +97,16 @@
     <span class="hljs-string">"_from"</span> : <span class="hljs-string">"circles/E"</span>, 
     <span class="hljs-string">"_to"</span> : <span class="hljs-string">"circles/F"</span>, 
     <span class="hljs-string">"_rev"</span> : <span class="hljs-string">"_WnWXFb2--B"</span>, 
->>>>>>> 59953d64
     <span class="hljs-string">"theFalse"</span> : <span class="hljs-literal">false</span>, 
     <span class="hljs-string">"theTruth"</span> : <span class="hljs-literal">true</span>, 
     <span class="hljs-string">"label"</span> : <span class="hljs-string">"left_blub"</span> 
   }, 
   { 
-<<<<<<< HEAD
-    <span class="hljs-string">"_key"</span> : <span class="hljs-string">"37925"</span>, 
-    <span class="hljs-string">"_id"</span> : <span class="hljs-string">"edges/37925"</span>, 
-    <span class="hljs-string">"_from"</span> : <span class="hljs-string">"circles/H"</span>, 
-    <span class="hljs-string">"_to"</span> : <span class="hljs-string">"circles/I"</span>, 
-    <span class="hljs-string">"_rev"</span> : <span class="hljs-string">"_Wmxker6--B"</span>, 
-=======
     <span class="hljs-string">"_key"</span> : <span class="hljs-string">"37590"</span>, 
     <span class="hljs-string">"_id"</span> : <span class="hljs-string">"edges/37590"</span>, 
     <span class="hljs-string">"_from"</span> : <span class="hljs-string">"circles/G"</span>, 
     <span class="hljs-string">"_to"</span> : <span class="hljs-string">"circles/J"</span>, 
     <span class="hljs-string">"_rev"</span> : <span class="hljs-string">"_WnWXFc---B"</span>, 
->>>>>>> 59953d64
     <span class="hljs-string">"theFalse"</span> : <span class="hljs-literal">false</span>, 
     <span class="hljs-string">"theTruth"</span> : <span class="hljs-literal">true</span>, 
     <span class="hljs-string">"label"</span> : <span class="hljs-string">"right_blub"</span> 
@@ -192,51 +122,16 @@
     <span class="hljs-string">"label"</span> : <span class="hljs-string">"right_zup"</span> 
   }, 
   { 
-<<<<<<< HEAD
-    <span class="hljs-string">"_key"</span> : <span class="hljs-string">"37903"</span>, 
-    <span class="hljs-string">"_id"</span> : <span class="hljs-string">"edges/37903"</span>, 
-    <span class="hljs-string">"_from"</span> : <span class="hljs-string">"circles/A"</span>, 
-    <span class="hljs-string">"_to"</span> : <span class="hljs-string">"circles/B"</span>, 
-    <span class="hljs-string">"_rev"</span> : <span class="hljs-string">"_Wmxkerm--A"</span>, 
-=======
     <span class="hljs-string">"_key"</span> : <span class="hljs-string">"37575"</span>, 
     <span class="hljs-string">"_id"</span> : <span class="hljs-string">"edges/37575"</span>, 
     <span class="hljs-string">"_from"</span> : <span class="hljs-string">"circles/B"</span>, 
     <span class="hljs-string">"_to"</span> : <span class="hljs-string">"circles/E"</span>, 
     <span class="hljs-string">"_rev"</span> : <span class="hljs-string">"_WnWXFb2--_"</span>, 
->>>>>>> 59953d64
     <span class="hljs-string">"theFalse"</span> : <span class="hljs-literal">false</span>, 
     <span class="hljs-string">"theTruth"</span> : <span class="hljs-literal">true</span>, 
     <span class="hljs-string">"label"</span> : <span class="hljs-string">"left_blub"</span> 
   }, 
   { 
-<<<<<<< HEAD
-    <span class="hljs-string">"_key"</span> : <span class="hljs-string">"37928"</span>, 
-    <span class="hljs-string">"_id"</span> : <span class="hljs-string">"edges/37928"</span>, 
-    <span class="hljs-string">"_from"</span> : <span class="hljs-string">"circles/G"</span>, 
-    <span class="hljs-string">"_to"</span> : <span class="hljs-string">"circles/J"</span>, 
-    <span class="hljs-string">"_rev"</span> : <span class="hljs-string">"_Wmxkes---_"</span>, 
-    <span class="hljs-string">"theFalse"</span> : <span class="hljs-literal">false</span>, 
-    <span class="hljs-string">"theTruth"</span> : <span class="hljs-literal">true</span>, 
-    <span class="hljs-string">"label"</span> : <span class="hljs-string">"right_zip"</span> 
-  }, 
-  { 
-    <span class="hljs-string">"_key"</span> : <span class="hljs-string">"37910"</span>, 
-    <span class="hljs-string">"_id"</span> : <span class="hljs-string">"edges/37910"</span>, 
-    <span class="hljs-string">"_from"</span> : <span class="hljs-string">"circles/C"</span>, 
-    <span class="hljs-string">"_to"</span> : <span class="hljs-string">"circles/D"</span>, 
-    <span class="hljs-string">"_rev"</span> : <span class="hljs-string">"_Wmxkeru--_"</span>, 
-    <span class="hljs-string">"theFalse"</span> : <span class="hljs-literal">false</span>, 
-    <span class="hljs-string">"theTruth"</span> : <span class="hljs-literal">true</span>, 
-    <span class="hljs-string">"label"</span> : <span class="hljs-string">"left_blorg"</span> 
-  }, 
-  { 
-    <span class="hljs-string">"_key"</span> : <span class="hljs-string">"37919"</span>, 
-    <span class="hljs-string">"_id"</span> : <span class="hljs-string">"edges/37919"</span>, 
-    <span class="hljs-string">"_from"</span> : <span class="hljs-string">"circles/A"</span>, 
-    <span class="hljs-string">"_to"</span> : <span class="hljs-string">"circles/G"</span>, 
-    <span class="hljs-string">"_rev"</span> : <span class="hljs-string">"_Wmxker2--_"</span>, 
-=======
     <span class="hljs-string">"_key"</span> : <span class="hljs-string">"37581"</span>, 
     <span class="hljs-string">"_id"</span> : <span class="hljs-string">"edges/37581"</span>, 
     <span class="hljs-string">"_from"</span> : <span class="hljs-string">"circles/A"</span>, 
@@ -262,43 +157,26 @@
     <span class="hljs-string">"_from"</span> : <span class="hljs-string">"circles/H"</span>, 
     <span class="hljs-string">"_to"</span> : <span class="hljs-string">"circles/I"</span>, 
     <span class="hljs-string">"_rev"</span> : <span class="hljs-string">"_WnWXFc---_"</span>, 
->>>>>>> 59953d64
     <span class="hljs-string">"theFalse"</span> : <span class="hljs-literal">false</span>, 
     <span class="hljs-string">"theTruth"</span> : <span class="hljs-literal">true</span>, 
     <span class="hljs-string">"label"</span> : <span class="hljs-string">"right_foo"</span> 
   }, 
   { 
-<<<<<<< HEAD
-    <span class="hljs-string">"_key"</span> : <span class="hljs-string">"37907"</span>, 
-    <span class="hljs-string">"_id"</span> : <span class="hljs-string">"edges/37907"</span>, 
-    <span class="hljs-string">"_from"</span> : <span class="hljs-string">"circles/B"</span>, 
-    <span class="hljs-string">"_to"</span> : <span class="hljs-string">"circles/C"</span>, 
-    <span class="hljs-string">"_rev"</span> : <span class="hljs-string">"_Wmxkerq--_"</span>, 
-=======
     <span class="hljs-string">"_key"</span> : <span class="hljs-string">"37569"</span>, 
     <span class="hljs-string">"_id"</span> : <span class="hljs-string">"edges/37569"</span>, 
     <span class="hljs-string">"_from"</span> : <span class="hljs-string">"circles/B"</span>, 
     <span class="hljs-string">"_to"</span> : <span class="hljs-string">"circles/C"</span>, 
     <span class="hljs-string">"_rev"</span> : <span class="hljs-string">"_WnWXFbu--B"</span>, 
->>>>>>> 59953d64
     <span class="hljs-string">"theFalse"</span> : <span class="hljs-literal">false</span>, 
     <span class="hljs-string">"theTruth"</span> : <span class="hljs-literal">true</span>, 
     <span class="hljs-string">"label"</span> : <span class="hljs-string">"left_blarg"</span> 
   }, 
   { 
-<<<<<<< HEAD
-    <span class="hljs-string">"_key"</span> : <span class="hljs-string">"37916"</span>, 
-    <span class="hljs-string">"_id"</span> : <span class="hljs-string">"edges/37916"</span>, 
-    <span class="hljs-string">"_from"</span> : <span class="hljs-string">"circles/E"</span>, 
-    <span class="hljs-string">"_to"</span> : <span class="hljs-string">"circles/F"</span>, 
-    <span class="hljs-string">"_rev"</span> : <span class="hljs-string">"_Wmxkery--B"</span>, 
-=======
     <span class="hljs-string">"_key"</span> : <span class="hljs-string">"37572"</span>, 
     <span class="hljs-string">"_id"</span> : <span class="hljs-string">"edges/37572"</span>, 
     <span class="hljs-string">"_from"</span> : <span class="hljs-string">"circles/C"</span>, 
     <span class="hljs-string">"_to"</span> : <span class="hljs-string">"circles/D"</span>, 
     <span class="hljs-string">"_rev"</span> : <span class="hljs-string">"_WnWXFby--_"</span>, 
->>>>>>> 59953d64
     <span class="hljs-string">"theFalse"</span> : <span class="hljs-literal">false</span>, 
     <span class="hljs-string">"theTruth"</span> : <span class="hljs-literal">true</span>, 
     <span class="hljs-string">"label"</span> : <span class="hljs-string">"left_schubi"</span> 
