shell> curl --dump - http://localhost:8529/_api/replication/logger-state

HTTP/<span class="hljs-number">1.1</span> <span class="hljs-number">200</span> OK
content-type: application/json; charset=utf<span class="hljs-number">-8</span>
x-content-type-options: nosniff

{ 
  <span class="hljs-string">"state"</span> : { 
    <span class="hljs-string">"running"</span> : <span class="hljs-literal">true</span>, 
<<<<<<< HEAD
    <span class="hljs-string">"lastLogTick"</span> : <span class="hljs-string">"13072"</span>, 
    <span class="hljs-string">"lastUncommittedLogTick"</span> : <span class="hljs-string">"13072"</span>, 
    <span class="hljs-string">"totalEvents"</span> : <span class="hljs-number">4394</span>, 
    <span class="hljs-string">"time"</span> : <span class="hljs-string">"2018-04-03T19:01:39Z"</span> 
  }, 
  <span class="hljs-string">"server"</span> : { 
    <span class="hljs-string">"version"</span> : <span class="hljs-string">"3.4.devel"</span>, 
    <span class="hljs-string">"serverId"</span> : <span class="hljs-string">"67764925379904"</span> 
=======
    <span class="hljs-string">"lastLogTick"</span> : <span class="hljs-string">"12982"</span>, 
    <span class="hljs-string">"lastUncommittedLogTick"</span> : <span class="hljs-string">"12982"</span>, 
    <span class="hljs-string">"totalEvents"</span> : <span class="hljs-number">4368</span>, 
    <span class="hljs-string">"time"</span> : <span class="hljs-string">"2018-04-05T13:57:20Z"</span> 
  }, 
  <span class="hljs-string">"server"</span> : { 
    <span class="hljs-string">"version"</span> : <span class="hljs-string">"3.4.devel"</span>, 
    <span class="hljs-string">"serverId"</span> : <span class="hljs-string">"29284345944770"</span> 
>>>>>>> 59953d64
  }, 
  <span class="hljs-string">"clients"</span> : [ ] 
}<|MERGE_RESOLUTION|>--- conflicted
+++ resolved
@@ -7,16 +7,6 @@
 { 
   <span class="hljs-string">"state"</span> : { 
     <span class="hljs-string">"running"</span> : <span class="hljs-literal">true</span>, 
-<<<<<<< HEAD
-    <span class="hljs-string">"lastLogTick"</span> : <span class="hljs-string">"13072"</span>, 
-    <span class="hljs-string">"lastUncommittedLogTick"</span> : <span class="hljs-string">"13072"</span>, 
-    <span class="hljs-string">"totalEvents"</span> : <span class="hljs-number">4394</span>, 
-    <span class="hljs-string">"time"</span> : <span class="hljs-string">"2018-04-03T19:01:39Z"</span> 
-  }, 
-  <span class="hljs-string">"server"</span> : { 
-    <span class="hljs-string">"version"</span> : <span class="hljs-string">"3.4.devel"</span>, 
-    <span class="hljs-string">"serverId"</span> : <span class="hljs-string">"67764925379904"</span> 
-=======
     <span class="hljs-string">"lastLogTick"</span> : <span class="hljs-string">"12982"</span>, 
     <span class="hljs-string">"lastUncommittedLogTick"</span> : <span class="hljs-string">"12982"</span>, 
     <span class="hljs-string">"totalEvents"</span> : <span class="hljs-number">4368</span>, 
@@ -25,7 +15,6 @@
   <span class="hljs-string">"server"</span> : { 
     <span class="hljs-string">"version"</span> : <span class="hljs-string">"3.4.devel"</span>, 
     <span class="hljs-string">"serverId"</span> : <span class="hljs-string">"29284345944770"</span> 
->>>>>>> 59953d64
   }, 
   <span class="hljs-string">"clients"</span> : [ ] 
 }