--- conflicted
+++ resolved
@@ -13,17 +13,6 @@
 { 
   <span class="hljs-string">"result"</span> : [ 
     { 
-<<<<<<< HEAD
-      <span class="hljs-string">"_key"</span> : <span class="hljs-string">"13248"</span>, 
-      <span class="hljs-string">"_id"</span> : <span class="hljs-string">"products/13248"</span>, 
-      <span class="hljs-string">"_rev"</span> : <span class="hljs-string">"_Wmxg2oe--_"</span>, 
-      <span class="hljs-string">"text"</span> : <span class="hljs-string">"this text contains word"</span> 
-    }, 
-    { 
-      <span class="hljs-string">"_key"</span> : <span class="hljs-string">"13252"</span>, 
-      <span class="hljs-string">"_id"</span> : <span class="hljs-string">"products/13252"</span>, 
-      <span class="hljs-string">"_rev"</span> : <span class="hljs-string">"_Wmxg2oi--_"</span>, 
-=======
       <span class="hljs-string">"_key"</span> : <span class="hljs-string">"13158"</span>, 
       <span class="hljs-string">"_id"</span> : <span class="hljs-string">"products/13158"</span>, 
       <span class="hljs-string">"_rev"</span> : <span class="hljs-string">"_WnWW6rG--_"</span>, 
@@ -33,7 +22,6 @@
       <span class="hljs-string">"_key"</span> : <span class="hljs-string">"13162"</span>, 
       <span class="hljs-string">"_id"</span> : <span class="hljs-string">"products/13162"</span>, 
       <span class="hljs-string">"_rev"</span> : <span class="hljs-string">"_WnWW6rG--B"</span>, 
->>>>>>> 59953d64
       <span class="hljs-string">"text"</span> : <span class="hljs-string">"this text also has a word"</span> 
     } 
   ], 
