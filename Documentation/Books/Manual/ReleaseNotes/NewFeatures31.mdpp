--- conflicted
+++ resolved
@@ -180,9 +180,6 @@
 Alternatively it is now possible to use a JWT for authenticating a request.
 
 For details check the HTTP authentication chapter. Both authentication methods are
-<<<<<<< HEAD
-valid and will be supported in the near future. Use whatever suits you best.
-=======
 valid and will be supported in the near future. Use whatever suits you best.
 
 !SECTION Foxx
@@ -197,5 +194,4 @@
 
 !SUBSECTION Per-route middleware
 
-It's now possible to specify middleware functions for a route when defining a route handler. These middleware functions only apply to the single route and share the route's parameter definitions. Check out the [Foxx Router documentation](../Foxx/Router/README.md) for more information.
->>>>>>> 014de716
+It's now possible to specify middleware functions for a route when defining a route handler. These middleware functions only apply to the single route and share the route's parameter definitions. Check out the [Foxx Router documentation](../Foxx/Router/README.md) for more information.