# ArangoSearch views powered by IResearch

ArangoSearch is a natively integrated AQL extension making use of the
IResearch library.

ArangoSearch allows one to:

* join documents located in different collections to one result list
* filter documents based on AQL boolean expressions and functions
* sort the result set based on how closely each document matched the filter

A concept of value 'analysis' that is meant to break up a given value into
a set of sub-values internally tied together by metadata which influences both
the filter and sort stages to provide the most appropriate match for the
specified conditions, similar to queries to web search engines.

In plain terms this means a user can for example:

* request documents where the 'body' attribute best matches 'a quick brown fox'
* request documents where the 'dna' attribute best matches a DNA sub sequence
* request documents where the 'name' attribute best matches gender
* etc. (via custom analyzers)

## The IResearch Library

IResearch is a cross-platform open source indexing and searching engine written
in modern C++, optimized for speed and memory footprint, with source available
from https://github.com/iresearch-toolkit/iresearch

IResearch is the framework for indexing, filtering and sorting of data.
The indexing stage can treat each data item as an atom or use custom 'analyzers'
to break the data item into sub-atomic pieces tied together with internally
tracked metadata.

The IResearch framework in general can be further extended at runtime with
custom implementations of analyzers (used during the indexing and filtering
stages) and scorers (used during the sorting stage) allowing full control over
the behavior of the engine.

## Using ArangoSearch views

<<<<<<< HEAD
### ArangoSearch Scorers

ArangoSearch accesses scorers directly by their internal names. The
name (in upper-case) of the scorer is the function name to be used in the
['SORT' section](../../../AQL/Views/ArangoSearch/index.html#arangosearch-sort).
Function arguments, (excluding the first argument), are serialized as a
string representation of a JSON array and passed directly to the corresponding
scorer. The first argument to any scorer function is the reference to the 
current document emitted by the `FOR` statement, i.e. it would be 'doc' for this
statement:

    FOR doc IN someView

IResearch provides a 'bm25' scorer implementing the
[BM25 algorithm](https://en.wikipedia.org/wiki/Okapi_BM25). This scorer
optionally takes 'k' and 'b' positional parameters.

The user is able to run queries with the said scorer, e.g.

    SORT BM25(doc, 1.2, 0.75)

The function arguments will then be serialized into a JSON representation:

```json
[ 1.2, 0.75 ]
```

and passed to the scorer implementation.

Similarly an administrator may choose to deploy a custom DNA analyzer 'DnaRank'.

The user is then immediately able to run queries with the said scorer, e.g.

    SORT DNARANK(doc, 123, 456, "abc", { "def", "ghi" })

The function arguments will then be serialized into a JSON representation:

```json
[ 123, 456, "abc", { "def", "ghi" } ]
```

and passed to the scorer implementation.

Runtime-plugging functionality for scores is not avaiable in ArangoDB at this
point in time, so ArangoDB comes with a few default-initialized scores:

- *attribute-name*
  order results based on the value of **attribute-name**

- BM25
  order results based on the
  [BM25 algorithm](https://en.wikipedia.org/wiki/Okapi_BM25)

- TFIDF
  order results based on the
  [TFIDF algorithm](https://en.wikipedia.org/wiki/TF-IDF)

### ArangoSearch is much more than a fulltext search

But fulltext searching is a subset of its available functionality, supported via
the 'text' analyzer and 'tfidf'/'bm25' scorers, without impact to performance
when specifying documents from different collections or searching on multiple
document attributes.

### View datasource

The IResearch functionality is exposed to ArangoDB via the the ArangoSearch view
API because the ArangoSearch view is merely an identity transformation applied
onto documents stored in linked collections of the same ArangoDB database.
In plain terms an ArangoSearch view only allows searching and sorting of documents
located in collections of the same database.
The matching documents themselves are returned as-is from their corresponding collections.

### Links to ArangoDB collections

A concept of an ArangoDB collection 'link' is introduced to allow specifying
which ArangoDB collections a given ArangoSearch View should query for documents
and how these documents should be queried.

An ArangoSearch Link is a uni-directional connection from an ArangoDB collection
to an ArangoSearch view describing how data coming from the said collection should
be made available in the given view. Each ArangoSearch Link in an ArangoSearch view is
uniquely identified by the name of the ArangoDB collection it links to. An
ArangoSearch view may have zero or more links, each to a distinct ArangoDB
collection. Similarly an ArangoDB collection may be referenced via links by zero
or more distinct ArangoSearch views. In plain terms any given ArangoSearch view may be
linked to any given ArangoDB collection of the same database with zero or at
most one link. However, any ArangoSearch view may be linked to multiple distinct
ArangoDB collections and similarly any ArangoDB collection may be referenced by
multiple ArangoSearch views.

To configure an ArangoSearch view for consideration of documents from a given
ArangoDB collection a link definition must be added to the properties of the
said ArangoSearch view defining the link parameters as per the section
[View definition/modification](#view-definitionmodification).

### Analyzers

To simplify query syntax ArangoSearch provides a concept of 
[named analyzers](Analyzers.md) which
are merely aliases for type+configuration of IResearch analyzers. Management of
named analyzers is exposed via both REST, GUI and JavaScript APIs, e.g.


### View definition/modification

An ArangoSearch view is configured via an object containing a set of
view-specific configuration directives and a map of link-specific configuration
directives.

During view creation the following directives apply:
* id: (optional) the desired view identifier
* name: (required) the view name
* type: \<required\> the value "arangosearch"
  any of the directives from the section [View properties](#view-properties-updatable)

During view modification the following directives apply:
* links: (optional)
  a mapping of collection-name/collection-identifier to one of:
  * link creation - link definition as per the section [Link properties](#link-properties)
  * link removal - JSON keyword *null* (i.e. nullify a link if present)
    any of the directives from the section [modifiable view properties](#view-properties-updatable)

### View properties (non-updatable)

* locale: (optional; default: `C`)
  the default locale used for ordering processed attribute names

### View properties (updatable)

* cleanupIntervalStep: (optional; default: `10`; to disable use: `0`)
  wait at least this many commits between removing unused files in the
  ArangoSearch data directory
  for the case where the consolidation policies merge segments often (i.e. a
  lot of commit+consolidate), a lower value will cause a lot of disk space to
  be wasted
  for the case where the consolidation policies rarely merge segments (i.e.
  few inserts/deletes), a higher value will impact performance without any
  added benefits

* commitIntervalMsec: (optional; default: `60000`; to disable use: `0`)
  wait at least *count* milliseconds between committing view data store
  changes and making documents visible to queries
  for the case where there are a lot of inserts/updates, a lower value will
  cause the view not to account for them, (unlit commit), and memory usage
  would continue to grow
  for the case where there are a few inserts/updates, a higher value will
  impact performance and waste disk space for each commit call without any
  added benefits

* consolidate: (optional; default: `{}`)
  the consolidation policy to apply for selecting data store segment merge
  candidates, to disable use: `null`

  * type: (optional; defailt "bytes_accum")
    currently supported types are:
    - *bytes*:
      Consolidate IFF {threshold} > segment_bytes / (all_segment_bytes / #segments)
    - *bytes_accum*:
      Consolidate IFF {threshold} > (segment_bytes + sum_of_merge_candidate_segment_bytes) / all_segment_bytes
    - *count*:
      Consolidate IFF {threshold} > segment_docs{valid} / (all_segment_docs{valid} / #segments)
    - *fill*:
      Consolidate IFF {threshold} > #segment_docs{valid} / (#segment_docs{valid} + #segment_docs{removed})

  * segmentThreshold: (optional, default: `300`)
    apply consolidation policy IFF {segmentThreshold} > #segments

  * threshold: (optional; default: `0.85`)
    consolidate IFF {threshold} > {formula based on *type*}, valid value range `[0.0, 1.0]`


### Link properties

* analyzers: (optional; default: `[ 'identity' ]`)
  a list of analyzers, by name as defined via the [Analyzers](Analyzers.md), that
  should be applied to values of processed document attributes

* fields: (optional; default: `{}`)
  an object `{attribute-name: [Link properties]}` of fields that should be
  processed at each level of the document
  each key specifies the document attribute to be processed, the value of
  *includeAllFields* is also consulted when selecting fields to be processed
  each value specifies the [Link properties](#link-properties) directives to be used when
  processing the specified field, a Link properties value of `{}` denotes
  inheritance of all (except *fields*) directives from the current level

* includeAllFields: (optional; default: `false`)
  if true then process all document attributes (if not explicitly specified
  then process the fields with default Link properties directives, i.e. `{}`),
  otherwise only consider attributes mentioned in *fields*

* trackListPositions: (optional; default: false)
  if true then for array values track the value position in the array, e.g. when
  querying for the input: `{ attr: [ 'valueX', 'valueY', 'valueZ' ] }`
  the user must specify: `doc.attr[1] == 'valueY'`
  otherwise all values in an array are treated as equal alternatives, e.g. when
  querying for the input: `{ attr: [ 'valueX', 'valueY', 'valueZ' ] }`
  the user must specify: `doc.attr == 'valueY'`

* storeValues: (optional; default: "none")
  how should the view track the attribute values, this setting allows for
  additional value retrieval optimizations, one of:
  * none: Do not store values by the view
  * id: Store only information about value presence, to allow use of the EXISTS() function
=======
To get more familiar with ArangoSearch usage, you may start with [Getting Started](GettingStarted.md) simple guide and then explore details of ArangoSearch in
 [Detailed Overview](DetailedOverview.md),
 [Analyzers](Analyzers.md)
 and [Scorers](Scorers.md) topics.
>>>>>>> aeadad07
<|MERGE_RESOLUTION|>--- conflicted
+++ resolved
@@ -39,162 +39,10 @@
 
 ## Using ArangoSearch views
 
-<<<<<<< HEAD
-### ArangoSearch Scorers
-
-ArangoSearch accesses scorers directly by their internal names. The
-name (in upper-case) of the scorer is the function name to be used in the
-['SORT' section](../../../AQL/Views/ArangoSearch/index.html#arangosearch-sort).
-Function arguments, (excluding the first argument), are serialized as a
-string representation of a JSON array and passed directly to the corresponding
-scorer. The first argument to any scorer function is the reference to the 
-current document emitted by the `FOR` statement, i.e. it would be 'doc' for this
-statement:
-
-    FOR doc IN someView
-
-IResearch provides a 'bm25' scorer implementing the
-[BM25 algorithm](https://en.wikipedia.org/wiki/Okapi_BM25). This scorer
-optionally takes 'k' and 'b' positional parameters.
-
-The user is able to run queries with the said scorer, e.g.
-
-    SORT BM25(doc, 1.2, 0.75)
-
-The function arguments will then be serialized into a JSON representation:
-
-```json
-[ 1.2, 0.75 ]
-```
-
-and passed to the scorer implementation.
-
-Similarly an administrator may choose to deploy a custom DNA analyzer 'DnaRank'.
-
-The user is then immediately able to run queries with the said scorer, e.g.
-
-    SORT DNARANK(doc, 123, 456, "abc", { "def", "ghi" })
-
-The function arguments will then be serialized into a JSON representation:
-
-```json
-[ 123, 456, "abc", { "def", "ghi" } ]
-```
-
-and passed to the scorer implementation.
-
-Runtime-plugging functionality for scores is not avaiable in ArangoDB at this
-point in time, so ArangoDB comes with a few default-initialized scores:
-
-- *attribute-name*
-  order results based on the value of **attribute-name**
-
-- BM25
-  order results based on the
-  [BM25 algorithm](https://en.wikipedia.org/wiki/Okapi_BM25)
-
-- TFIDF
-  order results based on the
-  [TFIDF algorithm](https://en.wikipedia.org/wiki/TF-IDF)
-
-### ArangoSearch is much more than a fulltext search
-
-But fulltext searching is a subset of its available functionality, supported via
-the 'text' analyzer and 'tfidf'/'bm25' scorers, without impact to performance
-when specifying documents from different collections or searching on multiple
-document attributes.
-
-### View datasource
-
-The IResearch functionality is exposed to ArangoDB via the the ArangoSearch view
-API because the ArangoSearch view is merely an identity transformation applied
-onto documents stored in linked collections of the same ArangoDB database.
-In plain terms an ArangoSearch view only allows searching and sorting of documents
-located in collections of the same database.
-The matching documents themselves are returned as-is from their corresponding collections.
-
-### Links to ArangoDB collections
-
-A concept of an ArangoDB collection 'link' is introduced to allow specifying
-which ArangoDB collections a given ArangoSearch View should query for documents
-and how these documents should be queried.
-
-An ArangoSearch Link is a uni-directional connection from an ArangoDB collection
-to an ArangoSearch view describing how data coming from the said collection should
-be made available in the given view. Each ArangoSearch Link in an ArangoSearch view is
-uniquely identified by the name of the ArangoDB collection it links to. An
-ArangoSearch view may have zero or more links, each to a distinct ArangoDB
-collection. Similarly an ArangoDB collection may be referenced via links by zero
-or more distinct ArangoSearch views. In plain terms any given ArangoSearch view may be
-linked to any given ArangoDB collection of the same database with zero or at
-most one link. However, any ArangoSearch view may be linked to multiple distinct
-ArangoDB collections and similarly any ArangoDB collection may be referenced by
-multiple ArangoSearch views.
-
-To configure an ArangoSearch view for consideration of documents from a given
-ArangoDB collection a link definition must be added to the properties of the
-said ArangoSearch view defining the link parameters as per the section
-[View definition/modification](#view-definitionmodification).
-
-### Analyzers
-
-To simplify query syntax ArangoSearch provides a concept of 
-[named analyzers](Analyzers.md) which
-are merely aliases for type+configuration of IResearch analyzers. Management of
-named analyzers is exposed via both REST, GUI and JavaScript APIs, e.g.
-
-
-### View definition/modification
-
-An ArangoSearch view is configured via an object containing a set of
-view-specific configuration directives and a map of link-specific configuration
-directives.
-
-During view creation the following directives apply:
-* id: (optional) the desired view identifier
-* name: (required) the view name
-* type: \<required\> the value "arangosearch"
-  any of the directives from the section [View properties](#view-properties-updatable)
-
-During view modification the following directives apply:
-* links: (optional)
-  a mapping of collection-name/collection-identifier to one of:
-  * link creation - link definition as per the section [Link properties](#link-properties)
-  * link removal - JSON keyword *null* (i.e. nullify a link if present)
-    any of the directives from the section [modifiable view properties](#view-properties-updatable)
-
-### View properties (non-updatable)
-
-* locale: (optional; default: `C`)
-  the default locale used for ordering processed attribute names
-
-### View properties (updatable)
-
-* cleanupIntervalStep: (optional; default: `10`; to disable use: `0`)
-  wait at least this many commits between removing unused files in the
-  ArangoSearch data directory
-  for the case where the consolidation policies merge segments often (i.e. a
-  lot of commit+consolidate), a lower value will cause a lot of disk space to
-  be wasted
-  for the case where the consolidation policies rarely merge segments (i.e.
-  few inserts/deletes), a higher value will impact performance without any
-  added benefits
-
-* commitIntervalMsec: (optional; default: `60000`; to disable use: `0`)
-  wait at least *count* milliseconds between committing view data store
-  changes and making documents visible to queries
-  for the case where there are a lot of inserts/updates, a lower value will
-  cause the view not to account for them, (unlit commit), and memory usage
-  would continue to grow
-  for the case where there are a few inserts/updates, a higher value will
-  impact performance and waste disk space for each commit call without any
-  added benefits
-
-* consolidate: (optional; default: `{}`)
-  the consolidation policy to apply for selecting data store segment merge
-  candidates, to disable use: `null`
-
-  * type: (optional; defailt "bytes_accum")
+To get more familiar with ArangoSearch usage, you may start with [Getting Started](GettingStarted.md) simple guide and then explore details of ArangoSearch in
+ [Detailed Overview](DetailedOverview.md),
+ [Analyzers](Analyzers.md)
+ and [Scorers](Scorers.md) topics.
     currently supported types are:
     - *bytes*:
       Consolidate IFF {threshold} > segment_bytes / (all_segment_bytes / #segments)
@@ -203,51 +51,4 @@
     - *count*:
       Consolidate IFF {threshold} > segment_docs{valid} / (all_segment_docs{valid} / #segments)
     - *fill*:
-      Consolidate IFF {threshold} > #segment_docs{valid} / (#segment_docs{valid} + #segment_docs{removed})
-
-  * segmentThreshold: (optional, default: `300`)
-    apply consolidation policy IFF {segmentThreshold} > #segments
-
-  * threshold: (optional; default: `0.85`)
-    consolidate IFF {threshold} > {formula based on *type*}, valid value range `[0.0, 1.0]`
-
-
-### Link properties
-
-* analyzers: (optional; default: `[ 'identity' ]`)
-  a list of analyzers, by name as defined via the [Analyzers](Analyzers.md), that
-  should be applied to values of processed document attributes
-
-* fields: (optional; default: `{}`)
-  an object `{attribute-name: [Link properties]}` of fields that should be
-  processed at each level of the document
-  each key specifies the document attribute to be processed, the value of
-  *includeAllFields* is also consulted when selecting fields to be processed
-  each value specifies the [Link properties](#link-properties) directives to be used when
-  processing the specified field, a Link properties value of `{}` denotes
-  inheritance of all (except *fields*) directives from the current level
-
-* includeAllFields: (optional; default: `false`)
-  if true then process all document attributes (if not explicitly specified
-  then process the fields with default Link properties directives, i.e. `{}`),
-  otherwise only consider attributes mentioned in *fields*
-
-* trackListPositions: (optional; default: false)
-  if true then for array values track the value position in the array, e.g. when
-  querying for the input: `{ attr: [ 'valueX', 'valueY', 'valueZ' ] }`
-  the user must specify: `doc.attr[1] == 'valueY'`
-  otherwise all values in an array are treated as equal alternatives, e.g. when
-  querying for the input: `{ attr: [ 'valueX', 'valueY', 'valueZ' ] }`
-  the user must specify: `doc.attr == 'valueY'`
-
-* storeValues: (optional; default: "none")
-  how should the view track the attribute values, this setting allows for
-  additional value retrieval optimizations, one of:
-  * none: Do not store values by the view
-  * id: Store only information about value presence, to allow use of the EXISTS() function
-=======
-To get more familiar with ArangoSearch usage, you may start with [Getting Started](GettingStarted.md) simple guide and then explore details of ArangoSearch in
- [Detailed Overview](DetailedOverview.md),
- [Analyzers](Analyzers.md)
- and [Scorers](Scorers.md) topics.
->>>>>>> aeadad07
+      Consolidate IFF {threshold} > #segment_docs{valid} / (#segment_docs{valid} + #segment_docs{removed})