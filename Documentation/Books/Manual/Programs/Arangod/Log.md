# ArangoDB Server Log Options

## Log levels and topics

ArangoDB's log output is grouped into topics. `--log.level` can be specified
multiple times at startup, for as many topics as needed. The log verbosity and
output files can be adjusted per log topic. For example

```
--log.level startup=trace --log.level queries=trace --log.level info
```

will log messages concerning startup at trace level, AQL queries at trace level
and everything else at info level.

In a configuration file, it is written like this:

```
[log]
level = startup=trace
level = queries=trace
level = info
```

The available log levels are:

- `fatal`: only logs fatal errors
- `error`: only logs errors
- `warning`: only logs warnings and errors
- `info`: logs information messages, warnings and errors
- `debug`: logs debug and information messages, warnings and errors
- `trace`: logs trace, debug and information messages, warnings and errors

Note that levels `debug` and `trace` will be very verbose.

See [Log Levels](../../Monitoring/LogLevels.md) in the Monitoring chapter for a
detailed description of the different levels.

Some relevant log topics available in ArangoDB 3 are:

- `agency`: information about the agency
- `collector`: information about the WAL collector's state
- `compactor`: information about the collection datafile compactor
- `datafiles`: datafile-related operations
- `mmap`: information about memory-mapping operations (including msync)
- `performance`: performance-related messages
- `queries`: executed AQL queries, slow queries
- `replication`: replication-related info
- `requests`: HTTP requests
- `startup`: information about server startup and shutdown
- `threads`: information about threads

See more [log levels](../../../HTTP/AdministrationAndMonitoring/index.html#modify-and-return-the-current-server-log-level)

### Log outputs

The log option `--log.output <definition>` allows directing the global
or per-topic log output to different outputs. The output definition `<definition>`
can be one of

- `-` for stdin
- `+` for stderr
- `syslog://<syslog-facility>`
- `syslog://<syslog-facility>/<application-name>`
- `file://<relative-path>`

The option can be specified multiple times in order to configure the output
for different log topics. To set up a per-topic output configuration, use
`--log.output <topic>=<definition>`, e.g.

  queries=file://queries.txt

logs all queries to the file "queries.txt".

The old option `--log.file` is still available in 3.0 for convenience reasons. In
3.0 it is a shortcut for the more general option `--log.output file://filename`.

The old option `--log.requests-file` is still available in 3.0. It is now a shortcut
for the more general option `--log.output requests=file://...`.

Using `--log.output` also allows directing log output to different files based on 
topics. For example, to log all AQL queries to a file "queries.log" one can use the 
options:

```
--log.level queries=trace --log.output queries=file:///path/to/queries.log
```

To additionally log HTTP request to a file named "requests.log" add the options:

```
--log.level requests=info --log.output requests=file:///path/to/requests.log
```

If you specify `--log.file-mode octalvalue` then any newly created log
file will use "octalvalue" as file mode. Please note that the `umask`
value will be applied as well.

If you specify `--log.file-group name` then any newly created log file
will try to use "name" as group name. Please note that you have to be
a member of that group. Otherwise the group ownership will not be
changed. Please note that this option is only available under Linux
and Mac. It is not available under Windows.

### Forcing direct output

The option `--log.force-direct` can be used to disable logging in an extra
logging thread. If set to `true`, any log messages are immediately printed in the
thread that triggered the log message. This is non-optimal for performance but
can aid debugging. If set to `false`, log messages are handed off to an extra
logging thread, which asynchronously writes the log messages.

### Time format

The option `--log.time-format` controls the time format used in log output.
The possible values for this option are:

<<<<<<< HEAD
- timestamp: unix timestamps, in seconds
- timestamp-millis: unix timestamps, in seconds, with millisecond precision
- timestamp-micros: unix timestamps, in seconds, with microsecond precision
- uptime: seconds since server start
- uptime-millis: seconds since server start, with millisecond precision
- uptime-micros: seconds since server start, with microsecond precision
- utc-datestring: UTC-based date and time in format YYYY-MM-DDTHH:MM:SSZ 
- utc-datestring-millis: UTC-based date and time in format YYYY-MM-DDTHH:MM:SS.FFFZ 
- local-datestring: local date and time in format YYYY-MM-DDTHH:MM:SS
=======
Format             | Example              | Description
:------------------|:-------------------- |:-----------
`timestamp`        | 1553766923000        | unix timestamps, in seconds
`timestamp-millis` | 1553766923000.123    | unix timestamps, in seconds, with millisecond precision
`timestamp-micros` | 1553766923000.123456 | unix timestamps, in seconds, with microsecond precision
`uptime`           | 987654               | seconds since server start
`uptime-millis`    | 987654.123           | seconds since server start, with millisecond precision
`uptime-micros`    | 987654.123456        | seconds since server start, with microsecond precision
`utc-datestring`   | 2019-03-28T09:55:23Z | UTC-based date and time in format YYYY-MM-DDTHH:MM:SSZ 
`local-datestring` | 2019-03-28T10:55:23  | local date and time in format YYYY-MM-DDTHH:MM:SS
>>>>>>> bc2602c8

### Escaping

`--log.escape value`

This option toggles the escaping of log output. 

If set to `true`, the following characters in the log output are escaped:

* the carriage return character (hex 0d)
* the newline character (hex 0a)
* the tabstop character (hex 09)
* any other characters with an ordinal value less than hex 20

If the option is set to `false`, no characters are escaped. Characters with
an ordinal value less than hex 20 will not be printed in this mode but will
be replaced with a space character (hex 20).

A side effect of turning off the escaping is that it will reduce the CPU 
overhead for the logging. However, this will only be noticeable when logging
is set to a very verbose level (e.g. debug or trace).

The default value for this option is `true`.

### Color logging

`--log.color value`

Logging to terminal output is by default colored. Colorful logging can be 
turned off by setting the value to false.

### Source file and Line number

Log line number: `--log.line-number`

Normally, if an human readable fatal, error, warning or info message is
logged, no information about the file and line number is provided. The
file and line number is only logged for debug and trace message. This option
can be use to always log these pieces of information.

### Prefix

Log prefix: `--log.prefix prefix`

This option is used specify an prefix to logged text.

### Threads

Log thread identifier: `--log.thread true`

Whenever log output is generated, the process ID is written as part of the
log information. Setting this option appends the thread id of the calling
thread to the process id. For example,

```
2010-09-20T13:04:01Z [19355] INFO ready for business
```

when no thread is logged and

```
2010-09-20T13:04:17Z [19371-18446744072487317056] ready for business
```

when this command line option is set.

To also log thread names, it is possible to set the `--log.thread-name`
option. By default `--log.thread-name` is set to `false`.

### Role

Log role: `--log.role true`

When set to `true`, this option will make the ArangoDB logger print a single 
character with the server's role into each logged message. The roles are: 
  
- U: undefined/unclear (used at startup)
- S: single server
- C: coordinator
- P: primary
- A: agent

The default value for this option is `false`, so no roles will be logged. <|MERGE_RESOLUTION|>--- conflicted
+++ resolved
@@ -115,28 +115,17 @@
 The option `--log.time-format` controls the time format used in log output.
 The possible values for this option are:
 
-<<<<<<< HEAD
-- timestamp: unix timestamps, in seconds
-- timestamp-millis: unix timestamps, in seconds, with millisecond precision
-- timestamp-micros: unix timestamps, in seconds, with microsecond precision
-- uptime: seconds since server start
-- uptime-millis: seconds since server start, with millisecond precision
-- uptime-micros: seconds since server start, with microsecond precision
-- utc-datestring: UTC-based date and time in format YYYY-MM-DDTHH:MM:SSZ 
-- utc-datestring-millis: UTC-based date and time in format YYYY-MM-DDTHH:MM:SS.FFFZ 
-- local-datestring: local date and time in format YYYY-MM-DDTHH:MM:SS
-=======
-Format             | Example              | Description
-:------------------|:-------------------- |:-----------
-`timestamp`        | 1553766923000        | unix timestamps, in seconds
-`timestamp-millis` | 1553766923000.123    | unix timestamps, in seconds, with millisecond precision
-`timestamp-micros` | 1553766923000.123456 | unix timestamps, in seconds, with microsecond precision
-`uptime`           | 987654               | seconds since server start
-`uptime-millis`    | 987654.123           | seconds since server start, with millisecond precision
-`uptime-micros`    | 987654.123456        | seconds since server start, with microsecond precision
-`utc-datestring`   | 2019-03-28T09:55:23Z | UTC-based date and time in format YYYY-MM-DDTHH:MM:SSZ 
-`local-datestring` | 2019-03-28T10:55:23  | local date and time in format YYYY-MM-DDTHH:MM:SS
->>>>>>> bc2602c8
+Format                  | Example                  | Description
+:-----------------------|:------------------------ |:-----------
+`timestamp`             | 1553766923000            | unix timestamps, in seconds
+`timestamp-millis`      | 1553766923000.123        | unix timestamps, in seconds, with millisecond precision
+`timestamp-micros`      | 1553766923000.123456     | unix timestamps, in seconds, with microsecond precision
+`uptime`                | 987654                   | seconds since server start
+`uptime-millis`         | 987654.123               | seconds since server start, with millisecond precision
+`uptime-micros`         | 987654.123456            | seconds since server start, with microsecond precision
+`utc-datestring`        | 2019-03-28T09:55:23Z     | UTC-based date and time in format YYYY-MM-DDTHH:MM:SSZ 
+`utc-datestring-millis` | 2019-03-28T09:55:23.123Z | like `utc-datestring`, but with millisecond precision
+`local-datestring`      | 2019-03-28T10:55:23      | local date and time in format YYYY-MM-DDTHH:MM:SS
 
 ### Escaping
 
