--- conflicted
+++ resolved
@@ -426,14 +426,10 @@
     memory than\nconfigured via the `--query.global-memory-limit` startup option.\nEvery
     time this counter will increase, an AQL query will have aborted with a \n\"resource
     limit exceeded\" error.\n"
-  exposedBy:
-  - coordinator
-  - dbserver
-  - agent
-  - single
+  exposedBy: [coordinator, dbserver, agent, single]
   help: 'Number of times the global query memory limit threshold was reached.
 
-    '
+'
   introducedIn: '3.8'
   name: arangodb_aql_global_query_memory_limit_reached
   type: counter
@@ -445,14 +441,10 @@
     attribute or the value configured via the startup option\n`--query.memory-limit`.\nEvery
     time this counter will increase, an AQL query will have aborted with a \n\"resource
     limit exceeded\" error.\n"
-  exposedBy:
-  - coordinator
-  - dbserver
-  - agent
-  - single
+  exposedBy: [coordinator, dbserver, agent, single]
   help: 'Number of times a local query memory limit threshold was reached.
 
-    '
+'
   introducedIn: '3.8'
   name: arangodb_aql_local_query_memory_limit_reached
   type: counter
@@ -536,21 +528,12 @@
   complexity: simple
   description: 'The number of client connections that are currently open.
 
-<<<<<<< HEAD
-'
-  exposedBy: [coordinator, dbserver, agent, single]
-=======
     Note: this metric considers only HTTP and HTTP/2 connections, but not VST
 
     connections.
 
-    '
-  exposedBy:
-  - coordinator
-  - dbserver
-  - agent
-  - single
->>>>>>> 6675618d
+'
+  exposedBy: [coordinator, dbserver, agent, single]
   help: 'The number of client connections that are currently open
 
 '
@@ -831,23 +814,12 @@
 
     `ClusterComm`.
 
-<<<<<<< HEAD
 '
   exposedBy: [coordinator, dbserver]
-  help: 'Total number of connections created for connection pool.
-
-'
-  introducedIn: '3.6'
-=======
-    '
-  exposedBy:
-  - coordinator
-  - dbserver
   help: 'Total number of connections created for connection pool
 
-    '
-  introducedIn: '3.8'
->>>>>>> 6675618d
+'
+  introducedIn: '3.8'
   name: arangodb_connection_pool_connections_created_total
   threshold: 'Because of idle timeouts, the total number of connections ever created
 
@@ -857,7 +829,7 @@
 
     connectivity issues.
 
-    '
+'
   type: counter
   unit: number
 - category: Connectivity
@@ -869,29 +841,18 @@
 
     cluster internal communication with label `ClusterComm`.
 
-<<<<<<< HEAD
 '
   exposedBy: [coordinator, dbserver]
-  help: 'Current number of connections in pool.
-
-'
-  introducedIn: '3.6'
-=======
-    '
-  exposedBy:
-  - coordinator
-  - dbserver
   help: 'Current number of connections in pool
 
-    '
-  introducedIn: '3.8'
->>>>>>> 6675618d
+'
+  introducedIn: '3.8'
   name: arangodb_connection_connections_current
   threshold: 'Normally, one should not see an excessive amount of open connections
 
     here, unless a very high amount of operations happens concurrently.
 
-    '
+'
   type: gauge
   unit: number
 - category: Connectivity
@@ -903,23 +864,12 @@
 
     the other cluster internal communication with label `ClusterComm`.
 
-<<<<<<< HEAD
 '
   exposedBy: [coordinator, dbserver]
-  help: 'Time to lease a connection from the connection pool.
-
-'
-  introducedIn: '3.6'
-=======
-    '
-  exposedBy:
-  - coordinator
-  - dbserver
   help: 'Time to lease a connection from the connection pool
 
-    '
-  introducedIn: '3.8'
->>>>>>> 6675618d
+'
+  introducedIn: '3.8'
   name: arangodb_connection_pool_lease_time_hist
   threshold: 'Leasing connections from the pool should be fast, unless a new connection
 
@@ -929,7 +879,7 @@
 
     problem might be there.
 
-    '
+'
   type: histogram
   unit: ms
 - category: Connectivity
@@ -941,23 +891,12 @@
 
     cluster internal communication with label `ClusterComm`.
 
-<<<<<<< HEAD
 '
   exposedBy: [coordinator, dbserver]
-  help: 'Total number of failed connection leases.
-
-'
-  introducedIn: '3.6'
-=======
-    '
-  exposedBy:
-  - coordinator
-  - dbserver
   help: 'Total number of failed connection leases
 
-    '
-  introducedIn: '3.8'
->>>>>>> 6675618d
+'
+  introducedIn: '3.8'
   name: arangodb_connection_pool_leases_failed_total
   threshold: 'A failed lease can happen if a connection has been terminated
 
@@ -967,7 +906,7 @@
 
     actually very worrying.
 
-    '
+'
   type: counter
   unit: number
 - category: Connectivity
@@ -980,29 +919,18 @@
 
     label `ClusterComm`.
 
-<<<<<<< HEAD
 '
   exposedBy: [coordinator, dbserver]
-  help: 'Total number of successful connection leases from connection pool.
-
-'
-  introducedIn: '3.6'
-=======
-    '
-  exposedBy:
-  - coordinator
-  - dbserver
   help: 'Total number of successful connection leases from connection pool
 
-    '
-  introducedIn: '3.8'
->>>>>>> 6675618d
+'
+  introducedIn: '3.8'
   name: arangodb_connection_leases_successful_total
   threshold: 'It is normal that this number is growing rapidly when there is any
 
     kind of activity in the cluster.
 
-    '
+'
   type: counter
   unit: number
 - category: Transactions
@@ -2516,34 +2444,12 @@
   description: 'The number of jobs currently queued on the scheduler''s high priority
     queue.
 
-<<<<<<< HEAD
-'
-  exposedBy: [coordinator, dbserver, agent]
-  help: 'Number of awake worker threads.
-
-'
-  introducedIn: '3.6'
-  name: arangodb_scheduler_awake_threads
-  type: gauge
-  unit: number
-- category: Scheduler
-  complexity: medium
-  description: 'Current queue length of the high priority queue in the scheduler.
-
-'
-  exposedBy: [coordinator, dbserver, agent]
-=======
     The capacity of the high priority queue can be configured via the startup
 
     option `--server.prio1-size`.
 
-    '
-  exposedBy:
-  - coordinator
-  - dbserver
-  - agent
-  - single
->>>>>>> 6675618d
+'
+  exposedBy: [coordinator, dbserver, agent, single]
   help: 'Current queue length of the high priority queue in the scheduler.
 
 '
@@ -2627,17 +2533,8 @@
 
     and low priority jobs cannot be dequeued in a timely manner
 
-<<<<<<< HEAD
-'
-  exposedBy: [coordinator, dbserver, agent]
-=======
-    '
-  exposedBy:
-  - coordinator
-  - dbserver
-  - agent
-  - single
->>>>>>> 6675618d
+'
+  exposedBy: [coordinator, dbserver, agent, single]
   help: 'Last recorded dequeue time for a low priority queue item.
 
 '
@@ -2660,17 +2557,8 @@
 
     option `--server.maximal-queue-size`.
 
-<<<<<<< HEAD
-'
-  exposedBy: [coordinator, dbserver, agent]
-=======
-    '
-  exposedBy:
-  - coordinator
-  - dbserver
-  - agent
-  - single
->>>>>>> 6675618d
+'
+  exposedBy: [coordinator, dbserver, agent, single]
   help: 'Current queue length of the low priority queue in the scheduler.
 
 '
@@ -2689,17 +2577,8 @@
 
     can be configured via the startup option `--server.scheduler-queue-size`.
 
-<<<<<<< HEAD
-'
-  exposedBy: [coordinator, dbserver, agent]
-=======
-    '
-  exposedBy:
-  - coordinator
-  - dbserver
-  - agent
-  - single
->>>>>>> 6675618d
+'
+  exposedBy: [coordinator, dbserver, agent, single]
   help: 'Current queue length of the maintenance priority queue in the scheduler.
 
 '
@@ -2716,17 +2595,8 @@
 
     option `--server.prio2-size`.
 
-<<<<<<< HEAD
-'
-  exposedBy: [coordinator, dbserver, agent]
-=======
-    '
-  exposedBy:
-  - coordinator
-  - dbserver
-  - agent
-  - single
->>>>>>> 6675618d
+'
+  exposedBy: [coordinator, dbserver, agent, single]
   help: 'Current queue length of the medium priority queue in the scheduler.
 
 '
@@ -2741,15 +2611,11 @@
 
     waiting for new work (i.e., not sleeping).
 
-    '
-  exposedBy:
-  - coordinator
-  - dbserver
-  - agent
-  - single
+'
+  exposedBy: [coordinator, dbserver, agent, single]
   help: 'Number of awake worker threads.
 
-    '
+'
   introducedIn: '3.8'
   name: arangodb_scheduler_num_awake_threads
   type: gauge
@@ -2761,17 +2627,8 @@
 
     and stopped dynamically based on the server load.
 
-<<<<<<< HEAD
-'
-  exposedBy: [coordinator, dbserver, agent]
-=======
-    '
-  exposedBy:
-  - coordinator
-  - dbserver
-  - agent
-  - single
->>>>>>> 6675618d
+'
+  exposedBy: [coordinator, dbserver, agent, single]
   help: 'Current number of worker threads.
 
 '
@@ -2786,17 +2643,8 @@
 
     spinning while waiting for new work).
 
-<<<<<<< HEAD
-'
-  exposedBy: [coordinator, dbserver, agent]
-=======
-    '
-  exposedBy:
-  - coordinator
-  - dbserver
-  - agent
-  - single
->>>>>>> 6675618d
+'
+  exposedBy: [coordinator, dbserver, agent, single]
   help: 'Current number of working threads.
 
 '
@@ -2808,17 +2656,8 @@
   complexity: simple
   description: 'Total number of low priority jobs currently being processed.
 
-<<<<<<< HEAD
-'
-  exposedBy: [coordinator, dbserver, agent]
-=======
-    '
-  exposedBy:
-  - coordinator
-  - dbserver
-  - agent
-  - single
->>>>>>> 6675618d
+'
+  exposedBy: [coordinator, dbserver, agent, single]
   help: 'Total number of ongoing RestHandlers coming from the low prio queue.
 
 '
@@ -2835,17 +2674,8 @@
 
     `--server.prio1-size`, `--server.prio2-size` and `--server.maximal-queue-size`.
 
-<<<<<<< HEAD
-'
-  exposedBy: [coordinator, dbserver, agent]
-=======
-    '
-  exposedBy:
-  - coordinator
-  - dbserver
-  - agent
-  - single
->>>>>>> 6675618d
+'
+  exposedBy: [coordinator, dbserver, agent, single]
   help: 'Number of tasks dropped and not added to internal queue.
 
 '
@@ -2857,17 +2687,8 @@
   complexity: simple
   description: 'The total number of currently queued jobs in all queues.
 
-<<<<<<< HEAD
-'
-  exposedBy: [coordinator, dbserver, agent]
-=======
-    '
-  exposedBy:
-  - coordinator
-  - dbserver
-  - agent
-  - single
->>>>>>> 6675618d
+'
+  exposedBy: [coordinator, dbserver, agent, single]
   help: 'Server''s internal queue length.
 
 '
@@ -2882,17 +2703,8 @@
 
     started and stopped dynamically based on the server load.
 
-<<<<<<< HEAD
-'
-  exposedBy: [coordinator, dbserver, agent]
-=======
-    '
-  exposedBy:
-  - coordinator
-  - dbserver
-  - agent
-  - single
->>>>>>> 6675618d
+'
+  exposedBy: [coordinator, dbserver, agent, single]
   help: 'Total accumulated number of scheduler threads started.
 
 '
@@ -2907,17 +2719,8 @@
 
     started and stopped dynamically based on the server load.
 
-<<<<<<< HEAD
-'
-  exposedBy: [coordinator, dbserver, agent]
-=======
-    '
-  exposedBy:
-  - coordinator
-  - dbserver
-  - agent
-  - single
->>>>>>> 6675618d
+'
+  exposedBy: [coordinator, dbserver, agent, single]
   help: 'Accumulated total number of scheduler threads stopped.
 
 '
@@ -3306,7 +3109,7 @@
 
     is scarce.
 
-    '
+'
   type: gauge
   unit: number
 - category: Statistics
@@ -3336,7 +3139,7 @@
 
     is scarce.
 
-    '
+'
   type: gauge
   unit: number
 - category: V8
@@ -3350,19 +3153,9 @@
 
     some unfortunate usage pattern.
 
-<<<<<<< HEAD
-'
-  exposedBy: [coordinator, single]
-  help: 'Total number of V8 contexts ever created.
-=======
-    '
-  exposedBy:
-  - coordinator
-  - dbserver
-  - agent
-  - single
+'
+  exposedBy: [coordinator, dbserver, agent, single]
   help: 'Total number of V8 contexts ever created
->>>>>>> 6675618d
 
 '
   introducedIn: '3.6'
@@ -3379,19 +3172,9 @@
 
     high fluctuation can indicate some unfortunate usage pattern.
 
-<<<<<<< HEAD
-'
-  exposedBy: [coordinator, single]
-  help: 'Accumulated total time for creating V8 contexts.
-=======
-    '
-  exposedBy:
-  - coordinator
-  - dbserver
-  - agent
-  - single
+'
+  exposedBy: [coordinator, dbserver, agent, single]
   help: 'Accumulated total time for creating V8 contexts
->>>>>>> 6675618d
 
 '
   introducedIn: '3.8'
@@ -3408,19 +3191,9 @@
 
     indicate some unfortunate usage pattern.
 
-<<<<<<< HEAD
-'
-  exposedBy: [coordinator, single]
-  help: 'Total number of V8 contexts ever destroyed.
-=======
-    '
-  exposedBy:
-  - coordinator
-  - dbserver
-  - agent
-  - single
+'
+  exposedBy: [coordinator, dbserver, agent, single]
   help: 'Total number of V8 contexts ever destroyed
->>>>>>> 6675618d
 
 '
   introducedIn: '3.6'
@@ -3458,19 +3231,9 @@
 
     increased by one.
 
-<<<<<<< HEAD
-'
-  exposedBy: [coordinator, dbserver, agent]
-  help: 'Total number of V8 context enter failures.
-=======
-    '
-  exposedBy:
-  - coordinator
-  - dbserver
-  - agent
-  - single
+'
+  exposedBy: [coordinator, dbserver, agent, single]
   help: 'Total number of V8 context enter failures
->>>>>>> 6675618d
 
 '
   introducedIn: '3.6'
@@ -3483,7 +3246,7 @@
 
     can run out and these failures begin to happen.
 
-    '
+'
   type: counter
   unit: number
 - category: V8
@@ -3494,19 +3257,9 @@
 
     is a rough estimate as to how much JavaScript the server executes.
 
-<<<<<<< HEAD
-'
-  exposedBy: [coordinator, dbserver, agent]
-  help: 'Total number of V8 context enter events.
-=======
-    '
-  exposedBy:
-  - coordinator
-  - dbserver
-  - agent
-  - single
+'
+  exposedBy: [coordinator, dbserver, agent, single]
   help: 'Total number of V8 context enter events
->>>>>>> 6675618d
 
 '
   introducedIn: '3.6'
@@ -3521,19 +3274,9 @@
 
     execute some JavaScript.
 
-<<<<<<< HEAD
-'
-  exposedBy: [coordinator, dbserver, agent]
-  help: 'Total number of V8 context exit events.
-=======
-    '
-  exposedBy:
-  - coordinator
-  - dbserver
-  - agent
-  - single
+'
+  exposedBy: [coordinator, dbserver, agent, single]
   help: 'Total number of V8 context exit events
->>>>>>> 6675618d
 
 '
   introducedIn: '3.6'
@@ -3660,14 +3403,7 @@
   description: "This metric exhibits the RocksDB metric \"rocksdb-block-cache-pinned-usage\".\nIt
     shows the memory size for the RocksDB block cache for the entries \nwhich are
     pinned, in bytes.\n"
-<<<<<<< HEAD
-  exposedBy: [dbserver, agent, single]
-=======
-  exposedBy:
-  - dbserver
-  - agent
-  - single
->>>>>>> 6675618d
+  exposedBy: [dbserver, agent, single]
   help: 'RocksDB metric "rocksdb-block-cache-pinned-usage"
 
 '
@@ -4068,11 +3804,7 @@
   exposedBy: [dbserver, agent, single]
   help: 'Free disk space in bytes on volume used by RocksDB
 
-<<<<<<< HEAD
-'
-=======
-    '
->>>>>>> 6675618d
+'
   introducedIn: '3.8'
   name: rocksdb_free_disk_space
   type: gauge
@@ -4092,11 +3824,7 @@
   exposedBy: [dbserver, agent, single]
   help: 'Number of free inodes on the volume used by RocksDB
 
-<<<<<<< HEAD
-'
-=======
-    '
->>>>>>> 6675618d
+'
   introducedIn: '3.8'
   name: rocksdb_free_inodes
   type: gauge
@@ -4142,11 +3870,7 @@
   exposedBy: [dbserver, agent, single]
   help: 'RocksDB metric "rocksdb-is-write-stopped"
 
-<<<<<<< HEAD
-'
-=======
-    '
->>>>>>> 6675618d
+'
   introducedIn: '3.8'
   name: rocksdb_is_write_stopped
   type: gauge
@@ -4523,11 +4247,7 @@
   exposedBy: [dbserver, agent, single]
   help: 'Used disk space in bytes on volume used by RocksDB
 
-<<<<<<< HEAD
-'
-=======
-    '
->>>>>>> 6675618d
+'
   introducedIn: '3.8'
   name: rocksdb_total_disk_space
   type: gauge
@@ -4547,11 +4267,7 @@
   exposedBy: [dbserver, agent, single]
   help: 'Number of used inodes on the volume used by RocksDB
 
-<<<<<<< HEAD
-'
-=======
-    '
->>>>>>> 6675618d
+'
   introducedIn: '3.8'
   name: rocksdb_total_inodes
   type: gauge
