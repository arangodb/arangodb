- category: Agency
  complexity: medium
  description: 'This measures the time an agency follower needs for individual

    append operations resulting from `AppendEntriesRPC` requests.

    '
  exposedBy:
  - agent
  help: 'Agency RAFT follower append histogram.

    '
  introducedIn: '3.7'
  name: arangodb_agency_append_hist_total
  threshold: 'Normally these times should be clearly sub-second.

    '
  troubleshoot: 'If you see delays here, the agents might not have enough IO bandwidth

    or might be overloaded. Try to provision more IOPS or more CPU capacity,

    potentially moving agents to separate machines.

    '
  type: histogram
  unit: ms
- category: Agency
  complexity: advanced
  description: 'This reflects the current number of callbacks the local `AgencyCache`

    has registered.

    This metric was named `arangodb_agency_cache_callback_count` in

    previous versions of ArangoDB.

    Note that on single servers this metrics will only have a non-zero value

    in "active failover" deployment mode.

    '
  exposedBy:
  - dbserver
  - coordinator
  - single
  help: 'Current number of entries in agency cache callbacks table.

    '
  introducedIn: '3.7'
  name: arangodb_agency_cache_callback_number
  threshold: 'This number will usually be very low, something like 2 or 3.

    '
  troubleshoot: 'If this number is considerably higher, this should be investigated.

    Please contact support.

    '
  type: gauge
  unit: number
- category: Agency
  complexity: advanced
  description: "This metric reflects the current number of agency callbacks being\nregistered,
    including agency cache callbacks.\nThis metric was named `arangodb_agency_callback_count`
    in previous versions \nof ArangoDB.\nNote that on single servers this metrics
    will only have a non-zero value\nin \"active failover\" deployment mode.\n"
  exposedBy:
  - coordinator
  - dbserver
  - single
  help: 'Current number of agency callbacks registered.

    '
  introducedIn: '3.6'
  name: arangodb_agency_callback_number
  threshold: 'This number will usually be very low, something like 2 or 3.

    '
  troubleshoot: 'If this number is considerably higher, this should be investigated.

    Please contact support.

    '
  type: gauge
  unit: number
- category: Agency
  complexity: advanced
  description: "This metric was named `arangodb_agency_callback_registered` in previous
    versions \nof ArangoDB.\nNote that on single servers this metrics will only have
    a non-zero value\nin \"active failover\" deployment mode.\n"
  exposedBy:
  - coordinator
  - dbserver
  - single
  help: 'Total number of agency callbacks ever registered.

    '
  introducedIn: '3.8'
  name: arangodb_agency_callback_registered_total
  type: counter
  unit: number
- category: Agency
  complexity: advanced
  description: "Current number of entries in agency client id lookup table.\nThe lookup
    table is used internally for agency inquire operations\nand should be compacted
    at the same time when the agency's in-memory\nlog is compacted. \n"
  exposedBy:
  - agent
  help: 'Current number of entries in agency client id lookup table.

    '
  introducedIn: '3.6'
  name: arangodb_agency_client_lookup_table_size
  type: gauge
  unit: number
- category: Agency
  complexity: medium
  description: 'Agency RAFT commit time histogram. Provides a distribution

    of commit times for all agency write operations.

    '
  exposedBy:
  - agent
  help: 'Agency RAFT commit histogram.

    '
  introducedIn: '3.7'
  name: arangodb_agency_commit_hist
  type: histogram
  unit: ms
- category: Agency
  complexity: medium
  description: 'Agency compaction time histogram. Provides a distribution

    of agency compaction run times. Compactions are triggered after

    `--agency.compaction-keep-size` entries have accumulated in the

    RAFT log.

    '
  exposedBy:
  - agent
  help: 'Agency compaction time histogram.

    '
  introducedIn: '3.6'
  name: arangodb_agency_compaction_hist
  troubleshoot: 'If compaction takes too long, it may be useful to reduce the number

    of log entries to keep in `--agency.compaction-keep-size`.

    '
  type: histogram
  unit: ms
- category: Agency
  complexity: simple
  description: "This agent's commit index (i.e. the index until it has advanced in
    \nthe agency's RAFT protocol).\n"
  exposedBy:
  - agent
  help: 'This agent''s commit index.

    '
  introducedIn: '3.7'
  name: arangodb_agency_local_commit_index
  type: gauge
  unit: number
- category: Agency
  complexity: simple
  description: 'Size of the agency''s in-memory part of replicated log in bytes.

    The replicated log will grow in memory until a certain number of

    log entries have been accumulated. Then the in-memory log will

    be compacted. The number of in-memory log entries to keep before

    log compaction kicks in can be controlled via the startup option

    ` --agency.compaction-keep-size`.

    '
  exposedBy:
  - agent
  help: 'Agency replicated log size.

    '
  introducedIn: '3.6'
  name: arangodb_agency_log_size_bytes
  type: gauge
  unit: bytes
- category: Agency
  complexity: simple
  description: 'Agency read with no leader.

    '
  exposedBy:
  - agent
  help: 'Agency read no leader.

    '
  introducedIn: '3.7'
  name: arangodb_agency_read_no_leader_total
  threshold: 'This should normally not happen. If it happens regularly, the agency

    is reelecting its leader often.

    '
  troubleshoot: 'The latency of the network between the agents might be too high or

    the agents may be overloaded. It might help to move agent instances

    to separate machines.

    '
  type: counter
  unit: number
- category: Agency
  complexity: simple
  description: 'Number of agency read operations which went ok.

    '
  exposedBy:
  - agent
  help: 'Agency read ok.

    '
  introducedIn: '3.7'
  name: arangodb_agency_read_ok_total
  type: counter
  unit: number
- category: Agency
  complexity: medium
  description: 'Counter for FailedServer jobs.

    '
  exposedBy:
  - agent
  help: 'Counter for FailedServer jobs.

    '
  introducedIn: '3.7'
  name: arangodb_agency_supervision_failed_server_total
  threshold: 'Many FailedServer jobs indicate frequent failures of dbservers. This

    is generally not good.

    '
  troubleshoot: 'Find the root cause of server failures. Overload and bad network
    latency

    can lead to misdetected server failures.

    '
  type: counter
  unit: number
- category: Agency
  complexity: simple
  description: 'Agency Supervision runtime histogram.

    '
  exposedBy:
  - agent
  help: 'Agency Supervision runtime histogram.

    '
  introducedIn: '3.7'
  name: arangodb_agency_supervision_runtime_msec
  threshold: 'The supervision runtime goes up linearly with the number of collections

    and shards.

    '
  type: histogram
  unit: ms
- category: Agency
  complexity: medium
  description: 'Agency supervision wait for replication time.

    '
  exposedBy:
  - agent
  help: 'Agency supervision wait for replication time.

    '
  introducedIn: '3.7'
  name: arangodb_agency_supervision_runtime_wait_for_replication_msec
  type: histogram
  unit: ms
- category: Agency
  complexity: medium
  description: 'Agency''s term.

    '
  exposedBy:
  - agent
  help: 'Agency''s term.

    '
  introducedIn: '3.7'
  name: arangodb_agency_term
  threshold: 'This number should usually not grow. If it does, the agency is doing

    repeated reelections, which suggests overload or bad network latency

    between agents.

    '
  troubleshoot: 'It might help to reduce network latency between agents or move agent

    instances to separate machines.

    '
  type: gauge
  unit: number
- category: Agency
  complexity: medium
  description: 'Agency write time histogram.

    '
  exposedBy:
  - agent
  help: 'Agency write time histogram.

    '
  introducedIn: '3.7'
  name: arangodb_agency_write_hist
  type: histogram
  unit: ms
- category: Agency
  complexity: medium
  description: 'Agency write operations with no leader.

    '
  exposedBy:
  - agent
  help: 'Agency write operations with no leader.

    '
  introducedIn: '3.7'
  name: arangodb_agency_write_no_leader_total
  type: counter
  unit: number
- category: Agency
  complexity: medium
  description: 'Agency write operations which went ok.

    '
  exposedBy:
  - agent
  help: 'Agency write operations which went ok.

    '
  introducedIn: '3.7'
  name: arangodb_agency_write_ok_total
  type: counter
  unit: number
- category: Network
  complexity: medium
  description: 'This histogram shows how long requests to the agency took.

    '
  exposedBy:
  - coordinator
  - dbserver
  help: 'Request time for Agency requests.

    '
  introducedIn: '3.7'
  name: arangodb_agencycomm_request_time_msec
  threshold: "Usually, such requests should be relatively quick, mostly clearly\nsub-second.
    \n"
  troubleshoot: 'If the network or the agents are overloaded, it can help to move

    agent instances to separate machines.

    '
  type: histogram
  unit: ms
- category: AQL
  complexity: simple
  description: 'Total number of AQL queries finished.

    This metric was named `arangodb_aql_all_query` in previous

    versions of ArangoDB.

    '
  exposedBy:
  - coordinator
  - dbserver
  - agent
  - single
  help: 'Total number of AQL queries finished.

    '
  introducedIn: '3.6'
  name: arangodb_aql_all_query_total
  type: counter
  unit: number
- category: AQL
  complexity: simple
  description: 'Current number of AQL queries executing.

    '
  exposedBy:
  - coordinator
  - dbserver
  - agent
  - single
  help: 'Current number of AQL queries executing.

    '
  introducedIn: '3.8'
  name: arangodb_aql_current_query
  type: gauge
  unit: number
- category: AQL
  complexity: simple
  description: 'Total memory limit for all AQL queries combined, in bytes.

    If this value is reported as `0`, it means there is no total memory

    limit in place for AQL queries. The value can be adjusted by the setting

    the `--query.global-memory-limit` startup option.

    '
  exposedBy:
  - coordinator
  - dbserver
  - agent
  - single
  help: 'Total memory limit for all AQL queries combined.

    '
  introducedIn: '3.8'
  name: arangodb_aql_global_memory_limit
  type: gauge
  unit: bytes
- category: AQL
  complexity: simple
  description: "Total memory usage of all AQL queries currently executing.\nThe granularity
    of this metric is steps of 32768 bytes. The current\nmemory usage of all AQL queries
    will be compared against the configured\nlimit in the `--query.global-memory-limit`
    startup option. \nIf the startup option has a value of `0`, then no global memory
    limit\nwill be enforced. If the startup option has a non-zero value, queries\nwill
    be aborted once the total query memory usage goes above the configured\nlimit.\n"
  exposedBy:
  - coordinator
  - dbserver
  - agent
  - single
  help: 'Total memory usage of all AQL queries executing; granularity: 32768 bytes
    steps.

    '
  introducedIn: '3.8'
  name: arangodb_aql_global_memory_usage
  type: gauge
  unit: bytes
- category: AQL
  complexity: simple
  description: 'Execution time histogram for all AQL queries, in seconds.

    The histogram includes all slow queries.

    '
  exposedBy:
  - coordinator
  - dbserver
  - agent
  - single
  help: 'Execution time histogram for all AQL queries.

    '
  introducedIn: '3.6'
  name: arangodb_aql_query_time
  type: histogram
  unit: s
- category: AQL
  complexity: simple
  description: 'Execution time histogram for slow AQL queries, in seconds.

    Queries are considered "slow" if their execution time is above the

    threshold configured in the startup options `--query.slow-threshold`

    or `--query.slow-streaming-threshold`, resp.

    '
  exposedBy:
  - coordinator
  - dbserver
  - agent
  - single
  help: 'Execution time histogram for slow AQL queries.

    '
  introducedIn: '3.6'
  name: arangodb_aql_slow_query_time
  type: histogram
  unit: s
- category: AQL
  complexity: simple
  description: 'Total execution time of all AQL queries, in milliseconds,

    including all slow queries.

    '
  exposedBy:
  - coordinator
  - dbserver
  - agent
  - single
  help: 'Total execution time of all AQL queries.

    '
  introducedIn: '3.6'
  name: arangodb_aql_total_query_time_msec_total
  type: counter
  unit: ms
- category: Statistics
  complexity: simple
  description: 'Bytes received for a request.

    '
  exposedBy:
  - coordinator
  - dbserver
  - agent
  - single
  help: 'Bytes received for a request

    '
  introducedIn: '3.7'
  name: arangodb_client_connection_statistics_bytes_received
  type: histogram
  unit: bytes
- category: Statistics
  complexity: simple
  description: 'Bytes sent for a request.

    '
  exposedBy:
  - coordinator
  - dbserver
  - agent
  - single
  help: 'Bytes sent for a request

    '
  introducedIn: '3.7'
  name: arangodb_client_connection_statistics_bytes_sent
  type: histogram
  unit: bytes
- category: Statistics
  complexity: simple
  description: 'The number of client connections that are currently open.

    '
  exposedBy:
  - coordinator
  - dbserver
  - agent
  - single
  help: 'The number of client connections that are currently open

    '
  introducedIn: '3.6'
  name: arangodb_client_connection_statistics_client_connections
  type: gauge
  unit: number
- category: Statistics
  complexity: advanced
  description: 'Total connection time of a client.

    '
  exposedBy:
  - coordinator
  - dbserver
  - agent
  - single
  help: 'Total connection time of a client

    '
  introducedIn: '3.7'
  name: arangodb_client_connection_statistics_connection_time
  type: histogram
  unit: s
- category: Statistics
  complexity: simple
  description: 'I/O time needed to answer a request.

    '
  exposedBy:
  - coordinator
  - dbserver
  - agent
  - single
  help: 'I/O time needed to answer a request

    '
  introducedIn: '3.7'
  name: arangodb_client_connection_statistics_io_time
  type: histogram
  unit: number
- category: Statistics
  complexity: simple
  description: 'Queueing time needed for requests.

    '
  exposedBy:
  - coordinator
  - dbserver
  - agent
  - single
  help: 'Queueing time needed for requests

    '
  introducedIn: '3.7'
  name: arangodb_client_connection_statistics_queue_time
  type: histogram
  unit: s
- category: Statistics
  complexity: simple
  description: 'Request time needed to answer a request.

    '
  exposedBy:
  - coordinator
  - dbserver
  - agent
  - single
  help: 'Request time needed to answer a request

    '
  introducedIn: '3.7'
  name: arangodb_client_connection_statistics_request_time
  type: histogram
  unit: s
- category: Statistics
  complexity: simple
  description: 'Total time needed to answer a request.

    '
  exposedBy:
  - coordinator
  - dbserver
  - agent
  - single
  help: 'Total time needed to answer a request

    '
  introducedIn: '3.7'
  name: arangodb_client_connection_statistics_total_time
  type: histogram
  unit: s
- category: Transactions
  complexity: medium
  description: "Total amount of time it took to acquire collection/shard locks for\nwrite
    operations, summed up for all collections/shards. Will not be increased \nfor
    any read operations.\nThe value is measured in microseconds.\n"
  exposedBy:
  - dbserver
  - agent
  - single
  help: 'Total amount of collection lock acquisition time.

    '
  introducedIn: '3.6'
  name: arangodb_collection_lock_acquisition_micros_total
  troubleshoot: "In case this value is considered too high, check if there are AQL
    queries\nor transactions that use exclusive locks on collections, and try to reduce
    them. \nOperations using exclusive locks may lock out other queries/transactions
    temporarily, \nwhich will lead to an increase in lock acquisition time.\n"
  type: counter
  unit: us
- category: RocksDB
  complexity: medium
  description: 'Histogram of the collection/shard lock acquistion times. Locks will
    be acquired for

    all write operations, but not for read operations.

    The values here are measured in seconds.

    '
  exposedBy:
  - dbserver
  - agent
  - single
  help: 'Collection lock acquisition time histogram.

    '
  introducedIn: '3.6'
  name: arangodb_collection_lock_acquisition_time
  troubleshoot: "In case these values are considered too high, check if there are
    AQL queries\nor transactions that use exclusive locks on collections, and try
    to reduce them. \nOperations using exclusive locks may lock out other queries/transactions
    temporarily, \nwhich will lead to an increase in lock acquisition times.\n"
  type: histogram
  unit: s
- category: Transactions
  complexity: advanced
  description: 'Number of transactions using sequential locking of collections to
    avoid deadlocking.

    By default, a coordinator will try to lock all shards of a collection in parallel.

    This approach is normally fast but can cause deadlocks with other transactions
    that

    lock the same shards in a different order. In case such a deadlock is detected,
    the

    coordinator will abort the lock round and start a new one that locks all shards
    in

    sequential order. This will avoid deadlocks, but has a higher setup overhead.

    '
  exposedBy:
  - coordinator
  help: 'Number of transactions using sequential locking of collections to avoid deadlocking.

    '
  introducedIn: '3.7'
  name: arangodb_collection_lock_sequential_mode_total
  troubleshoot: "In case this value is increasing, check if there are AQL queries
    or transactions that \nuse exclusive locks on collections, and try to reduce them.
    \nOperations using exclusive locks may lock out other queries/transactions temporarily,
    \nwhich will lead can lead to (temporary) deadlocks in case the queries/transactions\nare
    run on multiple shards on different servers.\n"
  type: counter
  unit: number
- category: Transactions
  complexity: medium
  description: 'Number of timeouts when trying to acquire collection exclusive locks.

    This counter will be increased whenever an exclusive collection lock

    cannot be acquired within the configured lock timeout.

    '
  exposedBy:
  - dbserver
  - agent
  - single
  help: 'Number of timeouts when trying to acquire collection exclusive locks.

    '
  introducedIn: '3.6'
  name: arangodb_collection_lock_timeouts_exclusive_total
  troubleshoot: "In case this value is considered too high, check if there are AQL
    queries\nor transactions that use exclusive locks on collections, and try to reduce
    them. \nOperations using exclusive locks may lock out other queries/transactions
    temporarily, \nwhich can lead to other operations running into timeouts waiting
    for the same locks.\n"
  type: counter
  unit: number
- category: Transactions
  complexity: medium
  description: "Number of timeouts when trying to acquire collection write locks.\nThis
    counter will be increased whenever a collection write lock\ncannot be acquired
    within the configured lock timeout. \nThis can only happen if writes on a collection
    are locked out by\nother operations on the collection that use an exclusive lock.
    Writes\nare not locked out by other, non-exclusively locked writes.\n"
  exposedBy:
  - dbserver
  - agent
  - single
  help: 'Number of timeouts when trying to acquire collection write locks.

    '
  introducedIn: '3.6'
  name: arangodb_collection_lock_timeouts_write_total
  troubleshoot: "In case this value is considered too high, check if there are AQL
    queries\nor transactions that use exclusive locks on collections, and try to reduce
    them. \nOperations using exclusive locks may lock out other queries/transactions
    temporarily, \nwhich can lead to other operations running into timeouts waiting
    for the same locks.\n"
  type: counter
  unit: number
- category: Transactions
  complexity: simple
  description: 'Total time spent in collection truncate operations, including both

    user-initiated truncate operations and truncate operations

    executed by the synchronous replication on followers.

    Note that this metric is only present when the command

    line option `--server.export-read-write-metrics` is set to `true`.

    '
  exposedBy:
  - dbserver
  - agent
  - single
  help: 'Total time spent in collection truncate operations.

    '
  introducedIn: '3.8'
  name: arangodb_collection_truncate_time
  type: histogram
  unit: s
- category: Replication
  complexity: medium
  description: 'Total number of collection truncate operations by synchronous

    replication on followers. Note that this metric is only present when the command

    line option `--server.export-read-write-metrics` is set to `true`.

    '
  exposedBy:
  - dbserver
  help: 'Total number of collection truncate operations by synchronous replication.

    '
  introducedIn: '3.8'
  name: arangodb_collection_truncates_replication_total
  type: counter
  unit: number
- category: Transactions
  complexity: simple
  description: 'Total number of collection truncate operations on leaders (excl. synchronous

    replication). Note that this metric is only present when the command

    line option `--server.export-read-write-metrics` is set to `true`.

    '
  exposedBy:
  - agent
  - dbserver
  - single
  help: 'Total number of collection truncate operations (excl. synchronous replication).

    '
  introducedIn: '3.8'
  name: arangodb_collection_truncates_total
  type: counter
  unit: number
- category: Connectivity
  complexity: medium
  description: 'Total number of connections created for connection pool. There are

    two pools, one for the agency communication with label `AgencyComm`

    and one for the other cluster internal communication with label

    `ClusterComm`.

    '
  exposedBy:
  - coordinator
  - dbserver
  help: 'Total number of connections created for connection pool.

    '
  introducedIn: '3.6'
  name: arangodb_connection_pool_connections_created_total
  type: counter
  unit: number
- category: Connectivity
  complexity: medium
  description: 'Current number of connections in pool. There are two pools, one for
    the

    agency communication with label `AgencyComm` and one for the other

    cluster internal communication with label `ClusterComm`.

    '
  exposedBy:
  - coordinator
  - dbserver
  help: 'Current number of connections in pool.

    '
  introducedIn: '3.6'
  name: arangodb_connection_connections_current
  type: gauge
  unit: number
- category: Connectivity
  complexity: simple
  description: 'Time to lease a connection from the connection pool. There are two
    pools,

    one for the agency communication with label `AgencyComm` and one for

    the other cluster internal communication with label `ClusterComm`.

    '
  exposedBy:
  - coordinator
  - dbserver
  help: 'Time to lease a connection from the connection pool.

    '
  introducedIn: '3.6'
  name: arangodb_connection_pool_lease_time_hist
  type: histogram
  unit: ms
- category: Connectivity
  complexity: medium
  description: 'Total number of failed connection leases. There are two pools, one
    for

    the agency communication with label `AgencyComm` and one for the other

    cluster internal communication with label `ClusterComm`.

    '
  exposedBy:
  - coordinator
  - dbserver
  help: 'Total number of failed connection leases.

    '
  introducedIn: '3.6'
  name: arangodb_connection_pool_leases_failed_total
  type: counter
  unit: number
- category: Connectivity
  complexity: medium
  description: 'Total number of successful connection leases from connection pool.

    There are two pools, one for the agency communication with label

    `AgencyComm` and one for the other cluster internal communication with

    label `ClusterComm`.

    '
  exposedBy:
  - coordinator
  - dbserver
  help: 'Total number of successful connection leases from connection pool.

    '
  introducedIn: '3.6'
  name: arangodb_connection_leases_successful_total
  type: counter
  unit: number
- category: Transactions
  complexity: simple
  description: 'Total time spent in document insert operations, including both

    user-initiated insert operations and insert operations executed by

    the synchronous replication on followers. This metric

    is only present if the option `--server.export-read-write-metrics` is set

    to `true`.

    '
  exposedBy:
  - agent
  - dbserver
  - single
  help: 'Total time spent in document insert operations.

    '
  introducedIn: '3.8'
  name: arangodb_document_insert_time
  type: histogram
  unit: s
- category: Transactions
  complexity: simple
  description: 'Total time spent in document read-by-primary-key operations. This
    metric

    is only present if the option `--server.export-read-write-metrics` is set

    to `true`.

    '
  exposedBy:
  - dbserver
  - single
  - agent
  help: 'Total time spent in document read-by-primary-key operations.

    '
  introducedIn: '3.8'
  name: arangodb_document_read_time
  type: histogram
  unit: s
- category: Transactions
  complexity: simple
  description: 'Total time spent in document replace operations, including both

    user-initiated replace operations and replace operations executed by

    the synchronous replication on followers. This metric

    is only present if the option `--server.export-read-write-metrics` is set

    to `true`.

    '
  exposedBy:
  - agent
  - dbserver
  - single
  help: 'Total time spent in document remove operations.

    '
  introducedIn: '3.8'
  name: arangodb_document_remove_time
  type: histogram
  unit: s
- category: Transactions
  complexity: simple
  description: 'Total time spent in document replace operations, including both

    user-initiated replace operations and replace operations executed by

    the synchronous replication on followers. This metric

    is only present if the option `--server.export-read-write-metrics` is set

    to `true`.

    '
  exposedBy:
  - agent
  - dbserver
  - single
  help: 'Total time spent in document replace operations.

    '
  introducedIn: '3.8'
  name: arangodb_document_replace_time
  type: histogram
  unit: s
- category: Transactions
  complexity: simple
  description: 'Total time spent in document update operations, including both

    user-initiated update operations and update operations executed by

    the synchronous replication on followers. This metric

    is only present if the option `--server.export-read-write-metrics` is set

    to `true`.

    '
  exposedBy:
  - agent
  - dbserver
  - single
  help: 'Total time spent in document update operations.

    '
  introducedIn: '3.8'
  name: arangodb_document_update_time
  type: histogram
  unit: s
- category: Replication
  complexity: medium
  description: "Total number of document write operations by synchronous replication.\nThis
    metric is only present if the option\n`--server.export-read-write-metrics` is
    set to `true`.\nTotal number of document write operations (insert, update, replace,
    remove)\nexecuted by the synchronous replication on followers.\nThis metric is
    only present if the option `--server.export-read-write-metrics` \nis set to `true`.\n"
  exposedBy:
  - dbserver
  help: 'Total number of document write operations by synchronous replication.

    '
  introducedIn: '3.8'
  name: arangodb_document_writes_replication_total
  type: counter
  unit: number
- category: Transactions
  complexity: medium
  description: "Total number of document write operations (insert, update, replace,
    remove) on\nleaders, excluding writes by the synchronous replication on followers.\nThis
    metric is only present if the option `--server.export-read-write-metrics` \nis
    set to `true`.\n"
  exposedBy:
  - agent
  - dbserver
  - single
  help: 'Total number of document write operations (excl. synchronous replication).

    '
  introducedIn: '3.8'
  name: arangodb_document_writes_total
  type: counter
  unit: number
- category: Health
  complexity: simple
  description: "Total number of drop-follower events. This metric is increased on
    leaders\nwhenever a write operation cannot be replicated to a follower during\nsynchronous
    replication, and it would be unsafe in terms of data consistency \nto keep that
    follower.\nThis metric was named `arangodb_dropped_followers_count` in previous\nversions
    of ArangoDB.\n"
  exposedBy:
  - dbserver
  help: 'Number of drop-follower events.

    '
  introducedIn: '3.6'
  name: arangodb_dropped_followers_total
  threshold: 'Usually, drop-follower events should only happen if servers are

    restarted or if there are real problems on followers.

    '
  type: counter
  unit: number
- category: Health
  complexity: simple
  description: 'Total number of failed heartbeat transmissions.

    Servers in a cluster periodically send their heartbeats to

    the agency to report their own liveliness. This counter gets

    increased whenever sending such heartbeat fails. In the single

    server, this counter is only used in active failover mode.

    '
  exposedBy:
  - coordinator
  - dbserver
  - single
  help: 'Total number of failed heartbeat transmissions.

    '
  introducedIn: '3.8'
  name: arangodb_heartbeat_failures_total
  threshold: 'It is a bad sign for health if heartbeat transmissions fail. This can

    lead to failover actions which are ultimately bad for the service.

    '
  troubleshoot: 'This can be a sign of overload or of bad network connectivity. Potentially

    move the agent instances to separate machines.

    '
  type: counter
  unit: number
- category: Health
  complexity: medium
  description: 'Histogram of times required to send heartbeats. For every heartbeat

    sent the time is measured and an event is put into the histogram.

    In the single server, this counter is only used in active failover mode.

    '
  exposedBy:
  - coordinator
  - dbserver
  - single
  help: 'Time required to send a heartbeat.

    '
  introducedIn: '3.8'
  name: arangodb_heartbeat_send_time_msec
  threshold: "It is a bad sign for health if heartbeat transmissions are not fast.
    \nIf there are heartbeats which frequently take longer than a few hundred\nmilliseconds,
    or even seconds, this can eventually lead to failover actions \nwhich are ultimately
    bad for the service.\n"
  troubleshoot: "High heartbeat send times can be a sign of overload or of bad network
    \nconnectivity. Potentially move the agent instances to separate machines.\n"
  type: histogram
  unit: ms
- category: Statistics
  complexity: simple
  description: 'This counter reflects the total number of **asynchronous** HTTP (or
    VST)

    requests which have hit this particular instance of `arangod`. Asynchronous

    refers to the fact that the response is not sent with the HTTP response,

    but is rather queried separately using the `/_api/jobs` API.

    See [this Section](async-results-management.html) for details.


    Note that this counter is ever growing during the lifetime of the

    `arangod` process. However, when the process is restarted, it starts

    from scratch. In the Grafana dashboards, it is usually visualized as a

    rate per second, averaged with a sliding window of a minute.

    '
  exposedBy:
  - coordinator
  - dbserver
  - agent
  - single
  help: 'Number of asynchronously executed HTTP requests

    '
  introducedIn: '3.6'
  name: arangodb_http_request_statistics_async_requests_total
  threshold: 'This metrics reflects the performance of an instance in a certain way.

    Note that your mileage may vary according to available resources as well

    as to complexity of the requests the client sends.

    '
  type: counter
  unit: number
- category: Statistics
  complexity: simple
  description: "This counter reflects the total number of HTTP (or VST) **DELETE**
    \nrequests which have hit this particular instance of `arangod`.\n\nNote that
    this counter is ever growing during the lifetime of the\n`arangod` process. However,
    when the process is restarted, it starts\nfrom scratch. In the Grafana dashboards,
    it is usually visualized as a\nrate per second, averaged with a sliding window
    of a minute.\n"
  exposedBy:
  - coordinator
  - dbserver
  - agent
  - single
  help: 'Number of HTTP DELETE requests

    '
  introducedIn: '3.6'
  name: arangodb_http_request_statistics_http_delete_requests_total
  threshold: 'This metrics reflects the performance of an instance in a certain way.

    Note that your mileage may vary according to available resources as well

    as to complexity of the requests the client sends.

    '
  type: counter
  unit: number
- category: Statistics
  complexity: simple
  description: "This counter reflects the total number of HTTP (or VST) **GET** \nrequests
    which have hit this particular instance of `arangod`.\n\nNote that this counter
    is ever growing during the lifetime of the\n`arangod` process. However, when the
    process is restarted, it starts\nfrom scratch. In the Grafana dashboards, it is
    usually visualized as a\nrate per second, averaged with a sliding window of a
    minute.\n"
  exposedBy:
  - coordinator
  - dbserver
  - agent
  - single
  help: 'Number of HTTP GET requests

    '
  introducedIn: '3.6'
  name: arangodb_http_request_statistics_http_get_requests_total
  threshold: 'This metrics reflects the performance of an instance in a certain way.

    Note that your mileage may vary according to available resources as well

    as to complexity of the requests the client sends.

    '
  type: counter
  unit: number
- category: Statistics
  complexity: simple
  description: "This counter reflects the total number of HTTP (or VST) **HEAD** \nrequests
    which have hit this particular instance of `arangod`.\n\nNote that this counter
    is ever growing during the lifetime of the\n`arangod` process. However, when the
    process is restarted, it starts\nfrom scratch. In the Grafana dashboards, it is
    usually visualized as a\nrate per second, averaged with a sliding window of a
    minute.\n"
  exposedBy:
  - coordinator
  - dbserver
  - agent
  - single
  help: 'Number of HTTP HEAD requests

    '
  introducedIn: '3.6'
  name: arangodb_http_request_statistics_http_head_requests_total
  threshold: 'This metrics reflects the performance of an instance in a certain way.

    Note that your mileage may vary according to available resources as well

    as to complexity of the requests the client sends.

    '
  type: counter
  unit: number
- category: Statistics
  complexity: simple
  description: "This counter reflects the total number of HTTP (or VST) **OPTIONS**
    \nrequests which have hit this particular instance of `arangod`.\n\nNote that
    this counter is ever growing during the lifetime of the\n`arangod` process. However,
    when the process is restarted, it starts\nfrom scratch. In the Grafana dashboards,
    it is usually visualized as a\nrate per second, averaged with a sliding window
    of a minute.\n"
  exposedBy:
  - coordinator
  - dbserver
  - agent
  - single
  help: 'Number of HTTP OPTIONS requests

    '
  introducedIn: '3.6'
  name: arangodb_http_request_statistics_http_options_requests_total
  threshold: 'This metrics reflects the performance of an instance in a certain way.

    Note that your mileage may vary according to available resources as well

    as to complexity of the requests the client sends.

    '
  type: counter
  unit: number
- category: Statistics
  complexity: simple
  description: "This counter reflects the total number of HTTP (or VST) **PATCH**
    \nrequests which have hit this particular instance of `arangod`.\n\nNote that
    this counter is ever growing during the lifetime of the\n`arangod` process. However,
    when the process is restarted, it starts\nfrom scratch. In the Grafana dashboards,
    it is usually visualized as a\nrate per second, averaged with a sliding window
    of a minute.\n"
  exposedBy:
  - coordinator
  - dbserver
  - agent
  - single
  help: 'Number of HTTP PATCH requests

    '
  introducedIn: '3.6'
  name: arangodb_http_request_statistics_http_patch_requests_total
  threshold: 'This metrics reflects the performance of an instance in a certain way.

    Note that your mileage may vary according to available resources as well

    as to complexity of the requests the client sends.

    '
  type: counter
  unit: number
- category: Statistics
  complexity: simple
  description: "This counter reflects the total number of HTTP (or VST) **POST** \nrequests
    which have hit this particular instance of `arangod`.\n\nNote that this counter
    is ever growing during the lifetime of the\n`arangod` process. However, when the
    process is restarted, it starts\nfrom scratch. In the Grafana dashboards, it is
    usually visualized as a\nrate per second, averaged with a sliding window of a
    minute.\n"
  exposedBy:
  - coordinator
  - dbserver
  - agent
  - single
  help: 'Number of HTTP POST requests

    '
  introducedIn: '3.6'
  name: arangodb_http_request_statistics_http_post_requests_total
  threshold: 'This metrics reflects the performance of an instance in a certain way.

    Note that your mileage may vary according to available resources as well

    as to complexity of the requests the client sends.

    '
  type: counter
  unit: number
- category: Statistics
  complexity: simple
  description: "This counter reflects the total number of HTTP (or VST) **PUT** \nrequests
    which have hit this particular instance of `arangod`.\n\nNote that this counter
    is ever growing during the lifetime of the\n`arangod` process. However, when the
    process is restarted, it starts\nfrom scratch. In the Grafana dashboards, it is
    usually visualized as a\nrate per second, averaged with a sliding window of a
    minute.\n"
  exposedBy:
  - coordinator
  - dbserver
  - agent
  - single
  help: 'Number of HTTP PUT requests

    '
  introducedIn: '3.6'
  name: arangodb_http_request_statistics_http_put_requests_total
  threshold: 'This metrics reflects the performance of an instance in a certain way.

    Note that your mileage may vary according to available resources as well

    as to complexity of the requests the client sends.

    '
  type: counter
  unit: number
- category: Statistics
  complexity: simple
  description: 'This counter reflects the total number of HTTP (or VST) **other**

    or **ILLEGAL** requests which have hit this particular instance of

    `arangod`. These are all requests, which are not one of the following:

    `DELETE`, `GET`, `HEAD`, `POST`, `PUT`, `OPTIONS`, `PATCH`.


    Note that this counter is ever growing during the lifetime of the

    `arangod` process. However, when the process is restarted, it starts

    from scratch. In the Grafana dashboards, it is usually visualized as a

    rate per second, averaged with a sliding window of a minute.

    '
  exposedBy:
  - coordinator
  - dbserver
  - agent
  - single
  help: 'Number of other HTTP requests

    '
  introducedIn: '3.6'
  name: arangodb_http_request_statistics_other_http_requests_total
  threshold: 'This metrics reflects the performance of an instance in a certain way.

    Note that your mileage may vary according to available resources as well

    as to complexity of the requests the client sends.

    '
  type: counter
  unit: number
- category: Statistics
  complexity: simple
  description: 'This counter reflects the total number of HTTP (or VST)

    requests that have been authenticated with the JWT superuser token,

    which have hit this particular instance of

    `arangod`.


    Note that this counter is ever growing during the lifetime of the

    `arangod` process. However, when the process is restarted, it starts

    from scratch. In the Grafana dashboards, it is usually visualized as a

    rate per second, averaged with a sliding window of a minute.

    '
  exposedBy:
  - coordinator
  - dbserver
  - agent
  - single
  help: 'Total number of HTTP requests executed by superuser/JWT

    '
  introducedIn: '3.6'
  name: arangodb_http_request_statistics_superuser_requests_total
  threshold: 'This metrics reflects the performance of an instance in a certain way.

    Note that your mileage may vary according to available resources as well

    as to complexity of the requests the client sends.

    '
  type: counter
  unit: number
- category: Statistics
  complexity: simple
  description: 'This counter reflects the total number of HTTP (or VST) requests which

    have hit this particular instance of `arangod`. Note that this counter

    is ever growing during the lifetime of the `arangod` process. However,

    when the process is restarted, it starts from scratch. In the Grafana

    dashboards, it is usually visualized as a rate per second, averaged

    with a sliding window of a minute.

    '
  exposedBy:
  - coordinator
  - dbserver
  - agent
  - single
  help: 'Total number of HTTP requests

    '
  introducedIn: '3.6'
  name: arangodb_http_request_statistics_total_requests_total
  threshold: 'This metrics reflects the performance of an instance in a certain way.

    Note that your mileage may vary according to available resources as well

    as to complexity of the requests the client sends.

    '
  type: counter
  unit: number
- category: Statistics
  complexity: simple
  description: 'This counter reflects the total number of HTTP (or VST) requests

    that have been authenticated for some user (as opposed to with the

    JWT superuser token), which have hit this particular instance of

    `arangod`.


    Note that this counter is ever growing during the lifetime of the

    `arangod` process. However, when the process is restarted, it starts

    from scratch. In the Grafana dashboards, it is usually visualized as a

    rate per second, averaged with a sliding window of a minute.

    '
  exposedBy:
  - coordinator
  - dbserver
  - agent
  - single
  help: 'Total number of HTTP requests executed by user clients

    '
  introducedIn: '3.6'
  name: arangodb_http_request_statistics_user_requests_total
  threshold: 'This metrics reflects the performance of an instance in a certain way.

    Note that your mileage may vary according to available resources as well

    as to complexity of the requests the client sends.

    '
  type: counter
  unit: number
- category: Statistics
  complexity: medium
  description: "Number of intermediate commits performed in transactions.\nAn intermediate
    commit happens if a logical transaction needs to be\nsplit into multiple physical
    transaction because of the volume of data\nhandled in the transaction. The thresholds
    for when to perform an\nintermediate commit can be controlled by startup options
    \n`--rocksdb.intermediate-commit-count` (number of write operations after\nwhich
    an intermediate commit is triggered) and `--rocksdb.intermediate-commit-size`\n(cumulated
    size of write operations after which an intermediate commit is triggered).\nThe
    values can also be overridden for individual transactions.\nThis metric was named
    `arangodb_intermediate_commits` in previous\nversions of ArangoDb.\n"
  exposedBy:
  - dbserver
  - single
  help: 'Number of intermediate commits performed in transactions.

    '
  introducedIn: '3.6'
  name: arangodb_intermediate_commits_total
  troubeshoot: "If this value is non-zero, it doesn't necessarily indicate a problem.
    It can\nhappen for large transactions and large data-loading jobs. However, as
    modifications\nperformed by intermediate commits are persisted and cannot simply
    be rolled back in \nmemory, it should be monitored whether the intermediate commits
    only happen for\noperations where they are expected. If they also happen for operations
    that are\nsupposed to be atomic, then the intermediate commit size and count parameters
    need\nto be adjusted, or larger operations should be broken up into smaller ones
    in the\nclient application.\n"
  type: counter
  unit: number
- category: Maintenance
  complexity: medium
  description: "Histogram of `Current` loading runtimes, i.e. the runtimes\nof the
    `ClusterInfo::loadCurrent` internal method. Provides a\ndistribution of all loading
    times for the `Current`\nsection of the agency data. The `Current` section gets\nloaded
    on server startup, and then gets reloaded on servers \nonly for any databases
    in which there have been recent structural \nchanges (i.e. DDL changes).\n"
  exposedBy:
  - coordinator
  - dbserver
  help: '`Current` loading runtimes.

    '
  introducedIn: '3.7'
  name: arangodb_load_current_runtime
  troubleshoot: 'In case this histogram contains very high loading times, this

    may be due to using many collections or many shards inside a

    database for which there are often structural changes. It then

    may make sense to reduce the number of collections or number

    of shards. Note that this can have other effects, so it requires

    an informed decision.

    '
  type: histogram
  unit: ms
- category: Maintenance
  complexity: medium
  description: "Histogram of `Plan` loading runtimes, i.e. the runtimes\nof the `ClusterInfo::loadPlan`
    internal method. Provides a\ndistribution of all loading times for the `Plan`\nsection
    of the agency data. The `Plan` section normally gets\nloaded on server startup,
    and then gets reloaded on servers \nonly for any databases in which there have
    been recent structural \nchanges (i.e. DDL changes).\n"
  exposedBy:
  - coordinator
  - dbserver
  help: '`Plan` loading runtimes.

    '
  introducedIn: '3.7'
  name: arangodb_load_plan_runtime
  troubleshoot: 'In case this histogram contains very high loading times, this

    may be due to using many collections or many shards inside a

    database for which there are often structural changes. It then

    may make sense to reduce the number of collections or number

    of shards. Note that this can have other effects, so it requires

    an informed decision.

    '
  type: histogram
  unit: ms
- category: Maintenance
  complexity: simple
  description: 'Database servers execute reconciliation actions to let the cluster
    converge

    to the desired state. Actions are created, registered, queued and executed.

    Once they are done they will eventually be removed.


    This metric counts the number of actions that are done and have been removed.

    '
  exposedBy:
  - dbserver
  help: 'Counter of actions that are done and have been removed from the registry.

    '
  introducedIn: '3.7'
  name: arangodb_maintenance_action_done_total
  type: counter
  unit: number
- category: Maintenance
  complexity: advanced
  description: 'Database servers execute reconciliation actions to let the cluster
    converge

    to the desired state. Actions are created, registered, queued and executed.

    Once they are done they will eventually be removed.


    This metric counts the number of actions that have been created but found to

    be a duplicate of a already queued action.

    '
  exposedBy:
  - dbserver
  help: 'Counter of actions that have been discarded because of a duplicate.

    '
  introducedIn: '3.7'
  name: arangodb_maintenance_action_duplicate_total
  type: counter
  unit: number
- category: Maintenance
  complexity: simple
  description: 'Database servers execute reconciliation actions to let the cluster
    converge

    to the desired state. Actions are created, registered, queued and executed.

    Once they are done they will eventually be removed.


    Those action can fail for different reasons. This metric counts the failed

    actions and can thus provide hints to investigate a malfunction.

    '
  exposedBy:
  - dbserver
  help: 'Failure counter for the maintenance actions.

    '
  introducedIn: '3.7'
  name: arangodb_maintenance_action_failure_total
  type: counter
  unit: number
- category: Maintenance
  complexity: advanced
  description: 'Database servers execute reconciliation actions to let the cluster
    converge

    to the desired state. Actions are created, registered, queued and executed.

    Once they are done they will eventually be removed.


    This metric tracks the time actions spend waiting in the queue in a histogram.

    '
  exposedBy:
  - dbserver
  help: 'Time spent in the queue before execution for maintenance actions.

    '
  introducedIn: '3.7'
  name: arangodb_maintenance_action_queue_time_msec
  type: histogram
  unit: ms
- category: Maintenance
  complexity: simple
  description: 'Database servers execute reconciliation actions to let the cluster
    converge

    to the desired state. Actions are created, registered, queued and executed.

    Once they are done they will eventually be removed.


    This metric counts the number of actions that are queued or active.

    '
  exposedBy:
  - dbserver
  help: 'Counter of actions that have been registered in the action registry.

    '
  introducedIn: '3.7'
  name: arangodb_maintenance_action_registered_total
  type: counter
  unit: number
- category: Maintenance
  complexity: advanced
  description: 'Database servers execute reconciliation actions to let the cluster
    converge

    to the desired state. Actions are created, registered, queued and executed.

    Once they are done they will eventually be removed.


    This metric tracks the time actions spend executing in a histogram.

    '
  exposedBy:
  - dbserver
  help: 'Time spent executing a maintenance action.

    '
  introducedIn: '3.7'
  name: arangodb_maintenance_action_runtime_msec
  type: histogram
  unit: ms
- category: Maintenance
  complexity: simple
  description: 'Database servers execute reconciliation actions to let the cluster
    converge

    to the desired state. To identify the target state differences in the meta

    data store provided by the agency are investigated and local changes are

    reported. This process is called agency sync and is executed in regular

    intervals.


    This metric tracks the runtime of individual agency syncs in a histogram.

    During DDL operations the runtime can increase but should generally be below

    1s.

    '
  exposedBy:
  - dbserver
  help: 'Total time spent on agency sync.

    '
  introducedIn: '3.7'
  name: arangodb_maintenance_agency_sync_runtime_msec
  type: histogram
  unit: ms
- category: Maintenance
  complexity: advanced
  description: 'Database servers execute reconciliation actions to let the cluster
    converge

    to the desired state. To identify the target state differences in the meta

    data store provided by the agency are investigated and local changes are

    reported. This process is called agency sync and is executed in regular

    intervals.


    This metric tracks the runtime of phase1 of an agency sync. Phase1 calculates

    the difference between the local and the target state.

    '
  exposedBy:
  - dbserver
  help: 'Maintenance Phase 1 runtime histogram.

    '
  introducedIn: '3.7'
  name: arangodb_maintenance_phase1_runtime_msec
  type: histogram
  unit: ms
- category: Maintenance
  complexity: advanced
  description: 'Database servers execute reconciliation actions to let the cluster
    converge

    to the desired state. To identify the target state differences in the meta

    data store provided by the agency are investigated and local changes are

    reported. This process is called agency sync and is executed in regular

    intervals.


    This metric tracks the runtime of phase2 of an agency sync. Phase2 calculates

    what actions to execute given the difference of the local and target state.

    '
  exposedBy:
  - dbserver
  help: 'Maintenance Phase 2 runtime histogram.

    '
  introducedIn: '3.7'
  name: arangodb_maintenance_phase2_runtime_msec
  type: histogram
  unit: ms
- category: Network
  complexity: simple
  description: "Number of requests forwarded to another coordinator.\nRequest forwarding
    can happen in load-balanced setups,\nwhen one coordinator receives and forwards
    requests \nthat can only be handled by a different coordinator.\nThis includes
    requests for streaming transactions,\nAQL, query cursors, Pregel jobs and some
    others.\n"
  exposedBy:
  - coordinator
  help: 'Number of requests forwarded to another coordinator.

    '
  introducedIn: '3.6'
  name: arangodb_network_forwarded_requests_total
  type: counter
  unit: number
- category: Network
  complexity: advanced
  description: 'Internal request round-trip time as a percentage of timeout.

    This metric will have a value between 0 and 100.

    '
  exposedBy:
  - coordinator
  - dbserver
  - agent
  help: 'Internal request round-trip time as a percentage of timeout.

    '
  introducedIn: '3.8'
  name: arangodb_network_request_duration_as_percentage_of_timeout
  type: gauge
  unit: percentage
- category: Network
  complexity: medium
  description: 'Number of internal requests that have timed out.

    '
  exposedBy:
  - coordinator
  - dbserver
  - agent
  help: 'Number of internal requests that have timed out.

    '
  introducedIn: '3.8'
  name: arangodb_network_request_timeouts_total
  type: counter
  unit: number
- category: Network
  complexity: medium
  description: 'Number of outgoing internal requests in flight.

    '
  exposedBy:
  - coordinator
  - dbserver
  - agent
  help: 'Number of outgoing internal requests in flight.

    '
  introducedIn: '3.8'
  name: arangodb_network_requests_in_flight
  type: gauge
  unit: number
- category: Statistics
  complexity: simple
  description: 'On Windows, this figure contains the total number of page faults.

    On other system, this figure contains the number of major faults the

    process has made which have required loading a memory page from disk.

    '
  exposedBy:
  - coordinator
  - dbserver
  - agent
  - single
  help: 'Number of major page faults.

    '
  introducedIn: '3.6'
  name: arangodb_process_statistics_major_page_faults_total
  type: counter
  unit: number
- category: Statistics
  complexity: simple
  description: 'The number of minor faults the process has made which have not required

    loading a memory page from disk. This figure is not reported on Windows.

    '
  exposedBy:
  - coordinator
  - dbserver
  - agent
  - single
  help: 'Number of minor faults the process.

    '
  introducedIn: '3.6'
  name: arangodb_process_statistics_minor_page_faults_total
  type: gauge
  unit: number
- category: Statistics
  complexity: simple
  description: 'Number of threads in the arangod process.

    '
  exposedBy:
  - coordinator
  - dbserver
  - agent
  - single
  help: 'Number of threads in the arangod process

    '
  introducedIn: '3.6'
  name: arangodb_process_statistics_number_of_threads
  type: gauge
  unit: number
- category: Statistics
  complexity: simple
  description: 'The total size of the number of pages the process has in real memory.

    This is just the pages which count toward text, data, or stack space.

    This does not include pages which have not been demand-loaded in, or

    which are swapped out. The resident set size is reported in bytes.

    '
  exposedBy:
  - coordinator
  - dbserver
  - agent
  - single
  help: 'Resident set size

    '
  introducedIn: '3.6'
  name: arangodb_process_statistics_resident_set_size
  type: gauge
  unit: bytes
- category: Statistics
  complexity: simple
  description: 'The relative size of the number of pages the process has in real

    memory compared to system memory. This is just the pages which count

    toward text, data, or stack space. This does not include pages which

    have not been demand-loaded in, or which are swapped out. The value is a

    ratio between 0.00 and 1.00.

    '
  exposedBy:
  - coordinator
  - dbserver
  - agent
  - single
  help: 'Resident set size as fraction of system memory

    '
  introducedIn: '3.6'
  name: arangodb_process_statistics_resident_set_size_percent
  type: gauge
  unit: number
- category: Statistics
  complexity: simple
  description: 'Amount of time that this process has been scheduled in kernel mode,

    measured in seconds.

    '
  exposedBy:
  - coordinator
  - dbserver
  - agent
  - single
  help: 'Process system time.

    '
  introducedIn: '3.6'
  name: arangodb_process_statistics_system_time
  type: gauge
  unit: s
- category: Statistics
  complexity: simple
  description: 'Amount of time that this process has been scheduled in user mode,

    measured in seconds.

    '
  exposedBy:
  - coordinator
  - dbserver
  - agent
  - single
  help: 'Process user time

    '
  introducedIn: '3.6'
  name: arangodb_process_statistics_user_time
  type: gauge
  unit: s
- category: Statistics
  complexity: simple
  description: 'On Windows, this figure contains the total amount of memory that the

    memory manager has committed for the arangod process. On other systems,

    this figure contains The size of the virtual memory the process is

    using.

    '
  exposedBy:
  - coordinator
  - dbserver
  - agent
  - single
  help: 'Virtual memory size

    '
  introducedIn: '3.6'
  name: arangodb_process_statistics_virtual_memory_size
  type: gauge
  unit: bytes
- category: Replication
  complexity: advanced
  description: "Number of refusal answers from a follower during synchronous replication.\nA
    refusal answer will only be sent by a follower if the follower is under\nthe impression
    that the replication request was not sent by the current\nshard leader. This can
    happen if replication requests to the follower are \ndelayed or the follower is
    slow to process incoming requests and there was \na leader change for the shard.\nIf
    such a refusal answer is received by the shard leader, it will drop the\nfollower
    from the list of followers.\nThis metrics was named `arangodb_refused_followers_count`
    in previous\nversions of ArangoDB.\n"
  exposedBy:
  - dbserver
  help: 'Number of refusal answers from a follower during synchronous replication.

    '
  introducedIn: '3.6'
  name: arangodb_refused_followers_total
  threshold: "Usually, refusal answers only occur if request processing on followers
    is \ndelayed and there was a recent leadership change. This should not be a\ncommon
    case and normally indicates a problem with the setup or with the load.\n"
  type: counter
  unit: number
- category: Replication
  complexity: medium
  description: 'Number of cluster replication inventory requests received.

    '
  exposedBy:
  - coordinator
  help: 'Number of cluster replication inventory requests received.

    '
  introducedIn: '3.6'
  name: arangodb_replication_cluster_inventory_requests_total
  type: counter
  unit: number
- category: Replication
  complexity: medium
  description: 'Accumulated time needed to apply replication dump data.

    '
  exposedBy:
  - dbserver
  help: 'Accumulated time needed to apply replication dump data.

    '
  introducedIn: '3.8'
  name: arangodb_replication_dump_apply_time_total
  type: counter
  unit: ms
- category: Replication
  complexity: medium
  description: 'Number of bytes received in replication dump requests.

    '
  exposedBy:
  - dbserver
  help: 'Number of bytes received in replication dump requests.

    '
  introducedIn: '3.8'
  name: arangodb_replication_dump_bytes_received_total
  type: counter
  unit: bytes
- category: Replication
  complexity: simple
  description: 'Number of documents received in replication dump requests.

    '
  exposedBy:
  - dbserver
  help: 'Number of documents received in replication dump requests.

    '
  introducedIn: '3.8'
  name: arangodb_replication_dump_documents_total
  type: counter
  unit: number
- category: Replication
  complexity: medium
  description: 'Accumulated wait time for replication requests.

    '
  exposedBy:
  - dbserver
  help: 'Accumulated wait time for replication requests.

    '
  introducedIn: '3.8'
  name: arangodb_replication_dump_request_time_total
  type: counter
  unit: ms
- category: Replication
  complexity: medium
  description: 'Number of replication dump requests.

    '
  exposedBy:
  - dbserver
  help: 'Number of replication dump requests.

    '
  introducedIn: '3.8'
  name: arangodb_replication_dump_requests_total
  type: counter
  unit: number
- category: Replication
  complexity: medium
  description: 'Number of failed connection attempts and response errors during replication.

    '
  exposedBy:
  - dbserver
  help: 'Number of failed connection attempts and response errors during replication.

    '
  introducedIn: '3.8'
  name: arangodb_replication_failed_connects_total
  type: counter
  unit: number
- category: Replication
  complexity: medium
  description: 'Accumulated wait time for replication key chunks determination requests.

    '
  exposedBy:
  - dbserver
  help: 'Accumulated wait time for replication key chunks determination requests.

    '
  introducedIn: '3.8'
  name: arangodb_replication_initial_chunks_requests_time_total
  type: counter
  unit: ms
- category: Replication
  complexity: medium
  description: 'Accumulated time needed to apply replication docs data.

    '
  exposedBy:
  - dbserver
  help: 'Accumulated time needed to apply replication docs data.

    '
  introducedIn: '3.8'
  name: arangodb_replication_initial_docs_requests_time_total
  type: counter
  unit: ms
- category: Replication
  complexity: medium
  description: 'Accumulated time needed to apply replication initial sync insertions.

    '
  exposedBy:
  - dbserver
  help: 'Accumulated time needed to apply replication initial sync insertions.

    '
  introducedIn: '3.8'
  name: arangodb_replication_initial_insert_apply_time_total
  type: counter
  unit: ms
- category: Replication
  complexity: medium
  description: 'Accumulated wait time for replication keys requests.

    '
  exposedBy:
  - dbserver
  help: 'Accumulated wait time for replication keys requests.

    '
  introducedIn: '3.8'
  name: arangodb_replication_initial_keys_requests_time_total
  type: counter
  unit: ms
- category: Replication
  complexity: medium
  description: 'Accumulated time needed for replication initial sync key lookups.

    '
  exposedBy:
  - dbserver
  help: 'Accumulated time needed for replication initial sync key lookups.

    '
  introducedIn: '3.8'
  name: arangodb_replication_initial_lookup_time_total
  type: counter
  unit: ms
- category: Replication
  complexity: medium
  description: 'Accumulated time needed to apply replication initial sync removals.

    '
  exposedBy:
  - dbserver
  help: 'Accumulated time needed to apply replication initial sync removals.

    '
  introducedIn: '3.8'
  name: arangodb_replication_initial_remove_apply_time_total
  type: counter
  unit: ms
- category: Replication
  complexity: medium
  description: 'Accumulated time needed to apply replication initial sync removals:

    '
  exposedBy:
  - dbserver
  help: 'Accumulated time needed to apply replication initial sync removals:

    '
  introducedIn: '3.8'
  name: arangodb_replication_initial_remove_apply_time_total
  type: counter
  unit: ms
- category: Replication
  complexity: medium
  description: 'Number of documents inserted by replication initial sync.

    '
  exposedBy:
  - dbserver
  help: 'Number of documents inserted by replication initial sync.

    '
  introducedIn: '3.8'
  name: arangodb_replication_initial_sync_docs_inserted_total
  type: counter
  unit: number
- category: Replication
  complexity: medium
  description: 'Number of documents removed by replication initial sync.

    '
  exposedBy:
  - dbserver
  help: 'Number of documents removed by replication initial sync.

    '
  introducedIn: '3.8'
  name: arangodb_replication_initial_sync_docs_removed_total
  type: counter
  unit: number
- category: Replication
  complexity: medium
  description: 'Number of documents requested by replication initial sync.

    '
  exposedBy:
  - dbserver
  help: 'Number of documents requested by replication initial sync.

    '
  introducedIn: '3.8'
  name: arangodb_replication_initial_sync_docs_requested_total
  type: counter
  unit: number
- category: Replication
  complexity: medium
  description: 'Number of replication initial sync docs requests.

    '
  exposedBy:
  - dbserver
  help: 'Number of replication initial sync docs requests.

    '
  introducedIn: '3.8'
  name: arangodb_replication_initial_sync_docs_requests_total
  type: counter
  unit: number
- category: Replication
  complexity: medium
  description: 'Number of replication initial sync keys requests.

    '
  exposedBy:
  - dbserver
  help: 'Number of replication initial sync keys requests.

    '
  introducedIn: '3.8'
  name: arangodb_replication_initial_sync_keys_requests_total
  type: counter
  unit: number
- category: Replication
  complexity: medium
  description: 'Total number of synchronous replication requests.

    '
  exposedBy:
  - dbserver
  help: 'Total number of synchronous replication requests.

    '
  introducedIn: '3.8'
  name: arangodb_replication_synchronous_requests_total_number._total
  type: counter
  unit: number
- category: Replication
  complexity: medium
  description: 'Total time needed for all synchronous replication requests.

    '
  exposedBy:
  - dbserver
  help: 'Total time needed for all synchronous replication requests.

    '
  introducedIn: '3.8'
  name: arangodb_replication_synchronous_requests_total_time_total
  type: counter
  unit: ms
- category: Replication
  complexity: medium
  description: 'Accumulated time needed to apply replication tailing data.

    '
  exposedBy:
  - dbserver
  help: 'Accumulated time needed to apply replication tailing data.

    '
  introducedIn: '3.8'
  name: arangodb_replication_tailing_apply_time_total
  type: counter
  unit: ms
- category: Replication
  complexity: medium
  description: 'Accumulated number of bytes received for replication tailing requests.

    '
  exposedBy:
  - dbserver
  help: 'Accumulated number of bytes received for replication tailing requests.

    '
  introducedIn: '3.8'
  name: arangodb_replication_tailing_bytes_received_total
  type: counter
  unit: bytes
- category: Replication
  complexity: medium
  description: 'Accumulated number of replication tailing document inserts/replaces
    processed.

    '
  exposedBy:
  - dbserver
  help: 'Accumulated number of replication tailing document inserts/replaces processed.

    '
  introducedIn: '3.8'
  name: arangodb_replication_tailing_documents_total
  type: counter
  unit: number
- category: Replication
  complexity: advanced
  description: 'Number of replication tailing failures due to missing tick on leader.

    '
  exposedBy:
  - dbserver
  help: 'Number of replication tailing failures due to missing tick on leader.

    '
  introducedIn: '3.8'
  name: arangodb_replication_tailing_follow_tick_failures_total
  type: counter
  unit: number
- category: Replication
  complexity: medium
  description: 'Number of replication tailing markers processed.

    '
  exposedBy:
  - dbserver
  help: 'Number of replication tailing markers processed.

    '
  introducedIn: '3.8'
  name: arangodb_replication_tailing_markers_total
  type: counter
  unit: number
- category: Replication
  complexity: medium
  description: 'Number of replication tailing document removals processed.

    '
  exposedBy:
  - dbserver
  help: 'Number of replication tailing document removals processed.

    '
  introducedIn: '3.8'
  name: arangodb_replication_tailing_removals_total
  type: counter
  unit: number
- category: Replication
  complexity: advanced
  description: 'Aggregated wait time for replication tailing requests.

    '
  exposedBy:
  - dbserver
  help: 'Aggregated wait time for replication tailing requests.

    '
  introducedIn: '3.8'
  name: arangodb_replication_tailing_request_time_total
  type: counter
  unit: ms
- category: Replication
  complexity: medium
  description: 'Number of replication tailing requests.

    '
  exposedBy:
  - dbserver
  help: 'Number of replication tailing requests.

    '
  introducedIn: '3.8'
  name: arangodb_replication_tailing_requests_total
  type: counter
  unit: number
- category: RocksDB
  complexity: simple
  description: 'Number of times RocksDB has entered a stalled (slowed) write state.

    '
  exposedBy:
  - dbserver
  - agent
  help: 'Number of times RocksDB has entered a stalled (slowed) write state.

    '
  introducedIn: '3.8'
  name: arangodb_rocksdb_write_stalls_total
  type: counter
  unit: number
- category: RocksDB
  complexity: simple
  description: 'Number of times RocksDB has entered a stopped write state.

    '
  exposedBy:
  - dbserver
  - agent
  help: 'Number of times RocksDB has entered a stopped write state.

    '
  introducedIn: '3.8'
  name: arangodb_rocksdb_write_stops_total
  type: counter
  unit: number
- category: Scheduler
  complexity: medium
  description: 'The number of jobs currently queued on the scheduler''s high priority
    queue.

    The capacity of the high priority queue can be configured via the startup

<<<<<<< HEAD
    option `--server.prio1-size`.
=======
    '
  introducedIn: '3.6'
  name: arangodb_scheduler_awake_threads
  type: gauge
  unit: number
- category: Scheduler
  complexity: medium
  description: 'Current queue length of the high priority queue in the scheduler.
>>>>>>> 7aee159b

    '
  exposedBy:
  - coordinator
  - dbserver
  - agent
  - single
  help: 'Current queue length of the high priority queue in the scheduler.

    '
  introducedIn: '3.8'
  name: arangodb_scheduler_high_prio_queue_length
  type: gauge
  unit: number
- category: Scheduler
  complexity: advanced
  description: 'The total number of jobs dequeued from all scheduler queues.

<<<<<<< HEAD
    Calculating the difference between `arangodb_scheduler_jobs_submitted` and

    `arangodb_scheduler_jobs_dequeued` gives the total number of currently queued

    jobs.

    Calculating the difference between `arangodb_scheduler_jobs_dequeued` and

    `arangodb_scheduler_jobs_done` gives the number of jobs currently being

    processed.


    In V2 this metric was changed to a counter and renamed to

    `arangodb_scheduler_jobs_dequeued_total`.
=======
    Calculating the difference between arangodb_scheduler_jobs_submitted_total

    and arangodb_scheduler_jobs_dequeued_total gives the total number of

    currently queued jobs.

    Calculating the difference between arangodb_scheduler_jobs_dequeued_total

    and arangodb_scheduler_jobs_done_total gives the number of jobs currently

    being processed.
>>>>>>> 7aee159b

    '
  exposedBy:
  - coordinator
  - dbserver
  - agent
  - single
  help: 'Total number of jobs dequeued.

    '
  introducedIn: '3.8'
  name: arangodb_scheduler_jobs_dequeued_total
  type: counter
  unit: number
- category: Scheduler
  complexity: advanced
  description: 'The total number of queue jobs done.

<<<<<<< HEAD
    Calculating the difference between `arangodb_scheduler_jobs_dequeued` and

    `arangodb_scheduler_jobs_done` gives the total number of jobs currently being

    processed.


    In V2 this metric was changed to a counter and renamed to

    `arangodb_scheduler_jobs_done_total`.
=======
    Calculating the difference between arangodb_scheduler_jobs_dequeued_total

    and arangodb_scheduler_jobs_done_total gives the total number of jobs

    currently being processed.
>>>>>>> 7aee159b

    '
  exposedBy:
  - coordinator
  - dbserver
  - agent
  - single
  help: 'Total number of queue jobs done.

    '
  introducedIn: '3.8'
  name: arangodb_scheduler_jobs_done_total
  type: gauge
  unit: number
- category: Scheduler
  complexity: advanced
  description: 'Total number of jobs submitted to the scheduler.

<<<<<<< HEAD
    Calculating the difference between `arangodb_scheduler_jobs_submitted` and

    `arangodb_scheduler_jobs_dequeued` gives the total number of currently queued

    jobs.


    In V2 this metric was changed to a counter and renamed to

    `arangodb_scheduler_jobs_submitted_total`.
=======
    Calculating the difference between arangodb_scheduler_jobs_submitted_total

    and arangodb_scheduler_jobs_dequeued_total gives the total number of

    currently queued jobs.
>>>>>>> 7aee159b

    '
  exposedBy:
  - coordinator
  - dbserver
  - agent
  - single
  help: 'Total number of jobs submitted to the scheduler.

    '
  introducedIn: '3.8'
  name: arangodb_scheduler_jobs_submitted_total
  type: gauge
  unit: number
- category: Scheduler
  complexity: simple
  description: 'Last recorded dequeue time for a low priority queue item, i.e., the
    amount of

    time the job was sitting in the queue. If there is nothing to do for a long

    time, this metric will be reset to zero.

    A large value for this metric indicates that the server is under heavy load

    and low priority jobs cannot be dequeued in a timely manner.

    '
  exposedBy:
  - coordinator
  - dbserver
  - agent
  - single
  help: 'Last recorded dequeue time for a low priority queue item.

    '
  introducedIn: '3.8'
  name: arangodb_scheduler_low_prio_queue_last_dequeue_time
  type: gauge
  unit: ms
- category: Scheduler
  complexity: medium
  description: 'The number of jobs currently queued on the scheduler''s low priority
    queue.

    The capacity of the low priority queue can be configured via the startup

    option `--server.maximal-queue-size`.

    '
  exposedBy:
  - coordinator
  - dbserver
  - agent
  - single
  help: 'Current queue length of the low priority queue in the scheduler.

    '
  introducedIn: '3.8'
  name: arangodb_scheduler_low_prio_queue_length
  type: gauge
  unit: number
- category: Scheduler
  complexity: medium
  description: 'The number of jobs currently queued on the scheduler''s maintenance
    priority

    queue. These are the jobs with the highest priority and are mainly used for

    cluster internal operations. The capacity of the maintenance priority queue

    can be configured via the startup option `--server.scheduler-queue-size`.

    '
  exposedBy:
  - coordinator
  - dbserver
  - agent
  - single
  help: 'Current queue length of the maintenance priority queue in the scheduler.

    '
  introducedIn: '3.8'
  name: arangodb_scheduler_maintenance_prio_queue_length
  type: gauge
  unit: number
- category: Scheduler
  complexity: medium
  description: 'The number of jobs currently queued on the scheduler''s medium priority
    queue.

    The capacity of the medium priority queue can be configured via the startup

    option `--server.prio2-size`.

    '
  exposedBy:
  - coordinator
  - dbserver
  - agent
  - single
  help: 'Current queue length of the medium priority queue in the scheduler.

    '
  introducedIn: '3.8'
  name: arangodb_scheduler_medium_prio_queue_length
  type: gauge
  unit: number
- category: Scheduler
  complexity: simple
  description: 'The number of worker threads currently started. Worker threads can
    be started

    and stopped dynamically based on the server load.

    '
  exposedBy:
  - coordinator
  - dbserver
  - agent
  - single
  help: 'Current number of worker threads.

    '
  introducedIn: '3.6'
  name: arangodb_scheduler_num_worker_threads
  type: gauge
  unit: number
- category: Scheduler
  complexity: simple
  description: 'The current number of threads actually working on some job (i.e.,
    not

    spinning while waiting for new work).

    '
  exposedBy:
  - coordinator
  - dbserver
  - agent
  - single
  help: 'Current number of working threads.

    '
  introducedIn: '3.6'
  name: arangodb_scheduler_num_working_threads
  type: gauge
  unit: number
- category: Scheduler
  complexity: simple
  description: 'Total number of low priority jobs currently being processed.

    '
  exposedBy:
  - coordinator
  - dbserver
  - agent
  - single
  help: 'Total number of ongoing RestHandlers coming from the low prio queue.

    '
  introducedIn: '3.8'
  name: arangodb_scheduler_ongoing_low_prio
  type: gauge
  unit: number
- category: Scheduler
  complexity: simple
  description: 'Number of tasks dropped because the queue was already full. The queue
    capacities

    can be configured via the startup options `--server.scheduler-queue-size`,

    `--server.prio1-size`, `--server.prio2-size` and `--server.maximal-queue-size`.

    '
  exposedBy:
  - coordinator
  - dbserver
  - agent
  - single
  help: 'Number of tasks dropped and not added to internal queue.

    '
  introducedIn: '3.6'
  name: arangodb_scheduler_queue_full_failures_total
  type: counter
  unit: number
- category: Scheduler
  complexity: simple
  description: 'The total number of currently queued jobs in all queues.

    '
  exposedBy:
  - coordinator
  - dbserver
  - agent
  - single
  help: 'Server''s internal queue length.

    '
  introducedIn: '3.6'
  name: arangodb_scheduler_queue_length
  type: gauge
  unit: number
- category: Scheduler
  complexity: medium
  description: 'Total accumulated number of scheduler threads started. Worker threads
    can be

    started and stopped dynamically based on the server load.

    '
  exposedBy:
  - coordinator
  - dbserver
  - agent
  - single
  help: 'Total accumulated number of scheduler threads started.

    '
  introducedIn: '3.6'
  name: arangodb_scheduler_threads_started_total
  type: counter
  unit: number
- category: Scheduler
  complexity: medium
  description: 'Total accumulated number of scheduler threads stopped. Worker threads
    can be

    started and stopped dynamically based on the server load.

    '
  exposedBy:
  - coordinator
  - dbserver
  - agent
  - single
  help: 'Accumulated total number of scheduler threads stopped.

    '
  introducedIn: '3.6'
  name: arangodb_scheduler_threads_stopped_total
  type: counter
  unit: number
- category: Statistics
  complexity: simple
  description: 'Number of CPU cores visible to the arangod process, unless the

    environment variable `ARANGODB_OVERRIDE_DETECTED_NUMBER_OF_CORES`

    is set. In that case, the environment variable''s value will be reported.

    '
  exposedBy:
  - coordinator
  - dbserver
  - agent
  - single
  help: 'Number of CPU cores visible to the arangod process

    '
  introducedIn: '3.8'
  name: arangodb_server_statistics_cpu_cores
  type: gauge
  unit: number
- category: Statistics
  complexity: simple
  description: "Percentage of time that the system CPUs have been idle, as \na value
    between 0 and 100, and as reported by the operating system.\nThis metric is only
    reported on some operating systems.\n"
  exposedBy:
  - coordinator
  - dbserver
  - agent
  - single
  help: 'Percentage of time that the system CPUs have been idle

    '
  introducedIn: '3.8'
  name: arangodb_server_statistics_idle_percent
  type: gauge
  unit: percentage
- category: Statistics
  complexity: simple
  description: 'Percentage of time that the system CPUs have been waiting for I/O,
    as

    a value between 0 and 100, and as reported by the operating system.

    This metric is only reported on some operating systems.

    '
  exposedBy:
  - coordinator
  - dbserver
  - agent
  - single
  help: 'Percentage of time that the system CPUs have been waiting for I/O

    '
  introducedIn: '3.8'
  name: arangodb_server_statistics_iowait_percent
  type: gauge
  unit: percentage
- category: Statistics
  complexity: simple
  description: "Physical memory of the system in bytes, as reported by the operating
    system \nunless the environment variable `ARANGODB_OVERRIDE_DETECTED_TOTAL_MEMORY`
    \nis set. In that case, the environment variable's value will be reported.\n"
  exposedBy:
  - coordinator
  - dbserver
  - agent
  - single
  help: 'Physical memory in bytes

    '
  introducedIn: '3.6'
  name: arangodb_server_statistics_physical_memory
  type: gauge
  unit: bytes
- category: Statistics
  complexity: simple
  description: 'Number of seconds elapsed since server start, including fractional

    seconds.

    This metric was named `arangodb_server_statistics_server_uptime`

    in previous versions of ArangoDB.

    '
  exposedBy:
  - coordinator
  - dbserver
  - agent
  - single
  help: 'Number of seconds elapsed since server start

    '
  introducedIn: '3.6'
  name: arangodb_server_statistics_server_uptime_total
  type: counter
  unit: s
- category: Statistics
  complexity: simple
  description: 'Percentage of time that the system CPUs have spent in kernel mode,
    as

    a value between 0 and 100, and as reported by the operating system.

    This metric is only reported on some operating systems.

    '
  exposedBy:
  - coordinator
  - dbserver
  - agent
  - single
  help: 'Percentage of time that the system CPUs have spent in kernel mode

    '
  introducedIn: '3.8'
  name: arangodb_server_statistics_system_percent
  type: gauge
  unit: percentage
- category: Statistics
  complexity: simple
  description: 'Percentage of time that the system CPUs have spent in user mode, as

    a value between 0 and 100, and as reported by the operating system.

    This metric is only reported on some operating systems.

    '
  exposedBy:
  - coordinator
  - dbserver
  - agent
  - single
  help: 'Percentage of time that the system CPUs have spent in user mode

    '
  introducedIn: '3.8'
  name: arangodb_server_statistics_user_percent
  type: gauge
  unit: percentage
- category: Replication
  complexity: simple
  description: 'Number of leader shards on this machine. Every shard has a leader
    and

    potentially multiple followers.

    '
  exposedBy:
  - coordinator
  - dbserver
  - agent
  help: 'Number of leader shards on this machine.

    '
  introducedIn: '3.7'
  name: arangodb_shards_leader_number
  troubleshoot: 'Since the leaders perform all the read and write operations and

    the followers only replicate the writes, one should usually have a

    relatively even distribution of leader shards across dbservers. An

    exception can be one-shard deployments, in which every collection has

    a single shard and all shards in a database must have the same leader.

    If you have few databases in a one-shard deployment, then an uneven

    distribution of leader shards is natural.


    You can either move shards manually, use the "Rebalance shards" button

    in the UI, or use the cluster maintenance tools in [this repository]

    (https://github.com/arangodb/cluster-maintenance) (`create-move-plan`

    and `execute-move-plan` specifically). In the latter case, contact

    ArangoDB customer support.

    '
  type: gauge
  unit: number
- category: Replication
  complexity: simple
  description: 'Number of shards not replicated at all. This is counted for all shards

    for which this server is currently the leader. The number is increased

    by one for every shards for which no follower is in sync.

    '
  exposedBy:
  - coordinator
  - dbserver
  - agent
  help: 'Number of shards not replicated at all.

    '
  introducedIn: '3.7'
  name: arangodb_shards_not_replicated
  troubleshoot: 'Needless to say, such a situation is very bad for resilience, since
    it

    indicates a single point of failure. So, if this number is larger than 0,

    then some action is indicated. During an upgrade or when some dbserver

    was restarted, it can happen that shard followers are out of sync.

    Normally, shards should get in sync on their own, so observation

    and waiting is a good measure at first. However, if the situation

    persists, something is wrong, potentially some constant server crash

    (maybe out of memory crashes?) or another situation preventing

    shards to get in sync. Contact ArangoDB customer support in this case.

    '
  type: gauge
  unit: number
- category: Replication
  complexity: simple
  description: 'Number of shards on this machine. Every shard has a leader and

    potentially multiple followers. This metric counts both leader and

    follower shards.

    '
  exposedBy:
  - dbserver
  help: 'Number of shards on this machine.

    '
  introducedIn: '3.7'
  name: arangodb_shards_number
  troubleshoot: 'Since both leader and follower shards use memory and disk space,

    the total number of shards should be approximately balanced

    evenly across the dbservers. To achieve this, you can either

    move shards manually, use the "Rebalance shards" button in the

    UI, or use the cluster maintenance tools in [this repository]

    (https://github.com/arangodb/cluster-maintenance) (`create-move-plan`

    and `execute-move-plan` specifically). In the latter case, contact

    ArangoDB customer support.

    '
  type: gauge
  unit: number
- category: Replication
  complexity: simple
  description: 'Number of leader shards not fully replicated. This is counted for
    all

    shards for which this server is currently the leader. The number is

    increased by one for every shards for which not all followers are in sync.

    '
  exposedBy:
  - coordinator
  - dbserver
  - agent
  help: 'Number of leader shards not fully replicated.

    '
  introducedIn: '3.7'
  name: arangodb_shards_out_of_sync
  troubleshoot: 'Needless to say, such a situation is not good resilience, since we

    do not have as many copies of the data as the `replicationFactor`

    prescribes. If this metrics has a value larger than 0, then some

    action is indicated. During an upgrade or when some dbserver was

    restarted, it can happen that shard followers are out of sync.

    Normally, shards should get in sync on their own, so observation

    and waiting is a good measure at first. However, if the situation

    persists, something is wrong, potentially some constant server crash

    (maybe out of memory crashes?) or another situation preventing shards

    to get in sync. Contact ArangoDB customer support in this case.

    '
  type: gauge
  unit: number
- category: Replication
  complexity: medium
  description: 'Number of times a mismatching shard checksum was detected when

    syncing shards. This is a very special metric which is rarely used.

    When followers of shards get in sync with their leaders, just when

    everything is completed a final checksum is taken as an additional

    precaution. If this checksum differs between leader an follower, the

    resync process starts from scratch.

    '
  exposedBy:
  - coordinator
  - dbserver
  - agent
  help: 'Number of times a mismatching shard checksum was detected when syncing shards.

    '
  introducedIn: '3.6'
  name: arangodb_sync_wrong_checksum_total
  troubleshoot: 'Normally, this number will always be 0. If it is not, then usually

    something is wrong, please contact ArangoDB customer support in this

    case.

    '
  type: counter
  unit: number
- category: Transactions
  complexity: simple
  description: "Total number of transactions aborted. In the cluster, this metric
    will \nbe collected separately for transactions on coordinators and the\ntransaction
    counterparts on leaders and followers.\nThis metric was named `arangodb_transactions_aborted`
    in previous\nversions of ArangoDB.\n"
  exposedBy:
  - coordinator
  - dbserver
  - agent
  - single
  help: 'Number of transactions aborted.

    '
  introducedIn: '3.6'
  name: arangodb_transactions_aborted_total
  type: counter
  unit: number
- category: Transactions
  complexity: simple
  description: "Total number of transactions committed. In the cluster, this metric
    will \nbe collected separately for transactions on coordinators and the\ntransaction
    counterparts on leaders and followers.\nThis metric was named `arangodb_transactions_committed`
    in previous\nversions of ArangoDB.\n"
  exposedBy:
  - coordinator
  - dbserver
  - agent
  - single
  help: 'Number of transactions committed.

    '
  introducedIn: '3.6'
  name: arangodb_transactions_committed_total
  type: counter
  unit: number
- category: Transactions
  complexity: simple
  description: "Total number of expired transactions, i.e. transactions that have\nbeen
    begun but that were automatically garbage-collected due to \ninactivity within
    the transactions' time-to-live (TTL) period.\nIn the cluster, this metric will
    be collected separately for transactions \non coordinators and the transaction
    counterparts on leaders and followers.\nThis metric was named `arangodb_transactions_expired`
    in previous\nversions of ArangoDB.\n"
  exposedBy:
  - coordinator
  - dbserver
  - agent
  - single
  help: 'Total number of expired transactions.

    '
  introducedIn: '3.8'
  name: arangodb_transactions_expired_total
  type: counter
  unit: number
- category: Transactions
  complexity: simple
  description: "Total number of transactions started/begun. In the cluster, this metric
    will \nbe collected separately for transactions on coordinators and the\ntransaction
    counterparts on leaders and followers.\nThis metric was named `arangodb_transactions_started`
    in previous\nversions of ArangoDB.\n"
  exposedBy:
  - coordinator
  - dbserver
  - agent
  - single
  help: 'Number of transactions started.

    '
  introducedIn: '3.6'
  name: arangodb_transactions_started_total
  type: counter
  unit: number
- category: Statistics
  complexity: simple
  description: 'Number of V8 contexts currently alive.

    '
  exposedBy:
  - coordinator
  - dbserver
  - agent
  - single
  help: 'Number of V8 contexts currently alive

    '
  introducedIn: '3.6'
  name: arangodb_v8_context_alive
  type: gauge
  unit: number
- category: Statistics
  complexity: simple
  description: 'Number of V8 contexts currently busy.

    '
  exposedBy:
  - coordinator
  - dbserver
  - agent
  - single
  help: 'Number of V8 contexts currently busy

    '
  introducedIn: '3.6'
  name: arangodb_v8_context_busy
  type: gauge
  unit: number
- category: V8
  complexity: simple
  description: 'Total number of V8 contexts ever created.

    '
  exposedBy:
  - coordinator
  - single
  help: 'Total number of V8 contexts ever created.

    '
  introducedIn: '3.6'
  name: arangodb_v8_context_created_total
  type: counter
  unit: number
- category: V8
  complexity: medium
  description: 'Accumulated total time for creating V8 contexts.

    '
  exposedBy:
  - coordinator
  - single
  help: 'Accumulated total time for creating V8 contexts.

    '
  introducedIn: '3.8'
  name: arangodb_v8_context_creation_time_msec_total
  type: counter
  unit: ms
- category: V8
  complexity: medium
  description: 'Total number of V8 contexts ever destroyed.

    '
  exposedBy:
  - coordinator
  - single
  help: 'Total number of V8 contexts ever destroyed.

    '
  introducedIn: '3.6'
  name: arangodb_v8_context_destroyed_total
  type: counter
  unit: number
- category: Statistics
  complexity: simple
  description: 'Number of V8 contexts currently dirty.

    '
  exposedBy:
  - coordinator
  - dbserver
  - agent
  - single
  help: 'Number of V8 contexts currently dirty

    '
  introducedIn: '3.6'
  name: arangodb_v8_context_dirty
  type: gauge
  unit: number
- category: V8
  complexity: simple
  description: 'Total number of V8 context enter failures.

    '
  exposedBy:
  - coordinator
  - dbserver
  - agent
  help: 'Total number of V8 context enter failures.

    '
  introducedIn: '3.6'
  name: arangodb_v8_context_enter_failures_total
  type: counter
  unit: number
- category: V8
  complexity: simple
  description: 'Total number of V8 context enter events.

    '
  exposedBy:
  - coordinator
  - dbserver
  - agent
  help: 'Total number of V8 context enter events.

    '
  introducedIn: '3.6'
  name: arangodb_v8_context_entered_total
  type: counter
  unit: number
- category: V8
  complexity: simple
  description: 'Total number of V8 context exit events.

    '
  exposedBy:
  - coordinator
  - dbserver
  - agent
  help: 'Total number of V8 context exit events.

    '
  introducedIn: '3.6'
  name: arangodb_v8_context_exited_total
  type: counter
  unit: number
- category: Statistics
  complexity: simple
  description: 'Number of V8 contexts currently free.

    '
  exposedBy:
  - coordinator
  - dbserver
  - agent
  - single
  help: 'Number of V8 contexts currently free

    '
  introducedIn: '3.6'
  name: arangodb_v8_context_free
  type: gauge
  unit: number
- category: Statistics
  complexity: simple
  description: 'Maximum number of concurrent V8 contexts.

    '
  exposedBy:
  - coordinator
  - dbserver
  - agent
  - single
  help: 'Maximum number of concurrent V8 contexts

    '
  introducedIn: '3.6'
  name: arangodb_v8_context_max
  type: gauge
  unit: number
- category: Statistics
  complexity: simple
  description: 'Minimum number of concurrent V8 contexts.

    '
  exposedBy:
  - coordinator
  - dbserver
  - agent
  - single
  help: 'Minimum number of concurrent V8 contexts

    '
  introducedIn: '3.6'
  name: arangodb_v8_context_min
  type: gauge
  unit: number
- category: RocksDB
  complexity: advanced
  description: 'This metric exhibits the RocksDB metric "rocksdb-actual-delayed-write-rate".

    It shows the current actual delayed write rate. The value 0 means no delay.

    '
  exposedBy:
  - dbserver
  - agent
  - single
  help: 'RocksDB metric "rocksdb-actual-delayed-write-rate"

    '
  introducedIn: '3.6'
  name: rocksdb_actual_delayed_write_rate
  type: gauge
  unit: number
- category: RocksDB
  complexity: advanced
  description: 'This metric exhibits the RocksDB metric "background-errors". It shows

    the accumulated number of background errors.

    '
  exposedBy:
  - dbserver
  - agent
  - single
  help: 'RocksDB metric "background-errors"

    '
  introducedIn: '3.6'
  name: rocksdb_background_errors
  type: gauge
  unit: number
- category: RocksDB
  complexity: advanced
  description: 'This metric exhibits the RocksDB metric "rocksdb-base-level".

    It shows the number of the level to which L0 data will be

    compacted.

    '
  exposedBy:
  - dbserver
  - agent
  - single
  help: 'RocksDB metric "rocksdb-base-level"

    '
  introducedIn: '3.6'
  name: rocksdb_base_level
  type: gauge
  unit: number
- category: RocksDB
  complexity: advanced
  description: 'This metric exhibits the RocksDB metric "rocksdb-block-cache-capacity".

    It shows the block cache capacity in bytes. This can be configured with

    the `--rocksdb.block-cache-size` option, for details, see

    [the manual](https://www.arangodb.com/docs/stable/programs-arangod-options.html#rocksdb).

    '
  exposedBy:
  - dbserver
  - agent
  - single
  help: 'RocksDB metric "rocksdb-block-cache-capacity"

    '
  introducedIn: '3.6'
  name: rocksdb_block_cache_capacity
  type: gauge
  unit: bytes
- category: RocksDB
  complexity: advanced
  description: "This metric exhibits the RocksDB metric \"rocksdb-block-cache-pinned-usage\".\nIt
    shows the memory size for the RocksDB block cache for the entries \nwhich are
    pinned in bytes.\n"
  exposedBy:
  - dbserver
  - agent
  - single
  help: 'RocksDB metric "rocksdb-block-cache-pinned-usage"

    '
  introducedIn: '3.6'
  name: rocksdb_block_cache_pinned_usage
  type: gauge
  unit: bytes
- category: RocksDB
  complexity: advanced
  description: 'This metric exhibits the RocksDB metric "rocksdb-block-cache-usage".

    It shows the memory size for the entries residing in the block cache

    in bytes.

    '
  exposedBy:
  - dbserver
  - agent
  - single
  help: 'RocksDB metric "rocksdb-block-cache-usage"

    '
  introducedIn: '3.6'
  name: rocksdb_block_cache_usage
  type: gauge
  unit: bytes
- category: RocksDB
  complexity: advanced
  description: "This metric reflects the current global allocation for the ArangoDB\ncache
    which sits in front of RocksDB. For example, the edge cache\ncounts towards this
    allocation. All these caches together have a \nglobal limit which can be controlled
    with the `--cache.size` option.\nSee [the manual for details](https://www.arangodb.com/docs/stable/programs-arangod-options.html#cache).\n"
  exposedBy:
  - dbserver
  - agent
  - single
  help: 'Global current allocation of ArangoDB cache

    '
  introducedIn: '3.6'
  name: rocksdb_cache_allocated
  type: gauge
  unit: bytes
- category: RocksDB
  complexity: advanced
  description: 'This metric reflects the lifetime hit rate of the ArangoDB in-memory

    cache which is sitting in front of RocksDB. For example, the edge

    cache is a part of this. The value will be a ratio between 0 and 1.

    "Lifetime" means here that accounting is done from the most recent

    start of the `arangod` instance.

    If the hit rate is too low, you might have to little RAM available

    for the in-memory caches.

    '
  exposedBy:
  - dbserver
  - agent
  - single
  help: 'Lifetime hit rate of the ArangoDB cache in front of RocksDB

    '
  introducedIn: '3.6'
  name: rocksdb_cache_hit_rate_lifetime
  type: gauge
  unit: number
- category: RocksDB
  complexity: advanced
  description: 'This metric reflects the recent hit rate of the ArangoDB in-memory

    cache which is sitting in front of RocksDB. For example, the edge

    cache is a part of this. The value will be a ratio between 0 and 1.

    If the hit rate is too low, you might have to little RAM available

    for the in-memory caches.

    '
  exposedBy:
  - dbserver
  - agent
  - single
  help: 'Recent hit rate of the ArangoDB cache in front of RocksDB

    '
  introducedIn: '3.6'
  name: rocksdb_cache_hit_rate_recent
  type: gauge
  unit: ratio
- category: RocksDB
  complexity: advanced
  description: 'This metric reflects the current global allocation limit for the

    ArangoDB caches which sit in front of RocksDB. For example, the

    edge cache counts towards this allocation. This global limit can

    be controlled with the `--cache.size` option. See

    [the manual for details](https://www.arangodb.com/docs/stable/programs-arangod-options.html#cache).

    '
  exposedBy:
  - dbserver
  - agent
  - single
  help: 'Global allocation limit for the ArangoDB cache in front of RocksDB

    '
  introducedIn: '3.6'
  name: rocksdb_cache_limit
  type: gauge
  unit: bytes
- category: RocksDB
  complexity: advanced
  description: 'This metric exhibits the RocksDB metric "compaction-pending".

    It shows the number of column families for which at least one compaction

    is pending.

    '
  exposedBy:
  - dbserver
  - agent
  - single
  help: 'RocksDB metric "compaction-pending" - sum over column families

    '
  introducedIn: '3.6'
  name: rocksdb_compaction_pending
  type: gauge
  unit: number
- category: RocksDB
  complexity: advanced
  description: 'This metric exhibits the compression ratio of data at level 0 in RocksDB''s

    log structured merge tree. Here, compression

    ratio is defined as uncompressed data size / compressed file size.

    Returns "-1.0" if there are no open files at level 0.

    '
  exposedBy:
  - dbserver
  - agent
  - single
  help: 'RocksDB metric "rocksdb-compression-ratio-at-level0"

    '
  introducedIn: '3.6'
  name: rocksdb_compression_ratio_at_level0
  type: gauge
  unit: ratio
- category: RocksDB
  complexity: advanced
  description: 'This metric exhibits the compression ratio of data at level 1 in RocksDB''s

    log structured merge tree. Here, compression

    ratio is defined as uncompressed data size / compressed file size.

    Returns "-1.0" if there are no open files at level 1.

    '
  exposedBy:
  - dbserver
  - agent
  - single
  help: 'RocksDB metric "rocksdb-compression-ratio-at-level1"

    '
  introducedIn: '3.6'
  name: rocksdb_compression_ratio_at_level1
  type: gauge
  unit: ratio
- category: RocksDB
  complexity: advanced
  description: 'This metric exhibits the compression ratio of data at level 2 in RocksDB''s

    log structured merge tree. Here, compression

    ratio is defined as uncompressed data size / compressed file size.

    Returns "-1.0" if there are no open files at level 2.

    '
  exposedBy:
  - dbserver
  - agent
  - single
  help: 'RocksDB metric "rocksdb-compression-ratio-at-level2"

    '
  introducedIn: '3.6'
  name: rocksdb_compression_ratio_at_level2
  type: gauge
  unit: ratio
- category: RocksDB
  complexity: advanced
  description: 'This metric exhibits the compression ratio of data at level 3 in RocksDB''s

    log structured merge tree. Here, compression

    ratio is defined as uncompressed data size / compressed file size.

    Returns "-1.0" if there are no open files at level 3.

    '
  exposedBy:
  - dbserver
  - agent
  - single
  help: 'RocksDB metric "rocksdb-compression-ratio-at-level3"

    '
  introducedIn: '3.6'
  name: rocksdb_compression_ratio_at_level3
  type: gauge
  unit: ratio
- category: RocksDB
  complexity: advanced
  description: 'This metric exhibits the compression ratio of data at level 4 in RocksDB''s

    log structured merge tree. Here, compression

    ratio is defined as uncompressed data size / compressed file size.

    Returns "-1.0" if there are no open files at level 4.

    '
  exposedBy:
  - dbserver
  - agent
  - single
  help: 'RocksDB metric "rocksdb-compression-ratio-at-level4"

    '
  introducedIn: '3.6'
  name: rocksdb_compression_ratio_at_level4
  type: gauge
  unit: ratio
- category: RocksDB
  complexity: advanced
  description: 'This metric exhibits the compression ratio of data at level 5 in RocksDB''s

    log structured merge tree. Here, compression

    ratio is defined as uncompressed data size / compressed file size.

    Returns "-1.0" if there are no open files at level 5.

    '
  exposedBy:
  - dbserver
  - agent
  - single
  help: 'RocksDB metric "rocksdb-compression-ratio-at-level5"

    '
  introducedIn: '3.6'
  name: rocksdb_compression_ratio_at_level5
  type: gauge
  unit: ratio
- category: RocksDB
  complexity: advanced
  description: 'This metric exhibits the compression ratio of data at level 6 in RocksDB''s

    log structured merge tree. Here, compression

    ratio is defined as uncompressed data size / compressed file size.

    Returns "-1.0" if there are no open files at level 6.

    '
  exposedBy:
  - dbserver
  - agent
  - single
  help: 'RocksDB metric "rocksdb-compression-ratio-at-level6"

    '
  introducedIn: '3.6'
  name: rocksdb_compression_ratio_at_level6
  type: gauge
  unit: ratio
- category: RocksDB
  complexity: advanced
  description: 'This metric exhibits the RocksDB metric "rocksdb-cur-size-active-mem-table".

    It shows the approximate size of the active memtable in bytes, summed

    over all column families.

    '
  exposedBy:
  - dbserver
  - agent
  - single
  help: 'RocksDB metric "rocksdb-cur-size-active-mem-table" - sum over column families

    '
  introducedIn: '3.6'
  name: rocksdb_cur_size_active_mem_table
  type: gauge
  unit: bytes
- category: RocksDB
  complexity: advanced
  description: 'This metric exhibits the RocksDB metric "rocksdb-cur-size-all-mem-tables".

    It shows the approximate size of active and unflushed immutable memtables

    in bytes, summed over all column families.

    '
  exposedBy:
  - dbserver
  - agent
  - single
  help: 'RocksDB metric "rocksdb-cur-size-all-mem-tables" - sum over column families

    '
  introducedIn: '3.6'
  name: rocksdb_cur_size_all_mem_tables
  type: gauge
  unit: bytes
- category: RocksDB
  complexity: advanced
  description: "This metric exposes the current write rate limit of the ArangoDB\nRocksDB
    throttle. The throttle is limits the write rate to allow\nRocksDB's background
    threads to catch up with compactions and not\nfall behind too much, since this
    would in the end lead to nasty\nwrite stops in RocksDB and incur considerable
    delays. If 0 is\nshown, no throtteling happens, otherwise, you see the current\nwrite
    rate limit in bytes per second. See \n[the manual](https://www.arangodb.com/docs/stable/programs-arangod-options.html#rocksdb)
    for details.\n"
  exposedBy:
  - dbserver
  - agent
  - single
  help: 'Current rate of the RocksDB throttle in bytes per second

    '
  introducedIn: '3.6'
  name: rocksd_bengine_throttle_bps
  type: gauge
  unit: bytes per second
- category: RocksDB
  complexity: advanced
  description: 'This metric exhibits the RocksDB metric "rocksdb-estimate-live-data-size".

    It shows an estimate of the amount of live data in bytes, summed over

    all column families.

    '
  exposedBy:
  - dbserver
  - agent
  - single
  help: 'RocksDB metric "rocksdb-estimate-live-data-size" - sum over all column families

    '
  introducedIn: '3.6'
  name: rocksdb_estimate_live_data_size
  type: gauge
  unit: number
- category: RocksDB
  complexity: advanced
  description: 'This metric exhibits the RocksDB metric "rocksdb-estimate-num-keys".

    It shows the estimated number of total keys in the active and unflushed

    immutable memtables and storage, summed over all column families.

    '
  exposedBy:
  - dbserver
  - agent
  - single
  help: 'RocksDB metric "rocksdb-estimate-num-keys" - sum over column families

    '
  introducedIn: '3.6'
  name: rocksdb_estimate_num_keys
  type: gauge
  unit: number
- category: RocksDB
  complexity: advanced
  description: 'This metric exhibits the RocksDB metric

    "rocksdb-estimate-pending-compaction-bytes".

    It shows the estimated total number of bytes compaction needs to

    rewrite to get all levels down to under target size. Not valid for

    other compactions than level-based. This value is summed over all

    column families.

    '
  exposedBy:
  - dbserver
  - agent
  - single
  help: 'RocksDB metric "rocksdb-estimate-pending-compaction-bytes" - sum over all
    column families

    '
  introducedIn: '3.6'
  name: rocksdb_estimate_pending_compaction_bytes
  type: gauge
  unit: bytes
- category: RocksDB
  complexity: advanced
  description: 'This metric exhibits the RocksDB metric

    "rocksdb-estimate-table-readers-mem".

    It shows the estimated memory used for reading SST tables, excluding

    memory used in block cache (e.g. filter and index blocks), summed over

    all column families.

    '
  exposedBy:
  - dbserver
  - agent
  - single
  help: 'RocksDB metric "rocksdb-estimate-table-readers-mem" - sum over column families

    '
  introducedIn: '3.6'
  name: rocksdb_estimate_table_readers_mem
  type: gauge
  unit: bytes
- category: RocksDB
  complexity: advanced
  description: 'This metric shows the currently free disk space in bytes on the volume

    which is used by RocksDB. Since RocksDB does not like out of disk

    space scenarios, please make sure that there is enough free disk space

    available at all times!

    '
  exposedBy:
  - dbserver
  - agent
  - single
  help: 'Free disk space in bytes on volume used by RocksDB

    '
  introducedIn: '3.6'
  name: rocksdb_free_disk_space
  type: gauge
  unit: bytes
- category: RocksDB
  complexity: advanced
  description: 'This metric shows the currently free number of inodes on the disk
    volume

    used by RocksDB. Since RocksDB does not like out of disk space

    scenarios, please make sure that there is enough free inodes available

    at all times!

    '
  exposedBy:
  - dbserver
  - agent
  - single
  help: 'Number of free inodes on the volume used by RocksDB

    '
  introducedIn: '3.6'
  name: rocksdb_free_inodes
  type: gauge
  unit: number
- category: RocksDB
  complexity: advanced
  description: 'This metric exhibits the RocksDB metric "rocksdb-is-file-deletions-enabled".

    It shows 0 if deletion of obsolete files is enabled, and otherwise,

    it shows a non-zero number. Note that for ArangoDB, this is supposed

    to always return 1, since the deletion of obsolete WAL files is done

    from ArangoDB, externally to RocksDB.

    '
  exposedBy:
  - dbserver
  - agent
  - single
  help: 'RocksDB metric "rocksdb-is-file-deletions-enabled"

    '
  introducedIn: '3.6'
  name: rocksdb_is_file_deletions_enabled
  type: gauge
  unit: number
- category: RocksDB
  complexity: advanced
  description: 'This metric exhibits the RocksDB metric "rocksdb-is-write-stopped".

    It shows 1 if writing to RocksDB has been stopped, and otherwise 0.

    If 1 is shown, this usually means that there are too many uncompacted

    files and the RocksDB background threads have not managed to keep up

    with their compaction work. This situation should be avoided, since

    nasty delays in database operations are incurred. If in doubt,

    contact ArangoDB support.

    '
  exposedBy:
  - dbserver
  - agent
  - single
  help: 'RocksDB metric "rocksdb-is-write-stopped"

    '
  introducedIn: '3.6'
  name: rocksdb_is_write_stopped
  type: gauge
  unit: number
- category: RocksDB
  complexity: advanced
  description: 'This metric exhibits the RocksDB metric "rocksdb-live-sst-files-size".

    It shows the total size in bytes of all SST files belonging to the latest

    LSM tree, summed over all column families.

    '
  exposedBy:
  - dbserver
  - agent
  - single
  help: 'RocksDB metric "rocksdb-live-sst-files-size" - sum over all column families

    '
  introducedIn: '3.6'
  name: rocksdb_live_sst_files_size
  type: gauge
  unit: bytes
- category: RocksDB
  complexity: advanced
  description: 'This metric exhibits the RocksDB metric "mem-table-flush-pending".
    It

    shows the number of column families which which a memtable flush is

    pending.

    '
  exposedBy:
  - dbserver
  - agent
  - single
  help: 'RocksDB metric "mem_table_flush_pending", sum over column families

    '
  introducedIn: '3.6'
  name: rocksdb_mem_table_flush_pending
  type: gauge
  unit: number
- category: RocksDB
  complexity: advanced
  description: 'This metric exhibits the RocksDB metric "rocksdb-min-log-number-to-keep".

    It shows the minimum log number of the log files that should be kept.

    '
  exposedBy:
  - dbserver
  - agent
  - single
  help: 'RocksDB metric "rocksdb-min-log-number-to-keep"

    '
  introducedIn: '3.6'
  name: rocksdb_min_log_number_to_keep
  type: gauge
  unit: number
- category: RocksDB
  complexity: advanced
  description: 'This metric exhibits the RocksDB metric

    "rocksdb-num-deletes-active-mem-table".

    It shows the total number of delete entries in the active memtable,

    summed over all column families.

    '
  exposedBy:
  - dbserver
  - agent
  - single
  help: 'RocksDB metric "rocksdb-num-deletes-active-mem-table" - sum over column families

    '
  introducedIn: '3.6'
  name: rocksdb_num_deletes_active_mem_table
  type: gauge
  unit: number
- category: RocksDB
  complexity: advanced
  description: 'This metric exhibits the RocksDB metric

    "rocksdb-num-deletes-imm-mem-tables".

    It shows the total number of delete entries in the unflushed immutable

    memtables, summed over all column families.

    '
  exposedBy:
  - dbserver
  - agent
  - single
  help: 'RocksDB metric "rocksdb-num-deletes-imm-mem-tables" - sum over column families

    '
  introducedIn: '3.6'
  name: rocksdb_num_deletes_imm_mem_tables
  type: gauge
  unit: number
- category: RocksDB
  complexity: advanced
  description: "This metric exhibits the RocksDB metric \n\"rocksdb-num-entries-active-mem-table\".\nIt
    shows the total number of entries in the active memtable,\nsummed over all column
    families.\n"
  exposedBy:
  - dbserver
  - agent
  - single
  help: 'RocksDB metric "rocksdb-num-entries-active-mem-table" - sum over column families

    '
  introducedIn: '3.6'
  name: rocksdb_num_entries_active_mem_table
  type: gauge
  unit: number
- category: RocksDB
  complexity: advanced
  description: 'This metric exhibits the RocksDB metric

    "rocksdb-num-entries-imm-mem-tables".

    It shows the total number of entries in the unflushed immutable memtables,

    summed over all column families.

    '
  exposedBy:
  - dbserver
  - agent
  - single
  help: 'RocksDB metric "rocksdb-num-entries-imm-mem-tables" - sum over column families

    '
  introducedIn: '3.6'
  name: rocksdb_num_entries_imm_mem_tables
  type: gauge
  unit: number
- category: RocksDB
  complexity: advanced
  description: 'This metric reports the number of files at level 0 in the log structured

    merge tree of RocksDB.

    '
  exposedBy:
  - dbserver
  - agent
  - single
  help: 'RocksDB metric "num-files-at-level0"

    '
  introducedIn: '3.6'
  name: rocksdb_num_files_at_level0
  type: gauge
  unit: number
- category: RocksDB
  complexity: advanced
  description: 'This metric reports the number of files at level 1 in the log structured

    merge tree of RocksDB.

    '
  exposedBy:
  - dbserver
  - agent
  - single
  help: 'RocksDB metric "num-files-at-level1"

    '
  introducedIn: '3.6'
  name: rocksdb_num_files_at_level1
  type: gauge
  unit: number
- category: RocksDB
  complexity: advanced
  description: 'This metric reports the number of files at level 2 in the log structured

    merge tree of RocksDB.

    '
  exposedBy:
  - dbserver
  - agent
  - single
  help: 'RocksDB metric "num-files-at-level2"

    '
  introducedIn: '3.6'
  name: rocksdb_num_files_at_level2
  type: gauge
  unit: number
- category: RocksDB
  complexity: advanced
  description: 'This metric reports the number of files at level 3 in the log structured

    merge tree of RocksDB.

    '
  exposedBy:
  - dbserver
  - agent
  - single
  help: 'RocksDB metric "num-files-at-level3"

    '
  introducedIn: '3.6'
  name: rocksdb_num_files_at_level3
  type: gauge
  unit: number
- category: RocksDB
  complexity: advanced
  description: 'This metric reports the number of files at level 4 in the log structured

    merge tree of RocksDB.

    '
  exposedBy:
  - dbserver
  - agent
  - single
  help: 'RocksDB metric "num-files-at-level4"

    '
  introducedIn: '3.6'
  name: rocksdb_num_files_at_level4
  type: gauge
  unit: number
- category: RocksDB
  complexity: advanced
  description: 'This metric reports the number of files at level 5 in the log structured

    merge tree of RocksDB.

    '
  exposedBy:
  - dbserver
  - agent
  - single
  help: 'RocksDB metric "num-files-at-level5"

    '
  introducedIn: '3.6'
  name: rocksdb_num_files_at_level5
  type: gauge
  unit: number
- category: RocksDB
  complexity: advanced
  description: 'This metric reports the number of files at level 6 in the log structured

    merge tree of RocksDB.

    '
  exposedBy:
  - dbserver
  - agent
  - single
  help: 'RocksDB metric "num-files-at-level6"

    '
  introducedIn: '3.6'
  name: rocksdb_num_files_at_level6
  type: gauge
  unit: number
- category: RocksDB
  complexity: advanced
  description: "This metric exhibits the RocksDB metric \"num-immutable-mem-table\",
    \nwhich shows the number of immutable memtables that have not yet been\nflushed.
    This value is the sum over all column families.\n\nMem tables are sorted tables
    of key/value pairs which begin\nto be built up in memory. At some stage they are
    closed and become\nimmutable, and some time later they are flushed to disk.\n"
  exposedBy:
  - dbserver
  - agent
  - single
  help: 'RocksDB metric "num-immutable-mem-table" - sum over column families

    '
  introducedIn: '3.6'
  name: rocksdb_num_immutable_mem_table
  type: gauge
  unit: number
- category: RocksDB
  complexity: advanced
  description: "This metric exhibits the RocksDB metric \"num-immutable-mem-table-flushed\",
    \nwhich shows the number of immutable memtables that have already been\nflushed.
    This value is the sum over all column families.\n\nMem tables are sorted tables
    of key/value pairs which begin\nto be built up in memory. At some stage they are
    closed and become\nimmutable, and some time later they are flushed to disk.\n"
  exposedBy:
  - dbserver
  - agent
  - single
  help: 'RocksDB metric "num-immutable-mem-table-flushed" - sum over column families

    '
  introducedIn: '3.6'
  name: rocksdb_num_immutable_mem_table_flushed
  type: gauge
  unit: number
- category: RocksDB
  complexity: advanced
  description: 'This metric exhibits the RocksDB metric "rocksdb-num-live-versions".

    It shows the number of live versions. `Version` is an internal data

    structure. See `version_set.h` in the RocksDB source for details. More

    live versions often mean more SST files are held from being deleted,

    by iterators or unfinished compactions. This number is the number

    summed up over all column families.

    '
  exposedBy:
  - dbserver
  - agent
  - single
  help: 'RocksDB metric "rocksdb-num-live-versions"

    '
  introducedIn: '3.6'
  name: rocksdb_num_live_versions
  type: gauge
  unit: number
- category: RocksDB
  complexity: advanced
  description: 'This metric exhibits the RocksDB metric "rocksdb-num-running-compactions".

    It shows the number of currently running compactions.

    '
  exposedBy:
  - dbserver
  - agent
  - single
  help: 'RocksDB metric "rocksdb-num-running-compactions"

    '
  introducedIn: '3.6'
  name: rocksdb_num_running_compactions
  type: gauge
  unit: number
- category: RocksDB
  complexity: advanced
  description: 'This metric exhibits the RocksDB metric "rocksdb-num-running-flushes".

    It shows the number of currently running flushes.

    '
  exposedBy:
  - dbserver
  - agent
  - single
  help: 'RocksDB metric "rocksdb-num-running-flushes"

    '
  introducedIn: '3.6'
  name: rocksdb_num_running_flushes
  type: gauge
  unit: number
- category: RocksDB
  complexity: advanced
  description: 'This metric exhibits the RocksDB metric "rocksdb-num-snapshots".

    It shows the number of unreleased snapshots of the database.

    '
  exposedBy:
  - dbserver
  - agent
  - single
  help: 'RocksDB metric "rocksdb-num-snapshots"

    '
  introducedIn: '3.6'
  name: rocksdb_num_snapshots
  type: gauge
  unit: number
- category: RocksDB
  complexity: advanced
  description: 'This metric exhibits the RocksDB metric "rocksdb-oldest-snapshot-time".

    It shows a number representing the unix timestamp of the oldest

    unreleased snapshot.

    '
  exposedBy:
  - dbserver
  - agent
  - single
  help: 'RocksDB metric "rocksdb-oldest-snapshot-time"

    '
  introducedIn: '3.6'
  name: rocksdb_oldest_snapshot_time
  type: gauge
  unit: number
- category: RocksDB
  complexity: advanced
  description: 'This metric exhibits the RocksDB metric "rocksdb-size-all-mem-tables".

    It shows the approximate size of all active, unflushed immutable, and

    pinned immutable memtables in bytes, summed over all column families.

    '
  exposedBy:
  - dbserver
  - agent
  - single
  help: 'RocksDB metric "rocksdb-size-all-mem-tables" - sum over column families

    '
  introducedIn: '3.6'
  name: rocksdb_size_all_mem_tables
  type: gauge
  unit: bytes
- category: RocksDB
  complexity: advanced
  description: 'This metric shows the currently used disk space in bytes on the volume

    which is used by RocksDB. Since RocksDB does not like out of disk

    space scenarios, please make sure that there is enough free disk space

    available at all times!

    '
  exposedBy:
  - dbserver
  - agent
  - single
  help: 'Used disk space in bytes on volume used by RocksDB

    '
  introducedIn: '3.6'
  name: rocksdb_total_disk_space
  type: gauge
  unit: bytes
- category: RocksDB
  complexity: advanced
  description: 'This metric shows the currently used number of inodes on the disk
    volume

    used by RocksDB. Since RocksDB does not like out of disk space

    scenarios, please make sure that there is enough free inodes available

    at all times!

    '
  exposedBy:
  - dbserver
  - agent
  - single
  help: 'Number of used inodes on the volume used by RocksDB

    '
  introducedIn: '3.6'
  name: rocksdb_total_inodes
  type: gauge
  unit: number
- category: RocksDB
  complexity: advanced
  description: 'This metric exhibits the RocksDB metric "rocksdb-total-sst-files-size".

    It shows the total size in bytes of all SST files, summed over all

    column families.

    '
  exposedBy:
  - dbserver
  - agent
  - single
  help: 'RocksDB metric "rocksdb-total-sst-files-size" - sum over all column families

    '
  introducedIn: '3.6'
  name: rocksdb_total_sst_files_size
  type: gauge
  unit: bytes<|MERGE_RESOLUTION|>--- conflicted
+++ resolved
@@ -1127,7 +1127,7 @@
 
     the agency to report their own liveliness. This counter gets
 
-    increased whenever sending such heartbeat fails. In the single
+    increased whenever sending such a heartbeat fails. In the single
 
     server, this counter is only used in active failover mode.
 
@@ -2570,138 +2570,82 @@
 
     The capacity of the high priority queue can be configured via the startup
 
-<<<<<<< HEAD
     option `--server.prio1-size`.
-=======
-    '
-  introducedIn: '3.6'
-  name: arangodb_scheduler_awake_threads
+
+    '
+  exposedBy:
+  - coordinator
+  - dbserver
+  - agent
+  - single
+  help: 'Current queue length of the high priority queue in the scheduler.
+
+    '
+  introducedIn: '3.8'
+  name: arangodb_scheduler_high_prio_queue_length
   type: gauge
   unit: number
 - category: Scheduler
-  complexity: medium
-  description: 'Current queue length of the high priority queue in the scheduler.
->>>>>>> 7aee159b
-
-    '
-  exposedBy:
-  - coordinator
-  - dbserver
-  - agent
-  - single
-  help: 'Current queue length of the high priority queue in the scheduler.
-
-    '
-  introducedIn: '3.8'
-  name: arangodb_scheduler_high_prio_queue_length
-  type: gauge
+  complexity: advanced
+  description: 'The total number of jobs dequeued from all scheduler queues.
+
+    Calculating the difference between arangodb_scheduler_jobs_submitted_total
+
+    and arangodb_scheduler_jobs_dequeued_total gives the total number of
+
+    currently queued jobs.
+
+    Calculating the difference between arangodb_scheduler_jobs_dequeued_total
+
+    and arangodb_scheduler_jobs_done_total gives the number of jobs currently
+
+    being processed.
+
+    '
+  exposedBy:
+  - coordinator
+  - dbserver
+  - agent
+  - single
+  help: 'Total number of jobs dequeued.
+
+    '
+  introducedIn: '3.8'
+  name: arangodb_scheduler_jobs_dequeued_total
+  type: counter
   unit: number
 - category: Scheduler
   complexity: advanced
-  description: 'The total number of jobs dequeued from all scheduler queues.
-
-<<<<<<< HEAD
-    Calculating the difference between `arangodb_scheduler_jobs_submitted` and
-
-    `arangodb_scheduler_jobs_dequeued` gives the total number of currently queued
-
-    jobs.
-
-    Calculating the difference between `arangodb_scheduler_jobs_dequeued` and
-
-    `arangodb_scheduler_jobs_done` gives the number of jobs currently being
-
-    processed.
-
-
-    In V2 this metric was changed to a counter and renamed to
-
-    `arangodb_scheduler_jobs_dequeued_total`.
-=======
+  description: 'The total number of queue jobs done.
+
+    Calculating the difference between arangodb_scheduler_jobs_dequeued_total
+
+    and arangodb_scheduler_jobs_done_total gives the total number of jobs
+
+    currently being processed.
+
+    '
+  exposedBy:
+  - coordinator
+  - dbserver
+  - agent
+  - single
+  help: 'Total number of queue jobs done.
+
+    '
+  introducedIn: '3.8'
+  name: arangodb_scheduler_jobs_done_total
+  type: gauge
+  unit: number
+- category: Scheduler
+  complexity: advanced
+  description: 'Total number of jobs submitted to the scheduler.
+
     Calculating the difference between arangodb_scheduler_jobs_submitted_total
 
     and arangodb_scheduler_jobs_dequeued_total gives the total number of
 
     currently queued jobs.
-
-    Calculating the difference between arangodb_scheduler_jobs_dequeued_total
-
-    and arangodb_scheduler_jobs_done_total gives the number of jobs currently
-
-    being processed.
->>>>>>> 7aee159b
-
-    '
-  exposedBy:
-  - coordinator
-  - dbserver
-  - agent
-  - single
-  help: 'Total number of jobs dequeued.
-
-    '
-  introducedIn: '3.8'
-  name: arangodb_scheduler_jobs_dequeued_total
-  type: counter
-  unit: number
-- category: Scheduler
-  complexity: advanced
-  description: 'The total number of queue jobs done.
-
-<<<<<<< HEAD
-    Calculating the difference between `arangodb_scheduler_jobs_dequeued` and
-
-    `arangodb_scheduler_jobs_done` gives the total number of jobs currently being
-
-    processed.
-
-
-    In V2 this metric was changed to a counter and renamed to
-
-    `arangodb_scheduler_jobs_done_total`.
-=======
-    Calculating the difference between arangodb_scheduler_jobs_dequeued_total
-
-    and arangodb_scheduler_jobs_done_total gives the total number of jobs
-
-    currently being processed.
->>>>>>> 7aee159b
-
-    '
-  exposedBy:
-  - coordinator
-  - dbserver
-  - agent
-  - single
-  help: 'Total number of queue jobs done.
-
-    '
-  introducedIn: '3.8'
-  name: arangodb_scheduler_jobs_done_total
-  type: gauge
-  unit: number
-- category: Scheduler
-  complexity: advanced
-  description: 'Total number of jobs submitted to the scheduler.
-
-<<<<<<< HEAD
-    Calculating the difference between `arangodb_scheduler_jobs_submitted` and
-
-    `arangodb_scheduler_jobs_dequeued` gives the total number of currently queued
-
-    jobs.
-
-
-    In V2 this metric was changed to a counter and renamed to
-
-    `arangodb_scheduler_jobs_submitted_total`.
-=======
-    Calculating the difference between arangodb_scheduler_jobs_submitted_total
-
-    and arangodb_scheduler_jobs_dequeued_total gives the total number of
-
-    currently queued jobs.
->>>>>>> 7aee159b
 
     '
   exposedBy:
@@ -3635,7 +3579,7 @@
   complexity: advanced
   description: "This metric exhibits the RocksDB metric \"rocksdb-block-cache-pinned-usage\".\nIt
     shows the memory size for the RocksDB block cache for the entries \nwhich are
-    pinned in bytes.\n"
+    pinned, in bytes.\n"
   exposedBy:
   - dbserver
   - agent
@@ -3651,7 +3595,7 @@
   complexity: advanced
   description: 'This metric exhibits the RocksDB metric "rocksdb-block-cache-usage".
 
-    It shows the memory size for the entries residing in the block cache
+    It shows the memory size for the entries residing in the block cache,
 
     in bytes.
 
@@ -3711,7 +3655,7 @@
   introducedIn: '3.6'
   name: rocksdb_cache_hit_rate_lifetime
   type: gauge
-  unit: number
+  unit: ratio
 - category: RocksDB
   complexity: advanced
   description: 'This metric reflects the recent hit rate of the ArangoDB in-memory
@@ -3977,11 +3921,11 @@
 - category: RocksDB
   complexity: advanced
   description: "This metric exposes the current write rate limit of the ArangoDB\nRocksDB
-    throttle. The throttle is limits the write rate to allow\nRocksDB's background
-    threads to catch up with compactions and not\nfall behind too much, since this
-    would in the end lead to nasty\nwrite stops in RocksDB and incur considerable
-    delays. If 0 is\nshown, no throtteling happens, otherwise, you see the current\nwrite
-    rate limit in bytes per second. See \n[the manual](https://www.arangodb.com/docs/stable/programs-arangod-options.html#rocksdb)
+    throttle. The throttle limits the write rate to allow\nRocksDB's background threads
+    to catch up with compactions and not\nfall behind too much, since this would in
+    the end lead to nasty\nwrite stops in RocksDB and incur considerable delays. If
+    0 is\nshown, no throttling happens, otherwise, you see the current\nwrite rate
+    limit in bytes per second. See \n[the manual](https://www.arangodb.com/docs/stable/programs-arangod-options.html#rocksdb)
     for details.\n"
   exposedBy:
   - dbserver
@@ -3991,7 +3935,7 @@
 
     '
   introducedIn: '3.6'
-  name: rocksd_bengine_throttle_bps
+  name: rocksdb_engine_throttle_bps
   type: gauge
   unit: bytes per second
 - category: RocksDB
@@ -4013,7 +3957,7 @@
   introducedIn: '3.6'
   name: rocksdb_estimate_live_data_size
   type: gauge
-  unit: number
+  unit: bytes
 - category: RocksDB
   complexity: advanced
   description: 'This metric exhibits the RocksDB metric "rocksdb-estimate-num-keys".
@@ -4093,7 +4037,8 @@
 
     space scenarios, please make sure that there is enough free disk space
 
-    available at all times!
+    available at all times!  Note that this metric is only available/populated on
+    some platforms.
 
     '
   exposedBy:
@@ -4103,7 +4048,7 @@
   help: 'Free disk space in bytes on volume used by RocksDB
 
     '
-  introducedIn: '3.6'
+  introducedIn: '3.8'
   name: rocksdb_free_disk_space
   type: gauge
   unit: bytes
@@ -4116,7 +4061,7 @@
 
     scenarios, please make sure that there is enough free inodes available
 
-    at all times!
+    at all times! Note that this metric is only available/populated on some platforms.
 
     '
   exposedBy:
@@ -4126,7 +4071,7 @@
   help: 'Number of free inodes on the volume used by RocksDB
 
     '
-  introducedIn: '3.6'
+  introducedIn: '3.8'
   name: rocksdb_free_inodes
   type: gauge
   unit: number
@@ -4178,7 +4123,7 @@
   help: 'RocksDB metric "rocksdb-is-write-stopped"
 
     '
-  introducedIn: '3.6'
+  introducedIn: '3.8'
   name: rocksdb_is_write_stopped
   type: gauge
   unit: number
@@ -4207,7 +4152,7 @@
   description: 'This metric exhibits the RocksDB metric "mem-table-flush-pending".
     It
 
-    shows the number of column families which which a memtable flush is
+    shows the number of column families for which a memtable flush is
 
     pending.
 
@@ -4453,7 +4398,7 @@
   complexity: advanced
   description: "This metric exhibits the RocksDB metric \"num-immutable-mem-table\",
     \nwhich shows the number of immutable memtables that have not yet been\nflushed.
-    This value is the sum over all column families.\n\nMem tables are sorted tables
+    This value is the sum over all column families.\n\nMemtables are sorted tables
     of key/value pairs which begin\nto be built up in memory. At some stage they are
     closed and become\nimmutable, and some time later they are flushed to disk.\n"
   exposedBy:
@@ -4471,7 +4416,7 @@
   complexity: advanced
   description: "This metric exhibits the RocksDB metric \"num-immutable-mem-table-flushed\",
     \nwhich shows the number of immutable memtables that have already been\nflushed.
-    This value is the sum over all column families.\n\nMem tables are sorted tables
+    This value is the sum over all column families.\n\nMemtables are sorted tables
     of key/value pairs which begin\nto be built up in memory. At some stage they are
     closed and become\nimmutable, and some time later they are flushed to disk.\n"
   exposedBy:
@@ -4613,7 +4558,8 @@
 
     space scenarios, please make sure that there is enough free disk space
 
-    available at all times!
+    available at all times! Note that this metric is only available/populated on some
+    platforms.
 
     '
   exposedBy:
@@ -4623,7 +4569,7 @@
   help: 'Used disk space in bytes on volume used by RocksDB
 
     '
-  introducedIn: '3.6'
+  introducedIn: '3.8'
   name: rocksdb_total_disk_space
   type: gauge
   unit: bytes
@@ -4634,9 +4580,9 @@
 
     used by RocksDB. Since RocksDB does not like out of disk space
 
-    scenarios, please make sure that there is enough free inodes available
-
-    at all times!
+    scenarios, please make sure that there are enough free inodes available
+
+    at all times! Note that this metric is only available/populated on some platforms.
 
     '
   exposedBy:
@@ -4646,7 +4592,7 @@
   help: 'Number of used inodes on the volume used by RocksDB
 
     '
-  introducedIn: '3.6'
+  introducedIn: '3.8'
   name: rocksdb_total_inodes
   type: gauge
   unit: number
