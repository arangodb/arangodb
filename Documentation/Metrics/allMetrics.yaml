- category: Agency
  complexity: medium
  description: 'This measures the time an agency follower needs for individual

    append operations resulting from `AppendEntriesRPC` requests.

    '
  exposedBy:
  - agent
  help: 'Agency RAFT follower append histogram.

    '
  introducedIn: '3.7'
  name: arangodb_agency_append_hist_total
  threshold: 'Normally these times should be clearly sub-second.

    '
  troubleshoot: 'If you see delays here, the agents might not have enough IO bandwidth

    or might be overloaded. Try to provision more IOPS or more CPU capacity,

    potentially moving agents to separate machines.

    '
  type: histogram
  unit: ms
- category: Agency
  complexity: advanced
  description: 'This reflects the current number of callbacks the local `AgencyCache`

    has registered.

    This metric was named `arangodb_agency_cache_callback_count` in

    previous versions of ArangoDB.

    Note that on single servers this metrics will only have a non-zero value

    in "active failover" deployment mode.

    '
  exposedBy:
  - dbserver
  - coordinator
  - single
  help: 'Current number of entries in agency cache callbacks table.

    '
  introducedIn: '3.7'
  name: arangodb_agency_cache_callback_number
  threshold: 'This number will usually be very low, something like 2 or 3.

    '
  troubleshoot: 'If this number is considerably higher, this should be investigated.

    Please contact support.

    '
  type: gauge
  unit: number
- category: Agency
  complexity: advanced
  description: "This metric reflects the current number of agency callbacks being\nregistered,
    including agency cache callbacks.\nThis metric was named `arangodb_agency_callback_count`
    in previous versions \nof ArangoDB.\nNote that on single servers this metrics
    will only have a non-zero value\nin \"active failover\" deployment mode.\n"
  exposedBy:
  - coordinator
  - dbserver
  - single
  help: 'Current number of agency callbacks registered.

    '
  introducedIn: '3.6'
  name: arangodb_agency_callback_number
  threshold: 'This number will usually be very low, something like 2 or 3.

    '
  troubleshoot: 'If this number is considerably higher, this should be investigated.

    Please contact support.

    '
  type: gauge
  unit: number
- category: Agency
  complexity: advanced
  description: "This metric was named `arangodb_agency_callback_registered` in previous
    versions \nof ArangoDB.\nNote that on single servers this metrics will only have
    a non-zero value\nin \"active failover\" deployment mode.\n"
  exposedBy:
  - coordinator
  - dbserver
  - single
  help: 'Total number of agency callbacks ever registered.

    '
  introducedIn: '3.8'
  name: arangodb_agency_callback_registered_total
  type: counter
  unit: number
- category: Agency
  complexity: advanced
  description: "Current number of entries in agency client id lookup table.\nThe lookup
    table is used internally for agency inquire operations\nand should be compacted
    at the same time when the agency's in-memory\nlog is compacted. \n"
  exposedBy:
  - agent
  help: 'Current number of entries in agency client id lookup table.

    '
  introducedIn: '3.6'
  name: arangodb_agency_client_lookup_table_size
  type: gauge
  unit: number
- category: Agency
  complexity: medium
  description: 'Agency RAFT commit time histogram.

    '
  exposedBy:
  - agent
  help: 'Agency RAFT commit histogram.

    '
  introducedIn: '3.7'
  name: arangodb_agency_commit_hist
  type: histogram
  unit: ms
- category: Agency
  complexity: medium
  description: 'Agency compaction time histogram.

    '
  exposedBy:
  - agent
  help: 'Agency compaction time histogram.

    '
  introducedIn: '3.7'
  name: arangodb_agency_compaction_hist
  type: histogram
  unit: ms
- category: Agency
  complexity: simple
  description: 'This agent''s commit index.

    '
  exposedBy:
  - agent
  help: 'This agent''s commit index.

    '
  introducedIn: '3.7'
  name: arangodb_agency_local_commit_index
  type: gauge
  unit: number
- category: Agency
  complexity: simple
  description: 'Size of the agency''s in-memory part of replicated log in bytes.

    The replicated log will grow in memory until a certain number of

    log entries have been accumulated. Then the in-memory log will

    be compacted. The number of in-memory log entries to keep before

    log compaction kicks in can be controlled via the startup option

    ` --agency.compaction-keep-size`.

    '
  exposedBy:
  - agent
  help: 'Agency replicated log size.

    '
  introducedIn: '3.6'
  name: arangodb_agency_log_size_bytes
  type: gauge
  unit: bytes
- category: Agency
  complexity: simple
  description: 'Agency read with no leader.

    '
  exposedBy:
  - agent
  help: 'Agency read no leader.

    '
  introducedIn: '3.7'
  name: arangodb_agency_read_no_leader_total
  threshold: 'This should normally not happen. If it happens regularly, the agency

    is reelecting its leader often.

    '
  troubleshoot: 'The latency of the network between the agents might be too high or

    the agents may be overloaded. It might help to move agent instances

    to separate machines.

    '
  type: counter
  unit: number
- category: Agency
  complexity: simple
  description: 'Number of agency read operations which went ok.

    '
  exposedBy:
  - agent
  help: 'Agency read ok.

    '
  introducedIn: '3.7'
  name: arangodb_agency_read_ok_total
  type: counter
  unit: number
- category: Agency
  complexity: medium
  description: 'Counter for FailedServer jobs.

    '
  exposedBy:
  - agent
  help: 'Counter for FailedServer jobs.

    '
  introducedIn: '3.7'
  name: arangodb_agency_supervision_failed_server_total
  threshold: 'Many FailedServer jobs indicate frequent failures of dbservers. This

    is generally not good.

    '
  troubleshoot: 'Find the root cause of server failures. Overload and bad network
    latency

    can lead to misdetected server failures.

    '
  type: counter
  unit: number
- category: Agency
  complexity: simple
  description: 'Agency Supervision runtime histogram.

    '
  exposedBy:
  - agent
  help: 'Agency Supervision runtime histogram.

    '
  introducedIn: '3.7'
  name: arangodb_agency_supervision_runtime_msec
  threshold: 'The supervision runtime goes up linearly with the number of collections

    and shards.

    '
  type: histogram
  unit: ms
- category: Agency
  complexity: medium
  description: 'Agency supervision wait for replication time.

    '
  exposedBy:
  - agent
  help: 'Agency supervision wait for replication time.

    '
  introducedIn: '3.7'
  name: arangodb_agency_supervision_runtime_wait_for_replication_msec
  type: histogram
  unit: ms
- category: Agency
  complexity: medium
  description: 'Agency''s term.

    '
  exposedBy:
  - agent
  help: 'Agency''s term.

    '
  introducedIn: '3.7'
  name: arangodb_agency_term
  threshold: 'This number should usually not grow. If it does, the agency is doing

    repeated reelections, which suggests overload or bad network latency

    between agents.

    '
  troubleshoot: 'It might help to reduce network latency between agents or move agent

    instances to separate machines.

    '
  type: gauge
  unit: number
- category: Agency
  complexity: medium
  description: 'Agency write time histogram.

    '
  exposedBy:
  - agent
  help: 'Agency write time histogram.

    '
  introducedIn: '3.7'
  name: arangodb_agency_write_hist
  type: histogram
  unit: ms
- category: Agency
  complexity: medium
  description: 'Agency write operations with no leader.

    '
  exposedBy:
  - agent
  help: 'Agency write operations with no leader.

    '
  introducedIn: '3.7'
  name: arangodb_agency_write_no_leader_total
  type: counter
  unit: number
- category: Agency
  complexity: medium
  description: 'Agency write operations which went ok.

    '
  exposedBy:
  - agent
  help: 'Agency write operations which went ok.

    '
  introducedIn: '3.7'
  name: arangodb_agency_write_ok_total
  type: counter
  unit: number
- category: Network
  complexity: medium
  description: 'This histogram shows how long requests to the agency took.

    '
  exposedBy:
  - coordinator
  - dbserver
  help: 'Request time for Agency requests.

    '
  introducedIn: '3.7'
  name: arangodb_agencycomm_request_time_msec
  threshold: "Usually, such requests should be relatively quick, mostly clearly\nsub-second.
    \n"
  troubleshoot: 'If the network or the agents are overloaded, it can help to move

    agent instances to separate machines.

    '
  type: histogram
  unit: ms
- category: AQL
  complexity: simple
  description: 'Total number of AQL queries finished.

    This metric was named `arangodb_aql_all_query` in previous

    versions of ArangoDB.

    '
  exposedBy:
  - coordinator
  - dbserver
  - agent
  - single
  help: 'Total number of AQL queries finished.

    '
  introducedIn: '3.6'
  name: arangodb_aql_all_query_total
  type: counter
  unit: number
- category: AQL
  complexity: simple
  description: 'Current number of AQL queries executing.

    '
  exposedBy:
  - coordinator
  - dbserver
  - agent
  - single
  help: 'Current number of AQL queries executing.

    '
  introducedIn: '3.8'
  name: arangodb_aql_current_query
  type: gauge
  unit: number
- category: AQL
  complexity: simple
  description: 'Total memory limit for all AQL queries combined, in bytes.

    If this value is reported as `0`, it means there is no total memory

    limit in place for AQL queries. The value can be adjusted by the setting

    the `--query.global-memory-limit` startup option.

    '
  exposedBy:
  - coordinator
  - dbserver
  - agent
  - single
  help: 'Total memory limit for all AQL queries combined.

    '
  introducedIn: '3.8'
  name: arangodb_aql_global_memory_limit
  type: gauge
  unit: bytes
- category: AQL
  complexity: simple
  description: "Total memory usage of all AQL queries currently executing.\nThe granularity
    of this metric is steps of 32768 bytes. The current\nmemory usage of all AQL queries
    will be compared against the configured\nlimit in the `--query.global-memory-limit`
    startup option. \nIf the startup option has a value of `0`, then no global memory
    limit\nwill be enforced. If the startup option has a non-zero value, queries\nwill
    be aborted once the total query memory usage goes above the configured\nlimit.\n"
  exposedBy:
  - coordinator
  - dbserver
  - agent
  - single
  help: 'Total memory usage of all AQL queries executing; granularity: 32768 bytes
    steps.

    '
  introducedIn: '3.8'
  name: arangodb_aql_global_memory_usage
  type: gauge
  unit: bytes
- category: AQL
  complexity: simple
  description: "Total number of times the global query memory limit threshold was
    reached.\nThis can happen if all running AQL queries in total try to use more
    memory than\nconfigured via the `--query.global-memory-limit` startup option.\nEvery
    time this counter will increase, an AQL query will have aborted with a \n\"resource
    limit exceeded\" error.\n"
  exposedBy:
  - coordinator
  - dbserver
  - agent
  - single
  help: 'Number of times the global query memory limit threshold was reached.

    '
  introducedIn: '3.8'
  name: arangodb_aql_global_query_memory_limit_reached
  type: counter
  unit: number
- category: AQL
  complexity: simple
  description: "Total number of times a local query memory limit threshold was reached,
    i.e.\na single query tried to allocate more memory than configured in the query's\n`memoryLimit`
    attribute or the value configured via the startup option\n`--query.memory-limit`.\nEvery
    time this counter will increase, an AQL query will have aborted with a \n\"resource
    limit exceeded\" error.\n"
  exposedBy:
  - coordinator
  - dbserver
  - agent
  - single
  help: 'Number of times a local query memory limit threshold was reached.

    '
  introducedIn: '3.8'
  name: arangodb_aql_local_query_memory_limit_reached
  type: counter
  unit: number
- category: AQL
  complexity: simple
  description: 'Execution time histogram for all AQL queries, in seconds.

    The histogram includes all slow queries.

    '
  exposedBy:
  - coordinator
  - dbserver
  - agent
  - single
  help: 'Execution time histogram for all AQL queries.

    '
  introducedIn: '3.6'
  name: arangodb_aql_query_time
  type: histogram
  unit: s
- category: AQL
  complexity: simple
  description: 'Execution time histogram for slow AQL queries, in seconds.

    Queries are considered "slow" if their execution time is above the

    threshold configured in the startup options `--query.slow-threshold`

    or `--query.slow-streaming-threshold`, resp.

    '
  exposedBy:
  - coordinator
  - dbserver
  - agent
  - single
  help: 'Execution time histogram for slow AQL queries.

    '
  introducedIn: '3.6'
  name: arangodb_aql_slow_query_time
  type: histogram
  unit: s
- category: AQL
  complexity: simple
  description: 'Total execution time of all AQL queries, in milliseconds,

    including all slow queries.

    '
  exposedBy:
  - coordinator
  - dbserver
  - agent
  - single
  help: 'Total execution time of all AQL queries.

    '
  introducedIn: '3.6'
  name: arangodb_aql_total_query_time_msec_total
  type: counter
  unit: ms
- category: Statistics
  complexity: simple
  description: 'Bytes received for a request.

    '
  exposedBy:
  - coordinator
  - dbserver
  - agent
  - single
  help: 'Bytes received for a request

    '
  introducedIn: '3.7'
  name: arangodb_client_connection_statistics_bytes_received
  type: histogram
  unit: bytes
- category: Statistics
  complexity: simple
  description: 'Bytes sent for a request.

    '
  exposedBy:
  - coordinator
  - dbserver
  - agent
  - single
  help: 'Bytes sent for a request

    '
  introducedIn: '3.7'
  name: arangodb_client_connection_statistics_bytes_sent
  type: histogram
  unit: bytes
- category: Statistics
  complexity: simple
  description: 'The number of client connections that are currently open.

    '
  exposedBy:
  - coordinator
  - dbserver
  - agent
  - single
  help: 'The number of client connections that are currently open

    '
  introducedIn: '3.6'
  name: arangodb_client_connection_statistics_client_connections
  type: gauge
  unit: number
- category: Statistics
  complexity: advanced
  description: 'Total connection time of a client.

    '
  exposedBy:
  - coordinator
  - dbserver
  - agent
  - single
  help: 'Total connection time of a client

    '
  introducedIn: '3.7'
  name: arangodb_client_connection_statistics_connection_time
  type: histogram
  unit: s
- category: Statistics
  complexity: simple
  description: 'I/O time needed to answer a request.

    '
  exposedBy:
  - coordinator
  - dbserver
  - agent
  - single
  help: 'I/O time needed to answer a request

    '
  introducedIn: '3.7'
  name: arangodb_client_connection_statistics_io_time
  type: histogram
  unit: number
- category: Statistics
  complexity: simple
  description: 'Queueing time needed for requests.

    '
  exposedBy:
  - coordinator
  - dbserver
  - agent
  - single
  help: 'Queueing time needed for requests

    '
  introducedIn: '3.7'
  name: arangodb_client_connection_statistics_queue_time
  type: histogram
  unit: s
- category: Statistics
  complexity: simple
  description: 'Request time needed to answer a request.

    '
  exposedBy:
  - coordinator
  - dbserver
  - agent
  - single
  help: 'Request time needed to answer a request

    '
  introducedIn: '3.7'
  name: arangodb_client_connection_statistics_request_time
  type: histogram
  unit: s
- category: Statistics
  complexity: simple
  description: 'Total time needed to answer a request.

    '
  exposedBy:
  - coordinator
  - dbserver
  - agent
  - single
  help: 'Total time needed to answer a request

    '
  introducedIn: '3.7'
  name: arangodb_client_connection_statistics_total_time
  type: histogram
  unit: s
- category: Transactions
  complexity: medium
  description: "Total amount of time it took to acquire collection/shard locks for\nwrite
    operations, summed up for all collections/shards. Will not be increased \nfor
    any read operations.\nThe value is measured in microseconds.\n"
  exposedBy:
  - dbserver
  - agent
  - single
  help: 'Total amount of collection lock acquisition time.

    '
  introducedIn: '3.6'
  name: arangodb_collection_lock_acquisition_micros_total
  troubleshoot: "In case this value is considered too high, check if there are AQL
    queries\nor transactions that use exclusive locks on collections, and try to reduce
    them. \nOperations using exclusive locks may lock out other queries/transactions
    temporarily, \nwhich will lead to an increase in lock acquisition time.\n"
  type: counter
  unit: us
- category: RocksDB
  complexity: medium
  description: 'Histogram of the collection/shard lock acquistion times. Locks will
    be acquired for

    all write operations, but not for read operations.

    The values here are measured in seconds.

    '
  exposedBy:
  - dbserver
  - agent
  - single
  help: 'Collection lock acquisition time histogram.

    '
  introducedIn: '3.6'
  name: arangodb_collection_lock_acquisition_time
  troubleshoot: "In case these values are considered too high, check if there are
    AQL queries\nor transactions that use exclusive locks on collections, and try
    to reduce them. \nOperations using exclusive locks may lock out other queries/transactions
    temporarily, \nwhich will lead to an increase in lock acquisition times.\n"
  type: histogram
  unit: s
- category: Transactions
  complexity: advanced
  description: 'Number of transactions using sequential locking of collections to
    avoid deadlocking.

    By default, a coordinator will try to lock all shards of a collection in parallel.

    This approach is normally fast but can cause deadlocks with other transactions
    that

    lock the same shards in a different order. In case such a deadlock is detected,
    the

    coordinator will abort the lock round and start a new one that locks all shards
    in

    sequential order. This will avoid deadlocks, but has a higher setup overhead.

    '
  exposedBy:
  - coordinator
  help: 'Number of transactions using sequential locking of collections to avoid deadlocking.

    '
  introducedIn: '3.7'
  name: arangodb_collection_lock_sequential_mode_total
  troubleshoot: "In case this value is increasing, check if there are AQL queries
    or transactions that \nuse exclusive locks on collections, and try to reduce them.
    \nOperations using exclusive locks may lock out other queries/transactions temporarily,
    \nwhich will lead can lead to (temporary) deadlocks in case the queries/transactions\nare
    run on multiple shards on different servers.\n"
  type: counter
  unit: number
- category: Transactions
  complexity: medium
  description: 'Number of timeouts when trying to acquire collection exclusive locks.

    This counter will be increased whenever an exclusive collection lock

    cannot be acquired within the configured lock timeout.

    '
  exposedBy:
  - dbserver
  - agent
  - single
  help: 'Number of timeouts when trying to acquire collection exclusive locks.

    '
  introducedIn: '3.6'
  name: arangodb_collection_lock_timeouts_exclusive_total
  troubleshoot: "In case this value is considered too high, check if there are AQL
    queries\nor transactions that use exclusive locks on collections, and try to reduce
    them. \nOperations using exclusive locks may lock out other queries/transactions
    temporarily, \nwhich can lead to other operations running into timeouts waiting
    for the same locks.\n"
  type: counter
  unit: number
- category: Transactions
  complexity: medium
  description: "Number of timeouts when trying to acquire collection write locks.\nThis
    counter will be increased whenever a collection write lock\ncannot be acquired
    within the configured lock timeout. \nThis can only happen if writes on a collection
    are locked out by\nother operations on the collection that use an exclusive lock.
    Writes\nare not locked out by other, non-exclusively locked writes.\n"
  exposedBy:
  - dbserver
  - agent
  - single
  help: 'Number of timeouts when trying to acquire collection write locks.

    '
  introducedIn: '3.6'
  name: arangodb_collection_lock_timeouts_write_total
  troubleshoot: "In case this value is considered too high, check if there are AQL
    queries\nor transactions that use exclusive locks on collections, and try to reduce
    them. \nOperations using exclusive locks may lock out other queries/transactions
    temporarily, \nwhich can lead to other operations running into timeouts waiting
    for the same locks.\n"
  type: counter
  unit: number
- category: Transactions
  complexity: simple
  description: 'Total time spent in collection truncate operations, including both

    user-initiated truncate operations and truncate operations

    executed by the synchronous replication on followers.

    Note that this metric is only present when the command

    line option `--server.export-read-write-metrics` is set to `true`.

    '
  exposedBy:
  - dbserver
  - agent
  - single
  help: 'Total time spent in collection truncate operations.

    '
  introducedIn: '3.8'
  name: arangodb_collection_truncate_time
  type: histogram
  unit: s
- category: Replication
  complexity: medium
  description: 'Total number of collection truncate operations by synchronous

    replication on followers. Note that this metric is only present when the command

    line option `--server.export-read-write-metrics` is set to `true`.

    '
  exposedBy:
  - dbserver
  help: 'Total number of collection truncate operations by synchronous replication.

    '
  introducedIn: '3.8'
  name: arangodb_collection_truncates_replication_total
  type: counter
  unit: number
- category: Transactions
  complexity: simple
  description: 'Total number of collection truncate operations on leaders (excl. synchronous

    replication). Note that this metric is only present when the command

    line option `--server.export-read-write-metrics` is set to `true`.

    '
  exposedBy:
  - agent
  - dbserver
  - single
  help: 'Total number of collection truncate operations (excl. synchronous replication).

    '
  introducedIn: '3.8'
  name: arangodb_collection_truncates_total
  type: counter
  unit: number
- category: Connectivity
  complexity: medium
  description: 'Total number of connections created for connection pool. There are

    two pools, one for the agency communication with label `AgencyComm`

    and one for the other cluster internal communication with label

    `ClusterComm`.

    '
  exposedBy:
  - coordinator
  - dbserver
  help: 'Total number of connections created for connection pool.

    '
  introducedIn: '3.6'
  name: arangodb_connection_pool_connections_created_total
  type: counter
  unit: number
- category: Connectivity
  complexity: medium
  description: 'Current number of connections in pool. There are two pools, one for
    the

    agency communication with label `AgencyComm` and one for the other

    cluster internal communication with label `ClusterComm`.

    '
  exposedBy:
  - coordinator
  - dbserver
  help: 'Current number of connections in pool.

    '
  introducedIn: '3.6'
  name: arangodb_connection_connections_current
  type: gauge
  unit: number
- category: Connectivity
  complexity: simple
  description: 'Time to lease a connection from the connection pool. There are two
    pools,

    one for the agency communication with label `AgencyComm` and one for

    the other cluster internal communication with label `ClusterComm`.

    '
  exposedBy:
  - coordinator
  - dbserver
  help: 'Time to lease a connection from the connection pool.

    '
  introducedIn: '3.6'
  name: arangodb_connection_pool_lease_time_hist
  type: histogram
  unit: ms
- category: Connectivity
  complexity: medium
  description: 'Total number of failed connection leases. There are two pools, one
    for

    the agency communication with label `AgencyComm` and one for the other

    cluster internal communication with label `ClusterComm`.

    '
  exposedBy:
  - coordinator
  - dbserver
  help: 'Total number of failed connection leases.

    '
  introducedIn: '3.6'
  name: arangodb_connection_pool_leases_failed_total
  type: counter
  unit: number
- category: Connectivity
  complexity: medium
  description: 'Total number of successful connection leases from connection pool.

    There are two pools, one for the agency communication with label

    `AgencyComm` and one for the other cluster internal communication with

    label `ClusterComm`.

    '
  exposedBy:
  - coordinator
  - dbserver
  help: 'Total number of successful connection leases from connection pool.

    '
  introducedIn: '3.6'
  name: arangodb_connection_leases_successful_total
  type: counter
  unit: number
- category: Transactions
  complexity: simple
  description: 'Total time spent in document insert operations, including both

    user-initiated insert operations and insert operations executed by

    the synchronous replication on followers. This metric

    is only present if the option `--server.export-read-write-metrics` is set

    to `true`.

    '
  exposedBy:
  - agent
  - dbserver
  - single
  help: 'Total time spent in document insert operations.

    '
  introducedIn: '3.8'
  name: arangodb_document_insert_time
  type: histogram
  unit: s
- category: Transactions
  complexity: simple
  description: 'Total time spent in document read-by-primary-key operations. This
    metric

    is only present if the option `--server.export-read-write-metrics` is set

    to `true`.

    '
  exposedBy:
  - dbserver
  - single
  - agent
  help: 'Total time spent in document read-by-primary-key operations.

    '
  introducedIn: '3.8'
  name: arangodb_document_read_time
  type: histogram
  unit: s
- category: Transactions
  complexity: simple
  description: 'Total time spent in document replace operations, including both

    user-initiated replace operations and replace operations executed by

    the synchronous replication on followers. This metric

    is only present if the option `--server.export-read-write-metrics` is set

    to `true`.

    '
  exposedBy:
  - agent
  - dbserver
  - single
  help: 'Total time spent in document remove operations.

    '
  introducedIn: '3.8'
  name: arangodb_document_remove_time
  type: histogram
  unit: s
- category: Transactions
  complexity: simple
  description: 'Total time spent in document replace operations, including both

    user-initiated replace operations and replace operations executed by

    the synchronous replication on followers. This metric

    is only present if the option `--server.export-read-write-metrics` is set

    to `true`.

    '
  exposedBy:
  - agent
  - dbserver
  - single
  help: 'Total time spent in document replace operations.

    '
  introducedIn: '3.8'
  name: arangodb_document_replace_time
  type: histogram
  unit: s
- category: Transactions
  complexity: simple
  description: 'Total time spent in document update operations, including both

    user-initiated update operations and update operations executed by

    the synchronous replication on followers. This metric

    is only present if the option `--server.export-read-write-metrics` is set

    to `true`.

    '
  exposedBy:
  - agent
  - dbserver
  - single
  help: 'Total time spent in document update operations.

    '
  introducedIn: '3.8'
  name: arangodb_document_update_time
  type: histogram
  unit: s
- category: Replication
  complexity: medium
  description: "Total number of document write operations by synchronous replication.\nThis
    metric is only present if the option\n`--server.export-read-write-metrics` is
    set to `true`.\nTotal number of document write operations (insert, update, replace,
    remove)\nexecuted by the synchronous replication on followers.\nThis metric is
    only present if the option `--server.export-read-write-metrics` \nis set to `true`.\n"
  exposedBy:
  - dbserver
  help: 'Total number of document write operations by synchronous replication.

    '
  introducedIn: '3.8'
  name: arangodb_document_writes_replication_total
  type: counter
  unit: number
- category: Transactions
  complexity: medium
  description: "Total number of document write operations (insert, update, replace,
    remove) on\nleaders, excluding writes by the synchronous replication on followers.\nThis
    metric is only present if the option `--server.export-read-write-metrics` \nis
    set to `true`.\n"
  exposedBy:
  - agent
  - dbserver
  - single
  help: 'Total number of document write operations (excl. synchronous replication).

    '
  introducedIn: '3.8'
  name: arangodb_document_writes_total
  type: counter
  unit: number
- category: Health
  complexity: simple
  description: "Total number of drop-follower events. This metric is increased on
    leaders\nwhenever a write operation cannot be replicated to a follower during\nsynchronous
    replication, and it would be unsafe in terms of data consistency \nto keep that
    follower.\nThis metric was named `arangodb_dropped_followers_count` in previous\nversions
    of ArangoDB.\n"
  exposedBy:
  - dbserver
  help: 'Number of drop-follower events.

    '
  introducedIn: '3.6'
  name: arangodb_dropped_followers_total
  threshold: 'Usually, drop-follower events should only happen if servers are

    restarted or if there are real problems on followers.

    '
  type: counter
  unit: number
- category: Health
  complexity: simple
  description: 'Total number of failed heartbeat transmissions.

    '
  exposedBy:
  - coordinator
  - dbserver
  help: 'Total number of failed heartbeat transmissions.

    '
  introducedIn: '3.7'
  name: arangodb_heartbeat_failures_total
  threshold: 'It is a bad sign for health if heartbeat transmissions fail. This can

    lead to failover actions which are ultimately bad for the service.

    '
  troubleshoot: 'This can be a sign of overload or of bad network connectivity. Potentially

    move the agent instances to separate machines.

    '
  type: counter
  unit: number
- category: Health
  complexity: medium
  description: 'Histogram of times required to send heartbeats. For every heartbeat

    sent the time is measured and an event is put into the histogram.

    '
  exposedBy:
  - coordinator
  - dbserver
  help: 'Time required to send a heartbeat.

    '
  introducedIn: '3.7'
  name: arangodb_heartbeat_send_time_msec
  type: histogram
  unit: ms
- category: Statistics
  complexity: simple
  description: 'This counter reflects the total number of **asynchronous** HTTP (or
    VST)

    requests which have hit this particular instance of `arangod`. Asynchronous

    refers to the fact that the response is not sent with the HTTP response,

    but is rather queried separately using the `/_api/jobs` API.

    See [this Section](async-results-management.html) for details.


    Note that this counter is ever growing during the lifetime of the

    `arangod` process. However, when the process is restarted, it starts

    from scratch. In the Grafana dashboards, it is usually visualized as a

    rate per second, averaged with a sliding window of a minute.

    '
  exposedBy:
  - coordinator
  - dbserver
  - agent
  - single
  help: 'Number of asynchronously executed HTTP requests

    '
  introducedIn: '3.6'
  name: arangodb_http_request_statistics_async_requests_total
  threshold: 'This metrics reflects the performance of an instance in a certain way.

    Note that your mileage may vary according to available resources as well

    as to complexity of the requests the client sends.

    '
  type: counter
  unit: number
- category: Statistics
  complexity: simple
  description: "This counter reflects the total number of HTTP (or VST) **DELETE**
    \nrequests which have hit this particular instance of `arangod`.\n\nNote that
    this counter is ever growing during the lifetime of the\n`arangod` process. However,
    when the process is restarted, it starts\nfrom scratch. In the Grafana dashboards,
    it is usually visualized as a\nrate per second, averaged with a sliding window
    of a minute.\n"
  exposedBy:
  - coordinator
  - dbserver
  - agent
  - single
  help: 'Number of HTTP DELETE requests

    '
  introducedIn: '3.6'
  name: arangodb_http_request_statistics_http_delete_requests_total
  threshold: 'This metrics reflects the performance of an instance in a certain way.

    Note that your mileage may vary according to available resources as well

    as to complexity of the requests the client sends.

    '
  type: counter
  unit: number
- category: Statistics
  complexity: simple
  description: "This counter reflects the total number of HTTP (or VST) **GET** \nrequests
    which have hit this particular instance of `arangod`.\n\nNote that this counter
    is ever growing during the lifetime of the\n`arangod` process. However, when the
    process is restarted, it starts\nfrom scratch. In the Grafana dashboards, it is
    usually visualized as a\nrate per second, averaged with a sliding window of a
    minute.\n"
  exposedBy:
  - coordinator
  - dbserver
  - agent
  - single
  help: 'Number of HTTP GET requests

    '
  introducedIn: '3.6'
  name: arangodb_http_request_statistics_http_get_requests_total
  threshold: 'This metrics reflects the performance of an instance in a certain way.

    Note that your mileage may vary according to available resources as well

    as to complexity of the requests the client sends.

    '
  type: counter
  unit: number
- category: Statistics
  complexity: simple
  description: "This counter reflects the total number of HTTP (or VST) **HEAD** \nrequests
    which have hit this particular instance of `arangod`.\n\nNote that this counter
    is ever growing during the lifetime of the\n`arangod` process. However, when the
    process is restarted, it starts\nfrom scratch. In the Grafana dashboards, it is
    usually visualized as a\nrate per second, averaged with a sliding window of a
    minute.\n"
  exposedBy:
  - coordinator
  - dbserver
  - agent
  - single
  help: 'Number of HTTP HEAD requests

    '
  introducedIn: '3.6'
  name: arangodb_http_request_statistics_http_head_requests_total
  threshold: 'This metrics reflects the performance of an instance in a certain way.

    Note that your mileage may vary according to available resources as well

    as to complexity of the requests the client sends.

    '
  type: counter
  unit: number
- category: Statistics
  complexity: simple
  description: "This counter reflects the total number of HTTP (or VST) **OPTIONS**
    \nrequests which have hit this particular instance of `arangod`.\n\nNote that
    this counter is ever growing during the lifetime of the\n`arangod` process. However,
    when the process is restarted, it starts\nfrom scratch. In the Grafana dashboards,
    it is usually visualized as a\nrate per second, averaged with a sliding window
    of a minute.\n"
  exposedBy:
  - coordinator
  - dbserver
  - agent
  - single
  help: 'Number of HTTP OPTIONS requests

    '
  introducedIn: '3.6'
  name: arangodb_http_request_statistics_http_options_requests_total
  threshold: 'This metrics reflects the performance of an instance in a certain way.

    Note that your mileage may vary according to available resources as well

    as to complexity of the requests the client sends.

    '
  type: counter
  unit: number
- category: Statistics
  complexity: simple
  description: "This counter reflects the total number of HTTP (or VST) **PATCH**
    \nrequests which have hit this particular instance of `arangod`.\n\nNote that
    this counter is ever growing during the lifetime of the\n`arangod` process. However,
    when the process is restarted, it starts\nfrom scratch. In the Grafana dashboards,
    it is usually visualized as a\nrate per second, averaged with a sliding window
    of a minute.\n"
  exposedBy:
  - coordinator
  - dbserver
  - agent
  - single
  help: 'Number of HTTP PATCH requests

    '
  introducedIn: '3.6'
  name: arangodb_http_request_statistics_http_patch_requests_total
  threshold: 'This metrics reflects the performance of an instance in a certain way.

    Note that your mileage may vary according to available resources as well

    as to complexity of the requests the client sends.

    '
  type: counter
  unit: number
- category: Statistics
  complexity: simple
  description: "This counter reflects the total number of HTTP (or VST) **POST** \nrequests
    which have hit this particular instance of `arangod`.\n\nNote that this counter
    is ever growing during the lifetime of the\n`arangod` process. However, when the
    process is restarted, it starts\nfrom scratch. In the Grafana dashboards, it is
    usually visualized as a\nrate per second, averaged with a sliding window of a
    minute.\n"
  exposedBy:
  - coordinator
  - dbserver
  - agent
  - single
  help: 'Number of HTTP POST requests

    '
  introducedIn: '3.6'
  name: arangodb_http_request_statistics_http_post_requests_total
  threshold: 'This metrics reflects the performance of an instance in a certain way.

    Note that your mileage may vary according to available resources as well

    as to complexity of the requests the client sends.

    '
  type: counter
  unit: number
- category: Statistics
  complexity: simple
  description: "This counter reflects the total number of HTTP (or VST) **PUT** \nrequests
    which have hit this particular instance of `arangod`.\n\nNote that this counter
    is ever growing during the lifetime of the\n`arangod` process. However, when the
    process is restarted, it starts\nfrom scratch. In the Grafana dashboards, it is
    usually visualized as a\nrate per second, averaged with a sliding window of a
    minute.\n"
  exposedBy:
  - coordinator
  - dbserver
  - agent
  - single
  help: 'Number of HTTP PUT requests

    '
  introducedIn: '3.6'
  name: arangodb_http_request_statistics_http_put_requests_total
  threshold: 'This metrics reflects the performance of an instance in a certain way.

    Note that your mileage may vary according to available resources as well

    as to complexity of the requests the client sends.

    '
  type: counter
  unit: number
- category: Statistics
  complexity: simple
  description: 'This counter reflects the total number of HTTP (or VST) **other**

    or **ILLEGAL** requests which have hit this particular instance of

    `arangod`. These are all requests, which are not one of the following:

    `DELETE`, `GET`, `HEAD`, `POST`, `PUT`, `OPTIONS`, `PATCH`.


    Note that this counter is ever growing during the lifetime of the

    `arangod` process. However, when the process is restarted, it starts

    from scratch. In the Grafana dashboards, it is usually visualized as a

    rate per second, averaged with a sliding window of a minute.

    '
  exposedBy:
  - coordinator
  - dbserver
  - agent
  - single
  help: 'Number of other HTTP requests

    '
  introducedIn: '3.6'
  name: arangodb_http_request_statistics_other_http_requests_total
  threshold: 'This metrics reflects the performance of an instance in a certain way.

    Note that your mileage may vary according to available resources as well

    as to complexity of the requests the client sends.

    '
  type: counter
  unit: number
- category: Statistics
  complexity: simple
  description: 'This counter reflects the total number of HTTP (or VST)

    requests that have been authenticated with the JWT superuser token,

    which have hit this particular instance of

    `arangod`.


    Note that this counter is ever growing during the lifetime of the

    `arangod` process. However, when the process is restarted, it starts

    from scratch. In the Grafana dashboards, it is usually visualized as a

    rate per second, averaged with a sliding window of a minute.

    '
  exposedBy:
  - coordinator
  - dbserver
  - agent
  - single
  help: 'Total number of HTTP requests executed by superuser/JWT

    '
  introducedIn: '3.6'
  name: arangodb_http_request_statistics_superuser_requests_total
  threshold: 'This metrics reflects the performance of an instance in a certain way.

    Note that your mileage may vary according to available resources as well

    as to complexity of the requests the client sends.

    '
  type: counter
  unit: number
- category: Statistics
  complexity: simple
  description: 'This counter reflects the total number of HTTP (or VST) requests which

    have hit this particular instance of `arangod`. Note that this counter

    is ever growing during the lifetime of the `arangod` process. However,

    when the process is restarted, it starts from scratch. In the Grafana

    dashboards, it is usually visualized as a rate per second, averaged

    with a sliding window of a minute.

    '
  exposedBy:
  - coordinator
  - dbserver
  - agent
  - single
  help: 'Total number of HTTP requests

    '
  introducedIn: '3.6'
  name: arangodb_http_request_statistics_total_requests_total
  threshold: 'This metrics reflects the performance of an instance in a certain way.

    Note that your mileage may vary according to available resources as well

    as to complexity of the requests the client sends.

    '
  type: counter
  unit: number
- category: Statistics
  complexity: simple
  description: 'This counter reflects the total number of HTTP (or VST) requests

    that have been authenticated for some user (as opposed to with the

    JWT superuser token), which have hit this particular instance of

    `arangod`.


    Note that this counter is ever growing during the lifetime of the

    `arangod` process. However, when the process is restarted, it starts

    from scratch. In the Grafana dashboards, it is usually visualized as a

    rate per second, averaged with a sliding window of a minute.

    '
  exposedBy:
  - coordinator
  - dbserver
  - agent
  - single
  help: 'Total number of HTTP requests executed by user clients

    '
  introducedIn: '3.6'
  name: arangodb_http_request_statistics_user_requests_total
  threshold: 'This metrics reflects the performance of an instance in a certain way.

    Note that your mileage may vary according to available resources as well

    as to complexity of the requests the client sends.

    '
  type: counter
  unit: number
- category: Statistics
  complexity: medium
  description: "Number of intermediate commits performed in transactions.\nAn intermediate
    commit happens if a logical transaction needs to be\nsplit into multiple physical
    transaction because of the volume of data\nhandled in the transaction. The thresholds
    for when to perform an\nintermediate commit can be controlled by startup options
    \n`--rocksdb.intermediate-commit-count` (number of write operations after\nwhich
    an intermediate commit is triggered) and `--rocksdb.intermediate-commit-size`\n(cumulated
    size of write operations after which an intermediate commit is triggered).\nThe
    values can also be overridden for individual transactions.\nThis metric was named
    `arangodb_intermediate_commits` in previous\nversions of ArangoDb.\n"
  exposedBy:
  - dbserver
  - single
  help: 'Number of intermediate commits performed in transactions.

    '
  introducedIn: '3.6'
  name: arangodb_intermediate_commits_total
  troubeshoot: "If this value is non-zero, it doesn't necessarily indicate a problem.
    It can\nhappen for large transactions and large data-loading jobs. However, as
    modifications\nperformed by intermediate commits are persisted and cannot simply
    be rolled back in \nmemory, it should be monitored whether the intermediate commits
    only happen for\noperations where they are expected. If they also happen for operations
    that are\nsupposed to be atomic, then the intermediate commit size and count parameters
    need\nto be adjusted, or larger operations should be broken up into smaller ones
    in the\nclient application.\n"
  type: counter
  unit: number
- category: Maintenance
  complexity: medium
  description: 'Histogram of `Current` loading runtimes.

    '
  exposedBy:
  - coordinator
  - dbserver
  help: '`Current` loading runtimes.

    '
  introducedIn: '3.7'
  name: arangodb_load_current_runtime
  type: histogram
  unit: ms
- category: Maintenance
  complexity: medium
  description: 'Histogram of `Plan` loading runtimes.

    '
  exposedBy:
  - coordinator
  - dbserver
  help: '`Plan` loading runtimes.

    '
  introducedIn: '3.7'
  name: arangodb_load_plan_runtime
  type: histogram
  unit: ms
- category: Maintenance
  complexity: simple
  description: 'Database servers execute reconciliation actions to let the cluster
    converge

    to the desired state. Actions are created, registered, queued and executed.

    Once they are done they will eventually be removed.


    This metric counts the number of actions that are done and have been removed.

    '
  exposedBy:
  - dbserver
  help: 'Counter of actions that are done and have been removed from the registry.

    '
  introducedIn: '3.7'
  name: arangodb_maintenance_action_done_total
  type: counter
  unit: number
- category: Maintenance
  complexity: advanced
  description: 'Database servers execute reconciliation actions to let the cluster
    converge

    to the desired state. Actions are created, registered, queued and executed.

    Once they are done they will eventually be removed.


    This metric counts the number of actions that have been created but found to

    be a duplicate of a already queued action.

    '
  exposedBy:
  - dbserver
  help: 'Counter of actions that have been discarded because of a duplicate.

    '
  introducedIn: '3.7'
  name: arangodb_maintenance_action_duplicate_total
  type: counter
  unit: number
- category: Maintenance
  complexity: simple
  description: 'Database servers execute reconciliation actions to let the cluster
    converge

    to the desired state. Actions are created, registered, queued and executed.

    Once they are done they will eventually be removed.


    Those action can fail for different reasons. This metric counts the failed

    actions and can thus provide hints to investigate a malfunction.

    '
  exposedBy:
  - dbserver
  help: 'Failure counter for the maintenance actions.

    '
  introducedIn: '3.7'
  name: arangodb_maintenance_action_failure_total
  type: counter
  unit: number
- category: Maintenance
  complexity: advanced
  description: 'Database servers execute reconciliation actions to let the cluster
    converge

    to the desired state. Actions are created, registered, queued and executed.

    Once they are done they will eventually be removed.


    This metric tracks the time actions spend waiting in the queue in a histogram.

    '
  exposedBy:
  - dbserver
  help: 'Time spent in the queue before execution for maintenance actions.

    '
  introducedIn: '3.7'
  name: arangodb_maintenance_action_queue_time_msec
  type: histogram
  unit: ms
- category: Maintenance
  complexity: simple
  description: 'Database servers execute reconciliation actions to let the cluster
    converge

    to the desired state. Actions are created, registered, queued and executed.

    Once they are done they will eventually be removed.


    This metric counts the number of actions that are queued or active.

    '
  exposedBy:
  - dbserver
  help: 'Counter of actions that have been registered in the action registry.

    '
  introducedIn: '3.7'
  name: arangodb_maintenance_action_registered_total
  type: counter
  unit: number
- category: Maintenance
  complexity: advanced
  description: 'Database servers execute reconciliation actions to let the cluster
    converge

    to the desired state. Actions are created, registered, queued and executed.

    Once they are done they will eventually be removed.


    This metric tracks the time actions spend executing in a histogram.

    '
  exposedBy:
  - dbserver
  help: 'Time spent executing a maintenance action.

    '
  introducedIn: '3.7'
  name: arangodb_maintenance_action_runtime_msec
  type: histogram
  unit: ms
- category: Maintenance
  complexity: simple
  description: 'Database servers execute reconciliation actions to let the cluster
    converge

    to the desired state. To identify the target state differences in the meta

    data store provided by the agency are investigated and local changes are

    reported. This process is called agency sync and is executed in regular

    intervals.


    This metric tracks the runtime of individual agency syncs in a histogram.

    During DDL operations the runtime can increase but should generally be below

    1s.

    '
  exposedBy:
  - dbserver
  help: 'Total time spent on agency sync.

    '
  introducedIn: '3.7'
  name: arangodb_maintenance_agency_sync_runtime_msec
  type: histogram
  unit: ms
- category: Maintenance
  complexity: advanced
  description: 'Database servers execute reconciliation actions to let the cluster
    converge

    to the desired state. To identify the target state differences in the meta

    data store provided by the agency are investigated and local changes are

    reported. This process is called agency sync and is executed in regular

    intervals.


    This metric tracks the runtime of phase1 of an agency sync. Phase1 calculates

    the difference between the local and the target state.

    '
  exposedBy:
  - dbserver
  help: 'Maintenance Phase 1 runtime histogram.

    '
  introducedIn: '3.7'
  name: arangodb_maintenance_phase1_runtime_msec
  type: histogram
  unit: ms
- category: Maintenance
  complexity: advanced
  description: 'Database servers execute reconciliation actions to let the cluster
    converge

    to the desired state. To identify the target state differences in the meta

    data store provided by the agency are investigated and local changes are

    reported. This process is called agency sync and is executed in regular

    intervals.


    This metric tracks the runtime of phase2 of an agency sync. Phase2 calculates

    what actions to execute given the difference of the local and target state.

    '
  exposedBy:
  - dbserver
  help: 'Maintenance Phase 2 runtime histogram.

    '
  introducedIn: '3.7'
  name: arangodb_maintenance_phase2_runtime_msec
  type: histogram
  unit: ms
- category: Network
  complexity: simple
  description: 'Number of requests forwarded to another coordinator.

    '
  exposedBy:
  - coordinator
  help: 'Number of requests forwarded to another coordinator.

    '
  introducedIn: '3.6'
  name: arangodb_network_forwarded_requests_total
  type: counter
  unit: number
- category: Network
  complexity: advanced
  description: 'Internal request round-trip time as a percentage of timeout.

    This metric will have a value between 0 and 100.

    '
  exposedBy:
  - coordinator
  - dbserver
  - agent
  help: 'Internal request round-trip time as a percentage of timeout.

    '
  introducedIn: '3.8'
  name: arangodb_network_request_duration_as_percentage_of_timeout
  type: gauge
  unit: percentage
- category: Network
  complexity: medium
  description: 'Number of internal requests that have timed out.

    '
  exposedBy:
  - coordinator
  - dbserver
  - agent
  help: 'Number of internal requests that have timed out.

    '
  introducedIn: '3.8'
  name: arangodb_network_request_timeouts_total
  type: counter
  unit: number
- category: Network
  complexity: medium
  description: 'Number of outgoing internal requests in flight.

    '
  exposedBy:
  - coordinator
  - dbserver
  - agent
  help: 'Number of outgoing internal requests in flight.

    '
  introducedIn: '3.8'
  name: arangodb_network_requests_in_flight
  type: gauge
  unit: number
- category: Statistics
  complexity: simple
  description: 'On Windows, this figure contains the total number of page faults.

    On other system, this figure contains the number of major faults the

    process has made which have required loading a memory page from disk.

    '
  exposedBy:
  - coordinator
  - dbserver
  - agent
  - single
  help: 'Number of major page faults.

    '
  introducedIn: '3.6'
  name: arangodb_process_statistics_major_page_faults_total
  type: counter
  unit: number
- category: Statistics
  complexity: simple
  description: 'The number of minor faults the process has made which have not required

    loading a memory page from disk. This figure is not reported on Windows.

    '
  exposedBy:
  - coordinator
  - dbserver
  - agent
  - single
  help: 'Number of minor faults the process.

    '
  introducedIn: '3.6'
  name: arangodb_process_statistics_minor_page_faults_total
  type: gauge
  unit: number
- category: Statistics
  complexity: simple
  description: 'Number of threads in the arangod process.

    '
  exposedBy:
  - coordinator
  - dbserver
  - agent
  - single
  help: 'Number of threads in the arangod process

    '
  introducedIn: '3.6'
  name: arangodb_process_statistics_number_of_threads
  type: gauge
  unit: number
- category: Statistics
  complexity: simple
  description: 'The total size of the number of pages the process has in real memory.

    This is just the pages which count toward text, data, or stack space.

    This does not include pages which have not been demand-loaded in, or

    which are swapped out. The resident set size is reported in bytes.

    '
  exposedBy:
  - coordinator
  - dbserver
  - agent
  - single
  help: 'Resident set size

    '
  introducedIn: '3.6'
  name: arangodb_process_statistics_resident_set_size
  type: gauge
  unit: bytes
- category: Statistics
  complexity: simple
  description: 'The relative size of the number of pages the process has in real

    memory compared to system memory. This is just the pages which count

    toward text, data, or stack space. This does not include pages which

    have not been demand-loaded in, or which are swapped out. The value is a

    ratio between 0.00 and 1.00.

    '
  exposedBy:
  - coordinator
  - dbserver
  - agent
  - single
  help: 'Resident set size as fraction of system memory

    '
  introducedIn: '3.6'
  name: arangodb_process_statistics_resident_set_size_percent
  type: gauge
  unit: number
- category: Statistics
  complexity: simple
  description: 'Amount of time that this process has been scheduled in kernel mode,

    measured in seconds.

    '
  exposedBy:
  - coordinator
  - dbserver
  - agent
  - single
  help: 'Process system time.

    '
  introducedIn: '3.6'
  name: arangodb_process_statistics_system_time
  type: gauge
  unit: s
- category: Statistics
  complexity: simple
  description: 'Amount of time that this process has been scheduled in user mode,

    measured in seconds.

    '
  exposedBy:
  - coordinator
  - dbserver
  - agent
  - single
  help: 'Process user time

    '
  introducedIn: '3.6'
  name: arangodb_process_statistics_user_time
  type: gauge
  unit: s
- category: Statistics
  complexity: simple
  description: 'On Windows, this figure contains the total amount of memory that the

    memory manager has committed for the arangod process. On other systems,

    this figure contains The size of the virtual memory the process is

    using.

    '
  exposedBy:
  - coordinator
  - dbserver
  - agent
  - single
  help: 'Virtual memory size

    '
  introducedIn: '3.6'
  name: arangodb_process_statistics_virtual_memory_size
  type: gauge
  unit: bytes
- category: Replication
  complexity: advanced
  description: "Number of refusal answers from a follower during synchronous replication.\nA
    refusal answer will only be sent by a follower if the follower is under\nthe impression
    that the replication request was not sent by the current\nshard leader. This can
    happen if replication requests to the follower are \ndelayed or the follower is
    slow to process incoming requests and there was \na leader change for the shard.\nIf
    such a refusal answer is received by the shard leader, it will drop the\nfollower
    from the list of followers.\nThis metrics was named `arangodb_refused_followers_count`
    in previous\nversions of ArangoDB.\n"
  exposedBy:
  - dbserver
  help: 'Number of refusal answers from a follower during synchronous replication.

    '
  introducedIn: '3.6'
  name: arangodb_refused_followers_total
  threshold: "Usually, refusal answers only occur if request processing on followers
    is \ndelayed and there was a recent leadership change. This should not be a\ncommon
    case and normally indicates a problem with the setup or with the load.\n"
  type: counter
  unit: number
- category: Replication
  complexity: medium
  description: 'Number of cluster replication inventory requests received.

    '
  exposedBy:
  - coordinator
  help: 'Number of cluster replication inventory requests received.

    '
  introducedIn: '3.6'
  name: arangodb_replication_cluster_inventory_requests_total
  type: counter
  unit: number
- category: Replication
  complexity: medium
  description: 'Accumulated time needed to apply replication dump data.

    '
  exposedBy:
  - dbserver
  help: 'Accumulated time needed to apply replication dump data.

    '
  introducedIn: '3.8'
  name: arangodb_replication_dump_apply_time_total
  type: counter
  unit: ms
- category: Replication
  complexity: medium
  description: 'Number of bytes received in replication dump requests.

    '
  exposedBy:
  - dbserver
  help: 'Number of bytes received in replication dump requests.

    '
  introducedIn: '3.8'
  name: arangodb_replication_dump_bytes_received_total
  type: counter
  unit: bytes
- category: Replication
  complexity: simple
  description: 'Number of documents received in replication dump requests.

    '
  exposedBy:
  - dbserver
  help: 'Number of documents received in replication dump requests.

    '
  introducedIn: '3.8'
  name: arangodb_replication_dump_documents_total
  type: counter
  unit: number
- category: Replication
  complexity: medium
  description: 'Accumulated wait time for replication requests.

    '
  exposedBy:
  - dbserver
  help: 'Accumulated wait time for replication requests.

    '
  introducedIn: '3.8'
  name: arangodb_replication_dump_request_time_total
  type: counter
  unit: ms
- category: Replication
  complexity: medium
  description: 'Number of replication dump requests.

    '
  exposedBy:
  - dbserver
  help: 'Number of replication dump requests.

    '
  introducedIn: '3.8'
  name: arangodb_replication_dump_requests_total
  type: counter
  unit: number
- category: Replication
  complexity: medium
  description: 'Number of failed connection attempts and response errors during replication.

    '
  exposedBy:
  - dbserver
  help: 'Number of failed connection attempts and response errors during replication.

    '
  introducedIn: '3.8'
  name: arangodb_replication_failed_connects_total
  type: counter
  unit: number
- category: Replication
  complexity: medium
  description: 'Accumulated wait time for replication key chunks determination requests.

    '
  exposedBy:
  - dbserver
  help: 'Accumulated wait time for replication key chunks determination requests.

    '
  introducedIn: '3.8'
  name: arangodb_replication_initial_chunks_requests_time_total
  type: counter
  unit: ms
- category: Replication
  complexity: medium
  description: 'Accumulated time needed to apply replication docs data.

    '
  exposedBy:
  - dbserver
  help: 'Accumulated time needed to apply replication docs data.

    '
  introducedIn: '3.8'
  name: arangodb_replication_initial_docs_requests_time_total
  type: counter
  unit: ms
- category: Replication
  complexity: medium
  description: 'Accumulated time needed to apply replication initial sync insertions.

    '
  exposedBy:
  - dbserver
  help: 'Accumulated time needed to apply replication initial sync insertions.

    '
  introducedIn: '3.8'
  name: arangodb_replication_initial_insert_apply_time_total
  type: counter
  unit: ms
- category: Replication
  complexity: medium
  description: 'Accumulated wait time for replication keys requests.

    '
  exposedBy:
  - dbserver
  help: 'Accumulated wait time for replication keys requests.

    '
  introducedIn: '3.8'
  name: arangodb_replication_initial_keys_requests_time_total
  type: counter
  unit: ms
- category: Replication
  complexity: medium
  description: 'Accumulated time needed for replication initial sync key lookups.

    '
  exposedBy:
  - dbserver
  help: 'Accumulated time needed for replication initial sync key lookups.

    '
  introducedIn: '3.8'
  name: arangodb_replication_initial_lookup_time_total
  type: counter
  unit: ms
- category: Replication
  complexity: medium
  description: 'Accumulated time needed to apply replication initial sync removals.

    '
  exposedBy:
  - dbserver
  help: 'Accumulated time needed to apply replication initial sync removals.

    '
  introducedIn: '3.8'
  name: arangodb_replication_initial_remove_apply_time_total
  type: counter
  unit: ms
- category: Replication
  complexity: medium
  description: 'Accumulated time needed to apply replication initial sync removals:

    '
  exposedBy:
  - dbserver
  help: 'Accumulated time needed to apply replication initial sync removals:

    '
  introducedIn: '3.8'
  name: arangodb_replication_initial_remove_apply_time_total
  type: counter
  unit: ms
- category: Replication
  complexity: medium
  description: 'Number of documents inserted by replication initial sync.

    '
  exposedBy:
  - dbserver
  help: 'Number of documents inserted by replication initial sync.

    '
  introducedIn: '3.8'
  name: arangodb_replication_initial_sync_docs_inserted_total
  type: counter
  unit: number
- category: Replication
  complexity: medium
  description: 'Number of documents removed by replication initial sync.

    '
  exposedBy:
  - dbserver
  help: 'Number of documents removed by replication initial sync.

    '
  introducedIn: '3.8'
  name: arangodb_replication_initial_sync_docs_removed_total
  type: counter
  unit: number
- category: Replication
  complexity: medium
  description: 'Number of documents requested by replication initial sync.

    '
  exposedBy:
  - dbserver
  help: 'Number of documents requested by replication initial sync.

    '
  introducedIn: '3.8'
  name: arangodb_replication_initial_sync_docs_requested_total
  type: counter
  unit: number
- category: Replication
  complexity: medium
  description: 'Number of replication initial sync docs requests.

    '
  exposedBy:
  - dbserver
  help: 'Number of replication initial sync docs requests.

    '
  introducedIn: '3.8'
  name: arangodb_replication_initial_sync_docs_requests_total
  type: counter
  unit: number
- category: Replication
  complexity: medium
  description: 'Number of replication initial sync keys requests.

    '
  exposedBy:
  - dbserver
  help: 'Number of replication initial sync keys requests.

    '
  introducedIn: '3.8'
  name: arangodb_replication_initial_sync_keys_requests_total
  type: counter
  unit: number
- category: Replication
  complexity: medium
  description: 'Total number of synchronous replication requests.

    '
  exposedBy:
  - dbserver
  help: 'Total number of synchronous replication requests.

    '
  introducedIn: '3.8'
  name: arangodb_replication_synchronous_requests_total_number._total
  type: counter
  unit: number
- category: Replication
  complexity: medium
  description: 'Total time needed for all synchronous replication requests.

    '
  exposedBy:
  - dbserver
  help: 'Total time needed for all synchronous replication requests.

    '
  introducedIn: '3.8'
  name: arangodb_replication_synchronous_requests_total_time_total
  type: counter
  unit: ms
- category: Replication
  complexity: medium
  description: 'Accumulated time needed to apply replication tailing data.

    '
  exposedBy:
  - dbserver
  help: 'Accumulated time needed to apply replication tailing data.

    '
  introducedIn: '3.8'
  name: arangodb_replication_tailing_apply_time_total
  type: counter
  unit: ms
- category: Replication
  complexity: medium
  description: 'Accumulated number of bytes received for replication tailing requests.

    '
  exposedBy:
  - dbserver
  help: 'Accumulated number of bytes received for replication tailing requests.

    '
  introducedIn: '3.8'
  name: arangodb_replication_tailing_bytes_received_total
  type: counter
  unit: bytes
- category: Replication
  complexity: medium
  description: 'Accumulated number of replication tailing document inserts/replaces
    processed.

    '
  exposedBy:
  - dbserver
  help: 'Accumulated number of replication tailing document inserts/replaces processed.

    '
  introducedIn: '3.8'
  name: arangodb_replication_tailing_documents_total
  type: counter
  unit: number
- category: Replication
  complexity: advanced
  description: 'Number of replication tailing failures due to missing tick on leader.

    '
  exposedBy:
  - dbserver
  help: 'Number of replication tailing failures due to missing tick on leader.

    '
  introducedIn: '3.8'
  name: arangodb_replication_tailing_follow_tick_failures_total
  type: counter
  unit: number
- category: Replication
  complexity: medium
  description: 'Number of replication tailing markers processed.

    '
  exposedBy:
  - dbserver
  help: 'Number of replication tailing markers processed.

    '
  introducedIn: '3.8'
  name: arangodb_replication_tailing_markers_total
  type: counter
  unit: number
- category: Replication
  complexity: medium
  description: 'Number of replication tailing document removals processed.

    '
  exposedBy:
  - dbserver
  help: 'Number of replication tailing document removals processed.

    '
  introducedIn: '3.8'
  name: arangodb_replication_tailing_removals_total
  type: counter
  unit: number
- category: Replication
  complexity: advanced
  description: 'Aggregated wait time for replication tailing requests.

    '
  exposedBy:
  - dbserver
  help: 'Aggregated wait time for replication tailing requests.

    '
  introducedIn: '3.8'
  name: arangodb_replication_tailing_request_time_total
  type: counter
  unit: ms
- category: Replication
  complexity: medium
  description: 'Number of replication tailing requests.

    '
  exposedBy:
  - dbserver
  help: 'Number of replication tailing requests.

    '
  introducedIn: '3.8'
  name: arangodb_replication_tailing_requests_total
  type: counter
  unit: number
- category: RocksDB
  complexity: simple
  description: 'Number of times RocksDB has entered a stalled (slowed) write state.

    '
  exposedBy:
  - dbserver
  - agent
  help: 'Number of times RocksDB has entered a stalled (slowed) write state.

    '
  introducedIn: '3.8'
  name: arangodb_rocksdb_write_stalls_total
  type: counter
  unit: number
- category: RocksDB
  complexity: simple
  description: 'Number of times RocksDB has entered a stopped write state.

    '
  exposedBy:
  - dbserver
  - agent
  help: 'Number of times RocksDB has entered a stopped write state.

    '
  introducedIn: '3.8'
  name: arangodb_rocksdb_write_stops_total
  type: counter
  unit: number
- category: Scheduler
  complexity: medium
  description: 'The number of jobs currently queued on the scheduler''s high priority
    queue.

    The capacity of the high priority queue can be configured via the startup

    option `--server.prio1-size`.

    '
  exposedBy:
  - coordinator
  - dbserver
  - agent
  - single
  help: 'Current queue length of the high priority queue in the scheduler.

    '
  introducedIn: '3.8'
  name: arangodb_scheduler_high_prio_queue_length
  type: gauge
  unit: number
- category: Scheduler
  complexity: advanced
  description: 'The total number of jobs dequeued from all scheduler queues.

    Calculating the difference between arangodb_scheduler_jobs_submitted_total

    and arangodb_scheduler_jobs_dequeued_total gives the total number of

    currently queued jobs.

    Calculating the difference between arangodb_scheduler_jobs_dequeued_total

    and arangodb_scheduler_jobs_done_total gives the number of jobs currently

    being processed.

    '
  exposedBy:
  - coordinator
  - dbserver
  - agent
  - single
  help: 'Total number of jobs dequeued.

    '
<<<<<<< HEAD
  introducedIn: '3.6'
=======
  introducedIn: '3.8'
>>>>>>> 4e59a7fb
  name: arangodb_scheduler_jobs_dequeued_total
  type: counter
  unit: number
- category: Scheduler
  complexity: advanced
  description: 'The total number of queue jobs done.

    Calculating the difference between arangodb_scheduler_jobs_dequeued_total

    and arangodb_scheduler_jobs_done_total gives the total number of jobs

    currently being processed.

    '
  exposedBy:
  - coordinator
  - dbserver
  - agent
  - single
  help: 'Total number of queue jobs done.

    '
<<<<<<< HEAD
  introducedIn: '3.6'
=======
  introducedIn: '3.8'
>>>>>>> 4e59a7fb
  name: arangodb_scheduler_jobs_done_total
  type: gauge
  unit: number
- category: Scheduler
  complexity: advanced
  description: 'Total number of jobs submitted to the scheduler.

    Calculating the difference between arangodb_scheduler_jobs_submitted_total

    and arangodb_scheduler_jobs_dequeued_total gives the total number of

    currently queued jobs.

    '
  exposedBy:
  - coordinator
  - dbserver
  - agent
  - single
  help: 'Total number of jobs submitted to the scheduler.

    '
<<<<<<< HEAD
  introducedIn: '3.6'
=======
  introducedIn: '3.8'
>>>>>>> 4e59a7fb
  name: arangodb_scheduler_jobs_submitted_total
  type: gauge
  unit: number
- category: Scheduler
  complexity: simple
  description: 'Last recorded dequeue time for a low priority queue item, i.e., the
    amount of

    time the job was sitting in the queue. If there is nothing to do for a long

    time, this metric will be reset to zero.

    A large value for this metric indicates that the server is under heavy load

    and low priority jobs cannot be dequeued in a timely manner.

    '
  exposedBy:
  - coordinator
  - dbserver
  - agent
  - single
  help: 'Last recorded dequeue time for a low priority queue item.

    '
  introducedIn: '3.8'
  name: arangodb_scheduler_low_prio_queue_last_dequeue_time
  type: gauge
  unit: ms
- category: Scheduler
  complexity: medium
  description: 'The number of jobs currently queued on the scheduler''s low priority
    queue.

    The capacity of the low priority queue can be configured via the startup

    option `--server.maximal-queue-size`.

    '
  exposedBy:
  - coordinator
  - dbserver
  - agent
  - single
  help: 'Current queue length of the low priority queue in the scheduler.

    '
  introducedIn: '3.8'
  name: arangodb_scheduler_low_prio_queue_length
  type: gauge
  unit: number
- category: Scheduler
  complexity: medium
  description: 'The number of jobs currently queued on the scheduler''s maintenance
    priority

    queue. These are the jobs with the highest priority and are mainly used for

    cluster internal operations. The capacity of the maintenance priority queue

    can be configured via the startup option `--server.scheduler-queue-size`.

    '
  exposedBy:
  - coordinator
  - dbserver
  - agent
  - single
  help: 'Current queue length of the maintenance priority queue in the scheduler.

    '
  introducedIn: '3.8'
  name: arangodb_scheduler_maintenance_prio_queue_length
  type: gauge
  unit: number
- category: Scheduler
  complexity: medium
  description: 'The number of jobs currently queued on the scheduler''s medium priority
    queue.

    The capacity of the medium priority queue can be configured via the startup

    option `--server.prio2-size`.

    '
  exposedBy:
  - coordinator
  - dbserver
  - agent
  - single
  help: 'Current queue length of the medium priority queue in the scheduler.

    '
  introducedIn: '3.8'
  name: arangodb_scheduler_medium_prio_queue_length
  type: gauge
  unit: number
- category: Scheduler
  complexity: simple
  description: 'The number of worker threads currently working on some job or spinning
    while

    waiting for new work (i.e., not sleeping).

    '
  exposedBy:
  - coordinator
  - dbserver
  - agent
  - single
  help: 'Number of awake worker threads.

    '
  introducedIn: '3.8'
  name: arangodb_scheduler_num_awake_threads
  type: gauge
  unit: number
- category: Scheduler
  complexity: simple
  description: 'The number of worker threads currently started. Worker threads can
    be started

    and stopped dynamically based on the server load.

    '
  exposedBy:
  - coordinator
  - dbserver
  - agent
  - single
  help: 'Current number of worker threads.

    '
  introducedIn: '3.6'
  name: arangodb_scheduler_num_worker_threads
  type: gauge
  unit: number
- category: Scheduler
  complexity: simple
  description: 'The current number of threads actually working on some job (i.e.,
    not

    spinning while waiting for new work).

    '
  exposedBy:
  - coordinator
  - dbserver
  - agent
  - single
  help: 'Current number of working threads.

    '
  introducedIn: '3.6'
  name: arangodb_scheduler_num_working_threads
  type: gauge
  unit: number
- category: Scheduler
  complexity: simple
  description: 'Total number of low priority jobs currently being processed.

    '
  exposedBy:
  - coordinator
  - dbserver
  - agent
  - single
  help: 'Total number of ongoing RestHandlers coming from the low prio queue.

    '
  introducedIn: '3.8'
  name: arangodb_scheduler_ongoing_low_prio
  type: gauge
  unit: number
- category: Scheduler
  complexity: simple
  description: 'Number of tasks dropped because the queue was already full. The queue
    capacities

    can be configured via the startup options `--server.scheduler-queue-size`,

    `--server.prio1-size`, `--server.prio2-size` and `--server.maximal-queue-size`.

    '
  exposedBy:
  - coordinator
  - dbserver
  - agent
  - single
  help: 'Number of tasks dropped and not added to internal queue.

    '
  introducedIn: '3.6'
  name: arangodb_scheduler_queue_full_failures_total
  type: counter
  unit: number
- category: Scheduler
  complexity: simple
  description: 'The total number of currently queued jobs in all queues.

    '
  exposedBy:
  - coordinator
  - dbserver
  - agent
  - single
  help: 'Server''s internal queue length.

    '
  introducedIn: '3.6'
  name: arangodb_scheduler_queue_length
  type: gauge
  unit: number
- category: Scheduler
  complexity: medium
  description: 'Total accumulated number of scheduler threads started. Worker threads
    can be

    started and stopped dynamically based on the server load.

    '
  exposedBy:
  - coordinator
  - dbserver
  - agent
  - single
  help: 'Total accumulated number of scheduler threads started.

    '
  introducedIn: '3.6'
  name: arangodb_scheduler_threads_started_total
  type: counter
  unit: number
- category: Scheduler
  complexity: medium
  description: 'Total accumulated number of scheduler threads stopped. Worker threads
    can be

    started and stopped dynamically based on the server load.

    '
  exposedBy:
  - coordinator
  - dbserver
  - agent
  - single
  help: 'Accumulated total number of scheduler threads stopped.

    '
  introducedIn: '3.6'
  name: arangodb_scheduler_threads_stopped_total
  type: counter
  unit: number
- category: Statistics
  complexity: simple
  description: 'Number of CPU cores visible to the arangod process, unless the

    environment variable `ARANGODB_OVERRIDE_DETECTED_NUMBER_OF_CORES`

    is set. In that case, the environment variable''s value will be reported.

    '
  exposedBy:
  - coordinator
  - dbserver
  - agent
  - single
  help: 'Number of CPU cores visible to the arangod process

    '
  introducedIn: '3.8'
  name: arangodb_server_statistics_cpu_cores
  type: gauge
  unit: number
- category: Statistics
  complexity: simple
  description: "Percentage of time that the system CPUs have been idle, as \na value
    between 0 and 100, and as reported by the operating system.\nThis metric is only
    reported on some operating systems.\n"
  exposedBy:
  - coordinator
  - dbserver
  - agent
  - single
  help: 'Percentage of time that the system CPUs have been idle

    '
  introducedIn: '3.8'
  name: arangodb_server_statistics_idle_percent
  type: gauge
  unit: percentage
- category: Statistics
  complexity: simple
  description: 'Percentage of time that the system CPUs have been waiting for I/O,
    as

    a value between 0 and 100, and as reported by the operating system.

    This metric is only reported on some operating systems.

    '
  exposedBy:
  - coordinator
  - dbserver
  - agent
  - single
  help: 'Percentage of time that the system CPUs have been waiting for I/O

    '
  introducedIn: '3.8'
  name: arangodb_server_statistics_iowait_percent
  type: gauge
  unit: percentage
- category: Statistics
  complexity: simple
  description: "Physical memory of the system in bytes, as reported by the operating
    system \nunless the environment variable `ARANGODB_OVERRIDE_DETECTED_TOTAL_MEMORY`
    \nis set. In that case, the environment variable's value will be reported.\n"
  exposedBy:
  - coordinator
  - dbserver
  - agent
  - single
  help: 'Physical memory in bytes

    '
  introducedIn: '3.6'
  name: arangodb_server_statistics_physical_memory
  type: gauge
  unit: bytes
- category: Statistics
  complexity: simple
  description: 'Number of seconds elapsed since server start, including fractional

    seconds.

    This metric was named `arangodb_server_statistics_server_uptime`

    in previous versions of ArangoDB.

    '
  exposedBy:
  - coordinator
  - dbserver
  - agent
  - single
  help: 'Number of seconds elapsed since server start

    '
  introducedIn: '3.6'
  name: arangodb_server_statistics_server_uptime_total
  type: counter
  unit: s
- category: Statistics
  complexity: simple
  description: 'Percentage of time that the system CPUs have spent in kernel mode,
    as

    a value between 0 and 100, and as reported by the operating system.

    This metric is only reported on some operating systems.

    '
  exposedBy:
  - coordinator
  - dbserver
  - agent
  - single
  help: 'Percentage of time that the system CPUs have spent in kernel mode

    '
  introducedIn: '3.8'
  name: arangodb_server_statistics_system_percent
  type: gauge
  unit: percentage
- category: Statistics
  complexity: simple
  description: 'Percentage of time that the system CPUs have spent in user mode, as

    a value between 0 and 100, and as reported by the operating system.

    This metric is only reported on some operating systems.

    '
  exposedBy:
  - coordinator
  - dbserver
  - agent
  - single
  help: 'Percentage of time that the system CPUs have spent in user mode

    '
  introducedIn: '3.8'
  name: arangodb_server_statistics_user_percent
  type: gauge
  unit: percentage
- category: Replication
  complexity: simple
  description: 'Number of leader shards on this machine. Every shard has a leader
    and

    potentially multiple followers.

    '
  exposedBy:
  - coordinator
  - dbserver
  - agent
  help: 'Number of leader shards on this machine.

    '
  introducedIn: '3.7'
  name: arangodb_shards_leader_number
  troubleshoot: 'Since the leaders perform all the read and write operations and

    the followers only replicate the writes, one should usually have a

    relatively even distribution of leader shards across dbservers. An

    exception can be one-shard deployments, in which every collection has

    a single shard and all shards in a database must have the same leader.

    If you have few databases in a one-shard deployment, then an uneven

    distribution of leader shards is natural.


    You can either move shards manually, use the "Rebalance shards" button

    in the UI, or use the cluster maintenance tools in [this repository]

    (https://github.com/arangodb/cluster-maintenance) (`create-move-plan`

    and `execute-move-plan` specifically). In the latter case, contact

    ArangoDB customer support.

    '
  type: gauge
  unit: number
- category: Replication
  complexity: simple
  description: 'Number of shards not replicated at all. This is counted for all shards

    for which this server is currently the leader. The number is increased

    by one for every shards for which no follower is in sync.

    '
  exposedBy:
  - coordinator
  - dbserver
  - agent
  help: 'Number of shards not replicated at all.

    '
  introducedIn: '3.7'
  name: arangodb_shards_not_replicated
  troubleshoot: 'Needless to say, such a situation is very bad for resilience, since
    it

    indicates a single point of failure. So, if this number is larger than 0,

    then some action is indicated. During an upgrade or when some dbserver

    was restarted, it can happen that shard followers are out of sync.

    Normally, shards should get in sync on their own, so observation

    and waiting is a good measure at first. However, if the situation

    persists, something is wrong, potentially some constant server crash

    (maybe out of memory crashes?) or another situation preventing

    shards to get in sync. Contact ArangoDB customer support in this case.

    '
  type: gauge
  unit: number
- category: Replication
  complexity: simple
  description: 'Number of shards on this machine. Every shard has a leader and

    potentially multiple followers. This metric counts both leader and

    follower shards.

    '
  exposedBy:
  - dbserver
  help: 'Number of shards on this machine.

    '
  introducedIn: '3.7'
  name: arangodb_shards_number
  troubleshoot: 'Since both leader and follower shards use memory and disk space,

    the total number of shards should be approximately balanced

    evenly across the dbservers. To achieve this, you can either

    move shards manually, use the "Rebalance shards" button in the

    UI, or use the cluster maintenance tools in [this repository]

    (https://github.com/arangodb/cluster-maintenance) (`create-move-plan`

    and `execute-move-plan` specifically). In the latter case, contact

    ArangoDB customer support.

    '
  type: gauge
  unit: number
- category: Replication
  complexity: simple
  description: 'Number of leader shards not fully replicated. This is counted for
    all

    shards for which this server is currently the leader. The number is

    increased by one for every shards for which not all followers are in sync.

    '
  exposedBy:
  - coordinator
  - dbserver
  - agent
  help: 'Number of leader shards not fully replicated.

    '
  introducedIn: '3.7'
  name: arangodb_shards_out_of_sync
  troubleshoot: 'Needless to say, such a situation is not good resilience, since we

    do not have as many copies of the data as the `replicationFactor`

    prescribes. If this metrics has a value larger than 0, then some

    action is indicated. During an upgrade or when some dbserver was

    restarted, it can happen that shard followers are out of sync.

    Normally, shards should get in sync on their own, so observation

    and waiting is a good measure at first. However, if the situation

    persists, something is wrong, potentially some constant server crash

    (maybe out of memory crashes?) or another situation preventing shards

    to get in sync. Contact ArangoDB customer support in this case.

    '
  type: gauge
  unit: number
- category: Replication
  complexity: medium
  description: 'Number of times a mismatching shard checksum was detected when

    syncing shards. This is a very special metric which is rarely used.

    When followers of shards get in sync with their leaders, just when

    everything is completed a final checksum is taken as an additional

    precaution. If this checksum differs between leader an follower, the

    resync process starts from scratch.

    '
  exposedBy:
  - coordinator
  - dbserver
  - agent
  help: 'Number of times a mismatching shard checksum was detected when syncing shards.

    '
  introducedIn: '3.6'
  name: arangodb_sync_wrong_checksum_total
  troubleshoot: 'Normally, this number will always be 0. If it is not, then usually

    something is wrong, please contact ArangoDB customer support in this

    case.

    '
  type: counter
  unit: number
- category: Transactions
  complexity: simple
  description: "Total number of transactions aborted. In the cluster, this metric
    will \nbe collected separately for transactions on coordinators and the\ntransaction
    counterparts on leaders and followers.\nThis metric was named `arangodb_transactions_aborted`
    in previous\nversions of ArangoDB.\n"
  exposedBy:
  - coordinator
  - dbserver
  - agent
  - single
  help: 'Number of transactions aborted.

    '
  introducedIn: '3.6'
  name: arangodb_transactions_aborted_total
  type: counter
  unit: number
- category: Transactions
  complexity: simple
  description: "Total number of transactions committed. In the cluster, this metric
    will \nbe collected separately for transactions on coordinators and the\ntransaction
    counterparts on leaders and followers.\nThis metric was named `arangodb_transactions_committed`
    in previous\nversions of ArangoDB.\n"
  exposedBy:
  - coordinator
  - dbserver
  - agent
  - single
  help: 'Number of transactions committed.

    '
  introducedIn: '3.6'
  name: arangodb_transactions_committed_total
  type: counter
  unit: number
- category: Transactions
  complexity: simple
  description: "Total number of expired transactions, i.e. transactions that have\nbeen
    begun but that were automatically garbage-collected due to \ninactivity within
    the transactions' time-to-live (TTL) period.\nIn the cluster, this metric will
    be collected separately for transactions \non coordinators and the transaction
    counterparts on leaders and followers.\nThis metric was named `arangodb_transactions_expired`
    in previous\nversions of ArangoDB.\n"
  exposedBy:
  - coordinator
  - dbserver
  - agent
  - single
  help: 'Total number of expired transactions.

    '
  introducedIn: '3.8'
  name: arangodb_transactions_expired_total
  type: counter
  unit: number
- category: Transactions
  complexity: simple
  description: "Total number of transactions started/begun. In the cluster, this metric
    will \nbe collected separately for transactions on coordinators and the\ntransaction
    counterparts on leaders and followers.\nThis metric was named `arangodb_transactions_started`
    in previous\nversions of ArangoDB.\n"
  exposedBy:
  - coordinator
  - dbserver
  - agent
  - single
  help: 'Number of transactions started.

    '
  introducedIn: '3.6'
  name: arangodb_transactions_started_total
  type: counter
  unit: number
- category: Statistics
  complexity: simple
  description: 'Number of V8 contexts currently alive.

    '
  exposedBy:
  - coordinator
  - dbserver
  - agent
  - single
  help: 'Number of V8 contexts currently alive

    '
  introducedIn: '3.6'
  name: arangodb_v8_context_alive
  type: gauge
  unit: number
- category: Statistics
  complexity: simple
  description: 'Number of V8 contexts currently busy.

    '
  exposedBy:
  - coordinator
  - dbserver
  - agent
  - single
  help: 'Number of V8 contexts currently busy

    '
  introducedIn: '3.6'
  name: arangodb_v8_context_busy
  type: gauge
  unit: number
- category: V8
  complexity: simple
  description: 'Total number of V8 contexts ever created.

    '
  exposedBy:
  - coordinator
  - single
  help: 'Total number of V8 contexts ever created.

    '
  introducedIn: '3.6'
  name: arangodb_v8_context_created_total
  type: counter
  unit: number
- category: V8
  complexity: medium
  description: 'Accumulated total time for creating V8 contexts.

    '
  exposedBy:
  - coordinator
  - single
  help: 'Accumulated total time for creating V8 contexts.

    '
  introducedIn: '3.8'
  name: arangodb_v8_context_creation_time_msec_total
  type: counter
  unit: ms
- category: V8
  complexity: medium
  description: 'Total number of V8 contexts ever destroyed.

    '
  exposedBy:
  - coordinator
  - single
  help: 'Total number of V8 contexts ever destroyed.

    '
  introducedIn: '3.6'
  name: arangodb_v8_context_destroyed_total
  type: counter
  unit: number
- category: Statistics
  complexity: simple
  description: 'Number of V8 contexts currently dirty.

    '
  exposedBy:
  - coordinator
  - dbserver
  - agent
  - single
  help: 'Number of V8 contexts currently dirty

    '
  introducedIn: '3.6'
  name: arangodb_v8_context_dirty
  type: gauge
  unit: number
- category: V8
  complexity: simple
  description: 'Total number of V8 context enter failures.

    '
  exposedBy:
  - coordinator
  - dbserver
  - agent
  help: 'Total number of V8 context enter failures.

    '
  introducedIn: '3.6'
  name: arangodb_v8_context_enter_failures_total
  type: counter
  unit: number
- category: V8
  complexity: simple
  description: 'Total number of V8 context enter events.

    '
  exposedBy:
  - coordinator
  - dbserver
  - agent
  help: 'Total number of V8 context enter events.

    '
  introducedIn: '3.6'
  name: arangodb_v8_context_entered_total
  type: counter
  unit: number
- category: V8
  complexity: simple
  description: 'Total number of V8 context exit events.

    '
  exposedBy:
  - coordinator
  - dbserver
  - agent
  help: 'Total number of V8 context exit events.

    '
  introducedIn: '3.6'
  name: arangodb_v8_context_exited_total
  type: counter
  unit: number
- category: Statistics
  complexity: simple
  description: 'Number of V8 contexts currently free.

    '
  exposedBy:
  - coordinator
  - dbserver
  - agent
  - single
  help: 'Number of V8 contexts currently free

    '
  introducedIn: '3.6'
  name: arangodb_v8_context_free
  type: gauge
  unit: number
- category: Statistics
  complexity: simple
  description: 'Maximum number of concurrent V8 contexts.

    '
  exposedBy:
  - coordinator
  - dbserver
  - agent
  - single
  help: 'Maximum number of concurrent V8 contexts

    '
  introducedIn: '3.6'
  name: arangodb_v8_context_max
  type: gauge
  unit: number
- category: Statistics
  complexity: simple
  description: 'Minimum number of concurrent V8 contexts.

    '
  exposedBy:
  - coordinator
  - dbserver
  - agent
  - single
  help: 'Minimum number of concurrent V8 contexts

    '
  introducedIn: '3.6'
  name: arangodb_v8_context_min
  type: gauge
  unit: number
- category: RocksDB
  complexity: advanced
  description: 'This metric exhibits the RocksDB metric "rocksdb-actual-delayed-write-rate".

    It shows the current actual delayed write rate. The value 0 means no delay.

    '
  exposedBy:
  - dbserver
  - agent
  - single
  help: 'RocksDB metric "rocksdb-actual-delayed-write-rate"

    '
  introducedIn: '3.6'
  name: rocksdb_actual_delayed_write_rate
  type: gauge
  unit: number
- category: RocksDB
  complexity: advanced
  description: 'This metric exhibits the RocksDB metric "background-errors". It shows

    the accumulated number of background errors.

    '
  exposedBy:
  - dbserver
  - agent
  - single
  help: 'RocksDB metric "background-errors"

    '
  introducedIn: '3.6'
  name: rocksdb_background_errors
  type: gauge
  unit: number
- category: RocksDB
  complexity: advanced
  description: 'This metric exhibits the RocksDB metric "rocksdb-base-level".

    It shows the number of the level to which L0 data will be

    compacted.

    '
  exposedBy:
  - dbserver
  - agent
  - single
  help: 'RocksDB metric "rocksdb-base-level"

    '
  introducedIn: '3.6'
  name: rocksdb_base_level
  type: gauge
  unit: number
- category: RocksDB
  complexity: advanced
  description: 'This metric exhibits the RocksDB metric "rocksdb-block-cache-capacity".

    It shows the block cache capacity in bytes. This can be configured with

    the `--rocksdb.block-cache-size` option, for details, see

    [the manual](https://www.arangodb.com/docs/stable/programs-arangod-options.html#rocksdb).

    '
  exposedBy:
  - dbserver
  - agent
  - single
  help: 'RocksDB metric "rocksdb-block-cache-capacity"

    '
  introducedIn: '3.6'
  name: rocksdb_block_cache_capacity
  type: gauge
  unit: bytes
- category: RocksDB
  complexity: advanced
  description: "This metric exhibits the RocksDB metric \"rocksdb-block-cache-pinned-usage\".\nIt
    shows the memory size for the RocksDB block cache for the entries \nwhich are
    pinned in bytes.\n"
  exposedBy:
  - dbserver
  - agent
  - single
  help: 'RocksDB metric "rocksdb-block-cache-pinned-usage"

    '
  introducedIn: '3.6'
  name: rocksdb_block_cache_pinned_usage
  type: gauge
  unit: bytes
- category: RocksDB
  complexity: advanced
  description: 'This metric exhibits the RocksDB metric "rocksdb-block-cache-usage".

    It shows the memory size for the entries residing in the block cache

    in bytes.

    '
  exposedBy:
  - dbserver
  - agent
  - single
  help: 'RocksDB metric "rocksdb-block-cache-usage"

    '
  introducedIn: '3.6'
  name: rocksdb_block_cache_usage
  type: gauge
  unit: bytes
- category: RocksDB
  complexity: advanced
  description: "This metric reflects the current global allocation for the ArangoDB\ncache
    which sits in front of RocksDB. For example, the edge cache\ncounts towards this
    allocation. All these caches together have a \nglobal limit which can be controlled
    with the `--cache.size` option.\nSee [the manual for details](https://www.arangodb.com/docs/stable/programs-arangod-options.html#cache).\n"
  exposedBy:
  - dbserver
  - agent
  - single
  help: 'Global current allocation of ArangoDB cache

    '
  introducedIn: '3.6'
  name: rocksdb_cache_allocated
  type: gauge
  unit: bytes
- category: RocksDB
  complexity: advanced
  description: 'This metric reflects the lifetime hit rate of the ArangoDB in-memory

    cache which is sitting in front of RocksDB. For example, the edge

    cache is a part of this. The value will be a ratio between 0 and 1.

    "Lifetime" means here that accounting is done from the most recent

    start of the `arangod` instance.

    If the hit rate is too low, you might have to little RAM available

    for the in-memory caches.

    '
  exposedBy:
  - dbserver
  - agent
  - single
  help: 'Lifetime hit rate of the ArangoDB cache in front of RocksDB

    '
  introducedIn: '3.6'
  name: rocksdb_cache_hit_rate_lifetime
  type: gauge
  unit: number
- category: RocksDB
  complexity: advanced
  description: 'This metric reflects the recent hit rate of the ArangoDB in-memory

    cache which is sitting in front of RocksDB. For example, the edge

    cache is a part of this. The value will be a ratio between 0 and 1.

    If the hit rate is too low, you might have to little RAM available

    for the in-memory caches.

    '
  exposedBy:
  - dbserver
  - agent
  - single
  help: 'Recent hit rate of the ArangoDB cache in front of RocksDB

    '
  introducedIn: '3.6'
  name: rocksdb_cache_hit_rate_recent
  type: gauge
  unit: ratio
- category: RocksDB
  complexity: advanced
  description: 'This metric reflects the current global allocation limit for the

    ArangoDB caches which sit in front of RocksDB. For example, the

    edge cache counts towards this allocation. This global limit can

    be controlled with the `--cache.size` option. See

    [the manual for details](https://www.arangodb.com/docs/stable/programs-arangod-options.html#cache).

    '
  exposedBy:
  - dbserver
  - agent
  - single
  help: 'Global allocation limit for the ArangoDB cache in front of RocksDB

    '
  introducedIn: '3.6'
  name: rocksdb_cache_limit
  type: gauge
  unit: bytes
- category: RocksDB
  complexity: advanced
  description: 'This metric exhibits the RocksDB metric "compaction-pending".

    It shows the number of column families for which at least one compaction

    is pending.

    '
  exposedBy:
  - dbserver
  - agent
  - single
  help: 'RocksDB metric "compaction-pending" - sum over column families

    '
  introducedIn: '3.6'
  name: rocksdb_compaction_pending
  type: gauge
  unit: number
- category: RocksDB
  complexity: advanced
  description: 'This metric exhibits the compression ratio of data at level 0 in RocksDB''s

    log structured merge tree. Here, compression

    ratio is defined as uncompressed data size / compressed file size.

    Returns "-1.0" if there are no open files at level 0.

    '
  exposedBy:
  - dbserver
  - agent
  - single
  help: 'RocksDB metric "rocksdb-compression-ratio-at-level0"

    '
  introducedIn: '3.6'
  name: rocksdb_compression_ratio_at_level0
  type: gauge
  unit: ratio
- category: RocksDB
  complexity: advanced
  description: 'This metric exhibits the compression ratio of data at level 1 in RocksDB''s

    log structured merge tree. Here, compression

    ratio is defined as uncompressed data size / compressed file size.

    Returns "-1.0" if there are no open files at level 1.

    '
  exposedBy:
  - dbserver
  - agent
  - single
  help: 'RocksDB metric "rocksdb-compression-ratio-at-level1"

    '
  introducedIn: '3.6'
  name: rocksdb_compression_ratio_at_level1
  type: gauge
  unit: ratio
- category: RocksDB
  complexity: advanced
  description: 'This metric exhibits the compression ratio of data at level 2 in RocksDB''s

    log structured merge tree. Here, compression

    ratio is defined as uncompressed data size / compressed file size.

    Returns "-1.0" if there are no open files at level 2.

    '
  exposedBy:
  - dbserver
  - agent
  - single
  help: 'RocksDB metric "rocksdb-compression-ratio-at-level2"

    '
  introducedIn: '3.6'
  name: rocksdb_compression_ratio_at_level2
  type: gauge
  unit: ratio
- category: RocksDB
  complexity: advanced
  description: 'This metric exhibits the compression ratio of data at level 3 in RocksDB''s

    log structured merge tree. Here, compression

    ratio is defined as uncompressed data size / compressed file size.

    Returns "-1.0" if there are no open files at level 3.

    '
  exposedBy:
  - dbserver
  - agent
  - single
  help: 'RocksDB metric "rocksdb-compression-ratio-at-level3"

    '
  introducedIn: '3.6'
  name: rocksdb_compression_ratio_at_level3
  type: gauge
  unit: ratio
- category: RocksDB
  complexity: advanced
  description: 'This metric exhibits the compression ratio of data at level 4 in RocksDB''s

    log structured merge tree. Here, compression

    ratio is defined as uncompressed data size / compressed file size.

    Returns "-1.0" if there are no open files at level 4.

    '
  exposedBy:
  - dbserver
  - agent
  - single
  help: 'RocksDB metric "rocksdb-compression-ratio-at-level4"

    '
  introducedIn: '3.6'
  name: rocksdb_compression_ratio_at_level4
  type: gauge
  unit: ratio
- category: RocksDB
  complexity: advanced
  description: 'This metric exhibits the compression ratio of data at level 5 in RocksDB''s

    log structured merge tree. Here, compression

    ratio is defined as uncompressed data size / compressed file size.

    Returns "-1.0" if there are no open files at level 5.

    '
  exposedBy:
  - dbserver
  - agent
  - single
  help: 'RocksDB metric "rocksdb-compression-ratio-at-level5"

    '
  introducedIn: '3.6'
  name: rocksdb_compression_ratio_at_level5
  type: gauge
  unit: ratio
- category: RocksDB
  complexity: advanced
  description: 'This metric exhibits the compression ratio of data at level 6 in RocksDB''s

    log structured merge tree. Here, compression

    ratio is defined as uncompressed data size / compressed file size.

    Returns "-1.0" if there are no open files at level 6.

    '
  exposedBy:
  - dbserver
  - agent
  - single
  help: 'RocksDB metric "rocksdb-compression-ratio-at-level6"

    '
  introducedIn: '3.6'
  name: rocksdb_compression_ratio_at_level6
  type: gauge
  unit: ratio
- category: RocksDB
  complexity: advanced
  description: 'This metric exhibits the RocksDB metric "rocksdb-cur-size-active-mem-table".

    It shows the approximate size of the active memtable in bytes, summed

    over all column families.

    '
  exposedBy:
  - dbserver
  - agent
  - single
  help: 'RocksDB metric "rocksdb-cur-size-active-mem-table" - sum over column families

    '
  introducedIn: '3.6'
  name: rocksdb_cur_size_active_mem_table
  type: gauge
  unit: bytes
- category: RocksDB
  complexity: advanced
  description: 'This metric exhibits the RocksDB metric "rocksdb-cur-size-all-mem-tables".

    It shows the approximate size of active and unflushed immutable memtables

    in bytes, summed over all column families.

    '
  exposedBy:
  - dbserver
  - agent
  - single
  help: 'RocksDB metric "rocksdb-cur-size-all-mem-tables" - sum over column families

    '
  introducedIn: '3.6'
  name: rocksdb_cur_size_all_mem_tables
  type: gauge
  unit: bytes
- category: RocksDB
  complexity: advanced
  description: "This metric exposes the current write rate limit of the ArangoDB\nRocksDB
    throttle. The throttle is limits the write rate to allow\nRocksDB's background
    threads to catch up with compactions and not\nfall behind too much, since this
    would in the end lead to nasty\nwrite stops in RocksDB and incur considerable
    delays. If 0 is\nshown, no throtteling happens, otherwise, you see the current\nwrite
    rate limit in bytes per second. See \n[the manual](https://www.arangodb.com/docs/stable/programs-arangod-options.html#rocksdb)
    for details.\n"
  exposedBy:
  - dbserver
  - agent
  - single
  help: 'Current rate of the RocksDB throttle in bytes per second

    '
  introducedIn: '3.6'
  name: rocksd_bengine_throttle_bps
  type: gauge
  unit: bytes per second
- category: RocksDB
  complexity: advanced
  description: 'This metric exhibits the RocksDB metric "rocksdb-estimate-live-data-size".

    It shows an estimate of the amount of live data in bytes, summed over

    all column families.

    '
  exposedBy:
  - dbserver
  - agent
  - single
  help: 'RocksDB metric "rocksdb-estimate-live-data-size" - sum over all column families

    '
  introducedIn: '3.6'
  name: rocksdb_estimate_live_data_size
  type: gauge
  unit: number
- category: RocksDB
  complexity: advanced
  description: 'This metric exhibits the RocksDB metric "rocksdb-estimate-num-keys".

    It shows the estimated number of total keys in the active and unflushed

    immutable memtables and storage, summed over all column families.

    '
  exposedBy:
  - dbserver
  - agent
  - single
  help: 'RocksDB metric "rocksdb-estimate-num-keys" - sum over column families

    '
  introducedIn: '3.6'
  name: rocksdb_estimate_num_keys
  type: gauge
  unit: number
- category: RocksDB
  complexity: advanced
  description: 'This metric exhibits the RocksDB metric

    "rocksdb-estimate-pending-compaction-bytes".

    It shows the estimated total number of bytes compaction needs to

    rewrite to get all levels down to under target size. Not valid for

    other compactions than level-based. This value is summed over all

    column families.

    '
  exposedBy:
  - dbserver
  - agent
  - single
  help: 'RocksDB metric "rocksdb-estimate-pending-compaction-bytes" - sum over all
    column families

    '
  introducedIn: '3.6'
  name: rocksdb_estimate_pending_compaction_bytes
  type: gauge
  unit: bytes
- category: RocksDB
  complexity: advanced
  description: 'This metric exhibits the RocksDB metric

    "rocksdb-estimate-table-readers-mem".

    It shows the estimated memory used for reading SST tables, excluding

    memory used in block cache (e.g. filter and index blocks), summed over

    all column families.

    '
  exposedBy:
  - dbserver
  - agent
  - single
  help: 'RocksDB metric "rocksdb-estimate-table-readers-mem" - sum over column families

    '
  introducedIn: '3.6'
  name: rocksdb_estimate_table_readers_mem
  type: gauge
  unit: bytes
- category: RocksDB
  complexity: advanced
  description: 'This metric shows the currently free disk space in bytes on the volume

    which is used by RocksDB. Since RocksDB does not like out of disk

    space scenarios, please make sure that there is enough free disk space

    available at all times!

    '
  exposedBy:
  - dbserver
  - agent
  - single
  help: 'Free disk space in bytes on volume used by RocksDB

    '
  introducedIn: '3.6'
  name: rocksdb_free_disk_space
  type: gauge
  unit: bytes
- category: RocksDB
  complexity: advanced
  description: 'This metric shows the currently free number of inodes on the disk
    volume

    used by RocksDB. Since RocksDB does not like out of disk space

    scenarios, please make sure that there is enough free inodes available

    at all times!

    '
  exposedBy:
  - dbserver
  - agent
  - single
  help: 'Number of free inodes on the volume used by RocksDB

    '
  introducedIn: '3.6'
  name: rocksdb_free_inodes
  type: gauge
  unit: number
- category: RocksDB
  complexity: advanced
  description: 'This metric exhibits the RocksDB metric "rocksdb-is-file-deletions-enabled".

    It shows 0 if deletion of obsolete files is enabled, and otherwise,

    it shows a non-zero number. Note that for ArangoDB, this is supposed

    to always return 1, since the deletion of obsolete WAL files is done

    from ArangoDB, externally to RocksDB.

    '
  exposedBy:
  - dbserver
  - agent
  - single
  help: 'RocksDB metric "rocksdb-is-file-deletions-enabled"

    '
  introducedIn: '3.6'
  name: rocksdb_is_file_deletions_enabled
  type: gauge
  unit: number
- category: RocksDB
  complexity: advanced
  description: 'This metric exhibits the RocksDB metric "rocksdb-is-write-stopped".

    It shows 1 if writing to RocksDB has been stopped, and otherwise 0.

    If 1 is shown, this usually means that there are too many uncompacted

    files and the RocksDB background threads have not managed to keep up

    with their compaction work. This situation should be avoided, since

    nasty delays in database operations are incurred. If in doubt,

    contact ArangoDB support.

    '
  exposedBy:
  - dbserver
  - agent
  - single
  help: 'RocksDB metric "rocksdb-is-write-stopped"

    '
  introducedIn: '3.6'
  name: rocksdb_is_write_stopped
  type: gauge
  unit: number
- category: RocksDB
  complexity: advanced
  description: 'This metric exhibits the RocksDB metric "rocksdb-live-sst-files-size".

    It shows the total size in bytes of all SST files belonging to the latest

    LSM tree, summed over all column families.

    '
  exposedBy:
  - dbserver
  - agent
  - single
  help: 'RocksDB metric "rocksdb-live-sst-files-size" - sum over all column families

    '
  introducedIn: '3.6'
  name: rocksdb_live_sst_files_size
  type: gauge
  unit: bytes
- category: RocksDB
  complexity: advanced
  description: 'This metric exhibits the RocksDB metric "mem-table-flush-pending".
    It

    shows the number of column families which which a memtable flush is

    pending.

    '
  exposedBy:
  - dbserver
  - agent
  - single
  help: 'RocksDB metric "mem_table_flush_pending", sum over column families

    '
  introducedIn: '3.6'
  name: rocksdb_mem_table_flush_pending
  type: gauge
  unit: number
- category: RocksDB
  complexity: advanced
  description: 'This metric exhibits the RocksDB metric "rocksdb-min-log-number-to-keep".

    It shows the minimum log number of the log files that should be kept.

    '
  exposedBy:
  - dbserver
  - agent
  - single
  help: 'RocksDB metric "rocksdb-min-log-number-to-keep"

    '
  introducedIn: '3.6'
  name: rocksdb_min_log_number_to_keep
  type: gauge
  unit: number
- category: RocksDB
  complexity: advanced
  description: 'This metric exhibits the RocksDB metric

    "rocksdb-num-deletes-active-mem-table".

    It shows the total number of delete entries in the active memtable,

    summed over all column families.

    '
  exposedBy:
  - dbserver
  - agent
  - single
  help: 'RocksDB metric "rocksdb-num-deletes-active-mem-table" - sum over column families

    '
  introducedIn: '3.6'
  name: rocksdb_num_deletes_active_mem_table
  type: gauge
  unit: number
- category: RocksDB
  complexity: advanced
  description: 'This metric exhibits the RocksDB metric

    "rocksdb-num-deletes-imm-mem-tables".

    It shows the total number of delete entries in the unflushed immutable

    memtables, summed over all column families.

    '
  exposedBy:
  - dbserver
  - agent
  - single
  help: 'RocksDB metric "rocksdb-num-deletes-imm-mem-tables" - sum over column families

    '
  introducedIn: '3.6'
  name: rocksdb_num_deletes_imm_mem_tables
  type: gauge
  unit: number
- category: RocksDB
  complexity: advanced
  description: "This metric exhibits the RocksDB metric \n\"rocksdb-num-entries-active-mem-table\".\nIt
    shows the total number of entries in the active memtable,\nsummed over all column
    families.\n"
  exposedBy:
  - dbserver
  - agent
  - single
  help: 'RocksDB metric "rocksdb-num-entries-active-mem-table" - sum over column families

    '
  introducedIn: '3.6'
  name: rocksdb_num_entries_active_mem_table
  type: gauge
  unit: number
- category: RocksDB
  complexity: advanced
  description: 'This metric exhibits the RocksDB metric

    "rocksdb-num-entries-imm-mem-tables".

    It shows the total number of entries in the unflushed immutable memtables,

    summed over all column families.

    '
  exposedBy:
  - dbserver
  - agent
  - single
  help: 'RocksDB metric "rocksdb-num-entries-imm-mem-tables" - sum over column families

    '
  introducedIn: '3.6'
  name: rocksdb_num_entries_imm_mem_tables
  type: gauge
  unit: number
- category: RocksDB
  complexity: advanced
  description: 'This metric reports the number of files at level 0 in the log structured

    merge tree of RocksDB.

    '
  exposedBy:
  - dbserver
  - agent
  - single
  help: 'RocksDB metric "num-files-at-level0"

    '
  introducedIn: '3.6'
  name: rocksdb_num_files_at_level0
  type: gauge
  unit: number
- category: RocksDB
  complexity: advanced
  description: 'This metric reports the number of files at level 1 in the log structured

    merge tree of RocksDB.

    '
  exposedBy:
  - dbserver
  - agent
  - single
  help: 'RocksDB metric "num-files-at-level1"

    '
  introducedIn: '3.6'
  name: rocksdb_num_files_at_level1
  type: gauge
  unit: number
- category: RocksDB
  complexity: advanced
  description: 'This metric reports the number of files at level 2 in the log structured

    merge tree of RocksDB.

    '
  exposedBy:
  - dbserver
  - agent
  - single
  help: 'RocksDB metric "num-files-at-level2"

    '
  introducedIn: '3.6'
  name: rocksdb_num_files_at_level2
  type: gauge
  unit: number
- category: RocksDB
  complexity: advanced
  description: 'This metric reports the number of files at level 3 in the log structured

    merge tree of RocksDB.

    '
  exposedBy:
  - dbserver
  - agent
  - single
  help: 'RocksDB metric "num-files-at-level3"

    '
  introducedIn: '3.6'
  name: rocksdb_num_files_at_level3
  type: gauge
  unit: number
- category: RocksDB
  complexity: advanced
  description: 'This metric reports the number of files at level 4 in the log structured

    merge tree of RocksDB.

    '
  exposedBy:
  - dbserver
  - agent
  - single
  help: 'RocksDB metric "num-files-at-level4"

    '
  introducedIn: '3.6'
  name: rocksdb_num_files_at_level4
  type: gauge
  unit: number
- category: RocksDB
  complexity: advanced
  description: 'This metric reports the number of files at level 5 in the log structured

    merge tree of RocksDB.

    '
  exposedBy:
  - dbserver
  - agent
  - single
  help: 'RocksDB metric "num-files-at-level5"

    '
  introducedIn: '3.6'
  name: rocksdb_num_files_at_level5
  type: gauge
  unit: number
- category: RocksDB
  complexity: advanced
  description: 'This metric reports the number of files at level 6 in the log structured

    merge tree of RocksDB.

    '
  exposedBy:
  - dbserver
  - agent
  - single
  help: 'RocksDB metric "num-files-at-level6"

    '
  introducedIn: '3.6'
  name: rocksdb_num_files_at_level6
  type: gauge
  unit: number
- category: RocksDB
  complexity: advanced
  description: "This metric exhibits the RocksDB metric \"num-immutable-mem-table\",
    \nwhich shows the number of immutable memtables that have not yet been\nflushed.
    This value is the sum over all column families.\n\nMem tables are sorted tables
    of key/value pairs which begin\nto be built up in memory. At some stage they are
    closed and become\nimmutable, and some time later they are flushed to disk.\n"
  exposedBy:
  - dbserver
  - agent
  - single
  help: 'RocksDB metric "num-immutable-mem-table" - sum over column families

    '
  introducedIn: '3.6'
  name: rocksdb_num_immutable_mem_table
  type: gauge
  unit: number
- category: RocksDB
  complexity: advanced
  description: "This metric exhibits the RocksDB metric \"num-immutable-mem-table-flushed\",
    \nwhich shows the number of immutable memtables that have already been\nflushed.
    This value is the sum over all column families.\n\nMem tables are sorted tables
    of key/value pairs which begin\nto be built up in memory. At some stage they are
    closed and become\nimmutable, and some time later they are flushed to disk.\n"
  exposedBy:
  - dbserver
  - agent
  - single
  help: 'RocksDB metric "num-immutable-mem-table-flushed" - sum over column families

    '
  introducedIn: '3.6'
  name: rocksdb_num_immutable_mem_table_flushed
  type: gauge
  unit: number
- category: RocksDB
  complexity: advanced
  description: 'This metric exhibits the RocksDB metric "rocksdb-num-live-versions".

    It shows the number of live versions. `Version` is an internal data

    structure. See `version_set.h` in the RocksDB source for details. More

    live versions often mean more SST files are held from being deleted,

    by iterators or unfinished compactions. This number is the number

    summed up over all column families.

    '
  exposedBy:
  - dbserver
  - agent
  - single
  help: 'RocksDB metric "rocksdb-num-live-versions"

    '
  introducedIn: '3.6'
  name: rocksdb_num_live_versions
  type: gauge
  unit: number
- category: RocksDB
  complexity: advanced
  description: 'This metric exhibits the RocksDB metric "rocksdb-num-running-compactions".

    It shows the number of currently running compactions.

    '
  exposedBy:
  - dbserver
  - agent
  - single
  help: 'RocksDB metric "rocksdb-num-running-compactions"

    '
  introducedIn: '3.6'
  name: rocksdb_num_running_compactions
  type: gauge
  unit: number
- category: RocksDB
  complexity: advanced
  description: 'This metric exhibits the RocksDB metric "rocksdb-num-running-flushes".

    It shows the number of currently running flushes.

    '
  exposedBy:
  - dbserver
  - agent
  - single
  help: 'RocksDB metric "rocksdb-num-running-flushes"

    '
  introducedIn: '3.6'
  name: rocksdb_num_running_flushes
  type: gauge
  unit: number
- category: RocksDB
  complexity: advanced
  description: 'This metric exhibits the RocksDB metric "rocksdb-num-snapshots".

    It shows the number of unreleased snapshots of the database.

    '
  exposedBy:
  - dbserver
  - agent
  - single
  help: 'RocksDB metric "rocksdb-num-snapshots"

    '
  introducedIn: '3.6'
  name: rocksdb_num_snapshots
  type: gauge
  unit: number
- category: RocksDB
  complexity: advanced
  description: 'This metric exhibits the RocksDB metric "rocksdb-oldest-snapshot-time".

    It shows a number representing the unix timestamp of the oldest

    unreleased snapshot.

    '
  exposedBy:
  - dbserver
  - agent
  - single
  help: 'RocksDB metric "rocksdb-oldest-snapshot-time"

    '
  introducedIn: '3.6'
  name: rocksdb_oldest_snapshot_time
  type: gauge
  unit: number
- category: RocksDB
  complexity: advanced
  description: 'This metric exhibits the RocksDB metric "rocksdb-size-all-mem-tables".

    It shows the approximate size of all active, unflushed immutable, and

    pinned immutable memtables in bytes, summed over all column families.

    '
  exposedBy:
  - dbserver
  - agent
  - single
  help: 'RocksDB metric "rocksdb-size-all-mem-tables" - sum over column families

    '
  introducedIn: '3.6'
  name: rocksdb_size_all_mem_tables
  type: gauge
  unit: bytes
- category: RocksDB
  complexity: advanced
  description: 'This metric shows the currently used disk space in bytes on the volume

    which is used by RocksDB. Since RocksDB does not like out of disk

    space scenarios, please make sure that there is enough free disk space

    available at all times!

    '
  exposedBy:
  - dbserver
  - agent
  - single
  help: 'Used disk space in bytes on volume used by RocksDB

    '
  introducedIn: '3.6'
  name: rocksdb_total_disk_space
  type: gauge
  unit: bytes
- category: RocksDB
  complexity: advanced
  description: 'This metric shows the currently used number of inodes on the disk
    volume

    used by RocksDB. Since RocksDB does not like out of disk space

    scenarios, please make sure that there is enough free inodes available

    at all times!

    '
  exposedBy:
  - dbserver
  - agent
  - single
  help: 'Number of used inodes on the volume used by RocksDB

    '
  introducedIn: '3.6'
  name: rocksdb_total_inodes
  type: gauge
  unit: number
- category: RocksDB
  complexity: advanced
  description: 'This metric exhibits the RocksDB metric "rocksdb-total-sst-files-size".

    It shows the total size in bytes of all SST files, summed over all

    column families.

    '
  exposedBy:
  - dbserver
  - agent
  - single
  help: 'RocksDB metric "rocksdb-total-sst-files-size" - sum over all column families

    '
  introducedIn: '3.6'
  name: rocksdb_total_sst_files_size
  type: gauge
  unit: bytes<|MERGE_RESOLUTION|>--- conflicted
+++ resolved
@@ -2586,11 +2586,7 @@
   help: 'Total number of jobs dequeued.
 
     '
-<<<<<<< HEAD
-  introducedIn: '3.6'
-=======
-  introducedIn: '3.8'
->>>>>>> 4e59a7fb
+  introducedIn: '3.6'
   name: arangodb_scheduler_jobs_dequeued_total
   type: counter
   unit: number
@@ -2613,11 +2609,7 @@
   help: 'Total number of queue jobs done.
 
     '
-<<<<<<< HEAD
-  introducedIn: '3.6'
-=======
-  introducedIn: '3.8'
->>>>>>> 4e59a7fb
+  introducedIn: '3.6'
   name: arangodb_scheduler_jobs_done_total
   type: gauge
   unit: number
@@ -2640,11 +2632,7 @@
   help: 'Total number of jobs submitted to the scheduler.
 
     '
-<<<<<<< HEAD
-  introducedIn: '3.6'
-=======
-  introducedIn: '3.8'
->>>>>>> 4e59a7fb
+  introducedIn: '3.6'
   name: arangodb_scheduler_jobs_submitted_total
   type: gauge
   unit: number
