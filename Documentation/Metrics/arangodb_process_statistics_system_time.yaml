name: arangodb_process_statistics_system_time
<<<<<<< HEAD
help:
  Process system time
=======
introducedIn: "3.6"
help: |
  Process system time.
>>>>>>> 7aee159b
unit: s
type: gauge
category: Statistics
complexity: simple
exposedBy:
  - coordinator
  - dbserver
  - agent
  - single
description:
  Amount of time that this process has been scheduled in kernel mode,
  measured in seconds.
threshold:
  This metric can vary significantly dependent on the workload. If the rate is
  consistently very high, it could be an indication of some problem.
troubleshooting:
  There are many possible reasons for this, and specific advise cannot be given
  here. Examples can be costly or inefficient queries being executed, or just
  that the machine's performance is not sufficient for the tasks.<|MERGE_RESOLUTION|>--- conflicted
+++ resolved
@@ -1,12 +1,7 @@
 name: arangodb_process_statistics_system_time
-<<<<<<< HEAD
+introducedIn: "3.6"
 help:
   Process system time
-=======
-introducedIn: "3.6"
-help: |
-  Process system time.
->>>>>>> 7aee159b
 unit: s
 type: gauge
 category: Statistics
