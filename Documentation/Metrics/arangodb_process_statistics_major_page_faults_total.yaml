name: arangodb_process_statistics_major_page_faults_total
<<<<<<< HEAD
help:
  Number of major page faults
=======
introducedIn: "3.6"
help: |
  Number of major page faults.
>>>>>>> 7aee159b
unit: number
type: counter
category: Statistics
complexity: simple
exposedBy:
  - coordinator
  - dbserver
  - agent
  - single
description:
  On Windows, this figure contains the total number of page faults.
  On other system, this figure contains the number of major faults the
  process has made which have required loading a memory page from disk.
troubleshooting:
  If the rate of this is high, i.e. it increases fast, it could be an indication
  that the memory usage is too high, or the memory is too low, or paging is done
  too aggressively (for Linux, this see sysctl and vm.swappiness).<|MERGE_RESOLUTION|>--- conflicted
+++ resolved
@@ -1,12 +1,7 @@
 name: arangodb_process_statistics_major_page_faults_total
-<<<<<<< HEAD
+introducedIn: "3.6"
 help:
   Number of major page faults
-=======
-introducedIn: "3.6"
-help: |
-  Number of major page faults.
->>>>>>> 7aee159b
 unit: number
 type: counter
 category: Statistics
