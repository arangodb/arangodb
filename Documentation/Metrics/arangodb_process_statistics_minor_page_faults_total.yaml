name: arangodb_process_statistics_minor_page_faults_total
<<<<<<< HEAD
help:
  Number of minor page faults
=======
introducedIn: "3.6"
help: |
  Number of minor faults the process.
>>>>>>> 7aee159b
unit: number
type: gauge
category: Statistics
complexity: simple
exposedBy:
  - coordinator
  - dbserver
  - agent
  - single
description:
  The number of minor faults the process has made which have not required
  loading a memory page from disk. This figure is not reported on Windows.<|MERGE_RESOLUTION|>--- conflicted
+++ resolved
@@ -1,12 +1,7 @@
 name: arangodb_process_statistics_minor_page_faults_total
-<<<<<<< HEAD
+introducedIn: "3.6"
 help:
   Number of minor page faults
-=======
-introducedIn: "3.6"
-help: |
-  Number of minor faults the process.
->>>>>>> 7aee159b
 unit: number
 type: gauge
 category: Statistics
