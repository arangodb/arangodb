
@startDocuBlock JSF_get_api_replication_dump
@brief returns the whole content of one collection

@RESTHEADER{GET /_api/replication/dump, Return data of a collection}

@RESTQUERYPARAMETERS

@RESTQUERYPARAM{collection,string,required}
The name or id of the collection to dump.

@RESTQUERYPARAM{batchId,string,required}
rocksdb only - The id of the snapshot to use

@RESTQUERYPARAM{from,number,optional}
mmfiles only - Lower bound tick value for results.

@RESTQUERYPARAM{to,number,optional}
mmfiles only - Upper bound tick value for results.

@RESTQUERYPARAM{chunkSize,number,optional}
mmfiles only - Approximate maximum size of the returned result.

@RESTQUERYPARAM{includeSystem,boolean,optional}
mmfiles only - Include system collections in the result. The default value is *true*.

<<<<<<< HEAD
=======
@RESTQUERYPARAM{failOnUnknown,boolean,optional}
mmfiles only - Produce an error when dumped edges refer to now-unknown collections.

>>>>>>> 92f18b4d
@RESTQUERYPARAM{ticks,boolean,optional}
mmfiles only - Whether or not to include tick values in the dump. The default value is *true*.

@RESTQUERYPARAM{flush,boolean,optional}
mmfiles only - Whether or not to flush the WAL before dumping. The default value is *true*.

@RESTDESCRIPTION
Returns the data from the collection for the requested range.

When the *from* query parameter is not used, collection events are returned from
the beginning. When the *from* parameter is used, the result will only contain
collection entries which have higher tick values than the specified *from* value
(note: the log entry with a tick value equal to *from* will be excluded).

The *to* query parameter can be used to optionally restrict the upper bound of
the result to a certain tick value. If used, the result will only contain
collection entries with tick values up to (including) *to*.

The *chunkSize* query parameter can be used to control the size of the result.
It must be specified in bytes. The *chunkSize* value will only be honored
approximately. Otherwise a too low *chunkSize* value could cause the server
to not be able to put just one entry into the result and return it.
Therefore, the *chunkSize* value will only be consulted after an entry has
been written into the result. If the result size is then bigger than
*chunkSize*, the server will respond with as many entries as there are
in the response already. If the result size is still smaller than *chunkSize*,
the server will try to return more data if there's more data left to return.

If *chunkSize* is not specified, some server-side default value will be used.

The *Content-Type* of the result is *application/x-arango-dump*. This is an
easy-to-process format, with all entries going onto separate lines in the
response body.

Each line itself is a JSON object, with at least the following attributes:

- *tick*: the operation's tick attribute

- *key*: the key of the document/edge or the key used in the deletion operation

- *rev*: the revision id of the document/edge or the deletion operation

- *data*: the actual document/edge data for types 2300 and 2301. The full
  document/edge data will be returned even for updates.

- *type*: the type of entry. Possible values for *type* are:

  - 2300: document insertion/update

  - 2301: edge insertion/update

  - 2302: document/edge deletion

**Note**: there will be no distinction between inserts and updates when calling this method.

@RESTRETURNCODES

@RESTRETURNCODE{200}
is returned if the request was executed successfully and data was returned. The header
`x-arango-replication-lastincluded` is set to the tick of the last document returned.

@RESTRETURNCODE{204}
is returned if the request was executed successfully, but there was no content available.
The header `x-arango-replication-lastincluded` is `0` in this case.

@RESTRETURNCODE{400}
is returned if either the *from* or *to* values are invalid.

@RESTRETURNCODE{404}
is returned when the collection could not be found.

@RESTRETURNCODE{405}
is returned when an invalid HTTP method is used.

@RESTRETURNCODE{500}
is returned if an error occurred while assembling the response.

@EXAMPLES

Empty collection:

@EXAMPLE_ARANGOSH_RUN{RestReplicationDumpEmpty}
    db._drop("testCollection");
    var c = db._create("testCollection");
    var url = "/_api/replication/dump?collection=" + c.name();
    var response = logCurlRequest('GET', url);

    assert(response.code === 204);
    logRawResponse(response);

    c.drop();
@END_EXAMPLE_ARANGOSH_RUN

Non-empty collection:

@EXAMPLE_ARANGOSH_RUN{RestReplicationDump}
    db._drop("testCollection");
    var c = db._create("testCollection");
    c.save({ "test" : true, "a" : "abc", "_key" : "abcdef" });
    c.save({ "b" : 1, "c" : false, "_key" : "123456" });
    c.update("123456", { "d" : "additional value" });
    c.save({ "_key": "foobar" });
    c.remove("foobar");
    c.remove("abcdef");

    var url = "/_api/replication/dump?collection=" + c.name();
    var response = logCurlRequest('GET', url);

    assert(response.code === 200);
    logRawResponse(response);

    c.drop();
@END_EXAMPLE_ARANGOSH_RUN
@endDocuBlock
<|MERGE_RESOLUTION|>--- conflicted
+++ resolved
@@ -24,12 +24,6 @@
 @RESTQUERYPARAM{includeSystem,boolean,optional}
 mmfiles only - Include system collections in the result. The default value is *true*.
 
-<<<<<<< HEAD
-=======
-@RESTQUERYPARAM{failOnUnknown,boolean,optional}
-mmfiles only - Produce an error when dumped edges refer to now-unknown collections.
-
->>>>>>> 92f18b4d
 @RESTQUERYPARAM{ticks,boolean,optional}
 mmfiles only - Whether or not to include tick values in the dump. The default value is *true*.
 
