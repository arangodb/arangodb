@startDocuBlock general_graph_edge_create_http_examples
@brief Creates an edge in an existing graph

@RESTHEADER{POST /_api/gharial/{graph}/edge/{collection}, Create an edge}

@RESTDESCRIPTION
Creates a new edge in the collection.
Within the body the edge has to contain a *_from* and *_to* value referencing to valid vertices in the graph.
Furthermore the edge has to be valid in the definition of the used edge collection.

@RESTURLPARAMETERS

@RESTURLPARAM{graph,string,required}
The name of the graph.

@RESTURLPARAM{collection,string,required}
The name of the edge collection the edge belongs to.

@RESTQUERYPARAMETERS

@RESTQUERYPARAM{waitForSync,boolean,optional}
Define if the request should wait until synced to disk.

@RESTQUERYPARAM{returnNew,boolean,optional}
Define if the response should contain the complete
new version of the document.

@RESTBODYPARAM{_from,string,required,}
The source vertex of this edge. Has to be valid within
the used edge definition.

@RESTBODYPARAM{_to,string,required,}
The target vertex of this edge. Has to be valid within
the used edge definition.

@RESTRETURNCODES

@RESTRETURNCODE{201}
Returned if the edge could be created and waitForSync is true.

@RESTREPLYBODY{error,boolean,required,}
Flag if there was an error (true) or not (false).
It is false in this response.

@RESTREPLYBODY{code,integer,required,}
The response code.

@RESTREPLYBODY{edge,object,required,edge_representation}
The internal attributes for the edge.

@RESTREPLYBODY{new,object,optional,edge_representation}
The complete newly written edge document.
Includes all written attributes in the request body
and all internal attributes generated by ArangoDB.
Will only be present if returnNew is true.

@RESTRETURNCODE{202}
Returned if the request was successful but waitForSync is false.

@RESTREPLYBODY{error,boolean,required,}
Flag if there was an error (true) or not (false).
It is false in this response.

@RESTREPLYBODY{code,integer,required,}
The response code.

@RESTREPLYBODY{edge,object,required,edge_representation}
The internal attributes for the edge.

@RESTREPLYBODY{new,object,optional,edge_representation}
The complete newly written edge document.
Includes all written attributes in the request body
and all internal attributes generated by ArangoDB.
Will only be present if returnNew is true.

@RESTRETURNCODE{400}
Returned if the input document is invalid.
This can for instance be the case if the `_from` or `_to` attribute is missing
<<<<<<< HEAD
or malformed, or if the referenced vertex collection does not exist.
=======
or malformed, or if the referenced vertex collection is not part of the graph.
>>>>>>> 484d833e

@RESTREPLYBODY{error,boolean,required,}
Flag if there was an error (true) or not (false).
It is true in this response.

@RESTREPLYBODY{code,integer,required,}
The response code.

@RESTREPLYBODY{errorNum,integer,required,}
ArangoDB error number for the error that occurred.

@RESTREPLYBODY{errorMessage,string,required,}
A message created for this error.

@RESTRETURNCODE{403}
Returned if your user has insufficient rights.
In order to insert edges into the graph  you at least need to have the following privileges:<br>
  1. `Read Only` access on the Database.
  2. `Write` access on the given collection.

@RESTREPLYBODY{error,boolean,required,}
Flag if there was an error (true) or not (false).
It is true in this response.

@RESTREPLYBODY{code,integer,required,}
The response code.

@RESTREPLYBODY{errorNum,integer,required,}
ArangoDB error number for the error that occurred.

@RESTREPLYBODY{errorMessage,string,required,}
A message created for this error.

@RESTRETURNCODE{404}
Returned in any of the following cases:
* no graph with this name could be found.
* the edge collection is not part of the graph.
<<<<<<< HEAD
=======
* the vertex collection is part of the graph, but does not exist.
>>>>>>> 484d833e
* `_from` or `_to` vertex does not exist.

@RESTREPLYBODY{error,boolean,required,}
Flag if there was an error (true) or not (false).
It is true in this response.

@RESTREPLYBODY{code,integer,required,}
The response code.

@RESTREPLYBODY{errorNum,integer,required,}
ArangoDB error number for the error that occurred.

@RESTREPLYBODY{errorMessage,string,required,}
A message created for this error.

@EXAMPLES

@EXAMPLE_ARANGOSH_RUN{HttpGharialAddEdge}
  var examples = require("@arangodb/graph-examples/example-graph.js");
~ examples.dropGraph("social");
~ require("internal").db._drop("relation");
~ require("internal").db._drop("female");
~ require("internal").db._drop("male");
  examples.loadGraph("social");
  var url = "/_api/gharial/social/edge/relation";
  body = {
    type: "friend",
    _from: "female/alice",
    _to: "female/diana"
  };
  var response = logCurlRequest('POST', url, body);

  assert(response.code === 202);

  logJsonResponse(response);
  examples.dropGraph("social");
@END_EXAMPLE_ARANGOSH_RUN
@endDocuBlock<|MERGE_RESOLUTION|>--- conflicted
+++ resolved
@@ -76,11 +76,7 @@
 @RESTRETURNCODE{400}
 Returned if the input document is invalid.
 This can for instance be the case if the `_from` or `_to` attribute is missing
-<<<<<<< HEAD
-or malformed, or if the referenced vertex collection does not exist.
-=======
 or malformed, or if the referenced vertex collection is not part of the graph.
->>>>>>> 484d833e
 
 @RESTREPLYBODY{error,boolean,required,}
 Flag if there was an error (true) or not (false).
@@ -118,10 +114,7 @@
 Returned in any of the following cases:
 * no graph with this name could be found.
 * the edge collection is not part of the graph.
-<<<<<<< HEAD
-=======
 * the vertex collection is part of the graph, but does not exist.
->>>>>>> 484d833e
 * `_from` or `_to` vertex does not exist.
 
 @RESTREPLYBODY{error,boolean,required,}
