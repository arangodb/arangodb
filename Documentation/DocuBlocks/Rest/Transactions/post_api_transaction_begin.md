
@startDocuBlock post_api_transaction_begin
@brief begin a server-side transaction

@RESTHEADER{POST /_api/transaction/begin, Begin transaction, executeBegin}

@RESTBODYPARAM{collections,string,required,string}
*collections* must be a JSON object that can have one or all sub-attributes
*read*, *write* or *exclusive*, each being an array of collection names or a
single collection name as string. Collections that will be written to in the
transaction must be declared with the *write* or *exclusive* attribute or it
will fail, whereas non-declared collections from which is solely read will be
<<<<<<< HEAD
added lazily. The optional sub-attribute *allowImplicit* can be set to *false*
to let transactions fail in case of undeclared collections for reading.
Collections for reading should be fully declared if possible, to avoid
deadlocks.
=======
added lazily. See [locking and isolation](../../Manual/Transactions/LockingAndIsolation.html)
for more information.
>>>>>>> 30053803

@RESTBODYPARAM{waitForSync,boolean,optional,}
an optional boolean flag that, if set, will force the
transaction to write all data to disk before returning.

@RESTBODYPARAM{allowImplicit,boolean,optional,}
Allow reading from undeclared collections. 

@RESTBODYPARAM{lockTimeout,integer,optional,int64}
an optional numeric value that can be used to set a
timeout for waiting on collection locks. If not specified, a default
value will be used. Setting *lockTimeout* to *0* will make ArangoDB
not time out waiting for a lock.

@RESTBODYPARAM{maxTransactionSize,integer,optional,int64}
Transaction size limit in bytes. Honored by the RocksDB storage engine only.

@RESTDESCRIPTION
The transaction description must be passed in the body of the POST request.
If the transaction can be started on the server, *HTTP 201* will be returned.

For successfully started transactions, the returned JSON object has the
following properties:

- *error*: boolean flag to indicate if an error occurred (*false*
  in this case)

- *code*: the HTTP status code

- *result*: result containing
    - *id*: the identifier of the transaction
    - *status*: containing the string 'running'

If the transaction specification is either missing or malformed, the server
will respond with *HTTP 400* or *HTTP 404*.

The body of the response will then contain a JSON object with additional error
details. The object has the following attributes:

- *error*: boolean flag to indicate that an error occurred (*true* in this case)

- *code*: the HTTP status code

- *errorNum*: the server error number

- *errorMessage*: a descriptive error message

@RESTRETURNCODES

@RESTRETURNCODE{201}
If the transaction is running on the server,
*HTTP 201* will be returned.

@RESTRETURNCODE{400}
If the transaction specification is either missing or malformed, the server
will respond with *HTTP 400*.

@RESTRETURNCODE{404}
If the transaction specification contains an unknown collection, the server
will respond with *HTTP 404*.

@EXAMPLES

Executing a transaction on a single collection

@EXAMPLE_ARANGOSH_RUN{RestTransactionBeginSingle}
    const cn = "products";
    db._drop(cn);
    db._create(cn);
    let url = "/_api/transaction/begin";
    let body = {
      collections: {
        write : cn
      },
    };

    let response = logCurlRequest('POST', url, body);
    assert(response.code === 201);
    logJsonResponse(response);

    url = "/_api/transaction/" + JSON.parse(response.body).result.id;
    db._connection.DELETE(url);
    db._drop(cn);
@END_EXAMPLE_ARANGOSH_RUN

Referring to a non-existing collection

@EXAMPLE_ARANGOSH_RUN{RestTransactionBeginNonExisting}
    const cn = "products";
    db._drop(cn);
    let url = "/_api/transaction/begin";
    let body = {
      collections: {
        read : "products"
      }
    };

    var response = logCurlRequest('POST', url, body);
    assert(response.code === 404);

    logJsonResponse(response);
@END_EXAMPLE_ARANGOSH_RUN
@endDocuBlock<|MERGE_RESOLUTION|>--- conflicted
+++ resolved
@@ -10,15 +10,7 @@
 single collection name as string. Collections that will be written to in the
 transaction must be declared with the *write* or *exclusive* attribute or it
 will fail, whereas non-declared collections from which is solely read will be
-<<<<<<< HEAD
-added lazily. The optional sub-attribute *allowImplicit* can be set to *false*
-to let transactions fail in case of undeclared collections for reading.
-Collections for reading should be fully declared if possible, to avoid
-deadlocks.
-=======
-added lazily. See [locking and isolation](../../Manual/Transactions/LockingAndIsolation.html)
-for more information.
->>>>>>> 30053803
+added lazily.
 
 @RESTBODYPARAM{waitForSync,boolean,optional,}
 an optional boolean flag that, if set, will force the
