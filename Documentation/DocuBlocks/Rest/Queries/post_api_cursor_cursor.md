--- conflicted
+++ resolved
@@ -9,29 +9,7 @@
 The name of the cursor
 
 @RESTDESCRIPTION
-<<<<<<< HEAD
 If the cursor is still alive, returns an object with the next query result batch.
-=======
-If the cursor is still alive, returns an object with the following
-attributes:
-
-- `id`: a `cursor-identifier`
-- `result`: a list of documents for the current batch
-- `hasMore`: `false` if this was the last batch
-- `count`: if present the total number of elements
-- `code`: an HTTP status code
-- `error`: a boolean flag to indicate whether an error occurred
-- `errorNum`: a server error number (if `error` is `true`)
-- `errorMessage`: a descriptive error message (if `error` is `true`)
-- `extra`: an object with additional information about the query result, with
-  the nested objects `stats` and `warnings`. Only delivered as part of the last
-  batch in case of a cursor with the `stream` option enabled.
-
-Note that even if `hasMore` returns `true`, the next call might
-still return no documents. If, however, `hasMore` is `false`, then
-the cursor is exhausted.  Once the `hasMore` attribute has a value of
-`false`, the client can stop.
->>>>>>> 38bd3e34
 
 If the cursor is not fully consumed, the time-to-live for the cursor
 is renewed by this API call.
