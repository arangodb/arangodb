CXX_STANDARD "17"
STARTER_REV "0.14.15"
<<<<<<< HEAD
SYNCER_REV "0.7.5"
GCC_LINUX "9.2.0"
=======
SYNCER_REV "0.7.6"
GCC_LINUX "9.3.0"
>>>>>>> 9695b4e2
MSVC_WINDOWS "2019"
MACOS_MIN "10.14"
OPENSSL_LINUX   "1.1.1g"
OPENSSL_MACOS   "1.1.1g"
OPENSSL_WINDOWS "1.1.1g"
USE_RCLONE "true"<|MERGE_RESOLUTION|>--- conflicted
+++ resolved
@@ -1,12 +1,7 @@
 CXX_STANDARD "17"
 STARTER_REV "0.14.15"
-<<<<<<< HEAD
-SYNCER_REV "0.7.5"
+SYNCER_REV "0.7.6"
 GCC_LINUX "9.2.0"
-=======
-SYNCER_REV "0.7.6"
-GCC_LINUX "9.3.0"
->>>>>>> 9695b4e2
 MSVC_WINDOWS "2019"
 MACOS_MIN "10.14"
 OPENSSL_LINUX   "1.1.1g"
