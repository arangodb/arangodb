[log]
line-number = false
force-direct = false
level = info
level = replication2=debug
level = rep-state=debug
level = replication=warn
role = true
log.time-format = utc-datestring-micros

[database]
<<<<<<< HEAD
extended-names-databases = true
default-replication-version = 2
=======
extended-names = true
>>>>>>> 53c9b47e

[foxx]
allow-install-from-remote = true

[javascript]
allow-admin-execute = true
startup-directory = @TOP_DIR@/js
module-directory = @TOP_DIR@/enterprise/js

[rocksdb]
block-cache-jemalloc-allocator = true

[server]
allow-use-database = true
authentication = false
telemetrics-api = false

[ssl]
keyfile = @TOP_DIR@/UnitTests/server.pem
<|MERGE_RESOLUTION|>--- conflicted
+++ resolved
@@ -9,12 +9,8 @@
 log.time-format = utc-datestring-micros
 
 [database]
-<<<<<<< HEAD
-extended-names-databases = true
 default-replication-version = 2
-=======
 extended-names = true
->>>>>>> 53c9b47e
 
 [foxx]
 allow-install-from-remote = true
