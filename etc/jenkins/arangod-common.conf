--- conflicted
+++ resolved
@@ -4,12 +4,8 @@
 level = info
 level = replication=warn
 level = development=debug
-<<<<<<< HEAD
-level = agencycomm=debug
-=======
 level = requests=trace
 level = agency=trace
->>>>>>> 49d2313c
 
 [database]
 force-sync-properties = false
