--- conflicted
+++ resolved
@@ -10,18 +10,12 @@
    reliably drop the old leader as a follower from the Plan in the end.
    See https://github.com/arangodb/release-3.4/issues/125
 
-<<<<<<< HEAD
+ - `./tests/js/client/resilience/foxxmaster-grey.js` there is a bug in the
+   test code. Alan is looking into it.
+
  - `./tests/js/server/resilience/moving-shards-cluster.js` and
    `./tests/js/server/resilience/repair-distribute-shards-like-spec.js`
    are both affected by the issue mentioned above, arangodb/release-3.4#125.
    The failure only occurs in practice when there's data moved around, which is
    why these tests only fail since they're run with data as well, see
-   PR arangodb/arangodb#7193.
-
- - `./tests/js/server/recovery/nosync-rangedelete-truncate-multi-rocksdb-grey.js`
-   this suffers from multiple bugs in the recovery and regularly renders
-   this test red. Simon is working on it:
-=======
- - `./tests/js/client/resilience/foxxmaster-grey.js` there is a bug in the
-   test code. Alan is looking into it.
->>>>>>> 9658300f
+   PR arangodb/arangodb#7193.