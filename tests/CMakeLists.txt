--- conflicted
+++ resolved
@@ -312,11 +312,8 @@
   arango_tests_basics
   arango_tests_replication2
   arango_tests_graph
-<<<<<<< HEAD
   arango_tests_iresearch
-=======
   arango_tests_futures
->>>>>>> 29903790
   arango_agency
   arango_cluster_engine
   arango_rocksdb
