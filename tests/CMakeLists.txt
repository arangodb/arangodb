--- conflicted
+++ resolved
@@ -139,11 +139,6 @@
   HotBackup/HotBackupCoordinatorTest.cpp
   IResearch/common.cpp
   IResearch/AgencyMock.cpp
-<<<<<<< HEAD
-        IResearch/ClusterCommMock.cpp IResearch/ClusterCommMock.h
-=======
-  IResearch/AgencyCommManagerMock.cpp
->>>>>>> 1722a3ed
   IResearch/Containers-test.cpp
   IResearch/ExpressionContextMock.cpp
   IResearch/ExpressionFilter-test.cpp
