foreach (LINK_DIR ${V8_LINK_DIRECTORIES})
  link_directories("${LINK_DIR}")
endforeach()

################################################################################
## IResearch
################################################################################

if (USE_IRESEARCH)
  set(IRESEARCH_TESTS_SOURCES
    IResearch/common.cpp
#    IResearch/AttributeScorer-test.cpp
    IResearch/Containers-test.cpp
    IResearch/IResearchAnalyzerFeature-test.cpp
    IResearch/IResearchFeature-test.cpp
    IResearch/IResearchOrder-test.cpp
    IResearch/IResearchView-test.cpp
    IResearch/IResearchViewMeta-test.cpp
    IResearch/IResearchDocument-test.cpp
    IResearch/IResearchFilter-test.cpp
    IResearch/IResearchFilterFunction-test.cpp
    IResearch/IResearchFilterBoolean-test.cpp
    IResearch/IResearchFilterCompare-test.cpp
    IResearch/IResearchFilterIn-test.cpp
    IResearch/IResearchIndex-test.cpp
    IResearch/IResearchLink-test.cpp
    IResearch/IResearchLinkMeta-test.cpp
    IResearch/IResearchQuery-test.cpp
    IResearch/IResearchQueryAnd-test.cpp
    IResearch/IResearchQueryBooleanTerm-test.cpp
    IResearch/IResearchQueryComplexBoolean-test.cpp
    IResearch/IResearchQueryExists-test.cpp
    IResearch/IResearchQueryIn-test.cpp
    IResearch/IResearchQueryNullTerm-test.cpp
    IResearch/IResearchQueryNumericTerm-test.cpp
    IResearch/IResearchQueryOr-test.cpp
    IResearch/IResearchQueryPhrase-test.cpp
    IResearch/IResearchQuerySelectAll-test.cpp
    IResearch/IResearchQueryStartsWith-test.cpp
    IResearch/IResearchQueryStringTerm-test.cpp
    IResearch/IResearchQueryTokens-test.cpp
    IResearch/IResearchQueryValue-test.cpp
    IResearch/IResearchQueryJoin-test.cpp
    IResearch/IResearchQueryAggregate-test.cpp
    IResearch/IResearchQueryTraversal-test.cpp
    IResearch/ExpressionFilter-test.cpp
    IResearch/ExecutionBlockMock.cpp
    IResearch/ExpressionContextMock.cpp
    IResearch/VelocyPackHelper-test.cpp
    IResearch/ExecutionBlockMock-test.cpp
    Utils/CollectionNameResolver-test.cpp
    VocBase/LogicalDataSource-test.cpp
    VocBase/vocbase-test.cpp
  )
endif ()

add_executable(
  arangodbtests
  ${CMAKE_SOURCE_DIR}/arangod/RestServer/FlushFeature.cpp
  Agency/AddFollowerTest.cpp
  Agency/CleanOutServerTest.cpp
  Agency/FailedFollowerTest.cpp
  Agency/FailedLeaderTest.cpp
  Agency/FailedServerTest.cpp
  Agency/MoveShardTest.cpp
  Agency/RemoveFollowerTest.cpp
  Agency/StoreTest.cpp
  Agency/SupervisionTest.cpp
<<<<<<< HEAD
  Aql/DateFunctions.cpp
=======
  Aql/EngineInfoContainerCoordinatorTest.cpp
  Aql/RestAqlHandlerTest.cpp
>>>>>>> f9c2d7a0
  Auth/UserManagerTest.cpp
  Basics/icu-helper.cpp
  Basics/ApplicationServerTest.cpp
  Basics/AttributeNameParserTest.cpp
  Basics/associative-multi-pointer-test.cpp
  Basics/associative-multi-pointer-nohashcache-test.cpp
  Basics/datetime.cpp
  Basics/conversions-test.cpp
  Basics/csv-test.cpp
  Basics/files-test.cpp
  Basics/fpconv-test.cpp
  Basics/json-test.cpp
  Basics/hashes-test.cpp
  Basics/skiplist-test.cpp
  Basics/priorityqueue-test.cpp
  Basics/string-buffer-test.cpp
  Basics/string-utf8-normalize-test.cpp
  Basics/string-utf8-test.cpp
  Basics/string-test.cpp
  Basics/vector-test.cpp
  Basics/structure-size-test.cpp
  Basics/EndpointTest.cpp
  Basics/LoggerTest.cpp
  Basics/StringBufferTest.cpp
  Basics/StringUtilsTest.cpp
  Basics/VelocyPackHelper-test.cpp
  Cache/BucketState.cpp
  Cache/CachedValue.cpp
  Cache/FrequencyBuffer.cpp
  Cache/Manager.cpp
  Cache/Metadata.cpp
  Cache/MockScheduler.cpp
  Cache/PlainBucket.cpp
  Cache/PlainCache.cpp
  Cache/Rebalancer.cpp
  Cache/Table.cpp
  Cache/TransactionalBucket.cpp
  Cache/TransactionalCache.cpp
  Cache/TransactionalStore.cpp
  Cache/TransactionManager.cpp
  Cache/TransactionsWithBackingStore.cpp
  Cluster/ClusterCommTest.cpp
  Cluster/ClusterHelpersTest.cpp
  Cluster/ShardDistributionReporterTest.cpp
  Geo/georeg.cpp
  Graph/ClusterTraverserCacheTest.cpp
  Pregel/typedbuffer.cpp
  RocksDBEngine/KeyTest.cpp
  RocksDBEngine/IndexEstimatorTest.cpp
  RocksDBEngine/TypeConversionTest.cpp
  SimpleHttpClient/CommunicatorTest.cpp
  IResearch/StorageEngineMock.cpp
  ${IRESEARCH_TESTS_SOURCES}
  main.cpp
)

target_link_libraries(
  arangodbtests
  arangoserver
)

target_include_directories(arangodbtests PRIVATE
  ${INCLUDE_DIRECTORIES}
)

# add these includes as system includes because otherwise
# the compiler will emit warnings for fakeit.hpp
target_include_directories(arangodbtests SYSTEM PRIVATE
  ${CMAKE_SOURCE_DIR}/3rdParty/catch
  ${CMAKE_SOURCE_DIR}/3rdParty/fakeit
)

if (USE_IRESEARCH)
  find_package(OpenSSL REQUIRED)
  list(APPEND IRESEARCH_LIB_RESOURCES
    "${LIB_EAY_DEBUG_DLL}"
    "${SSL_EAY_DEBUG_DLL}"
    "${LIB_EAY_RELEASE_DLL}"
    "${SSL_EAY_RELEASE_DLL}"
  )

  foreach(ELEMENT ${IRESEARCH_LIB_RESOURCES})
    add_custom_command(
      TARGET arangodbtests POST_BUILD
      COMMAND ${CMAKE_COMMAND} -E echo "copying library resource:" "${ELEMENT}" " -> " "$<TARGET_FILE_DIR:arangodbtests>"
      COMMAND cp -lf ${ELEMENT} $<TARGET_FILE_DIR:arangodbtests> || ${CMAKE_COMMAND} -E copy ${ELEMENT} $<TARGET_FILE_DIR:arangodbtests>
    )
  endforeach()
endif()<|MERGE_RESOLUTION|>--- conflicted
+++ resolved
@@ -66,12 +66,9 @@
   Agency/RemoveFollowerTest.cpp
   Agency/StoreTest.cpp
   Agency/SupervisionTest.cpp
-<<<<<<< HEAD
   Aql/DateFunctions.cpp
-=======
   Aql/EngineInfoContainerCoordinatorTest.cpp
   Aql/RestAqlHandlerTest.cpp
->>>>>>> f9c2d7a0
   Auth/UserManagerTest.cpp
   Basics/icu-helper.cpp
   Basics/ApplicationServerTest.cpp
