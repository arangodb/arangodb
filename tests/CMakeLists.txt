--- conflicted
+++ resolved
@@ -275,18 +275,9 @@
   VocBase/VersionTest.cpp
   VPackDeserializer/BasicTests.cpp)
 
-<<<<<<< HEAD
 set(ARANGODB_REPLICATION2_TEST_SOURCES
   Replication2/InMemoryLogTest.cpp Replication2/MockLog.cpp Replication2/MockLog.h Replication2/RocksDBLogTest.cpp)
 
-if (USE_FAILURE_TESTS)
-  # add test that depends on USE_FAILURE_TESTS
-  set(ARANGODB_TESTS_SOURCES ${ARANGODB_TESTS_SOURCES} Aql/OldSubqueriesTest.cpp)
-endif ()
-
-
-=======
->>>>>>> 072cf189
 if (LINUX)
   # add "-fno-var-tracking" to the compiler flags
   # this speeds up the compilation with optimizations and newer g++ versions
