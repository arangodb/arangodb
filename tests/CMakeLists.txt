--- conflicted
+++ resolved
@@ -327,10 +327,6 @@
 
 target_link_libraries(arangodbtests
   arango
-<<<<<<< HEAD
-  arango_tests_forest
-=======
->>>>>>> c6a758bb
   arango_tests_basics
   arango_tests_forest
   arango_tests_replication2
