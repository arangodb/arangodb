--- conflicted
+++ resolved
@@ -25,11 +25,8 @@
   Agency/StoreTest.cpp
   Agency/SupervisionTest.cpp
   Aql/AllRowsFetcherTest.cpp
-<<<<<<< HEAD
   Aql/AqlCallListTest.cpp
-=======
   Aql/AqlExecutorTestCase.cpp
->>>>>>> 62dfd0ff
   Aql/AqlHelper.cpp
   Aql/AqlItemBlockInputRangeTest.cpp
   Aql/AqlItemBlockTest.cpp
