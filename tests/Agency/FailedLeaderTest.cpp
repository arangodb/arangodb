////////////////////////////////////////////////////////////////////////////////
/// @brief test case for FailedLeader job
///
/// @file
///
/// DISCLAIMER
///
/// Copyright 2017 ArangoDB GmbH, Cologne, Germany
///
/// Licensed under the Apache License, Version 2.0 (the "License");
/// you may not use this file except in compliance with the License.
/// You may obtain a copy of the License at
///
///     http://www.apache.org/licenses/LICENSE-2.0
///
/// Unless required by applicable law or agreed to in writing, software
/// distributed under the License is distributed on an "AS IS" BASIS,
/// WITHOUT WARRANTIES OR CONDITIONS OF ANY KIND, either express or implied.
/// See the License for the specific language governing permissions and
/// limitations under the License.
///
/// Copyright holder is ArangoDB GmbH, Cologne, Germany
///
/// @author Andreas Streichardt
/// @author Copyright 2017, ArangoDB GmbH, Cologne, Germany
////////////////////////////////////////////////////////////////////////////////
#include "catch.hpp"
#include "fakeit.hpp"

#include "Agency/FailedLeader.h"
#include "Agency/AgentInterface.h"
#include "Agency/MoveShard.h"
#include "Agency/Node.h"
#include "lib/Basics/StringUtils.h"
#include "lib/Random/RandomGenerator.h"

#include <iostream>
#include <velocypack/Parser.h>
#include <velocypack/Slice.h>
#include <velocypack/velocypack-aliases.h>

using namespace arangodb;
using namespace arangodb::basics;
using namespace arangodb::consensus;
using namespace fakeit;

namespace arangodb {
namespace tests {
namespace failed_leader_test {

const std::string PREFIX = "arango";
const std::string DATABASE = "database";
const std::string COLLECTION = "collection";
const std::string SHARD = "s99";
const std::string SHARD_LEADER = "leader";
const std::string SHARD_FOLLOWER1 = "follower1";
const std::string SHARD_FOLLOWER2 = "follower2";
const std::string FREE_SERVER = "free";
const std::string FREE_SERVER2 = "free2";

const char *agency =
#include "FailedLeaderTest.json"
;

Node createNodeFromBuilder(Builder const& builder) {

  Builder opBuilder;
  { VPackObjectBuilder a(&opBuilder);
    opBuilder.add("new", builder.slice()); }

  Node node("");
  node.handle<SET>(opBuilder.slice());
  return node;

}

Builder createBuilder(char const* c) {

  VPackOptions options;
  options.checkAttributeUniqueness = true;
  VPackParser parser(&options);
  parser.parse(c);

  Builder builder;
  builder.add(parser.steal()->slice());
  return builder;

}

Node createNode(char const* c) {
  return createNodeFromBuilder(createBuilder(c));
}

Node createRootNode() {
  return createNode(agency);
}

char const* todo = R"=({
  "creator":"1", "type":"failedLeader", "database":"database",
  "collection":"collection", "shard":"s99", "fromServer":"leader",
  "jobId":"1", "timeCreated":"2017-01-01 00:00:00"
  })=";

typedef std::function<std::unique_ptr<Builder>(
  Slice const&, std::string const&)>TestStructureType;

TEST_CASE("FailedLeader", "[agency][supervision]") {
  RandomGenerator::seed(3);

  auto baseStructure = createRootNode();

  Builder builder;
  baseStructure.toBuilder(builder);
<<<<<<< HEAD
    
  write_ret_t fakeWriteResult {true, "", std::vector<apply_ret_t> {APPLIED}, std::vector<index_t> {1}};
=======

  write_ret_t fakeWriteResult {true, "", std::vector<bool> {true}, std::vector<index_t> {1}};
>>>>>>> 5929cafa
  auto transBuilder = std::make_shared<Builder>();
  { VPackArrayBuilder a(transBuilder.get());
    transBuilder->add(VPackValue((uint64_t)1)); }

  trans_ret_t fakeTransResult {true, "", 1, 0, transBuilder};

SECTION("creating a job should create a job in todo") {
  Mock<AgentInterface> mockAgent;

  std::string jobId = "1";
  When(Method(mockAgent, write)).AlwaysDo([&](query_t const& q, consensus::AgentInterface::WriteMode w) -> write_ret_t {
    INFO(q->slice().toJson());
    auto expectedJobKey = "/arango/Target/ToDo/" + jobId;
    REQUIRE(std::string(q->slice().typeName()) == "array" );
    REQUIRE(q->slice().length() == 1);
    REQUIRE(std::string(q->slice()[0].typeName()) == "array");
    REQUIRE(q->slice()[0].length() == 1); // we always simply override! no preconditions...
    REQUIRE(std::string(q->slice()[0][0].typeName()) == "object");
    REQUIRE(q->slice()[0][0].length() == 1); // should ONLY do an entry in todo
    REQUIRE(std::string(q->slice()[0][0].get(expectedJobKey).typeName()) == "object");

    auto job = q->slice()[0][0].get(expectedJobKey);
    REQUIRE(std::string(job.get("creator").typeName()) == "string");
    REQUIRE(std::string(job.get("type").typeName()) == "string");
    CHECK(job.get("type").copyString() == "failedLeader");
    REQUIRE(std::string(job.get("database").typeName()) == "string");
    CHECK(job.get("database").copyString() == DATABASE);
    REQUIRE(std::string(job.get("collection").typeName()) == "string");
    CHECK(job.get("collection").copyString() == COLLECTION);
    REQUIRE(std::string(job.get("shard").typeName()) == "string");
    CHECK(job.get("shard").copyString() == SHARD);
    REQUIRE(std::string(job.get("fromServer").typeName()) == "string");
    CHECK(job.get("fromServer").copyString() == SHARD_LEADER);
    CHECK(std::string(job.get("jobId").typeName()) == "string");
    CHECK(std::string(job.get("timeCreated").typeName()) == "string");

    return fakeWriteResult;
  });
  When(Method(mockAgent, waitFor)).AlwaysReturn(AgentInterface::raft_commit_t::OK);
  AgentInterface &agent = mockAgent.get();

  auto failedLeader = FailedLeader(
    baseStructure,
    &agent,
    jobId,
    "unittest",
    DATABASE,
    COLLECTION,
    SHARD,
    SHARD_LEADER
  );
  failedLeader.create();
}

SECTION("if we want to start and the collection went missing from plan (our truth) the job should just finish") {
  std::string jobId = "1";

  TestStructureType createTestStructure = [&](Slice const& s, std::string const& path) {

    std::unique_ptr<Builder> builder;
    if (path == "/arango/Plan/Collections/" + DATABASE + "/" + COLLECTION) {
      return builder;
    }
    builder.reset(new Builder());
    if (s.isObject()) {
      VPackObjectBuilder b(builder.get());
      for (auto const& it: VPackObjectIterator(s)) {
        auto childBuilder = createTestStructure(it.value, path + "/" + it.key.copyString());
        if (childBuilder) {
          builder->add(it.key.copyString(), childBuilder->slice());
        }
      }
      if (path == "/arango/Target/ToDo") {
        builder->add("1", createBuilder(todo).slice());
      }
    } else {
      builder->add(s);
    }
    return builder;

  };

  auto builder = createTestStructure(baseStructure.toBuilder().slice(), "");
  REQUIRE(builder);
  Node agency = createNodeFromBuilder(*builder);

  Mock<AgentInterface> mockAgent;
  When(Method(mockAgent, write)).AlwaysDo([&](query_t const& q, consensus::AgentInterface::WriteMode w) -> write_ret_t {
    INFO(q->slice().toJson());
    REQUIRE(std::string(q->slice().typeName()) == "array" );
    REQUIRE(q->slice().length() == 1);
    REQUIRE(std::string(q->slice()[0].typeName()) == "array");
    REQUIRE(q->slice()[0].length() == 1); // we always simply override! no preconditions...
    REQUIRE(std::string(q->slice()[0][0].typeName()) == "object");

    auto writes = q->slice()[0][0];
    REQUIRE(std::string(writes.get("/arango/Target/ToDo/1").typeName()) == "object");
    REQUIRE(std::string(writes.get("/arango/Target/ToDo/1").get("op").typeName()) == "string");
    CHECK(writes.get("/arango/Target/ToDo/1").get("op").copyString() == "delete");
    CHECK(std::string(writes.get("/arango/Target/Finished/1").typeName()) == "object");
    return fakeWriteResult;
  });
  When(Method(mockAgent, waitFor)).AlwaysReturn(AgentInterface::raft_commit_t::OK);
  AgentInterface &agent = mockAgent.get();
  auto failedLeader = FailedLeader(
    agency("arango"),
    &agent,
    JOB_STATUS::TODO,
    jobId
  );
  failedLeader.start();
}

SECTION("if we are supposed to fail a distributeShardsLike job we immediately fail because this should be done by a job running on the master shard") {
  std::string jobId = "1";

  TestStructureType createTestStructure = [&](Slice const& s, std::string const& path) {
    std::unique_ptr<Builder> builder = std::make_unique<Builder>();
    if (s.isObject()) {
      VPackObjectBuilder b(builder.get());
      for (auto const& it: VPackObjectIterator(s)) {
        auto childBuilder = createTestStructure(it.value, path + "/" + it.key.copyString());
        if (childBuilder) {
          builder->add(it.key.copyString(), childBuilder->slice());
        }
      }
      if (path == "/arango/Plan/Collections/" + DATABASE + "/" + COLLECTION) {
        builder->add("distributeShardsLike", VPackValue("PENG"));
      }
      if (path == "/arango/Target/ToDo") {
        builder->add("1", createBuilder(todo).slice());
      }
    } else {
      builder->add(s);
    }
    return builder;
  };

  auto builder = createTestStructure(baseStructure.toBuilder().slice(), "");
  REQUIRE(builder);
  Node agency = createNodeFromBuilder(*builder);

  Mock<AgentInterface> mockAgent;
  When(Method(mockAgent, write)).AlwaysDo([&](query_t const& q, consensus::AgentInterface::WriteMode w) -> write_ret_t {
    INFO(q->slice().toJson());
    REQUIRE(std::string(q->slice().typeName()) == "array" );
    REQUIRE(q->slice().length() == 1);
    REQUIRE(std::string(q->slice()[0].typeName()) == "array");
    REQUIRE(q->slice()[0].length() == 1); // we always simply override! no preconditions...
    REQUIRE(std::string(q->slice()[0][0].typeName()) == "object");

    auto writes = q->slice()[0][0];
    REQUIRE(std::string(writes.get("/arango/Target/ToDo/1").typeName()) == "object");
    REQUIRE(std::string(writes.get("/arango/Target/ToDo/1").get("op").typeName()) == "string");
    CHECK(writes.get("/arango/Target/ToDo/1").get("op").copyString() == "delete");
    CHECK(std::string(writes.get("/arango/Target/Failed/1").typeName()) == "object");
    return fakeWriteResult;
  });
  When(Method(mockAgent, waitFor)).AlwaysReturn(AgentInterface::raft_commit_t::OK);
  AgentInterface &agent = mockAgent.get();
  auto failedLeader = FailedLeader(
    agency("arango"),
    &agent,
    JOB_STATUS::TODO,
    jobId
  );
  failedLeader.start();
}

SECTION("if the leader is healthy again we fail the job") {
  std::string jobId = "1";

  TestStructureType createTestStructure = [&](Slice const& s, std::string const& path) {
    std::unique_ptr<Builder> builder = std::make_unique<Builder>();
    if (s.isObject()) {
      VPackObjectBuilder b(builder.get());
      for (auto const& it: VPackObjectIterator(s)) {
        auto childBuilder = createTestStructure(it.value, path + "/" + it.key.copyString());
        if (childBuilder) {
          builder->add(it.key.copyString(), childBuilder->slice());
        }
      }
      if (path == "/arango/Supervision/Health/" + SHARD_LEADER) {
        builder->add("Status", VPackValue("GOOD"));
      }
      if (path == "/arango/Target/ToDo") {
        builder->add("1", createBuilder(todo).slice());
      }
    } else {
      builder->add(s);
    }
    return builder;
  };

  auto builder = createTestStructure(baseStructure.toBuilder().slice(), "");
  REQUIRE(builder);
  Node agency = createNodeFromBuilder(*builder);

  Mock<AgentInterface> mockAgent;
  When(Method(mockAgent, transact)).Do([&](query_t const& q) -> trans_ret_t {
    INFO("WriteTransaction: " << q->slice().toJson());
    auto preconditions = q->slice()[0][1];
    REQUIRE(preconditions.get("/arango/Supervision/Health/" + SHARD_LEADER + "/Status").get("old").copyString() == "FAILED");

    char const* json = R"=([{"arango":{"Supervision":{"Health":{"leader":{"Status":"GOOD"}}}}}])=";
    auto transBuilder = std::make_shared<Builder>(createBuilder(json));
    return trans_ret_t(true, "", 0, 1, transBuilder);
  });
  When(Method(mockAgent, write)).Do([&](query_t const& q, consensus::AgentInterface::WriteMode w) -> write_ret_t {
    INFO("WriteTransaction: " << q->slice().toJson());
    auto writes = q->slice()[0][0]; \
    REQUIRE(std::string(writes.get("/arango/Target/ToDo/1").get("op").typeName()) == "string"); \
    CHECK(std::string(writes.get("/arango/Target/Failed/1").typeName()) == "object");
    return fakeWriteResult;
  });
  When(Method(mockAgent, waitFor)).AlwaysReturn();
  AgentInterface &agent = mockAgent.get();
  auto failedLeader = FailedLeader(
    agency(PREFIX),
    &agent,
    JOB_STATUS::TODO,
    jobId
  );
  REQUIRE_FALSE(failedLeader.start());
  Verify(Method(mockAgent, transact));
  Verify(Method(mockAgent, write)).Exactly(Once);
}

SECTION("the job must not be started if there is no server that is in sync for every shard") {
  std::string jobId = "1";

  TestStructureType createTestStructure = [&](Slice const& s, std::string const& path) {
    std::unique_ptr<Builder> builder = std::make_unique<Builder>();
    if (s.isObject()) {
      VPackObjectBuilder b(builder.get());
      for (auto const& it: VPackObjectIterator(s)) {
        auto childBuilder = createTestStructure(it.value, path + "/" + it.key.copyString());
        if (childBuilder) {
          builder->add(it.key.copyString(), childBuilder->slice());
        }
      }
      if (path == "/arango/Target/ToDo") {
        builder->add("1", createBuilder(todo).slice());
      }
    } else {
      if (path == "/arango/Current/Collections/" + DATABASE + "/" + COLLECTION + "/" + SHARD + "/servers") {
        VPackArrayBuilder a(builder.get());
        builder->add(VPackValue(SHARD_LEADER));
      } else {
        builder->add(s);
      }
    }
    return builder;
  };

  auto builder = createTestStructure(baseStructure.toBuilder().slice(), "");
  REQUIRE(builder);
  INFO(builder->toJson());
  Node agency = createNodeFromBuilder(*builder);

  // nothing should happen
  Mock<AgentInterface> mockAgent;
  AgentInterface &agent = mockAgent.get();
  auto failedLeader = FailedLeader(
    agency("arango"),
    &agent,
    JOB_STATUS::TODO,
    jobId
  );
  REQUIRE_FALSE(failedLeader.start());
}

SECTION("the job must not be started if there if one of the linked shards (distributeShardsLike) is not in sync") {
  std::string jobId = "1";

  TestStructureType createTestStructure = [&](Slice const& s, std::string const& path) {
    std::unique_ptr<Builder> builder = std::make_unique<Builder>();
    if (s.isObject()) {
      VPackObjectBuilder b(builder.get());
      for (auto const& it: VPackObjectIterator(s)) {
        auto childBuilder = createTestStructure(it.value, path + "/" + it.key.copyString());
        if (childBuilder) {
          builder->add(it.key.copyString(), childBuilder->slice());
        }
      }

      if (path == "/arango/Current/Collections/" + DATABASE) {
        // we fake that follower2 is in sync
        char const* json1 =
          R"=({"s100":{"servers":["leader","follower2"]}})=";
        builder->add("linkedcollection1", createBuilder(json1).slice());
        // for the other shard there is only follower1 in sync
        char const* json2 =
          R"=({"s101":{"servers":["leader","follower1"]}})=";
        builder->add("linkedcollection2", createBuilder(json2).slice());
      } else if (path == "/arango/Plan/Collections/" + DATABASE) {
        char const* json1 = R"=({"distributeShardsLike":"collection","shards":
          {"s100":["leader","follower1","follower2"]}})=";
        builder->add("linkedcollection1", createBuilder(json1).slice());
        char const* json2 = R"=({"distributeShardsLike":"collection","shards":
          {"s101":["leader","follower1","follower2"]}})=";
        builder->add("linkedcollection2", createBuilder(json2).slice());
      } else if (path == "/arango/Target/ToDo") {
        builder->add("1", createBuilder(todo).slice());
      }
      builder->close();
    } else {
      builder->add(s);
    }
    return builder;
  };
  auto builder = createTestStructure(baseStructure.toBuilder().slice(), "");
  REQUIRE(builder);
  INFO("Agency: " << builder->toJson());
  Node agency = createNodeFromBuilder(*builder);

  // nothing should happen
  Mock<AgentInterface> mockAgent;
  When(Method(mockAgent, transact)).AlwaysDo([&](query_t const& q) -> trans_ret_t {
    INFO("WriteTransaction: " << q->slice().toJson());
    REQUIRE(false);
    return trans_ret_t();
  });
  AgentInterface &agent = mockAgent.get();
  auto failedLeader = FailedLeader(
    agency("arango"),
    &agent,
    JOB_STATUS::TODO,
    jobId
  );
  failedLeader.start();
}

SECTION("abort any moveShard job blocking the shard and start") {
  Mock<AgentInterface> moveShardMockAgent;

  Builder moveShardBuilder;
  When(Method(moveShardMockAgent, write)).Do([&](query_t const& q, consensus::AgentInterface::WriteMode w) -> write_ret_t {
    INFO("WriteTransaction(create): " << q->slice().toJson());
    REQUIRE(std::string(q->slice().typeName()) == "array" );
    REQUIRE(q->slice().length() == 1);
    REQUIRE(std::string(q->slice()[0].typeName()) == "array");
    REQUIRE(q->slice()[0].length() > 0); // preconditions!
    REQUIRE(std::string(q->slice()[0][0].typeName()) == "object");
    REQUIRE(std::string(q->slice()[0][0].get("/arango/Target/ToDo/2").typeName()) == "object");
    moveShardBuilder.add(q->slice()[0][0].get("/arango/Target/ToDo/2"));

    return fakeWriteResult;
  });
  When(Method(moveShardMockAgent, waitFor)).Return();
  AgentInterface &moveShardAgent = moveShardMockAgent.get();
  auto moveShard = MoveShard(
    baseStructure("arango"), &moveShardAgent, "2", "strunz", DATABASE,
    COLLECTION, SHARD, SHARD_LEADER, FREE_SERVER, true, true);
  moveShard.create();

  std::string jobId = "1";
  TestStructureType createTestStructure = [&](Slice const& s, std::string const& path) {
    std::unique_ptr<Builder> builder(new Builder());
    if (s.isObject()) {
      VPackObjectBuilder b(builder.get());
      for (auto const& it: VPackObjectIterator(s)) {
        auto childBuilder = createTestStructure(it.value, path + "/" + it.key.copyString());
        if (childBuilder) {
          builder->add(it.key.copyString(), childBuilder->slice());
        }
      }
      if (path == "/arango/Supervision/Shards") {
        builder->add(SHARD, VPackValue("2"));
      } else if (path == "/arango/Target/ToDo") {
        builder->add("1", createBuilder(todo).slice());
      } else if (path == "/arango/Target/Pending") {
        builder->add("2", moveShardBuilder.slice());
      }
    } else {
      if (path == "/arango/Current/Collections/" + DATABASE + "/" +
          COLLECTION + "/" + SHARD + "/servers") {
        VPackArrayBuilder a(builder.get());
        builder->add(VPackValue(SHARD_LEADER));
        builder->add(VPackValue(SHARD_FOLLOWER2));
      } else {
        builder->add(s);
      }
    }
    return builder;
  };

  auto builder = createTestStructure(baseStructure.toBuilder().slice(), "");
  REQUIRE(builder);
  INFO("Teststructure: " << builder->toJson());
  Node agency = createNodeFromBuilder(*builder);

  Mock<AgentInterface> mockAgent;
  When(Method(mockAgent, write)).Do([&](query_t const& q, consensus::AgentInterface::WriteMode w) -> write_ret_t {
    // check that moveshard is being moved to failed
    INFO("WriteTransaction: " << q->slice().toJson());
    REQUIRE(std::string(q->slice().typeName()) == "array");
    REQUIRE(q->slice().length() == 1);
    REQUIRE(std::string(q->slice()[0].typeName()) == "array");
    REQUIRE(std::string(q->slice()[0][0].typeName()) == "object");
    REQUIRE(std::string(q->slice()[0][0].get("/arango/Target/Failed/2").typeName()) == "object");
    return fakeWriteResult;
  });

  When(Method(mockAgent, transact)).Do([&](query_t const& q) -> trans_ret_t {
    // check that the job is now pending
    INFO("Transaction: " << q->slice().toJson());
    auto writes = q->slice()[0][0];
    REQUIRE(std::string(writes.get("/arango/Target/Pending/1").typeName()) == "object");
    return fakeTransResult;
  });
  When(Method(mockAgent, waitFor)).AlwaysReturn(AgentInterface::raft_commit_t::OK);
  AgentInterface &agent = mockAgent.get();
  auto failedLeader = FailedLeader(
    agency("arango"),
    &agent,
    JOB_STATUS::TODO,
    jobId
  );
  failedLeader.start();
  Verify(Method(mockAgent, transact));
  Verify(Method(mockAgent, write));
}

SECTION("if everything is fine than the job should be written to pending, adding the toServer") {
  std::string jobId = "1";

  TestStructureType createTestStructure = [&](Slice const& s, std::string const& path) {
    std::unique_ptr<Builder> builder(new Builder());
    if (s.isObject()) {
      VPackObjectBuilder b(builder.get());
      for (auto const& it: VPackObjectIterator(s)) {
        auto childBuilder = createTestStructure(it.value, path + "/" + it.key.copyString());
        if (childBuilder) {
          builder->add(it.key.copyString(), childBuilder->slice());
        }
      }
      if (path == "/arango/Target/ToDo") {
        builder->add("1", createBuilder(todo).slice());
      }
    } else {
      if (path == "/arango/Current/Collections/" + DATABASE + "/" + COLLECTION + "/" + SHARD + "/servers") {
        VPackArrayBuilder a(builder.get());
        builder->add(VPackValue(SHARD_LEADER));
        builder->add(VPackValue(SHARD_FOLLOWER2));
      } else {
        builder->add(s);
      }
    }
    return builder;
  };
  auto builder = createTestStructure(baseStructure.toBuilder().slice(), "");
  REQUIRE(builder);
  INFO("Teststructure: " << builder->toJson());
  Node agency = createNodeFromBuilder(*builder);

  Mock<AgentInterface> mockAgent;
  When(Method(mockAgent, transact)).AlwaysDo([&](query_t const& q) -> trans_ret_t {
    INFO("WriteTransaction: " << q->slice().toJson());
    REQUIRE(std::string(q->slice().typeName()) == "array" );
    REQUIRE(q->slice().length() == 1);
    REQUIRE(std::string(q->slice()[0].typeName()) == "array");
    REQUIRE(q->slice()[0].length() == 2); // preconditions!
    REQUIRE(std::string(q->slice()[0][0].typeName()) == "object");
    REQUIRE(std::string(q->slice()[0][1].typeName()) == "object");

    auto writes = q->slice()[0][0];
    REQUIRE(std::string(writes.get("/arango/Target/ToDo/1").typeName()) == "object");
    REQUIRE(std::string(writes.get("/arango/Target/ToDo/1").get("op").typeName()) == "string");
    CHECK(writes.get("/arango/Target/ToDo/1").get("op").copyString() == "delete");
    CHECK(std::string(writes.get("/arango/Target/ToDo/1").typeName()) == "object");
    REQUIRE(std::string(writes.get("/arango/Target/Pending/1").typeName()) == "object");

    auto job = writes.get("/arango/Target/Pending/1");
    REQUIRE(std::string(job.get("toServer").typeName()) == "string");
    CHECK(job.get("toServer").copyString() == SHARD_FOLLOWER2);
    CHECK(std::string(job.get("timeStarted").typeName()) == "string");

    REQUIRE(std::string(writes.get("/arango/Plan/Collections/" + DATABASE + "/" + COLLECTION + "/shards/" + SHARD).typeName()) == "array");
    REQUIRE(writes.get("/arango/Plan/Collections/" + DATABASE + "/" + COLLECTION + "/shards/" + SHARD).length() == 4);
    REQUIRE(std::string(writes.get("/arango/Plan/Collections/" + DATABASE + "/" + COLLECTION + "/shards/" + SHARD)[0].typeName()) == "string");
    REQUIRE(std::string(writes.get("/arango/Plan/Collections/" + DATABASE + "/" + COLLECTION + "/shards/" + SHARD)[1].typeName()) == "string");
    REQUIRE(std::string(writes.get("/arango/Plan/Collections/" + DATABASE + "/" + COLLECTION + "/shards/" + SHARD)[2].typeName()) == "string");
    REQUIRE(std::string(writes.get("/arango/Plan/Collections/" + DATABASE + "/" + COLLECTION + "/shards/" + SHARD)[3].typeName()) == "string");
    CHECK(writes.get("/arango/Plan/Collections/" + DATABASE + "/" + COLLECTION + "/shards/" + SHARD)[0].copyString() == SHARD_FOLLOWER2);
    CHECK(writes.get("/arango/Plan/Collections/" + DATABASE + "/" + COLLECTION + "/shards/" + SHARD)[1].copyString() == SHARD_LEADER);
    CHECK(writes.get("/arango/Plan/Collections/" + DATABASE + "/" + COLLECTION + "/shards/" + SHARD)[2].copyString() == SHARD_FOLLOWER1);
    CHECK(writes.get("/arango/Plan/Collections/" + DATABASE + "/" + COLLECTION + "/shards/" + SHARD)[3].copyString().compare(0,4,FREE_SERVER) == 0);

    auto preconditions = q->slice()[0][1];
    REQUIRE(std::string(preconditions.get("/arango/Supervision/Shards/" + SHARD).typeName()) == "object");
    REQUIRE(std::string(preconditions.get("/arango/Supervision/Shards/" + SHARD).get("oldEmpty").typeName()) == "bool");
    CHECK(preconditions.get("/arango/Supervision/Shards/" + SHARD).get("oldEmpty").getBool() == true);
    CHECK(preconditions.get("/arango/Supervision/Health/" + SHARD_LEADER + "/Status").get("old").copyString() == "FAILED");
    CHECK(preconditions.get("/arango/Supervision/Health/" + SHARD_FOLLOWER2 + "/Status").get("old").copyString() == "GOOD");

    REQUIRE(std::string(preconditions.get("/arango/Plan/Collections/" + DATABASE + "/" + COLLECTION + "/shards/" + SHARD).typeName()) == "object");
    REQUIRE(std::string(preconditions.get("/arango/Plan/Collections/" + DATABASE + "/" + COLLECTION + "/shards/" + SHARD).get("old").typeName()) == "array");
    REQUIRE(preconditions.get("/arango/Plan/Collections/" + DATABASE + "/" + COLLECTION + "/shards/" + SHARD).get("old").length() == 3);
    REQUIRE(std::string(preconditions.get("/arango/Plan/Collections/" + DATABASE + "/" + COLLECTION + "/shards/" + SHARD).get("old")[0].typeName()) == "string");
    REQUIRE(std::string(preconditions.get("/arango/Plan/Collections/" + DATABASE + "/" + COLLECTION + "/shards/" + SHARD).get("old")[1].typeName()) == "string");
    REQUIRE(std::string(preconditions.get("/arango/Plan/Collections/" + DATABASE + "/" + COLLECTION + "/shards/" + SHARD).get("old")[2].typeName()) == "string");
    CHECK(preconditions.get("/arango/Plan/Collections/" + DATABASE + "/" + COLLECTION + "/shards/" + SHARD).get("old")[0].copyString() == SHARD_LEADER);
    CHECK(preconditions.get("/arango/Plan/Collections/" + DATABASE + "/" + COLLECTION + "/shards/" + SHARD).get("old")[1].copyString() == SHARD_FOLLOWER1);
    CHECK(preconditions.get("/arango/Plan/Collections/" + DATABASE + "/" + COLLECTION + "/shards/" + SHARD).get("old")[2].copyString() == SHARD_FOLLOWER2);

    auto result = std::make_shared<Builder>();
    result->openArray();
    result->add(VPackValue((uint64_t)1));
    result->close();
    return trans_ret_t(true, "1", 1, 0, result);
  });
  When(Method(mockAgent, waitFor)).AlwaysReturn(AgentInterface::raft_commit_t::OK);
  AgentInterface &agent = mockAgent.get();

  // new server will randomly be selected...so seed the random number generator
  srand(1);
  auto failedLeader = FailedLeader(
    agency("arango"),
    &agent,
    JOB_STATUS::TODO,
    jobId
  );
  failedLeader.start();
}

SECTION("if we want are working and our collection went missing from plan the job should just finish") {
  std::string jobId = "1";

  TestStructureType createTestStructure = [&](Slice const& s, std::string const& path) {
    std::unique_ptr<Builder> builder;
    if (path == "/arango/Plan/Collections/" + DATABASE + "/" + COLLECTION) {
      return builder;
    }
    builder.reset(new Builder());
    if (s.isObject()) {
      VPackObjectBuilder b(builder.get());
      for (auto const& it: VPackObjectIterator(s)) {
        auto childBuilder = createTestStructure(it.value, path + "/" + it.key.copyString());
        if (childBuilder) {
          builder->add(it.key.copyString(), childBuilder->slice());
        }
      }
      if (path == "/arango/Target/Pending") {
        Builder jobBuilder;
        { VPackObjectBuilder b(&jobBuilder);
          jobBuilder.add("creator", VPackValue("1"));
          jobBuilder.add("type", VPackValue("failedLeader"));
          jobBuilder.add("database", VPackValue(DATABASE));
          jobBuilder.add("collection", VPackValue(COLLECTION));
          jobBuilder.add("shard", VPackValue(SHARD));
          jobBuilder.add("fromServer", VPackValue(SHARD_LEADER));
          jobBuilder.add("toServer", VPackValue(SHARD_FOLLOWER1));
          jobBuilder.add("jobId", VPackValue(jobId));
          jobBuilder.add("timeCreated", VPackValue("2017-01-01 00:00:00"));}
        builder->add("1", jobBuilder.slice());
      }
    } else {
      builder->add(s);
    }
    return builder;
  };

  auto builder = createTestStructure(baseStructure.toBuilder().slice(), "");
  REQUIRE(builder);
  Node agency = createNodeFromBuilder(*builder);

  Mock<AgentInterface> mockAgent;
  When(Method(mockAgent, write)).AlwaysDo([&](query_t const& q, consensus::AgentInterface::WriteMode w) -> write_ret_t {
    INFO(q->slice().toJson());
    REQUIRE(std::string(q->slice().typeName()) == "array" );
    REQUIRE(q->slice().length() == 1);
    REQUIRE(std::string(q->slice()[0].typeName()) == "array");
    REQUIRE(q->slice()[0].length() == 1); // we always simply override! no preconditions...
    REQUIRE(std::string(q->slice()[0][0].typeName()) == "object");

    auto writes = q->slice()[0][0];
    REQUIRE(std::string(writes.get("/arango/Target/ToDo/1").typeName()) == "object");
    REQUIRE(std::string(writes.get("/arango/Target/ToDo/1").get("op").typeName()) == "string");
    CHECK(writes.get("/arango/Target/ToDo/1").get("op").copyString() == "delete");
    CHECK(std::string(writes.get("/arango/Target/Finished/1").typeName()) == "object");
    return fakeWriteResult;
  });
  When(Method(mockAgent, waitFor)).AlwaysReturn(AgentInterface::raft_commit_t::OK);
  AgentInterface &agent = mockAgent.get();

  INFO("Agency: " << agency);
  auto failedLeader = FailedLeader(
    agency("arango"),
    &agent,
    JOB_STATUS::PENDING,
    jobId
  );
  failedLeader.run();
}

SECTION("if the newly supposed leader didn't catch up yet we wait") {
  std::string jobId = "1";

  TestStructureType createTestStructure = [&](Slice const& s, std::string const& path) {
    std::unique_ptr<Builder> builder = std::make_unique<Builder>();
    if (s.isObject()) {
      VPackObjectBuilder b(builder.get());
      for (auto const& it: VPackObjectIterator(s)) {
        auto childBuilder = createTestStructure(it.value, path + "/" + it.key.copyString());
        if (childBuilder) {
          builder->add(it.key.copyString(), childBuilder->slice());
        }
      }
      if (path == "/arango/Target/Pending") {
        Builder jobBuilder;
        { VPackObjectBuilder b(&jobBuilder);
          jobBuilder.add("creator", VPackValue("1"));
          jobBuilder.add("type", VPackValue("failedLeader"));
          jobBuilder.add("database", VPackValue(DATABASE));
          jobBuilder.add("collection", VPackValue(COLLECTION));
          jobBuilder.add("shard", VPackValue(SHARD));
          jobBuilder.add("fromServer", VPackValue(SHARD_LEADER));
          jobBuilder.add("toServer", VPackValue(SHARD_FOLLOWER1));
          jobBuilder.add("jobId", VPackValue(jobId));
          jobBuilder.add("timeCreated", VPackValue(
                           timepointToString(std::chrono::system_clock::now())));}
        builder->add("1", jobBuilder.slice());
      }
    } else {
      if (path == "/arango/Current/Collections/" + DATABASE + "/" + COLLECTION + "/" + SHARD + "/servers") {
        VPackArrayBuilder a(builder.get());
        builder->add(VPackValue(SHARD_LEADER));
        builder->add(VPackValue(SHARD_FOLLOWER1));
      } else if (path == "/arango/Plan/Collections/" + DATABASE + "/" + COLLECTION + "/shards/" + SHARD) {
        VPackArrayBuilder a(builder.get());
        builder->add(VPackValue(SHARD_FOLLOWER1));
        builder->add(VPackValue(SHARD_LEADER));
      } else {
        builder->add(s);
      }
    }
    return builder;
  };

  auto builder = createTestStructure(baseStructure.toBuilder().slice(), "");
  REQUIRE(builder);
  Node agency = createNodeFromBuilder(*builder);

  Mock<AgentInterface> mockAgent;
  AgentInterface &agent = mockAgent.get();
  INFO("Agency: " << agency);
  auto failedLeader = FailedLeader(
    agency("arango"),
    &agent,
    JOB_STATUS::PENDING,
    jobId
  );
  failedLeader.run();
}

SECTION("in case of a timeout the job should be aborted") {
  std::string jobId = "1";

  TestStructureType createTestStructure = [&](Slice const& s, std::string const& path) {
    std::unique_ptr<Builder> builder = std::make_unique<Builder>();
    if (s.isObject()) {
      VPackObjectBuilder b(builder.get());
      for (auto const& it: VPackObjectIterator(s)) {
        auto childBuilder = createTestStructure(it.value, path + "/" + it.key.copyString());
        if (childBuilder) {
          builder->add(it.key.copyString(), childBuilder->slice());
        }
      }
      if (path == "/arango/Target/Pending") {
        Builder jobBuilder;
        { VPackObjectBuilder b(&jobBuilder);
          jobBuilder.add("creator", VPackValue("1"));
          jobBuilder.add("type", VPackValue("failedLeader"));
          jobBuilder.add("database", VPackValue(DATABASE));
          jobBuilder.add("collection", VPackValue(COLLECTION));
          jobBuilder.add("shard", VPackValue(SHARD));
          jobBuilder.add("fromServer", VPackValue(SHARD_LEADER));
          jobBuilder.add("toServer", VPackValue(SHARD_FOLLOWER1));
          jobBuilder.add("jobId", VPackValue(jobId));
          jobBuilder.add("timeCreated", VPackValue("2015-01-03T20:00:00Z"));}
        builder->add("1", jobBuilder.slice());
      }
    } else {
      if (path == "/arango/Current/Collections/" + DATABASE + "/" + COLLECTION + "/" + SHARD + "/servers") {
        VPackArrayBuilder a(builder.get());
        builder->add(VPackValue(SHARD_LEADER));
        builder->add(VPackValue(SHARD_FOLLOWER1));
      } else if (path == "/arango/Plan/Collections/" + DATABASE + "/" + COLLECTION + "/shards/" + SHARD) {
        VPackArrayBuilder a(builder.get());
        builder->add(VPackValue(SHARD_FOLLOWER1));
        builder->add(VPackValue(SHARD_LEADER));
      } else {
        builder->add(s);
      }
    }
    return builder;
  };

  auto builder = createTestStructure(baseStructure.toBuilder().slice(), "");
  REQUIRE(builder);
  Node agency = createNodeFromBuilder(*builder);

  Mock<AgentInterface> mockAgent;
  When(Method(mockAgent, write)).Do([&](query_t const& q, consensus::AgentInterface::WriteMode w) -> write_ret_t {
    INFO(q->slice().toJson());
    REQUIRE(std::string(q->slice().typeName()) == "array" );
    REQUIRE(q->slice().length() == 1);
    REQUIRE(std::string(q->slice()[0].typeName()) == "array");
    REQUIRE(q->slice()[0].length() == 1); // we always simply override! no preconditions...
    REQUIRE(std::string(q->slice()[0][0].typeName()) == "object");

    auto writes = q->slice()[0][0];
    REQUIRE(std::string(writes.get("/arango/Target/Pending/1").typeName()) == "object");
    REQUIRE(std::string(writes.get("/arango/Target/Pending/1").get("op").typeName()) == "string");
    CHECK(writes.get("/arango/Target/Pending/1").get("op").copyString() == "delete");
    CHECK(std::string(writes.get("/arango/Target/Failed/1").typeName()) == "object");
    REQUIRE(std::string(writes.get("/arango/Plan/Collections/" + DATABASE + "/" + COLLECTION + "/shards/" + SHARD).typeName()) == "array");
    CHECK(writes.get("/arango/Plan/Collections/" + DATABASE + "/" + COLLECTION + "/shards/" + SHARD)[0].copyString() == SHARD_LEADER);
    CHECK(writes.get("/arango/Plan/Collections/" + DATABASE + "/" + COLLECTION + "/shards/" + SHARD)[1].copyString() == SHARD_FOLLOWER1);
    return fakeWriteResult;
  });
  When(Method(mockAgent, waitFor)).AlwaysReturn(AgentInterface::raft_commit_t::OK);
  AgentInterface &agent = mockAgent.get();
  INFO("Agency: " << agency);
  auto failedLeader = FailedLeader(
    agency("arango"),
    &agent,
    JOB_STATUS::PENDING,
    jobId
  );
  failedLeader.run();
  Verify(Method(mockAgent, write));
}

SECTION("when everything is finished there should be proper cleanup") {
  std::string jobId = "1";

  TestStructureType createTestStructure = [&](Slice const& s, std::string const& path) {
    std::unique_ptr<Builder> builder = std::make_unique<Builder>();
    if (s.isObject()) {
      VPackObjectBuilder b(builder.get());
      for (auto const& it: VPackObjectIterator(s)) {
        auto childBuilder = createTestStructure(it.value, path + "/" + it.key.copyString());
        if (childBuilder) {
          builder->add(it.key.copyString(), childBuilder->slice());
        }
      }
      if (path == "/arango/Target/Pending") {
        Builder jobBuilder;
        { VPackObjectBuilder b(&jobBuilder);
          jobBuilder.add("creator", VPackValue("1"));
          jobBuilder.add("type", VPackValue("failedLeader"));
          jobBuilder.add("database", VPackValue(DATABASE));
          jobBuilder.add("collection", VPackValue(COLLECTION));
          jobBuilder.add("shard", VPackValue(SHARD));
          jobBuilder.add("fromServer", VPackValue(SHARD_LEADER));
          jobBuilder.add("toServer", VPackValue(SHARD_FOLLOWER1));
          jobBuilder.add("jobId", VPackValue(jobId));
          jobBuilder.add("timeCreated", VPackValue(
                           timepointToString(std::chrono::system_clock::now())));}
        builder->add("1", jobBuilder.slice());
      }
      builder->close();
    } else {
      if (path == "/arango/Current/Collections/" + DATABASE + "/" + COLLECTION + "/" + SHARD + "/servers") {
        VPackArrayBuilder a(builder.get());
        builder->add(VPackValue(SHARD_FOLLOWER1));
      } else if (path == "/arango/Plan/Collections/" + DATABASE + "/" + COLLECTION + "/shards/" + SHARD) {
        VPackArrayBuilder a(builder.get());
        builder->add(VPackValue(SHARD_FOLLOWER1));
        builder->add(VPackValue(SHARD_LEADER));
      } else {
        builder->add(s);
      }
    }
    return builder;
  };

  auto builder = createTestStructure(baseStructure.toBuilder().slice(), "");
  REQUIRE(builder);
  Node agency = createNodeFromBuilder(*builder);

  size_t numWrites = 0;
  Mock<AgentInterface> mockAgent;
  When(Method(mockAgent, write)).AlwaysDo([&](query_t const& q, consensus::AgentInterface::WriteMode w) -> write_ret_t {
    INFO("Write: " << q->slice().toJson());
    numWrites++;

    if (numWrites == 1) {
      REQUIRE(std::string(q->slice().typeName()) == "array" );
      REQUIRE(std::string(q->slice()[0][0].typeName()) == "object");
      REQUIRE(q->slice()[0][0].length() == 1);

      auto writes = q->slice()[0][0];
      REQUIRE(std::string(writes.get("/arango/Target/FailedServers/" + SHARD_LEADER).typeName()) == "object");
      REQUIRE(writes.get("/arango/Target/FailedServers/" + SHARD_LEADER).get("op").copyString() == "erase");
      REQUIRE(writes.get("/arango/Target/FailedServers/" + SHARD_LEADER).get("val").copyString() == SHARD);
      return fakeWriteResult;
    } else {
      REQUIRE(std::string(q->slice().typeName()) == "array" );
      REQUIRE(q->slice().length() == 1);
      REQUIRE(std::string(q->slice()[0].typeName()) == "array");
      REQUIRE(q->slice()[0].length() == 1); // we always simply override! no preconditions...
      REQUIRE(std::string(q->slice()[0][0].typeName()) == "object");

      auto writes = q->slice()[0][0];
      REQUIRE(std::string(writes.get("/arango/Supervision/Shards/" + SHARD).typeName()) == "object");
      REQUIRE(writes.get("/arango/Supervision/Shards/" + SHARD).get("op").copyString() == "delete");
      REQUIRE(std::string(writes.get("/arango/Target/Pending/1").get("op").typeName()) == "string");
      CHECK(writes.get("/arango/Target/Pending/1").get("op").copyString() == "delete");
      CHECK(std::string(writes.get("/arango/Target/Finished/1").typeName()) == "object");
      return fakeWriteResult;
    }
  });
  When(Method(mockAgent, waitFor)).AlwaysReturn(AgentInterface::raft_commit_t::OK);
  AgentInterface &agent = mockAgent.get();
  INFO("Agency: " << agency);
  auto failedLeader = FailedLeader(
    agency("arango"),
    &agent,
    JOB_STATUS::PENDING,
    jobId
  );
  failedLeader.run();
  Verify(Method(mockAgent, write));
}

SECTION("a failedleader must not take a follower into account that is in sync but has been dropped out of the plan") {
  std::string jobId = "1";

  TestStructureType createTestStructure = [&](Slice const& s, std::string const& path) {
    std::unique_ptr<Builder> builder(new Builder());
    if (s.isObject()) {
      VPackObjectBuilder b(builder.get());
      for (auto const& it: VPackObjectIterator(s)) {
        auto childBuilder = createTestStructure(it.value, path + "/" + it.key.copyString());
        if (childBuilder) {
          builder->add(it.key.copyString(), childBuilder->slice());
        }
      }
      if (path == "/arango/Target/ToDo") {
        builder->add("1", createBuilder(todo).slice());
      }
    } else {
      if (path == "/arango/Current/Collections/" + DATABASE + "/" + COLLECTION + "/" + SHARD + "/servers") {
        // follower2 in sync
        VPackArrayBuilder a(builder.get());
        builder->add(VPackValue(SHARD_LEADER));
        builder->add(VPackValue(SHARD_FOLLOWER2));
      } else if (path == "/arango/Plan/Collections/" + DATABASE + "/" + COLLECTION + "/shards/" + SHARD) {
        // but not part of the plan => will drop collection on next occasion
        VPackArrayBuilder a(builder.get());
        builder->add(VPackValue(SHARD_LEADER));
        builder->add(VPackValue(SHARD_FOLLOWER1));
      } else {
        builder->add(s);
      }
    }
    return builder;
  };
  auto builder = createTestStructure(baseStructure.toBuilder().slice(), "");
  REQUIRE(builder);
  INFO("Teststructure: " << builder->toJson());
  Node agency = createNodeFromBuilder(*builder);

  Mock<AgentInterface> mockAgent;
  When(Method(mockAgent, transact)).AlwaysDo([&](query_t const& q) -> trans_ret_t {
    INFO("Transaction: " << q->slice().toJson());
    // must NOT be called!
    REQUIRE(false);
    return fakeTransResult;
  });
  When(Method(mockAgent, waitFor)).AlwaysReturn(AgentInterface::raft_commit_t::OK);
  AgentInterface &agent = mockAgent.get();

  // new server will randomly be selected...so seed the random number generator
  srand(1);
  auto failedLeader = FailedLeader(
    agency("arango"),
    &agent,
    JOB_STATUS::TODO,
    jobId
  );
  failedLeader.start();
}
}
}
}
}<|MERGE_RESOLUTION|>--- conflicted
+++ resolved
@@ -111,13 +111,9 @@
 
   Builder builder;
   baseStructure.toBuilder(builder);
-<<<<<<< HEAD
+
     
   write_ret_t fakeWriteResult {true, "", std::vector<apply_ret_t> {APPLIED}, std::vector<index_t> {1}};
-=======
-
-  write_ret_t fakeWriteResult {true, "", std::vector<bool> {true}, std::vector<index_t> {1}};
->>>>>>> 5929cafa
   auto transBuilder = std::make_shared<Builder>();
   { VPackArrayBuilder a(transBuilder.get());
     transBuilder->add(VPackValue((uint64_t)1)); }
