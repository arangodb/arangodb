--- conflicted
+++ resolved
@@ -541,26 +541,18 @@
     auto planEntry = "/arango/Plan/Collections/" + DATABASE + "/" + COLLECTION
       + "/shards/" + SHARD;
     REQUIRE(std::string(writes.get("/arango/Target/Finished/1").typeName()) == "object");
-<<<<<<< HEAD
     REQUIRE(std::string(writes.get(planEntry).typeName()) == "array");
     REQUIRE(writes.get(planEntry).length() == 3);
     REQUIRE(writes.get(planEntry)[0].copyString() == "leader");
     auto freeEntry = writes.get(planEntry)[1].copyString();
     REQUIRE(freeEntry.compare(0,4,FREE_SERVER) == 0);
     REQUIRE(writes.get(planEntry)[2].copyString() == "follower2");
-=======
-    REQUIRE(std::string(writes.get("/arango/Plan/Collections/" + DATABASE + "/" + COLLECTION + "/shards/" + SHARD).typeName()) == "array");
-    REQUIRE(writes.get("/arango/Plan/Collections/" + DATABASE + "/" + COLLECTION + "/shards/" + SHARD).length() == 3);
-    REQUIRE(writes.get("/arango/Plan/Collections/" + DATABASE + "/" + COLLECTION + "/shards/" + SHARD)[0].copyString() == "leader");
-    REQUIRE(writes.get("/arango/Plan/Collections/" + DATABASE + "/" + COLLECTION + "/shards/" + SHARD)[1].copyString() == FREE_SERVER2);
-    REQUIRE(writes.get("/arango/Plan/Collections/" + DATABASE + "/" + COLLECTION + "/shards/" + SHARD)[2].copyString() == "follower2");
->>>>>>> f7f9654e
+
     REQUIRE(writes.get("/arango/Plan/Version").get("op").copyString() == "increment");
     REQUIRE(std::string(writes.get("/arango/Target/Finished/1").typeName()) == "object");
 
     auto preconditions = q->slice()[0][1];
     REQUIRE(std::string(preconditions.typeName()) == "object");
-<<<<<<< HEAD
     auto healthStat = std::string("/arango/Supervision/Health/") + freeEntry + "/Status";
     REQUIRE(preconditions.get(healthStat).get("old").copyString() == "GOOD");
     REQUIRE(std::string(preconditions.get(planEntry).get("old").typeName()) == "array");
@@ -568,14 +560,6 @@
     REQUIRE(preconditions.get(planEntry).get("old")[1].copyString() == "follower1");
     REQUIRE(preconditions.get(planEntry).get("old")[2].copyString() == "follower2");
     REQUIRE(preconditions.get(std::string("/arango/Supervision/DBServers/")+freeEntry).get("oldEmpty").getBool() == true);
-=======
-    REQUIRE(preconditions.get("/arango/Supervision/Health/free2/Status").get("old").copyString() == "GOOD");
-    REQUIRE(std::string(preconditions.get("/arango/Plan/Collections/" + DATABASE + "/" + COLLECTION + "/shards/" + SHARD).get("old").typeName()) == "array");
-    REQUIRE(preconditions.get("/arango/Plan/Collections/" + DATABASE + "/" + COLLECTION + "/shards/" + SHARD).get("old")[0].copyString() == "leader");
-    REQUIRE(preconditions.get("/arango/Plan/Collections/" + DATABASE + "/" + COLLECTION + "/shards/" + SHARD).get("old")[1].copyString() == "follower1");
-    REQUIRE(preconditions.get("/arango/Plan/Collections/" + DATABASE + "/" + COLLECTION + "/shards/" + SHARD).get("old")[2].copyString() == "follower2");
-    REQUIRE(preconditions.get("/arango/Supervision/DBServers/free2").get("oldEmpty").getBool() == true);
->>>>>>> f7f9654e
     REQUIRE(preconditions.get("/arango/Supervision/Shards/s99").get("oldEmpty").getBool() == true);
 
     return fakeTransResult;
@@ -647,7 +631,6 @@
     INFO("Transaction: " << q->slice().toJson());
     auto writes = q->slice()[0][0];
     REQUIRE(std::string(writes.get("/arango/Target/Finished/1").typeName()) == "object");
-<<<<<<< HEAD
     auto entry = std::string("/arango/Plan/Collections/") + DATABASE + "/" + COLLECTION + "/shards/" + SHARD;
     REQUIRE(std::string(writes.get(entry).typeName()) == "array");
     REQUIRE(writes.get(entry).length() == 3);
@@ -659,26 +642,12 @@
     REQUIRE(writes.get("/arango/Plan/Collections/" + DATABASE + "/linkedcollection1/shards/s100").length() == 3);
     REQUIRE(writes.get("/arango/Plan/Collections/" + DATABASE + "/linkedcollection1/shards/s100")[0].copyString() == "leader");
     REQUIRE(writes.get("/arango/Plan/Collections/" + DATABASE + "/linkedcollection1/shards/s100")[1].copyString().compare(0,4,FREE_SERVER) == 0);
-=======
-    REQUIRE(std::string(writes.get("/arango/Plan/Collections/" + DATABASE + "/" + COLLECTION + "/shards/" + SHARD).typeName()) == "array");
-    REQUIRE(writes.get("/arango/Plan/Collections/" + DATABASE + "/" + COLLECTION + "/shards/" + SHARD).length() == 3);
-    REQUIRE(writes.get("/arango/Plan/Collections/" + DATABASE + "/" + COLLECTION + "/shards/" + SHARD)[0].copyString() == "leader");
-    REQUIRE(writes.get("/arango/Plan/Collections/" + DATABASE + "/" + COLLECTION + "/shards/" + SHARD)[1].copyString() == FREE_SERVER2);
-    REQUIRE(writes.get("/arango/Plan/Collections/" + DATABASE + "/" + COLLECTION + "/shards/" + SHARD)[2].copyString() == "follower2");
-    REQUIRE(std::string(writes.get("/arango/Plan/Collections/" + DATABASE + "/linkedcollection1/shards/s100").typeName()) == "array");
-    REQUIRE(writes.get("/arango/Plan/Collections/" + DATABASE + "/linkedcollection1/shards/s100").length() == 3);
-    REQUIRE(writes.get("/arango/Plan/Collections/" + DATABASE + "/linkedcollection1/shards/s100")[0].copyString() == "leader");
-    REQUIRE(writes.get("/arango/Plan/Collections/" + DATABASE + "/linkedcollection1/shards/s100")[1].copyString() == FREE_SERVER2);
->>>>>>> f7f9654e
+
     REQUIRE(writes.get("/arango/Plan/Collections/" + DATABASE + "/linkedcollection1/shards/s100")[2].copyString() == "follower2");
     REQUIRE(std::string(writes.get("/arango/Plan/Collections/" + DATABASE + "/linkedcollection2/shards/s101").typeName()) == "array");
     REQUIRE(writes.get("/arango/Plan/Collections/" + DATABASE + "/linkedcollection2/shards/s101").length() == 3);
     REQUIRE(writes.get("/arango/Plan/Collections/" + DATABASE + "/linkedcollection2/shards/s101")[0].copyString() == "leader");
-<<<<<<< HEAD
     REQUIRE(writes.get("/arango/Plan/Collections/" + DATABASE + "/linkedcollection2/shards/s101")[1].copyString().compare(0,4,FREE_SERVER) == 0);
-=======
-    REQUIRE(writes.get("/arango/Plan/Collections/" + DATABASE + "/linkedcollection2/shards/s101")[1].copyString() == FREE_SERVER2);
->>>>>>> f7f9654e
     REQUIRE(writes.get("/arango/Plan/Collections/" + DATABASE + "/linkedcollection2/shards/s101")[2].copyString() == "follower2");
 
     REQUIRE(writes.get("/arango/Plan/Version").get("op").copyString() == "increment");
@@ -686,8 +655,6 @@
 
     auto preconditions = q->slice()[0][1];
     REQUIRE(std::string(preconditions.typeName()) == "object");
-<<<<<<< HEAD
-
     auto healthStat = std::string("/arango/Supervision/Health/") + freeEntry + "/Status";
     REQUIRE(preconditions.get(healthStat).get("old").copyString() == "GOOD");
     REQUIRE(std::string(preconditions.get(entry).get("old").typeName()) == "array");
@@ -695,14 +662,6 @@
     REQUIRE(preconditions.get(entry).get("old")[1].copyString() == "follower1");
     REQUIRE(preconditions.get(entry).get("old")[2].copyString() == "follower2");
     REQUIRE(preconditions.get(std::string("/arango/Supervision/DBServers/") + freeEntry).get("oldEmpty").getBool() == true);
-=======
-    REQUIRE(preconditions.get("/arango/Supervision/Health/free2/Status").get("old").copyString() == "GOOD");
-    REQUIRE(std::string(preconditions.get("/arango/Plan/Collections/" + DATABASE + "/" + COLLECTION + "/shards/" + SHARD).get("old").typeName()) == "array");
-    REQUIRE(preconditions.get("/arango/Plan/Collections/" + DATABASE + "/" + COLLECTION + "/shards/" + SHARD).get("old")[0].copyString() == "leader");
-    REQUIRE(preconditions.get("/arango/Plan/Collections/" + DATABASE + "/" + COLLECTION + "/shards/" + SHARD).get("old")[1].copyString() == "follower1");
-    REQUIRE(preconditions.get("/arango/Plan/Collections/" + DATABASE + "/" + COLLECTION + "/shards/" + SHARD).get("old")[2].copyString() == "follower2");
-    REQUIRE(preconditions.get("/arango/Supervision/DBServers/free2").get("oldEmpty").getBool() == true);
->>>>>>> f7f9654e
     REQUIRE(preconditions.get("/arango/Supervision/Shards/s99").get("oldEmpty").getBool() == true);
 
     return fakeTransResult;
