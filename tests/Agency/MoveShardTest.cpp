////////////////////////////////////////////////////////////////////////////////
/// @brief test case for FailedLeader job
///
/// @file
///
/// DISCLAIMER
///
/// Copyright 2017 ArangoDB GmbH, Cologne, Germany
///
/// Licensed under the Apache License, Version 2.0 (the "License");
/// you may not use this file except in compliance with the License.
/// You may obtain a copy of the License at
///
///     http://www.apache.org/licenses/LICENSE-2.0
///
/// Unless required by applicable law or agreed to in writing, software
/// distributed under the License is distributed on an "AS IS" BASIS,
/// WITHOUT WARRANTIES OR CONDITIONS OF ANY KIND, either express or implied.
/// See the License for the specific language governing permissions and
/// limitations under the License.
///
/// Copyright holder is ArangoDB GmbH, Cologne, Germany
///
/// @author Andreas Streichardt
/// @author Copyright 2017, ArangoDB GmbH, Cologne, Germany
////////////////////////////////////////////////////////////////////////////////

#include "gtest/gtest.h"

#include "fakeit.hpp"

#include "Agency/AgentInterface.h"
#include "Agency/MoveShard.h"
#include "Agency/Node.h"

#include <velocypack/Slice.h>
#include <velocypack/velocypack-aliases.h>

using namespace arangodb;
using namespace arangodb::basics;
using namespace arangodb::consensus;
using namespace fakeit;

const std::string PREFIX = "arango";
const std::string DATABASE = "database";
const std::string COLLECTION = "collection";
const std::string SHARD = "s99";
const std::string SHARD_LEADER = "leader";
const std::string SHARD_FOLLOWER1 = "follower1";
const std::string FREE_SERVER = "free";
const std::string FREE_SERVER2 = "free2";

using namespace arangodb;
using namespace arangodb::basics;
using namespace arangodb::consensus;
using namespace fakeit;

bool aborts = false;

namespace arangodb {
namespace tests {
namespace move_shard_test {

const char* agency =
#include "MoveShardTest.json"
    ;

Node createAgencyFromBuilder(VPackBuilder const& builder) {
  Node node("");

  VPackBuilder opBuilder;
  {
    VPackObjectBuilder a(&opBuilder);
    opBuilder.add("new", builder.slice());
  }

  node.handle<SET>(opBuilder.slice());
  return node(PREFIX);
}

#define CHECK_FAILURE(source, query)                                           \
  std::string sourceKey = "/arango/Target/";                                   \
  sourceKey += source;                                                         \
  sourceKey += "/1";                                                           \
  EXPECT_TRUE(std::string(q->slice().typeName()) == "array");                  \
  EXPECT_TRUE(q->slice().length() == 1);                                       \
  EXPECT_TRUE(std::string(q->slice()[0].typeName()) == "array");               \
  EXPECT_TRUE(q->slice()[0].length() == 1);                                    \
  EXPECT_TRUE(std::string(q->slice()[0][0].typeName()) == "object");           \
  auto writes = q->slice()[0][0];                                              \
  EXPECT_TRUE(std::string(writes.get(sourceKey).typeName()) == "object");      \
  EXPECT_TRUE(std::string(writes.get(sourceKey).get("op").typeName()) ==       \
              "string");                                                       \
  EXPECT_TRUE(writes.get(sourceKey).get("op").copyString() == "delete");       \
  EXPECT_TRUE(std::string(writes.get("/arango/Target/Failed/1").typeName()) == \
              "object");

Node createRootNode() {
  VPackOptions options;
  options.checkAttributeUniqueness = true;
  VPackParser parser(&options);
  parser.parse(agency);

  VPackBuilder builder;
  {
    VPackObjectBuilder a(&builder);
    builder.add("new", parser.steal()->slice());
  }

  Node root("ROOT");
  root.handle<SET>(builder.slice());
  return root;
}

VPackBuilder createJob(std::string const& collection, std::string const& from,
                       std::string const& to) {
  VPackBuilder builder;
  {
    VPackObjectBuilder b(&builder);
    builder.add("jobId", VPackValue("1"));
    builder.add("creator", VPackValue("unittest"));
    builder.add("type", VPackValue("moveShard"));
    builder.add("database", VPackValue(DATABASE));
    builder.add("collection", VPackValue(collection));
    builder.add("shard", VPackValue(SHARD));
    builder.add("fromServer", VPackValue(from));
    builder.add("toServer", VPackValue(to));
    builder.add("isLeader", VPackValue(from == SHARD_LEADER));
  }
  return builder;
}

class MoveShardTest : public ::testing::Test {
 protected:
  Node baseStructure;
  write_ret_t fakeWriteResult;
  std::string const jobId;

  MoveShardTest()
      : baseStructure(createRootNode()),
        fakeWriteResult(true, "", std::vector<apply_ret_t>{APPLIED},
                        std::vector<index_t>{1}),
        jobId("1") {}
};

TEST_F(MoveShardTest, the_job_should_fail_if_toserver_does_not_exist) {
  std::function<std::unique_ptr<VPackBuilder>(VPackSlice const&, std::string const&)> createTestStructure =
      [&](VPackSlice const& s, std::string const& path) {
        std::unique_ptr<VPackBuilder> builder;
        builder.reset(new VPackBuilder());
        if (s.isObject()) {
          builder->add(VPackValue(VPackValueType::Object));
          for (auto const& it : VPackObjectIterator(s)) {
            auto childBuilder =
                createTestStructure(it.value, path + "/" + it.key.copyString());
            if (childBuilder) {
              builder->add(it.key.copyString(), childBuilder->slice());
            }
          }

          if (path == "/arango/Target/ToDo") {
            builder->add(jobId, createJob(COLLECTION, SHARD_LEADER, "unfug").slice());
          }
          builder->close();
        } else {
          builder->add(s);
        }
        return builder;
      };

  Mock<AgentInterface> mockAgent;
  AgentInterface& agent = mockAgent.get();
  When(Method(mockAgent, write)).AlwaysDo([&](query_t const& q, consensus::AgentInterface::WriteMode w) -> write_ret_t {
    CHECK_FAILURE("ToDo", q);
    return fakeWriteResult;
  });
  When(Method(mockAgent, waitFor)).AlwaysReturn();
  auto builder = createTestStructure(baseStructure.toBuilder().slice(), "");
  ASSERT_TRUE(builder);
  Node agency = createAgencyFromBuilder(*builder);

  auto moveShard = MoveShard(agency, &agent, TODO, jobId);
  moveShard.start(aborts);
  Verify(Method(mockAgent, write));
}

TEST_F(MoveShardTest, the_job_should_fail_if_servers_are_planned_followers) {
  std::function<std::unique_ptr<VPackBuilder>(VPackSlice const&, std::string const&)> createTestStructure =
      [&](VPackSlice const& s, std::string const& path) {
        std::unique_ptr<VPackBuilder> builder;
        builder.reset(new VPackBuilder());
        if (s.isObject()) {
          builder->add(VPackValue(VPackValueType::Object));
          for (auto const& it : VPackObjectIterator(s)) {
            auto childBuilder =
                createTestStructure(it.value, path + "/" + it.key.copyString());
            if (childBuilder) {
              builder->add(it.key.copyString(), childBuilder->slice());
            }
          }

          if (path == "/arango/Target/ToDo") {
            builder->add(jobId,
                         createJob(COLLECTION, SHARD_FOLLOWER1, SHARD_LEADER).slice());
          }
          builder->close();
        } else {
          builder->add(s);
        }
        return builder;
      };

  Mock<AgentInterface> mockAgent;
  AgentInterface& agent = mockAgent.get();
  When(Method(mockAgent, write)).AlwaysDo([&](query_t const& q, consensus::AgentInterface::WriteMode w) -> write_ret_t {
    CHECK_FAILURE("ToDo", q);
    return fakeWriteResult;
  });
  When(Method(mockAgent, waitFor)).AlwaysReturn();
  auto builder = createTestStructure(baseStructure.toBuilder().slice(), "");
  ASSERT_TRUE(builder);
  Node agency = createAgencyFromBuilder(*builder);

  auto moveShard = MoveShard(agency, &agent, TODO, jobId);
  moveShard.start(aborts);
  Verify(Method(mockAgent, write));
}

TEST_F(MoveShardTest, the_job_should_fail_if_fromserver_does_not_exist) {
  std::function<std::unique_ptr<VPackBuilder>(VPackSlice const&, std::string const&)> createTestStructure =
      [&](VPackSlice const& s, std::string const& path) {
        std::unique_ptr<VPackBuilder> builder;
        builder.reset(new VPackBuilder());
        if (s.isObject()) {
          builder->add(VPackValue(VPackValueType::Object));
          for (auto const& it : VPackObjectIterator(s)) {
            auto childBuilder =
                createTestStructure(it.value, path + "/" + it.key.copyString());
            if (childBuilder) {
              builder->add(it.key.copyString(), childBuilder->slice());
            }
          }

          if (path == "/arango/Target/ToDo") {
            builder->add(jobId, createJob(COLLECTION, "unfug", FREE_SERVER).slice());
          }
          builder->close();
        } else {
          builder->add(s);
        }
        return builder;
      };

  Mock<AgentInterface> mockAgent;
  AgentInterface& agent = mockAgent.get();
  auto builder = createTestStructure(baseStructure.toBuilder().slice(), "");
  ASSERT_TRUE(builder);
  Node agency = createAgencyFromBuilder(*builder);

  auto moveShard = MoveShard(agency, &agent, TODO, jobId);
  Mock<Job> spy(moveShard);
  Fake(Method(spy, finish));

  Job& spyMoveShard = spy.get();
  spyMoveShard.start(aborts);

  Verify(Method(spy, finish)
             .Matching([](std::string const& server, std::string const& shard,
                          bool success, std::string const& reason,
                          query_t const payload) -> bool { return !success; }));
}

TEST_F(MoveShardTest, the_job_should_fail_if_fromserver_is_not_in_plan) {
  std::function<std::unique_ptr<VPackBuilder>(VPackSlice const&, std::string const&)> createTestStructure =
      [&](VPackSlice const& s, std::string const& path) {
        std::unique_ptr<VPackBuilder> builder;
        builder.reset(new VPackBuilder());
        if (s.isObject()) {
          builder->add(VPackValue(VPackValueType::Object));
          for (auto const& it : VPackObjectIterator(s)) {
            auto childBuilder =
                createTestStructure(it.value, path + "/" + it.key.copyString());
            if (childBuilder) {
              builder->add(it.key.copyString(), childBuilder->slice());
            }
          }

          if (path == "/arango/Target/ToDo") {
            builder->add(jobId, createJob(COLLECTION, FREE_SERVER, FREE_SERVER2).slice());
          }
          builder->close();
        } else {
          builder->add(s);
        }
        return builder;
      };

  Mock<AgentInterface> mockAgent;
  AgentInterface& agent = mockAgent.get();
  When(Method(mockAgent, write)).AlwaysDo([&](query_t const& q, consensus::AgentInterface::WriteMode w) -> write_ret_t {
    CHECK_FAILURE("ToDo", q);
    return fakeWriteResult;
  });
  When(Method(mockAgent, waitFor)).AlwaysReturn();
  auto builder = createTestStructure(baseStructure.toBuilder().slice(), "");
  ASSERT_TRUE(builder);
  Node agency = createAgencyFromBuilder(*builder);

  auto moveShard = MoveShard(agency, &agent, TODO, jobId);
  moveShard.start(aborts);
  Verify(Method(mockAgent, write));
}

TEST_F(MoveShardTest, the_job_should_fail_if_fromserver_does_not_exist_2) {
  std::function<std::unique_ptr<VPackBuilder>(VPackSlice const&, std::string const&)> createTestStructure =
      [&](VPackSlice const& s, std::string const& path) {
        std::unique_ptr<VPackBuilder> builder;
        builder.reset(new VPackBuilder());
        if (s.isObject()) {
          builder->add(VPackValue(VPackValueType::Object));
          for (auto const& it : VPackObjectIterator(s)) {
            auto childBuilder =
                createTestStructure(it.value, path + "/" + it.key.copyString());
            if (childBuilder) {
              builder->add(it.key.copyString(), childBuilder->slice());
            }
          }

          if (path == "/arango/Target/ToDo") {
            builder->add(jobId, createJob(COLLECTION, "unfug", FREE_SERVER).slice());
          }
          builder->close();
        } else {
          builder->add(s);
        }
        return builder;
      };

  Mock<AgentInterface> mockAgent;
  AgentInterface& agent = mockAgent.get();
  When(Method(mockAgent, write)).AlwaysDo([&](query_t const& q, consensus::AgentInterface::WriteMode w) -> write_ret_t {
    EXPECT_TRUE(std::string(q->slice().typeName()) == "array");
    EXPECT_TRUE(q->slice().length() == 1);
    EXPECT_TRUE(std::string(q->slice()[0].typeName()) == "array");
    EXPECT_TRUE(q->slice()[0].length() == 1);  // we always simply override! no preconditions...
    EXPECT_TRUE(std::string(q->slice()[0][0].typeName()) == "object");

    auto writes = q->slice()[0][0];
    EXPECT_TRUE(std::string(writes.get("/arango/Target/ToDo/1").typeName()) ==
                "object");
    EXPECT_TRUE(std::string(writes.get("/arango/Target/ToDo/1").get("op").typeName()) ==
                "string");
    EXPECT_TRUE(writes.get("/arango/Target/ToDo/1").get("op").copyString() ==
                "delete");
    EXPECT_TRUE(std::string(writes.get("/arango/Target/Failed/1").typeName()) ==
                "object");
    return fakeWriteResult;
  });
  When(Method(mockAgent, waitFor)).AlwaysReturn();
  auto builder = createTestStructure(baseStructure.toBuilder().slice(), "");
  ASSERT_TRUE(builder);
  Node agency = createAgencyFromBuilder(*builder);

  auto moveShard = MoveShard(agency, &agent, TODO, jobId);
  moveShard.start(aborts);
  Verify(Method(mockAgent, write));
}

TEST_F(MoveShardTest, the_job_should_remain_in_todo_if_shard_is_locked) {
  std::function<std::unique_ptr<VPackBuilder>(VPackSlice const&, std::string const&)> createTestStructure =
      [&](VPackSlice const& s, std::string const& path) {
        std::unique_ptr<VPackBuilder> builder;
        builder.reset(new VPackBuilder());
        if (s.isObject()) {
          builder->add(VPackValue(VPackValueType::Object));
          for (auto const& it : VPackObjectIterator(s)) {
            auto childBuilder =
                createTestStructure(it.value, path + "/" + it.key.copyString());
            if (childBuilder) {
              builder->add(it.key.copyString(), childBuilder->slice());
            }
          }

          if (path == "/arango/Target/ToDo") {
            builder->add(jobId, createJob(COLLECTION, SHARD_LEADER, FREE_SERVER).slice());
          } else if (path == "/arango/Supervision/Shards") {
            builder->add(SHARD, VPackValue("2"));
          }
          builder->close();
        } else {
          builder->add(s);
        }
        return builder;
      };

  Mock<AgentInterface> mockAgent;
  // nothing should be called (job remains in ToDo)
  AgentInterface& agent = mockAgent.get();

  auto builder = createTestStructure(baseStructure.toBuilder().slice(), "");
  ASSERT_TRUE(builder);
  Node agency = createAgencyFromBuilder(*builder);

  auto moveShard = MoveShard(agency, &agent, TODO, jobId);
  moveShard.start(aborts);
}

TEST_F(MoveShardTest, the_job_should_remain_in_todo_if_server_is_locked) {
  std::function<std::unique_ptr<VPackBuilder>(VPackSlice const&, std::string const&)> createTestStructure =
      [&](VPackSlice const& s, std::string const& path) {
        std::unique_ptr<VPackBuilder> builder;
        builder.reset(new VPackBuilder());
        if (s.isObject()) {
          builder->add(VPackValue(VPackValueType::Object));
          for (auto const& it : VPackObjectIterator(s)) {
            auto childBuilder =
                createTestStructure(it.value, path + "/" + it.key.copyString());
            if (childBuilder) {
              builder->add(it.key.copyString(), childBuilder->slice());
            }
          }

          if (path == "/arango/Target/ToDo") {
            builder->add(jobId, createJob(COLLECTION, SHARD_LEADER, FREE_SERVER).slice());
          } else if (path == "/arango/Supervision/DBServers") {
            builder->add(FREE_SERVER, VPackValue("2"));
          }
          builder->close();
        } else {
          builder->add(s);
        }
        return builder;
      };

  Mock<AgentInterface> mockAgent;
  // nothing should be called (job remains in ToDo)
  AgentInterface& agent = mockAgent.get();

  auto builder = createTestStructure(baseStructure.toBuilder().slice(), "");
  ASSERT_TRUE(builder);
  Node agency = createAgencyFromBuilder(*builder);

  auto moveShard = MoveShard(agency, &agent, TODO, jobId);
  moveShard.start(aborts);
}

TEST_F(MoveShardTest, the_job_should_fail_if_target_server_was_cleaned_out) {
  std::function<std::unique_ptr<VPackBuilder>(VPackSlice const&, std::string const&)> createTestStructure =
      [&](VPackSlice const& s, std::string const& path) {
        std::unique_ptr<VPackBuilder> builder;
        builder.reset(new VPackBuilder());
        if (s.isObject()) {
          builder->add(VPackValue(VPackValueType::Object));
          for (auto const& it : VPackObjectIterator(s)) {
            auto childBuilder =
                createTestStructure(it.value, path + "/" + it.key.copyString());
            if (childBuilder) {
              builder->add(it.key.copyString(), childBuilder->slice());
            }
          }

          if (path == "/arango/Target/ToDo") {
            builder->add(jobId, createJob(COLLECTION, SHARD_LEADER, FREE_SERVER).slice());
          }
          builder->close();
        } else {
          if (path == "/arango/Target/CleanedServers") {
            builder->add(VPackValue(VPackValueType::Array));
            builder->add(VPackValue(FREE_SERVER));
            builder->close();
          } else {
            builder->add(s);
          }
        }
        return builder;
      };

  Mock<AgentInterface> mockAgent;
  When(Method(mockAgent, write)).AlwaysDo([&](query_t const& q, consensus::AgentInterface::WriteMode w) -> write_ret_t {
    CHECK_FAILURE("ToDo", q);
    return fakeWriteResult;
  });
  When(Method(mockAgent, waitFor)).AlwaysReturn();
  AgentInterface& agent = mockAgent.get();

  auto builder = createTestStructure(baseStructure.toBuilder().slice(), "");
  ASSERT_TRUE(builder);
  Node agency = createAgencyFromBuilder(*builder);

  auto moveShard = MoveShard(agency, &agent, TODO, jobId);
  moveShard.start(aborts);
  Verify(Method(mockAgent, write));
}

TEST_F(MoveShardTest, the_job_should_fail_if_the_target_server_is_failed) {
  std::function<std::unique_ptr<VPackBuilder>(VPackSlice const&, std::string const&)> createTestStructure =
      [&](VPackSlice const& s, std::string const& path) {
        std::unique_ptr<VPackBuilder> builder;
        builder.reset(new VPackBuilder());
        if (s.isObject()) {
          builder->add(VPackValue(VPackValueType::Object));
          for (auto const& it : VPackObjectIterator(s)) {
            auto childBuilder =
                createTestStructure(it.value, path + "/" + it.key.copyString());
            if (childBuilder) {
              builder->add(it.key.copyString(), childBuilder->slice());
            }
          }

          if (path == "/arango/Target/ToDo") {
            builder->add(jobId, createJob(COLLECTION, SHARD_LEADER, FREE_SERVER).slice());
          }

          if (path == "/arango/Target/FailedServers") {
            builder->add(FREE_SERVER, VPackValue(true));
          }
          builder->close();
        } else {
          builder->add(s);
        }
        return builder;
      };

  Mock<AgentInterface> mockAgent;
  When(Method(mockAgent, write)).AlwaysDo([&](query_t const& q, consensus::AgentInterface::WriteMode w) -> write_ret_t {
    CHECK_FAILURE("ToDo", q);
    return fakeWriteResult;
  });
  When(Method(mockAgent, waitFor)).AlwaysReturn();
  AgentInterface& agent = mockAgent.get();

  auto builder = createTestStructure(baseStructure.toBuilder().slice(), "");
  ASSERT_TRUE(builder);
  Node agency = createAgencyFromBuilder(*builder);

  auto moveShard = MoveShard(agency, &agent, TODO, jobId);
  moveShard.start(aborts);
  Verify(Method(mockAgent, write));
}

TEST_F(MoveShardTest, the_job_should_wait_until_the_target_server_is_good) {
  std::function<std::unique_ptr<VPackBuilder>(VPackSlice const&, std::string const&)> createTestStructure =
      [&](VPackSlice const& s, std::string const& path) {
        std::unique_ptr<VPackBuilder> builder;
        builder.reset(new VPackBuilder());
        if (s.isObject()) {
          builder->add(VPackValue(VPackValueType::Object));
          for (auto const& it : VPackObjectIterator(s)) {
            auto childBuilder =
                createTestStructure(it.value, path + "/" + it.key.copyString());
            if (childBuilder) {
              builder->add(it.key.copyString(), childBuilder->slice());
            }
          }

          if (path == "/arango/Target/ToDo") {
            builder->add(jobId, createJob(COLLECTION, SHARD_LEADER, FREE_SERVER).slice());
          }
          builder->close();
        } else {
          if (path == "/arango/Supervision/Health/" + FREE_SERVER + "/Status") {
            builder->add(VPackValue("FAILED"));
          } else {
            builder->add(s);
          }
        }
        return builder;
      };

  Mock<AgentInterface> mockAgent;
  AgentInterface& agent = mockAgent.get();

  auto builder = createTestStructure(baseStructure.toBuilder().slice(), "");
  ASSERT_TRUE(builder);
  Node agency = createAgencyFromBuilder(*builder);

  auto moveShard = MoveShard(agency, &agent, TODO, jobId);
  moveShard.start(aborts);
}

TEST_F(MoveShardTest, the_job_should_fail_if_the_shard_distributes_its_shards_like_some_other) {
  std::function<std::unique_ptr<VPackBuilder>(VPackSlice const&, std::string const&)> createTestStructure =
      [&](VPackSlice const& s, std::string const& path) {
        std::unique_ptr<VPackBuilder> builder;
        builder.reset(new VPackBuilder());
        if (s.isObject()) {
          builder->add(VPackValue(VPackValueType::Object));
          for (auto const& it : VPackObjectIterator(s)) {
            auto childBuilder =
                createTestStructure(it.value, path + "/" + it.key.copyString());
            if (childBuilder) {
              builder->add(it.key.copyString(), childBuilder->slice());
            }
          }

          if (path == "/arango/Target/ToDo") {
            builder->add(jobId, createJob(COLLECTION, SHARD_LEADER, FREE_SERVER).slice());
          } else if (path == "/arango/Plan/Collections/" + DATABASE + "/" + COLLECTION) {
            builder->add("distributeShardsLike", VPackValue("PENG"));
          }
          builder->close();
        } else {
          builder->add(s);
        }
        return builder;
      };

  Mock<AgentInterface> mockAgent;
  When(Method(mockAgent, write)).AlwaysDo([&](query_t const& q, consensus::AgentInterface::WriteMode w) -> write_ret_t {
    CHECK_FAILURE("ToDo", q);
    return fakeWriteResult;
  });
  When(Method(mockAgent, waitFor)).AlwaysReturn();
  AgentInterface& agent = mockAgent.get();

  auto builder = createTestStructure(baseStructure.toBuilder().slice(), "");
  ASSERT_TRUE(builder);
  Node agency = createAgencyFromBuilder(*builder);

  auto moveShard = MoveShard(agency, &agent, TODO, jobId);
  moveShard.start(aborts);
  Verify(Method(mockAgent, write));
}

TEST_F(MoveShardTest, the_job_should_be_moved_to_pending_when_everything_is_ok) {
  std::function<std::unique_ptr<VPackBuilder>(VPackSlice const&, std::string const&)> createTestStructure =
      [&](VPackSlice const& s, std::string const& path) {
        std::unique_ptr<VPackBuilder> builder;
        builder.reset(new VPackBuilder());
        if (s.isObject()) {
          builder->add(VPackValue(VPackValueType::Object));
          for (auto const& it : VPackObjectIterator(s)) {
            auto childBuilder =
                createTestStructure(it.value, path + "/" + it.key.copyString());
            if (childBuilder) {
              builder->add(it.key.copyString(), childBuilder->slice());
            }
          }

          if (path == "/arango/Target/ToDo") {
            builder->add(jobId, createJob(COLLECTION, SHARD_LEADER, FREE_SERVER).slice());
          }
          builder->close();
        } else {
          builder->add(s);
        }
        return builder;
      };

  Mock<AgentInterface> mockAgent;
  When(Method(mockAgent, write)).AlwaysDo([&](query_t const& q, consensus::AgentInterface::WriteMode w) -> write_ret_t {
    std::string sourceKey = "/arango/Target/ToDo/1";
    EXPECT_TRUE(std::string(q->slice().typeName()) == "array");
    EXPECT_TRUE(q->slice().length() == 1);
    EXPECT_TRUE(std::string(q->slice()[0].typeName()) == "array");
    EXPECT_TRUE(q->slice()[0].length() == 2);
    EXPECT_TRUE(std::string(q->slice()[0][0].typeName()) == "object");
    EXPECT_TRUE(std::string(q->slice()[0][1].typeName()) == "object");

    auto writes = q->slice()[0][0];
    EXPECT_TRUE(std::string(writes.get(sourceKey).typeName()) == "object");
    EXPECT_TRUE(std::string(writes.get(sourceKey).get("op").typeName()) ==
                "string");
    EXPECT_TRUE(writes.get(sourceKey).get("op").copyString() == "delete");
    EXPECT_TRUE(writes.get("/arango/Supervision/Shards/" + SHARD).copyString() ==
                "1");
    EXPECT_TRUE(writes.get("/arango/Supervision/DBServers/" + FREE_SERVER).copyString() ==
                "1");
    EXPECT_TRUE(writes.get("/arango/Plan/Version").get("op").copyString() ==
                "increment");
    EXPECT_TRUE(std::string(writes.get("/arango/Target/Pending/1").typeName()) ==
                "object");
    EXPECT_TRUE(
        std::string(writes.get("/arango/Target/Pending/1").get("timeStarted").typeName()) ==
        "string");
    EXPECT_TRUE(writes
                    .get("/arango/Plan/Collections/" + DATABASE + "/" + COLLECTION + "/shards/" + SHARD)
                    .length() == 3);  // leader, oldFollower, newLeader
    EXPECT_TRUE(writes
                    .get("/arango/Plan/Collections/" + DATABASE + "/" +
                         COLLECTION + "/shards/" + SHARD)[0]
                    .copyString() == SHARD_LEADER);

    // order not really relevant ... assume it might appear anyway
    auto followers = writes.get("/arango/Plan/Collections/" + DATABASE + "/" +
                                COLLECTION + "/shards/" + SHARD);
    bool found = false;
    for (auto const& server : VPackArrayIterator(followers)) {
      if (server.copyString() == FREE_SERVER) {
        found = true;
      }
    }
    EXPECT_TRUE(found == true);

    auto preconditions = q->slice()[0][1];
    EXPECT_TRUE(preconditions.get("/arango/Target/CleanedServers").get("old").toJson() ==
                "[]");
    EXPECT_TRUE(preconditions.get("/arango/Target/FailedServers").get("old").toJson() ==
                "{}");
    EXPECT_TRUE(preconditions
                    .get("/arango/Supervision/Health/" + FREE_SERVER + "/Status")
                    .get("old")
                    .copyString() == "GOOD");
    EXPECT_TRUE(
        preconditions.get("/arango/Supervision/DBServers/" + FREE_SERVER)
            .get("oldEmpty")
            .getBool() == true);
    EXPECT_TRUE(
        preconditions.get("/arango/Supervision/Shards/" + SHARD).get("oldEmpty").getBool() == true);
    EXPECT_TRUE(preconditions
                    .get("/arango/Plan/Collections/" + DATABASE + "/" + COLLECTION + "/shards/" + SHARD)
                    .get("old")
                    .toJson() ==
                "[\"" + SHARD_LEADER + "\",\"" + SHARD_FOLLOWER1 + "\"]");

    return fakeWriteResult;
  });
  When(Method(mockAgent, waitFor)).AlwaysReturn();

  AgentInterface& agent = mockAgent.get();

  auto builder = createTestStructure(baseStructure.toBuilder().slice(), "");
  ASSERT_TRUE(builder);
  Node agency = createAgencyFromBuilder(*builder);

  auto moveShard = MoveShard(agency, &agent, TODO, jobId);
  moveShard.start(aborts);
  Verify(Method(mockAgent, write));
}

TEST_F(MoveShardTest, moving_from_a_follower_should_be_possible) {
  std::function<std::unique_ptr<VPackBuilder>(VPackSlice const&, std::string const&)> createTestStructure =
      [&](VPackSlice const& s, std::string const& path) {
        std::unique_ptr<VPackBuilder> builder;
        builder.reset(new VPackBuilder());
        if (s.isObject()) {
          builder->add(VPackValue(VPackValueType::Object));
          for (auto const& it : VPackObjectIterator(s)) {
            auto childBuilder =
                createTestStructure(it.value, path + "/" + it.key.copyString());
            if (childBuilder) {
              builder->add(it.key.copyString(), childBuilder->slice());
            }
          }

          if (path == "/arango/Target/ToDo") {
            builder->add(jobId,
                         createJob(COLLECTION, SHARD_FOLLOWER1, FREE_SERVER).slice());
          }
          builder->close();
        } else {
          builder->add(s);
        }
        return builder;
      };

  Mock<AgentInterface> mockAgent;
  When(Method(mockAgent, write)).AlwaysDo([&](query_t const& q, consensus::AgentInterface::WriteMode w) -> write_ret_t {
    auto writes = q->slice()[0][0];
    EXPECT_TRUE(writes
                    .get("/arango/Plan/Collections/" + DATABASE + "/" + COLLECTION + "/shards/" + SHARD)
                    .length() == 3);  // leader, oldFollower, newLeader
    EXPECT_TRUE(writes
                    .get("/arango/Plan/Collections/" + DATABASE + "/" +
                         COLLECTION + "/shards/" + SHARD)[0]
                    .copyString() == SHARD_LEADER);

    // order not really relevant ... assume it might appear anyway
    auto followers = writes.get("/arango/Plan/Collections/" + DATABASE + "/" +
                                COLLECTION + "/shards/" + SHARD);
    bool found = false;
    for (auto const& server : VPackArrayIterator(followers)) {
      if (server.copyString() == FREE_SERVER) {
        found = true;
      }
    }
    EXPECT_TRUE(found == true);
    return fakeWriteResult;
  });
  When(Method(mockAgent, waitFor)).AlwaysReturn();

  AgentInterface& agent = mockAgent.get();

  auto builder = createTestStructure(baseStructure.toBuilder().slice(), "");
  ASSERT_TRUE(builder);
  Node agency = createAgencyFromBuilder(*builder);

  auto moveShard = MoveShard(agency, &agent, TODO, jobId);
  moveShard.start(aborts);
  Verify(Method(mockAgent, write));
}

TEST_F(MoveShardTest, when_moving_a_shard_that_is_a_distributeshardslike_leader_move_the_rest_as_well) {
  std::function<std::unique_ptr<VPackBuilder>(VPackSlice const&, std::string const&)> createTestStructure =
      [&](VPackSlice const& s, std::string const& path) {
        std::unique_ptr<VPackBuilder> builder;
        builder.reset(new VPackBuilder());
        if (s.isObject()) {
          builder->add(VPackValue(VPackValueType::Object));
          for (auto const& it : VPackObjectIterator(s)) {
            auto childBuilder =
                createTestStructure(it.value, path + "/" + it.key.copyString());
            if (childBuilder) {
              builder->add(it.key.copyString(), childBuilder->slice());
            }
          }

          if (path == "/arango/Target/ToDo") {
            builder->add(jobId, createJob(COLLECTION, SHARD_LEADER, FREE_SERVER).slice());
          } else if (path == "/arango/Current/Collections/" + DATABASE) {
            // we fake that follower2 is in sync
            builder->add(VPackValue("linkedcollection1"));
            {
              VPackObjectBuilder f(builder.get());
              builder->add(VPackValue("s100"));
              {
                VPackObjectBuilder f(builder.get());
                builder->add(VPackValue("servers"));
                {
                  VPackArrayBuilder g(builder.get());
                  builder->add(VPackValue(SHARD_LEADER));
                  builder->add(VPackValue(SHARD_FOLLOWER1));
                }
              }
            }
            // for the other shard there is only follower1 in sync
            builder->add(VPackValue("linkedcollection2"));
            {
              VPackObjectBuilder f(builder.get());
              builder->add(VPackValue("s101"));
              {
                VPackObjectBuilder f(builder.get());
                builder->add(VPackValue("servers"));
                {
                  VPackArrayBuilder g(builder.get());
                  builder->add(VPackValue(SHARD_LEADER));
                  builder->add(VPackValue(SHARD_FOLLOWER1));
                }
              }
            }
          } else if (path == "/arango/Plan/Collections/" + DATABASE) {
            builder->add(VPackValue("linkedcollection1"));
            {
              VPackObjectBuilder f(builder.get());
              builder->add("distributeShardsLike", VPackValue(COLLECTION));
              builder->add(VPackValue("shards"));
              {
                VPackObjectBuilder f(builder.get());
                builder->add(VPackValue("s100"));
                {
                  VPackArrayBuilder g(builder.get());
                  builder->add(VPackValue(SHARD_LEADER));
                  builder->add(VPackValue(SHARD_FOLLOWER1));
                }
              }
            }
            builder->add(VPackValue("linkedcollection2"));
            {
              VPackObjectBuilder f(builder.get());
              builder->add("distributeShardsLike", VPackValue(COLLECTION));
              builder->add(VPackValue("shards"));
              {
                VPackObjectBuilder f(builder.get());
                builder->add(VPackValue("s101"));
                {
                  VPackArrayBuilder g(builder.get());
                  builder->add(VPackValue(SHARD_LEADER));
                  builder->add(VPackValue(SHARD_FOLLOWER1));
                }
              }
            }
            builder->add(VPackValue("unrelatedcollection"));
            {
              VPackObjectBuilder f(builder.get());
              builder->add(VPackValue("shards"));
              {
                VPackObjectBuilder f(builder.get());
                builder->add(VPackValue("unrelatedshard"));
                {
                  VPackArrayBuilder g(builder.get());
                  builder->add(VPackValue(SHARD_LEADER));
                  builder->add(VPackValue(SHARD_FOLLOWER1));
                }
              }
            }
          }
          builder->close();
        } else {
          builder->add(s);
        }
        return builder;
      };

  Mock<AgentInterface> mockAgent;
  When(Method(mockAgent, write)).AlwaysDo([&](query_t const& q, consensus::AgentInterface::WriteMode w) -> write_ret_t {
    auto writes = q->slice()[0][0];
    EXPECT_TRUE(writes
                    .get("/arango/Plan/Collections/" + DATABASE + "/" + COLLECTION + "/shards/" + SHARD)
                    .length() == 3);  // leader, oldFollower, newLeader

    auto json = writes
                    .get("/arango/Plan/Collections/" + DATABASE + "/" +
                         COLLECTION + "/shards/" + SHARD)
                    .toJson();
    EXPECT_TRUE(writes
                    .get("/arango/Plan/Collections/" + DATABASE + "/linkedcollection1/shards/s100")
                    .toJson() == json);
    EXPECT_TRUE(writes
                    .get("/arango/Plan/Collections/" + DATABASE + "/linkedcollection2/shards/s101")
                    .toJson() == json);
    EXPECT_TRUE(writes
                    .get("/arango/Plan/Collections/" + DATABASE + "/unrelatedcollection/shards/unrelatedshard")
                    .isNone());
    EXPECT_TRUE(writes.get("/arango/Supervision/Shards/" + SHARD).copyString() ==
                "1");
    EXPECT_TRUE(writes.get("/arango/Supervision/Shards/unrelatedshard").isNone());

    return fakeWriteResult;
  });
  When(Method(mockAgent, waitFor)).AlwaysReturn();

  AgentInterface& agent = mockAgent.get();

  auto builder = createTestStructure(baseStructure.toBuilder().slice(), "");
  ASSERT_TRUE(builder);
  Node agency = createAgencyFromBuilder(*builder);

  auto moveShard = MoveShard(agency, &agent, TODO, jobId);
  moveShard.start(aborts);
  Verify(Method(mockAgent, write));
}

TEST_F(MoveShardTest, if_the_job_is_too_old_it_should_be_aborted_to_prevent_a_deadloop) {
  std::function<std::unique_ptr<VPackBuilder>(VPackSlice const&, std::string const&)> createTestStructure =
      [&](VPackSlice const& s, std::string const& path) {
        std::unique_ptr<VPackBuilder> builder;
        builder.reset(new VPackBuilder());
        if (s.isObject()) {
          builder->add(VPackValue(VPackValueType::Object));
          for (auto const& it : VPackObjectIterator(s)) {
            auto childBuilder =
                createTestStructure(it.value, path + "/" + it.key.copyString());
            if (childBuilder) {
              builder->add(it.key.copyString(), childBuilder->slice());
            }
          }

          if (path == "/arango/Target/Pending") {
            VPackBuilder pendingJob;
            {
              VPackObjectBuilder b(&pendingJob);
              auto plainJob = createJob(COLLECTION, SHARD_FOLLOWER1, FREE_SERVER);
              for (auto const& it : VPackObjectIterator(plainJob.slice())) {
                pendingJob.add(it.key.copyString(), it.value);
              }
              pendingJob.add("timeCreated", VPackValue("2015-01-03T20:00:00Z"));
            }
            builder->add(jobId, pendingJob.slice());
          }
          builder->close();
        } else {
          if (path == "/arango/Plan/Collections/" + DATABASE + "/" +
                          COLLECTION + "/shards/" + SHARD) {
            builder->add(VPackValue(VPackValueType::Array));
            builder->add(VPackValue(SHARD_LEADER));
            builder->add(VPackValue(SHARD_FOLLOWER1));
            builder->add(VPackValue(FREE_SERVER));
            builder->close();
          } else {
            builder->add(s);
          }
        }
        return builder;
      };

  auto builder = createTestStructure(baseStructure.toBuilder().slice(), "");
  Node agency = createAgencyFromBuilder(*builder);

  Mock<AgentInterface> mockAgent;
  AgentInterface& agent = mockAgent.get();

  auto moveShard = MoveShard(agency, &agent, PENDING, jobId);
  Mock<Job> spy(moveShard);
  Fake(Method(spy, abort));

  Job& spyMoveShard = spy.get();
  spyMoveShard.run(aborts);

  Verify(Method(spy, abort));
}

TEST_F(MoveShardTest, if_the_job_is_too_old_leader_case_it_should_be_aborted_to_prevent_deadloop) {
  std::function<std::unique_ptr<VPackBuilder>(VPackSlice const&, std::string const&)> createTestStructure =
      [&](VPackSlice const& s, std::string const& path) {
        std::unique_ptr<VPackBuilder> builder;
        builder.reset(new VPackBuilder());
        if (s.isObject()) {
          builder->add(VPackValue(VPackValueType::Object));
          for (auto const& it : VPackObjectIterator(s)) {
            auto childBuilder =
                createTestStructure(it.value, path + "/" + it.key.copyString());
            if (childBuilder) {
              builder->add(it.key.copyString(), childBuilder->slice());
            }
          }

          if (path == "/arango/Target/Pending") {
            VPackBuilder pendingJob;
            {
              VPackObjectBuilder b(&pendingJob);
              auto plainJob = createJob(COLLECTION, SHARD_LEADER, FREE_SERVER);
              for (auto const& it : VPackObjectIterator(plainJob.slice())) {
                pendingJob.add(it.key.copyString(), it.value);
              }
              pendingJob.add("timeCreated", VPackValue("2015-01-03T20:00:00Z"));
            }
            builder->add(jobId, pendingJob.slice());
          }
          builder->close();
        } else {
          if (path == "/arango/Plan/Collections/" + DATABASE + "/" +
                          COLLECTION + "/shards/" + SHARD) {
            builder->add(VPackValue(VPackValueType::Array));
            builder->add(VPackValue(SHARD_LEADER));
            builder->add(VPackValue(SHARD_FOLLOWER1));
            builder->add(VPackValue(FREE_SERVER));
            builder->close();
          } else {
            builder->add(s);
          }
        }
        return builder;
      };

  auto builder = createTestStructure(baseStructure.toBuilder().slice(), "");
  Node agency = createAgencyFromBuilder(*builder);

  Mock<AgentInterface> mockAgent;
  AgentInterface& agent = mockAgent.get();

  auto moveShard = MoveShard(agency, &agent, PENDING, jobId);
  Mock<Job> spy(moveShard);
  Fake(Method(spy, abort));

  Job& spyMoveShard = spy.get();
  spyMoveShard.run(aborts);

  Verify(Method(spy, abort));
}

TEST_F(MoveShardTest, if_the_collection_was_dropped_while_moving_finish_the_job) {
  std::function<std::unique_ptr<VPackBuilder>(VPackSlice const&, std::string const&)> createTestStructure =
      [&](VPackSlice const& s, std::string const& path) {
        std::unique_ptr<VPackBuilder> builder;
        builder.reset(new VPackBuilder());
        if (s.isObject()) {
          builder->add(VPackValue(VPackValueType::Object));
          for (auto const& it : VPackObjectIterator(s)) {
            auto childBuilder =
                createTestStructure(it.value, path + "/" + it.key.copyString());
            if (childBuilder) {
              builder->add(it.key.copyString(), childBuilder->slice());
            }
          }

          if (path == "/arango/Target/Pending") {
            VPackBuilder pendingJob;
            {
              VPackObjectBuilder b(&pendingJob);
              auto plainJob = createJob("BOGUS", SHARD_FOLLOWER1, FREE_SERVER);
              for (auto const& it : VPackObjectIterator(plainJob.slice())) {
                pendingJob.add(it.key.copyString(), it.value);
              }
              pendingJob.add("timeCreated", VPackValue(timepointToString(
                                                std::chrono::system_clock::now())));
            }
            builder->add(jobId, pendingJob.slice());
          }
          builder->close();
        } else {
          builder->add(s);
        }
        return builder;
      };

  auto builder = createTestStructure(baseStructure.toBuilder().slice(), "");
  Node agency = createAgencyFromBuilder(*builder);

  Mock<AgentInterface> mockAgent;
  AgentInterface& agent = mockAgent.get();

  auto moveShard = MoveShard(agency, &agent, PENDING, jobId);
  Mock<Job> spy(moveShard);
  Fake(Method(spy, finish));

  Job& spyMoveShard = spy.get();
  spyMoveShard.run(aborts);

  Verify(Method(spy, finish)
             .Matching([](std::string const& server, std::string const& shard,
                          bool success, std::string const& reason,
                          query_t const payload) -> bool { return success; }));
}

TEST_F(MoveShardTest, if_the_collection_was_dropped_before_the_job_could_be_started_just_finish_the_job) {
  std::function<std::unique_ptr<VPackBuilder>(VPackSlice const&, std::string const&)> createTestStructure =
      [&](VPackSlice const& s, std::string const& path) {
        std::unique_ptr<VPackBuilder> builder;
        builder.reset(new VPackBuilder());
        if (s.isObject()) {
          builder->add(VPackValue(VPackValueType::Object));
          for (auto const& it : VPackObjectIterator(s)) {
            auto childBuilder =
                createTestStructure(it.value, path + "/" + it.key.copyString());
            if (childBuilder && !(path == "/arango/Plan/Collections/" + DATABASE &&
                                  it.key.copyString() == COLLECTION)) {
              builder->add(it.key.copyString(), childBuilder->slice());
            }
          }

          if (path == "/arango/Target/ToDo") {
            VPackBuilder pendingJob;
            {
              VPackObjectBuilder b(&pendingJob);
              auto plainJob = createJob("ANUNKNOWNCOLLECTION", SHARD_FOLLOWER1, FREE_SERVER);
              for (auto const& it : VPackObjectIterator(plainJob.slice())) {
                pendingJob.add(it.key.copyString(), it.value);
              }
              pendingJob.add("timeCreated", VPackValue(timepointToString(
                                                std::chrono::system_clock::now())));
            }
            builder->add(jobId, pendingJob.slice());
          }
          builder->close();
        } else {
          builder->add(s);
        }
        return builder;
      };

  auto builder = createTestStructure(baseStructure.toBuilder().slice(), "");
  Node agency = createAgencyFromBuilder(*builder);

  Mock<AgentInterface> mockAgent;
  AgentInterface& agent = mockAgent.get();

  auto moveShard = MoveShard(agency, &agent, TODO, jobId);
  Mock<Job> spy(moveShard);
  Fake(Method(spy, finish));

  Job& spyMoveShard = spy.get();
  spyMoveShard.start(aborts);

  Verify(Method(spy, finish)
             .Matching([](std::string const& server, std::string const& shard,
                          bool success, std::string const& reason,
                          query_t const payload) -> bool { return success; }));
}

TEST_F(MoveShardTest, the_job_should_wait_until_the_planned_shard_situation_has_been_created_in_current) {
  std::function<std::unique_ptr<VPackBuilder>(VPackSlice const&, std::string const&)> createTestStructure =
      [&](VPackSlice const& s, std::string const& path) {
        std::unique_ptr<VPackBuilder> builder;
        builder.reset(new VPackBuilder());
        if (s.isObject()) {
          builder->add(VPackValue(VPackValueType::Object));
          for (auto const& it : VPackObjectIterator(s)) {
            auto childBuilder =
                createTestStructure(it.value, path + "/" + it.key.copyString());
            if (childBuilder) {
              builder->add(it.key.copyString(), childBuilder->slice());
            }
          }

          if (path == "/arango/Target/Pending") {
            VPackBuilder pendingJob;
            {
              VPackObjectBuilder b(&pendingJob);
              auto plainJob = createJob(COLLECTION, SHARD_FOLLOWER1, FREE_SERVER);
              for (auto const& it : VPackObjectIterator(plainJob.slice())) {
                pendingJob.add(it.key.copyString(), it.value);
              }
              pendingJob.add("timeCreated", VPackValue(timepointToString(
                                                std::chrono::system_clock::now())));
            }
            builder->add(jobId, pendingJob.slice());
          }
          builder->close();
        } else {
          if (path == "/arango/Plan/Collections/" + DATABASE + "/" +
                          COLLECTION + "/shards/" + SHARD) {
            builder->add(VPackValue(VPackValueType::Array));
            builder->add(VPackValue(SHARD_LEADER));
            builder->add(VPackValue(SHARD_FOLLOWER1));
            builder->add(VPackValue(FREE_SERVER));
            builder->close();
          } else {
            builder->add(s);
          }
        }
        return builder;
      };

  auto builder = createTestStructure(baseStructure.toBuilder().slice(), "");
  Node agency = createAgencyFromBuilder(*builder);

  Mock<AgentInterface> mockAgent;
  // should not write anything because we are not yet in sync
  AgentInterface& agent = mockAgent.get();

  auto moveShard = MoveShard(agency, &agent, PENDING, jobId);
  moveShard.run(aborts);
}

TEST_F(MoveShardTest, if_the_job_is_done_it_should_properly_finish_itself) {
  std::function<std::unique_ptr<VPackBuilder>(VPackSlice const&, std::string const&)> createTestStructure =
      [&](VPackSlice const& s, std::string const& path) {
        std::unique_ptr<VPackBuilder> builder;
        builder.reset(new VPackBuilder());
        if (s.isObject()) {
          builder->add(VPackValue(VPackValueType::Object));
          for (auto const& it : VPackObjectIterator(s)) {
            auto childBuilder =
                createTestStructure(it.value, path + "/" + it.key.copyString());
            if (childBuilder) {
              builder->add(it.key.copyString(), childBuilder->slice());
            }
          }

          if (path == "/arango/Target/Pending") {
            VPackBuilder pendingJob;
            {
              VPackObjectBuilder b(&pendingJob);
              auto plainJob = createJob(COLLECTION, SHARD_FOLLOWER1, FREE_SERVER);
              for (auto const& it : VPackObjectIterator(plainJob.slice())) {
                pendingJob.add(it.key.copyString(), it.value);
              }
              pendingJob.add("timeCreated", VPackValue(timepointToString(
                                                std::chrono::system_clock::now())));
            }
            builder->add(jobId, pendingJob.slice());
          }
          builder->close();
        } else {
          if (path == "/arango/Current/Collections/" + DATABASE + "/" +
                          COLLECTION + "/" + SHARD + "/servers") {
            builder->add(VPackValue(VPackValueType::Array));
            builder->add(VPackValue(SHARD_LEADER));
            builder->add(VPackValue(SHARD_FOLLOWER1));
            builder->add(VPackValue(FREE_SERVER));
            builder->close();
          } else if (path == "/arango/Plan/Collections/" + DATABASE + "/" +
                                 COLLECTION + "/shards/" + SHARD) {
            builder->add(VPackValue(VPackValueType::Array));
            builder->add(VPackValue(SHARD_LEADER));
            builder->add(VPackValue(SHARD_FOLLOWER1));
            builder->add(VPackValue(FREE_SERVER));
            builder->close();
          } else {
            builder->add(s);
          }
        }
        return builder;
      };

  auto builder = createTestStructure(baseStructure.toBuilder().slice(), "");
  Node agency = createAgencyFromBuilder(*builder);

  Mock<AgentInterface> mockAgent;
  When(Method(mockAgent, waitFor)).AlwaysReturn();
  When(Method(mockAgent, write)).Do([&](query_t const& q, consensus::AgentInterface::WriteMode w) -> write_ret_t {
    auto writes = q->slice()[0][0];
    EXPECT_TRUE(writes.get("/arango/Target/Pending/1").get("op").copyString() ==
                "delete");
    EXPECT_TRUE(std::string(writes.get("/arango/Target/Finished/1").typeName()) ==
                "object");
    EXPECT_TRUE(writes
                    .get("/arango/Plan/Collections/" + DATABASE + "/" + COLLECTION + "/shards/" + SHARD)
                    .toJson() == "[\"leader\",\"free\"]");
    EXPECT_TRUE(writes.get("/arango/Supervision/Shards/" + SHARD).get("op").copyString() ==
                "delete");
    EXPECT_TRUE(
        writes.get("/arango/Supervision/DBServers/" + FREE_SERVER).get("op").copyString() ==
        "delete");

    auto preconditions = q->slice()[0][1];
    EXPECT_TRUE(preconditions
                    .get("/arango/Plan/Collections/" + DATABASE + "/" + COLLECTION + "/shards/" + SHARD)
                    .get("old")
                    .length() == 3);

    return fakeWriteResult;
  });
  AgentInterface& agent = mockAgent.get();

  auto moveShard = MoveShard(agency, &agent, PENDING, jobId);
  moveShard.run(aborts);
  Verify(Method(mockAgent, write));
}

TEST_F(MoveShardTest, the_job_should_not_finish_itself_when_only_parts_of_distributeshardslike_have_been_adopted) {
  std::function<std::unique_ptr<VPackBuilder>(VPackSlice const&, std::string const&)> createTestStructure =
      [&](VPackSlice const& s, std::string const& path) {
        std::unique_ptr<VPackBuilder> builder;
        builder.reset(new VPackBuilder());
        if (s.isObject()) {
          builder->add(VPackValue(VPackValueType::Object));
          for (auto const& it : VPackObjectIterator(s)) {
            auto childBuilder =
                createTestStructure(it.value, path + "/" + it.key.copyString());
            if (childBuilder) {
              builder->add(it.key.copyString(), childBuilder->slice());
            }
          }

          if (path == "/arango/Target/Pending") {
            VPackBuilder pendingJob;
            {
              VPackObjectBuilder b(&pendingJob);
              auto plainJob = createJob(COLLECTION, SHARD_FOLLOWER1, FREE_SERVER);
              for (auto const& it : VPackObjectIterator(plainJob.slice())) {
                pendingJob.add(it.key.copyString(), it.value);
              }
              pendingJob.add("timeCreated", VPackValue(timepointToString(
                                                std::chrono::system_clock::now())));
            }
            builder->add(jobId, pendingJob.slice());
          } else if (path == "/arango/Current/Collections/" + DATABASE) {
            // we fake that follower2 is in sync
            builder->add(VPackValue("linkedcollection1"));
            {
              VPackObjectBuilder f(builder.get());
              builder->add(VPackValue("s100"));
              {
                VPackObjectBuilder f(builder.get());
                builder->add(VPackValue("servers"));
                {
                  VPackArrayBuilder g(builder.get());
                  builder->add(VPackValue(SHARD_LEADER));
                  builder->add(VPackValue(SHARD_FOLLOWER1));
                  builder->add(VPackValue(FREE_SERVER));
                }
              }
            }
            // for the other shard there is only follower1 in sync
            builder->add(VPackValue("linkedcollection2"));
            {
              VPackObjectBuilder f(builder.get());
              builder->add(VPackValue("s101"));
              {
                VPackObjectBuilder f(builder.get());
                builder->add(VPackValue("servers"));
                {
                  VPackArrayBuilder g(builder.get());
                  builder->add(VPackValue(SHARD_LEADER));
                  builder->add(VPackValue(SHARD_FOLLOWER1));
                }
              }
            }
          } else if (path == "/arango/Plan/Collections/" + DATABASE) {
            builder->add(VPackValue("linkedcollection1"));
            {
              VPackObjectBuilder f(builder.get());
              builder->add("distributeShardsLike", VPackValue(COLLECTION));
              builder->add(VPackValue("shards"));
              {
                VPackObjectBuilder f(builder.get());
                builder->add(VPackValue("s100"));
                {
                  VPackArrayBuilder g(builder.get());
                  builder->add(VPackValue(SHARD_LEADER));
                  builder->add(VPackValue(SHARD_FOLLOWER1));
                  builder->add(VPackValue(FREE_SERVER));
                }
              }
            }
            builder->add(VPackValue("linkedcollection2"));
            {
              VPackObjectBuilder f(builder.get());
              builder->add("distributeShardsLike", VPackValue(COLLECTION));
              builder->add(VPackValue("shards"));
              {
                VPackObjectBuilder f(builder.get());
                builder->add(VPackValue("s101"));
                {
                  VPackArrayBuilder g(builder.get());
                  builder->add(VPackValue(SHARD_LEADER));
                  builder->add(VPackValue(SHARD_FOLLOWER1));
                  builder->add(VPackValue(FREE_SERVER));
                }
              }
            }
            builder->add(VPackValue("unrelatedcollection"));
            {
              VPackObjectBuilder f(builder.get());
              builder->add(VPackValue("shards"));
              {
                VPackObjectBuilder f(builder.get());
                builder->add(VPackValue("unrelatedshard"));
                {
                  VPackArrayBuilder g(builder.get());
                  builder->add(VPackValue(SHARD_LEADER));
                  builder->add(VPackValue(SHARD_FOLLOWER1));
                }
              }
            }
          }
          builder->close();
        } else {
          builder->add(s);
        }
        return builder;
      };

  Mock<AgentInterface> mockAgent;
  // nothing should happen...child shards not yet in sync
  AgentInterface& agent = mockAgent.get();

  auto builder = createTestStructure(baseStructure.toBuilder().slice(), "");
  ASSERT_TRUE(builder);
  Node agency = createAgencyFromBuilder(*builder);

  auto moveShard = MoveShard(agency, &agent, PENDING, jobId);
  moveShard.run(aborts);
}

TEST_F(MoveShardTest, the_job_should_finish_when_all_distributeshardslike_shards_have_adapted) {
  std::function<std::unique_ptr<VPackBuilder>(VPackSlice const&, std::string const&)> createTestStructure =
      [&](VPackSlice const& s, std::string const& path) {
        std::unique_ptr<VPackBuilder> builder;
        builder.reset(new VPackBuilder());
        if (s.isObject()) {
          builder->add(VPackValue(VPackValueType::Object));
          for (auto const& it : VPackObjectIterator(s)) {
            auto childBuilder =
                createTestStructure(it.value, path + "/" + it.key.copyString());
            if (childBuilder && it.key.copyString() != COLLECTION &&
                path != "/arango/Current/Collections/" + DATABASE) {
              builder->add(it.key.copyString(), childBuilder->slice());
            }
          }

          if (path == "/arango/Target/Pending") {
            VPackBuilder pendingJob;
            {
              VPackObjectBuilder b(&pendingJob);
              auto plainJob = createJob(COLLECTION, SHARD_FOLLOWER1, FREE_SERVER);
              for (auto const& it : VPackObjectIterator(plainJob.slice())) {
                pendingJob.add(it.key.copyString(), it.value);
              }
              pendingJob.add("timeCreated", VPackValue(timepointToString(
                                                std::chrono::system_clock::now())));
            }
            builder->add(jobId, pendingJob.slice());
          } else if (path == "/arango/Current/Collections/" + DATABASE) {
            builder->add(VPackValue(COLLECTION));
            {
              VPackObjectBuilder f(builder.get());
              builder->add(VPackValue(SHARD));
              {
                VPackObjectBuilder f(builder.get());
                builder->add(VPackValue("servers"));
                {
                  VPackArrayBuilder g(builder.get());
                  builder->add(VPackValue(SHARD_LEADER));
                  builder->add(VPackValue(SHARD_FOLLOWER1));
                  builder->add(VPackValue(FREE_SERVER));
                }
              }
            }
            // we fake that follower2 is in sync
            builder->add(VPackValue("linkedcollection1"));
            {
              VPackObjectBuilder f(builder.get());
              builder->add(VPackValue("s100"));
              {
                VPackObjectBuilder f(builder.get());
                builder->add(VPackValue("servers"));
                {
                  VPackArrayBuilder g(builder.get());
                  builder->add(VPackValue(SHARD_LEADER));
                  builder->add(VPackValue(SHARD_FOLLOWER1));
                  builder->add(VPackValue(FREE_SERVER));
                }
              }
            }
            // for the other shard there is only follower1 in sync
            builder->add(VPackValue("linkedcollection2"));
            {
              VPackObjectBuilder f(builder.get());
              builder->add(VPackValue("s101"));
              {
                VPackObjectBuilder f(builder.get());
                builder->add(VPackValue("servers"));
                {
                  VPackArrayBuilder g(builder.get());
                  builder->add(VPackValue(SHARD_LEADER));
                  builder->add(VPackValue(SHARD_FOLLOWER1));
                  builder->add(VPackValue(FREE_SERVER));
                }
              }
            }
          } else if (path == "/arango/Plan/Collections/" + DATABASE) {
            builder->add(VPackValue(COLLECTION));
            {
              VPackObjectBuilder f(builder.get());
              builder->add(VPackValue("shards"));
              {
                VPackObjectBuilder f(builder.get());
                builder->add(VPackValue(SHARD));
                {
                  VPackArrayBuilder g(builder.get());
                  builder->add(VPackValue(SHARD_LEADER));
                  builder->add(VPackValue(SHARD_FOLLOWER1));
                  builder->add(VPackValue(FREE_SERVER));
                }
              }
            }
            builder->add(VPackValue("linkedcollection1"));
            {
              VPackObjectBuilder f(builder.get());
              builder->add("distributeShardsLike", VPackValue(COLLECTION));
              builder->add(VPackValue("shards"));
              {
                VPackObjectBuilder f(builder.get());
                builder->add(VPackValue("s100"));
                {
                  VPackArrayBuilder g(builder.get());
                  builder->add(VPackValue(SHARD_LEADER));
                  builder->add(VPackValue(SHARD_FOLLOWER1));
                  builder->add(VPackValue(FREE_SERVER));
                }
              }
            }
            builder->add(VPackValue("linkedcollection2"));
            {
              VPackObjectBuilder f(builder.get());
              builder->add("distributeShardsLike", VPackValue(COLLECTION));
              builder->add(VPackValue("shards"));
              {
                VPackObjectBuilder f(builder.get());
                builder->add(VPackValue("s101"));
                {
                  VPackArrayBuilder g(builder.get());
                  builder->add(VPackValue(SHARD_LEADER));
                  builder->add(VPackValue(SHARD_FOLLOWER1));
                  builder->add(VPackValue(FREE_SERVER));
                }
              }
            }
            builder->add(VPackValue("unrelatedcollection"));
            {
              VPackObjectBuilder f(builder.get());
              builder->add(VPackValue("shards"));
              {
                VPackObjectBuilder f(builder.get());
                builder->add(VPackValue("unrelatedshard"));
                {
                  VPackArrayBuilder g(builder.get());
                  builder->add(VPackValue(SHARD_LEADER));
                  builder->add(VPackValue(SHARD_FOLLOWER1));
                }
              }
            }
          } else if (path == "/arango/Supervision/Shards") {
            builder->add(SHARD, VPackValue(1));
          } else if (path == "/arango/Supervision/DBServers") {
            builder->add(FREE_SERVER, VPackValue(1));
          }
          builder->close();
        } else {
          builder->add(s);
        }
        return builder;
      };

  Mock<AgentInterface> mockAgent;
  When(Method(mockAgent, waitFor)).AlwaysReturn();
  When(Method(mockAgent, write)).Do([&](query_t const& q, consensus::AgentInterface::WriteMode w) -> write_ret_t {
    auto writes = q->slice()[0][0];
    EXPECT_TRUE(writes.get("/arango/Target/Pending/1").get("op").copyString() ==
                "delete");
    EXPECT_TRUE(std::string(writes.get("/arango/Target/Finished/1").typeName()) ==
                "object");
    EXPECT_TRUE(writes
                    .get("/arango/Plan/Collections/" + DATABASE + "/" + COLLECTION + "/shards/" + SHARD)
                    .toJson() == "[\"leader\",\"free\"]");
    EXPECT_TRUE(writes
                    .get("/arango/Plan/Collections/" + DATABASE + "/linkedcollection1/shards/s100")
                    .toJson() == "[\"leader\",\"free\"]");
    EXPECT_TRUE(writes
                    .get("/arango/Plan/Collections/" + DATABASE + "/linkedcollection2/shards/s101")
                    .toJson() == "[\"leader\",\"free\"]");
    EXPECT_TRUE(writes
                    .get("/arango/Plan/Collections/" + DATABASE + "/unrelatedcollection/shards/unrelatedshard")
                    .isNone());
    EXPECT_TRUE(writes.get("/arango/Supervision/Shards/s100").isNone());

    auto preconditions = q->slice()[0][1];
    EXPECT_TRUE(preconditions
                    .get("/arango/Plan/Collections/" + DATABASE + "/" + COLLECTION + "/shards/" + SHARD)
                    .get("old")
                    .length() == 3);
    EXPECT_TRUE(preconditions
                    .get("/arango/Plan/Collections/" + DATABASE + "/linkedcollection1/shards/s100")
                    .get("old")
                    .length() == 3);
    EXPECT_TRUE(preconditions
                    .get("/arango/Plan/Collections/" + DATABASE + "/linkedcollection2/shards/s101")
                    .get("old")
                    .length() == 3);
    EXPECT_TRUE(preconditions
                    .get("/arango/Plan/Collections/" + DATABASE + "/unrelatedcollection/shards/unrelatedshard")
                    .isNone());

    return fakeWriteResult;
  });
  AgentInterface& agent = mockAgent.get();

  auto builder = createTestStructure(baseStructure.toBuilder().slice(), "");
  ASSERT_TRUE(builder);
  Node agency = createAgencyFromBuilder(*builder);

  auto moveShard = MoveShard(agency, &agent, PENDING, jobId);
  moveShard.run(aborts);
  Verify(Method(mockAgent, write));
}

TEST_F(MoveShardTest, a_moveshard_job_that_just_made_it_to_todo_can_simply_be_aborted) {
  std::function<std::unique_ptr<VPackBuilder>(VPackSlice const&, std::string const&)> createTestStructure =
      [&](VPackSlice const& s, std::string const& path) {
        std::unique_ptr<VPackBuilder> builder;
        builder.reset(new VPackBuilder());
        if (s.isObject()) {
          builder->add(VPackValue(VPackValueType::Object));
          for (auto const& it : VPackObjectIterator(s)) {
            auto childBuilder =
                createTestStructure(it.value, path + "/" + it.key.copyString());
            if (childBuilder) {
              builder->add(it.key.copyString(), childBuilder->slice());
            }
          }

          if (path == "/arango/Target/ToDo") {
            builder->add(jobId, createJob(COLLECTION, SHARD_LEADER, FREE_SERVER).slice());
          }
          builder->close();
        } else {
          builder->add(s);
        }
        return builder;
      };

  Mock<AgentInterface> mockAgent;
  When(Method(mockAgent, waitFor)).AlwaysReturn();
  When(Method(mockAgent, write)).Do([&](query_t const& q, consensus::AgentInterface::WriteMode w) -> write_ret_t {
    EXPECT_TRUE(q->slice()[0].length() == 2);  // we always simply override! no preconditions...
    auto writes = q->slice()[0][0];
    EXPECT_TRUE(writes.get("/arango/Target/ToDo/1").get("op").copyString() ==
                "delete");
    EXPECT_TRUE(std::string(writes.get("/arango/Target/Finished/1").typeName()) ==
                "object");
    auto precond = q->slice()[0][1];
    EXPECT_TRUE(precond.get("/arango/Target/ToDo/1").get("oldEmpty").isFalse());

    return fakeWriteResult;
  });

  AgentInterface& agent = mockAgent.get();

  auto builder = createTestStructure(baseStructure.toBuilder().slice(), "");
  ASSERT_TRUE(builder);
  Node agency = createAgencyFromBuilder(*builder);

  auto moveShard = MoveShard(agency, &agent, TODO, jobId);
<<<<<<< HEAD
  moveShard.abort();
  Verify(Method(mockAgent, write));
=======
  moveShard.abort("test abort");
  Verify(Method(mockAgent,write));
>>>>>>> 83732bc3
}

TEST_F(MoveShardTest, a_pending_moveshard_job_should_also_put_the_original_server_back_into_place_when_aborted) {
  std::function<std::unique_ptr<VPackBuilder>(VPackSlice const&, std::string const&)> createTestStructure =
      [&](VPackSlice const& s, std::string const& path) {
        std::unique_ptr<VPackBuilder> builder;
        builder.reset(new VPackBuilder());
        if (s.isObject()) {
          builder->add(VPackValue(VPackValueType::Object));
          for (auto const& it : VPackObjectIterator(s)) {
            auto childBuilder =
                createTestStructure(it.value, path + "/" + it.key.copyString());
            if (childBuilder) {
              builder->add(it.key.copyString(), childBuilder->slice());
            }
          }

          if (path == "/arango/Target/Pending") {
            builder->add(jobId, createJob(COLLECTION, SHARD_LEADER, FREE_SERVER).slice());
          } else if (path == "/arango/Supervision/DBServers") {
            builder->add(FREE_SERVER, VPackValue("1"));
          } else if (path == "/arango/Supervision/Shards") {
            builder->add(SHARD, VPackValue("1"));
          }
          builder->close();
        } else {
          if (path == "/arango/Current/Collections/" + DATABASE + "/" +
                          COLLECTION + "/" + SHARD + "/servers") {
            builder->add(VPackValue(VPackValueType::Array));
            builder->add(VPackValue(SHARD_LEADER));
            builder->add(VPackValue(SHARD_FOLLOWER1));
            builder->close();
          } else if (path == "/arango/Plan/Collections/" + DATABASE + "/" +
                                 COLLECTION + "/shards/" + SHARD) {
            builder->add(VPackValue(VPackValueType::Array));
            builder->add(VPackValue(SHARD_LEADER));
            builder->add(VPackValue(SHARD_FOLLOWER1));
            builder->add(VPackValue(FREE_SERVER));
            builder->close();
          } else {
            builder->add(s);
          }
        }
        return builder;
      };

  Mock<AgentInterface> mockAgent;
  When(Method(mockAgent, waitFor)).AlwaysReturn();
  When(Method(mockAgent, write)).Do([&](query_t const& q, consensus::AgentInterface::WriteMode w) -> write_ret_t {
    LOG_DEVEL << q->slice().toJson() << " " << __LINE__;
    auto writes = q->slice()[0][0];
<<<<<<< HEAD
    EXPECT_TRUE(writes.get("/arango/Target/Pending/1").get("op").copyString() ==
                "delete");
    EXPECT_TRUE(q->slice()[0].length() == 2);  // Precondition: to Server not leader yet
    EXPECT_TRUE(
        writes.get("/arango/Supervision/DBServers/" + FREE_SERVER).get("op").copyString() ==
        "delete");
    EXPECT_TRUE(writes.get("/arango/Supervision/Shards/" + SHARD).get("op").copyString() ==
                "delete");
    EXPECT_TRUE(std::string(writes
                                .get("/arango/Plan/Collections/" + DATABASE +
                                     "/" + COLLECTION + "/shards/" + SHARD)
                                .typeName()) == "array");
=======
    CHECK(writes.get("/arango/Target/Pending/1").get("op").copyString() == "delete");
    REQUIRE(q->slice()[0].length() == 2); // Precondition: to Server not leader yet
    CHECK(writes.get("/arango/Supervision/DBServers/" + FREE_SERVER).get("op").copyString() == "delete");
    CHECK(writes.get("/arango/Supervision/Shards/" + SHARD).get("op").copyString() == "delete");
    CHECK(std::string(writes.get("/arango/Plan/Collections/" + DATABASE + "/" + COLLECTION + "/shards/" + SHARD).typeName()) == "array");
>>>>>>> 83732bc3
    // apparently we are not cleaning up our mess. this is done somewhere else :S (>=2)
    EXPECT_TRUE(writes
                    .get("/arango/Plan/Collections/" + DATABASE + "/" + COLLECTION + "/shards/" + SHARD)
                    .length() >= 2);
    EXPECT_TRUE(writes
                    .get("/arango/Plan/Collections/" + DATABASE + "/" +
                         COLLECTION + "/shards/" + SHARD)[0]
                    .copyString() == SHARD_LEADER);
    EXPECT_TRUE(writes
                    .get("/arango/Plan/Collections/" + DATABASE + "/" +
                         COLLECTION + "/shards/" + SHARD)[1]
                    .copyString() == SHARD_FOLLOWER1);
    EXPECT_TRUE(std::string(writes.get("/arango/Target/Failed/1").typeName()) ==
                "object");

    return fakeWriteResult;
  });

  AgentInterface& agent = mockAgent.get();

  auto builder = createTestStructure(baseStructure.toBuilder().slice(), "");
  ASSERT_TRUE(builder);
  Node agency = createAgencyFromBuilder(*builder);

  auto moveShard = MoveShard(agency, &agent, PENDING, jobId);
<<<<<<< HEAD
  moveShard.abort();
  Verify(Method(mockAgent, write));
=======
  moveShard.abort("test abort");
  Verify(Method(mockAgent,write));
>>>>>>> 83732bc3
}

TEST_F(MoveShardTest, after_the_new_leader_has_synchronized_the_new_leader_should_resign) {
  std::function<std::unique_ptr<VPackBuilder>(VPackSlice const&, std::string const&)> createTestStructure =
      [&](VPackSlice const& s, std::string const& path) {
        std::unique_ptr<VPackBuilder> builder;
        builder.reset(new VPackBuilder());
        if (s.isObject()) {
          builder->add(VPackValue(VPackValueType::Object));
          for (auto const& it : VPackObjectIterator(s)) {
            auto childBuilder =
                createTestStructure(it.value, path + "/" + it.key.copyString());
            if (childBuilder) {
              builder->add(it.key.copyString(), childBuilder->slice());
            }
          }

          if (path == "/arango/Target/Pending") {
            VPackBuilder pendingJob;
            {
              VPackObjectBuilder b(&pendingJob);
              auto plainJob = createJob(COLLECTION, SHARD_LEADER, FREE_SERVER);
              for (auto const& it : VPackObjectIterator(plainJob.slice())) {
                pendingJob.add(it.key.copyString(), it.value);
              }
              pendingJob.add("timeCreated", VPackValue(timepointToString(
                                                std::chrono::system_clock::now())));
            }
            builder->add(jobId, pendingJob.slice());
          } else if (path == "/arango/Supervision/DBServers") {
            builder->add(FREE_SERVER, VPackValue("1"));
          } else if (path == "/arango/Supervision/Shards") {
            builder->add(SHARD, VPackValue("1"));
          }
          builder->close();
        } else {
          if (path == "/arango/Current/Collections/" + DATABASE + "/" +
                          COLLECTION + "/" + SHARD + "/servers") {
            builder->add(VPackValue(VPackValueType::Array));
            builder->add(VPackValue(SHARD_LEADER));
            builder->add(VPackValue(SHARD_FOLLOWER1));
            builder->add(VPackValue(FREE_SERVER));
            builder->close();
          } else if (path == "/arango/Plan/Collections/" + DATABASE + "/" +
                                 COLLECTION + "/shards/" + SHARD) {
            builder->add(VPackValue(VPackValueType::Array));
            builder->add(VPackValue(SHARD_LEADER));
            builder->add(VPackValue(SHARD_FOLLOWER1));
            builder->add(VPackValue(FREE_SERVER));
            builder->close();
          } else {
            builder->add(s);
          }
        }
        return builder;
      };

  Mock<AgentInterface> mockAgent;
  When(Method(mockAgent, waitFor)).AlwaysReturn();
  When(Method(mockAgent, write)).Do([&](query_t const& q, consensus::AgentInterface::WriteMode w) -> write_ret_t {
    auto writes = q->slice()[0][0];
    EXPECT_TRUE(std::string(writes
                                .get("/arango/Plan/Collections/" + DATABASE +
                                     "/" + COLLECTION + "/shards/" + SHARD)
                                .typeName()) == "array");
    EXPECT_TRUE(writes
                    .get("/arango/Plan/Collections/" + DATABASE + "/" + COLLECTION + "/shards/" + SHARD)
                    .length() == 3);
    EXPECT_TRUE(writes
                    .get("/arango/Plan/Collections/" + DATABASE + "/" +
                         COLLECTION + "/shards/" + SHARD)[0]
                    .copyString() == "_" + SHARD_LEADER);
    EXPECT_TRUE(writes
                    .get("/arango/Plan/Collections/" + DATABASE + "/" +
                         COLLECTION + "/shards/" + SHARD)[1]
                    .copyString() == SHARD_FOLLOWER1);
    EXPECT_TRUE(writes
                    .get("/arango/Plan/Collections/" + DATABASE + "/" +
                         COLLECTION + "/shards/" + SHARD)[2]
                    .copyString() == FREE_SERVER);

    EXPECT_TRUE(q->slice()[0].length() == 2);
    auto preconditions = q->slice()[0][1];
    EXPECT_TRUE(std::string(preconditions
                                .get("/arango/Plan/Collections/" + DATABASE +
                                     "/" + COLLECTION + "/shards/" + SHARD)
                                .typeName()) == "object");
    EXPECT_TRUE(std::string(preconditions
                                .get("/arango/Plan/Collections/" + DATABASE +
                                     "/" + COLLECTION + "/shards/" + SHARD)
                                .get("old")
                                .typeName()) == "array");
    EXPECT_TRUE(preconditions
                    .get("/arango/Plan/Collections/" + DATABASE + "/" + COLLECTION + "/shards/" + SHARD)
                    .get("old")
                    .length() == 3);
    EXPECT_TRUE(preconditions
                    .get("/arango/Plan/Collections/" + DATABASE + "/" + COLLECTION + "/shards/" + SHARD)
                    .get("old")[0]
                    .copyString() == SHARD_LEADER);
    EXPECT_TRUE(preconditions
                    .get("/arango/Plan/Collections/" + DATABASE + "/" + COLLECTION + "/shards/" + SHARD)
                    .get("old")[1]
                    .copyString() == SHARD_FOLLOWER1);
    EXPECT_TRUE(preconditions
                    .get("/arango/Plan/Collections/" + DATABASE + "/" + COLLECTION + "/shards/" + SHARD)
                    .get("old")[2]
                    .copyString() == FREE_SERVER);
    return fakeWriteResult;
  });

  AgentInterface& agent = mockAgent.get();

  auto builder = createTestStructure(baseStructure.toBuilder().slice(), "");
  ASSERT_TRUE(builder);
  Node agency = createAgencyFromBuilder(*builder);

  auto moveShard = MoveShard(agency, &agent, PENDING, jobId);
  moveShard.run(aborts);
  Verify(Method(mockAgent, write));
}

TEST_F(MoveShardTest, when_the_old_leader_is_not_yet_ready_for_resign_nothing_should_happen) {
  std::function<std::unique_ptr<VPackBuilder>(VPackSlice const&, std::string const&)> createTestStructure =
      [&](VPackSlice const& s, std::string const& path) {
        std::unique_ptr<VPackBuilder> builder;
        builder.reset(new VPackBuilder());
        if (s.isObject()) {
          builder->add(VPackValue(VPackValueType::Object));
          for (auto const& it : VPackObjectIterator(s)) {
            auto childBuilder =
                createTestStructure(it.value, path + "/" + it.key.copyString());
            if (childBuilder) {
              builder->add(it.key.copyString(), childBuilder->slice());
            }
          }

          if (path == "/arango/Target/Pending") {
            VPackBuilder pendingJob;
            {
              VPackObjectBuilder b(&pendingJob);
              auto plainJob = createJob(COLLECTION, SHARD_LEADER, FREE_SERVER);
              for (auto const& it : VPackObjectIterator(plainJob.slice())) {
                pendingJob.add(it.key.copyString(), it.value);
              }
              pendingJob.add("timeCreated", VPackValue(timepointToString(
                                                std::chrono::system_clock::now())));
            }
            builder->add(jobId, pendingJob.slice());
          } else if (path == "/arango/Supervision/DBServers") {
            builder->add(FREE_SERVER, VPackValue("1"));
          } else if (path == "/arango/Supervision/Shards") {
            builder->add(SHARD, VPackValue("1"));
          }
          builder->close();
        } else {
          if (path == "/arango/Current/Collections/" + DATABASE + "/" +
                          COLLECTION + "/" + SHARD + "/servers") {
            builder->add(VPackValue(VPackValueType::Array));
            builder->add(VPackValue(SHARD_LEADER));
            builder->add(VPackValue(SHARD_FOLLOWER1));
            builder->add(VPackValue(FREE_SERVER));
            builder->close();
          } else if (path == "/arango/Plan/Collections/" + DATABASE + "/" +
                                 COLLECTION + "/shards/" + SHARD) {
            builder->add(VPackValue(VPackValueType::Array));
            builder->add(VPackValue("_" + SHARD_LEADER));
            builder->add(VPackValue(SHARD_FOLLOWER1));
            builder->add(VPackValue(FREE_SERVER));
            builder->close();
          } else {
            builder->add(s);
          }
        }
        return builder;
      };

  Mock<AgentInterface> mockAgent;
  // nothing should happen so nothing should be called
  AgentInterface& agent = mockAgent.get();

  auto builder = createTestStructure(baseStructure.toBuilder().slice(), "");
  ASSERT_TRUE(builder);
  Node agency = createAgencyFromBuilder(*builder);

  auto moveShard = MoveShard(agency, &agent, PENDING, jobId);
  moveShard.run(aborts);
}

TEST_F(MoveShardTest, aborting_the_job_while_a_leader_transition_is_in_progress_should_make_the_old_leader_leader_again) {
  std::function<std::unique_ptr<VPackBuilder>(VPackSlice const&, std::string const&)> createTestStructure =
      [&](VPackSlice const& s, std::string const& path) {
        std::unique_ptr<VPackBuilder> builder;
        builder.reset(new VPackBuilder());
        if (s.isObject()) {
          builder->add(VPackValue(VPackValueType::Object));
          for (auto const& it : VPackObjectIterator(s)) {
            auto childBuilder =
                createTestStructure(it.value, path + "/" + it.key.copyString());
            if (childBuilder) {
              builder->add(it.key.copyString(), childBuilder->slice());
            }
          }

          if (path == "/arango/Target/Pending") {
            VPackBuilder pendingJob;
            {
              VPackObjectBuilder b(&pendingJob);
              auto plainJob = createJob(COLLECTION, SHARD_LEADER, FREE_SERVER);
              for (auto const& it : VPackObjectIterator(plainJob.slice())) {
                pendingJob.add(it.key.copyString(), it.value);
              }
              pendingJob.add("timeCreated", VPackValue(timepointToString(
                                                std::chrono::system_clock::now())));
            }
            builder->add(jobId, pendingJob.slice());
          } else if (path == "/arango/Supervision/DBServers") {
            builder->add(FREE_SERVER, VPackValue("1"));
          } else if (path == "/arango/Supervision/Shards") {
            builder->add(SHARD, VPackValue("1"));
          }
          builder->close();
        } else {
          if (path == "/arango/Current/Collections/" + DATABASE + "/" +
                          COLLECTION + "/" + SHARD + "/servers") {
            builder->add(VPackValue(VPackValueType::Array));
            builder->add(VPackValue(SHARD_LEADER));
            builder->add(VPackValue(SHARD_FOLLOWER1));
            builder->add(VPackValue(FREE_SERVER));
            builder->close();
          } else if (path == "/arango/Plan/Collections/" + DATABASE + "/" +
                                 COLLECTION + "/shards/" + SHARD) {
            builder->add(VPackValue(VPackValueType::Array));
            builder->add(VPackValue("_" + SHARD_LEADER));
            builder->add(VPackValue(SHARD_FOLLOWER1));
            builder->add(VPackValue(FREE_SERVER));
            builder->close();
          } else {
            builder->add(s);
          }
        }
        return builder;
      };

  Mock<AgentInterface> mockAgent;
  When(Method(mockAgent, waitFor)).AlwaysReturn();
  When(Method(mockAgent, write)).Do([&](query_t const& q, consensus::AgentInterface::WriteMode w) -> write_ret_t {
    LOG_DEVEL << q->slice().toJson() << " " << __LINE__;

    auto writes = q->slice()[0][0];
<<<<<<< HEAD
    EXPECT_TRUE(writes.get("/arango/Target/Pending/1").get("op").copyString() ==
                "delete");
    EXPECT_TRUE(q->slice()[0].length() == 2);  // Precondition: to Server not leader yet
    EXPECT_TRUE(
        writes.get("/arango/Supervision/DBServers/" + FREE_SERVER).get("op").copyString() ==
        "delete");
    EXPECT_TRUE(writes.get("/arango/Supervision/Shards/" + SHARD).get("op").copyString() ==
                "delete");
    EXPECT_TRUE(std::string(writes
                                .get("/arango/Plan/Collections/" + DATABASE +
                                     "/" + COLLECTION + "/shards/" + SHARD)
                                .typeName()) == "array");
=======
    CHECK(writes.get("/arango/Target/Pending/1").get("op").copyString() == "delete");
    REQUIRE(q->slice()[0].length() == 2); // Precondition: to Server not leader yet
    CHECK(writes.get("/arango/Supervision/DBServers/" + FREE_SERVER).get("op").copyString() == "delete");
    CHECK(writes.get("/arango/Supervision/Shards/" + SHARD).get("op").copyString() == "delete");
    CHECK(std::string(writes.get("/arango/Plan/Collections/" + DATABASE + "/" + COLLECTION + "/shards/" + SHARD).typeName()) == "array");
>>>>>>> 83732bc3
    // well apparently this job is not responsible to cleanup its mess
    EXPECT_TRUE(writes
                    .get("/arango/Plan/Collections/" + DATABASE + "/" + COLLECTION + "/shards/" + SHARD)
                    .length() >= 2);
    EXPECT_TRUE(writes
                    .get("/arango/Plan/Collections/" + DATABASE + "/" +
                         COLLECTION + "/shards/" + SHARD)[0]
                    .copyString() == SHARD_LEADER);
    EXPECT_TRUE(writes
                    .get("/arango/Plan/Collections/" + DATABASE + "/" +
                         COLLECTION + "/shards/" + SHARD)[1]
                    .copyString() == SHARD_FOLLOWER1);
    EXPECT_TRUE(std::string(writes.get("/arango/Target/Failed/1").typeName()) ==
                "object");

    return fakeWriteResult;
  });
  AgentInterface& agent = mockAgent.get();

  auto builder = createTestStructure(baseStructure.toBuilder().slice(), "");
  ASSERT_TRUE(builder);
  Node agency = createAgencyFromBuilder(*builder);

  auto moveShard = MoveShard(agency, &agent, PENDING, jobId);
<<<<<<< HEAD
  moveShard.abort();
  Verify(Method(mockAgent, write));
=======
  moveShard.abort("test abort");
  Verify(Method(mockAgent,write));
>>>>>>> 83732bc3
}

TEST_F(MoveShardTest, if_we_are_ready_to_resign_the_old_server_then_finally_move_to_the_new_leader) {
  std::function<std::unique_ptr<VPackBuilder>(VPackSlice const&, std::string const&)> createTestStructure =
      [&](VPackSlice const& s, std::string const& path) {
        std::unique_ptr<VPackBuilder> builder;
        builder.reset(new VPackBuilder());
        if (s.isObject()) {
          builder->add(VPackValue(VPackValueType::Object));
          for (auto const& it : VPackObjectIterator(s)) {
            auto childBuilder =
                createTestStructure(it.value, path + "/" + it.key.copyString());
            if (childBuilder) {
              builder->add(it.key.copyString(), childBuilder->slice());
            }
          }

          if (path == "/arango/Target/Pending") {
            VPackBuilder pendingJob;
            {
              VPackObjectBuilder b(&pendingJob);
              auto plainJob = createJob(COLLECTION, SHARD_LEADER, FREE_SERVER);
              for (auto const& it : VPackObjectIterator(plainJob.slice())) {
                pendingJob.add(it.key.copyString(), it.value);
              }
              pendingJob.add("timeCreated", VPackValue(timepointToString(
                                                std::chrono::system_clock::now())));
            }
            builder->add(jobId, pendingJob.slice());
          } else if (path == "/arango/Supervision/DBServers") {
            builder->add(FREE_SERVER, VPackValue("1"));
          } else if (path == "/arango/Supervision/Shards") {
            builder->add(SHARD, VPackValue("1"));
          }
          builder->close();
        } else {
          if (path == "/arango/Current/Collections/" + DATABASE + "/" +
                          COLLECTION + "/" + SHARD + "/servers") {
            builder->add(VPackValue(VPackValueType::Array));
            builder->add(VPackValue("_" + SHARD_LEADER));
            builder->add(VPackValue(SHARD_FOLLOWER1));
            builder->add(VPackValue(FREE_SERVER));
            builder->close();
          } else if (path == "/arango/Plan/Collections/" + DATABASE + "/" +
                                 COLLECTION + "/shards/" + SHARD) {
            builder->add(VPackValue(VPackValueType::Array));
            builder->add(VPackValue("_" + SHARD_LEADER));
            builder->add(VPackValue(SHARD_FOLLOWER1));
            builder->add(VPackValue(FREE_SERVER));
            builder->close();
          } else {
            builder->add(s);
          }
        }
        return builder;
      };

  Mock<AgentInterface> mockAgent;
  When(Method(mockAgent, waitFor)).AlwaysReturn();
  When(Method(mockAgent, write)).Do([&](query_t const& q, consensus::AgentInterface::WriteMode w) -> write_ret_t {
    auto writes = q->slice()[0][0];
    EXPECT_TRUE(std::string(writes
                                .get("/arango/Plan/Collections/" + DATABASE +
                                     "/" + COLLECTION + "/shards/" + SHARD)
                                .typeName()) == "array");
    EXPECT_TRUE(writes
                    .get("/arango/Plan/Collections/" + DATABASE + "/" + COLLECTION + "/shards/" + SHARD)
                    .length() == 3);
    EXPECT_TRUE(writes
                    .get("/arango/Plan/Collections/" + DATABASE + "/" +
                         COLLECTION + "/shards/" + SHARD)[0]
                    .copyString() == FREE_SERVER);
    EXPECT_TRUE(writes
                    .get("/arango/Plan/Collections/" + DATABASE + "/" +
                         COLLECTION + "/shards/" + SHARD)[1]
                    .copyString() == SHARD_FOLLOWER1);

    EXPECT_TRUE(q->slice()[0].length() == 2);
    auto preconditions = q->slice()[0][1];
    EXPECT_TRUE(std::string(preconditions
                                .get("/arango/Plan/Collections/" + DATABASE +
                                     "/" + COLLECTION + "/shards/" + SHARD)
                                .typeName()) == "object");
    EXPECT_TRUE(std::string(preconditions
                                .get("/arango/Plan/Collections/" + DATABASE +
                                     "/" + COLLECTION + "/shards/" + SHARD)
                                .get("old")
                                .typeName()) == "array");
    EXPECT_TRUE(preconditions
                    .get("/arango/Plan/Collections/" + DATABASE + "/" + COLLECTION + "/shards/" + SHARD)
                    .get("old")
                    .length() == 3);
    EXPECT_TRUE(preconditions
                    .get("/arango/Plan/Collections/" + DATABASE + "/" + COLLECTION + "/shards/" + SHARD)
                    .get("old")[0]
                    .copyString() == "_" + SHARD_LEADER);
    EXPECT_TRUE(preconditions
                    .get("/arango/Plan/Collections/" + DATABASE + "/" + COLLECTION + "/shards/" + SHARD)
                    .get("old")[1]
                    .copyString() == SHARD_FOLLOWER1);
    EXPECT_TRUE(preconditions
                    .get("/arango/Plan/Collections/" + DATABASE + "/" + COLLECTION + "/shards/" + SHARD)
                    .get("old")[2]
                    .copyString() == FREE_SERVER);
    return fakeWriteResult;
  });

  AgentInterface& agent = mockAgent.get();

  auto builder = createTestStructure(baseStructure.toBuilder().slice(), "");
  ASSERT_TRUE(builder);
  Node agency = createAgencyFromBuilder(*builder);

  auto moveShard = MoveShard(agency, &agent, PENDING, jobId);
  moveShard.run(aborts);
  Verify(Method(mockAgent, write));
}

TEST_F(MoveShardTest, if_the_new_leader_took_over_finish_the_job) {
  std::function<std::unique_ptr<VPackBuilder>(VPackSlice const&, std::string const&)> createTestStructure =
      [&](VPackSlice const& s, std::string const& path) {
        std::unique_ptr<VPackBuilder> builder;
        builder.reset(new VPackBuilder());
        if (s.isObject()) {
          builder->add(VPackValue(VPackValueType::Object));
          for (auto const& it : VPackObjectIterator(s)) {
            auto childBuilder =
                createTestStructure(it.value, path + "/" + it.key.copyString());
            if (childBuilder) {
              builder->add(it.key.copyString(), childBuilder->slice());
            }
          }

          if (path == "/arango/Target/Pending") {
            VPackBuilder pendingJob;
            {
              VPackObjectBuilder b(&pendingJob);
              auto plainJob = createJob(COLLECTION, SHARD_LEADER, FREE_SERVER);
              for (auto const& it : VPackObjectIterator(plainJob.slice())) {
                pendingJob.add(it.key.copyString(), it.value);
              }
              pendingJob.add("timeCreated", VPackValue(timepointToString(
                                                std::chrono::system_clock::now())));
            }
            builder->add(jobId, pendingJob.slice());
          } else if (path == "/arango/Supervision/DBServers") {
            builder->add(FREE_SERVER, VPackValue("1"));
          } else if (path == "/arango/Supervision/Shards") {
            builder->add(SHARD, VPackValue("1"));
          }
          builder->close();
        } else {
          if (path == "/arango/Current/Collections/" + DATABASE + "/" +
                          COLLECTION + "/" + SHARD + "/servers") {
            builder->add(VPackValue(VPackValueType::Array));
            builder->add(VPackValue(FREE_SERVER));
            builder->add(VPackValue(SHARD_FOLLOWER1));
            builder->close();
          } else if (path == "/arango/Plan/Collections/" + DATABASE + "/" +
                                 COLLECTION + "/shards/" + SHARD) {
            builder->add(VPackValue(VPackValueType::Array));
            builder->add(VPackValue(FREE_SERVER));
            builder->add(VPackValue(SHARD_FOLLOWER1));
            builder->close();
          } else {
            builder->add(s);
          }
        }
        return builder;
      };

  Mock<AgentInterface> mockAgent;
  When(Method(mockAgent, waitFor)).AlwaysReturn();
  When(Method(mockAgent, write)).Do([&](query_t const& q, consensus::AgentInterface::WriteMode w) -> write_ret_t {
    auto writes = q->slice()[0][0];
    EXPECT_TRUE(writes.length() == 4);
    EXPECT_TRUE(writes.get("/arango/Target/Pending/1").get("op").copyString() ==
                "delete");
    EXPECT_TRUE(std::string(writes.get("/arango/Target/Finished/1").typeName()) ==
                "object");
    EXPECT_TRUE(
        writes.get("/arango/Supervision/DBServers/" + FREE_SERVER).get("op").copyString() ==
        "delete");
    EXPECT_TRUE(writes.get("/arango/Supervision/Shards/" + SHARD).get("op").copyString() ==
                "delete");

    EXPECT_TRUE(q->slice()[0].length() == 2);
    auto preconditions = q->slice()[0][1];
    EXPECT_TRUE(std::string(preconditions
                                .get("/arango/Plan/Collections/" + DATABASE +
                                     "/" + COLLECTION + "/shards/" + SHARD)
                                .typeName()) == "object");
    EXPECT_TRUE(std::string(preconditions
                                .get("/arango/Plan/Collections/" + DATABASE +
                                     "/" + COLLECTION + "/shards/" + SHARD)
                                .get("old")
                                .typeName()) == "array");
    EXPECT_TRUE(preconditions
                    .get("/arango/Plan/Collections/" + DATABASE + "/" + COLLECTION + "/shards/" + SHARD)
                    .get("old")
                    .length() == 2);
    EXPECT_TRUE(preconditions
                    .get("/arango/Plan/Collections/" + DATABASE + "/" + COLLECTION + "/shards/" + SHARD)
                    .get("old")[0]
                    .copyString() == FREE_SERVER);
    EXPECT_TRUE(preconditions
                    .get("/arango/Plan/Collections/" + DATABASE + "/" + COLLECTION + "/shards/" + SHARD)
                    .get("old")[1]
                    .copyString() == SHARD_FOLLOWER1);
    return fakeWriteResult;
  });

  AgentInterface& agent = mockAgent.get();

  auto builder = createTestStructure(baseStructure.toBuilder().slice(), "");
  ASSERT_TRUE(builder);
  Node agency = createAgencyFromBuilder(*builder);

  auto moveShard = MoveShard(agency, &agent, PENDING, jobId);
  moveShard.run(aborts);
  Verify(Method(mockAgent, write));
}

TEST_F(MoveShardTest, calling_an_unknown_job_should_be_possible_without_throwing_exceptions) {
  Mock<AgentInterface> mockAgent;
  AgentInterface& agent = mockAgent.get();
  Node agency = createAgencyFromBuilder(baseStructure.toBuilder());

  EXPECT_NO_THROW(MoveShard(agency, &agent, PENDING, "666"));
}

TEST_F(MoveShardTest, it_should_be_possible_to_create_a_new_moveshard_job) {
  Mock<AgentInterface> mockAgent;
  When(Method(mockAgent, waitFor)).AlwaysReturn();
  When(Method(mockAgent, write)).Do([&](query_t const& q, consensus::AgentInterface::WriteMode w) -> write_ret_t {
    EXPECT_TRUE(q->slice()[0].length() == 1);

    auto writes = q->slice()[0][0];
    EXPECT_TRUE(writes.length() == 1);
    EXPECT_TRUE(std::string(writes.get("/arango/Target/ToDo/1").typeName()) ==
                "object");
    EXPECT_TRUE(writes.get("/arango/Target/ToDo/1").get("database").copyString() == DATABASE);
    EXPECT_TRUE(writes.get("/arango/Target/ToDo/1").get("collection").copyString() == COLLECTION);
    EXPECT_TRUE(writes.get("/arango/Target/ToDo/1").get("shard").copyString() == SHARD);
    EXPECT_TRUE(writes.get("/arango/Target/ToDo/1").get("fromServer").copyString() == SHARD_LEADER);
    EXPECT_TRUE(writes.get("/arango/Target/ToDo/1").get("toServer").copyString() == SHARD_FOLLOWER1);
    EXPECT_TRUE(
        std::string(writes.get("/arango/Target/ToDo/1").get("timeCreated").typeName()) ==
        "string");

    return fakeWriteResult;
  });
  AgentInterface& agent = mockAgent.get();

  Node agency = createAgencyFromBuilder(baseStructure.toBuilder());

  auto moveShard = MoveShard(agency, &agent, jobId, "hans", DATABASE, COLLECTION,
                             SHARD, SHARD_LEADER, SHARD_FOLLOWER1, true);
  moveShard.create(nullptr);
  Verify(Method(mockAgent, write));
}

TEST_F(MoveShardTest, it_should_be_possible_to_create_a_new_moveshard_job_within_an_envelope) {
  Mock<AgentInterface> mockAgent;
  AgentInterface& agent = mockAgent.get();

  Node agency = createAgencyFromBuilder(baseStructure.toBuilder());

  auto moveShard = MoveShard(agency, &agent, jobId, "hans", DATABASE, COLLECTION,
                             SHARD, SHARD_LEADER, SHARD_FOLLOWER1, true);

  auto builder = std::make_shared<VPackBuilder>();
  builder->openObject();
  moveShard.create(builder);
  builder->close();

  ASSERT_TRUE(std::string(builder->slice().get("/Target/ToDo/1").typeName()) ==
              "object");
}

TEST_F(MoveShardTest, whenever_someone_tries_to_create_a_useless_job_it_should_be_created_in_failed) {
  Mock<AgentInterface> mockAgent;
  AgentInterface& agent = mockAgent.get();

  Node agency = createAgencyFromBuilder(baseStructure.toBuilder());

  auto moveShard = MoveShard(agency, &agent, jobId, "hans", DATABASE, COLLECTION,
                             SHARD, SHARD_LEADER, SHARD_LEADER, true);
  auto builder = std::make_shared<VPackBuilder>();
  builder->openObject();
  moveShard.create(builder);
  builder->close();

  ASSERT_TRUE(std::string(builder->slice().get("/Target/Failed/1").typeName()) ==
              "object");
}

TEST_F(MoveShardTest, when_aborting_a_moveshard_job_that_is_moving_stuff_away_from_a_follower_move_back_everything_in_place) {
  std::function<std::unique_ptr<VPackBuilder>(VPackSlice const&, std::string const&)> createTestStructure =
      [&](VPackSlice const& s, std::string const& path) {
        std::unique_ptr<VPackBuilder> builder;
        builder.reset(new VPackBuilder());
        if (s.isObject()) {
          builder->add(VPackValue(VPackValueType::Object));
          for (auto const& it : VPackObjectIterator(s)) {
            auto childBuilder =
                createTestStructure(it.value, path + "/" + it.key.copyString());
            if (childBuilder) {
              builder->add(it.key.copyString(), childBuilder->slice());
            }
          }

          if (path == "/arango/Target/Pending") {
            builder->add(jobId,
                         createJob(COLLECTION, SHARD_FOLLOWER1, FREE_SERVER).slice());
          } else if (path == "/arango/Supervision/DBServers") {
            builder->add(FREE_SERVER, VPackValue("1"));
          } else if (path == "/arango/Supervision/Shards") {
            builder->add(SHARD, VPackValue("1"));
          }
          builder->close();
        } else {
          if (path == "/arango/Current/Collections/" + DATABASE + "/" +
                          COLLECTION + "/" + SHARD + "/servers") {
            builder->add(VPackValue(VPackValueType::Array));
            builder->add(VPackValue(SHARD_LEADER));
            builder->add(VPackValue(SHARD_FOLLOWER1));
            builder->close();
          } else if (path == "/arango/Plan/Collections/" + DATABASE + "/" +
                                 COLLECTION + "/shards/" + SHARD) {
            builder->add(VPackValue(VPackValueType::Array));
            builder->add(VPackValue(SHARD_LEADER));
            builder->add(VPackValue(SHARD_FOLLOWER1));
            builder->add(VPackValue(FREE_SERVER));
            builder->close();
          } else {
            builder->add(s);
          }
        }
        return builder;
      };

  Mock<AgentInterface> mockAgent;
  When(Method(mockAgent, waitFor)).AlwaysReturn();
  When(Method(mockAgent, write)).Do([&](query_t const& q, consensus::AgentInterface::WriteMode w) -> write_ret_t {
    auto writes = q->slice()[0][0];
    EXPECT_TRUE(writes.get("/arango/Target/Pending/1").get("op").copyString() ==
                "delete");
    EXPECT_TRUE(q->slice()[0].length() == 1);  // we always simply override! no preconditions...
    EXPECT_TRUE(
        writes.get("/arango/Supervision/DBServers/" + FREE_SERVER).get("op").copyString() ==
        "delete");
    EXPECT_TRUE(writes.get("/arango/Supervision/Shards/" + SHARD).get("op").copyString() ==
                "delete");
    EXPECT_TRUE(std::string(writes
                                .get("/arango/Plan/Collections/" + DATABASE +
                                     "/" + COLLECTION + "/shards/" + SHARD)
                                .typeName()) == "array");
    // apparently we are not cleaning up our mess. this is done somewhere else :S (>=2)
    EXPECT_TRUE(writes
                    .get("/arango/Plan/Collections/" + DATABASE + "/" + COLLECTION + "/shards/" + SHARD)
                    .length() >= 2);
    EXPECT_TRUE(writes
                    .get("/arango/Plan/Collections/" + DATABASE + "/" +
                         COLLECTION + "/shards/" + SHARD)[0]
                    .copyString() == SHARD_LEADER);
    EXPECT_TRUE(writes
                    .get("/arango/Plan/Collections/" + DATABASE + "/" +
                         COLLECTION + "/shards/" + SHARD)[1]
                    .copyString() == SHARD_FOLLOWER1);
    EXPECT_TRUE(std::string(writes.get("/arango/Target/Failed/1").typeName()) ==
                "object");

    return fakeWriteResult;
  });

  AgentInterface& agent = mockAgent.get();

  auto builder = createTestStructure(baseStructure.toBuilder().slice(), "");
  ASSERT_TRUE(builder);
  Node agency = createAgencyFromBuilder(*builder);

  auto moveShard = MoveShard(agency, &agent, PENDING, jobId);
<<<<<<< HEAD
  moveShard.abort();
  Verify(Method(mockAgent, write));
=======
  moveShard.abort("test abort");
  Verify(Method(mockAgent,write));
>>>>>>> 83732bc3
}

TEST_F(MoveShardTest, if_aborting_failed_report_it_back_properly) {
  std::function<std::unique_ptr<VPackBuilder>(VPackSlice const&, std::string const&)> createTestStructure =
      [&](VPackSlice const& s, std::string const& path) {
        std::unique_ptr<VPackBuilder> builder;
        builder.reset(new VPackBuilder());
        if (s.isObject()) {
          builder->add(VPackValue(VPackValueType::Object));
          for (auto const& it : VPackObjectIterator(s)) {
            auto childBuilder =
                createTestStructure(it.value, path + "/" + it.key.copyString());
            if (childBuilder) {
              builder->add(it.key.copyString(), childBuilder->slice());
            }
          }

          if (path == "/arango/Target/Pending") {
            builder->add(jobId,
                         createJob(COLLECTION, SHARD_FOLLOWER1, FREE_SERVER).slice());
          } else if (path == "/arango/Supervision/DBServers") {
            builder->add(FREE_SERVER, VPackValue("1"));
          } else if (path == "/arango/Supervision/Shards") {
            builder->add(SHARD, VPackValue("1"));
          }
          builder->close();
        } else {
          if (path == "/arango/Current/Collections/" + DATABASE + "/" +
                          COLLECTION + "/" + SHARD + "/servers") {
            builder->add(VPackValue(VPackValueType::Array));
            builder->add(VPackValue(SHARD_LEADER));
            builder->add(VPackValue(SHARD_FOLLOWER1));
            builder->close();
          } else if (path == "/arango/Plan/Collections/" + DATABASE + "/" +
                                 COLLECTION + "/shards/" + SHARD) {
            builder->add(VPackValue(VPackValueType::Array));
            builder->add(VPackValue(SHARD_LEADER));
            builder->add(VPackValue(SHARD_FOLLOWER1));
            builder->add(VPackValue(FREE_SERVER));
            builder->close();
          } else {
            builder->add(s);
          }
        }
        return builder;
      };

  Mock<AgentInterface> mockAgent;
  When(Method(mockAgent, waitFor)).AlwaysReturn();
  When(Method(mockAgent, write)).Do([&](query_t const& q, consensus::AgentInterface::WriteMode w) -> write_ret_t {
    return {true, "", std::vector<apply_ret_t>{APPLIED}, std::vector<index_t>{0}};
  });

  AgentInterface& agent = mockAgent.get();

  auto builder = createTestStructure(baseStructure.toBuilder().slice(), "");
  ASSERT_TRUE(builder);
  Node agency = createAgencyFromBuilder(*builder);

  auto moveShard = MoveShard(agency, &agent, PENDING, jobId);
<<<<<<< HEAD
  auto result = moveShard.abort();
  EXPECT_FALSE(result.ok());
  EXPECT_TRUE(result.errorNumber() == TRI_ERROR_SUPERVISION_GENERAL_FAILURE);
=======
  auto result = moveShard.abort("test abort");
  CHECK_FALSE(result.ok());
  CHECK(result.errorNumber() == TRI_ERROR_SUPERVISION_GENERAL_FAILURE);
>>>>>>> 83732bc3
}

TEST_F(MoveShardTest, if_aborting_failed_due_to_a_precondition_report_it_properly) {
  std::function<std::unique_ptr<VPackBuilder>(VPackSlice const&, std::string const&)> createTestStructure =
      [&](VPackSlice const& s, std::string const& path) {
        std::unique_ptr<VPackBuilder> builder;
        builder.reset(new VPackBuilder());
        if (s.isObject()) {
          builder->add(VPackValue(VPackValueType::Object));
          for (auto const& it : VPackObjectIterator(s)) {
            auto childBuilder =
                createTestStructure(it.value, path + "/" + it.key.copyString());
            if (childBuilder) {
              builder->add(it.key.copyString(), childBuilder->slice());
            }
          }

          if (path == "/arango/Target/Pending") {
            builder->add(jobId,
                         createJob(COLLECTION, SHARD_FOLLOWER1, FREE_SERVER).slice());
          } else if (path == "/arango/Supervision/DBServers") {
            builder->add(FREE_SERVER, VPackValue("1"));
          } else if (path == "/arango/Supervision/Shards") {
            builder->add(SHARD, VPackValue("1"));
          }
          builder->close();
        } else {
          if (path == "/arango/Current/Collections/" + DATABASE + "/" +
                          COLLECTION + "/" + SHARD + "/servers") {
            builder->add(VPackValue(VPackValueType::Array));
            builder->add(VPackValue(SHARD_LEADER));
            builder->add(VPackValue(SHARD_FOLLOWER1));
            builder->close();
          } else if (path == "/arango/Plan/Collections/" + DATABASE + "/" +
                                 COLLECTION + "/shards/" + SHARD) {
            builder->add(VPackValue(VPackValueType::Array));
            builder->add(VPackValue(SHARD_LEADER));
            builder->add(VPackValue(SHARD_FOLLOWER1));
            builder->add(VPackValue(FREE_SERVER));
            builder->close();
          } else {
            builder->add(s);
          }
        }
        return builder;
      };

  Mock<AgentInterface> mockAgent;
  When(Method(mockAgent, waitFor)).AlwaysReturn();
  When(Method(mockAgent, write)).Do([&](query_t const& q, consensus::AgentInterface::WriteMode w) -> write_ret_t {
    return {false, "", std::vector<apply_ret_t>{APPLIED}, std::vector<index_t>{1}};
  });

  AgentInterface& agent = mockAgent.get();

  auto builder = createTestStructure(baseStructure.toBuilder().slice(), "");
  ASSERT_TRUE(builder);
  Node agency = createAgencyFromBuilder(*builder);

  auto moveShard = MoveShard(agency, &agent, PENDING, jobId);
<<<<<<< HEAD
  auto result = moveShard.abort();
  EXPECT_FALSE(result.ok());
  EXPECT_TRUE(result.errorNumber() == TRI_ERROR_SUPERVISION_GENERAL_FAILURE);
=======
  auto result = moveShard.abort("test abort");
  CHECK_FALSE(result.ok());
  CHECK(result.errorNumber() == TRI_ERROR_SUPERVISION_GENERAL_FAILURE);
>>>>>>> 83732bc3
}

TEST_F(MoveShardTest, trying_to_abort_a_finished_should_result_in_failure) {
  std::function<std::unique_ptr<VPackBuilder>(VPackSlice const&, std::string const&)> createTestStructure =
      [&](VPackSlice const& s, std::string const& path) {
        std::unique_ptr<VPackBuilder> builder;
        builder.reset(new VPackBuilder());
        if (s.isObject()) {
          builder->add(VPackValue(VPackValueType::Object));
          for (auto const& it : VPackObjectIterator(s)) {
            auto childBuilder =
                createTestStructure(it.value, path + "/" + it.key.copyString());
            if (childBuilder) {
              builder->add(it.key.copyString(), childBuilder->slice());
            }
          }

          if (path == "/arango/Target/Finished") {
            builder->add(jobId,
                         createJob(COLLECTION, SHARD_FOLLOWER1, FREE_SERVER).slice());
          } else if (path == "/arango/Supervision/DBServers") {
            builder->add(FREE_SERVER, VPackValue("1"));
          } else if (path == "/arango/Supervision/Shards") {
            builder->add(SHARD, VPackValue("1"));
          }
          builder->close();
        } else {
          if (path == "/arango/Current/Collections/" + DATABASE + "/" +
                          COLLECTION + "/" + SHARD + "/servers") {
            builder->add(VPackValue(VPackValueType::Array));
            builder->add(VPackValue(SHARD_LEADER));
            builder->add(VPackValue(SHARD_FOLLOWER1));
            builder->close();
          } else if (path == "/arango/Plan/Collections/" + DATABASE + "/" +
                                 COLLECTION + "/shards/" + SHARD) {
            builder->add(VPackValue(VPackValueType::Array));
            builder->add(VPackValue(SHARD_LEADER));
            builder->add(VPackValue(SHARD_FOLLOWER1));
            builder->add(VPackValue(FREE_SERVER));
            builder->close();
          } else {
            builder->add(s);
          }
        }
        return builder;
      };

  Mock<AgentInterface> mockAgent;
  When(Method(mockAgent, waitFor)).AlwaysReturn();
  When(Method(mockAgent, write)).Do([&](query_t const& q, consensus::AgentInterface::WriteMode w) -> write_ret_t {
    return {false, "", std::vector<apply_ret_t>{APPLIED}, std::vector<index_t>{1}};
  });

  AgentInterface& agent = mockAgent.get();

  auto builder = createTestStructure(baseStructure.toBuilder().slice(), "");
  ASSERT_TRUE(builder);
  Node agency = createAgencyFromBuilder(*builder);

  auto moveShard = MoveShard(agency, &agent, FINISHED, jobId);
<<<<<<< HEAD
  auto result = moveShard.abort();
  EXPECT_FALSE(result.ok());
  EXPECT_TRUE(result.errorNumber() == TRI_ERROR_SUPERVISION_GENERAL_FAILURE);
=======
  auto result = moveShard.abort("test abort");
  CHECK_FALSE(result.ok());
  CHECK(result.errorNumber() == TRI_ERROR_SUPERVISION_GENERAL_FAILURE);
>>>>>>> 83732bc3
}

TEST_F(MoveShardTest, if_the_job_fails_while_trying_to_switch_over_leadership_it_should_be_aborted) {
  std::function<std::unique_ptr<VPackBuilder>(VPackSlice const&, std::string const&)> createTestStructure =
      [&](VPackSlice const& s, std::string const& path) {
        std::unique_ptr<VPackBuilder> builder;
        builder.reset(new VPackBuilder());
        if (s.isObject()) {
          builder->add(VPackValue(VPackValueType::Object));
          for (auto const& it : VPackObjectIterator(s)) {
            auto childBuilder =
                createTestStructure(it.value, path + "/" + it.key.copyString());
            if (childBuilder) {
              builder->add(it.key.copyString(), childBuilder->slice());
            }
          }

          if (path == "/arango/Target/Pending") {
            VPackBuilder pendingJob;
            {
              VPackObjectBuilder b(&pendingJob);
              auto plainJob = createJob(COLLECTION, SHARD_LEADER, FREE_SERVER);
              for (auto const& it : VPackObjectIterator(plainJob.slice())) {
                pendingJob.add(it.key.copyString(), it.value);
              }
              pendingJob.add("timeCreated", VPackValue("2015-01-03T20:00:00Z"));
            }
            builder->add(jobId, pendingJob.slice());
          }
          builder->close();
        } else {
          if (path == "/arango/Plan/Collections/" + DATABASE + "/" +
                          COLLECTION + "/shards/" + SHARD) {
            builder->add(VPackValue(VPackValueType::Array));
            builder->add(VPackValue("_" + SHARD_LEADER));
            builder->add(VPackValue(SHARD_FOLLOWER1));
            builder->add(VPackValue(FREE_SERVER));
            builder->close();
          } else {
            builder->add(s);
          }
        }
        return builder;
      };

  auto builder = createTestStructure(baseStructure.toBuilder().slice(), "");
  Node agency = createAgencyFromBuilder(*builder);

  Mock<AgentInterface> mockAgent;
  AgentInterface& agent = mockAgent.get();

  auto moveShard = MoveShard(agency, &agent, PENDING, jobId);
  Mock<Job> spy(moveShard);
  Fake(Method(spy, abort));

  Job& spyMoveShard = spy.get();
  spyMoveShard.run(aborts);

  Verify(Method(spy, abort));
}

TEST_F(MoveShardTest, if_the_job_timeouts_while_the_new_leader_is_trying_to_take_over_the_job_should_be_aborted) {
  std::function<std::unique_ptr<VPackBuilder>(VPackSlice const&, std::string const&)> createTestStructure =
      [&](VPackSlice const& s, std::string const& path) {
        std::unique_ptr<VPackBuilder> builder;
        builder.reset(new VPackBuilder());
        if (s.isObject()) {
          builder->add(VPackValue(VPackValueType::Object));
          for (auto const& it : VPackObjectIterator(s)) {
            auto childBuilder =
                createTestStructure(it.value, path + "/" + it.key.copyString());
            if (childBuilder) {
              builder->add(it.key.copyString(), childBuilder->slice());
            }
          }

          if (path == "/arango/Target/Pending") {
            VPackBuilder pendingJob;
            {
              VPackObjectBuilder b(&pendingJob);
              auto plainJob = createJob(COLLECTION, SHARD_LEADER, FREE_SERVER);
              for (auto const& it : VPackObjectIterator(plainJob.slice())) {
                pendingJob.add(it.key.copyString(), it.value);
              }
              pendingJob.add("timeCreated", VPackValue("2015-01-03T20:00:00Z"));
            }
            builder->add(jobId, pendingJob.slice());
          }
          builder->close();
        } else {
          if (path == "/arango/Plan/Collections/" + DATABASE + "/" +
                          COLLECTION + "/shards/" + SHARD) {
            builder->add(VPackValue(VPackValueType::Array));
            builder->add(VPackValue(FREE_SERVER));
            builder->add(VPackValue(SHARD_FOLLOWER1));
            builder->close();
          } else {
            builder->add(s);
          }
        }
        return builder;
      };

  auto builder = createTestStructure(baseStructure.toBuilder().slice(), "");
  Node agency = createAgencyFromBuilder(*builder);

  Mock<AgentInterface> mockAgent;
  AgentInterface& agent = mockAgent.get();

  auto moveShard = MoveShard(agency, &agent, PENDING, jobId);
  Mock<Job> spy(moveShard);
  Fake(Method(spy, abort));

  Job& spyMoveShard = spy.get();
  spyMoveShard.run(aborts);

  Verify(Method(spy, abort));
}

TEST_F(MoveShardTest, when_promoting_the_new_leader_the_old_one_should_become_a_resigned_follower_so_we_can_fall_back_on_it_if_the_switch_didnt_work) {
  std::function<std::unique_ptr<VPackBuilder>(VPackSlice const&, std::string const&)> createTestStructure =
      [&](VPackSlice const& s, std::string const& path) {
        std::unique_ptr<VPackBuilder> builder;
        builder.reset(new VPackBuilder());
        if (s.isObject()) {
          builder->add(VPackValue(VPackValueType::Object));
          for (auto const& it : VPackObjectIterator(s)) {
            auto childBuilder =
                createTestStructure(it.value, path + "/" + it.key.copyString());
            if (childBuilder) {
              builder->add(it.key.copyString(), childBuilder->slice());
            }
          }

          if (path == "/arango/Target/Pending") {
            VPackBuilder pendingJob;
            {
              VPackObjectBuilder b(&pendingJob);
              auto plainJob = createJob(COLLECTION, SHARD_LEADER, FREE_SERVER);
              for (auto const& it : VPackObjectIterator(plainJob.slice())) {
                pendingJob.add(it.key.copyString(), it.value);
              }
              pendingJob.add("timeCreated", VPackValue(timepointToString(
                                                std::chrono::system_clock::now())));
            }
            builder->add(jobId, pendingJob.slice());
          } else if (path == "/arango/Supervision/DBServers") {
            builder->add(FREE_SERVER, VPackValue("1"));
          } else if (path == "/arango/Supervision/Shards") {
            builder->add(SHARD, VPackValue("1"));
          }
          builder->close();
        } else {
          if (path == "/arango/Current/Collections/" + DATABASE + "/" +
                          COLLECTION + "/" + SHARD + "/servers") {
            builder->add(VPackValue(VPackValueType::Array));
            builder->add(VPackValue("_" + SHARD_LEADER));
            builder->add(VPackValue(SHARD_FOLLOWER1));
            builder->add(VPackValue(FREE_SERVER));
            builder->close();
          } else if (path == "/arango/Plan/Collections/" + DATABASE + "/" +
                                 COLLECTION + "/shards/" + SHARD) {
            builder->add(VPackValue(VPackValueType::Array));
            builder->add(VPackValue("_" + SHARD_LEADER));
            builder->add(VPackValue(SHARD_FOLLOWER1));
            builder->add(VPackValue(FREE_SERVER));
            builder->close();
          } else {
            builder->add(s);
          }
        }
        return builder;
      };

  Mock<AgentInterface> mockAgent;
  When(Method(mockAgent, waitFor)).AlwaysReturn();
  When(Method(mockAgent, write)).Do([&](query_t const& q, consensus::AgentInterface::WriteMode w) -> write_ret_t {
    EXPECT_TRUE(q->slice()[0].length() == 2);

    auto writes = q->slice()[0][0];
    EXPECT_TRUE(std::string(writes
                                .get("/arango/Plan/Collections/" + DATABASE +
                                     "/" + COLLECTION + "/shards/" + SHARD)
                                .typeName()) == "array");
    EXPECT_TRUE(writes
                    .get("/arango/Plan/Collections/" + DATABASE + "/" + COLLECTION + "/shards/" + SHARD)
                    .length() == 3);
    EXPECT_TRUE(writes
                    .get("/arango/Plan/Collections/" + DATABASE + "/" +
                         COLLECTION + "/shards/" + SHARD)[0]
                    .copyString() == FREE_SERVER);
    EXPECT_TRUE(writes
                    .get("/arango/Plan/Collections/" + DATABASE + "/" +
                         COLLECTION + "/shards/" + SHARD)[1]
                    .copyString() == SHARD_FOLLOWER1);
    EXPECT_TRUE(writes
                    .get("/arango/Plan/Collections/" + DATABASE + "/" +
                         COLLECTION + "/shards/" + SHARD)[2]
                    .copyString() == SHARD_LEADER);

    auto preconditions = q->slice()[0][1];
    EXPECT_TRUE(std::string(preconditions
                                .get("/arango/Plan/Collections/" + DATABASE +
                                     "/" + COLLECTION + "/shards/" + SHARD)
                                .typeName()) == "object");
    EXPECT_TRUE(std::string(preconditions
                                .get("/arango/Plan/Collections/" + DATABASE +
                                     "/" + COLLECTION + "/shards/" + SHARD)
                                .get("old")
                                .typeName()) == "array");
    EXPECT_TRUE(preconditions
                    .get("/arango/Plan/Collections/" + DATABASE + "/" + COLLECTION + "/shards/" + SHARD)
                    .get("old")[0]
                    .copyString() == "_" + SHARD_LEADER);
    EXPECT_TRUE(preconditions
                    .get("/arango/Plan/Collections/" + DATABASE + "/" + COLLECTION + "/shards/" + SHARD)
                    .get("old")[1]
                    .copyString() == SHARD_FOLLOWER1);
    EXPECT_TRUE(preconditions
                    .get("/arango/Plan/Collections/" + DATABASE + "/" + COLLECTION + "/shards/" + SHARD)
                    .get("old")[2]
                    .copyString() == FREE_SERVER);

    return fakeWriteResult;
  });
  // nothing should happen so nothing should be called
  AgentInterface& agent = mockAgent.get();

  auto builder = createTestStructure(baseStructure.toBuilder().slice(), "");
  ASSERT_TRUE(builder);
  Node agency = createAgencyFromBuilder(*builder);

  auto moveShard = MoveShard(agency, &agent, PENDING, jobId);
  moveShard.run(aborts);
  Verify(Method(mockAgent, write));
}

}  // namespace move_shard_test
}  // namespace tests
}  // namespace arangodb<|MERGE_RESOLUTION|>--- conflicted
+++ resolved
@@ -1673,13 +1673,8 @@
   Node agency = createAgencyFromBuilder(*builder);
 
   auto moveShard = MoveShard(agency, &agent, TODO, jobId);
-<<<<<<< HEAD
-  moveShard.abort();
+  moveShard.abort("test abort");
   Verify(Method(mockAgent, write));
-=======
-  moveShard.abort("test abort");
-  Verify(Method(mockAgent,write));
->>>>>>> 83732bc3
 }
 
 TEST_F(MoveShardTest, a_pending_moveshard_job_should_also_put_the_original_server_back_into_place_when_aborted) {
@@ -1731,7 +1726,6 @@
   When(Method(mockAgent, write)).Do([&](query_t const& q, consensus::AgentInterface::WriteMode w) -> write_ret_t {
     LOG_DEVEL << q->slice().toJson() << " " << __LINE__;
     auto writes = q->slice()[0][0];
-<<<<<<< HEAD
     EXPECT_TRUE(writes.get("/arango/Target/Pending/1").get("op").copyString() ==
                 "delete");
     EXPECT_TRUE(q->slice()[0].length() == 2);  // Precondition: to Server not leader yet
@@ -1744,13 +1738,6 @@
                                 .get("/arango/Plan/Collections/" + DATABASE +
                                      "/" + COLLECTION + "/shards/" + SHARD)
                                 .typeName()) == "array");
-=======
-    CHECK(writes.get("/arango/Target/Pending/1").get("op").copyString() == "delete");
-    REQUIRE(q->slice()[0].length() == 2); // Precondition: to Server not leader yet
-    CHECK(writes.get("/arango/Supervision/DBServers/" + FREE_SERVER).get("op").copyString() == "delete");
-    CHECK(writes.get("/arango/Supervision/Shards/" + SHARD).get("op").copyString() == "delete");
-    CHECK(std::string(writes.get("/arango/Plan/Collections/" + DATABASE + "/" + COLLECTION + "/shards/" + SHARD).typeName()) == "array");
->>>>>>> 83732bc3
     // apparently we are not cleaning up our mess. this is done somewhere else :S (>=2)
     EXPECT_TRUE(writes
                     .get("/arango/Plan/Collections/" + DATABASE + "/" + COLLECTION + "/shards/" + SHARD)
@@ -1776,13 +1763,8 @@
   Node agency = createAgencyFromBuilder(*builder);
 
   auto moveShard = MoveShard(agency, &agent, PENDING, jobId);
-<<<<<<< HEAD
-  moveShard.abort();
+  moveShard.abort("test abort");
   Verify(Method(mockAgent, write));
-=======
-  moveShard.abort("test abort");
-  Verify(Method(mockAgent,write));
->>>>>>> 83732bc3
 }
 
 TEST_F(MoveShardTest, after_the_new_leader_has_synchronized_the_new_leader_should_resign) {
@@ -2033,7 +2015,6 @@
     LOG_DEVEL << q->slice().toJson() << " " << __LINE__;
 
     auto writes = q->slice()[0][0];
-<<<<<<< HEAD
     EXPECT_TRUE(writes.get("/arango/Target/Pending/1").get("op").copyString() ==
                 "delete");
     EXPECT_TRUE(q->slice()[0].length() == 2);  // Precondition: to Server not leader yet
@@ -2046,13 +2027,6 @@
                                 .get("/arango/Plan/Collections/" + DATABASE +
                                      "/" + COLLECTION + "/shards/" + SHARD)
                                 .typeName()) == "array");
-=======
-    CHECK(writes.get("/arango/Target/Pending/1").get("op").copyString() == "delete");
-    REQUIRE(q->slice()[0].length() == 2); // Precondition: to Server not leader yet
-    CHECK(writes.get("/arango/Supervision/DBServers/" + FREE_SERVER).get("op").copyString() == "delete");
-    CHECK(writes.get("/arango/Supervision/Shards/" + SHARD).get("op").copyString() == "delete");
-    CHECK(std::string(writes.get("/arango/Plan/Collections/" + DATABASE + "/" + COLLECTION + "/shards/" + SHARD).typeName()) == "array");
->>>>>>> 83732bc3
     // well apparently this job is not responsible to cleanup its mess
     EXPECT_TRUE(writes
                     .get("/arango/Plan/Collections/" + DATABASE + "/" + COLLECTION + "/shards/" + SHARD)
@@ -2077,13 +2051,8 @@
   Node agency = createAgencyFromBuilder(*builder);
 
   auto moveShard = MoveShard(agency, &agent, PENDING, jobId);
-<<<<<<< HEAD
-  moveShard.abort();
+  moveShard.abort("test abort");
   Verify(Method(mockAgent, write));
-=======
-  moveShard.abort("test abort");
-  Verify(Method(mockAgent,write));
->>>>>>> 83732bc3
 }
 
 TEST_F(MoveShardTest, if_we_are_ready_to_resign_the_old_server_then_finally_move_to_the_new_leader) {
@@ -2467,13 +2436,8 @@
   Node agency = createAgencyFromBuilder(*builder);
 
   auto moveShard = MoveShard(agency, &agent, PENDING, jobId);
-<<<<<<< HEAD
-  moveShard.abort();
+  moveShard.abort("test abort");
   Verify(Method(mockAgent, write));
-=======
-  moveShard.abort("test abort");
-  Verify(Method(mockAgent,write));
->>>>>>> 83732bc3
 }
 
 TEST_F(MoveShardTest, if_aborting_failed_report_it_back_properly) {
@@ -2534,15 +2498,9 @@
   Node agency = createAgencyFromBuilder(*builder);
 
   auto moveShard = MoveShard(agency, &agent, PENDING, jobId);
-<<<<<<< HEAD
-  auto result = moveShard.abort();
+  auto result = moveShard.abort("test abort");
   EXPECT_FALSE(result.ok());
   EXPECT_TRUE(result.errorNumber() == TRI_ERROR_SUPERVISION_GENERAL_FAILURE);
-=======
-  auto result = moveShard.abort("test abort");
-  CHECK_FALSE(result.ok());
-  CHECK(result.errorNumber() == TRI_ERROR_SUPERVISION_GENERAL_FAILURE);
->>>>>>> 83732bc3
 }
 
 TEST_F(MoveShardTest, if_aborting_failed_due_to_a_precondition_report_it_properly) {
@@ -2603,15 +2561,9 @@
   Node agency = createAgencyFromBuilder(*builder);
 
   auto moveShard = MoveShard(agency, &agent, PENDING, jobId);
-<<<<<<< HEAD
-  auto result = moveShard.abort();
+  auto result = moveShard.abort("test abort");
   EXPECT_FALSE(result.ok());
   EXPECT_TRUE(result.errorNumber() == TRI_ERROR_SUPERVISION_GENERAL_FAILURE);
-=======
-  auto result = moveShard.abort("test abort");
-  CHECK_FALSE(result.ok());
-  CHECK(result.errorNumber() == TRI_ERROR_SUPERVISION_GENERAL_FAILURE);
->>>>>>> 83732bc3
 }
 
 TEST_F(MoveShardTest, trying_to_abort_a_finished_should_result_in_failure) {
@@ -2672,15 +2624,9 @@
   Node agency = createAgencyFromBuilder(*builder);
 
   auto moveShard = MoveShard(agency, &agent, FINISHED, jobId);
-<<<<<<< HEAD
-  auto result = moveShard.abort();
+  auto result = moveShard.abort("test abort");
   EXPECT_FALSE(result.ok());
   EXPECT_TRUE(result.errorNumber() == TRI_ERROR_SUPERVISION_GENERAL_FAILURE);
-=======
-  auto result = moveShard.abort("test abort");
-  CHECK_FALSE(result.ok());
-  CHECK(result.errorNumber() == TRI_ERROR_SUPERVISION_GENERAL_FAILURE);
->>>>>>> 83732bc3
 }
 
 TEST_F(MoveShardTest, if_the_job_fails_while_trying_to_switch_over_leadership_it_should_be_aborted) {
