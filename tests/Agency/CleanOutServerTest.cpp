--- conflicted
+++ resolved
@@ -157,13 +157,8 @@
 TEST_CASE("CleanOutServer", "[agency][supervision]") {
   RandomGenerator::initialize(RandomGenerator::RandomType::MERSENNE);
   auto baseStructure = createRootNode();
-<<<<<<< HEAD
     
   write_ret_t fakeWriteResult {true, "", std::vector<apply_ret_t> {APPLIED}, std::vector<index_t> {1}};
-=======
-
-  write_ret_t fakeWriteResult {true, "", std::vector<bool> {true}, std::vector<index_t> {1}};
->>>>>>> 5929cafa
   auto transBuilder = std::make_shared<Builder>();
   { VPackArrayBuilder a(transBuilder.get());
     transBuilder->add(VPackValue((uint64_t)1)); }
