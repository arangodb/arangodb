--- conflicted
+++ resolved
@@ -852,20 +852,9 @@
   AgentInterface& agent = mockAgent.get();
   Node agency = createAgency(createTestStructure);
   // should not throw
-<<<<<<< HEAD
   auto cleanOutServer = CleanOutServer(agency, &agent, JOB_STATUS::PENDING, JOBID);
-  cleanOutServer.abort();
+  cleanOutServer.abort("test abort");
   ASSERT_TRUE(true);
-=======
-  auto cleanOutServer = CleanOutServer(
-    agency,
-    &agent,
-    JOB_STATUS::PENDING,
-    JOBID
-  );
-  cleanOutServer.abort("test abort");
-  REQUIRE(true);
->>>>>>> 83732bc3
 }
 
 }  // namespace cleanout_server_test
