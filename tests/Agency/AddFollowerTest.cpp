--- conflicted
+++ resolved
@@ -69,15 +69,10 @@
 
 Node createNodeFromBuilder(Builder const& builder) {
   Builder opBuilder;
-<<<<<<< HEAD
   {
     VPackObjectBuilder a(&opBuilder);
     opBuilder.add("new", builder.slice());
   }
-=======
-  { VPackObjectBuilder a(&opBuilder);
-    opBuilder.add("new", builder.slice()); }
->>>>>>> 83732bc3
   Node node("");
   node.handle<SET>(opBuilder.slice());
   return node;
@@ -92,10 +87,6 @@
   Builder builder;
   builder.add(parser.steal()->slice());
   return builder;
-<<<<<<< HEAD
-=======
-
->>>>>>> 83732bc3
 }
 
 Node createNode(char const* c) {
@@ -110,7 +101,6 @@
   return std::string(slice.typeName());
 }
 
-<<<<<<< HEAD
 class AddFollowerTest : public ::testing::Test {
  protected:
   Node baseStructure;
@@ -127,63 +117,10 @@
         fakeTransResult(true, "", 1, 0, std::make_shared<Builder>()) {
     arangodb::RandomGenerator::initialize(arangodb::RandomGenerator::RandomType::MERSENNE);
     baseStructure.toBuilder(builder);
-=======
-TEST_CASE("AddFollower", "[agency][supervision]") {
-
-  auto baseStructure = createRootNode();
-  arangodb::RandomGenerator::initialize(arangodb::RandomGenerator::RandomType::MERSENNE);
-
-  Builder builder;
-  baseStructure.toBuilder(builder);
-
-  std::string jobId = "1";
-
-  write_ret_t fakeWriteResult {true, "", std::vector<apply_ret_t> {APPLIED}, std::vector<index_t> {1}};
-  trans_ret_t fakeTransResult {true, "", 1, 0, std::make_shared<Builder>()};
-
-  SECTION("creating a job should create a job in todo") {
-    Mock<AgentInterface> mockAgent;
-
-    When(Method(mockAgent, write)).AlwaysDo([&](query_t const& q, consensus::AgentInterface::WriteMode w) -> write_ret_t {
-        INFO(q->slice().toJson());
-        auto expectedJobKey = "/arango/Target/ToDo/" + jobId;
-        REQUIRE(typeName(q->slice()) == "array" );
-        REQUIRE(q->slice().length() == 1);
-        REQUIRE(typeName(q->slice()[0]) == "array");
-        REQUIRE(q->slice()[0].length() == 1); // we always simply override! no preconditions...
-        REQUIRE(typeName(q->slice()[0][0]) == "object");
-        REQUIRE(q->slice()[0][0].length() == 1); // should ONLY do an entry in todo
-        REQUIRE(typeName(q->slice()[0][0].get(expectedJobKey)) == "object");
-
-        auto job = q->slice()[0][0].get(expectedJobKey);
-        REQUIRE(typeName(job.get("creator")) == "string");
-        REQUIRE(typeName(job.get("type")) == "string");
-        CHECK(job.get("type").copyString() == "addFollower");
-        REQUIRE(typeName(job.get("database")) == "string");
-        CHECK(job.get("database").copyString() == DATABASE);
-        REQUIRE(typeName(job.get("collection")) == "string");
-        CHECK(job.get("collection").copyString() == COLLECTION);
-        REQUIRE(typeName(job.get("shard")) == "string");
-        CHECK(job.get("shard").copyString() == SHARD);
-        CHECK(typeName(job.get("jobId")) == "string");
-        CHECK(typeName(job.get("timeCreated")) == "string");
-
-        return fakeWriteResult;
-      });
-
-    When(Method(mockAgent, waitFor)).AlwaysReturn(AgentInterface::raft_commit_t::OK);
-    auto& agent = mockAgent.get();
-    auto  addFollower = AddFollower(
-      baseStructure(PREFIX), &agent, jobId, "unittest", DATABASE, COLLECTION, SHARD);
-
-    addFollower.create();
-
->>>>>>> 83732bc3
   }
 };
 
-<<<<<<< HEAD
-TEST_F(AddFollowerTest, creating_a_boj_should_create_a_job_in_todo) {
+TEST_F(AddFollowerTest, creating_a_job_should_create_a_job_in_todo) {
   Mock<AgentInterface> mockAgent;
 
   When(Method(mockAgent, write)).AlwaysDo([&](query_t const& q, consensus::AgentInterface::WriteMode w) -> write_ret_t {
@@ -227,72 +164,6 @@
       return builder;
     }
     builder = std::make_unique<Builder>();
-=======
-  SECTION("<collection> still exists, if missing, job is finished, move to "
-          "Target/Finished") {
-
-    TestStructType createTestStructure = [&](
-      Slice const& s, std::string const& path) {
-
-      std::unique_ptr<Builder> builder;
-      if (path == "/arango/Plan/Collections/" + DATABASE + "/" + COLLECTION) {
-        return builder;
-      }
-      builder = std::make_unique<Builder>();
-
-      if (s.isObject()) {
-        VPackObjectBuilder b(builder.get());
-        for (auto const& it: VPackObjectIterator(s)) {
-          auto childBuilder = createTestStructure(it.value, path + "/" + it.key.copyString());
-          if (childBuilder) {
-            builder->add(it.key.copyString(), childBuilder->slice());
-          }
-        }
-        if (path == "/arango/Target/ToDo") {
-          builder->add(jobId, createBuilder(todo).slice());
-        }
-      } else {
-        builder->add(s);
-      }
-
-      return builder;
-    };
-
-    auto builder = createTestStructure(baseStructure.toBuilder().slice(), "");
-    REQUIRE(builder);
-    Node agency = createNodeFromBuilder(*builder);
-
-    Mock<AgentInterface> mockAgent;
-    When(Method(mockAgent, write)).AlwaysDo([&](query_t const& q, consensus::AgentInterface::WriteMode w) -> write_ret_t {
-        INFO(q->slice().toJson());
-        REQUIRE(typeName(q->slice()) == "array" );
-        REQUIRE(q->slice().length() == 1);
-        REQUIRE(typeName(q->slice()[0]) == "array");
-        // we always simply override! no preconditions...
-        REQUIRE(q->slice()[0].length() == 1);
-        REQUIRE(typeName(q->slice()[0][0]) == "object");
-
-        auto writes = q->slice()[0][0];
-        REQUIRE(typeName(writes.get("/arango/Target/ToDo/1")) == "object");
-        REQUIRE(typeName(writes.get("/arango/Target/ToDo/1").get("op")) == "string");
-        CHECK(writes.get("/arango/Target/ToDo/1").get("op").copyString() == "delete");
-        CHECK(typeName(writes.get("/arango/Target/Finished/1")) == "object");
-        return fakeWriteResult;
-      });
-
-    When(Method(mockAgent, waitFor)).AlwaysReturn(AgentInterface::raft_commit_t::OK);
-    auto& agent = mockAgent.get();
-    AddFollower(agency("arango"), &agent, JOB_STATUS::TODO, jobId).start(aborts);
-
-  }
-
-
-  SECTION("if <collection> has a non-empty distributeShardsLike attribute, the "
-          "job immediately fails and is moved to Target/Failed") {
-
-    TestStructType createTestStructure = [&](
-      Slice const& s, std::string const& path) {
->>>>>>> 83732bc3
 
     if (s.isObject()) {
       VPackObjectBuilder b(builder.get());
@@ -341,63 +212,18 @@
   AddFollower(agency("arango"), &agent, JOB_STATUS::TODO, jobId).start(aborts);
 }
 
-<<<<<<< HEAD
-TEST_F(AddFollowerTest, colleciton_has_nonempty_distributeshardslike) {
-  TestStructType createTestStructure = [&](Slice const& s, std::string const& path) {
-    std::unique_ptr<Builder> builder = std::make_unique<Builder>();
-    if (s.isObject()) {
-      VPackObjectBuilder b(builder.get());
-      for (auto const& it : VPackObjectIterator(s)) {
-        auto childBuilder =
-=======
-    };
-
-    auto builder = createTestStructure(baseStructure.toBuilder().slice(), "");
-    REQUIRE(builder);
-    auto agency = createNodeFromBuilder(*builder);
-
-    Mock<AgentInterface> mockAgent;
-    When(Method(mockAgent, write)).AlwaysDo([&](query_t const& q, consensus::AgentInterface::WriteMode w) -> write_ret_t {
-        INFO(q->slice().toJson());
-        REQUIRE(typeName(q->slice()) == "array" );
-        REQUIRE(q->slice().length() == 1);
-        REQUIRE(typeName(q->slice()[0]) == "array");
-        REQUIRE(q->slice()[0].length() == 1); // we always simply override! no preconditions...
-        REQUIRE(typeName(q->slice()[0][0]) == "object");
-
-        auto writes = q->slice()[0][0];
-        REQUIRE(typeName(writes.get("/arango/Target/ToDo/1")) == "object");
-        REQUIRE(typeName(writes.get("/arango/Target/ToDo/1").get("op")) == "string");
-        CHECK(writes.get("/arango/Target/ToDo/1").get("op").copyString() == "delete");
-        CHECK(typeName(writes.get("/arango/Target/Failed/1")) == "object");
-        return fakeWriteResult;
-      });
-    When(Method(mockAgent, waitFor)).AlwaysReturn(AgentInterface::raft_commit_t::OK);
-    auto& agent = mockAgent.get();
-    AddFollower(agency("arango"), &agent, JOB_STATUS::TODO, jobId).start(aborts);
-
-  }
-
-  SECTION("condition (*) still holds for the mentioned collections, if not, job "
-          "is finished, move to Target/Finished") {
-
-    TestStructType createTestStructure = [&](
-      Slice const& s, std::string const& path) {
-
-      std::unique_ptr<Builder> builder = std::make_unique<Builder>();
-
-      if (s.isObject()) {
-
-        VPackObjectBuilder b(builder.get());
-        for (auto const& it: VPackObjectIterator(s)) {
-          auto childBuilder =
->>>>>>> 83732bc3
-            createTestStructure(it.value, path + "/" + it.key.copyString());
-        if (childBuilder) {
-          builder->add(it.key.copyString(), childBuilder->slice());
-        }
-      }
-<<<<<<< HEAD
+TEST_F(AddFollowerTest, collection_has_nonempty_distributeshardslike) {
+  TestStructType createTestStructure = [&](Slice const& s, std::string const& path) {
+    std::unique_ptr<Builder> builder = std::make_unique<Builder>();
+    if (s.isObject()) {
+      VPackObjectBuilder b(builder.get());
+      for (auto const& it : VPackObjectIterator(s)) {
+        auto childBuilder =
+            createTestStructure(it.value, path + "/" + it.key.copyString());
+        if (childBuilder) {
+          builder->add(it.key.copyString(), childBuilder->slice());
+        }
+      }
       if (path == "/arango/Plan/Collections/" + DATABASE + "/" + COLLECTION) {
         builder->add("distributeShardsLike", VPackValue("PENG"));
       }
@@ -444,51 +270,6 @@
       VPackObjectBuilder b(builder.get());
       for (auto const& it : VPackObjectIterator(s)) {
         auto childBuilder =
-=======
-      return builder;
-
-    };
-
-    auto builder = createTestStructure(baseStructure.toBuilder().slice(), "");
-    REQUIRE(builder);
-    Node agency = createNodeFromBuilder(*builder);
-
-    Mock<AgentInterface> mockAgent;
-    When(Method(mockAgent, write)).AlwaysDo([&](query_t const& q, consensus::AgentInterface::WriteMode w) -> write_ret_t {
-        INFO(q->slice().toJson());
-        REQUIRE(typeName(q->slice()) == "array" );
-        REQUIRE(q->slice().length() == 1);
-        REQUIRE(typeName(q->slice()[0]) == "array");
-        REQUIRE(q->slice()[0].length() == 1); // we always simply override! no preconditions...
-        REQUIRE(typeName(q->slice()[0][0]) == "object");
-
-        auto writes = q->slice()[0][0];
-        REQUIRE(typeName(writes.get("/arango/Target/ToDo/1")) == "object");
-        REQUIRE(typeName(writes.get("/arango/Target/ToDo/1").get("op")) == "string");
-        CHECK(writes.get("/arango/Target/ToDo/1").get("op").copyString() == "delete");
-        CHECK(writes.get("/arango/Target/Finished/1").get("collection").copyString() == COLLECTION);
-        CHECK(writes.get("/arango/Target/Pending/1").get("op").copyString() == "delete");
-        CHECK(typeName(writes.get("/arango/Target/Failed/1")) == "none");
-        return fakeWriteResult;
-      });
-    When(Method(mockAgent, waitFor)).AlwaysReturn(AgentInterface::raft_commit_t::OK);
-    AgentInterface &agent = mockAgent.get();
-    AddFollower(agency("arango"), &agent, JOB_STATUS::TODO, jobId).start(aborts);
-
-  }
-
-  SECTION("if there is no job under Supervision/Shards/<shard> (if so, do "
-          "nothing, leave job in ToDo)") {
-
-    TestStructType createTestStructure =
-      [&](Slice const& s, std::string const& path) {
-
-      std::unique_ptr<Builder> builder = std::make_unique<Builder>();
-      if (s.isObject()) {
-        VPackObjectBuilder b(builder.get());
-        for (auto const& it: VPackObjectIterator(s)) {
-          auto childBuilder =
->>>>>>> 83732bc3
             createTestStructure(it.value, path + "/" + it.key.copyString());
         if (childBuilder) {
           builder->add(it.key.copyString(), childBuilder->slice());
@@ -508,7 +289,6 @@
       } else {
         builder->add(s);
       }
-<<<<<<< HEAD
     }
     return builder;
   };
@@ -549,53 +329,11 @@
       VPackObjectBuilder b(builder.get());
       for (auto const& it : VPackObjectIterator(s)) {
         auto childBuilder =
-=======
-      return builder;
-
-    };
-
-    auto builder = createTestStructure(baseStructure.toBuilder().slice(), "");
-    REQUIRE(builder);
-    auto agency = createNodeFromBuilder(*builder);
-
-    Mock<AgentInterface> mockAgent;
-    When(Method(mockAgent, write)).AlwaysDo([&](query_t const& q, consensus::AgentInterface::WriteMode w) -> write_ret_t {
-        INFO(q->slice().toJson());
-        REQUIRE(typeName(q->slice()) == "array" );
-        REQUIRE(q->slice().length() == 1);
-        REQUIRE(typeName(q->slice()[0]) == "array");
-        REQUIRE(q->slice()[0].length() == 1); // we always simply override! no preconditions...
-        REQUIRE(typeName(q->slice()[0][0]) == "object");
-
-        auto writes = q->slice()[0][0];
-        REQUIRE(typeName(writes.get("/arango/Target/ToDo/1")) == "object");
-        CHECK(writes.get("/arango/Target/Finished/1").get("collection").copyString() == COLLECTION);
-        return fakeWriteResult;
-      });
-    When(Method(mockAgent, waitFor)).AlwaysReturn(AgentInterface::raft_commit_t::OK);
-    auto& agent = mockAgent.get();
-    AddFollower(agency("arango"), &agent, JOB_STATUS::TODO, jobId).start(aborts);
-
-  }
-
-  SECTION("we can find one (or more, if needed) which have status 'GOOD', and "
-          "have `Supervision/DBServers/ empty and are not currently in the list "
-          "of servers of the shard, if not, wait") {
-
-    TestStructType createTestStructure =
-      [&](Slice const& s, std::string const& path) {
-      std::unique_ptr<Builder> builder = std::make_unique<Builder>();
-      if (s.isObject()) {
-        VPackObjectBuilder b(builder.get());
-        for (auto const& it: VPackObjectIterator(s)) {
-          auto childBuilder =
->>>>>>> 83732bc3
-            createTestStructure(it.value, path + "/" + it.key.copyString());
-        if (childBuilder) {
-          builder->add(it.key.copyString(), childBuilder->slice());
-        }
-      }
-<<<<<<< HEAD
+            createTestStructure(it.value, path + "/" + it.key.copyString());
+        if (childBuilder) {
+          builder->add(it.key.copyString(), childBuilder->slice());
+        }
+      }
       if (path == "/arango/Target/ToDo") {
         builder->add(jobId, createBuilder(todo).slice());
       }
@@ -637,53 +375,11 @@
       VPackObjectBuilder b(builder.get());
       for (auto const& it : VPackObjectIterator(s)) {
         auto childBuilder =
-=======
-      return builder;
-    };
-
-    auto builder = createTestStructure(baseStructure.toBuilder().slice(), "");
-    REQUIRE(builder);
-    Node agency = createNodeFromBuilder(*builder);
-
-    Mock<AgentInterface> mockAgent;
-    When(Method(mockAgent, write)).AlwaysDo([&](query_t const& q, consensus::AgentInterface::WriteMode w) -> write_ret_t {
-        INFO(q->slice().toJson());
-        REQUIRE(typeName(q->slice()) == "array" );
-        REQUIRE(q->slice().length() == 1);
-        REQUIRE(typeName(q->slice()[0]) == "array");
-        REQUIRE(q->slice()[0].length() == 1); // we always simply override! no preconditions...
-        REQUIRE(typeName(q->slice()[0][0]) == "object");
-
-        auto writes = q->slice()[0][0];
-        REQUIRE(typeName(writes.get("/arango/Target/ToDo/1")) == "object");
-        CHECK(writes.get("/arango/Target/Finished/1").get("collection").copyString() == COLLECTION);
-        return fakeWriteResult;
-      });
-    When(Method(mockAgent, waitFor)).AlwaysReturn(AgentInterface::raft_commit_t::OK);
-    AgentInterface &agent = mockAgent.get();
-    AddFollower(agency("arango"), &agent, JOB_STATUS::TODO, jobId).start(aborts);
-
-  }
-
-
-  SECTION("this job is immediately performed in a single transaction and then "
-          "moved to Target/Finished") {
-
-    TestStructType createTestStructure =
-      [&](Slice const& s, std::string const& path) {
-
-      std::unique_ptr<Builder> builder = std::make_unique<Builder>();
-      if (s.isObject()) {
-        VPackObjectBuilder b(builder.get());
-        for (auto const& it: VPackObjectIterator(s)) {
-          auto childBuilder =
->>>>>>> 83732bc3
-            createTestStructure(it.value, path + "/" + it.key.copyString());
-        if (childBuilder) {
-          builder->add(it.key.copyString(), childBuilder->slice());
-        }
-      }
-<<<<<<< HEAD
+            createTestStructure(it.value, path + "/" + it.key.copyString());
+        if (childBuilder) {
+          builder->add(it.key.copyString(), childBuilder->slice());
+        }
+      }
       if (path == "/arango/Target/ToDo") {
         builder->add(jobId, createBuilder(todo).slice());
       }
@@ -728,58 +424,11 @@
       VPackObjectBuilder b(builder.get());
       for (auto const& it : VPackObjectIterator(s)) {
         auto childBuilder =
-=======
-      return builder;
-
-    };
-
-    auto builder = createTestStructure(baseStructure.toBuilder().slice(), "");
-    REQUIRE(builder);
-    Node agency = createNodeFromBuilder(*builder);
-
-    Mock<AgentInterface> mockAgent;
-    When(Method(mockAgent, write)).AlwaysDo([&](query_t const& q, consensus::AgentInterface::WriteMode w) -> write_ret_t {
-        INFO(q->slice().toJson());
-        REQUIRE(typeName(q->slice()) == "array" );
-        REQUIRE(q->slice().length() == 1);
-        REQUIRE(typeName(q->slice()[0]) == "array");
-        REQUIRE(q->slice()[0].length() == 2); // we always simply override! no preconditions...
-        REQUIRE(typeName(q->slice()[0][0]) == "object");
-
-        auto writes = q->slice()[0][0];
-        REQUIRE(typeName(writes.get("/arango/Target/ToDo/1")) == "object");
-        REQUIRE(typeName(writes.get("/arango/Target/ToDo/1").get("op")) == "string");
-        CHECK(writes.get("/arango/Target/ToDo/1").get("op").copyString() == "delete");
-        CHECK(writes.get("/arango/Target/Finished/1").get("collection").copyString() == COLLECTION);
-        CHECK(typeName(writes.get("/arango/Target/Pending/1")) == "none");
-        CHECK(typeName(writes.get("/arango/Target/Failed/1")) == "none");
-        return fakeWriteResult;
-      });
-    When(Method(mockAgent, waitFor)).AlwaysReturn(AgentInterface::raft_commit_t::OK);
-    AgentInterface &agent = mockAgent.get();
-    AddFollower(agency("arango"), &agent, JOB_STATUS::TODO, jobId).start(aborts);
-
-  }
-
-
-  SECTION("As long as the job is still in Target/ToDo it can safely be aborted "
-          "and moved to Target/Finished") {
-
-    TestStructType createTestStructure =
-      [&](Slice const& s, std::string const& path) {
-
-      std::unique_ptr<Builder> builder = std::make_unique<Builder>();
-      if (s.isObject()) {
-        VPackObjectBuilder b(builder.get());
-        for (auto const& it: VPackObjectIterator(s)) {
-          auto childBuilder =
->>>>>>> 83732bc3
-            createTestStructure(it.value, path + "/" + it.key.copyString());
-        if (childBuilder) {
-          builder->add(it.key.copyString(), childBuilder->slice());
-        }
-      }
-<<<<<<< HEAD
+            createTestStructure(it.value, path + "/" + it.key.copyString());
+        if (childBuilder) {
+          builder->add(it.key.copyString(), childBuilder->slice());
+        }
+      }
       if (path == "/arango/Target/ToDo") {
         builder->add(jobId, createBuilder(todo).slice());
       }
@@ -824,56 +473,11 @@
       VPackObjectBuilder b(builder.get());
       for (auto const& it : VPackObjectIterator(s)) {
         auto childBuilder =
-=======
-      return builder;
-
-    };
-
-    auto builder = createTestStructure(baseStructure.toBuilder().slice(), "");
-    REQUIRE(builder);
-    Node agency = createNodeFromBuilder(*builder);
-
-    Mock<AgentInterface> mockAgent;
-    When(Method(mockAgent, write)).AlwaysDo([&](query_t const& q, consensus::AgentInterface::WriteMode w) -> write_ret_t {
-        INFO(q->slice().toJson());
-        REQUIRE(typeName(q->slice()) == "array" );
-        REQUIRE(q->slice().length() == 1);
-        REQUIRE(typeName(q->slice()[0]) == "array");
-        REQUIRE(q->slice()[0].length() == 1); // we always simply override! no preconditions...
-        REQUIRE(typeName(q->slice()[0][0]) == "object");
-
-        auto writes = q->slice()[0][0];
-        REQUIRE(typeName(writes.get("/arango/Target/Failed/1")) == "object");
-        CHECK(writes.get("/arango/Target/Failed/1").get("collection").copyString() == COLLECTION);
-        REQUIRE(typeName(writes.get("/arango/Target/ToDo/1").get("op")) == "string");
-        CHECK(writes.get("/arango/Target/ToDo/1").get("op").copyString() == "delete");
-        REQUIRE(typeName(writes.get("/arango/Target/Pending/1").get("op")) == "string");
-        CHECK(writes.get("/arango/Target/Pending/1").get("op").copyString() == "delete");
-        return fakeWriteResult;
-      });
-    When(Method(mockAgent, waitFor)).AlwaysReturn(AgentInterface::raft_commit_t::OK);
-    AgentInterface &agent = mockAgent.get();
-    AddFollower(agency("arango"), &agent, JOB_STATUS::PENDING, jobId).abort("test abort");
-
-  }
-
-  SECTION("Once the job is still in Target/Pending it can no longer be aborted") {
-
-    TestStructType createTestStructure =
-      [&](Slice const& s, std::string const& path) {
-
-      std::unique_ptr<Builder> builder = std::make_unique<Builder>();
-      if (s.isObject()) {
-        VPackObjectBuilder b(builder.get());
-        for (auto const& it: VPackObjectIterator(s)) {
-          auto childBuilder =
->>>>>>> 83732bc3
-            createTestStructure(it.value, path + "/" + it.key.copyString());
-        if (childBuilder) {
-          builder->add(it.key.copyString(), childBuilder->slice());
-        }
-      }
-<<<<<<< HEAD
+            createTestStructure(it.value, path + "/" + it.key.copyString());
+        if (childBuilder) {
+          builder->add(it.key.copyString(), childBuilder->slice());
+        }
+      }
       if (path == "/arango/Target/ToDo") {
         builder->add(jobId, createBuilder(todo).slice());
       }
@@ -910,7 +514,7 @@
   });
   When(Method(mockAgent, waitFor)).AlwaysReturn(AgentInterface::raft_commit_t::OK);
   AgentInterface& agent = mockAgent.get();
-  AddFollower(agency("arango"), &agent, JOB_STATUS::PENDING, jobId).abort();
+  AddFollower(agency("arango"), &agent, JOB_STATUS::PENDING, jobId).abort("test abort");
 }
 
 TEST_F(AddFollowerTest, job_cannot_be_aborted) {
@@ -961,43 +565,8 @@
   });
   When(Method(mockAgent, waitFor)).AlwaysReturn(AgentInterface::raft_commit_t::OK);
   AgentInterface& agent = mockAgent.get();
-  AddFollower(agency("arango"), &agent, JOB_STATUS::TODO, jobId).abort();
-}
-=======
-      return builder;
-
-    };
-
-    auto builder = createTestStructure(baseStructure.toBuilder().slice(), "");
-    REQUIRE(builder);
-    Node agency = createNodeFromBuilder(*builder);
-
-    Mock<AgentInterface> mockAgent;
-    When(Method(mockAgent, write)).AlwaysDo([&](query_t const& q, consensus::AgentInterface::WriteMode w) -> write_ret_t {
-        INFO(q->slice().toJson());
-        REQUIRE(typeName(q->slice()) == "array" );
-        REQUIRE(q->slice().length() == 1);
-        REQUIRE(typeName(q->slice()[0]) == "array");
-        REQUIRE(q->slice()[0].length() == 1); // we always simply override! no preconditions...
-        REQUIRE(typeName(q->slice()[0][0]) == "object");
-
-        auto writes = q->slice()[0][0];
-        REQUIRE(typeName(writes.get("/arango/Target/Failed/1")) == "object");
-        CHECK(writes.get("/arango/Target/Failed/1").get("collection").copyString() == COLLECTION);
-        REQUIRE(typeName(writes.get("/arango/Target/ToDo/1").get("op")) == "string");
-        CHECK(writes.get("/arango/Target/ToDo/1").get("op").copyString() == "delete");
-        REQUIRE(typeName(writes.get("/arango/Target/Pending/1").get("op")) == "string");
-        CHECK(writes.get("/arango/Target/Pending/1").get("op").copyString() == "delete");
-        return fakeWriteResult;
-      });
-    When(Method(mockAgent, waitFor)).AlwaysReturn(AgentInterface::raft_commit_t::OK);
-    AgentInterface &agent = mockAgent.get();
-    AddFollower(agency("arango"), &agent, JOB_STATUS::TODO, jobId).abort("test abort");
-
-  }
-
-};
->>>>>>> 83732bc3
+  AddFollower(agency("arango"), &agent, JOB_STATUS::TODO, jobId).abort("test abort");
+}
 
 }  // namespace add_follower_test
 }  // namespace tests
