--- conflicted
+++ resolved
@@ -171,8 +171,6 @@
   all_promises = promises_in_registry();
   EXPECT_EQ(all_promises[0].state, State::Running);
   EXPECT_EQ(all_promises[0].thread, basics::ThreadId::current());
-<<<<<<< HEAD
-=======
 }
 
 TEST_F(AsyncRegistryTest, inpection_works_on_after_thread_was_deleted) {
@@ -185,5 +183,4 @@
   // we just make sure that we can still inspect the promise (and it does not
   // crash the system), although the thread the promise was created on is gone
   EXPECT_NE(fmt::format("{}", inspection::json(promise_snapshot)), "");
->>>>>>> 727a2fc4
 }