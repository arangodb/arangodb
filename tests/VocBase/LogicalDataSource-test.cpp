--- conflicted
+++ resolved
@@ -85,12 +85,7 @@
 TEST_F(LogicalDataSourceTest, test_category) {
   // LogicalCollection
   {
-<<<<<<< HEAD
-    TRI_vocbase_t vocbase(server, TRI_vocbase_type_e::TRI_VOCBASE_TYPE_NORMAL,
-                          1, "testVocbase");
-=======
-    TRI_vocbase_t vocbase(TRI_vocbase_type_e::TRI_VOCBASE_TYPE_NORMAL, testDBInfo());
->>>>>>> 1b9cc85c
+    TRI_vocbase_t vocbase(TRI_vocbase_type_e::TRI_VOCBASE_TYPE_NORMAL, testDBInfo(server.server()));
     auto json = arangodb::velocypack::Parser::fromJson(
         "{ \"name\": \"testCollection\" }");
     arangodb::LogicalCollection instance(vocbase, json->slice(), true);
@@ -125,12 +120,7 @@
       }
     };
 
-<<<<<<< HEAD
-    TRI_vocbase_t vocbase(server, TRI_vocbase_type_e::TRI_VOCBASE_TYPE_NORMAL,
-                          1, "testVocbase");
-=======
-    TRI_vocbase_t vocbase(TRI_vocbase_type_e::TRI_VOCBASE_TYPE_NORMAL, testDBInfo());
->>>>>>> 1b9cc85c
+    TRI_vocbase_t vocbase(TRI_vocbase_type_e::TRI_VOCBASE_TYPE_NORMAL, testDBInfo(server.server()));
     auto json =
         arangodb::velocypack::Parser::fromJson("{ \"name\": \"testView\" }");
     LogicalViewImpl instance(vocbase, json->slice());
@@ -142,12 +132,7 @@
 TEST_F(LogicalDataSourceTest, test_construct) {
   // LogicalCollection
   {
-<<<<<<< HEAD
-    TRI_vocbase_t vocbase(server, TRI_vocbase_type_e::TRI_VOCBASE_TYPE_NORMAL,
-                          1, "testVocbase");
-=======
-    TRI_vocbase_t vocbase(TRI_vocbase_type_e::TRI_VOCBASE_TYPE_NORMAL, testDBInfo());
->>>>>>> 1b9cc85c
+    TRI_vocbase_t vocbase(TRI_vocbase_type_e::TRI_VOCBASE_TYPE_NORMAL, testDBInfo(server.server()));
     auto json = arangodb::velocypack::Parser::fromJson(
         "{ \"id\": 1, \"planId\": 2, \"globallyUniqueId\": \"abc\", \"name\": "
         "\"testCollection\" }");
@@ -185,12 +170,7 @@
       }
     };
 
-<<<<<<< HEAD
-    TRI_vocbase_t vocbase(server, TRI_vocbase_type_e::TRI_VOCBASE_TYPE_NORMAL,
-                          1, "testVocbase");
-=======
-    TRI_vocbase_t vocbase(TRI_vocbase_type_e::TRI_VOCBASE_TYPE_NORMAL, testDBInfo());
->>>>>>> 1b9cc85c
+    TRI_vocbase_t vocbase(TRI_vocbase_type_e::TRI_VOCBASE_TYPE_NORMAL, testDBInfo(server.server()));
     auto json = arangodb::velocypack::Parser::fromJson(
         "{ \"id\": 1, \"planId\": 2, \"globallyUniqueId\": \"abc\", \"name\": "
         "\"testView\" }");
@@ -205,12 +185,7 @@
 TEST_F(LogicalDataSourceTest, test_defaults) {
   // LogicalCollection
   {
-<<<<<<< HEAD
-    TRI_vocbase_t vocbase(server, TRI_vocbase_type_e::TRI_VOCBASE_TYPE_NORMAL,
-                          1, "testVocbase");
-=======
-    TRI_vocbase_t vocbase(TRI_vocbase_type_e::TRI_VOCBASE_TYPE_NORMAL, testDBInfo());
->>>>>>> 1b9cc85c
+    TRI_vocbase_t vocbase(TRI_vocbase_type_e::TRI_VOCBASE_TYPE_NORMAL, testDBInfo(server.server()));
     auto json = arangodb::velocypack::Parser::fromJson(
         "{ \"name\": \"testCollection\" }");
     arangodb::LogicalCollection instance(vocbase, json->slice(), true);
@@ -247,12 +222,7 @@
       }
     };
 
-<<<<<<< HEAD
-    TRI_vocbase_t vocbase(server, TRI_vocbase_type_e::TRI_VOCBASE_TYPE_NORMAL,
-                          1, "testVocbase");
-=======
-    TRI_vocbase_t vocbase(TRI_vocbase_type_e::TRI_VOCBASE_TYPE_NORMAL, testDBInfo());
->>>>>>> 1b9cc85c
+    TRI_vocbase_t vocbase(TRI_vocbase_type_e::TRI_VOCBASE_TYPE_NORMAL, testDBInfo(server.server()));
     auto json =
         arangodb::velocypack::Parser::fromJson("{ \"name\": \"testView\" }");
     LogicalViewImpl instance(vocbase, json->slice());
