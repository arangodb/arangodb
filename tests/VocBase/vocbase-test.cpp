////////////////////////////////////////////////////////////////////////////////
/// DISCLAIMER
///
/// Copyright 2018 ArangoDB GmbH, Cologne, Germany
///
/// Licensed under the Apache License, Version 2.0 (the "License");
/// you may not use this file except in compliance with the License.
/// You may obtain a copy of the License at
///
///     http://www.apache.org/licenses/LICENSE-2.0
///
/// Unless required by applicable law or agreed to in writing, software
/// distributed under the License is distributed on an "AS IS" BASIS,
/// WITHOUT WARRANTIES OR CONDITIONS OF ANY KIND, either express or implied.
/// See the License for the specific language governing permissions and
/// limitations under the License.
///
/// Copyright holder is ArangoDB GmbH, Cologne, Germany
///
/// @author Andrey Abramov
/// @author Vasiliy Nabatchikov
////////////////////////////////////////////////////////////////////////////////

#include "gtest/gtest.h"

#include "../IResearch/common.h"
#include "Mocks/Servers.h"

#include "RestServer/DatabaseFeature.h"
#include "RestServer/QueryRegistryFeature.h"
#include "RestServer/ViewTypesFeature.h"
#include "Sharding/ShardingFeature.h"
#include "StorageEngine/EngineSelectorFeature.h"
#include "VocBase/LogicalCollection.h"
#include "VocBase/LogicalView.h"
#include "velocypack/Parser.h"

#include <memory>

namespace {
static const VPackBuilder systemDatabaseBuilder = dbArgsBuilder();
static const VPackSlice   systemDatabaseArgs = systemDatabaseBuilder.slice();
static const VPackBuilder testDatabaseBuilder = dbArgsBuilder("testVocbase");
static const VPackSlice   testDatabaseArgs = testDatabaseBuilder.slice();

struct TestView : public arangodb::LogicalView {
  TestView(TRI_vocbase_t& vocbase, arangodb::velocypack::Slice const& definition, uint64_t planVersion)
      : arangodb::LogicalView(vocbase, definition, planVersion) {}
  virtual arangodb::Result appendVelocyPackImpl(
      arangodb::velocypack::Builder&,
      std::underlying_type<arangodb::LogicalDataSource::Serialize>::type) const override {
    return arangodb::Result();
  }
  virtual arangodb::Result dropImpl() override {
    return arangodb::LogicalViewHelperStorageEngine::drop(*this);
  }
  virtual void open() override {}
  virtual arangodb::Result renameImpl(std::string const& oldName) override {
    return arangodb::LogicalViewHelperStorageEngine::rename(*this, oldName);
  }
  virtual arangodb::Result properties(arangodb::velocypack::Slice const&, bool) override {
    return arangodb::Result();
  }
  virtual bool visitCollections(CollectionVisitor const& visitor) const override {
    return true;
  }
};

struct ViewFactory : public arangodb::ViewFactory {
  virtual arangodb::Result create(arangodb::LogicalView::ptr& view, TRI_vocbase_t& vocbase,
                                  arangodb::velocypack::Slice const& definition) const override {
    view = vocbase.createView(definition);

    return arangodb::Result();
  }

  virtual arangodb::Result instantiate(arangodb::LogicalView::ptr& view,
                                       TRI_vocbase_t& vocbase,
                                       arangodb::velocypack::Slice const& definition,
                                       uint64_t planVersion) const override {
    view = std::make_shared<TestView>(vocbase, definition, planVersion);

    return arangodb::Result();
  }
};

}  // namespace

// -----------------------------------------------------------------------------
// --SECTION--                                                 setup / tear-down
// -----------------------------------------------------------------------------

class VocbaseTest : public ::testing::Test {
 protected:
  arangodb::tests::mocks::MockAqlServer server;
  ViewFactory viewFactory;

  VocbaseTest() {
    // register view factory
    server.getFeature<arangodb::ViewTypesFeature>().emplace(
        arangodb::LogicalDataSource::Type::emplace(arangodb::velocypack::StringRef("testViewType")),
        viewFactory);
  }
};

// -----------------------------------------------------------------------------
// --SECTION--                                                        test suite
// -----------------------------------------------------------------------------

TEST_F(VocbaseTest, test_isAllowedName) {
  // direct (non-system)
  {
    EXPECT_TRUE((false == TRI_vocbase_t::IsAllowedName(
                              false, arangodb::velocypack::StringRef(nullptr, 0))));
    EXPECT_TRUE((false == TRI_vocbase_t::IsAllowedName(false, arangodb::velocypack::StringRef(""))));
    EXPECT_TRUE((true == TRI_vocbase_t::IsAllowedName(false, arangodb::velocypack::StringRef(
                                                                 "abc123"))));
    EXPECT_TRUE((false == TRI_vocbase_t::IsAllowedName(false, arangodb::velocypack::StringRef(
                                                                  "123abc"))));
    EXPECT_TRUE((false == TRI_vocbase_t::IsAllowedName(false, arangodb::velocypack::StringRef("123"))));
    EXPECT_TRUE((false == TRI_vocbase_t::IsAllowedName(false, arangodb::velocypack::StringRef(
                                                                  "_123"))));
    EXPECT_TRUE((false == TRI_vocbase_t::IsAllowedName(false, arangodb::velocypack::StringRef(
                                                                  "_abc"))));
    EXPECT_TRUE(
        (false == TRI_vocbase_t::IsAllowedName(false, arangodb::velocypack::StringRef("abcdefghijklmnopqrstuvwxyz0123456789ABCDEFGHIJKLMNOPQRSTUVWXYZ0123456789"))));  // longer than TRI_COL_NAME_LENGTH
  }

  // direct (system)
  {
    EXPECT_TRUE((false == TRI_vocbase_t::IsAllowedName(
                              true, arangodb::velocypack::StringRef(nullptr, 0))));
    EXPECT_TRUE((false == TRI_vocbase_t::IsAllowedName(true, arangodb::velocypack::StringRef(""))));
    EXPECT_TRUE((true == TRI_vocbase_t::IsAllowedName(true, arangodb::velocypack::StringRef(
                                                                "abc123"))));
    EXPECT_TRUE((false == TRI_vocbase_t::IsAllowedName(true, arangodb::velocypack::StringRef(
                                                                 "123abc"))));
    EXPECT_TRUE((false == TRI_vocbase_t::IsAllowedName(true, arangodb::velocypack::StringRef("123"))));
    EXPECT_TRUE((true == TRI_vocbase_t::IsAllowedName(true, arangodb::velocypack::StringRef("_123"))));
    EXPECT_TRUE((true == TRI_vocbase_t::IsAllowedName(true, arangodb::velocypack::StringRef("_abc"))));
    EXPECT_TRUE(
        (false == TRI_vocbase_t::IsAllowedName(true, arangodb::velocypack::StringRef("abcdefghijklmnopqrstuvwxyz0123456789ABCDEFGHIJKLMNOPQRSTUVWXYZ0123456789"))));  // longer than TRI_COL_NAME_LENGTH
  }

  // slice (default)
  {
    auto json0 = arangodb::velocypack::Parser::fromJson("{ }");
    EXPECT_TRUE((false == TRI_vocbase_t::IsAllowedName(json0->slice())));
    auto json1 = arangodb::velocypack::Parser::fromJson("{ \"name\": \"\" }");
    EXPECT_TRUE((false == TRI_vocbase_t::IsAllowedName(json1->slice())));
    auto json2 =
        arangodb::velocypack::Parser::fromJson("{ \"name\": \"abc123\" }");
    EXPECT_TRUE((true == TRI_vocbase_t::IsAllowedName(json2->slice())));
    auto json3 =
        arangodb::velocypack::Parser::fromJson("{ \"name\": \"123abc\" }");
    EXPECT_TRUE((false == TRI_vocbase_t::IsAllowedName(json3->slice())));
    auto json4 =
        arangodb::velocypack::Parser::fromJson("{ \"name\": \"123\" }");
    EXPECT_TRUE((false == TRI_vocbase_t::IsAllowedName(json4->slice())));
    auto json5 =
        arangodb::velocypack::Parser::fromJson("{ \"name\": \"_123\" }");
    EXPECT_TRUE((false == TRI_vocbase_t::IsAllowedName(json5->slice())));
    auto json6 =
        arangodb::velocypack::Parser::fromJson("{ \"name\": \"_abc\" }");
    EXPECT_TRUE((false == TRI_vocbase_t::IsAllowedName(json6->slice())));
    auto json7 = arangodb::velocypack::Parser::fromJson(
        "{ \"name\": "
        "\"abcdefghijklmnopqrstuvwxyz0123456789ABCDEFGHIJKLMNOPQRSTUVWXYZ012345"
        "6789\" }");
    EXPECT_TRUE((false == TRI_vocbase_t::IsAllowedName(json7->slice())));  // longer than TRI_COL_NAME_LENGTH
  }

  // slice (non-system)
  {
    auto json0 =
        arangodb::velocypack::Parser::fromJson("{ \"isSystem\": false }");
    EXPECT_TRUE((false == TRI_vocbase_t::IsAllowedName(json0->slice())));
    auto json1 = arangodb::velocypack::Parser::fromJson(
        "{ \"isSystem\": false, \"name\": \"\" }");
    EXPECT_TRUE((false == TRI_vocbase_t::IsAllowedName(json1->slice())));
    auto json2 = arangodb::velocypack::Parser::fromJson(
        "{ \"isSystem\": false, \"name\": \"abc123\" }");
    EXPECT_TRUE((true == TRI_vocbase_t::IsAllowedName(json2->slice())));
    auto json3 = arangodb::velocypack::Parser::fromJson(
        "{ \"isSystem\": false, \"name\": \"123abc\" }");
    EXPECT_TRUE((false == TRI_vocbase_t::IsAllowedName(json3->slice())));
    auto json4 = arangodb::velocypack::Parser::fromJson(
        "{ \"isSystem\": false, \"name\": \"123\" }");
    EXPECT_TRUE((false == TRI_vocbase_t::IsAllowedName(json4->slice())));
    auto json5 = arangodb::velocypack::Parser::fromJson(
        "{\"isSystem\": false, \"name\": \"_123\" }");
    EXPECT_TRUE((false == TRI_vocbase_t::IsAllowedName(json5->slice())));
    auto json6 = arangodb::velocypack::Parser::fromJson(
        "{ \"isSystem\": false, \"name\": \"_abc\" }");
    EXPECT_TRUE((false == TRI_vocbase_t::IsAllowedName(json6->slice())));
    auto json7 = arangodb::velocypack::Parser::fromJson(
        "{ \"isSystem\": false, \"name\": 123 }");
    EXPECT_TRUE((false == TRI_vocbase_t::IsAllowedName(json7->slice())));
    auto json8 = arangodb::velocypack::Parser::fromJson(
        "{ \"isSystem\": 123, \"name\": \"abc\" }");
    EXPECT_TRUE((true == TRI_vocbase_t::IsAllowedName(json8->slice())));
    auto json9 = arangodb::velocypack::Parser::fromJson(
        "{ \"isSystem\": false, \"name\": "
        "\"abcdefghijklmnopqrstuvwxyz0123456789ABCDEFGHIJKLMNOPQRSTUVWXYZ012345"
        "6789\" }");
    EXPECT_TRUE((false == TRI_vocbase_t::IsAllowedName(json9->slice())));  // longer than TRI_COL_NAME_LENGTH
  }

  // slice (system)
  {
    auto json0 =
        arangodb::velocypack::Parser::fromJson("{ \"isSystem\": true }");
    EXPECT_TRUE((false == TRI_vocbase_t::IsAllowedName(json0->slice())));
    auto json1 = arangodb::velocypack::Parser::fromJson(
        "{ \"isSystem\": true, \"name\": \"\" }");
    EXPECT_TRUE((false == TRI_vocbase_t::IsAllowedName(json1->slice())));
    auto json2 = arangodb::velocypack::Parser::fromJson(
        "{ \"isSystem\": true, \"name\": \"abc123\" }");
    EXPECT_TRUE((true == TRI_vocbase_t::IsAllowedName(json2->slice())));
    auto json3 = arangodb::velocypack::Parser::fromJson(
        "{ \"isSystem\": true, \"name\": \"123abc\" }");
    EXPECT_TRUE((false == TRI_vocbase_t::IsAllowedName(json3->slice())));
    auto json4 = arangodb::velocypack::Parser::fromJson(
        "{ \"isSystem\": true, \"name\": \"123\" }");
    EXPECT_TRUE((false == TRI_vocbase_t::IsAllowedName(json4->slice())));
    auto json5 = arangodb::velocypack::Parser::fromJson(
        "{ \"isSystem\": true, \"name\": \"_123\" }");
    EXPECT_TRUE((true == TRI_vocbase_t::IsAllowedName(json5->slice())));
    auto json6 = arangodb::velocypack::Parser::fromJson(
        "{ \"isSystem\": true, \"name\": \"_abc\" }");
    EXPECT_TRUE((true == TRI_vocbase_t::IsAllowedName(json6->slice())));
    auto json7 = arangodb::velocypack::Parser::fromJson(
        "{ \"isSystem\": true, \"name\": 123 }");
    EXPECT_TRUE((false == TRI_vocbase_t::IsAllowedName(json7->slice())));
    auto json8 = arangodb::velocypack::Parser::fromJson(
        "{ \"isSystem\": 123, \"name\": \"_abc\" }");
    EXPECT_TRUE((false == TRI_vocbase_t::IsAllowedName(json8->slice())));
    auto json9 = arangodb::velocypack::Parser::fromJson(
        "{ \"isSystem\": true, \"name\": "
        "\"abcdefghijklmnopqrstuvwxyz0123456789ABCDEFGHIJKLMNOPQRSTUVWXYZ012345"
        "6789\" }");
    EXPECT_TRUE((false == TRI_vocbase_t::IsAllowedName(json9->slice())));  // longer than TRI_COL_NAME_LENGTH
  }
}

TEST_F(VocbaseTest, test_isSystemName) {
  EXPECT_TRUE((false == TRI_vocbase_t::IsSystemName("")));
  EXPECT_TRUE((true == TRI_vocbase_t::IsSystemName("_")));
  EXPECT_TRUE((true == TRI_vocbase_t::IsSystemName("_abc")));
  EXPECT_TRUE((false == TRI_vocbase_t::IsSystemName("abc")));
}

TEST_F(VocbaseTest, test_lookupDataSource) {
  auto collectionJson = arangodb::velocypack::Parser::fromJson(
      "{ \"globallyUniqueId\": \"testCollectionGUID\", \"id\": 100, \"name\": "
      "\"testCollection\" }");
  auto viewJson = arangodb::velocypack::Parser::fromJson(
      "{ \"id\": 200, \"name\": \"testView\", \"type\": \"testViewType\" }");  // any arbitrary view type
<<<<<<< HEAD
  Vocbase vocbase(server.server(), TRI_vocbase_type_e::TRI_VOCBASE_TYPE_NORMAL,
                  1, "testVocbase");
=======
  Vocbase vocbase(TRI_vocbase_type_e::TRI_VOCBASE_TYPE_NORMAL, testDBInfo());
>>>>>>> 1b9cc85c

  // not present collection (no datasource)
  {
    EXPECT_TRUE((true == !vocbase.lookupDataSource(100)));
    EXPECT_TRUE((true == !vocbase.lookupDataSource("100")));
    EXPECT_TRUE((true == !vocbase.lookupDataSource("testCollection")));
    EXPECT_TRUE((true == !vocbase.lookupDataSource("testCollectionGUID")));
    EXPECT_TRUE((true == !vocbase.lookupCollection(100)));
    EXPECT_TRUE((true == !vocbase.lookupCollection("100")));
    EXPECT_TRUE((true == !vocbase.lookupCollection("testCollection")));
    EXPECT_TRUE((true == !vocbase.lookupCollection("testCollectionGUID")));
  }

  // not present view (no datasource)
  {
    EXPECT_TRUE((true == !vocbase.lookupDataSource(200)));
    EXPECT_TRUE((true == !vocbase.lookupDataSource("200")));
    EXPECT_TRUE((true == !vocbase.lookupDataSource("testView")));
    EXPECT_TRUE((true == !vocbase.lookupDataSource("testViewGUID")));
    EXPECT_TRUE((true == !vocbase.lookupView(200)));
    EXPECT_TRUE((true == !vocbase.lookupView("200")));
    EXPECT_TRUE((true == !vocbase.lookupView("testView")));
    EXPECT_TRUE((true == !vocbase.lookupView("testViewGUID")));
  }

  auto collection = vocbase.createCollection(collectionJson->slice());
  auto view = vocbase.createView(viewJson->slice());

  EXPECT_TRUE((false == collection->deleted()));
  EXPECT_TRUE((false == view->deleted()));

  // not present collection (is view)
  {
    EXPECT_TRUE((false == !vocbase.lookupDataSource(200)));
    EXPECT_TRUE((false == !vocbase.lookupDataSource("200")));
    EXPECT_TRUE((false == !vocbase.lookupDataSource("testView")));
    EXPECT_TRUE((true == !vocbase.lookupDataSource("testViewGUID")));
    EXPECT_TRUE((true == !vocbase.lookupCollection(200)));
    EXPECT_TRUE((true == !vocbase.lookupCollection("200")));
    EXPECT_TRUE((true == !vocbase.lookupCollection("testView")));
    EXPECT_TRUE((true == !vocbase.lookupCollection("testViewGUID")));
    EXPECT_TRUE((true == !vocbase.lookupCollectionByUuid("testView")));
    EXPECT_TRUE((true == !vocbase.lookupCollectionByUuid("testViewGUID")));
  }

  // not preset view (is collection)
  {
    EXPECT_TRUE((false == !vocbase.lookupDataSource(100)));
    EXPECT_TRUE((false == !vocbase.lookupDataSource("100")));
    EXPECT_TRUE((false == !vocbase.lookupDataSource("testCollection")));
    EXPECT_TRUE((false == !vocbase.lookupDataSource("testCollectionGUID")));
    EXPECT_TRUE((true == !vocbase.lookupView(100)));
    EXPECT_TRUE((true == !vocbase.lookupView("100")));
    EXPECT_TRUE((true == !vocbase.lookupView("testCollection")));
    EXPECT_TRUE((true == !vocbase.lookupView("testCollectionGUID")));
  }

  // present collection
  {
    EXPECT_TRUE((false == !vocbase.lookupDataSource(100)));
    EXPECT_TRUE((false == !vocbase.lookupDataSource("100")));
    EXPECT_TRUE((false == !vocbase.lookupDataSource("testCollection")));
    EXPECT_TRUE((false == !vocbase.lookupDataSource("testCollectionGUID")));
    EXPECT_TRUE((false == !vocbase.lookupCollection(100)));
    EXPECT_TRUE((false == !vocbase.lookupCollection("100")));
    EXPECT_TRUE((false == !vocbase.lookupCollection("testCollection")));
    EXPECT_TRUE((false == !vocbase.lookupCollection("testCollectionGUID")));
    EXPECT_TRUE((true == !vocbase.lookupCollectionByUuid("testCollection")));
    EXPECT_TRUE(
        (false == !vocbase.lookupCollectionByUuid("testCollectionGUID")));
  }

  // present view
  {
    EXPECT_TRUE((false == !vocbase.lookupDataSource(200)));
    EXPECT_TRUE((false == !vocbase.lookupDataSource("200")));
    EXPECT_TRUE((false == !vocbase.lookupDataSource("testView")));
    EXPECT_TRUE((true == !vocbase.lookupDataSource("testViewGUID")));
    EXPECT_TRUE((false == !vocbase.lookupView(200)));
    EXPECT_TRUE((false == !vocbase.lookupView("200")));
    EXPECT_TRUE((false == !vocbase.lookupView("testView")));
    EXPECT_TRUE((true == !vocbase.lookupView("testViewGUID")));
  }

  EXPECT_TRUE((true == vocbase.dropCollection(collection->id(), true, 0).ok()));
  EXPECT_TRUE((true == view->drop().ok()));
  EXPECT_TRUE((true == collection->deleted()));
  EXPECT_TRUE((true == view->deleted()));

  // not present collection (deleted)
  {
    EXPECT_TRUE((true == !vocbase.lookupDataSource(100)));
    EXPECT_TRUE((true == !vocbase.lookupDataSource("100")));
    EXPECT_TRUE((true == !vocbase.lookupDataSource("testCollection")));
    EXPECT_TRUE((true == !vocbase.lookupDataSource("testCollectionGUID")));
    EXPECT_TRUE((true == !vocbase.lookupCollection(100)));
    EXPECT_TRUE((true == !vocbase.lookupCollection("100")));
    EXPECT_TRUE((true == !vocbase.lookupCollection("testCollection")));
    EXPECT_TRUE((true == !vocbase.lookupCollection("testCollectionGUID")));
    EXPECT_TRUE((true == !vocbase.lookupCollectionByUuid("testCollection")));
    EXPECT_TRUE(
        (true == !vocbase.lookupCollectionByUuid("testCollectionGUID")));
  }

  // not present view (deleted)
  {
    EXPECT_TRUE((true == !vocbase.lookupDataSource(200)));
    EXPECT_TRUE((true == !vocbase.lookupDataSource("200")));
    EXPECT_TRUE((true == !vocbase.lookupDataSource("testView")));
    EXPECT_TRUE((true == !vocbase.lookupDataSource("testViewGUID")));
    EXPECT_TRUE((true == !vocbase.lookupView(200)));
    EXPECT_TRUE((true == !vocbase.lookupView("200")));
    EXPECT_TRUE((true == !vocbase.lookupView("testView")));
    EXPECT_TRUE((true == !vocbase.lookupView("testViewGUID")));
    EXPECT_TRUE((true == !vocbase.lookupCollectionByUuid("testCollection")));
    EXPECT_TRUE(
        (true == !vocbase.lookupCollectionByUuid("testCollectionGUID")));
  }
}<|MERGE_RESOLUTION|>--- conflicted
+++ resolved
@@ -256,12 +256,7 @@
       "\"testCollection\" }");
   auto viewJson = arangodb::velocypack::Parser::fromJson(
       "{ \"id\": 200, \"name\": \"testView\", \"type\": \"testViewType\" }");  // any arbitrary view type
-<<<<<<< HEAD
-  Vocbase vocbase(server.server(), TRI_vocbase_type_e::TRI_VOCBASE_TYPE_NORMAL,
-                  1, "testVocbase");
-=======
-  Vocbase vocbase(TRI_vocbase_type_e::TRI_VOCBASE_TYPE_NORMAL, testDBInfo());
->>>>>>> 1b9cc85c
+  Vocbase vocbase(TRI_vocbase_type_e::TRI_VOCBASE_TYPE_NORMAL, testDBInfo(server.server()));
 
   // not present collection (no datasource)
   {
