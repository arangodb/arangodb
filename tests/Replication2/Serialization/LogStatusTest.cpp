--- conflicted
+++ resolved
@@ -60,8 +60,6 @@
       << "expected " << jsonSlice.toJson() << " found " << slice.toJson();
 }
 
-<<<<<<< HEAD
-=======
 TEST(LogStatusTest, commit_fail_reason) {
   VPackBuilder builder;
   auto reason = CommitFailReason::withNothingToCommit();
@@ -128,7 +126,6 @@
   }
 }
 
->>>>>>> 94105b17
 TEST(LogStatusTest, follower_statistics_exceptions) {
   // Missing commitIndex
   EXPECT_ANY_THROW({
@@ -182,15 +179,10 @@
         "spearhead": {"term": 2, "index": 4},
         "lastErrorReason": {"error": "None"},
         "lastRequestLatencyMS": 0.012983,
-<<<<<<< HEAD
         "state": {
           "state": "up-to-date"
         }
         })"_vpack->data()))
-=======
-        "state": {"state": "up-to-date"}
-        })"_vpack.data()))
->>>>>>> 94105b17
       },
       {
         "PRMR-13608015-4a2c-46aa-985f-73b6b8a73568",
