////////////////////////////////////////////////////////////////////////////////
/// DISCLAIMER
///
/// Copyright 2021-2022 ArangoDB GmbH, Cologne, Germany
///
/// Licensed under the Apache License, Version 2.0 (the "License");
/// you may not use this file except in compliance with the License.
/// You may obtain a copy of the License at
///
///     http://www.apache.org/licenses/LICENSE-2.0
///
/// Unless required by applicable law or agreed to in writing, software
/// distributed under the License is distributed on an "AS IS" BASIS,
/// WITHOUT WARRANTIES OR CONDITIONS OF ANY KIND, either express or implied.
/// See the License for the specific language governing permissions and
/// limitations under the License.
///
/// Copyright holder is ArangoDB GmbH, Cologne, Germany
///
/// @author Lars Maier
////////////////////////////////////////////////////////////////////////////////

#include "FakeStorageEngineMethods.h"

#include <utility>

namespace {
template<typename F, typename R = std::invoke_result_t<F>>
auto invoke_on_executor(
    std::shared_ptr<arangodb::replication2::storage::rocksdb::
                        AsyncLogWriteBatcher::IAsyncExecutor> const& executor,
    F&& fn) -> arangodb::futures::Future<R> {
  auto p = arangodb::futures::Promise<R>{};
  auto f = p.getFuture();

  executor->operator()(
      [p = std::move(p), fn = std::forward<F>(fn)]() mutable noexcept {
        p.setValue(std::forward<F>(fn)());
      });

  return f;
}
}  // namespace

namespace arangodb::replication2::storage::test {

auto FakeStorageEngineMethods::updateMetadata(storage::PersistedStateInfo info)
    -> Result {
  _self.meta = std::move(info);
  return {};
}

auto FakeStorageEngineMethods::readMetadata()
    -> arangodb::ResultT<storage::PersistedStateInfo> {
  if (_self.meta.has_value()) {
    return {*_self.meta};
  } else {
    return {TRI_ERROR_ARANGO_DOCUMENT_NOT_FOUND};
  }
}

auto FakeStorageEngineMethods::read(replication2::LogIndex start)
    -> std::unique_ptr<PersistedLogIterator> {
  struct ContainerIterator : PersistedLogIterator {
    using Container = FakeStorageEngineMethodsContext::LogContainerType;
    using Iterator = Container ::iterator;
    ContainerIterator(Container store, LogIndex start)
        : _store(std::move(store)),
          _current(_store.lower_bound(start)),
          _end(_store.end()) {}

    auto next() -> std::optional<PersistingLogEntry> override {
      if (_current != _end) {
        auto it = _current;
        ++_current;
        return it->second;
      }
      return std::nullopt;
    }

    Container _store;
    Iterator _current;
    Iterator _end;
  };

  return std::make_unique<ContainerIterator>(_self.log, start);
}

auto FakeStorageEngineMethods::insert(
    std::unique_ptr<PersistedLogIterator> iter,
    const storage::IStorageEngineMethods::WriteOptions& options)
    -> arangodb::futures::Future<
        arangodb::ResultT<storage::IStorageEngineMethods::SequenceNumber>> {
  return invoke_on_executor(
      _self.executor,
      [this, iter = std::move(iter), options]()
          -> arangodb::ResultT<storage::IStorageEngineMethods::SequenceNumber> {
        auto lastIndex = LogIndex{0};
        while (auto entry = iter->next()) {
          auto const res =
              _self.log.try_emplace(entry->logIndex(), entry.value());
          TRI_ASSERT(res.second)
              << "duplicated log entry " << entry->logIndex();

          TRI_ASSERT(entry->logIndex() > lastIndex);
          lastIndex = entry->logIndex();
          if (options.waitForSync) {
            _self.writtenWithWaitForSync.insert(entry->logIndex());
          }
        }
        return {_self.lastSequenceNumber++};
      });
}

auto FakeStorageEngineMethods::removeFront(
    LogIndex stop, const storage::IStorageEngineMethods::WriteOptions& options)
    -> arangodb::futures::Future<
        arangodb::ResultT<storage::IStorageEngineMethods::SequenceNumber>> {
  return invoke_on_executor(
      _self.executor,
      [this, stop]()
          -> arangodb::ResultT<storage::IStorageEngineMethods::SequenceNumber> {
        _self.log.erase(_self.log.begin(), _self.log.lower_bound(stop));
        return {_self.lastSequenceNumber++};
      });
}

auto FakeStorageEngineMethods::removeBack(
    LogIndex start, const storage::IStorageEngineMethods::WriteOptions& options)
    -> arangodb::futures::Future<
        arangodb::ResultT<storage::IStorageEngineMethods::SequenceNumber>> {
  return invoke_on_executor(
      _self.executor,
      [this, start]()
          -> arangodb::ResultT<storage::IStorageEngineMethods::SequenceNumber> {
        _self.log.erase(_self.log.lower_bound(start), _self.log.end());
        return {_self.lastSequenceNumber++};
      });
}

auto FakeStorageEngineMethods::getObjectId() -> std::uint64_t {
  return _self.objectId;
}
auto FakeStorageEngineMethods::getLogId() -> LogId { return _self.logId; }
auto FakeStorageEngineMethods::getSyncedSequenceNumber()
    -> storage::IStorageEngineMethods::SequenceNumber {
  TRI_ASSERT(false) << "not implemented";
  std::abort();
}
auto FakeStorageEngineMethods::waitForSync(
<<<<<<< HEAD
    storage::IStorageEngineMethods::SequenceNumber number)
    -> arangodb::futures::Future<arangodb::futures::Unit> {
  TRI_ASSERT(false) << "not implemented";
  std::abort();
=======
    replicated_state::IStorageEngineMethods::SequenceNumber number)
    -> arangodb::futures::Future<Result> {
  futures::Promise<Result> promise;
  promise.setValue(Result{});
  return promise.getFuture();
>>>>>>> 38f46a7e
}

FakeStorageEngineMethods::FakeStorageEngineMethods(
    FakeStorageEngineMethodsContext& self)
    : _self(self) {}

void FakeStorageEngineMethods::waitForCompletion() noexcept {}

auto FakeStorageEngineMethodsContext::getMethods()
    -> std::unique_ptr<storage::IStorageEngineMethods> {
  auto methods = std::make_unique<FakeStorageEngineMethods>(*this);
  return methods;
}

FakeStorageEngineMethodsContext::FakeStorageEngineMethodsContext(
    std::uint64_t objectId, arangodb::replication2::LogId logId,
    std::shared_ptr<rocksdb::AsyncLogWriteBatcher::IAsyncExecutor> executor,
    LogRange range, std::optional<storage::PersistedStateInfo> meta)
    : objectId(objectId),
      logId(logId),
      executor(std::move(executor)),
      meta(std::move(meta)) {
  emplaceLogRange(range, LogTerm{1});
}

void FakeStorageEngineMethodsContext::emplaceLogRange(LogRange range,
                                                      LogTerm term) {
  for (auto idx : range) {
    log.emplace(idx, PersistingLogEntry{term, idx,
                                        LogPayload::createFromString(
                                            "(" + to_string(term) + "," +
                                            to_string(idx) + ")")});
  }
}

}  // namespace arangodb::replication2::storage::test<|MERGE_RESOLUTION|>--- conflicted
+++ resolved
@@ -148,18 +148,11 @@
   std::abort();
 }
 auto FakeStorageEngineMethods::waitForSync(
-<<<<<<< HEAD
     storage::IStorageEngineMethods::SequenceNumber number)
-    -> arangodb::futures::Future<arangodb::futures::Unit> {
-  TRI_ASSERT(false) << "not implemented";
-  std::abort();
-=======
-    replicated_state::IStorageEngineMethods::SequenceNumber number)
     -> arangodb::futures::Future<Result> {
   futures::Promise<Result> promise;
   promise.setValue(Result{});
   return promise.getFuture();
->>>>>>> 38f46a7e
 }
 
 FakeStorageEngineMethods::FakeStorageEngineMethods(
