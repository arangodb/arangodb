--- conflicted
+++ resolved
@@ -47,13 +47,8 @@
   auto insertAsync(std::unique_ptr<replication2::PersistedLogIterator> iter,
                    WriteOptions const&) -> futures::Future<Result> override;
   auto read(replication2::LogIndex start)
-<<<<<<< HEAD
-      -> std::unique_ptr<replication2::replicated_log::PersistedLogIterator> override;
+      -> std::unique_ptr<replication2::PersistedLogIterator> override;
   auto removeFront(replication2::LogIndex stop) -> futures::Future<Result> override;
-=======
-      -> std::unique_ptr<replication2::PersistedLogIterator> override;
-  auto removeFront(replication2::LogIndex stop) -> Result override;
->>>>>>> 99a2f04f
   auto removeBack(replication2::LogIndex start) -> Result override;
   auto drop() -> Result override;
 
