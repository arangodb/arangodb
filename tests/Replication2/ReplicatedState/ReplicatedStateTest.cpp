////////////////////////////////////////////////////////////////////////////////
/// DISCLAIMER
///
/// Copyright 2021-2021 ArangoDB GmbH, Cologne, Germany
///
/// Licensed under the Apache License, Version 2.0 (the "License");
/// you may not use this file except in compliance with the License.
/// You may obtain a copy of the License at
///
///     http://www.apache.org/licenses/LICENSE-2.0
///
/// Unless required by applicable law or agreed to in writing, software
/// distributed under the License is distributed on an "AS IS" BASIS,
/// WITHOUT WARRANTIES OR CONDITIONS OF ANY KIND, either express or implied.
/// See the License for the specific language governing permissions and
/// limitations under the License.
///
/// Copyright holder is ArangoDB GmbH, Cologne, Germany
///
/// @author Lars Maier
////////////////////////////////////////////////////////////////////////////////

#include <gtest/gtest.h>

#include "Mocks/LogLevels.h"
#include "Replication2/ReplicatedLog/TestHelper.h"

#include "Replication2/Streams/Streams.h"
#include "Replication2/Streams/LogMultiplexer.h"
#include "Replication2/ReplicatedState/ReplicatedStateFeature.h"
#include "Replication2/ReplicatedState/ReplicatedState.h"

#include "StateMachines/MyStateMachine.h"

using namespace arangodb;
using namespace arangodb::replication2;
using namespace arangodb::replication2::replicated_state;
using namespace arangodb::replication2::test;

struct ReplicatedStateTest : test::ReplicatedLogTest {
  ReplicatedStateTest() { feature->registerStateType<MyState>("my-state"); }
  std::shared_ptr<ReplicatedStateFeature> feature =
      std::make_shared<ReplicatedStateFeature>();
};

TEST_F(ReplicatedStateTest, simple_become_follower_test) {
  auto log = makeReplicatedLog(LogId{1});
  auto follower = log->becomeFollower("follower", LogTerm{1}, "leader");
  auto state = std::dynamic_pointer_cast<ReplicatedState<MyState>>(
      feature->createReplicatedState("my-state", log));
  ASSERT_NE(state, nullptr);

  state->start(std::make_unique<ReplicatedStateToken>(StateGeneration{1}));

  auto leaderLog = makeReplicatedLog(LogId{1});
  auto leader = leaderLog->becomeLeader("leader", LogTerm{1}, {follower}, 2);

  auto mux = streams::LogMultiplexer<
      replicated_state::ReplicatedStateStreamSpec<MyState>>::construct(leader);
  auto inputStream = mux->getStreamById<1>();

  inputStream->insert({.key = "hello", .value = "world"});
  while (follower->hasPendingAppendEntries()) {
    follower->runAsyncAppendEntries();
  }

  auto followerState = state->getFollower();
  ASSERT_NE(followerState, nullptr);
  auto& store = followerState->store;
  EXPECT_EQ(store.size(), 1);
  EXPECT_EQ(store["hello"], "world");
}

TEST_F(ReplicatedStateTest, simple_unconfigured_log_test) {
  auto testLog = makeReplicatedLog(LogId{1});
  auto log = std::dynamic_pointer_cast<ReplicatedLog>(testLog);
  auto state = std::dynamic_pointer_cast<ReplicatedState<MyState>>(
      feature->createReplicatedState("my-state", log));
  ASSERT_NE(state, nullptr);

  auto const stateGeneration = StateGeneration{1};
  state->start(std::make_unique<ReplicatedStateToken>(stateGeneration));

  auto status = state->getStatus();

  ASSERT_NE(status, std::nullopt);
  ASSERT_TRUE(std::holds_alternative<replicated_state::UnconfiguredStatus>(
      status->variant));
  auto& unconfiguredStatus =
      std::get<replicated_state::UnconfiguredStatus>(status->variant);
  ASSERT_EQ(unconfiguredStatus, (replicated_state::UnconfiguredStatus{
                                    .generation = stateGeneration,
<<<<<<< HEAD
                                    .snapshot{},
=======
                                    .snapshot = {},
>>>>>>> b1347124
                                }));
}

TEST_F(ReplicatedStateTest, unconfigured_log_becomes_leader_test) {
  auto testLog = makeReplicatedLog(LogId{1});
  auto log = std::dynamic_pointer_cast<ReplicatedLog>(testLog);
  auto state = std::dynamic_pointer_cast<ReplicatedState<MyState>>(
      feature->createReplicatedState("my-state", log));
  ASSERT_NE(state, nullptr);

  auto const stateGeneration = StateGeneration{1};
  state->start(std::make_unique<ReplicatedStateToken>(stateGeneration));

  {  // check the unconfigured state
    auto status = state->getStatus();

    ASSERT_NE(status, std::nullopt);
    ASSERT_TRUE(std::holds_alternative<replicated_state::UnconfiguredStatus>(
        status->variant));
    auto& unconfiguredStatus =
        std::get<replicated_state::UnconfiguredStatus>(status->variant);
    ASSERT_EQ(unconfiguredStatus, (replicated_state::UnconfiguredStatus{
                                      .generation = stateGeneration,
<<<<<<< HEAD
                                      .snapshot{},
=======
                                      .snapshot = {},
>>>>>>> b1347124
                                  }));
  }

  auto followerLog = makeReplicatedLog(LogId{1});
  auto follower = followerLog->becomeFollower("follower", LogTerm{1}, "leader");
  // Now become the leader
  auto leader = testLog->becomeLeader("leader", LogTerm{1}, {follower}, 2);

  {  // check it was noticed that this is a leader now;
     // though the actual leader state is still hidden, until the leadership
     // has been established.
    auto status = state->getStatus();
    ASSERT_NE(status, std::nullopt);
    ASSERT_TRUE(std::holds_alternative<replicated_state::LeaderStatus>(
        status->variant));
    auto leaderState = state->getLeader();
    ASSERT_EQ(leaderState, nullptr);
  }

  {  // establish leadership
    leader->triggerAsyncReplication();
    while (follower->hasPendingAppendEntries()) {
      follower->runAsyncAppendEntries();
    }

    EXPECT_TRUE(leader->isLeadershipEstablished());
  }

  {  // now the state should be available, and recovery should have run
    auto leaderState = state->getLeader();
    ASSERT_NE(leaderState, nullptr);
    EXPECT_TRUE(leaderState->wasRecoveryRun());
  }
}

TEST_F(ReplicatedStateTest, unconfigured_log_becomes_follower_test) {
  auto testLog = makeReplicatedLog(LogId{1});
  auto log = std::dynamic_pointer_cast<ReplicatedLog>(testLog);
  auto state = std::dynamic_pointer_cast<ReplicatedState<MyState>>(
      feature->createReplicatedState("my-state", log));
  ASSERT_NE(state, nullptr);

  auto const stateGeneration = StateGeneration{1};
  state->start(std::make_unique<ReplicatedStateToken>(stateGeneration));

  {  // check the unconfigured state
    auto status = state->getStatus();

    ASSERT_NE(status, std::nullopt);
    ASSERT_TRUE(std::holds_alternative<replicated_state::UnconfiguredStatus>(
        status->variant));
    auto& unconfiguredStatus =
        std::get<replicated_state::UnconfiguredStatus>(status->variant);
    ASSERT_EQ(unconfiguredStatus, (replicated_state::UnconfiguredStatus{
                                      .generation = stateGeneration,
<<<<<<< HEAD
                                      .snapshot{},
=======
                                      .snapshot = {},
>>>>>>> b1347124
                                  }));
  }

  auto leaderLog = makeReplicatedLog(LogId{1});
  // Now become a follower
  auto follower = testLog->becomeFollower("follower", LogTerm{1}, "leader");
  auto leader = leaderLog->becomeLeader("leader", LogTerm{1}, {follower}, 2);

  {  // check it was noticed that this is a follower now
    auto status = state->getStatus();
    ASSERT_NE(status, std::nullopt);
    ASSERT_TRUE(std::holds_alternative<replicated_state::FollowerStatus>(
        status->variant));
    auto followerState = state->getFollower();
    ASSERT_EQ(followerState, nullptr);
  }

  {  // establish leadership
    leader->triggerAsyncReplication();
    while (follower->hasPendingAppendEntries()) {
      follower->runAsyncAppendEntries();
    }

    EXPECT_TRUE(leader->isLeadershipEstablished());
  }

  {  // now the state should be available
    auto followerState = state->getFollower();
    ASSERT_NE(followerState, nullptr);
  }
}

TEST_F(ReplicatedStateTest, recreate_follower_on_new_term) {
  auto log = makeReplicatedLog(LogId{1});
  auto follower = log->becomeFollower("follower", LogTerm{1}, "leader");
  auto state = std::dynamic_pointer_cast<ReplicatedState<MyState>>(
      feature->createReplicatedState("my-state", log));
  ASSERT_NE(state, nullptr);

  // create a leader in term 1
  auto leaderLog = makeReplicatedLog(LogId{1});
  auto leader = leaderLog->becomeLeader("leader", LogTerm{1}, {follower}, 2);

  auto mux =
      streams::LogMultiplexer<ReplicatedStateStreamSpec<MyState>>::construct(
          leader);
  auto inputStream = mux->getStreamById<1>();
  inputStream->insert({.key = "hello", .value = "world"});

  state->start(std::make_unique<ReplicatedStateToken>(StateGeneration{1}));

  // recreate follower
  follower = log->becomeFollower("follower", LogTerm{2}, "leader");
  state->flush(StateGeneration{1});

  // create a leader in term 2
  leader = leaderLog->becomeLeader("leader", LogTerm{2}, {follower}, 2);
  leader->triggerAsyncReplication();

  while (follower->hasPendingAppendEntries()) {
    follower->runAsyncAppendEntries();
  }

  auto followerState = state->getFollower();
  ASSERT_NE(followerState, nullptr);
  auto& store = followerState->store;
  EXPECT_EQ(store.size(), 1);
  EXPECT_EQ(store["hello"], "world");
}

TEST_F(ReplicatedStateTest, simple_become_leader_test) {
  auto followerLog = makeReplicatedLog(LogId{1});
  auto follower = followerLog->becomeFollower("follower", LogTerm{1}, "leader");

  auto log = makeReplicatedLog(LogId{1});
  auto leader = log->becomeLeader("leader", LogTerm{1}, {follower}, 2);

  leader->triggerAsyncReplication();
  auto state = std::dynamic_pointer_cast<ReplicatedState<MyState>>(
      feature->createReplicatedState("my-state", log));
  ASSERT_NE(state, nullptr);
  state->start(std::make_unique<ReplicatedStateToken>(StateGeneration{1}));
  {
    auto status = state->getStatus().value();
    ASSERT_TRUE(
        std::holds_alternative<replicated_state::LeaderStatus>(status.variant));
    auto s = std::get<replicated_state::LeaderStatus>(status.variant);
    EXPECT_EQ(s.managerState.state,
              LeaderInternalState::kWaitingForLeadershipEstablished);
  }

  while (follower->hasPendingAppendEntries()) {
    follower->runAsyncAppendEntries();
  }

  auto leaderState = state->getLeader();
  ASSERT_NE(leaderState, nullptr);
  EXPECT_TRUE(leaderState->wasRecoveryRun());

  {
    auto status = state->getStatus().value();
    ASSERT_TRUE(
        std::holds_alternative<replicated_state::LeaderStatus>(status.variant));
    auto s = std::get<replicated_state::LeaderStatus>(status.variant);
    EXPECT_EQ(s.managerState.state, LeaderInternalState::kServiceAvailable);
  }
}

TEST_F(ReplicatedStateTest, simple_become_leader_recovery_test) {
  auto log = makeReplicatedLog(LogId{1});
  auto leaderLog = makeReplicatedLog(LogId{1});

  // First insert an entry on the leader log
  {
    auto follower = log->becomeFollower("follower", LogTerm{1}, "leader");
    auto state = std::dynamic_pointer_cast<ReplicatedState<MyState>>(
        feature->createReplicatedState("my-state", log));
    ASSERT_NE(state, nullptr);

    state->start(std::make_unique<ReplicatedStateToken>(StateGeneration{1}));
    {
      auto status = state->getStatus().value();
      ASSERT_TRUE(std::holds_alternative<replicated_state::FollowerStatus>(
          status.variant));
      auto s = std::get<replicated_state::FollowerStatus>(status.variant);
      EXPECT_EQ(s.managerState.state,
                FollowerInternalState::kWaitForLeaderConfirmation);
    }

    auto leader = leaderLog->becomeLeader("leader", LogTerm{1}, {follower}, 2);
    auto mux =
        streams::LogMultiplexer<ReplicatedStateStreamSpec<MyState>>::construct(
            leader);
    auto inputStream = mux->getStreamById<1>();

    inputStream->insert({.key = "hello", .value = "world"});
    while (follower->hasPendingAppendEntries()) {
      follower->runAsyncAppendEntries();
    }

    {
      auto status = state->getStatus().value();
      ASSERT_TRUE(std::holds_alternative<replicated_state::FollowerStatus>(
          status.variant));
      auto s = std::get<replicated_state::FollowerStatus>(status.variant);
      EXPECT_EQ(s.managerState.state, FollowerInternalState::kNothingToApply);
    }
  }

  // then let the follower log become the leader
  // and check that old entries are recovered.
  {
    auto follower = leaderLog->becomeFollower("follower", LogTerm{2}, "leader");
    auto leader = log->becomeLeader("leader", LogTerm{2}, {follower}, 2);

    leader->triggerAsyncReplication();
    auto state = std::dynamic_pointer_cast<ReplicatedState<MyState>>(
        feature->createReplicatedState("my-state", log));
    ASSERT_NE(state, nullptr);

    state->start(std::make_unique<ReplicatedStateToken>(StateGeneration{1}));
    while (follower->hasPendingAppendEntries()) {
      follower->runAsyncAppendEntries();
    }

    auto leaderState = state->getLeader();
    ASSERT_NE(leaderState, nullptr);
    ASSERT_TRUE(leaderState->wasRecoveryRun());
    {
      auto status = state->getStatus().value();
      ASSERT_TRUE(std::holds_alternative<replicated_state::LeaderStatus>(
          status.variant));
      auto s = std::get<replicated_state::LeaderStatus>(status.variant);
      EXPECT_EQ(s.managerState.state, LeaderInternalState::kServiceAvailable);
    }

    {
      auto& store = leaderState->store;
      EXPECT_EQ(store.size(), 1);
      EXPECT_EQ(store["hello"], "world");
    }
  }
}

TEST_F(ReplicatedStateTest, stream_test) {
  auto leaderLog = makeReplicatedLog(LogId{1});
  auto followerLog = makeReplicatedLog(LogId{1});

  auto follower = followerLog->becomeFollower("B", LogTerm{1}, "A");
  auto leader = leaderLog->becomeLeader("A", LogTerm{1}, {follower}, 2);
  leader->triggerAsyncReplication();

  auto leaderState = std::dynamic_pointer_cast<ReplicatedState<MyState>>(
      feature->createReplicatedState("my-state", leaderLog));
  leaderState->start(
      std::make_unique<ReplicatedStateToken>(StateGeneration{1}));

  auto followerState = std::dynamic_pointer_cast<ReplicatedState<MyState>>(
      feature->createReplicatedState("my-state", followerLog));
  followerState->start(
      std::make_unique<ReplicatedStateToken>(StateGeneration{1}));

  // make sure we do recovery
  while (follower->hasPendingAppendEntries()) {
    follower->runAsyncAppendEntries();
  }

  // now leader machine should be available
  auto leaderMachine = leaderState->getLeader();
  ASSERT_NE(leaderMachine, nullptr);

  for (int i = 0; i < 200; i++) {
    leaderMachine->set(std::to_string(i),
                       std::string{"value"} + std::to_string(i));
  }

  while (follower->hasPendingAppendEntries()) {
    follower->runAsyncAppendEntries();
  }

  auto followerMachine = followerState->getFollower();
  ASSERT_NE(followerMachine, nullptr);

  for (int i = 0; i < 200; i++) {
    EXPECT_EQ(followerMachine->store[std::to_string(i)],
              std::string{"value"} + std::to_string(i));
  }
}<|MERGE_RESOLUTION|>--- conflicted
+++ resolved
@@ -90,11 +90,7 @@
       std::get<replicated_state::UnconfiguredStatus>(status->variant);
   ASSERT_EQ(unconfiguredStatus, (replicated_state::UnconfiguredStatus{
                                     .generation = stateGeneration,
-<<<<<<< HEAD
-                                    .snapshot{},
-=======
                                     .snapshot = {},
->>>>>>> b1347124
                                 }));
 }
 
@@ -118,11 +114,7 @@
         std::get<replicated_state::UnconfiguredStatus>(status->variant);
     ASSERT_EQ(unconfiguredStatus, (replicated_state::UnconfiguredStatus{
                                       .generation = stateGeneration,
-<<<<<<< HEAD
-                                      .snapshot{},
-=======
                                       .snapshot = {},
->>>>>>> b1347124
                                   }));
   }
 
@@ -178,11 +170,7 @@
         std::get<replicated_state::UnconfiguredStatus>(status->variant);
     ASSERT_EQ(unconfiguredStatus, (replicated_state::UnconfiguredStatus{
                                       .generation = stateGeneration,
-<<<<<<< HEAD
-                                      .snapshot{},
-=======
                                       .snapshot = {},
->>>>>>> b1347124
                                   }));
   }
 
