////////////////////////////////////////////////////////////////////////////////
/// DISCLAIMER
///
/// Copyright 2021-2021 ArangoDB GmbH, Cologne, Germany
///
/// Licensed under the Apache License, Version 2.0 (the "License");
/// you may not use this file except in compliance with the License.
/// You may obtain a copy of the License at
///
///     http://www.apache.org/licenses/LICENSE-2.0
///
/// Unless required by applicable law or agreed to in writing, software
/// distributed under the License is distributed on an "AS IS" BASIS,
/// WITHOUT WARRANTIES OR CONDITIONS OF ANY KIND, either express or implied.
/// See the License for the specific language governing permissions and
/// limitations under the License.
///
/// Copyright holder is ArangoDB GmbH, Cologne, Germany
///
/// @author Alexandru Petenchea
////////////////////////////////////////////////////////////////////////////////

#include "Replication2/ReplicatedState/ReplicatedState.tpp"
#include "Replication2/ReplicatedState/ReplicatedStateFeature.h"

#include "Inspection/VPack.h"
#include "Replication2/ReplicatedLog/TestHelper.h"
#include "Replication2/Mocks/DocumentStateMocks.h"
#include "Replication2/Mocks/MockStatePersistorInterface.h"

#include "velocypack/Value.h"

#include <thread>
#include <vector>

using namespace arangodb;
using namespace arangodb::replication2;
using namespace arangodb::replication2::replicated_state;
using namespace arangodb::replication2::replicated_state::document;
using namespace arangodb::replication2::test;

<<<<<<< HEAD
=======
#include "Replication2/ReplicatedState/ReplicatedState.tpp"
#include "Replication2/Mocks/MockStatePersistorInterface.h"

struct MockDatabaseGuard : IDatabaseGuard {
  MOCK_METHOD(TRI_vocbase_t&, database, (), (const, noexcept, override));
};

struct MockTransactionManager : transaction::IManager {
  MOCK_METHOD(Result, abortManagedTrx,
              (TransactionId, std::string const& database), (override));
};

struct MockDocumentStateHandlersFactory : IDocumentStateHandlersFactory {
  MOCK_METHOD(std::shared_ptr<IDocumentStateAgencyHandler>, createAgencyHandler,
              (GlobalLogIdentifier), (override));
  MOCK_METHOD(std::shared_ptr<IDocumentStateShardHandler>, createShardHandler,
              (GlobalLogIdentifier), (override));
  MOCK_METHOD(std::unique_ptr<IDocumentStateTransactionHandler>,
              createTransactionHandler, (GlobalLogIdentifier), (override));
  MOCK_METHOD(std::shared_ptr<IDocumentStateTransaction>, createTransaction,
              (DocumentLogEntry const&, IDatabaseGuard const&), (override));
  MOCK_METHOD(std::shared_ptr<IDocumentStateNetworkHandler>,
              createNetworkHandler, (GlobalLogIdentifier), (override));
};

struct MockDocumentStateTransaction : IDocumentStateTransaction {
  MOCK_METHOD(OperationResult, apply, (DocumentLogEntry const&), (override));
  MOCK_METHOD(Result, intermediateCommit, (), (override));
  MOCK_METHOD(Result, commit, (), (override));
  MOCK_METHOD(Result, abort, (), (override));
};

struct MockDocumentStateTransactionHandler : IDocumentStateTransactionHandler {
  explicit MockDocumentStateTransactionHandler(
      std::shared_ptr<IDocumentStateTransactionHandler> real)
      : _real(std::move(real)) {
    ON_CALL(*this, applyEntry(testing::_))
        .WillByDefault([this](DocumentLogEntry doc) {
          return _real->applyEntry(std::move(doc));
        });
    ON_CALL(*this, ensureTransaction(testing::_))
        .WillByDefault([this](DocumentLogEntry const& doc)
                           -> std::shared_ptr<IDocumentStateTransaction> {
          return _real->ensureTransaction(doc);
        });
    ON_CALL(*this, removeTransaction(testing::_))
        .WillByDefault([this](TransactionId tid) {
          return _real->removeTransaction(tid);
        });
    ON_CALL(*this, getUnfinishedTransactions())
        .WillByDefault([this]() -> TransactionMap const& {
          return _real->getUnfinishedTransactions();
        });
  }

  MOCK_METHOD(Result, applyEntry, (DocumentLogEntry doc), (override));
  MOCK_METHOD(std::shared_ptr<IDocumentStateTransaction>, ensureTransaction,
              (DocumentLogEntry const& doc), (override));
  MOCK_METHOD(void, removeTransaction, (TransactionId tid), (override));
  MOCK_METHOD(TransactionMap const&, getUnfinishedTransactions, (),
              (const, override));

 private:
  std::shared_ptr<IDocumentStateTransactionHandler> _real;
};

struct MockDocumentStateAgencyHandler : IDocumentStateAgencyHandler {
  MOCK_METHOD(std::shared_ptr<velocypack::Builder>, getCollectionPlan,
              (std::string const&), (override));
  MOCK_METHOD(Result, reportShardInCurrent,
              (std::string const&, std::string const&,
               std::shared_ptr<velocypack::Builder> const&),
              (override));
};

struct MockDocumentStateShardHandler : IDocumentStateShardHandler {
  MOCK_METHOD(ResultT<std::string>, createLocalShard,
              (std::string const&, std::shared_ptr<velocypack::Builder> const&),
              (override));
  MOCK_METHOD(Result, dropLocalShard, (std::string const&), (override));
};

struct MockDocumentStateLeaderInterface : IDocumentStateLeaderInterface {
  MOCK_METHOD(futures::Future<ResultT<Snapshot>>, getSnapshot, (LogIndex),
              (override));
};

struct MockDocumentStateNetworkHandler : IDocumentStateNetworkHandler {
  MOCK_METHOD(std::shared_ptr<IDocumentStateLeaderInterface>,
              getLeaderInterface, (ParticipantId), (override, noexcept));
};

>>>>>>> 25033dfe
struct DocumentStateMachineTest : test::ReplicatedLogTest {
  DocumentStateMachineTest() {
    feature->registerStateType<DocumentState>(std::string{DocumentState::NAME},
                                              handlersFactoryMock,
                                              transactionManagerMock);
  }

  std::shared_ptr<ReplicatedStateFeature> feature =
      std::make_shared<ReplicatedStateFeature>();

  std::shared_ptr<MockStatePersistorInterface> statePersistor =
      std::make_shared<MockStatePersistorInterface>();

  std::vector<std::string> collectionData;
  std::shared_ptr<testing::NiceMock<MockCollectionReader>>
      collectionReaderMock =
          std::make_shared<testing::NiceMock<MockCollectionReader>>(
              collectionData);
  std::shared_ptr<testing::NiceMock<MockCollectionReaderFactory>>
      collectionReaderFactoryMock =
          std::make_shared<testing::NiceMock<MockCollectionReaderFactory>>(
              collectionReaderMock);

  std::shared_ptr<testing::NiceMock<MockDocumentStateTransaction>>
      transactionMock =
          std::make_shared<testing::NiceMock<MockDocumentStateTransaction>>();
  std::shared_ptr<testing::NiceMock<MockDocumentStateAgencyHandler>>
      agencyHandlerMock =
          std::make_shared<testing::NiceMock<MockDocumentStateAgencyHandler>>();
  std::shared_ptr<testing::NiceMock<MockDocumentStateShardHandler>>
      shardHandlerMock =
          std::make_shared<testing::NiceMock<MockDocumentStateShardHandler>>();
  std::shared_ptr<testing::NiceMock<MockDocumentStateNetworkHandler>>
      networkHandlerMock = std::make_shared<
          testing::NiceMock<MockDocumentStateNetworkHandler>>();
  std::shared_ptr<testing::NiceMock<MockDocumentStateLeaderInterface>>
      leaderInterfaceMock = std::make_shared<
          testing::NiceMock<MockDocumentStateLeaderInterface>>();

  MockTransactionManager transactionManagerMock;

  const std::string collectionId = "testCollectionID";
  const LogId logId = LogId{1};
  const std::string dbName = "testDB";
  const GlobalLogIdentifier globalId{dbName, logId};
  const ShardID shardId = DocumentStateShardHandler::stateIdToShardId(logId);
  const document::DocumentCoreParameters coreParams{collectionId, dbName};

  std::shared_ptr<testing::NiceMock<MockDocumentStateHandlersFactory>>
      handlersFactoryMock =
          std::make_shared<testing::NiceMock<MockDocumentStateHandlersFactory>>(
              collectionReaderFactoryMock);

  void SetUp() override {
    using namespace testing;

    collectionData.emplace_back("foo");
    collectionData.emplace_back("bar");
    collectionData.emplace_back("baz");

    ON_CALL(*collectionReaderFactoryMock, createCollectionReader)
        .WillByDefault([&]() {
          return ResultT<std::unique_ptr<ICollectionReader>>::success(
              std::make_unique<MockCollectionReaderDelegator>(
                  collectionReaderMock));
        });

    ON_CALL(*transactionMock, commit).WillByDefault(Return(Result{}));
    ON_CALL(*transactionMock, abort).WillByDefault(Return(Result{}));
    ON_CALL(*transactionMock, apply(_)).WillByDefault([]() {
      return OperationResult{Result{}, OperationOptions{}};
    });
    ON_CALL(*transactionMock, intermediateCommit)
        .WillByDefault(Return(Result{}));

    ON_CALL(*leaderInterfaceMock, startSnapshot).WillByDefault([&](LogIndex) {
      return futures::Future<ResultT<SnapshotBatch>>{
          std::in_place, SnapshotBatch{SnapshotId{1}, shardId}};
    });
    ON_CALL(*leaderInterfaceMock, nextSnapshotBatch)
        .WillByDefault([&](SnapshotId) {
          return futures::Future<ResultT<SnapshotBatch>>{
              std::in_place, SnapshotBatch{SnapshotId{1}, shardId}};
        });
    ON_CALL(*leaderInterfaceMock, finishSnapshot)
        .WillByDefault(
            [&](SnapshotId) { return futures::Future<Result>{std::in_place}; });

    ON_CALL(*networkHandlerMock, getLeaderInterface)
        .WillByDefault(Return(leaderInterfaceMock));

    ON_CALL(*agencyHandlerMock, getCollectionPlan)
        .WillByDefault(Return(std::make_shared<VPackBuilder>()));
    ON_CALL(*agencyHandlerMock, reportShardInCurrent)
        .WillByDefault(Return(Result{}));

    ON_CALL(*handlersFactoryMock, createAgencyHandler)
        .WillByDefault(Return(agencyHandlerMock));

    ON_CALL(*handlersFactoryMock, createShardHandler)
        .WillByDefault([&](GlobalLogIdentifier const& gid) {
          ON_CALL(*shardHandlerMock, createLocalShard)
              .WillByDefault(Return(ResultT<std::string>::success(
                  DocumentStateShardHandler::stateIdToShardId(gid.id))));
          return shardHandlerMock;
        });

    ON_CALL(*handlersFactoryMock, createTransactionHandler)
        .WillByDefault([&](GlobalLogIdentifier gid) {
          return std::make_unique<DocumentStateTransactionHandler>(
              std::move(gid), std::make_unique<MockDatabaseGuard>(),
              handlersFactoryMock);
        });

    ON_CALL(*handlersFactoryMock, createSnapshotHandler)
        .WillByDefault([&](GlobalLogIdentifier const& gid) {
          return std::make_unique<DocumentStateSnapshotHandler>(
              handlersFactoryMock->makeUniqueCollectionReaderFactory());
        });

    ON_CALL(*handlersFactoryMock, createTransaction)
        .WillByDefault(Return(transactionMock));

    ON_CALL(*handlersFactoryMock, createNetworkHandler)
        .WillByDefault(Return(networkHandlerMock));
  }

  void TearDown() override {
    using namespace testing;

    collectionReaderMock->reset();
    Mock::VerifyAndClearExpectations(handlersFactoryMock.get());
    Mock::VerifyAndClearExpectations(agencyHandlerMock.get());
    Mock::VerifyAndClearExpectations(shardHandlerMock.get());
    Mock::VerifyAndClearExpectations(transactionMock.get());
    Mock::VerifyAndClearExpectations(networkHandlerMock.get());
    Mock::VerifyAndClearExpectations(leaderInterfaceMock.get());
    Mock::VerifyAndClearExpectations(collectionReaderMock.get());
    Mock::VerifyAndClearExpectations(collectionReaderFactoryMock.get());
  }
};

TEST_F(DocumentStateMachineTest,
       constructing_the_core_creates_shard_successfully) {
  using namespace testing;

  auto factory = DocumentFactory(handlersFactoryMock, transactionManagerMock);

  EXPECT_CALL(*agencyHandlerMock, getCollectionPlan(collectionId)).Times(1);
  EXPECT_CALL(*agencyHandlerMock,
              reportShardInCurrent(collectionId, shardId, _))
      .Times(1);
  EXPECT_CALL(*shardHandlerMock, createLocalShard(collectionId, _)).Times(1);
  auto core = factory.constructCore(globalId, coreParams);

  Mock::VerifyAndClearExpectations(agencyHandlerMock.get());
  Mock::VerifyAndClearExpectations(shardHandlerMock.get());

  EXPECT_EQ(core->getShardId(), shardId);
  EXPECT_EQ(core->getGid().database, dbName);
  EXPECT_EQ(core->getGid().id, logId);
}

TEST_F(DocumentStateMachineTest, shard_is_dropped_during_cleanup) {
  using namespace testing;

  auto factory = DocumentFactory(handlersFactoryMock, transactionManagerMock);
  auto core = factory.constructCore(globalId, coreParams);
  EXPECT_CALL(*shardHandlerMock, dropLocalShard(collectionId)).Times(1);
  auto cleanupHandler = factory.constructCleanupHandler();
  cleanupHandler->drop(std::move(core));
  Mock::VerifyAndClearExpectations(shardHandlerMock.get());
}

TEST_F(DocumentStateMachineTest, snapshot_has_valid_ongoing_state) {
  using namespace testing;

  EXPECT_CALL(*collectionReaderMock, getDocCount()).Times(1);
  auto snapshot = Snapshot(
      SnapshotId{12345}, shardId,
      std::make_unique<MockCollectionReaderDelegator>(collectionReaderMock));
  Mock::VerifyAndClearExpectations(collectionReaderMock.get());

  auto status = snapshot.status();
  ASSERT_TRUE(std::holds_alternative<state::Ongoing>(status.state));
  EXPECT_EQ(status.shardId, shardId);
  EXPECT_EQ(status.totalDocs, collectionReaderMock->getDocCount());
  EXPECT_EQ(status.docsSent, 0);
  EXPECT_EQ(status.batchesSent, 0);
  EXPECT_EQ(status.bytesSent, 0);
}

TEST_F(DocumentStateMachineTest, snapshot_fetch_from_ongoing_state) {
  using namespace testing;

  auto snapshotId = SnapshotId{12345};
  auto snapshot = Snapshot(
      snapshotId, shardId,
      std::make_unique<MockCollectionReaderDelegator>(collectionReaderMock));
  std::size_t bytesSent{0};

  for (std::size_t idx{0}; idx < collectionData.size(); ++idx) {
    EXPECT_CALL(*collectionReaderMock, read(_, _)).Times(1);
    EXPECT_CALL(*collectionReaderMock, hasMore()).Times(1);
    auto batchRes = snapshot.fetch();
    Mock::VerifyAndClearExpectations(collectionReaderMock.get());

    ASSERT_TRUE(batchRes.ok()) << batchRes.result();
    auto batch = batchRes.get();
    EXPECT_EQ(batch.snapshotId, snapshotId);
    EXPECT_EQ(batch.shardId, shardId);
    EXPECT_EQ(batch.hasMore, idx < collectionData.size() - 1);
    EXPECT_TRUE(batch.payload.isArray());

    auto status = snapshot.status();
    ASSERT_TRUE(std::holds_alternative<state::Ongoing>(status.state));
    EXPECT_EQ(status.docsSent, idx + 1);
    EXPECT_EQ(status.batchesSent, idx + 1);

    bytesSent += batch.payload.byteSize();
    EXPECT_EQ(status.bytesSent, bytesSent);
  }
}

TEST_F(DocumentStateMachineTest, snapshot_try_fetch_after_finish) {
  using namespace testing;

  auto snapshotId = SnapshotId{12345};
  auto snapshot = Snapshot(
      snapshotId, shardId,
      std::make_unique<MockCollectionReaderDelegator>(collectionReaderMock));

  auto res = snapshot.finish();
  ASSERT_TRUE(res.ok()) << res;

  auto status = snapshot.status();
  ASSERT_TRUE(std::holds_alternative<state::Finished>(status.state));

  EXPECT_CALL(*collectionReaderMock, read(_, _)).Times(0);
  EXPECT_CALL(*collectionReaderMock, hasMore()).Times(0);
  auto batchRes = snapshot.fetch();
  ASSERT_TRUE(batchRes.fail());
  Mock::VerifyAndClearExpectations(collectionReaderMock.get());
}

TEST_F(DocumentStateMachineTest, snapshot_try_fetch_after_abort) {
  using namespace testing;

  auto snapshotId = SnapshotId{12345};
  auto snapshot = Snapshot(
      snapshotId, shardId,
      std::make_unique<MockCollectionReaderDelegator>(collectionReaderMock));

  auto res = snapshot.abort();
  ASSERT_TRUE(res.ok()) << res;

  auto status = snapshot.status();
  ASSERT_TRUE(std::holds_alternative<state::Aborted>(status.state));

  EXPECT_CALL(*collectionReaderMock, read(_, _)).Times(0);
  EXPECT_CALL(*collectionReaderMock, hasMore()).Times(0);
  auto batchRes = snapshot.fetch();
  ASSERT_TRUE(batchRes.fail());
  Mock::VerifyAndClearExpectations(collectionReaderMock.get());
}

TEST_F(DocumentStateMachineTest, snapshot_try_finish_after_abort) {
  using namespace testing;

  auto snapshotId = SnapshotId{12345};
  auto snapshot = Snapshot(
      snapshotId, shardId,
      std::make_unique<MockCollectionReaderDelegator>(collectionReaderMock));

  auto res = snapshot.abort();
  ASSERT_TRUE(res.ok()) << res;

  EXPECT_CALL(*collectionReaderMock, read(_, _)).Times(0);
  EXPECT_CALL(*collectionReaderMock, hasMore()).Times(0);
  res = snapshot.finish();
  ASSERT_TRUE(res.fail());
  Mock::VerifyAndClearExpectations(collectionReaderMock.get());

  // Calling abort again should have no effect
  res = snapshot.abort();
  ASSERT_TRUE(res.ok()) << res;
}

TEST_F(DocumentStateMachineTest, snapshot_try_abort_after_finish) {
  using namespace testing;

  auto snapshotId = SnapshotId{12345};
  auto snapshot = Snapshot(
      snapshotId, shardId,
      std::make_unique<MockCollectionReaderDelegator>(collectionReaderMock));

  auto res = snapshot.finish();
  ASSERT_TRUE(res.ok()) << res;

  EXPECT_CALL(*collectionReaderMock, read(_, _)).Times(0);
  EXPECT_CALL(*collectionReaderMock, hasMore()).Times(0);
  res = snapshot.abort();
  ASSERT_TRUE(res.fail());
  Mock::VerifyAndClearExpectations(collectionReaderMock.get());

  // Calling finish again should have no effect
  res = snapshot.finish();
  ASSERT_TRUE(res.ok()) << res;
}

TEST_F(DocumentStateMachineTest, snapshot_handler_creation_error) {
  using namespace testing;

  auto snapshotHandler = DocumentStateSnapshotHandler(
      handlersFactoryMock->makeUniqueCollectionReaderFactory());
  EXPECT_CALL(*collectionReaderFactoryMock, createCollectionReader)
      .WillOnce([]() {
        return ResultT<std::unique_ptr<ICollectionReader>>::error(
            TRI_ERROR_WAS_ERLAUBE);
      });
  auto res = snapshotHandler.create(shardId);
  ASSERT_TRUE(res.fail());
  Mock::VerifyAndClearExpectations(collectionReaderMock.get());
}

TEST_F(DocumentStateMachineTest, snapshot_handler_cannot_find_snapshot) {
  using namespace testing;

  auto snapshotHandler = DocumentStateSnapshotHandler(
      handlersFactoryMock->makeUniqueCollectionReaderFactory());
  auto res = snapshotHandler.find(SnapshotId::create());
  ASSERT_TRUE(res.fail());
}

TEST_F(DocumentStateMachineTest,
       snapshot_handler_create_and_find_successfully_then_clear) {
  using namespace testing;

  auto snapshotHandler = DocumentStateSnapshotHandler(
      handlersFactoryMock->makeUniqueCollectionReaderFactory());

  auto res = snapshotHandler.create(shardId);
  ASSERT_TRUE(res.ok()) << res.result();

  auto snapshot = res.get().lock();
  auto status = snapshot->status();
  EXPECT_TRUE(std::holds_alternative<state::Ongoing>(status.state));

  auto allStatuses = snapshotHandler.status();
  ASSERT_EQ(allStatuses.snapshots.size(), 1);

  auto batchRes = snapshot->fetch();
  ASSERT_TRUE(batchRes.ok()) << batchRes.result();
  auto snapshotId = batchRes->snapshotId;
  EXPECT_TRUE(allStatuses.snapshots.contains(snapshotId));

  auto findRes = snapshotHandler.find(snapshotId);
  EXPECT_TRUE(findRes.ok()) << findRes.result();

  snapshotHandler.clear();
  allStatuses = snapshotHandler.status();
  ASSERT_EQ(allStatuses.snapshots.size(), 0);
}

TEST_F(
    DocumentStateMachineTest,
    test__transactionHandler_ensureTransaction_creates_new_transaction_only_once) {
  using namespace testing;

  auto transactionHandler = DocumentStateTransactionHandler(
      GlobalLogIdentifier{"testDb", LogId{1}},
      std::make_unique<MockDatabaseGuard>(), handlersFactoryMock);

  auto tid = TransactionId{6};
  auto doc = DocumentLogEntry{"s1234", OperationType::kInsert,
                              velocypack::SharedSlice(), tid};

  EXPECT_CALL(*handlersFactoryMock, createTransaction(_, _)).Times(1);
  auto trx = transactionHandler.ensureTransaction(doc);
  Mock::VerifyAndClearExpectations(handlersFactoryMock.get());

  // Use an existing entry, and expect the transaction to be reused
  EXPECT_CALL(*handlersFactoryMock, createTransaction(_, _)).Times(0);
  ASSERT_EQ(trx, transactionHandler.ensureTransaction(doc));
  Mock::VerifyAndClearExpectations(handlersFactoryMock.get());
}

TEST_F(DocumentStateMachineTest, test_transactionHandler_removeTransaction) {
  using namespace testing;

  auto transactionHandler = DocumentStateTransactionHandler(
      GlobalLogIdentifier{"testDb", LogId{1}},
      std::make_unique<MockDatabaseGuard>(), handlersFactoryMock);

  auto tid = TransactionId{6};
  auto doc = DocumentLogEntry{"s1234", OperationType::kInsert,
                              velocypack::SharedSlice(), tid};
  auto trx = transactionHandler.ensureTransaction(doc);
  EXPECT_EQ(transactionHandler.getUnfinishedTransactions().size(), 1);
  transactionHandler.removeTransaction(tid);
  EXPECT_TRUE(transactionHandler.getUnfinishedTransactions().empty());
}

TEST_F(DocumentStateMachineTest,
       test_transactionHandler_applyEntry_abortAll_clears_everything) {
  using namespace testing;

  auto transactionHandler = DocumentStateTransactionHandler(
      GlobalLogIdentifier{"testDb", LogId{1}},
      std::make_unique<MockDatabaseGuard>(), handlersFactoryMock);

  auto tid = TransactionId{6};
  auto doc = DocumentLogEntry{"s1234", OperationType::kInsert,
                              velocypack::SharedSlice(), tid};
  auto trx = transactionHandler.ensureTransaction(doc);
  ASSERT_EQ(transactionHandler.getUnfinishedTransactions().size(), 1);

  doc.operation = OperationType::kAbortAllOngoingTrx;
  auto res = transactionHandler.applyEntry(doc);
  EXPECT_TRUE(res.ok()) << res;
  ASSERT_TRUE(transactionHandler.getUnfinishedTransactions().empty());
}

TEST_F(DocumentStateMachineTest, test_applyEntry_apply_transaction_and_commit) {
  using namespace testing;

  auto transactionHandler = DocumentStateTransactionHandler(
      GlobalLogIdentifier{"testDb", LogId{1}},
      std::make_unique<MockDatabaseGuard>(), handlersFactoryMock);

  auto doc = DocumentLogEntry{"s1234", OperationType::kInsert,
                              velocypack::SharedSlice(), TransactionId{6}};

  // Expect the transaction to be started an applied successfully
  EXPECT_CALL(*handlersFactoryMock, createTransaction).Times(1);
  EXPECT_CALL(*transactionMock, apply).Times(1);
  auto result = transactionHandler.applyEntry(doc);
  EXPECT_TRUE(result.ok()) << result;
  Mock::VerifyAndClearExpectations(handlersFactoryMock.get());
  Mock::VerifyAndClearExpectations(transactionMock.get());

  // An intermediate commit should not affect the transaction
  doc.operation = OperationType::kIntermediateCommit;
  result = transactionHandler.applyEntry(doc);
  EXPECT_TRUE(result.ok()) << result;
  Mock::VerifyAndClearExpectations(transactionMock.get());
  ASSERT_TRUE(transactionHandler.getUnfinishedTransactions().contains(
      TransactionId{6}));

  // After commit, expect the transaction to be removed
  doc.operation = OperationType::kCommit;
  result = transactionHandler.applyEntry(doc);
  EXPECT_TRUE(result.ok()) << result;
  Mock::VerifyAndClearExpectations(transactionMock.get());
  ASSERT_TRUE(transactionHandler.getUnfinishedTransactions().empty());
}

TEST_F(DocumentStateMachineTest, test_applyEntry_apply_transaction_and_abort) {
  using namespace testing;

  auto transactionHandler = DocumentStateTransactionHandler(
      GlobalLogIdentifier{"testDb", LogId{1}},
      std::make_unique<MockDatabaseGuard>(), handlersFactoryMock);

  // Start a new transaction and then abort it.
  auto doc = DocumentLogEntry{"s1234", OperationType::kRemove,
                              velocypack::SharedSlice(), TransactionId{10}};
  EXPECT_CALL(*handlersFactoryMock, createTransaction).Times(1);
  EXPECT_CALL(*transactionMock, apply).Times(1);
  auto res = transactionHandler.applyEntry(doc);
  EXPECT_TRUE(res.ok()) << res;
  ASSERT_TRUE(transactionHandler.getUnfinishedTransactions().contains(
      TransactionId{10}));
  Mock::VerifyAndClearExpectations(transactionMock.get());
  Mock::VerifyAndClearExpectations(handlersFactoryMock.get());

  // Expect the transaction to be removed after abort
  doc.operation = OperationType::kAbort;
  res = transactionHandler.applyEntry(doc);
  EXPECT_TRUE(res.ok()) << res;
  Mock::VerifyAndClearExpectations(transactionMock.get());
  ASSERT_TRUE(transactionHandler.getUnfinishedTransactions().empty());
}

TEST_F(DocumentStateMachineTest, test_applyEntry_handle_errors) {
  using namespace testing;

  auto transactionHandler = DocumentStateTransactionHandler(
      GlobalLogIdentifier{"testDb", LogId{1}},
      std::make_unique<MockDatabaseGuard>(), handlersFactoryMock);
  auto doc = DocumentLogEntry{"s1234", OperationType::kInsert,
                              velocypack::SharedSlice(), TransactionId{6}};

  // OperationResult failed, transaction should fail
  EXPECT_CALL(*transactionMock, apply(_))
      .WillOnce(Return(
          OperationResult{Result{TRI_ERROR_TRANSACTION_DISALLOWED_OPERATION},
                          OperationOptions{}}));
  auto result = transactionHandler.applyEntry(doc);
  EXPECT_TRUE(result.fail());
  Mock::VerifyAndClearExpectations(transactionMock.get());

  // Unique constraint violation, should not fail
  EXPECT_CALL(*transactionMock, apply(_))
      .WillOnce([](DocumentLogEntry const& entry) {
        auto opRes = OperationResult{Result{}, OperationOptions{}};
        opRes.countErrorCodes[TRI_ERROR_ARANGO_UNIQUE_CONSTRAINT_VIOLATED] = 1;
        return opRes;
      });
  result = transactionHandler.applyEntry(doc);
  EXPECT_TRUE(result.ok()) << result;
  Mock::VerifyAndClearExpectations(transactionMock.get());

  // An error inside countErrorCodes, transaction should fail
  EXPECT_CALL(*transactionMock, apply(_))
      .WillOnce([](DocumentLogEntry const& entry) {
        auto opRes = OperationResult{Result{}, OperationOptions{}};
        opRes.countErrorCodes[TRI_ERROR_TRANSACTION_DISALLOWED_OPERATION] = 1;
        return opRes;
      });
  result = transactionHandler.applyEntry(doc);
  ASSERT_TRUE(result.fail());
  Mock::VerifyAndClearExpectations(transactionMock.get());
}

TEST_F(DocumentStateMachineTest,
       shard_is_created_along_with_the_replicated_state) {
  using namespace testing;

  auto leaderLog = makeReplicatedLog(globalId);
  auto leader = leaderLog->becomeLeader("leader", LogTerm{1}, {}, 1);
  leader->triggerAsyncReplication();

  auto leaderReplicatedState =
      std::dynamic_pointer_cast<ReplicatedState<DocumentState>>(
          feature->createReplicatedState(DocumentState::NAME, leaderLog,
                                         statePersistor));
  ASSERT_NE(leaderReplicatedState, nullptr);

  EXPECT_CALL(*agencyHandlerMock, getCollectionPlan(collectionId)).Times(1);
  EXPECT_CALL(*agencyHandlerMock,
              reportShardInCurrent(collectionId, shardId, _))
      .Times(1);
  EXPECT_CALL(*shardHandlerMock, createLocalShard(collectionId, _)).Times(1);
  leaderReplicatedState->start(
      std::make_unique<ReplicatedStateToken>(StateGeneration{1}),
      coreParams.toSharedSlice());

  // Very methods called during core construction
  Mock::VerifyAndClearExpectations(agencyHandlerMock.get());
  Mock::VerifyAndClearExpectations(shardHandlerMock.get());

  auto leaderState = leaderReplicatedState->getLeader();
  ASSERT_NE(leaderState, nullptr);
  ASSERT_EQ(leaderState->shardId, shardId);
}

TEST_F(
    DocumentStateMachineTest,
    follower_acquire_snapshot_truncates_collection_and_calls_leader_interface) {
  using namespace testing;

  auto transactionHandlerMock =
      handlersFactoryMock->makeRealTransactionHandler(globalId);
  ON_CALL(*handlersFactoryMock, createTransactionHandler(_))
      .WillByDefault([&](GlobalLogIdentifier const& gid) {
        return std::make_unique<NiceMock<MockDocumentStateTransactionHandler>>(
            transactionHandlerMock);
      });

  auto factory = DocumentFactory(handlersFactoryMock, transactionManagerMock);
  auto follower = std::make_shared<DocumentFollowerStateWrapper>(
      factory.constructCore(globalId, coreParams), handlersFactoryMock);

  // 1 truncate, 2 inserts and 3 commits
  EXPECT_CALL(*transactionHandlerMock, applyEntry(_)).Times(6);

  EXPECT_CALL(*networkHandlerMock, getLeaderInterface("participantId"))
      .Times(1);

  ON_CALL(*leaderInterfaceMock, startSnapshot).WillByDefault([&](LogIndex) {
    return futures::Future<ResultT<SnapshotBatch>>{
        std::in_place,
        SnapshotBatch{
            .snapshotId = SnapshotId{1}, .shardId = shardId, .hasMore = true}};
  });

  EXPECT_CALL(*leaderInterfaceMock, startSnapshot(LogIndex{1})).Times(1);
  EXPECT_CALL(*leaderInterfaceMock, nextSnapshotBatch(SnapshotId{1})).Times(1);
  EXPECT_CALL(*leaderInterfaceMock, finishSnapshot(SnapshotId{1})).Times(1);

  auto res = follower->acquireSnapshot("participantId", LogIndex{1});
  EXPECT_TRUE(res.isReady() && res.get().ok());
  Mock::VerifyAndClearExpectations(transactionHandlerMock.get());
  Mock::VerifyAndClearExpectations(networkHandlerMock.get());
  Mock::VerifyAndClearExpectations(leaderInterfaceMock.get());
}

TEST_F(DocumentStateMachineTest, follower_acquire_snapshot_truncation_fails) {
  using namespace testing;

  auto transactionHandlerMock =
      handlersFactoryMock->makeRealTransactionHandler(globalId);
  ON_CALL(*handlersFactoryMock, createTransactionHandler(_))
      .WillByDefault([&](GlobalLogIdentifier const& gid) {
        return std::make_unique<NiceMock<MockDocumentStateTransactionHandler>>(
            transactionHandlerMock);
      });

  auto factory = DocumentFactory(handlersFactoryMock, transactionManagerMock);
  auto follower = std::make_shared<DocumentFollowerStateWrapper>(
      factory.constructCore(globalId, coreParams), handlersFactoryMock);

  ON_CALL(*transactionHandlerMock, applyEntry(_))
      .WillByDefault(Return(TRI_ERROR_WAS_ERLAUBE));
  auto res = follower->acquireSnapshot("participantId", LogIndex{1});
  EXPECT_TRUE(res.isReady() && res.get().fail() &&
              res.get().errorNumber() == TRI_ERROR_WAS_ERLAUBE);
}

TEST_F(DocumentStateMachineTest,
       follower_resigning_while_acquiring_snapshot_concurrently) {
  using namespace testing;

  auto factory = DocumentFactory(handlersFactoryMock, transactionManagerMock);
  auto follower = std::make_shared<DocumentFollowerStateWrapper>(
      factory.constructCore(globalId, coreParams), handlersFactoryMock);

  std::atomic<bool> acquireSnapshotCalled = false;

  // The snapshot will not stop until the follower resigns
  ON_CALL(*leaderInterfaceMock, startSnapshot).WillByDefault([&](LogIndex) {
    acquireSnapshotCalled.store(true);
    acquireSnapshotCalled.notify_one();
    return futures::Future<ResultT<SnapshotBatch>>{
        std::in_place,
        SnapshotBatch{
            .snapshotId = SnapshotId{1}, .shardId = shardId, .hasMore = true}};
  });
  ON_CALL(*leaderInterfaceMock, nextSnapshotBatch)
      .WillByDefault([&](SnapshotId id) {
        return futures::Future<ResultT<SnapshotBatch>>{
            std::in_place,
            SnapshotBatch{
                .snapshotId = id, .shardId = shardId, .hasMore = true}};
      });

  std::thread t([follower]() {
    auto res = follower->acquireSnapshot("participantId", LogIndex{1});
    EXPECT_TRUE(res.isReady() && res.get().fail() &&
                res.get().errorNumber() ==
                    TRI_ERROR_REPLICATION_REPLICATED_LOG_FOLLOWER_RESIGNED);
  });

  acquireSnapshotCalled.wait(false);
  std::move(*follower).resign();
  t.join();
}

TEST_F(DocumentStateMachineTest, leader_manipulates_snapshot_successfully) {
  using namespace testing;

  auto snapshotHandler = handlersFactoryMock->makeRealSnapshotHandler();
  ON_CALL(*handlersFactoryMock, createSnapshotHandler(_))
      .WillByDefault([&](GlobalLogIdentifier const& gid) {
        return std::make_unique<NiceMock<MockDocumentStateSnapshotHandler>>(
            snapshotHandler);
      });

  auto factory = DocumentFactory(handlersFactoryMock, transactionManagerMock);
  auto leader = std::make_shared<DocumentLeaderStateWrapper>(
      factory.constructCore(globalId, coreParams), handlersFactoryMock,
      transactionManagerMock);

  EXPECT_CALL(*snapshotHandler, create(shardId)).Times(1);
  auto snapshotStartRes =
      leader->snapshotStart(SnapshotParams::Start{LogIndex{1}});
  EXPECT_TRUE(snapshotStartRes.ok()) << snapshotStartRes.result();
  Mock::VerifyAndClearExpectations(shardHandlerMock.get());

  auto snapshotId = snapshotStartRes.get().snapshotId;

  EXPECT_CALL(*snapshotHandler, find(snapshotId)).Times(1);
  auto snapshotNextRes = leader->snapshotNext(SnapshotParams::Next{snapshotId});
  EXPECT_TRUE(snapshotNextRes.ok()) << snapshotNextRes.result();
  Mock::VerifyAndClearExpectations(shardHandlerMock.get());

  EXPECT_CALL(*snapshotHandler, find(snapshotId)).Times(1);
  auto snapshotFinishRes =
      leader->snapshotFinish(SnapshotParams::Finish{snapshotId});
  EXPECT_TRUE(snapshotFinishRes.ok()) << snapshotFinishRes;
  Mock::VerifyAndClearExpectations(shardHandlerMock.get());

  EXPECT_CALL(*snapshotHandler, find(snapshotId)).Times(1);
  auto snapshotStatusRes = leader->snapshotStatus(snapshotId);
  EXPECT_TRUE(snapshotStatusRes.ok()) << snapshotStatusRes.result();
  Mock::VerifyAndClearExpectations(shardHandlerMock.get());

  EXPECT_CALL(*snapshotHandler, status()).Times(1);
  EXPECT_TRUE(leader->allSnapshotsStatus().ok());
  Mock::VerifyAndClearExpectations(shardHandlerMock.get());
}

TEST_F(DocumentStateMachineTest, leader_manipulates_snapshots_with_errors) {
  using namespace testing;

  auto snapshotHandler = handlersFactoryMock->makeRealSnapshotHandler();
  ON_CALL(*handlersFactoryMock, createSnapshotHandler(_))
      .WillByDefault([&](GlobalLogIdentifier const& gid) {
        return std::make_unique<NiceMock<MockDocumentStateSnapshotHandler>>(
            snapshotHandler);
      });
  ON_CALL(*snapshotHandler, create(shardId))
      .WillByDefault(Return(
          ResultT<std::weak_ptr<Snapshot>>::error(TRI_ERROR_WAS_ERLAUBE)));
  ON_CALL(*snapshotHandler, find(SnapshotId{1}))
      .WillByDefault(Return(
          ResultT<std::weak_ptr<Snapshot>>::error(TRI_ERROR_WAS_ERLAUBE)));

  auto factory = DocumentFactory(handlersFactoryMock, transactionManagerMock);
  auto leader = std::make_shared<DocumentLeaderStateWrapper>(
      factory.constructCore(globalId, coreParams), handlersFactoryMock,
      transactionManagerMock);

  EXPECT_TRUE(leader->snapshotStart(SnapshotParams::Start{LogIndex{1}}).fail());
  EXPECT_TRUE(leader->snapshotNext(SnapshotParams::Next{SnapshotId{1}}).fail());
  EXPECT_TRUE(
      leader->snapshotFinish(SnapshotParams::Finish{SnapshotId{1}}).fail());
  EXPECT_TRUE(leader->snapshotStatus(SnapshotId{1}).fail());
}

TEST_F(DocumentStateMachineTest,
       leader_resign_should_abort_active_transactions) {
  using namespace testing;

  auto leaderLog = makeReplicatedLog(globalId);
  auto leader = leaderLog->becomeLeader("leader", LogTerm{1}, {}, 1);
  leader->triggerAsyncReplication();

  auto leaderReplicatedState =
      std::dynamic_pointer_cast<ReplicatedState<DocumentState>>(
          feature->createReplicatedState(DocumentState::NAME, leaderLog,
                                         statePersistor));
  ASSERT_NE(leaderReplicatedState, nullptr);
  leaderReplicatedState->start(
      std::make_unique<ReplicatedStateToken>(StateGeneration{1}),
      coreParams.toSharedSlice());

  auto leaderState = leaderReplicatedState->getLeader();
  ASSERT_NE(leaderState, nullptr);

  {
    VPackBuilder builder;
    builder.openObject();
    builder.close();

    auto operation = OperationType::kInsert;
    std::ignore =
        leaderState->replicateOperation(builder.sharedSlice(), operation,
                                        TransactionId{5}, ReplicationOptions{});
    std::ignore =
        leaderState->replicateOperation(builder.sharedSlice(), operation,
                                        TransactionId{9}, ReplicationOptions{});
    std::ignore = leaderState->replicateOperation(builder.sharedSlice(),
                                                  operation, TransactionId{13},
                                                  ReplicationOptions{});
  }
  EXPECT_EQ(3U, leaderState->getActiveTransactionsCount());

  {
    VPackBuilder builder;
    std::ignore = leaderState->replicateOperation(
        builder.sharedSlice(), OperationType::kAbort, TransactionId{5},
        ReplicationOptions{});
    std::ignore = leaderState->replicateOperation(
        builder.sharedSlice(), OperationType::kCommit, TransactionId{9},
        ReplicationOptions{});
  }
  EXPECT_EQ(1U, leaderState->getActiveTransactionsCount());

  EXPECT_CALL(transactionManagerMock,
              abortManagedTrx(TransactionId{13}, globalId.database))
      .Times(1);

  // resigning as leader should abort the remaining transaction with id 13
  std::ignore = leaderLog->becomeFollower("leader", LogTerm{2}, "dummy");
  Mock::VerifyAndClearExpectations(&transactionManagerMock);
}

TEST_F(DocumentStateMachineTest,
       recoverEntries_should_abort_remaining_active_transactions) {
  using namespace testing;

  std::vector<PersistingLogEntry> entries;

  auto addEntry = [&entries, this](OperationType op, TransactionId trxId) {
    VPackBuilder builder;
    builder.openObject();
    builder.close();
    auto entry = DocumentLogEntry{shardId, op, builder.sharedSlice(), trxId};

    builder.clear();
    builder.openArray();
    builder.add(VPackValue(1));
    velocypack::serialize(builder, entry);
    builder.close();

    entries.emplace_back(LogTerm{1}, LogIndex{entries.size() + 1},
                         LogPayload::createFromSlice(builder.slice()));
  };

  // Transaction IDs are of follower type, as if they were replicated.
  addEntry(OperationType::kInsert, TransactionId{6});
  addEntry(OperationType::kInsert, TransactionId{10});
  addEntry(OperationType::kInsert, TransactionId{14});
  addEntry(OperationType::kAbort, TransactionId{6});
  addEntry(OperationType::kCommit, TransactionId{10});

  auto core = makeLogCore<MockLog>(globalId);
  auto it = test::make_iterator(entries);
  core->insert(*it, true);

  auto leaderLog = std::make_shared<TestReplicatedLog>(
      std::move(core), _logMetricsMock, _optionsMock,
      LoggerContext(Logger::REPLICATION2));

  auto leader = leaderLog->becomeLeader("leader", LogTerm{2}, {}, 1);
  leader->triggerAsyncReplication();

  auto leaderReplicatedState =
      std::dynamic_pointer_cast<ReplicatedState<DocumentState>>(
          feature->createReplicatedState(DocumentState::NAME, leaderLog,
                                         statePersistor));
  ASSERT_NE(leaderReplicatedState, nullptr);

  EXPECT_CALL(*transactionMock, apply).Times(3);
  EXPECT_CALL(*transactionMock, commit).Times(1);
  EXPECT_CALL(*transactionMock, abort).Times(1);

  // The leader adds a tombstone for the remaining transaction.
  EXPECT_CALL(transactionManagerMock,
              abortManagedTrx(TransactionId{14}.asLeaderTransactionId(),
                              globalId.database))
      .Times(1);
  leaderReplicatedState->start(
      std::make_unique<ReplicatedStateToken>(StateGeneration{1}),
      coreParams.toSharedSlice());
  Mock::VerifyAndClearExpectations(&transactionManagerMock);
  Mock::VerifyAndClearExpectations(transactionMock.get());
}

/*
 * This is a larger test designed to check the overall integration between
 * leader and follower. It also servers as an example of how to use the document
 * state in other unit tests.
 */
TEST_F(DocumentStateMachineTest, leader_follower_integration) {
  using namespace testing;

  auto followerLog = makeReplicatedLog(logId);
  auto follower = followerLog->becomeFollower("follower", LogTerm{1}, "leader");

  auto leaderLog = makeReplicatedLog(logId);
  auto leader = leaderLog->becomeLeader("leader", LogTerm{1}, {follower}, 2);
  leader->triggerAsyncReplication();

  auto leaderReplicatedState =
      std::dynamic_pointer_cast<ReplicatedState<DocumentState>>(
          feature->createReplicatedState(DocumentState::NAME, leaderLog,
                                         statePersistor));
  ASSERT_NE(leaderReplicatedState, nullptr);

  EXPECT_CALL(*agencyHandlerMock, getCollectionPlan(collectionId)).Times(1);
  EXPECT_CALL(*agencyHandlerMock,
              reportShardInCurrent(collectionId, shardId, _))
      .Times(1);
  EXPECT_CALL(*shardHandlerMock, createLocalShard(collectionId, _)).Times(1);
  leaderReplicatedState->start(
      std::make_unique<ReplicatedStateToken>(StateGeneration{1}),
      coreParams.toSharedSlice());

  // Very methods called during core construction
  Mock::VerifyAndClearExpectations(agencyHandlerMock.get());
  Mock::VerifyAndClearExpectations(shardHandlerMock.get());

  follower->runAllAsyncAppendEntries();
  auto leaderState = leaderReplicatedState->getLeader();
  ASSERT_NE(leaderState, nullptr);
  ASSERT_EQ(leaderState->shardId, shardId);

  // During leader recovery, all ongoing transactions must be aborted
  auto inMemoryLog = leader->copyInMemoryLog();
  auto lastIndex = inMemoryLog.getLastIndex();
  auto entry = inMemoryLog.getEntryByIndex(lastIndex);
  auto doc = velocypack::deserialize<DocumentLogEntry>(
      entry->entry().logPayload()->slice()[1]);
  ASSERT_EQ(doc.operation, OperationType::kAbortAllOngoingTrx);

  auto followerReplicatedState =
      std::dynamic_pointer_cast<ReplicatedState<DocumentState>>(
          feature->createReplicatedState(DocumentState::NAME, followerLog,
                                         statePersistor));
  ASSERT_NE(followerReplicatedState, nullptr);

  auto transactionHandlerMock =
      handlersFactoryMock->makeRealTransactionHandler(globalId);
  ON_CALL(*handlersFactoryMock, createTransactionHandler(_))
      .WillByDefault([&](GlobalLogIdentifier const& gid) {
        return std::make_unique<NiceMock<MockDocumentStateTransactionHandler>>(
            transactionHandlerMock);
      });

  EXPECT_CALL(*agencyHandlerMock, getCollectionPlan(collectionId)).Times(1);
  EXPECT_CALL(*agencyHandlerMock,
              reportShardInCurrent(collectionId, shardId, _))
      .Times(1);
  EXPECT_CALL(*shardHandlerMock, createLocalShard(collectionId, _)).Times(1);
  followerReplicatedState->start(
      std::make_unique<ReplicatedStateToken>(StateGeneration{1}),
      coreParams.toSharedSlice());

  // Very methods called during core construction
  Mock::VerifyAndClearExpectations(agencyHandlerMock.get());
  Mock::VerifyAndClearExpectations(shardHandlerMock.get());

  auto followerState = followerReplicatedState->getFollower();
  ASSERT_NE(followerState, nullptr);

  // Insert a document
  VPackBuilder builder;
  {
    VPackObjectBuilder ob(&builder);
    builder.add("document1_key", "document1_value");
    ob->close();

    auto operation = OperationType::kInsert;
    auto tid = TransactionId{5};
    auto res = leaderState->replicateOperation(builder.sharedSlice(), operation,
                                               tid, ReplicationOptions{});

    ASSERT_TRUE(res.isReady());
    auto logIndex = res.result().get();

    inMemoryLog = leader->copyInMemoryLog();
    entry = inMemoryLog.getEntryByIndex(logIndex);
    doc = velocypack::deserialize<DocumentLogEntry>(
        entry->entry().logPayload()->slice()[1]);
    EXPECT_EQ(doc.shardId, shardId);
    EXPECT_EQ(doc.operation, operation);
    EXPECT_EQ(doc.tid, tid.asFollowerTransactionId());
    EXPECT_EQ(doc.data.get("document1_key").stringView(), "document1_value");

    EXPECT_CALL(*transactionHandlerMock, applyEntry(_)).Times(1);
    EXPECT_CALL(*transactionMock, apply).Times(1);
    follower->runAllAsyncAppendEntries();
    Mock::VerifyAndClearExpectations(transactionMock.get());
    Mock::VerifyAndClearExpectations(transactionHandlerMock.get());
  }

  // Insert another document, but fail with UNIQUE_CONSTRAINT_VIOLATED. The
  // follower should continue.
  builder.clear();
  {
    VPackObjectBuilder ob(&builder);
    builder.add("document2_key", "document2_value");
    ob->close();

    auto operation = OperationType::kInsert;
    auto tid = TransactionId{5};
    auto res = leaderState->replicateOperation(builder.sharedSlice(), operation,
                                               tid, ReplicationOptions{});

    ASSERT_TRUE(res.isReady());
    auto logIndex = res.result().get();

    inMemoryLog = leader->copyInMemoryLog();
    entry = inMemoryLog.getEntryByIndex(logIndex);
    doc = velocypack::deserialize<DocumentLogEntry>(
        entry->entry().logPayload()->slice()[1]);
    EXPECT_EQ(doc.shardId, shardId);
    EXPECT_EQ(doc.operation, operation);
    EXPECT_EQ(doc.tid, tid.asFollowerTransactionId());
    EXPECT_EQ(doc.data.get("document2_key").stringView(), "document2_value");

    EXPECT_CALL(*transactionHandlerMock, applyEntry(_)).Times(1);
    EXPECT_CALL(*transactionMock, apply(_))
        .WillOnce([](DocumentLogEntry const& entry) {
          auto opRes = OperationResult{Result{}, OperationOptions{}};
          opRes.countErrorCodes[TRI_ERROR_ARANGO_UNIQUE_CONSTRAINT_VIOLATED] =
              1;
          return opRes;
        });
    follower->runAllAsyncAppendEntries();
    Mock::VerifyAndClearExpectations(transactionMock.get());
    Mock::VerifyAndClearExpectations(transactionHandlerMock.get());
  }

  // Commit
  {
    auto operation = OperationType::kCommit;
    auto tid = TransactionId{5};
    auto res = leaderState->replicateOperation(
        velocypack::SharedSlice{}, operation, tid,
        ReplicationOptions{.waitForCommit = true});

    ASSERT_FALSE(res.isReady());

    EXPECT_CALL(*transactionHandlerMock, applyEntry(_)).Times(1);
    EXPECT_CALL(*transactionMock, commit).Times(1);
    follower->runAllAsyncAppendEntries();
    Mock::VerifyAndClearExpectations(transactionMock.get());
    Mock::VerifyAndClearExpectations(transactionHandlerMock.get());
    ASSERT_TRUE(res.isReady());
    auto logIndex = res.result().get();

    inMemoryLog = follower->copyInMemoryLog();
    entry = inMemoryLog.getEntryByIndex(logIndex);
    doc = velocypack::deserialize<DocumentLogEntry>(
        entry->entry().logPayload()->slice()[1]);
    EXPECT_EQ(doc.shardId, shardId);
    EXPECT_EQ(doc.operation, operation);
    EXPECT_EQ(doc.tid, tid.asFollowerTransactionId());
    EXPECT_TRUE(doc.data.isNone());
  }
}

TEST(SnapshotIdTest, parse_snapshot_id_successfully) {
  auto id = SnapshotId::fromString("12345");
  ASSERT_TRUE(id.ok()) << id.result();
  ASSERT_EQ(id->id(), 12345);
  ASSERT_EQ(to_string(id.get()), "12345");
}

TEST(SnapshotIdTest, parse_snapshot_id_error_bad_characters) {
  auto id = SnapshotId::fromString("#!@#abcd");
  ASSERT_TRUE(id.fail());
}

TEST(SnapshotIdTest,
     parse_snapshot_id_error_number_follower_by_bad_characters) {
  auto id = SnapshotId::fromString("123$");
  ASSERT_TRUE(id.fail());
}

TEST(SnapshotIdTest, parse_snapshot_id_error_overflow) {
  auto id = SnapshotId::fromString("123456789012345678901234567890");
  ASSERT_TRUE(id.fail());
}

TEST(SnapshotStatusTest, serialize_snapshot_status) {
  auto state = state::Ongoing{};
  document::SnapshotStatus status{state};
  ASSERT_EQ(velocypack::serialize(status).get("state").stringView(), "ongoing");
}

TEST(ActiveTransactionsQueueTest,
     test_activeTransactions_releaseIndex_calculation) {
  auto activeTrx = ActiveTransactionsQueue{};

  ASSERT_EQ(activeTrx.getReleaseIndex(LogIndex{99}), LogIndex{99});
  activeTrx.emplace(TransactionId{100}, LogIndex{100});
  ASSERT_EQ(activeTrx.size(), 1);
  ASSERT_TRUE(activeTrx.erase(TransactionId{100}));
  ASSERT_EQ(activeTrx.size(), 0);

  ASSERT_EQ(activeTrx.getReleaseIndex(LogIndex{103}), LogIndex{103});
  ASSERT_FALSE(activeTrx.erase(TransactionId{100}));

  activeTrx.emplace(TransactionId{200}, LogIndex{200});
  activeTrx.emplace(TransactionId{300}, LogIndex{300});
  activeTrx.emplace(TransactionId{400}, LogIndex{400});
  auto transactions = activeTrx.getTransactions();
  ASSERT_EQ(transactions.size(), activeTrx.size());

  ASSERT_TRUE(activeTrx.erase(TransactionId{200}));
  ASSERT_EQ(activeTrx.getReleaseIndex(LogIndex{1000}), LogIndex{299});
  ASSERT_TRUE(activeTrx.erase(TransactionId{400}));
  ASSERT_EQ(activeTrx.getReleaseIndex(LogIndex{1000}), LogIndex{299});
  ASSERT_TRUE(activeTrx.erase(TransactionId{300}));
  ASSERT_EQ(activeTrx.getReleaseIndex(LogIndex{1000}), LogIndex{1000});

  activeTrx.emplace(TransactionId{500}, LogIndex{500});
  ASSERT_EQ(activeTrx.size(), 1);
  activeTrx.clear();
  ASSERT_EQ(activeTrx.size(), 0);
}<|MERGE_RESOLUTION|>--- conflicted
+++ resolved
@@ -39,101 +39,6 @@
 using namespace arangodb::replication2::replicated_state::document;
 using namespace arangodb::replication2::test;
 
-<<<<<<< HEAD
-=======
-#include "Replication2/ReplicatedState/ReplicatedState.tpp"
-#include "Replication2/Mocks/MockStatePersistorInterface.h"
-
-struct MockDatabaseGuard : IDatabaseGuard {
-  MOCK_METHOD(TRI_vocbase_t&, database, (), (const, noexcept, override));
-};
-
-struct MockTransactionManager : transaction::IManager {
-  MOCK_METHOD(Result, abortManagedTrx,
-              (TransactionId, std::string const& database), (override));
-};
-
-struct MockDocumentStateHandlersFactory : IDocumentStateHandlersFactory {
-  MOCK_METHOD(std::shared_ptr<IDocumentStateAgencyHandler>, createAgencyHandler,
-              (GlobalLogIdentifier), (override));
-  MOCK_METHOD(std::shared_ptr<IDocumentStateShardHandler>, createShardHandler,
-              (GlobalLogIdentifier), (override));
-  MOCK_METHOD(std::unique_ptr<IDocumentStateTransactionHandler>,
-              createTransactionHandler, (GlobalLogIdentifier), (override));
-  MOCK_METHOD(std::shared_ptr<IDocumentStateTransaction>, createTransaction,
-              (DocumentLogEntry const&, IDatabaseGuard const&), (override));
-  MOCK_METHOD(std::shared_ptr<IDocumentStateNetworkHandler>,
-              createNetworkHandler, (GlobalLogIdentifier), (override));
-};
-
-struct MockDocumentStateTransaction : IDocumentStateTransaction {
-  MOCK_METHOD(OperationResult, apply, (DocumentLogEntry const&), (override));
-  MOCK_METHOD(Result, intermediateCommit, (), (override));
-  MOCK_METHOD(Result, commit, (), (override));
-  MOCK_METHOD(Result, abort, (), (override));
-};
-
-struct MockDocumentStateTransactionHandler : IDocumentStateTransactionHandler {
-  explicit MockDocumentStateTransactionHandler(
-      std::shared_ptr<IDocumentStateTransactionHandler> real)
-      : _real(std::move(real)) {
-    ON_CALL(*this, applyEntry(testing::_))
-        .WillByDefault([this](DocumentLogEntry doc) {
-          return _real->applyEntry(std::move(doc));
-        });
-    ON_CALL(*this, ensureTransaction(testing::_))
-        .WillByDefault([this](DocumentLogEntry const& doc)
-                           -> std::shared_ptr<IDocumentStateTransaction> {
-          return _real->ensureTransaction(doc);
-        });
-    ON_CALL(*this, removeTransaction(testing::_))
-        .WillByDefault([this](TransactionId tid) {
-          return _real->removeTransaction(tid);
-        });
-    ON_CALL(*this, getUnfinishedTransactions())
-        .WillByDefault([this]() -> TransactionMap const& {
-          return _real->getUnfinishedTransactions();
-        });
-  }
-
-  MOCK_METHOD(Result, applyEntry, (DocumentLogEntry doc), (override));
-  MOCK_METHOD(std::shared_ptr<IDocumentStateTransaction>, ensureTransaction,
-              (DocumentLogEntry const& doc), (override));
-  MOCK_METHOD(void, removeTransaction, (TransactionId tid), (override));
-  MOCK_METHOD(TransactionMap const&, getUnfinishedTransactions, (),
-              (const, override));
-
- private:
-  std::shared_ptr<IDocumentStateTransactionHandler> _real;
-};
-
-struct MockDocumentStateAgencyHandler : IDocumentStateAgencyHandler {
-  MOCK_METHOD(std::shared_ptr<velocypack::Builder>, getCollectionPlan,
-              (std::string const&), (override));
-  MOCK_METHOD(Result, reportShardInCurrent,
-              (std::string const&, std::string const&,
-               std::shared_ptr<velocypack::Builder> const&),
-              (override));
-};
-
-struct MockDocumentStateShardHandler : IDocumentStateShardHandler {
-  MOCK_METHOD(ResultT<std::string>, createLocalShard,
-              (std::string const&, std::shared_ptr<velocypack::Builder> const&),
-              (override));
-  MOCK_METHOD(Result, dropLocalShard, (std::string const&), (override));
-};
-
-struct MockDocumentStateLeaderInterface : IDocumentStateLeaderInterface {
-  MOCK_METHOD(futures::Future<ResultT<Snapshot>>, getSnapshot, (LogIndex),
-              (override));
-};
-
-struct MockDocumentStateNetworkHandler : IDocumentStateNetworkHandler {
-  MOCK_METHOD(std::shared_ptr<IDocumentStateLeaderInterface>,
-              getLeaderInterface, (ParticipantId), (override, noexcept));
-};
-
->>>>>>> 25033dfe
 struct DocumentStateMachineTest : test::ReplicatedLogTest {
   DocumentStateMachineTest() {
     feature->registerStateType<DocumentState>(std::string{DocumentState::NAME},
