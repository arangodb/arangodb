--- conflicted
+++ resolved
@@ -65,16 +65,12 @@
       std::make_unique<ReplicatedStateToken>(StateGeneration{1}));
   follower->runAllAsyncAppendEntries();
 
-<<<<<<< HEAD
-  follower->runAllAsyncAppendEntries();
-=======
   auto followerReplicatedState =
       std::dynamic_pointer_cast<ReplicatedState<PrototypeState>>(
           feature->createReplicatedState("prototype-state", followerLog));
   ASSERT_NE(leaderReplicatedState, nullptr);
   followerReplicatedState->start(
       std::make_unique<ReplicatedStateToken>(StateGeneration{1}));
->>>>>>> e2eb389e
 
   auto leaderState = leaderReplicatedState->getLeader();
   auto followerState = followerReplicatedState->getFollower();
