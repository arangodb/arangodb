--- conflicted
+++ resolved
@@ -164,14 +164,8 @@
   auto transactionHandlerMock = createRealTransactionHandler();
   auto follower = createFollower();
   auto res = follower->acquireSnapshot("participantId");
-<<<<<<< HEAD
-  EXPECT_TRUE(res.isReady() && res.get().ok());
-  auto stream = follower->stream;
-=======
-  EXPECT_TRUE(res.isReady() && res.waitAndGet().ok());
-  auto stream = std::make_shared<MockProducerStream>();
-  follower->setStream(stream);
->>>>>>> 3658e876
+  EXPECT_TRUE(res.isReady() && res.waitAndGet().ok());
+  auto stream = follower->stream;
 
   std::vector<DocumentLogEntry> entries;
   for (std::uint64_t tid : {6, 10, 14}) {
@@ -201,14 +195,8 @@
   auto transactionHandlerMock = createRealTransactionHandler();
   auto follower = createFollower();
   auto res = follower->acquireSnapshot("participantId");
-<<<<<<< HEAD
-  EXPECT_TRUE(res.isReady() && res.get().ok());
-  auto stream = follower->stream;
-=======
-  EXPECT_TRUE(res.isReady() && res.waitAndGet().ok());
-  auto stream = std::make_shared<MockProducerStream>();
-  follower->setStream(stream);
->>>>>>> 3658e876
+  EXPECT_TRUE(res.isReady() && res.waitAndGet().ok());
+  auto stream = follower->stream;
 
   std::vector<DocumentLogEntry> entries;
   for (std::uint64_t tid : {6, 10, 14}) {
@@ -233,14 +221,8 @@
   auto transactionHandlerMock = createRealTransactionHandler();
   auto follower = createFollower();
   auto res = follower->acquireSnapshot("participantId");
-<<<<<<< HEAD
-  EXPECT_TRUE(res.isReady() && res.get().ok());
-  auto stream = follower->stream;
-=======
-  EXPECT_TRUE(res.isReady() && res.waitAndGet().ok());
-  auto stream = std::make_shared<MockProducerStream>();
-  follower->setStream(stream);
->>>>>>> 3658e876
+  EXPECT_TRUE(res.isReady() && res.waitAndGet().ok());
+  auto stream = follower->stream;
 
   std::vector<DocumentLogEntry> entries;
   auto tid = TransactionId{6};
@@ -265,14 +247,8 @@
   auto transactionHandlerMock = createRealTransactionHandler();
   auto follower = createFollower();
   auto res = follower->acquireSnapshot("participantId");
-<<<<<<< HEAD
-  EXPECT_TRUE(res.isReady() && res.get().ok());
-  auto stream = follower->stream;
-=======
-  EXPECT_TRUE(res.isReady() && res.waitAndGet().ok());
-  auto stream = std::make_shared<MockProducerStream>();
-  follower->setStream(stream);
->>>>>>> 3658e876
+  EXPECT_TRUE(res.isReady() && res.waitAndGet().ok());
+  auto stream = follower->stream;
 
   ON_CALL(*transactionHandlerMock,
           applyEntry(An<ReplicatedOperation::Insert const&>()))
@@ -294,14 +270,8 @@
   auto transactionHandlerMock = createRealTransactionHandler();
   auto follower = createFollower();
   auto res = follower->acquireSnapshot("participantId");
-<<<<<<< HEAD
-  EXPECT_TRUE(res.isReady() && res.get().ok());
-  auto stream = follower->stream;
-=======
-  EXPECT_TRUE(res.isReady() && res.waitAndGet().ok());
-  auto stream = std::make_shared<MockProducerStream>();
-  follower->setStream(stream);
->>>>>>> 3658e876
+  EXPECT_TRUE(res.isReady() && res.waitAndGet().ok());
+  auto stream = follower->stream;
 
   // First commit then abort
   std::vector<DocumentLogEntry> entries;
@@ -335,14 +305,8 @@
   // First abort then commit
   follower = createFollower();
   res = follower->acquireSnapshot("participantId");
-<<<<<<< HEAD
-  EXPECT_TRUE(res.isReady() && res.get().ok());
+  EXPECT_TRUE(res.isReady() && res.waitAndGet().ok());
   stream = follower->stream;
-=======
-  EXPECT_TRUE(res.isReady() && res.waitAndGet().ok());
-  stream = std::make_shared<MockProducerStream>();
-  follower->setStream(stream);
->>>>>>> 3658e876
   entries.clear();
 
   entries.emplace_back(createDocumentEntry(TransactionId{6}));
@@ -429,14 +393,8 @@
   auto transactionHandlerMock = createRealTransactionHandler();
   auto follower = createFollower();
   auto res = follower->acquireSnapshot("participantId");
-<<<<<<< HEAD
-  EXPECT_TRUE(res.isReady() && res.get().ok());
-  auto stream = follower->stream;
-=======
-  EXPECT_TRUE(res.isReady() && res.waitAndGet().ok());
-  auto stream = std::make_shared<MockProducerStream>();
-  follower->setStream(stream);
->>>>>>> 3658e876
+  EXPECT_TRUE(res.isReady() && res.waitAndGet().ok());
+  auto stream = follower->stream;
 
   std::vector<DocumentLogEntry> entries;
   entries.emplace_back(ReplicatedOperation::buildCreateShardOperation(
@@ -466,14 +424,8 @@
   auto transactionHandlerMock = createRealTransactionHandler();
   auto follower = createFollower();
   auto res = follower->acquireSnapshot("participantId");
-<<<<<<< HEAD
-  EXPECT_TRUE(res.isReady() && res.get().ok());
-  auto stream = follower->stream;
-=======
-  EXPECT_TRUE(res.isReady() && res.waitAndGet().ok());
-  auto stream = std::make_shared<MockProducerStream>();
-  follower->setStream(stream);
->>>>>>> 3658e876
+  EXPECT_TRUE(res.isReady() && res.waitAndGet().ok());
+  auto stream = follower->stream;
 
   // Try to apply a regular entry, but pretend the shard is not available
   std::vector<DocumentLogEntry> entries;
@@ -525,14 +477,8 @@
   auto transactionHandlerMock = createRealTransactionHandler();
   auto follower = createFollower();
   auto res = follower->acquireSnapshot("participantId");
-<<<<<<< HEAD
-  EXPECT_TRUE(res.isReady() && res.get().ok());
-  auto stream = follower->stream;
-=======
-  EXPECT_TRUE(res.isReady() && res.waitAndGet().ok());
-  auto stream = std::make_shared<MockProducerStream>();
-  follower->setStream(stream);
->>>>>>> 3658e876
+  EXPECT_TRUE(res.isReady() && res.waitAndGet().ok());
+  auto stream = follower->stream;
 
   std::vector<DocumentLogEntry> entries;
   entries.emplace_back(
