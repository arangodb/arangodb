set(ARANGODB_REPLICATION2_TEST_HELPER_SOURCES
        #Helper/WaitForQueue.cpp
        #Mocks/AsyncFollower.cpp
        #Mocks/AsyncFollower.h
        #Mocks/AsyncLeader.cpp
        #Mocks/FakeAbstractFollower.h
        #Mocks/FakeFailureOracle.cpp
        #Mocks/FakeFailureOracle.h
        Mocks/FakeFollower.cpp
        Mocks/FakeFollower.h
        #Mocks/FakeLeader.cpp
        #Mocks/FakeLeader.h
        #Mocks/FakeReplicatedLog.cpp
        #Mocks/FakeReplicatedLog.h
        #Mocks/FakeReplicatedState.cpp
        #Mocks/PersistedLog.cpp
        #Mocks/PersistedLog.cpp
        #Mocks/PersistedLog.h
        #Mocks/PersistedLog.h
        #Mocks/ReplicatedStateMetricsMock.cpp
        #ReplicatedLog/TestHelper.cpp
        )

set(ARANGODB_REPLICATION2_TEST_SOURCES
        #ReplicatedLog/AppendEntriesBatchTest.cpp
        #ReplicatedLog/ChangeStreamTests.cpp
        #ReplicatedLog/ConcurrencyTests.cpp
        #ReplicatedLog/EstablishLeadershipTest.cpp
        #ReplicatedLog/FollowerAppendEntries.cpp
        #ReplicatedLog/FollowerWaitFor.cpp
        #ReplicatedLog/LeaderAppendEntriesTest.cpp
        #ReplicatedLog/LogFollowerCompactionTest.cpp
        #ReplicatedLog/LogParticipantWaitForResignTests.cpp
        #ReplicatedLog/LogReclaimTest.cpp
        #ReplicatedLog/LogStatusTest.cpp
        #ReplicatedLog/MaintenanceTests.cpp
        #ReplicatedLog/MetricsTest.cpp
        #ReplicatedLog/MultiTermTest.cpp
        #ReplicatedLog/ReplicatedLogHandleTest.cpp
        #ReplicatedLog/ReplicatedLogTest.cpp
        #ReplicatedLog/RewriteLogTest.cpp
        #ReplicatedLog/SimpleInsertTests.cpp
        #ReplicatedLog/UpdateParticipantsFlags.cpp
        #ReplicatedLog/UpdateReplicatedLogTests.cpp
        #ReplicatedLog/WaitForSyncTest.cpp
        #ReplicatedState/FollowerResignTest.cpp
        #ReplicatedState/FollowerSnapshotTest.cpp
        #ReplicatedState/FollowerWaitForTest.cpp
        #ReplicatedState/LeaderRecoveryTest.cpp
        #ReplicatedState/LeaderResignTest.cpp
        #ReplicatedState/PrototypeConcurrencyTest.cpp
        #ReplicatedState/PrototypeStateMachineTest.cpp
        #ReplicatedState/ReplicatedStateFeatureTest.cpp
        #ReplicatedState/ReplicatedStateMetricsTest.cpp
        #ReplicatedState/ReplicatedStateTest.cpp
        #ReplicatedState/StateCleanupTest.cpp
        #ReplicatedState/StateMachines/MyStateMachine.cpp
        ReplicatedLog/MaintenanceTests.cpp
        ReplicatedState/DocumentStateMachineTest.cpp
        ReplicatedLog/StorageEngineMethodsTest.cpp

        )

add_library(arango_tests_replication2 OBJECT
        ${ARANGODB_REPLICATION2_TEST_SOURCES}
        ${ARANGODB_REPLICATION2_TEST_HELPER_SOURCES}
        )

target_include_directories(arango_tests_replication2 PUBLIC
        ${PROJECT_SOURCE_DIR}/arangod
        ${PROJECT_SOURCE_DIR}/lib
        # TODO: The below can be removed if Replication2 tests don't include relative to Replication2 anymore
        ${PROJECT_SOURCE_DIR}/tests
        ${PROJECT_SOURCE_DIR}/tests/Mocks/)

target_link_libraries(arango_tests_replication2 PRIVATE
        gtest
        gmock
        arango
        arango_replication2
        velocypack
        fmt)

<<<<<<< HEAD
add_executable(arangodbtests_replication2
        EXCLUDE_FROM_ALL)

target_link_libraries(arangodbtests_replication2 PRIVATE
        gtest
        arango_tests_basics
        arango_tests_replication2
        arango_agency
        arango_cluster_engine
        arango_rocksdb
        arango_v8server
        arangoserver
        boost_boost
        fmt)
=======
option(USE_SEPARATE_REPLICATION2_TESTS_BINARY
        "Write a separate binary 'arangodbtests_replication2', containing only the Replication 2.0 tests.")
if (USE_SEPARATE_REPLICATION2_TESTS_BINARY)
    add_executable(arangodbtests_replication2)
else()
    add_executable(arangodbtests_replication2
            EXCLUDE_FROM_ALL)
endif()

target_link_libraries(arangodbtests_replication2
    gtest
    arango_tests_basics
    arango_tests_replication2
    arango_agency
    arango_cluster_engine
    arango_rocksdb
    arango_v8server
    arangoserver
    boost_boost
    fmt)
>>>>>>> 820d6e26

add_test(NAME replication2
        COMMAND arangodbtests_replication2)


add_library(arango_tests_replication2_pure OBJECT
        ReplicatedLog/Components/CompactionManagerTest.cpp
        ReplicatedLog/Components/StorageManagerTest.cpp
        ReplicatedLog/Components/FollowerCommitManagerTest.cpp
        ReplicatedLog/Components/InMemoryLogTest.cpp
        ReplicatedLog/LogFollower/AppendEntriesTest.cpp
        ReplicatedLog/LogCommonTest.cpp
        ReplicatedLog/ReplicatedLogConnectTest.cpp
        ReplicatedLog/Algorithms/CalcCommitIndexTest.cpp
        ReplicatedLog/Algorithms/DetectConflictTest.cpp


        ReplicatedLog/Supervision/SupervisionSimulationTest.cpp
        ReplicatedLog/Supervision/SupervisionTest.cpp
        ReplicatedLog/Supervision/ParticipantsHealthTest.cpp
        )

target_sources(arango_tests_replication2_pure PRIVATE
        Mocks/ReplicatedLogMetricsMock.cpp
        Mocks/FakeStorageEngineMethods.cpp
        Mocks/FakeAsyncExecutor.cpp
        Mocks/LogEventRecorder.cpp
        Helper/ModelChecker/Actors.cpp
        Helper/ModelChecker/AgencyTransition.cpp

        ModelChecker/ModelChecker.cpp
        ModelChecker/Tests/ModelCheckerTest.cpp
        )

target_link_libraries(arango_tests_replication2_pure PUBLIC
        arango_replication2_pure
        arango_lightweight
        arango_crashhandler_light
        gtest
        gmock
        immer
        rocksdb_interface
        )

target_include_directories(arango_tests_replication2_pure PRIVATE "${PROJECT_SOURCE_DIR}/tests")

add_executable(arangodbtests_replication2_pure
        EXCLUDE_FROM_ALL main-replication2.cpp)

target_link_libraries(arangodbtests_replication2_pure PRIVATE
        arango_tests_replication2_pure arango_lightweight)

target_link_libraries(arangodbtests_replication2 PUBLIC arango_tests_replication2_pure)<|MERGE_RESOLUTION|>--- conflicted
+++ resolved
@@ -81,9 +81,14 @@
         velocypack
         fmt)
 
-<<<<<<< HEAD
-add_executable(arangodbtests_replication2
-        EXCLUDE_FROM_ALL)
+option(USE_SEPARATE_REPLICATION2_TESTS_BINARY
+        "Write a separate binary 'arangodbtests_replication2', containing only the Replication 2.0 tests.")
+if (USE_SEPARATE_REPLICATION2_TESTS_BINARY)
+    add_executable(arangodbtests_replication2)
+else()
+    add_executable(arangodbtests_replication2
+            EXCLUDE_FROM_ALL)
+endif()
 
 target_link_libraries(arangodbtests_replication2 PRIVATE
         gtest
@@ -96,28 +101,6 @@
         arangoserver
         boost_boost
         fmt)
-=======
-option(USE_SEPARATE_REPLICATION2_TESTS_BINARY
-        "Write a separate binary 'arangodbtests_replication2', containing only the Replication 2.0 tests.")
-if (USE_SEPARATE_REPLICATION2_TESTS_BINARY)
-    add_executable(arangodbtests_replication2)
-else()
-    add_executable(arangodbtests_replication2
-            EXCLUDE_FROM_ALL)
-endif()
-
-target_link_libraries(arangodbtests_replication2
-    gtest
-    arango_tests_basics
-    arango_tests_replication2
-    arango_agency
-    arango_cluster_engine
-    arango_rocksdb
-    arango_v8server
-    arangoserver
-    boost_boost
-    fmt)
->>>>>>> 820d6e26
 
 add_test(NAME replication2
         COMMAND arangodbtests_replication2)
