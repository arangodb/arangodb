set(ARANGODB_REPLICATION2_TEST_HELPER_SOURCES
        #Helper/WaitForQueue.cpp
        #Mocks/AsyncFollower.cpp
        #Mocks/AsyncFollower.h
        #Mocks/AsyncLeader.cpp
        #Mocks/FakeAbstractFollower.h
        #Mocks/FakeFailureOracle.cpp
        #Mocks/FakeFailureOracle.h
        Mocks/FakeFollower.cpp
        Mocks/FakeFollower.h
        #Mocks/FakeLeader.cpp
        #Mocks/FakeLeader.h
        #Mocks/FakeReplicatedLog.cpp
        #Mocks/FakeReplicatedLog.h
        #Mocks/PersistedLog.cpp
        #Mocks/PersistedLog.cpp
        #Mocks/PersistedLog.h
        #Mocks/PersistedLog.h
        #ReplicatedLog/TestHelper.cpp

        Mocks/ParticipantsFactoryMock.h
        Mocks/FakeReplicatedState.cpp Mocks/FakeReplicatedState.h
        Mocks/ReplicatedStateMetricsMock.cpp Mocks/ReplicatedStateMetricsMock.h

        Mocks/DocumentStateMocks.cpp Mocks/DocumentStateMocks.h
        Mocks/MockVocbase.h
<<<<<<< HEAD
        Mocks/LeaderCommunicatorMock.h)
=======
        )
>>>>>>> 47737a21


set(ARANGODB_REPLICATION2_TEST_SOURCES
  ReplicatedLog/Integration/MaintenanceTests.cpp
  ReplicatedState/DocumentStateMachineTest.cpp
  ReplicatedLog/Integration/StorageEngineMethodsTest.cpp
  ReplicatedState/StateManagerTest.cpp

  CollectionGroups/CollectionGroupsSupervision.cpp)

add_library(arango_tests_replication2 OBJECT
  ${ARANGODB_REPLICATION2_TEST_SOURCES}
  ${ARANGODB_REPLICATION2_TEST_HELPER_SOURCES}
  )

target_include_directories(arango_tests_replication2 PUBLIC
  ${PROJECT_SOURCE_DIR}/arangod
  ${PROJECT_SOURCE_DIR}/lib
  # TODO: The below can be removed if Replication2 tests don't include relative to Replication2 anymore
  ${PROJECT_SOURCE_DIR}/tests
  ${PROJECT_SOURCE_DIR}/tests/Mocks/)

target_link_libraries(arango_tests_replication2 PRIVATE
  gtest
  gmock
  arango
  arango_replication2
  arango_futures
  velocypack
  fmt)

option(USE_SEPARATE_REPLICATION2_TESTS_BINARY
  "Write a separate binary 'arangodbtests_replication2', containing only the Replication 2.0 tests.")
if (USE_SEPARATE_REPLICATION2_TESTS_BINARY)
    add_executable(arangodbtests_replication2)
else ()
    add_executable(arangodbtests_replication2
      EXCLUDE_FROM_ALL)
endif ()

target_link_libraries(arangodbtests_replication2 PRIVATE
  gtest
  arango_tests_basics
  arango_tests_replication2
  arango_agency
  arango_cluster_engine
  arango_rocksdb
  arango_v8server
  arangoserver
  boost_boost
  fmt)

add_test(NAME replication2
  COMMAND arangodbtests_replication2)


add_library(arango_tests_replication2_pure OBJECT
  ReplicatedLog/Algorithms/CalcCommitIndexTest.cpp
  ReplicatedLog/Algorithms/DetectConflictTest.cpp
  ReplicatedLog/Algorithms/LogCommonTest.cpp
  ReplicatedLog/Components/CompactionManagerTest.cpp
  ReplicatedLog/Components/FollowerCommitManagerTest.cpp
  ReplicatedLog/Components/InMemoryLogTest.cpp
  ReplicatedLog/Components/SnapshotManagerTest.cpp
  ReplicatedLog/Components/StorageManagerTest.cpp
  ReplicatedLog/Components/TermIndexMapping.cpp
  ReplicatedLog/LogFollower/AppendEntriesTest.cpp
  ReplicatedLog/ReplicatedLogConnectTest.cpp
  ReplicatedLog/Supervision/ParticipantsHealthTest.cpp
  ReplicatedLog/Supervision/SupervisionSimulationTest.cpp
  ReplicatedLog/Supervision/SupervisionTest.cpp
  ReplicatedLog/Components/SnapshotManagerTest.cpp
  )


target_sources(arango_tests_replication2_pure PRIVATE
  Mocks/ReplicatedLogMetricsMock.cpp
  Mocks/FakeStorageEngineMethods.cpp
  Mocks/FakeAsyncExecutor.cpp
  Helper/ModelChecker/Actors.cpp
  Helper/ModelChecker/AgencyTransition.cpp

  ModelChecker/ModelChecker.cpp
  ModelChecker/Tests/ModelCheckerTest.cpp
  )

target_link_libraries(arango_tests_replication2_pure PUBLIC
  arango_replication2_pure
  arango_lightweight
  arango_crashhandler_light
  arango_futures
  gtest
  gmock
  immer
  rocksdb_interface
  boost_boost
  )

target_include_directories(arango_tests_replication2_pure PRIVATE "${PROJECT_SOURCE_DIR}/tests")

add_executable(arangodbtests_replication2_pure
  EXCLUDE_FROM_ALL main-replication2.cpp)

target_link_libraries(arangodbtests_replication2_pure PRIVATE
  arango_tests_replication2_pure arango_lightweight)

add_test(NAME replication2_pure
  COMMAND arangodbtests_replication2_pure)
target_link_libraries(arangodbtests_replication2 PUBLIC arango_tests_replication2_pure)<|MERGE_RESOLUTION|>--- conflicted
+++ resolved
@@ -24,11 +24,8 @@
 
         Mocks/DocumentStateMocks.cpp Mocks/DocumentStateMocks.h
         Mocks/MockVocbase.h
-<<<<<<< HEAD
-        Mocks/LeaderCommunicatorMock.h)
-=======
+        Mocks/LeaderCommunicatorMock.h
         )
->>>>>>> 47737a21
 
 
 set(ARANGODB_REPLICATION2_TEST_SOURCES
