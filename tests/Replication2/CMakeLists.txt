set(ARANGODB_REPLICATION2_TEST_HELPER_SOURCES
        Helper/ModelChecker/Actors.cpp
        Helper/ModelChecker/AgencyTransition.cpp
        #Helper/WaitForQueue.cpp
        #Mocks/AsyncFollower.cpp
        #Mocks/AsyncFollower.h
        #Mocks/AsyncLeader.cpp
        #Mocks/FakeAbstractFollower.h
        #Mocks/FakeFailureOracle.cpp
        #Mocks/FakeFailureOracle.h
        Mocks/FakeFollower.cpp
        Mocks/FakeFollower.h
        #Mocks/FakeLeader.cpp
        #Mocks/FakeLeader.h
        #Mocks/FakeReplicatedLog.cpp
        #Mocks/FakeReplicatedLog.h
        #Mocks/FakeReplicatedState.cpp
        #Mocks/PersistedLog.cpp
        #Mocks/PersistedLog.cpp
        #Mocks/PersistedLog.h
        #Mocks/PersistedLog.h
        Mocks/ReplicatedLogMetricsMock.cpp
        #Mocks/ReplicatedStateMetricsMock.cpp
        ModelChecker/ModelChecker.cpp
        ModelChecker/Tests/ModelCheckerTest.cpp
        #ReplicatedLog/TestHelper.cpp
        Mocks/FakeStorageEngineMethods.cpp
        Mocks/FakeAsyncExecutor.cpp
        Mocks/LogEventRecorder.cpp
        )

set(ARANGODB_REPLICATION2_TEST_SOURCES
<<<<<<< HEAD
        #ReplicatedLog/AppendEntriesBatchTest.cpp
        ReplicatedLog/Algorithms/CalcCommitIndexTest.cpp
        #ReplicatedLog/ChangeStreamTests.cpp
        #ReplicatedLog/ConcurrencyTests.cpp
        ReplicatedLog/Algorithms/DetectConflictTest.cpp
        #ReplicatedLog/EstablishLeadershipTest.cpp
        #ReplicatedLog/FollowerAppendEntries.cpp
        #ReplicatedLog/FollowerWaitFor.cpp
        ReplicatedLog/Components/InMemoryLogTest.cpp
        #ReplicatedLog/LeaderAppendEntriesTest.cpp
        #ReplicatedLog/LogFollowerCompactionTest.cpp
        #ReplicatedLog/LogParticipantWaitForResignTests.cpp
        #ReplicatedLog/LogReclaimTest.cpp
        #ReplicatedLog/LogStatusTest.cpp
        #ReplicatedLog/MaintenanceTests.cpp
        #ReplicatedLog/MetricsTest.cpp
        #ReplicatedLog/MultiTermTest.cpp
        ReplicatedLog/Supervision/ParticipantsHealthTest.cpp
        ReplicatedLog/ReplicatedLogConnectTest.cpp
        #ReplicatedLog/ReplicatedLogHandleTest.cpp
        #ReplicatedLog/ReplicatedLogTest.cpp
        #ReplicatedLog/RewriteLogTest.cpp
        #ReplicatedLog/SimpleInsertTests.cpp
        ReplicatedLog/Supervision/SupervisionSimulationTest.cpp
        ReplicatedLog/Supervision/SupervisionTest.cpp
        ReplicatedLog/StorageEngineMethodsTest.cpp
        #ReplicatedLog/UpdateParticipantsFlags.cpp
        #ReplicatedLog/UpdateReplicatedLogTests.cpp
        #ReplicatedLog/WaitForSyncTest.cpp
        #ReplicatedState/DocumentStateMachineTest.cpp
        #ReplicatedState/FollowerResignTest.cpp
        #ReplicatedState/FollowerSnapshotTest.cpp
        #ReplicatedState/FollowerWaitForTest.cpp
        #ReplicatedState/LeaderRecoveryTest.cpp
        #ReplicatedState/LeaderResignTest.cpp
        #ReplicatedState/PrototypeConcurrencyTest.cpp
        #ReplicatedState/PrototypeStateMachineTest.cpp
        #ReplicatedState/ReplicatedStateFeatureTest.cpp
        #ReplicatedState/ReplicatedStateMetricsTest.cpp
        #ReplicatedState/ReplicatedStateTest.cpp
        #ReplicatedState/StateCleanupTest.cpp
        #ReplicatedState/StateMachines/MyStateMachine.cpp
        ReplicatedLog/LogCommonTest.cpp
        ReplicatedLog/MaintenanceTests.cpp

        ReplicatedLog/Components/CompactionManagerTest.cpp
        ReplicatedLog/Components/StorageManagerTest.cpp
        ReplicatedLog/Components/FollowerCommitManagerTest.cpp
        ReplicatedLog/LogFollower/AppendEntriesTest.cpp
        )
=======
  #ReplicatedLog/AppendEntriesBatchTest.cpp
  ReplicatedLog/CalcCommitIndexTest.cpp
  #ReplicatedLog/ChangeStreamTests.cpp
  #ReplicatedLog/ConcurrencyTests.cpp
  ReplicatedLog/DetectConflictTest.cpp
  #ReplicatedLog/EstablishLeadershipTest.cpp
  #ReplicatedLog/FollowerAppendEntries.cpp
  #ReplicatedLog/FollowerWaitFor.cpp
  ReplicatedLog/InMemoryLogTest.cpp
  #ReplicatedLog/LeaderAppendEntriesTest.cpp
  #ReplicatedLog/LogFollowerCompactionTest.cpp
  #ReplicatedLog/LogParticipantWaitForResignTests.cpp
  #ReplicatedLog/LogReclaimTest.cpp
  #ReplicatedLog/LogStatusTest.cpp
  #ReplicatedLog/MaintenanceTests.cpp
  #ReplicatedLog/MetricsTest.cpp
  #ReplicatedLog/MultiTermTest.cpp
  ReplicatedLog/ParticipantsHealthTest.cpp
  ReplicatedLog/ReplicatedLogConnectTest.cpp
  #ReplicatedLog/ReplicatedLogHandleTest.cpp
  #ReplicatedLog/ReplicatedLogTest.cpp
  #ReplicatedLog/RewriteLogTest.cpp
  #ReplicatedLog/SimpleInsertTests.cpp
  ReplicatedLog/SupervisionSimulationTest.cpp
  ReplicatedLog/SupervisionTest.cpp
  ReplicatedLog/StorageEngineMethodsTest.cpp
  #ReplicatedLog/UpdateParticipantsFlags.cpp
  #ReplicatedLog/UpdateReplicatedLogTests.cpp
  #ReplicatedLog/WaitForSyncTest.cpp
  ReplicatedState/DocumentStateMachineTest.cpp
  #ReplicatedState/FollowerResignTest.cpp
  #ReplicatedState/FollowerSnapshotTest.cpp
  #ReplicatedState/FollowerWaitForTest.cpp
  #ReplicatedState/LeaderRecoveryTest.cpp
  #ReplicatedState/LeaderResignTest.cpp
  #ReplicatedState/PrototypeConcurrencyTest.cpp
  #ReplicatedState/PrototypeStateMachineTest.cpp
  #ReplicatedState/ReplicatedStateFeatureTest.cpp
  #ReplicatedState/ReplicatedStateMetricsTest.cpp
  #ReplicatedState/ReplicatedStateTest.cpp
  #ReplicatedState/StateCleanupTest.cpp
  #ReplicatedState/StateMachines/MyStateMachine.cpp
)
>>>>>>> 44f0dfed

add_library(arango_tests_replication2 OBJECT
        ${ARANGODB_REPLICATION2_TEST_SOURCES}
        ${ARANGODB_REPLICATION2_TEST_HELPER_SOURCES}
        )

target_include_directories(arango_tests_replication2 PUBLIC
        ${PROJECT_SOURCE_DIR}/arangod
        ${PROJECT_SOURCE_DIR}/lib
        # TODO: The below can be removed if Replication2 tests don't include relative to Replication2 anymore
        ${PROJECT_SOURCE_DIR}/tests
        ${PROJECT_SOURCE_DIR}/tests/Mocks/)

target_link_libraries(arango_tests_replication2
        gtest
        gmock
        arango
        arango_replication2
        velocypack
        fmt)

add_executable(arangodbtests_replication2
        EXCLUDE_FROM_ALL)

target_link_libraries(arangodbtests_replication2
        gtest
        arango_tests_basics
        arango_tests_replication2
        arango_agency
        arango_cluster_engine
        arango_rocksdb
        arango_v8server
        arangoserver
        boost_boost
        fmt)

add_test(NAME replication2
        COMMAND arangodbtests_replication2)<|MERGE_RESOLUTION|>--- conflicted
+++ resolved
@@ -30,7 +30,6 @@
         )
 
 set(ARANGODB_REPLICATION2_TEST_SOURCES
-<<<<<<< HEAD
         #ReplicatedLog/AppendEntriesBatchTest.cpp
         ReplicatedLog/Algorithms/CalcCommitIndexTest.cpp
         #ReplicatedLog/ChangeStreamTests.cpp
@@ -60,7 +59,7 @@
         #ReplicatedLog/UpdateParticipantsFlags.cpp
         #ReplicatedLog/UpdateReplicatedLogTests.cpp
         #ReplicatedLog/WaitForSyncTest.cpp
-        #ReplicatedState/DocumentStateMachineTest.cpp
+        ReplicatedState/DocumentStateMachineTest.cpp
         #ReplicatedState/FollowerResignTest.cpp
         #ReplicatedState/FollowerSnapshotTest.cpp
         #ReplicatedState/FollowerWaitForTest.cpp
@@ -81,51 +80,6 @@
         ReplicatedLog/Components/FollowerCommitManagerTest.cpp
         ReplicatedLog/LogFollower/AppendEntriesTest.cpp
         )
-=======
-  #ReplicatedLog/AppendEntriesBatchTest.cpp
-  ReplicatedLog/CalcCommitIndexTest.cpp
-  #ReplicatedLog/ChangeStreamTests.cpp
-  #ReplicatedLog/ConcurrencyTests.cpp
-  ReplicatedLog/DetectConflictTest.cpp
-  #ReplicatedLog/EstablishLeadershipTest.cpp
-  #ReplicatedLog/FollowerAppendEntries.cpp
-  #ReplicatedLog/FollowerWaitFor.cpp
-  ReplicatedLog/InMemoryLogTest.cpp
-  #ReplicatedLog/LeaderAppendEntriesTest.cpp
-  #ReplicatedLog/LogFollowerCompactionTest.cpp
-  #ReplicatedLog/LogParticipantWaitForResignTests.cpp
-  #ReplicatedLog/LogReclaimTest.cpp
-  #ReplicatedLog/LogStatusTest.cpp
-  #ReplicatedLog/MaintenanceTests.cpp
-  #ReplicatedLog/MetricsTest.cpp
-  #ReplicatedLog/MultiTermTest.cpp
-  ReplicatedLog/ParticipantsHealthTest.cpp
-  ReplicatedLog/ReplicatedLogConnectTest.cpp
-  #ReplicatedLog/ReplicatedLogHandleTest.cpp
-  #ReplicatedLog/ReplicatedLogTest.cpp
-  #ReplicatedLog/RewriteLogTest.cpp
-  #ReplicatedLog/SimpleInsertTests.cpp
-  ReplicatedLog/SupervisionSimulationTest.cpp
-  ReplicatedLog/SupervisionTest.cpp
-  ReplicatedLog/StorageEngineMethodsTest.cpp
-  #ReplicatedLog/UpdateParticipantsFlags.cpp
-  #ReplicatedLog/UpdateReplicatedLogTests.cpp
-  #ReplicatedLog/WaitForSyncTest.cpp
-  ReplicatedState/DocumentStateMachineTest.cpp
-  #ReplicatedState/FollowerResignTest.cpp
-  #ReplicatedState/FollowerSnapshotTest.cpp
-  #ReplicatedState/FollowerWaitForTest.cpp
-  #ReplicatedState/LeaderRecoveryTest.cpp
-  #ReplicatedState/LeaderResignTest.cpp
-  #ReplicatedState/PrototypeConcurrencyTest.cpp
-  #ReplicatedState/PrototypeStateMachineTest.cpp
-  #ReplicatedState/ReplicatedStateFeatureTest.cpp
-  #ReplicatedState/ReplicatedStateMetricsTest.cpp
-  #ReplicatedState/ReplicatedStateTest.cpp
-  #ReplicatedState/StateCleanupTest.cpp
-  #ReplicatedState/StateMachines/MyStateMachine.cpp
-)
->>>>>>> 44f0dfed
 
 add_library(arango_tests_replication2 OBJECT
         ${ARANGODB_REPLICATION2_TEST_SOURCES}
