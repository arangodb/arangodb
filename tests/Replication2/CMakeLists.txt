set(ARANGODB_REPLICATION2_TEST_HELPER_SOURCES
        #Helper/WaitForQueue.cpp
        #Mocks/AsyncFollower.cpp
        #Mocks/AsyncFollower.h
        #Mocks/AsyncLeader.cpp
        #Mocks/FakeAbstractFollower.h
        #Mocks/FakeFailureOracle.cpp
        #Mocks/FakeFailureOracle.h
        Mocks/FakeFollower.cpp
        Mocks/FakeFollower.h
        #Mocks/FakeLeader.cpp
        #Mocks/FakeLeader.h
        #Mocks/FakeReplicatedLog.cpp
        #Mocks/FakeReplicatedLog.h
        #Mocks/FakeReplicatedState.cpp
        #Mocks/PersistedLog.cpp
        #Mocks/PersistedLog.cpp
        #Mocks/PersistedLog.h
        #Mocks/PersistedLog.h
        #Mocks/ReplicatedStateMetricsMock.cpp
        #ReplicatedLog/TestHelper.cpp
        Mocks/DocumentStateMocks.cpp
        )


set(ARANGODB_REPLICATION2_TEST_SOURCES
        ReplicatedLog/Integration/MaintenanceTests.cpp
        ReplicatedState/DocumentStateMachineTest.cpp
        ReplicatedLog/Integration/StorageEngineMethodsTest.cpp

        )

add_library(arango_tests_replication2 OBJECT
        ${ARANGODB_REPLICATION2_TEST_SOURCES}
        ${ARANGODB_REPLICATION2_TEST_HELPER_SOURCES}
        )

target_include_directories(arango_tests_replication2 PUBLIC
        ${PROJECT_SOURCE_DIR}/arangod
        ${PROJECT_SOURCE_DIR}/lib
        # TODO: The below can be removed if Replication2 tests don't include relative to Replication2 anymore
        ${PROJECT_SOURCE_DIR}/tests
        ${PROJECT_SOURCE_DIR}/tests/Mocks/)

target_link_libraries(arango_tests_replication2 PRIVATE
        gtest
        gmock
        arango
        arango_replication2
        arango_futures
        velocypack
        fmt)

option(USE_SEPARATE_REPLICATION2_TESTS_BINARY
        "Write a separate binary 'arangodbtests_replication2', containing only the Replication 2.0 tests.")
if (USE_SEPARATE_REPLICATION2_TESTS_BINARY)
    add_executable(arangodbtests_replication2)
else()
    add_executable(arangodbtests_replication2
            EXCLUDE_FROM_ALL)
endif()

target_link_libraries(arangodbtests_replication2 PRIVATE
        gtest
        arango_tests_basics
        arango_tests_replication2
        arango_agency
        arango_cluster_engine
        arango_rocksdb
        arango_v8server
        arangoserver
        boost_boost
        fmt)

add_test(NAME replication2
        COMMAND arangodbtests_replication2)


add_library(arango_tests_replication2_pure OBJECT
        ReplicatedLog/Algorithms/CalcCommitIndexTest.cpp
        ReplicatedLog/Algorithms/DetectConflictTest.cpp
        ReplicatedLog/Algorithms/LogCommonTest.cpp
        ReplicatedLog/Components/CompactionManagerTest.cpp
        ReplicatedLog/Components/FollowerCommitManagerTest.cpp
        ReplicatedLog/Components/InMemoryLogTest.cpp
        ReplicatedLog/Components/SnapshotManagerTest.cpp
        ReplicatedLog/Components/StorageManagerTest.cpp
        ReplicatedLog/Components/TermIndexMapping.cpp
        ReplicatedLog/LogFollower/AppendEntriesTest.cpp
        ReplicatedLog/ReplicatedLogConnectTest.cpp
        ReplicatedLog/Supervision/ParticipantsHealthTest.cpp
        ReplicatedLog/Supervision/SupervisionSimulationTest.cpp
        ReplicatedLog/Supervision/SupervisionTest.cpp
<<<<<<< HEAD
)
=======
        ReplicatedLog/Components/SnapshotManagerTest.cpp
)

>>>>>>> bb98d95d

target_sources(arango_tests_replication2_pure PRIVATE
        Mocks/ReplicatedLogMetricsMock.cpp
        Mocks/FakeStorageEngineMethods.cpp
        Mocks/FakeAsyncExecutor.cpp
        Helper/ModelChecker/Actors.cpp
        Helper/ModelChecker/AgencyTransition.cpp

        ModelChecker/ModelChecker.cpp
        ModelChecker/Tests/ModelCheckerTest.cpp
        )

target_link_libraries(arango_tests_replication2_pure PUBLIC
        arango_replication2_pure
        arango_lightweight
        arango_crashhandler_light
        arango_futures
        gtest
        gmock
        immer
        rocksdb_interface
        boost_boost
        )

target_include_directories(arango_tests_replication2_pure PRIVATE "${PROJECT_SOURCE_DIR}/tests")

add_executable(arangodbtests_replication2_pure
        EXCLUDE_FROM_ALL main-replication2.cpp)

target_link_libraries(arangodbtests_replication2_pure PRIVATE
        arango_tests_replication2_pure arango_lightweight)

add_test(NAME replication2_pure
        COMMAND arangodbtests_replication2_pure)
target_link_libraries(arangodbtests_replication2 PUBLIC arango_tests_replication2_pure)<|MERGE_RESOLUTION|>--- conflicted
+++ resolved
@@ -91,13 +91,9 @@
         ReplicatedLog/Supervision/ParticipantsHealthTest.cpp
         ReplicatedLog/Supervision/SupervisionSimulationTest.cpp
         ReplicatedLog/Supervision/SupervisionTest.cpp
-<<<<<<< HEAD
-)
-=======
         ReplicatedLog/Components/SnapshotManagerTest.cpp
 )
 
->>>>>>> bb98d95d
 
 target_sources(arango_tests_replication2_pure PRIVATE
         Mocks/ReplicatedLogMetricsMock.cpp
