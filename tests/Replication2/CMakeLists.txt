--- conflicted
+++ resolved
@@ -77,38 +77,21 @@
 
 
 add_library(arango_tests_replication2_pure OBJECT
+        ReplicatedLog/Algorithms/CalcCommitIndexTest.cpp
+        ReplicatedLog/Algorithms/DetectConflictTest.cpp
+        ReplicatedLog/Algorithms/LogCommonTest.cpp
         ReplicatedLog/Components/CompactionManagerTest.cpp
-        ReplicatedLog/Components/StorageManagerTest.cpp
         ReplicatedLog/Components/FollowerCommitManagerTest.cpp
         ReplicatedLog/Components/InMemoryLogTest.cpp
+        ReplicatedLog/Components/SnapshotManagerTest.cpp
+        ReplicatedLog/Components/StorageManagerTest.cpp
+        ReplicatedLog/Components/TermIndexMapping.cpp
         ReplicatedLog/LogFollower/AppendEntriesTest.cpp
-        ReplicatedLog/Algorithms/LogCommonTest.cpp
         ReplicatedLog/ReplicatedLogConnectTest.cpp
-        ReplicatedLog/Algorithms/CalcCommitIndexTest.cpp
-        ReplicatedLog/Algorithms/DetectConflictTest.cpp
-
-
+        ReplicatedLog/Supervision/ParticipantsHealthTest.cpp
         ReplicatedLog/Supervision/SupervisionSimulationTest.cpp
         ReplicatedLog/Supervision/SupervisionTest.cpp
-        ReplicatedLog/Supervision/ParticipantsHealthTest.cpp
-
-        #ReplicatedState/FollowerResignTest.cpp
-        #ReplicatedState/FollowerSnapshotTest.cpp
-        #ReplicatedState/FollowerWaitForTest.cpp
-        #ReplicatedState/LeaderRecoveryTest.cpp
-        #ReplicatedState/LeaderResignTest.cpp
-        #ReplicatedState/PrototypeConcurrencyTest.cpp
-        #ReplicatedState/PrototypeStateMachineTest.cpp
-        #ReplicatedState/ReplicatedStateFeatureTest.cpp
-        #ReplicatedState/ReplicatedStateMetricsTest.cpp
-        #ReplicatedState/ReplicatedStateTest.cpp
-        #ReplicatedState/StateCleanupTest.cpp
-        #ReplicatedState/StateMachines/MyStateMachine.cpp
-<<<<<<< HEAD
-        ReplicatedLog/Components/TermIndexMapping.cpp)
-=======
-        ReplicatedLog/Components/SnapshotManagerTest.cpp)
->>>>>>> 82d2e9bc
+)
 
 target_sources(arango_tests_replication2_pure PRIVATE
         Mocks/ReplicatedLogMetricsMock.cpp
