--- conflicted
+++ resolved
@@ -81,8 +81,8 @@
 
   auto campaign = runElectionCampaign(localStates, config, health, LogTerm{1});
 
-  EXPECT_EQ(campaign.participantsAvailable, 3); // TODO: Fixme
-                                                // << campaign;
+  EXPECT_EQ(campaign.participantsAvailable, 3);  // TODO: Fixme
+                                                 // << campaign;
   EXPECT_EQ(campaign.bestTermIndex, (TermIndexPair{LogTerm{1}, LogIndex{1}}));
   // TODO: FIXME<< campaign;
 
@@ -132,7 +132,7 @@
 TEST_F(LeaderStateMachineTest, test_election_success) {
   // We have no leader, so we have to first run a leadership campaign and then
   // select a leader.
-  auto const &config = LogConfig(3, 3, 3, true);
+  auto const& config = LogConfig(3, 3, 3, true);
 
   auto current = LogCurrent();
   current.localState = std::unordered_map<ParticipantId, LogCurrentLocalState>(
@@ -165,7 +165,7 @@
   auto r = doLeadershipElection(plan, current, health);
   EXPECT_TRUE(std::holds_alternative<LeaderElectionAction>(r));
 
-  auto &action = std::get<LeaderElectionAction>(r);
+  auto& action = std::get<LeaderElectionAction>(r);
   EXPECT_EQ(action._election.outcome,
             LogCurrentSupervisionElection::Outcome::SUCCESS);
 
@@ -181,7 +181,7 @@
   // the health record says its RebootId is 43; this
   // means that the leader is not acceptable anymore and we
   // expect a new term that has the leader removed.
-  auto const &config = LogConfig(3, 3, 3, true);
+  auto const& config = LogConfig(3, 3, 3, true);
 
   auto current = LogCurrent();
   current.localState = std::unordered_map<ParticipantId, LogCurrentLocalState>(
@@ -193,7 +193,7 @@
                                   TermIndexPair{LogTerm{1}, LogIndex{1}})}});
   current.supervision = LogCurrentSupervision{};
 
-  auto const &plan = LogPlanSpecification(
+  auto const& plan = LogPlanSpecification(
       LogId{1},
       LogPlanTermSpecification(
           LogTerm{1}, config,
@@ -206,7 +206,7 @@
 
               {"C", ParticipantFlags{.forced = false, .excluded = false}}}});
 
-  auto const &health = ParticipantsHealth{
+  auto const& health = ParticipantsHealth{
       ._health = {{"A", ParticipantHealth{.rebootId = RebootId{43},
                                           .notIsFailed = true}},
                   {"B", ParticipantHealth{.rebootId = RebootId{14},
@@ -224,7 +224,7 @@
   // here we have a participant "C" with a *better* TermIndexPair than the
   // others because it has a higher LogTerm, but a lower LogIndex
   // so we expect "C" to be elected leader
-  auto const &config = LogConfig(3, 3, 3, true);
+  auto const& config = LogConfig(3, 3, 3, true);
 
   auto current = LogCurrent();
   current.localState = std::unordered_map<ParticipantId, LogCurrentLocalState>(
@@ -236,7 +236,7 @@
                                   TermIndexPair{LogTerm{4}, LogIndex{42}})}});
   current.supervision = LogCurrentSupervision{};
 
-  auto const &plan = LogPlanSpecification(
+  auto const& plan = LogPlanSpecification(
       LogId{1}, LogPlanTermSpecification(LogTerm{1}, config, std::nullopt),
       ParticipantsConfig{
           .generation = 1,
@@ -245,7 +245,7 @@
               {"B", ParticipantFlags{.forced = false, .excluded = false}},
               {"C", ParticipantFlags{.forced = false, .excluded = false}}}});
 
-  auto const &health = ParticipantsHealth{
+  auto const& health = ParticipantsHealth{
       ._health = {{"A", ParticipantHealth{.rebootId = RebootId{43},
                                           .notIsFailed = true}},
                   {"B", ParticipantHealth{.rebootId = RebootId{14},
@@ -257,7 +257,7 @@
 
   EXPECT_TRUE(std::holds_alternative<LeaderElectionAction>(r));
 
-  auto &action = std::get<LeaderElectionAction>(r);
+  auto& action = std::get<LeaderElectionAction>(r);
   EXPECT_TRUE(bool(action._newTerm));
   EXPECT_TRUE(bool(action._newTerm->leader));
   EXPECT_EQ(action._newTerm->leader->serverId, "C");
@@ -265,15 +265,15 @@
 }
 
 TEST_F(LeaderStateMachineTest, test_leader_intact) {
-  auto const &config = LogConfig(3, 3, 3, true);
-  auto const &plan = LogPlanSpecification(
+  auto const& config = LogConfig(3, 3, 3, true);
+  auto const& plan = LogPlanSpecification(
       LogId{1},
       LogPlanTermSpecification(
           LogTerm{1}, config,
           LogPlanTermSpecification::Leader{"A", RebootId{1}}),
       {});
 
-  auto const &health = ParticipantsHealth{
+  auto const& health = ParticipantsHealth{
       ._health = {{"A", ParticipantHealth{.rebootId = RebootId{1},
                                           .notIsFailed = true}},
                   {"B", ParticipantHealth{.rebootId = RebootId{1},
@@ -303,7 +303,7 @@
 
   EXPECT_TRUE(std::holds_alternative<AddLogToPlanAction>(r));
 
-  auto &action = std::get<AddLogToPlanAction>(r);
+  auto& action = std::get<AddLogToPlanAction>(r);
   EXPECT_EQ(action._participants, participants);
 }
 
@@ -478,20 +478,6 @@
 }
 
 TEST_F(LogSupervisionTest, test_dictate_leader_no_current) {
-<<<<<<< HEAD
-  auto const &logId = LogId{44};
-  auto const &config = LogConfig(3, 3, 3, true);
-  auto const &participants = ParticipantsFlagsMap{};
-  auto const &target = LogTarget(logId, participants, config);
-
-  auto const &plan = LogPlanSpecification(
-      logId, LogPlanTermSpecification(LogTerm{1}, config, std::nullopt),
-      ParticipantsConfig{.generation = 1, .participants = participants});
-
-  auto const &current = LogCurrent{};
-
-  auto const &health = ParticipantsHealth{._health = {}};
-=======
   auto const& logId = LogId{44};
   auto const& config = LogConfig(3, 3, 3, true);
   auto const& participants = ParticipantsFlagsMap{};
@@ -504,7 +490,6 @@
   auto const& current = LogCurrent{};
 
   auto const& health = ParticipantsHealth{._health = {}};
->>>>>>> e2eb389e
 
   auto r = dictateLeader(target, plan, current, health);
 
@@ -513,37 +498,21 @@
 }
 
 TEST_F(LogSupervisionTest, test_dictate_leader_force_first) {
-<<<<<<< HEAD
-  auto const &logId = LogId{44};
-  auto const &config = LogConfig(3, 3, 3, true);
-
-  auto const &participants = ParticipantsFlagsMap{
-=======
   auto const& logId = LogId{44};
   auto const& config = LogConfig(3, 3, 3, true);
 
   auto const& participants = ParticipantsFlagsMap{
->>>>>>> e2eb389e
       {"A", ParticipantFlags{.forced = false, .excluded = false}},
       {"B", ParticipantFlags{.forced = false, .excluded = false}},
       {"C", ParticipantFlags{.forced = false, .excluded = true}},
       {"D", ParticipantFlags{.forced = false, .excluded = false}}};
 
-<<<<<<< HEAD
-  auto const &target = LogTarget(logId, participants, config);
-
-  auto const &participantsConfig =
-      ParticipantsConfig{.generation = 1, .participants = participants};
-
-  auto const &plan = LogPlanSpecification(
-=======
   auto const& target = LogTarget(logId, participants, config);
 
   auto const& participantsConfig =
       ParticipantsConfig{.generation = 1, .participants = participants};
 
   auto const& plan = LogPlanSpecification(
->>>>>>> e2eb389e
       logId,
       LogPlanTermSpecification(
           LogTerm{1}, config,
@@ -554,17 +523,6 @@
   current.leader = LogCurrent::Leader{
       .serverId = "A", .committedParticipantsConfig = participantsConfig};
 
-<<<<<<< HEAD
-  auto const &health = ParticipantsHealth{
-      ._health = {{"A", ParticipantHealth{.rebootId = RebootId{43},
-                                          .notIsFailed = true}},
-                  {"B", ParticipantHealth{.rebootId = RebootId{14},
-                                          .notIsFailed = true}},
-                  {"C", ParticipantHealth{.rebootId = RebootId{14},
-                                          .notIsFailed = true}},
-                  {"D", ParticipantHealth{.rebootId = RebootId{14},
-                                          .notIsFailed = true}}}};
-=======
   auto const& health = ParticipantsHealth{
       ._health = {
           {"A",
@@ -575,7 +533,6 @@
            ParticipantHealth{.rebootId = RebootId{14}, .notIsFailed = true}},
           {"D",
            ParticipantHealth{.rebootId = RebootId{14}, .notIsFailed = true}}}};
->>>>>>> e2eb389e
 
   auto r = dictateLeader(target, plan, current, health);
 
@@ -598,37 +555,21 @@
 }
 
 TEST_F(LogSupervisionTest, test_dictate_leader_success) {
-<<<<<<< HEAD
-  auto const &logId = LogId{44};
-  auto const &config = LogConfig(3, 3, 3, true);
-
-  auto const &participants = ParticipantsFlagsMap{
-=======
   auto const& logId = LogId{44};
   auto const& config = LogConfig(3, 3, 3, true);
 
   auto const& participants = ParticipantsFlagsMap{
->>>>>>> e2eb389e
       {"A", ParticipantFlags{.forced = false, .excluded = false}},
       {"B", ParticipantFlags{.forced = false, .excluded = false}},
       {"C", ParticipantFlags{.forced = false, .excluded = true}},
       {"D", ParticipantFlags{.forced = true, .excluded = false}}};
 
-<<<<<<< HEAD
-  auto const &target = LogTarget(logId, participants, config);
-
-  auto const &participantsConfig =
-      ParticipantsConfig{.generation = 1, .participants = participants};
-
-  auto const &plan = LogPlanSpecification(
-=======
   auto const& target = LogTarget(logId, participants, config);
 
   auto const& participantsConfig =
       ParticipantsConfig{.generation = 1, .participants = participants};
 
   auto const& plan = LogPlanSpecification(
->>>>>>> e2eb389e
       logId,
       LogPlanTermSpecification(
           LogTerm{1}, config,
@@ -639,17 +580,6 @@
   current.leader = LogCurrent::Leader{
       .serverId = "A", .committedParticipantsConfig = participantsConfig};
 
-<<<<<<< HEAD
-  auto const &health = ParticipantsHealth{
-      ._health = {{"A", ParticipantHealth{.rebootId = RebootId{43},
-                                          .notIsFailed = true}},
-                  {"B", ParticipantHealth{.rebootId = RebootId{14},
-                                          .notIsFailed = true}},
-                  {"C", ParticipantHealth{.rebootId = RebootId{14},
-                                          .notIsFailed = true}},
-                  {"D", ParticipantHealth{.rebootId = RebootId{14},
-                                          .notIsFailed = true}}}};
-=======
   auto const& health = ParticipantsHealth{
       ._health = {
           {"A",
@@ -660,7 +590,6 @@
            ParticipantHealth{.rebootId = RebootId{14}, .notIsFailed = true}},
           {"D",
            ParticipantHealth{.rebootId = RebootId{14}, .notIsFailed = true}}}};
->>>>>>> e2eb389e
 
   auto r = dictateLeader(target, plan, current, health);
 
