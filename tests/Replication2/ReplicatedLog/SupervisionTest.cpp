////////////////////////////////////////////////////////////////////////////////
/// DISCLAIMER
///
/// Copyright 2021-2021 ArangoDB GmbH, Cologne, Germany
///
/// Licensed under the Apache License, Version 2.0 (the "License");
/// you may not use this file except in compliance with the License.
/// You may obtain a copy of the License at
///
///     http://www.apache.org/licenses/LICENSE-2.0
///
/// Unless required by applicable law or agreed to in writing, software
/// distributed under the License is distributed on an "AS IS" BASIS,
/// WITHOUT WARRANTIES OR CONDITIONS OF ANY KIND, either express or implied.
/// See the License for the specific language governing permissions and
/// limitations under the License.
///
/// Copyright holder is ArangoDB GmbH, Cologne, Germany
///
/// @author Markus Pfeiffer
/// @author Lars Maier
////////////////////////////////////////////////////////////////////////////////

#include <gtest/gtest.h>
#include <variant>

#include "Replication2/ReplicatedLog/AgencyLogSpecification.h"
#include "Replication2/ReplicatedLog/LogCommon.h"
#include "Replication2/ReplicatedLog/Supervision.h"
#include "Replication2/ReplicatedLog/SupervisionAction.h"

using namespace arangodb;
using namespace arangodb::replication2;
using namespace arangodb::replication2::agency;
using namespace arangodb::replication2::replicated_log;

struct LeaderElectionCampaignTest : ::testing::Test {};
TEST_F(LeaderElectionCampaignTest, test_computeReason) {
  {
    auto r = computeReason(LogCurrentLocalState(LogTerm{1}, TermIndexPair{}),
                           true, false, LogTerm{1});
    EXPECT_EQ(r, LogCurrentSupervisionElection::ErrorCode::OK);
  }

  {
    auto r = computeReason(LogCurrentLocalState(LogTerm{1}, TermIndexPair{}),
                           false, false, LogTerm{1});
    EXPECT_EQ(r, LogCurrentSupervisionElection::ErrorCode::SERVER_NOT_GOOD);
  }

  {
    auto r = computeReason(LogCurrentLocalState(LogTerm{1}, TermIndexPair{}),
                           true, false, LogTerm{3});
    EXPECT_EQ(r, LogCurrentSupervisionElection::ErrorCode::TERM_NOT_CONFIRMED);
  }

  {
    auto r = computeReason(LogCurrentLocalState(LogTerm{1}, TermIndexPair{}),
                           true, true, LogTerm{3});
    EXPECT_EQ(r, LogCurrentSupervisionElection::ErrorCode::SERVER_EXCLUDED);
  }
}

TEST_F(LeaderElectionCampaignTest, test_runElectionCampaign_allElectible) {
  auto localStates = LogCurrentLocalStates{
      {"A", {LogTerm{1}, TermIndexPair{LogTerm{1}, LogIndex{1}}}},
      {"B", {LogTerm{1}, TermIndexPair{LogTerm{1}, LogIndex{1}}}},
      {"C", {LogTerm{1}, TermIndexPair{LogTerm{1}, LogIndex{1}}}}};

  auto health = ParticipantsHealth{._health{
      {"A", ParticipantHealth{.rebootId = RebootId{0}, .notIsFailed = true}},
      {"B", ParticipantHealth{.rebootId = RebootId{0}, .notIsFailed = true}},
      {"C", ParticipantHealth{.rebootId = RebootId{0}, .notIsFailed = true}}}};

  auto config = ParticipantsConfig{
      .generation = 0,
      .participants = {
          {"A", ParticipantFlags{.forced = false, .allowedAsLeader = true}},
          {"B", ParticipantFlags{.forced = false, .allowedAsLeader = true}},
          {"C", ParticipantFlags{.forced = false, .allowedAsLeader = true}}}};

  auto campaign = runElectionCampaign(localStates, config, health, LogTerm{1});

  EXPECT_EQ(campaign.participantsAvailable, 3);  // TODO: Fixme
                                                 // << campaign;
  EXPECT_EQ(campaign.bestTermIndex, (TermIndexPair{LogTerm{1}, LogIndex{1}}));
  // TODO: FIXME<< campaign;

  auto expectedElectible = std::set<ParticipantId>{"A", "B", "C"};
  auto electible = std::set<ParticipantId>{};
  std::copy(std::begin(campaign.electibleLeaderSet),
            std::end(campaign.electibleLeaderSet),
            std::inserter(electible, std::begin(electible)));
  EXPECT_EQ(electible, expectedElectible);
}

TEST_F(LeaderElectionCampaignTest, test_runElectionCampaign_oneElectible) {
  auto localStates = LogCurrentLocalStates{
      {"A", {LogTerm{1}, TermIndexPair{LogTerm{1}, LogIndex{1}}}},
      {"B", {LogTerm{2}, TermIndexPair{LogTerm{1}, LogIndex{1}}}},
      {"C", {LogTerm{2}, TermIndexPair{LogTerm{2}, LogIndex{1}}}}};

  auto health = ParticipantsHealth{._health{
      {"A", ParticipantHealth{.rebootId = RebootId{0}, .notIsFailed = false}},
      {"B", ParticipantHealth{.rebootId = RebootId{0}, .notIsFailed = false}},
      {"C", ParticipantHealth{.rebootId = RebootId{0}, .notIsFailed = true}}}};

  auto config = ParticipantsConfig{
      .generation = 0,
      .participants = {
          {"A", ParticipantFlags{.forced = false, .allowedAsLeader = true}},
          {"B", ParticipantFlags{.forced = false, .allowedAsLeader = true}},
          {"C", ParticipantFlags{.forced = false, .allowedAsLeader = true}}}};

  auto campaign = runElectionCampaign(localStates, config, health, LogTerm{2});

  EXPECT_EQ(campaign.participantsAvailable, 1);
  EXPECT_EQ(campaign.bestTermIndex, (TermIndexPair{LogTerm{2}, LogIndex{1}}));

  auto expectedElectible = std::set<ParticipantId>{"C"};
  auto electible = std::set<ParticipantId>{};
  std::copy(std::begin(campaign.electibleLeaderSet),
            std::end(campaign.electibleLeaderSet),
            std::inserter(electible, std::begin(electible)));
  EXPECT_EQ(electible, expectedElectible);
}

// TODO: election campaigns that fail

struct LeaderStateMachineTest : ::testing::Test {};

TEST_F(LeaderStateMachineTest, test_election_success) {
  // We have no leader, so we have to first run a leadership campaign and then
  // select a leader.
  auto const& config = LogConfig(3, 3, 3, true);

  auto current = LogCurrent();
  current.localState = std::unordered_map<ParticipantId, LogCurrentLocalState>(
      {{"A", LogCurrentLocalState(LogTerm{1},
                                  TermIndexPair{LogTerm{1}, LogIndex{1}})},
       {"B", LogCurrentLocalState(LogTerm{1},
                                  TermIndexPair{LogTerm{1}, LogIndex{1}})},
       {"C", LogCurrentLocalState(LogTerm{1},
                                  TermIndexPair{LogTerm{1}, LogIndex{1}})}});
  current.supervision = LogCurrentSupervision{};

  auto plan = LogPlanSpecification(
      LogId{1}, LogPlanTermSpecification(LogTerm{1}, config, std::nullopt),
      ParticipantsConfig{
          .generation = 1,
          .participants = {
              {"A", ParticipantFlags{.forced = false, .allowedAsLeader = true}},
              {"B", ParticipantFlags{.forced = false, .allowedAsLeader = true}},

              {"C",
               ParticipantFlags{.forced = false, .allowedAsLeader = true}}}});

  auto health = ParticipantsHealth{
      ._health = {{"A", ParticipantHealth{.rebootId = RebootId{1},
                                          .notIsFailed = true}},
                  {"B", ParticipantHealth{.rebootId = RebootId{1},
                                          .notIsFailed = true}},
                  {"C", ParticipantHealth{.rebootId = RebootId{1},
                                          .notIsFailed = true}}}};

  auto r = doLeadershipElection(plan, current, health);
  EXPECT_TRUE(std::holds_alternative<LeaderElectionAction>(r));

  auto& action = std::get<LeaderElectionAction>(r);
  EXPECT_EQ(action._election.outcome,
            LogCurrentSupervisionElection::Outcome::SUCCESS);

  auto possibleLeaders = std::set<ParticipantId>{"A", "B", "C"};
  EXPECT_TRUE(bool(action._newTerm));
  EXPECT_TRUE(bool(action._newTerm->leader));
  EXPECT_TRUE(possibleLeaders.contains(action._newTerm->leader->serverId));
  EXPECT_EQ(action._newTerm->leader->rebootId, RebootId{1});
}

TEST_F(LeaderStateMachineTest, test_election_fails) {
  // Here the RebootId of the leader "A" in the Plan is 42, but
  // the health record says its RebootId is 43; this
  // means that the leader is not acceptable anymore and we
  // expect a new term that has the leader removed.
  auto const& config = LogConfig(3, 3, 3, true);

  auto current = LogCurrent();
  current.localState = std::unordered_map<ParticipantId, LogCurrentLocalState>(
      {{"A", LogCurrentLocalState(LogTerm{1},
                                  TermIndexPair{LogTerm{1}, LogIndex{1}})},
       {"B", LogCurrentLocalState(LogTerm{1},
                                  TermIndexPair{LogTerm{1}, LogIndex{1}})},
       {"C", LogCurrentLocalState(LogTerm{1},
                                  TermIndexPair{LogTerm{1}, LogIndex{1}})}});
  current.supervision = LogCurrentSupervision{};

  auto const& plan = LogPlanSpecification(
      LogId{1},
      LogPlanTermSpecification(
          LogTerm{1}, config,
          LogPlanTermSpecification::Leader{"A", RebootId{42}}),
      ParticipantsConfig{
          .generation = 1,
          .participants = {
              {"A", ParticipantFlags{.forced = false, .allowedAsLeader = true}},
              {"B", ParticipantFlags{.forced = false, .allowedAsLeader = true}},

              {"C",
               ParticipantFlags{.forced = false, .allowedAsLeader = true}}}});

  auto const& health = ParticipantsHealth{
      ._health = {{"A", ParticipantHealth{.rebootId = RebootId{43},
                                          .notIsFailed = true}},
                  {"B", ParticipantHealth{.rebootId = RebootId{14},
                                          .notIsFailed = true}},
                  {"C", ParticipantHealth{.rebootId = RebootId{14},
                                          .notIsFailed = true}}}};

  // TODO: This doesn't test what it claims to
  auto r = isLeaderFailed(*plan.currentTerm->leader, health);

  EXPECT_TRUE(r);
}

TEST_F(LeaderStateMachineTest, test_election_leader_with_higher_term) {
  // here we have a participant "C" with a *better* TermIndexPair than the
  // others because it has a higher LogTerm, but a lower LogIndex
  // so we expect "C" to be elected leader
  auto const& config = LogConfig(3, 3, 3, true);

  auto current = LogCurrent();
  current.localState = std::unordered_map<ParticipantId, LogCurrentLocalState>(
      {{"A", LogCurrentLocalState(LogTerm{1},
                                  TermIndexPair{LogTerm{1}, LogIndex{15}})},
       {"B", LogCurrentLocalState(LogTerm{1},
                                  TermIndexPair{LogTerm{1}, LogIndex{27}})},
       {"C", LogCurrentLocalState(LogTerm{1},
                                  TermIndexPair{LogTerm{4}, LogIndex{42}})}});
  current.supervision = LogCurrentSupervision{};

  auto const& plan = LogPlanSpecification(
      LogId{1}, LogPlanTermSpecification(LogTerm{1}, config, std::nullopt),
      ParticipantsConfig{
          .generation = 1,
          .participants = {
              {"A", ParticipantFlags{.forced = false, .allowedAsLeader = true}},
              {"B", ParticipantFlags{.forced = false, .allowedAsLeader = true}},
              {"C",
               ParticipantFlags{.forced = false, .allowedAsLeader = true}}}});

  auto const& health = ParticipantsHealth{
      ._health = {{"A", ParticipantHealth{.rebootId = RebootId{43},
                                          .notIsFailed = true}},
                  {"B", ParticipantHealth{.rebootId = RebootId{14},
                                          .notIsFailed = true}},
                  {"C", ParticipantHealth{.rebootId = RebootId{14},
                                          .notIsFailed = true}}}};

  auto r = doLeadershipElection(plan, current, health);

  EXPECT_TRUE(std::holds_alternative<LeaderElectionAction>(r));

  auto& action = std::get<LeaderElectionAction>(r);
  EXPECT_TRUE(bool(action._newTerm));
  EXPECT_TRUE(bool(action._newTerm->leader));
  EXPECT_EQ(action._newTerm->leader->serverId, "C");
  EXPECT_EQ(action._newTerm->leader->rebootId, RebootId{14});
}

TEST_F(LeaderStateMachineTest, test_leader_intact) {
  auto const& config = LogConfig(3, 3, 3, true);
  auto const& plan = LogPlanSpecification(
      LogId{1},
      LogPlanTermSpecification(
          LogTerm{1}, config,
          LogPlanTermSpecification::Leader{"A", RebootId{1}}),
      {});

  auto const& health = ParticipantsHealth{
      ._health = {{"A", ParticipantHealth{.rebootId = RebootId{1},
                                          .notIsFailed = true}},
                  {"B", ParticipantHealth{.rebootId = RebootId{1},
                                          .notIsFailed = true}},
                  {"C", ParticipantHealth{.rebootId = RebootId{1},
                                          .notIsFailed = true}}}};

  auto r = isLeaderFailed(*plan.currentTerm->leader, health);
  EXPECT_FALSE(r);
}

struct SupervisionLogTest : ::testing::Test {};

TEST_F(SupervisionLogTest, test_log_created) {
  auto const config = LogConfig(3, 2, 3, true);
<<<<<<< HEAD
  auto const participants = ParticipantsFlagsMap{
      {"A", ParticipantFlags{.forced = false, .excluded = false}},
      {"B", ParticipantFlags{.forced = false, .excluded = false}},
=======
  auto const participants = LogTarget::Participants{
      {"A", ParticipantFlags{.forced = false, .allowedAsLeader = true}},
      {"B", ParticipantFlags{.forced = false, .allowedAsLeader = true}},
>>>>>>> 4d667755

      {"C", ParticipantFlags{.forced = false, .allowedAsLeader = true}}};

  auto r = checkReplicatedLog(
      Log{.target = LogTarget(LogId{44}, participants, config),
          .plan = std::nullopt,
          .current = std::nullopt},
      ParticipantsHealth{});

  EXPECT_TRUE(std::holds_alternative<AddLogToPlanAction>(r));

  auto& action = std::get<AddLogToPlanAction>(r);
  EXPECT_EQ(action._participants, participants);
}

TEST_F(SupervisionLogTest, test_log_present) {
  auto const config = LogConfig(3, 2, 3, true);
<<<<<<< HEAD
  auto const participants = ParticipantsFlagsMap{
      {"A", ParticipantFlags{.forced = false, .excluded = false}},
      {"B", ParticipantFlags{.forced = false, .excluded = false}},
=======
  auto const participants = LogTarget::Participants{
      {"A", ParticipantFlags{.forced = false, .allowedAsLeader = true}},
      {"B", ParticipantFlags{.forced = false, .allowedAsLeader = true}},
>>>>>>> 4d667755

      {"C", ParticipantFlags{.forced = false, .allowedAsLeader = true}}};

  auto r = checkReplicatedLog(
      Log{.target = LogTarget(LogId(44), participants, config),
          .plan = LogPlanSpecification(),
          .current = std::nullopt},
      ParticipantsHealth());

  EXPECT_TRUE(std::holds_alternative<CreateInitialTermAction>(r))
      << to_string(r);
}

struct LogSupervisionTest : ::testing::Test {};

TEST_F(LogSupervisionTest, test_leader_not_failed) {
  // Leader is not failed and the reboot id is as expected
  auto const leader = LogPlanTermSpecification::Leader{"A", RebootId{1}};
  auto const health = ParticipantsHealth{
      ._health = {{"A", ParticipantHealth{.rebootId = RebootId{1},
                                          .notIsFailed = true}}}};

  auto r = isLeaderFailed(leader, health);
  EXPECT_FALSE(r);
}

TEST_F(LogSupervisionTest, test_leader_failed) {
  auto const leader = LogPlanTermSpecification::Leader{"A", RebootId{1}};
  auto const health = ParticipantsHealth{
      ._health = {{"A", ParticipantHealth{.rebootId = RebootId{1},
                                          .notIsFailed = false}}}};

  auto r = isLeaderFailed(leader, health);
  EXPECT_TRUE(r);
}

TEST_F(LogSupervisionTest, test_leader_wrong_reboot_id) {
  auto const leader = LogPlanTermSpecification::Leader{"A", RebootId{1}};
  auto const health = ParticipantsHealth{
      ._health = {{"A", ParticipantHealth{.rebootId = RebootId{15},
                                          .notIsFailed = false}}}};

  auto r = isLeaderFailed(leader, health);
  EXPECT_TRUE(r);
}

TEST_F(LogSupervisionTest, test_leader_not_known_in_health) {
  auto const leader = LogPlanTermSpecification::Leader{"A", RebootId{1}};
  auto const health = ParticipantsHealth{
      ._health = {{"B", ParticipantHealth{.rebootId = RebootId{15},
                                          .notIsFailed = false}}}};

  auto r = isLeaderFailed(leader, health);
  EXPECT_TRUE(r);
}

TEST_F(LogSupervisionTest, test_participant_added) {
  auto const targetParticipants = ParticipantsFlagsMap{
      {"A", ParticipantFlags{.forced = false, .allowedAsLeader = true}}};

  auto const planParticipants = ParticipantsFlagsMap{};

  auto r = getAddedParticipant(targetParticipants, planParticipants);
  EXPECT_TRUE(r);

  EXPECT_EQ(r->first, "A");
  EXPECT_EQ(r->second,
            (ParticipantFlags{.forced = false, .allowedAsLeader = true}));
}

TEST_F(LogSupervisionTest, test_no_participant_added) {
  auto const targetParticipants = ParticipantsFlagsMap{
      {"A", ParticipantFlags{.forced = false, .allowedAsLeader = true}}};

  auto const planParticipants = targetParticipants;

  auto r = getAddedParticipant(targetParticipants, planParticipants);
  EXPECT_FALSE(r);
}

TEST_F(LogSupervisionTest, test_participant_removed) {
  auto const targetParticipants = ParticipantsFlagsMap{};

  auto const planParticipants = ParticipantsFlagsMap{
      {"A", ParticipantFlags{.forced = false, .allowedAsLeader = true}}};

  auto r = getRemovedParticipant(targetParticipants, planParticipants);
  EXPECT_TRUE(r);

  EXPECT_EQ(r->first, "A");
}

TEST_F(LogSupervisionTest, test_no_participant_removed) {
  auto const targetParticipants = ParticipantsFlagsMap{
      {"A", ParticipantFlags{.forced = false, .allowedAsLeader = true}}};

  auto const planParticipants = ParticipantsFlagsMap{
      {"A", ParticipantFlags{.forced = false, .allowedAsLeader = true}}};

  auto r = getRemovedParticipant(targetParticipants, planParticipants);
  EXPECT_FALSE(r);
}

TEST_F(LogSupervisionTest, test_no_flags_changed) {
  auto const targetParticipants = ParticipantsFlagsMap{
      {"A", ParticipantFlags{.forced = false, .allowedAsLeader = true}}};

  auto const planParticipants = ParticipantsFlagsMap{
      {"A", ParticipantFlags{.forced = false, .allowedAsLeader = true}}};

  auto r = getParticipantWithUpdatedFlags(targetParticipants, planParticipants,
                                          std::nullopt, "A");
  EXPECT_FALSE(r);
}

TEST_F(LogSupervisionTest, test_flags_changed) {
  auto const targetParticipants = ParticipantsFlagsMap{
      {"A", ParticipantFlags{.forced = false, .allowedAsLeader = false}}};

  auto const planParticipants = ParticipantsFlagsMap{
      {"A", ParticipantFlags{.forced = false, .allowedAsLeader = true}}};

  auto r = getParticipantWithUpdatedFlags(targetParticipants, planParticipants,
                                          std::nullopt, "A");
  EXPECT_TRUE(r);
  EXPECT_EQ(r->first, "A");
  EXPECT_EQ(r->second,
            (ParticipantFlags{.forced = false, .allowedAsLeader = false}));
}

TEST_F(LogSupervisionTest, test_leader_changed) {
  auto const targetParticipants = ParticipantsFlagsMap{
      {"A", ParticipantFlags{.forced = false, .allowedAsLeader = true}},
      {"B", ParticipantFlags{.forced = false, .allowedAsLeader = true}}};

  auto const planParticipants = ParticipantsFlagsMap{
      {"A", ParticipantFlags{.forced = false, .allowedAsLeader = true}},
      {"B", ParticipantFlags{.forced = false, .allowedAsLeader = true}}};

  auto r = getParticipantWithUpdatedFlags(targetParticipants, planParticipants,
                                          "B", "A");
  EXPECT_TRUE(r);

  // IF the leader is changed via target, expect it to be forced first
  EXPECT_EQ(r->first, "B");
  EXPECT_EQ(r->second,
            (ParticipantFlags{.forced = true, .allowedAsLeader = true}));
}

TEST_F(LogSupervisionTest, test_acceptable_leader_set) {
  auto const participants = ParticipantsFlagsMap{
      {"A", ParticipantFlags{.forced = false, .allowedAsLeader = true}},
      {"B", ParticipantFlags{.forced = false, .allowedAsLeader = true}},
      {"C", ParticipantFlags{.forced = false, .allowedAsLeader = false}},
      {"D", ParticipantFlags{.forced = false, .allowedAsLeader = true}}};

  auto r = getParticipantsAcceptableAsLeaders("A", participants);

  auto expectedAcceptable = std::set<ParticipantId>{"B", "D"};
  auto acceptable = std::set<ParticipantId>{};
  std::copy(std::begin(r), std::end(r),
            std::inserter(acceptable, std::begin(acceptable)));
  EXPECT_EQ(acceptable, expectedAcceptable);

  // IF the leader is changed via target, expect it to be forced first
  EXPECT_EQ(expectedAcceptable, acceptable);
}

TEST_F(LogSupervisionTest, test_dictate_leader_no_current) {
  auto const& logId = LogId{44};
  auto const& config = LogConfig(3, 3, 3, true);
  auto const& participants = ParticipantsFlagsMap{};
  auto const& target = LogTarget(logId, participants, config);

  auto const& plan = LogPlanSpecification(
      logId, LogPlanTermSpecification(LogTerm{1}, config, std::nullopt),
      ParticipantsConfig{.generation = 1, .participants = participants});

  auto const& current = LogCurrent{};

  auto const& health = ParticipantsHealth{._health = {}};

  auto r = dictateLeader(target, plan, current, health);

  ASSERT_TRUE(std::holds_alternative<DictateLeaderFailedAction>(r))
      << to_string(r);
}

TEST_F(LogSupervisionTest, test_dictate_leader_force_first) {
  auto const& logId = LogId{44};
  auto const& config = LogConfig(3, 3, 3, true);

  auto const& participants = ParticipantsFlagsMap{
      {"A", ParticipantFlags{.forced = false, .allowedAsLeader = true}},
      {"B", ParticipantFlags{.forced = false, .allowedAsLeader = true}},
      {"C", ParticipantFlags{.forced = false, .allowedAsLeader = false}},
      {"D", ParticipantFlags{.forced = false, .allowedAsLeader = true}}};

  auto const& target = LogTarget(logId, participants, config);

  auto const& participantsConfig =
      ParticipantsConfig{.generation = 1, .participants = participants};

  auto const& plan = LogPlanSpecification(
      logId,
      LogPlanTermSpecification(
          LogTerm{1}, config,
          LogPlanTermSpecification::Leader{"A", RebootId{42}}),
      participantsConfig);

  auto current = LogCurrent();
  current.leader =
      LogCurrent::Leader{.serverId = "A",
                         .term = LogTerm{1},
                         .committedParticipantsConfig = participantsConfig,
                         .leadershipEstablished = true,
                         .commitStatus = std::nullopt};

  auto const& health = ParticipantsHealth{
      ._health = {
          {"A",
           ParticipantHealth{.rebootId = RebootId{43}, .notIsFailed = true}},
          {"B",
           ParticipantHealth{.rebootId = RebootId{14}, .notIsFailed = true}},
          {"C",
           ParticipantHealth{.rebootId = RebootId{14}, .notIsFailed = true}},
          {"D",
           ParticipantHealth{.rebootId = RebootId{14}, .notIsFailed = true}}}};

  auto r = dictateLeader(target, plan, current, health);

  // Should get an UpdateParticipantsFlagAction for one of the
  // acceptable participants that are acceptable as leaders to
  // become forced
  ASSERT_TRUE(std::holds_alternative<UpdateParticipantFlagsAction>(r))
      << to_string(r);

  auto action = std::get<UpdateParticipantFlagsAction>(r);
  auto acceptableParticipants =
      getParticipantsAcceptableAsLeaders("A", participants);

  ASSERT_EQ(action._generation, 1);
  ASSERT_NE(std::find(std::begin(acceptableParticipants),
                      std::end(acceptableParticipants), action._participant),
            std::end(acceptableParticipants));

  ASSERT_TRUE(action._flags.forced);
}

TEST_F(LogSupervisionTest, test_dictate_leader_success) {
  auto const& logId = LogId{44};
  auto const& config = LogConfig(3, 3, 3, true);

  auto const& participants = ParticipantsFlagsMap{
      {"A", ParticipantFlags{.forced = false, .allowedAsLeader = true}},
      {"B", ParticipantFlags{.forced = false, .allowedAsLeader = true}},
      {"C", ParticipantFlags{.forced = false, .allowedAsLeader = false}},
      {"D", ParticipantFlags{.forced = true, .allowedAsLeader = true}}};

  auto const& target = LogTarget(logId, participants, config);

  auto const& participantsConfig =
      ParticipantsConfig{.generation = 1, .participants = participants};

  auto const& plan = LogPlanSpecification(
      logId,
      LogPlanTermSpecification(
          LogTerm{1}, config,
          LogPlanTermSpecification::Leader{"A", RebootId{42}}),
      participantsConfig);

  auto current = LogCurrent();
  current.leader =
      LogCurrent::Leader{.serverId = "A",
                         .term = LogTerm{1},
                         .committedParticipantsConfig = participantsConfig,
                         .leadershipEstablished = true,
                         .commitStatus = std::nullopt};

  auto const& health = ParticipantsHealth{
      ._health = {
          {"A",
           ParticipantHealth{.rebootId = RebootId{43}, .notIsFailed = true}},
          {"B",
           ParticipantHealth{.rebootId = RebootId{14}, .notIsFailed = true}},
          {"C",
           ParticipantHealth{.rebootId = RebootId{14}, .notIsFailed = true}},
          {"D",
           ParticipantHealth{.rebootId = RebootId{14}, .notIsFailed = true}}}};

  auto r = dictateLeader(target, plan, current, health);

  // Should get an UpdateParticipantsFlagAction for one of the
  // acceptable participants that are acceptable as leaders to
  // become forced
  ASSERT_TRUE(std::holds_alternative<DictateLeaderAction>(r)) << to_string(r);

  auto action = std::get<DictateLeaderAction>(r);

  ASSERT_EQ(action._term.leader->serverId, "D");
}<|MERGE_RESOLUTION|>--- conflicted
+++ resolved
@@ -292,16 +292,9 @@
 
 TEST_F(SupervisionLogTest, test_log_created) {
   auto const config = LogConfig(3, 2, 3, true);
-<<<<<<< HEAD
   auto const participants = ParticipantsFlagsMap{
-      {"A", ParticipantFlags{.forced = false, .excluded = false}},
-      {"B", ParticipantFlags{.forced = false, .excluded = false}},
-=======
-  auto const participants = LogTarget::Participants{
       {"A", ParticipantFlags{.forced = false, .allowedAsLeader = true}},
       {"B", ParticipantFlags{.forced = false, .allowedAsLeader = true}},
->>>>>>> 4d667755
-
       {"C", ParticipantFlags{.forced = false, .allowedAsLeader = true}}};
 
   auto r = checkReplicatedLog(
@@ -318,16 +311,9 @@
 
 TEST_F(SupervisionLogTest, test_log_present) {
   auto const config = LogConfig(3, 2, 3, true);
-<<<<<<< HEAD
   auto const participants = ParticipantsFlagsMap{
-      {"A", ParticipantFlags{.forced = false, .excluded = false}},
-      {"B", ParticipantFlags{.forced = false, .excluded = false}},
-=======
-  auto const participants = LogTarget::Participants{
       {"A", ParticipantFlags{.forced = false, .allowedAsLeader = true}},
       {"B", ParticipantFlags{.forced = false, .allowedAsLeader = true}},
->>>>>>> 4d667755
-
       {"C", ParticipantFlags{.forced = false, .allowedAsLeader = true}}};
 
   auto r = checkReplicatedLog(
