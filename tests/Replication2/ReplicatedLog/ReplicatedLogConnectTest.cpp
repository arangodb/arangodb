////////////////////////////////////////////////////////////////////////////////
/// DISCLAIMER
///
/// Copyright 2021-2021 ArangoDB GmbH, Cologne, Germany
///
/// Licensed under the Apache License, Version 2.0 (the "License");
/// you may not use this file except in compliance with the License.
/// You may obtain a copy of the License at
///
///     http://www.apache.org/licenses/LICENSE-2.0
///
/// Unless required by applicable law or agreed to in writing, software
/// distributed under the License is distributed on an "AS IS" BASIS,
/// WITHOUT WARRANTIES OR CONDITIONS OF ANY KIND, either express or implied.
/// See the License for the specific language governing permissions and
/// limitations under the License.
///
/// Copyright holder is ArangoDB GmbH, Cologne, Germany
///
/// @author Lars Maier
////////////////////////////////////////////////////////////////////////////////
#include <gtest/gtest.h>
#include <gmock/gmock.h>

#include "Replication2/ReplicatedLog/ReplicatedLog.h"
#include "Replication2/ReplicatedState/PersistedStateInfo.h"
#include "Replication2/Mocks/FakeStorageEngineMethods.h"
#include "Replication2/Mocks/FakeAsyncExecutor.h"
#include "Replication2/Mocks/ReplicatedLogMetricsMock.h"
#include "Replication2/ReplicatedLog/ReplicatedLogMetrics.h"
#include "Replication2/ReplicatedLog/ILogInterfaces.h"
#include "Replication2/ReplicatedLog/types.h"
#include "Replication2/ReplicatedLog/ReplicatedLogMetrics.h"
#include "Replication2/ReplicatedLog/NetworkMessages.h"
#include "Replication2/ReplicatedLog/InMemoryLog.h"

using namespace arangodb;
using namespace arangodb::replication2;
using namespace arangodb::replication2::replicated_log;

namespace arangodb::replication2::test {

struct TermBuilder {
  auto setTerm(LogTerm termNo) -> TermBuilder& {
    term.term = termNo;
    return *this;
  }

  auto setLeader(ParticipantId id, RebootId rebootId = RebootId{1})
      -> TermBuilder& {
    term.leader.emplace(std::move(id), rebootId);
    return *this;
  }

  auto setLeader(agency::ServerInstanceReference ref) -> TermBuilder& {
    term.leader.emplace(std::move(ref));
    return *this;
  }

  [[nodiscard]] auto get() const noexcept
      -> agency::LogPlanTermSpecification const& {
    return term;
  }

 private:
  agency::LogPlanTermSpecification term;
};
struct ParticipantsConfigBuilder {
  auto& setEffectiveWriteConcern(std::size_t wc) {
    result.config.effectiveWriteConcern = wc;
    return *this;
  }
  auto& setWaitForSync(bool ws) {
    result.config.waitForSync = ws;
    return *this;
  }
  auto& incGeneration(std::size_t delta = 1) {
    result.generation += delta;
    return *this;
  }
  auto& setParticipant(ParticipantId const& id, ParticipantFlags flags) {
    result.participants[id] = flags;
    return *this;
  }

  [[nodiscard]] auto get() const noexcept -> agency::ParticipantsConfig const& {
    return result;
  }

 private:
  agency::ParticipantsConfig result;
};
}  // namespace arangodb::replication2::test

namespace {
struct ParticipantsFactoryMock : IParticipantsFactory {
  MOCK_METHOD(std::shared_ptr<ILogFollower>, constructFollower,
              (std::unique_ptr<replicated_state::IStorageEngineMethods> methods,
               FollowerTermInfo info, ParticipantContext context),
              (override));

  MOCK_METHOD(std::shared_ptr<ILogLeader>, constructLeader,
              (std::unique_ptr<replicated_state::IStorageEngineMethods> methods,
               LeaderTermInfo info, ParticipantContext context),
              (override));
};

<<<<<<< HEAD
struct LogLeaderMock : replicated_log::ILogLeader {
  MOCK_METHOD(LogStatus, getStatus, (), (const, override));
  MOCK_METHOD(QuickLogStatus, getQuickStatus, (), (const, override));
  MOCK_METHOD(
      (std::tuple<std::unique_ptr<replicated_state::IStorageEngineMethods>,
                  std::unique_ptr<IReplicatedStateHandle>, DeferredAction>),
      resign2, (), (override, ref(&&)));

  MOCK_METHOD(WaitForFuture, waitFor, (LogIndex), (override));
  MOCK_METHOD(WaitForIteratorFuture, waitForIterator, (LogIndex), (override));
  MOCK_METHOD(InMemoryLog, copyInMemoryLog, (), (const, override));
  MOCK_METHOD(Result, release, (LogIndex), (override));
  MOCK_METHOD(ResultT<arangodb::replication2::replicated_log::CompactionResult>,
              compact, (), (override));
  MOCK_METHOD(LogIndex, ping, (std::optional<std::string>), (override));
  MOCK_METHOD(LogIndex, insert, (LogPayload, bool), ());
  MOCK_METHOD(LogIndex, updateParticipantsConfig,
              (const std::shared_ptr<const agency::ParticipantsConfig>& config),
              (override));
=======
struct FakeLogLeader : replicated_log::ILogLeader {
  explicit FakeLogLeader(
      std::unique_ptr<replicated_log::LogCore> core,
      std::shared_ptr<agency::ParticipantsConfig const> config)
      : core(std::move(core)), latestConfig(std::move(config)) {}
  auto getStatus() const -> replicated_log::LogStatus override {
    THROW_ARANGO_EXCEPTION(TRI_ERROR_NOT_IMPLEMENTED);
  }
  auto getQuickStatus() const -> replicated_log::QuickLogStatus override {
    THROW_ARANGO_EXCEPTION(TRI_ERROR_NOT_IMPLEMENTED);
  }
  auto resign() && -> std::tuple<std::unique_ptr<replicated_log::LogCore>,
                                 DeferredAction> override {
    return std::make_tuple(std::move(core), DeferredAction{});
  }
  auto waitFor(LogIndex index) -> WaitForFuture override {
    // THROW_ARANGO_EXCEPTION(TRI_ERROR_NOT_IMPLEMENTED);
    return {replicated_log::WaitForResult{}};
  }
  auto waitForIterator(LogIndex index) -> WaitForIteratorFuture override {
    THROW_ARANGO_EXCEPTION(TRI_ERROR_NOT_IMPLEMENTED);
  }
  auto waitForLeadership() -> WaitForFuture override {
    return {replicated_log::WaitForResult{}};
  }
  auto copyInMemoryLog() const -> replicated_log::InMemoryLog override {
    THROW_ARANGO_EXCEPTION(TRI_ERROR_NOT_IMPLEMENTED);
  }
  auto release(LogIndex doneWithIdx) -> Result override {
    THROW_ARANGO_EXCEPTION(TRI_ERROR_NOT_IMPLEMENTED);
  }
  auto compact() -> ResultT<
      arangodb::replication2::replicated_log::CompactionResult> override {
    THROW_ARANGO_EXCEPTION(TRI_ERROR_NOT_IMPLEMENTED);
  }
  auto ping(std::optional<std::string> message) -> LogIndex override {
    THROW_ARANGO_EXCEPTION(TRI_ERROR_NOT_IMPLEMENTED);
  }
  auto insert(LogPayload payload, bool waitForSync) -> LogIndex {
    THROW_ARANGO_EXCEPTION(TRI_ERROR_NOT_IMPLEMENTED);
  }
  auto updateParticipantsConfig(
      const std::shared_ptr<const agency::ParticipantsConfig>& config)
      -> LogIndex override {
    latestConfig = config;
    return LogIndex{0};
  }
  std::unique_ptr<replicated_log::LogCore> core;
  std::shared_ptr<agency::ParticipantsConfig const> latestConfig;
>>>>>>> dda48d6f
};

struct LogFollowerMock : replicated_log::ILogFollower {
  MOCK_METHOD(LogStatus, getStatus, (), (const, override));
  MOCK_METHOD(QuickLogStatus, getQuickStatus, (), (const, override));
  MOCK_METHOD(
      (std::tuple<std::unique_ptr<replicated_state::IStorageEngineMethods>,
                  std::unique_ptr<IReplicatedStateHandle>, DeferredAction>),
      resign2, (), (override, ref(&&)));

  MOCK_METHOD(WaitForFuture, waitFor, (LogIndex), (override));
  MOCK_METHOD(WaitForIteratorFuture, waitForIterator, (LogIndex), (override));
  MOCK_METHOD(InMemoryLog, copyInMemoryLog, (), (const, override));
  MOCK_METHOD(Result, release, (LogIndex), (override));
  MOCK_METHOD(ResultT<arangodb::replication2::replicated_log::CompactionResult>,
              compact, (), (override));

  MOCK_METHOD(ParticipantId const&, getParticipantId, (),
              (const, noexcept, override));
  MOCK_METHOD(futures::Future<AppendEntriesResult>, appendEntries,
              (AppendEntriesRequest), (override));
};

struct ReplicatedStateHandleMock : IReplicatedStateHandle {
  MOCK_METHOD(std::unique_ptr<replicated_log::IReplicatedLogMethodsBase>,
              resignCurrentState, (), (noexcept, override));
  MOCK_METHOD(void, leadershipEstablished,
              (std::unique_ptr<IReplicatedLogLeaderMethods>), (override));
  MOCK_METHOD(void, becomeFollower,
              (std::unique_ptr<IReplicatedLogFollowerMethods>), (override));
  MOCK_METHOD(void, acquireSnapshot, (ServerID leader, LogIndex),
              (noexcept, override));
  MOCK_METHOD(void, updateCommitIndex, (LogIndex), (noexcept, override));
  MOCK_METHOD(void, dropEntries, (), (override));
};
}  // namespace

struct ReplicatedLogConnectTest : ::testing::Test {
  std::shared_ptr<test::FakeStorageEngineMethodsContext> storageContext =
      std::make_shared<test::FakeStorageEngineMethodsContext>(
          12, LogId{12}, std::make_shared<test::ThreadAsyncExecutor>());
  replicated_state::IStorageEngineMethods* methodsPtr =
      storageContext->getMethods().release();
  std::shared_ptr<test::ReplicatedLogMetricsMock> logMetricsMock =
      std::make_shared<test::ReplicatedLogMetricsMock>();
  std::shared_ptr<ReplicatedLogGlobalSettings> optionsMock =
      std::make_shared<ReplicatedLogGlobalSettings>();
  LoggerContext loggerContext = LoggerContext(Logger::REPLICATION2);
  agency::ServerInstanceReference const myself = {"SELF", RebootId{1}};

  std::shared_ptr<ParticipantsFactoryMock> participantsFactoryMock =
      std::make_shared<ParticipantsFactoryMock>();
  std::shared_ptr<LogLeaderMock> leaderMock;
  std::shared_ptr<LogFollowerMock> followerMock;
  ReplicatedStateHandleMock* stateHandlePtr = new ReplicatedStateHandleMock();
};

TEST_F(ReplicatedLogConnectTest, construct_leader_on_connect) {
  auto log = std::make_shared<replicated_log::ReplicatedLog>(
      std::unique_ptr<replicated_state::IStorageEngineMethods>{methodsPtr},
      logMetricsMock, optionsMock, participantsFactoryMock, loggerContext,
      myself);

  test::TermBuilder term;
  term.setTerm(LogTerm{1}).setLeader(myself);

  test::ParticipantsConfigBuilder config;
  config.setEffectiveWriteConcern(2)
      .setParticipant(myself.serverId, {.allowedInQuorum = true})
      .setParticipant("A", {.allowedInQuorum = true})
      .setParticipant("B", {.allowedInQuorum = true});

  EXPECT_CALL(*participantsFactoryMock, constructLeader)
      .WillOnce(
          [&](std::unique_ptr<replicated_state::IStorageEngineMethods> methods,
              LeaderTermInfo info, ParticipantContext context) {
            EXPECT_EQ(methods.release(), methodsPtr);
            EXPECT_EQ(context.stateHandle.release(), stateHandlePtr);
            EXPECT_EQ(info.myself, myself.serverId);
            EXPECT_EQ(info.term, LogTerm{1});
            EXPECT_EQ(*info.initialConfig, config.get());
            return leaderMock = std::make_shared<LogLeaderMock>();
          });

  log->updateConfig(term.get(), config.get());
  auto connection =
      log->connect(std::unique_ptr<IReplicatedStateHandle>{stateHandlePtr});

  EXPECT_CALL(std::move(*leaderMock), resign2).WillOnce([&] {
    return std::make_tuple(
        std::unique_ptr<replicated_state::IStorageEngineMethods>(methodsPtr),
        std::unique_ptr<IReplicatedStateHandle>(stateHandlePtr),
        DeferredAction{});
  });
  connection.disconnect();
}

TEST_F(ReplicatedLogConnectTest, construct_leader_on_update_config) {
  auto log = std::make_shared<replicated_log::ReplicatedLog>(
      std::unique_ptr<replicated_state::IStorageEngineMethods>{methodsPtr},
      logMetricsMock, optionsMock, participantsFactoryMock, loggerContext,
      myself);

  test::TermBuilder term;
  term.setTerm(LogTerm{1}).setLeader(myself);

  test::ParticipantsConfigBuilder config;
  config.setEffectiveWriteConcern(2)
      .setParticipant(myself.serverId, {.allowedInQuorum = true})
      .setParticipant("A", {.allowedInQuorum = true})
      .setParticipant("B", {.allowedInQuorum = true});

  auto connection =
      log->connect(std::unique_ptr<IReplicatedStateHandle>{stateHandlePtr});

  EXPECT_CALL(*participantsFactoryMock, constructLeader)
      .WillOnce(
          [&](std::unique_ptr<replicated_state::IStorageEngineMethods> methods,
              LeaderTermInfo info, ParticipantContext context) {
            EXPECT_EQ(methods.release(), methodsPtr);
            EXPECT_EQ(context.stateHandle.release(), stateHandlePtr);
            EXPECT_EQ(info.myself, myself.serverId);
            EXPECT_EQ(info.term, LogTerm{1});
            EXPECT_EQ(*info.initialConfig, config.get());
            return leaderMock = std::make_shared<LogLeaderMock>();
          });

  log->updateConfig(term.get(), config.get());

  EXPECT_CALL(std::move(*leaderMock), resign2).WillOnce([&] {
    return std::make_tuple(
        std::unique_ptr<replicated_state::IStorageEngineMethods>(methodsPtr),
        std::unique_ptr<IReplicatedStateHandle>(stateHandlePtr),
        DeferredAction{});
  });
  connection.disconnect();
}

TEST_F(ReplicatedLogConnectTest, update_leader_to_follower) {
  auto log = std::make_shared<replicated_log::ReplicatedLog>(
      std::unique_ptr<replicated_state::IStorageEngineMethods>{methodsPtr},
      logMetricsMock, optionsMock, participantsFactoryMock, loggerContext,
      myself);

  test::TermBuilder term;
  term.setTerm(LogTerm{1}).setLeader(myself);

  test::ParticipantsConfigBuilder config;
  config.setEffectiveWriteConcern(2)
      .setParticipant(myself.serverId, {.allowedInQuorum = true})
      .setParticipant("A", {.allowedInQuorum = true})
      .setParticipant("B", {.allowedInQuorum = true});

  EXPECT_CALL(*participantsFactoryMock, constructLeader)
      .WillOnce(
          [&](std::unique_ptr<replicated_state::IStorageEngineMethods> methods,
              LeaderTermInfo info, ParticipantContext context) {
            EXPECT_EQ(methods.release(), methodsPtr);
            EXPECT_EQ(context.stateHandle.release(), stateHandlePtr);
            EXPECT_EQ(info.myself, myself.serverId);
            EXPECT_EQ(info.term, LogTerm{1});
            EXPECT_EQ(*info.initialConfig, config.get());
            return leaderMock = std::make_shared<LogLeaderMock>();
          });
  // create initial state and connection
  auto connection =
      log->connect(std::unique_ptr<IReplicatedStateHandle>{stateHandlePtr});
  log->updateConfig(term.get(), config.get());

  // update term and make A leader
  term.setTerm(LogTerm{2}).setLeader("A");

  EXPECT_CALL(*participantsFactoryMock, constructFollower)
      .WillOnce(
          [&](std::unique_ptr<replicated_state::IStorageEngineMethods> methods,
              FollowerTermInfo const& info, ParticipantContext context) {
            EXPECT_EQ(methods.release(), methodsPtr);
            EXPECT_EQ(context.stateHandle.release(), stateHandlePtr);
            EXPECT_EQ(info.myself, myself.serverId);
            EXPECT_EQ(info.leader, "A");
            EXPECT_EQ(info.term, LogTerm{2});
            return followerMock = std::make_shared<LogFollowerMock>();
          });

  EXPECT_CALL(std::move(*leaderMock), resign2).WillOnce([&] {
    return std::make_tuple(
        std::unique_ptr<replicated_state::IStorageEngineMethods>(methodsPtr),
        std::unique_ptr<IReplicatedStateHandle>(stateHandlePtr),
        DeferredAction{});
  });
  log->updateConfig(term.get(), config.get());
  testing::Mock::VerifyAndClearExpectations(participantsFactoryMock.get());

  EXPECT_CALL(std::move(*followerMock), resign2).WillOnce([&] {
    return std::make_tuple(
        std::unique_ptr<replicated_state::IStorageEngineMethods>(methodsPtr),
        std::unique_ptr<IReplicatedStateHandle>(stateHandlePtr),
        DeferredAction{});
  });
  connection.disconnect();
}

TEST_F(ReplicatedLogConnectTest, update_follower_to_leader) {
  auto log = std::make_shared<replicated_log::ReplicatedLog>(
      std::unique_ptr<replicated_state::IStorageEngineMethods>{methodsPtr},
      logMetricsMock, optionsMock, participantsFactoryMock, loggerContext,
      myself);

  test::TermBuilder term;
  term.setTerm(LogTerm{1}).setLeader("B");

  test::ParticipantsConfigBuilder config;
  config.setEffectiveWriteConcern(2)
      .setParticipant(myself.serverId, {.allowedInQuorum = true})
      .setParticipant("A", {.allowedInQuorum = true})
      .setParticipant("B", {.allowedInQuorum = true});

  EXPECT_CALL(*participantsFactoryMock, constructFollower)
      .WillOnce(
          [&](std::unique_ptr<replicated_state::IStorageEngineMethods> methods,
              FollowerTermInfo const& info, ParticipantContext context) {
            EXPECT_EQ(methods.release(), methodsPtr);
            EXPECT_EQ(context.stateHandle.release(), stateHandlePtr);
            EXPECT_EQ(info.myself, myself.serverId);
            EXPECT_EQ(info.leader, "B");
            EXPECT_EQ(info.term, LogTerm{1});
            return followerMock = std::make_shared<LogFollowerMock>();
          });
  // create initial state and connection
  auto connection =
      log->connect(std::unique_ptr<IReplicatedStateHandle>{stateHandlePtr});
  log->updateConfig(term.get(), config.get());

  EXPECT_CALL(*participantsFactoryMock, constructLeader)
      .WillOnce(
          [&](std::unique_ptr<replicated_state::IStorageEngineMethods> methods,
              LeaderTermInfo info, ParticipantContext context) {
            EXPECT_EQ(methods.release(), methodsPtr);
            EXPECT_EQ(context.stateHandle.release(), stateHandlePtr);
            EXPECT_EQ(info.myself, myself.serverId);
            EXPECT_EQ(info.term, LogTerm{2});
            EXPECT_EQ(*info.initialConfig, config.get());
            return leaderMock = std::make_shared<LogLeaderMock>();
          });
  EXPECT_CALL(std::move(*followerMock), resign2).WillOnce([&] {
    return std::make_tuple(
        std::unique_ptr<replicated_state::IStorageEngineMethods>(methodsPtr),
        std::unique_ptr<IReplicatedStateHandle>(stateHandlePtr),
        DeferredAction{});
  });
  // update term and make myself leader
  term.setTerm(LogTerm{2}).setLeader(myself);
  log->updateConfig(term.get(), config.get());

  EXPECT_CALL(std::move(*leaderMock), resign2).WillOnce([&] {
    return std::make_tuple(
        std::unique_ptr<replicated_state::IStorageEngineMethods>(methodsPtr),
        std::unique_ptr<IReplicatedStateHandle>(stateHandlePtr),
        DeferredAction{});
  });
  connection.disconnect();
}

TEST_F(ReplicatedLogConnectTest, leader_on_update_config) {
  auto log = std::make_shared<replicated_log::ReplicatedLog>(
      std::unique_ptr<replicated_state::IStorageEngineMethods>{methodsPtr},
      logMetricsMock, optionsMock, participantsFactoryMock, loggerContext,
      myself);

  test::TermBuilder term;
  term.setTerm(LogTerm{1}).setLeader(myself);

  test::ParticipantsConfigBuilder config;
  config.setEffectiveWriteConcern(2)
      .setParticipant(myself.serverId, {.allowedInQuorum = true})
      .setParticipant("A", {.allowedInQuorum = true})
      .setParticipant("B", {.allowedInQuorum = true});

  EXPECT_CALL(*participantsFactoryMock, constructLeader)
      .WillOnce(
          [&](std::unique_ptr<replicated_state::IStorageEngineMethods> methods,
              LeaderTermInfo info, ParticipantContext context) {
            EXPECT_EQ(methods.release(), methodsPtr);
            EXPECT_EQ(context.stateHandle.release(), stateHandlePtr);
            return leaderMock =
                       std::make_shared<testing::StrictMock<LogLeaderMock>>();
          });
  auto connection =
      log->connect(std::unique_ptr<IReplicatedStateHandle>{stateHandlePtr});
  log->updateConfig(term.get(), config.get());

  EXPECT_CALL(*leaderMock, updateParticipantsConfig)
      .WillOnce(
          [&](std::shared_ptr<agency::ParticipantsConfig const> const& cfg) {
            EXPECT_EQ(*cfg, config.get());
            return LogIndex{1};
          });
  EXPECT_CALL(*leaderMock, waitFor(LogIndex{1}))
      .WillOnce(testing::Return(WaitForResult{}));
#ifdef ARANGODB_ENABLE_MAINTAINER_MODE
  // This is just to make an assertion in the ReplicatedLog happy
  EXPECT_CALL(*leaderMock, getQuickStatus)
      .WillOnce([&, oldConfig = config.get()]() {
        return QuickLogStatus{
            .activeParticipantsConfig =
                std::make_shared<agency::ParticipantsConfig>(oldConfig)};
      });
#endif

  // should update leader, but not rebuild
  config.setParticipant("C", {}).incGeneration();
  log->updateConfig(term.get(), config.get());

  EXPECT_CALL(std::move(*leaderMock), resign2).WillOnce([&] {
    return std::make_tuple(
        std::unique_ptr<replicated_state::IStorageEngineMethods>(methodsPtr),
        std::unique_ptr<IReplicatedStateHandle>(stateHandlePtr),
        DeferredAction{});
  });
  connection.disconnect();
}<|MERGE_RESOLUTION|>--- conflicted
+++ resolved
@@ -105,7 +105,6 @@
               (override));
 };
 
-<<<<<<< HEAD
 struct LogLeaderMock : replicated_log::ILogLeader {
   MOCK_METHOD(LogStatus, getStatus, (), (const, override));
   MOCK_METHOD(QuickLogStatus, getQuickStatus, (), (const, override));
@@ -114,6 +113,7 @@
                   std::unique_ptr<IReplicatedStateHandle>, DeferredAction>),
       resign2, (), (override, ref(&&)));
 
+  MOCK_METHOD(WaitForFuture, waitForLeadership, (), (override));
   MOCK_METHOD(WaitForFuture, waitFor, (LogIndex), (override));
   MOCK_METHOD(WaitForIteratorFuture, waitForIterator, (LogIndex), (override));
   MOCK_METHOD(InMemoryLog, copyInMemoryLog, (), (const, override));
@@ -125,57 +125,6 @@
   MOCK_METHOD(LogIndex, updateParticipantsConfig,
               (const std::shared_ptr<const agency::ParticipantsConfig>& config),
               (override));
-=======
-struct FakeLogLeader : replicated_log::ILogLeader {
-  explicit FakeLogLeader(
-      std::unique_ptr<replicated_log::LogCore> core,
-      std::shared_ptr<agency::ParticipantsConfig const> config)
-      : core(std::move(core)), latestConfig(std::move(config)) {}
-  auto getStatus() const -> replicated_log::LogStatus override {
-    THROW_ARANGO_EXCEPTION(TRI_ERROR_NOT_IMPLEMENTED);
-  }
-  auto getQuickStatus() const -> replicated_log::QuickLogStatus override {
-    THROW_ARANGO_EXCEPTION(TRI_ERROR_NOT_IMPLEMENTED);
-  }
-  auto resign() && -> std::tuple<std::unique_ptr<replicated_log::LogCore>,
-                                 DeferredAction> override {
-    return std::make_tuple(std::move(core), DeferredAction{});
-  }
-  auto waitFor(LogIndex index) -> WaitForFuture override {
-    // THROW_ARANGO_EXCEPTION(TRI_ERROR_NOT_IMPLEMENTED);
-    return {replicated_log::WaitForResult{}};
-  }
-  auto waitForIterator(LogIndex index) -> WaitForIteratorFuture override {
-    THROW_ARANGO_EXCEPTION(TRI_ERROR_NOT_IMPLEMENTED);
-  }
-  auto waitForLeadership() -> WaitForFuture override {
-    return {replicated_log::WaitForResult{}};
-  }
-  auto copyInMemoryLog() const -> replicated_log::InMemoryLog override {
-    THROW_ARANGO_EXCEPTION(TRI_ERROR_NOT_IMPLEMENTED);
-  }
-  auto release(LogIndex doneWithIdx) -> Result override {
-    THROW_ARANGO_EXCEPTION(TRI_ERROR_NOT_IMPLEMENTED);
-  }
-  auto compact() -> ResultT<
-      arangodb::replication2::replicated_log::CompactionResult> override {
-    THROW_ARANGO_EXCEPTION(TRI_ERROR_NOT_IMPLEMENTED);
-  }
-  auto ping(std::optional<std::string> message) -> LogIndex override {
-    THROW_ARANGO_EXCEPTION(TRI_ERROR_NOT_IMPLEMENTED);
-  }
-  auto insert(LogPayload payload, bool waitForSync) -> LogIndex {
-    THROW_ARANGO_EXCEPTION(TRI_ERROR_NOT_IMPLEMENTED);
-  }
-  auto updateParticipantsConfig(
-      const std::shared_ptr<const agency::ParticipantsConfig>& config)
-      -> LogIndex override {
-    latestConfig = config;
-    return LogIndex{0};
-  }
-  std::unique_ptr<replicated_log::LogCore> core;
-  std::shared_ptr<agency::ParticipantsConfig const> latestConfig;
->>>>>>> dda48d6f
 };
 
 struct LogFollowerMock : replicated_log::ILogFollower {
@@ -257,7 +206,12 @@
             EXPECT_EQ(info.myself, myself.serverId);
             EXPECT_EQ(info.term, LogTerm{1});
             EXPECT_EQ(*info.initialConfig, config.get());
-            return leaderMock = std::make_shared<LogLeaderMock>();
+            leaderMock = std::make_shared<LogLeaderMock>();
+            EXPECT_CALL(*leaderMock, waitForLeadership)
+                .WillOnce([]() -> futures::Future<WaitForResult> {
+                  return WaitForResult{};
+                });
+            return leaderMock;
           });
 
   log->updateConfig(term.get(), config.get());
@@ -300,7 +254,12 @@
             EXPECT_EQ(info.myself, myself.serverId);
             EXPECT_EQ(info.term, LogTerm{1});
             EXPECT_EQ(*info.initialConfig, config.get());
-            return leaderMock = std::make_shared<LogLeaderMock>();
+            leaderMock = std::make_shared<LogLeaderMock>();
+            EXPECT_CALL(*leaderMock, waitForLeadership)
+                .WillOnce([]() -> futures::Future<WaitForResult> {
+                  return WaitForResult{};
+                });
+            return leaderMock;
           });
 
   log->updateConfig(term.get(), config.get());
@@ -338,7 +297,12 @@
             EXPECT_EQ(info.myself, myself.serverId);
             EXPECT_EQ(info.term, LogTerm{1});
             EXPECT_EQ(*info.initialConfig, config.get());
-            return leaderMock = std::make_shared<LogLeaderMock>();
+            leaderMock = std::make_shared<LogLeaderMock>();
+            EXPECT_CALL(*leaderMock, waitForLeadership)
+                .WillOnce([]() -> futures::Future<WaitForResult> {
+                  return WaitForResult{};
+                });
+            return leaderMock;
           });
   // create initial state and connection
   auto connection =
@@ -418,7 +382,12 @@
             EXPECT_EQ(info.myself, myself.serverId);
             EXPECT_EQ(info.term, LogTerm{2});
             EXPECT_EQ(*info.initialConfig, config.get());
-            return leaderMock = std::make_shared<LogLeaderMock>();
+            leaderMock = std::make_shared<LogLeaderMock>();
+            EXPECT_CALL(*leaderMock, waitForLeadership)
+                .WillOnce([]() -> futures::Future<WaitForResult> {
+                  return WaitForResult{};
+                });
+            return leaderMock;
           });
   EXPECT_CALL(std::move(*followerMock), resign2).WillOnce([&] {
     return std::make_tuple(
@@ -460,8 +429,12 @@
               LeaderTermInfo info, ParticipantContext context) {
             EXPECT_EQ(methods.release(), methodsPtr);
             EXPECT_EQ(context.stateHandle.release(), stateHandlePtr);
-            return leaderMock =
-                       std::make_shared<testing::StrictMock<LogLeaderMock>>();
+            leaderMock = std::make_shared<testing::StrictMock<LogLeaderMock>>();
+            EXPECT_CALL(*leaderMock, waitForLeadership)
+                .WillOnce([]() -> futures::Future<WaitForResult> {
+                  return WaitForResult{};
+                });
+            return leaderMock;
           });
   auto connection =
       log->connect(std::unique_ptr<IReplicatedStateHandle>{stateHandlePtr});
