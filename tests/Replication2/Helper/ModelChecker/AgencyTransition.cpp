--- conflicted
+++ resolved
@@ -27,10 +27,7 @@
 #include "Replication2/ModelChecker/ActorModel.h"
 #include "Replication2/ModelChecker/ModelChecker.h"
 #include "Replication2/ModelChecker/Predicates.h"
-<<<<<<< HEAD
 #include "Replication2/ReplicatedLog/AgencyLogSpecification.h"
-=======
->>>>>>> 14509e50
 #include "Replication2/ReplicatedLog/LogCommon.h"
 #include "Replication2/ReplicatedLog/Supervision.h"
 #include "Replication2/ReplicatedLog/SupervisionAction.h"
@@ -54,13 +51,13 @@
 
 auto SupervisionStateAction::toString() const -> std::string {
   return std::string{"Supervision "} +
-         std::visit([&](auto const& x) { return typeid(x).name(); }, _action);
+         std::visit([&](auto const &x) { return typeid(x).name(); }, _action);
 }
 
 SupervisionStateAction::SupervisionStateAction(replicated_state::Action action)
     : _action(std::move(action)) {}
 
-void SupervisionStateAction::apply(AgencyState& agency) {
+void SupervisionStateAction::apply(AgencyState &agency) {
   auto actionCtx =
       executeAction(*agency.replicatedState, agency.replicatedLog, _action);
   if (actionCtx.hasModificationFor<RLA::LogTarget>()) {
@@ -87,19 +84,19 @@
 
 KillServerAction::KillServerAction(ParticipantId id) : id(std::move(id)) {}
 
-void KillServerAction::apply(AgencyState& agency) {
+void KillServerAction::apply(AgencyState &agency) {
   agency.health._health.at(id).notIsFailed = false;
 }
 
 auto SupervisionLogAction::toString() const -> std::string {
   return std::string{"Supervision "} +
-         std::visit([&](auto const& x) { return typeid(x).name(); }, _action);
+         std::visit([&](auto const &x) { return typeid(x).name(); }, _action);
 }
 
 SupervisionLogAction::SupervisionLogAction(replicated_log::Action action)
     : _action(std::move(action)) {}
 
-void SupervisionLogAction::apply(AgencyState& agency) {
+void SupervisionLogAction::apply(AgencyState &agency) {
   if (!agency.replicatedLog.has_value()) {
     // TODO: What now?
     TRI_ASSERT(false);
@@ -122,11 +119,11 @@
          to_string(generation);
 }
 
-void DBServerSnapshotCompleteAction::apply(AgencyState& agency) {
+void DBServerSnapshotCompleteAction::apply(AgencyState &agency) {
   if (!agency.replicatedState->current) {
     agency.replicatedState->current.emplace();
   }
-  auto& status = agency.replicatedState->current->participants[name];
+  auto &status = agency.replicatedState->current->participants[name];
   status.generation = generation;
   status.snapshot.status = SnapshotStatus::kCompleted;
 }
@@ -139,11 +136,11 @@
   return std::string{"Report Term for "} + name + ", term" + to_string(term);
 }
 
-void DBServerReportTermAction::apply(AgencyState& agency) const {
+void DBServerReportTermAction::apply(AgencyState &agency) const {
   if (!agency.replicatedLog->current) {
     agency.replicatedLog->current.emplace();
   }
-  auto& status = agency.replicatedLog->current->localState[name];
+  auto &status = agency.replicatedLog->current->localState[name];
   status.term = term;
 }
 
@@ -161,7 +158,7 @@
                                                        LogTerm term)
     : name(std::move(name)), generation(generation), term(term) {}
 
-void DBServerCommitConfigAction::apply(AgencyState& agency) const {
+void DBServerCommitConfigAction::apply(AgencyState &agency) const {
   if (!agency.replicatedLog->current) {
     agency.replicatedLog->current.emplace();
   }
@@ -169,7 +166,7 @@
     agency.replicatedLog->current->leader.emplace();
   }
 
-  auto& leader = *agency.replicatedLog->current->leader;
+  auto &leader = *agency.replicatedLog->current->leader;
   leader.leadershipEstablished = true;
   leader.serverId = name;
   leader.term = term;
@@ -178,8 +175,8 @@
   leader.committedParticipantsConfig->generation = generation;
 }
 
-auto operator<<(std::ostream& os, AgencyTransition const& a) -> std::ostream& {
-  return os << std::visit([](auto const& action) { return action.toString(); },
+auto operator<<(std::ostream &os, AgencyTransition const &a) -> std::ostream & {
+  return os << std::visit([](auto const &action) { return action.toString(); },
                           a);
 }
 
@@ -191,9 +188,9 @@
   return fmt::format("replacing {} with {}", oldServer, newServer);
 }
 
-void ReplaceServerTargetState::apply(AgencyState& agency) const {
+void ReplaceServerTargetState::apply(AgencyState &agency) const {
   TRI_ASSERT(agency.replicatedState.has_value());
-  auto& target = agency.replicatedState->target;
+  auto &target = agency.replicatedState->target;
   target.participants.erase(oldServer);
   target.participants[newServer];
   target.version.emplace(target.version.value_or(0) + 1);
@@ -203,9 +200,9 @@
     replication2::ParticipantId server)
     : server(std::move(server)) {}
 
-void AddLogParticipantAction::apply(AgencyState& agency) const {
+void AddLogParticipantAction::apply(AgencyState &agency) const {
   TRI_ASSERT(agency.replicatedLog.has_value());
-  auto& target = agency.replicatedLog->target;
+  auto &target = agency.replicatedLog->target;
   target.participants[server];
   target.version.emplace(target.version.value_or(0) + 1);
 }
@@ -218,9 +215,9 @@
     replication2::ParticipantId server)
     : server(std::move(server)) {}
 
-void RemoveLogParticipantAction::apply(AgencyState& agency) const {
+void RemoveLogParticipantAction::apply(AgencyState &agency) const {
   TRI_ASSERT(agency.replicatedLog.has_value());
-  auto& target = agency.replicatedLog->target;
+  auto &target = agency.replicatedLog->target;
   target.participants.erase(server);
   target.version.emplace(target.version.value_or(0) + 1);
 }
@@ -229,4 +226,4 @@
   return fmt::format("removing participant {}", server);
 }
 
-}  // namespace arangodb::test+} // namespace arangodb::test