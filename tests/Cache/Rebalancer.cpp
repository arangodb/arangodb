--- conflicted
+++ resolved
@@ -48,16 +48,8 @@
 using namespace arangodb::cache;
 
 struct ThreadGuard {
-<<<<<<< HEAD
-  ThreadGuard(ThreadGuard&& other) : thread(std::move(other.thread)) {}
-  ThreadGuard& operator=(ThreadGuard&& other) {
-    thread = std::move(other.thread);
-    return *this;
-  }
-=======
   ThreadGuard(ThreadGuard&&) noexcept = default;
   ThreadGuard& operator=(ThreadGuard&&) noexcept = default; 
->>>>>>> 24e543b4
 
   ThreadGuard(std::unique_ptr<std::thread> thread)
       : thread(std::move(thread)) {}
