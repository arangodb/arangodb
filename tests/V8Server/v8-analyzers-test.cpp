////////////////////////////////////////////////////////////////////////////////
/// DISCLAIMER
///
/// Copyright 2019 ArangoDB GmbH, Cologne, Germany
///
/// Licensed under the Apache License, Version 2.0 (the "License");
/// you may not use this file except in compliance with the License.
/// You may obtain a copy of the License at
///
///     http://www.apache.org/licenses/LICENSE-2.0
///
/// Unless required by applicable law or agreed to in writing, software
/// distributed under the License is distributed on an "AS IS" BASIS,
/// WITHOUT WARRANTIES OR CONDITIONS OF ANY KIND, either express or implied.
/// See the License for the specific language governing permissions and
/// limitations under the License.
///
/// Copyright holder is ArangoDB GmbH, Cologne, Germany
///
/// @author Andrey Abramov
/// @author Vasiliy Nabatchikov
////////////////////////////////////////////////////////////////////////////////

#include "src/api.h"  // must inclide V8 _before_ "catch.cpp' or CATCH() macro will be broken
#include "src/objects-inl.h"  // (required to avoid compile warnings) must inclide V8 _before_ "catch.cpp' or CATCH() macro will be broken
#include "src/objects/scope-info.h"  // must inclide V8 _before_ "catch.cpp' or CATCH() macro will be broken

<<<<<<< HEAD
#include "../IResearch/common.h"
#include "../Mocks/StorageEngineMock.h"
#include "Aql/QueryRegistry.h"
=======
>>>>>>> dc6dba27
#include "gtest/gtest.h"

#include "analysis/analyzers.hpp"
#include "analysis/token_attributes.hpp"

#include <velocypack/Iterator.h>
#include <velocypack/Parser.h>
#include <velocypack/velocypack-aliases.h>

#include "IResearch/common.h"
#include "Mocks/LogLevels.h"
#include "Mocks/Servers.h"

#include "Aql/QueryRegistry.h"
#include "GeneralServer/AuthenticationFeature.h"
#include "IResearch/IResearchAnalyzerFeature.h"
#include "IResearch/IResearchCommon.h"
#include "IResearch/VelocyPackHelper.h"
#include "RestServer/DatabaseFeature.h"
#include "RestServer/QueryRegistryFeature.h"
#include "RestServer/SystemDatabaseFeature.h"
#include "StorageEngine/EngineSelectorFeature.h"
#include "VocBase/Methods/Collections.h"
#include "Utils/ExecContext.h"
#include "V8/v8-conv.h"
#include "V8/v8-utils.h"
#include "V8/v8-vpack.h"
#include "V8Server/V8DealerFeature.h"
#include "V8Server/v8-analyzers.h"
#include "V8Server/v8-externals.h"
#include "velocypack/Iterator.h"
#include "velocypack/Parser.h"

<<<<<<< HEAD
#include "analysis/analyzers.hpp"
#include "analysis/token_attributes.hpp"
=======
#if USE_ENTERPRISE
#include "Enterprise/Ldap/LdapFeature.h"
#endif
>>>>>>> dc6dba27

using namespace std::string_literals;

namespace {

class ArrayBufferAllocator : public v8::ArrayBuffer::Allocator {
 public:
  virtual void* Allocate(size_t length) override {
    void* data = AllocateUninitialized(length);
    return data == nullptr ? data : memset(data, 0, length);
  }
  virtual void* AllocateUninitialized(size_t length) override {
    return malloc(length);
  }
  virtual void Free(void* data, size_t) override { free(data); }
};

class EmptyAnalyzer : public irs::analysis::analyzer {
 public:
  DECLARE_ANALYZER_TYPE();
  EmptyAnalyzer() : irs::analysis::analyzer(EmptyAnalyzer::type()) {
    _attrs.emplace(_attr);
  }
  virtual irs::attribute_view const& attributes() const NOEXCEPT override {
    return _attrs;
  }
  static ptr make(irs::string_ref const&) {
    PTR_NAMED(EmptyAnalyzer, ptr);
    return ptr;
  }
  static bool normalize(irs::string_ref const& args, std::string& out) { 
    auto slice = arangodb::iresearch::slice(args);
    if (slice.isNull()) throw std::exception();
    if (slice.isNone()) return false;
    arangodb::velocypack::Builder builder;
    if (slice.isString()) {
      VPackObjectBuilder scope(&builder);
      arangodb::iresearch::addStringRef(builder, "args",
                                        arangodb::iresearch::getStringRef(slice));
    } else if (slice.isObject() && slice.hasKey("args") && slice.get("args").isString()) {
      VPackObjectBuilder scope(&builder);
      arangodb::iresearch::addStringRef(builder, "args",
                                        arangodb::iresearch::getStringRef(slice.get("args")));
    } else {
      return false;
    }
    out = builder.buffer()->toString();
    return true; 
  }
  virtual bool next() override { return false; }
  virtual bool reset(irs::string_ref const& data) override { return true; }

 private:
  irs::attribute_view _attrs;
  irs::frequency _attr;
};

DEFINE_ANALYZER_TYPE_NAMED(EmptyAnalyzer, "v8-analyzer-empty");
REGISTER_ANALYZER_VPACK(EmptyAnalyzer, EmptyAnalyzer::make, EmptyAnalyzer::normalize);

}  // namespace

// -----------------------------------------------------------------------------
// --SECTION--                                                 setup / tear-down
// -----------------------------------------------------------------------------

class V8AnalyzersTest
    : public ::testing::Test,
      public arangodb::tests::LogSuppressor<arangodb::Logger::AUTHENTICATION, arangodb::LogLevel::ERR> {
 protected:
  StorageEngineMock engine;
  arangodb::application_features::ApplicationServer server;
  std::vector<std::pair<arangodb::application_features::ApplicationFeature*, bool>> features;

  V8AnalyzersTest() : engine(server), server(nullptr, nullptr) {
    arangodb::EngineSelectorFeature::ENGINE = &engine;

<<<<<<< HEAD
    arangodb::tests::v8Init();  // on-time initialize V8

    // suppress INFO {authentication} Authentication is turned on (system only), authentication for unix sockets is turned on
    // suppress WARNING {authentication} --server.jwt-secret is insecure. Use --server.jwt-secret-keyfile instead
    arangodb::LogTopic::setLogLevel(arangodb::Logger::AUTHENTICATION.name(),
                                    arangodb::LogLevel::ERR);

    // suppress log messages since tests check error conditions
    arangodb::LogTopic::setLogLevel(arangodb::iresearch::TOPIC.name(),
                                    arangodb::LogLevel::FATAL);

    // setup required application features
    features.emplace_back(new arangodb::AuthenticationFeature(server), false);  // required for VocbaseContext

#if USE_ENTERPRISE
    features.emplace_back(new arangodb::LdapFeature(server),
                          false);  // required for AuthenticationFeature with USE_ENTERPRISE
#endif

    for (auto& f : features) {
      arangodb::application_features::ApplicationServer::server->addFeature(f.first);
    }

    for (auto& f : features) {
      f.first->prepare();
    }

    for (auto& f : features) {
      if (f.second) {
        f.first->start();
      }
    }
  }

  ~V8AnalyzersTest() {
    arangodb::application_features::ApplicationServer::server = nullptr;

    // destroy application features
    for (auto& f : features) {
      if (f.second) {
        f.first->stop();
      }
    }

    for (auto& f : features) {
      f.first->unprepare();
    }

    arangodb::LogTopic::setLogLevel(arangodb::iresearch::TOPIC.name(),
                                    arangodb::LogLevel::DEFAULT);
    arangodb::LogTopic::setLogLevel(arangodb::Logger::AUTHENTICATION.name(),
                                    arangodb::LogLevel::DEFAULT);
    arangodb::EngineSelectorFeature::ENGINE = nullptr;
=======
  V8AnalyzersTest() {
    arangodb::tests::v8Init();  // one-time initialize V8
>>>>>>> dc6dba27
  }
};

// -----------------------------------------------------------------------------
// --SECTION--                                                        test suite
// -----------------------------------------------------------------------------

TEST_F(V8AnalyzersTest, test_accessors) {
  // create a new instance of an ApplicationServer and fill it with the required features
  // cannot use the existing server since its features already have some state
  std::shared_ptr<arangodb::application_features::ApplicationServer> originalServer(
      arangodb::application_features::ApplicationServer::server,
      [](arangodb::application_features::ApplicationServer* ptr) -> void {
        arangodb::application_features::ApplicationServer::server = ptr;
      });
  arangodb::application_features::ApplicationServer::server =
      nullptr;  // avoid "ApplicationServer initialized twice"
  arangodb::application_features::ApplicationServer server(nullptr, nullptr);
  arangodb::iresearch::IResearchAnalyzerFeature* analyzers;
  arangodb::DatabaseFeature* dbFeature;
  server.addFeature(new arangodb::QueryRegistryFeature(server));  // required for constructing TRI_vocbase_t
  server.addFeature(new arangodb::V8DealerFeature(server));  // required for DatabaseFeature::createDatabase(...)
  server.addFeature(dbFeature = new arangodb::DatabaseFeature(server));  // required for IResearchAnalyzerFeature::emplace(...)
  server.addFeature(analyzers = new arangodb::iresearch::IResearchAnalyzerFeature(server));  // required for running upgrade task

  auto cleanup = arangodb::scopeGuard([dbFeature](){ dbFeature->unprepare(); });

  // create system vocbase
  {
    auto const databases = arangodb::velocypack::Parser::fromJson(
        std::string("[ { \"name\": \"") +
        arangodb::StaticStrings::SystemDatabase + "\" } ]");
    ASSERT_TRUE((TRI_ERROR_NO_ERROR == dbFeature->loadDatabases(databases->slice())));
  }
  {
    auto vocbase = dbFeature->useDatabase(arangodb::StaticStrings::SystemDatabase);
    arangodb::methods::Collections::createSystem(
        *vocbase,
        arangodb::tests::AnalyzerCollectionName, false);
  }

  arangodb::iresearch::IResearchAnalyzerFeature::EmplaceResult result;
  ASSERT_TRUE((analyzers
                   ->emplace(result, arangodb::StaticStrings::SystemDatabase + "::testAnalyzer1",
                             "identity", VPackSlice::noneSlice())
                   .ok()));
  auto analyzer = analyzers->get(arangodb::StaticStrings::SystemDatabase +
                                 "::testAnalyzer1");
  ASSERT_TRUE((false == !analyzer));

  arangodb::ExecContext::NobodyScope execContextScope;
  auto* authFeature = arangodb::AuthenticationFeature::instance();
  auto* userManager = authFeature->userManager();
  arangodb::aql::QueryRegistry queryRegistry(0);  // required for UserManager::loadFromDB()
  userManager->setQueryRegistry(&queryRegistry);
  auto resetUserManager = std::shared_ptr<arangodb::auth::UserManager>(
      userManager,
      [](arangodb::auth::UserManager* ptr) -> void { ptr->removeAllUsers(); });

  // test name (authorised)
  {
    TRI_vocbase_t vocbase(TRI_vocbase_type_e::TRI_VOCBASE_TYPE_NORMAL, 1,
                          arangodb::StaticStrings::SystemDatabase);
    v8::Isolate::CreateParams isolateParams;
    ArrayBufferAllocator arrayBufferAllocator;
    isolateParams.array_buffer_allocator = &arrayBufferAllocator;
    auto isolate =
        std::shared_ptr<v8::Isolate>(v8::Isolate::New(isolateParams),
                                     [](v8::Isolate* p) -> void { p->Dispose(); });
    ASSERT_TRUE((nullptr != isolate));
    v8::Isolate::Scope isolateScope(isolate.get());  // otherwise v8::Isolate::Logger() will fail (called from v8::Exception::Error)
    v8::internal::Isolate::Current()->InitializeLoggingAndCounters();  // otherwise v8::Isolate::Logger() will fail (called from v8::Exception::Error)
    v8::HandleScope handleScope(isolate.get());  // required for v8::Context::New(...), v8::ObjectTemplate::New(...) and TRI_AddMethodVocbase(...)
    auto context = v8::Context::New(isolate.get());
    v8::Context::Scope contextScope(context);  // required for TRI_AddMethodVocbase(...)
    std::unique_ptr<TRI_v8_global_t> v8g(TRI_CreateV8Globals(isolate.get(), 0));  // create and set inside 'isolate' for use with 'TRI_GET_GLOBALS()'
    v8g->ArangoErrorTempl.Reset(isolate.get(), v8::ObjectTemplate::New(isolate.get()));  // otherwise v8:-utils::CreateErrorObject(...) will fail
    v8g->_vocbase = &vocbase;
    arangodb::iresearch::TRI_InitV8Analyzers(*v8g, isolate.get());

    auto v8Analyzer = v8::Local<v8::ObjectTemplate>::New(isolate.get(), v8g->IResearchAnalyzerTempl)
                          ->NewInstance();
    auto fn_name = v8Analyzer->Get(TRI_V8_ASCII_STRING(isolate.get(), "name"));
    EXPECT_TRUE((fn_name->IsFunction()));

    v8Analyzer->SetInternalField(SLOT_CLASS_TYPE,
                                 v8::Integer::New(isolate.get(), WRP_IRESEARCH_ANALYZER_TYPE));
    v8Analyzer->SetInternalField(SLOT_CLASS,
                                 v8::External::New(isolate.get(), analyzer.get()));
    std::vector<v8::Local<v8::Value>> args = {};

    arangodb::auth::UserMap userMap;  // empty map, no user -> no permissions
    auto username = arangodb::ExecContext::current().user();
    auto& user =
        userMap
            .emplace(username, arangodb::auth::User::newUser(username, "", arangodb::auth::Source::LDAP))
            .first->second;
    user.grantDatabase(vocbase.name(), arangodb::auth::Level::RO);  // for system collections User::collectionAuthLevel(...) returns database auth::Level
    userManager->setAuthInfo(userMap);  // set user map to avoid loading configuration from system database

    auto result =
        v8::Function::Cast(*fn_name)->CallAsFunction(context, v8Analyzer,
                                                     static_cast<int>(args.size()),
                                                     args.data());
    EXPECT_TRUE((!result.IsEmpty()));
    EXPECT_TRUE((result.ToLocalChecked()->IsString()));
    EXPECT_TRUE((analyzer->name() ==
                 TRI_ObjectToString(isolate.get(), result.ToLocalChecked())));
  }

  // test name (not authorised)
  {
    TRI_vocbase_t vocbase(TRI_vocbase_type_e::TRI_VOCBASE_TYPE_NORMAL, 1,
                          arangodb::StaticStrings::SystemDatabase);
    v8::Isolate::CreateParams isolateParams;
    ArrayBufferAllocator arrayBufferAllocator;
    isolateParams.array_buffer_allocator = &arrayBufferAllocator;
    auto isolate =
        std::shared_ptr<v8::Isolate>(v8::Isolate::New(isolateParams),
                                     [](v8::Isolate* p) -> void { p->Dispose(); });
    ASSERT_TRUE((nullptr != isolate));
    v8::Isolate::Scope isolateScope(isolate.get());  // otherwise v8::Isolate::Logger() will fail (called from v8::Exception::Error)
    v8::internal::Isolate::Current()->InitializeLoggingAndCounters();  // otherwise v8::Isolate::Logger() will fail (called from v8::Exception::Error)
    v8::HandleScope handleScope(isolate.get());  // required for v8::Context::New(...), v8::ObjectTemplate::New(...) and TRI_AddMethodVocbase(...)
    auto context = v8::Context::New(isolate.get());
    v8::Context::Scope contextScope(context);  // required for TRI_AddMethodVocbase(...)
    std::unique_ptr<TRI_v8_global_t> v8g(TRI_CreateV8Globals(isolate.get(), 0));  // create and set inside 'isolate' for use with 'TRI_GET_GLOBALS()'
    v8g->ArangoErrorTempl.Reset(isolate.get(), v8::ObjectTemplate::New(isolate.get()));  // otherwise v8:-utils::CreateErrorObject(...) will fail
    v8g->_vocbase = &vocbase;
    arangodb::iresearch::TRI_InitV8Analyzers(*v8g, isolate.get());

    auto v8Analyzer = v8::Local<v8::ObjectTemplate>::New(isolate.get(), v8g->IResearchAnalyzerTempl)
                          ->NewInstance();
    auto fn_name = v8Analyzer->Get(TRI_V8_ASCII_STRING(isolate.get(), "name"));
    EXPECT_TRUE((fn_name->IsFunction()));

    v8Analyzer->SetInternalField(SLOT_CLASS_TYPE,
                                 v8::Integer::New(isolate.get(), WRP_IRESEARCH_ANALYZER_TYPE));
    v8Analyzer->SetInternalField(SLOT_CLASS,
                                 v8::External::New(isolate.get(), analyzer.get()));
    std::vector<v8::Local<v8::Value>> args = {};

    arangodb::auth::UserMap userMap;  // empty map, no user -> no permissions
    auto username = arangodb::ExecContext::current().user();
    auto& user =
        userMap
            .emplace(username, arangodb::auth::User::newUser(username, "", arangodb::auth::Source::LDAP))
            .first->second;
    user.grantDatabase(vocbase.name(), arangodb::auth::Level::NONE);  // for system collections User::collectionAuthLevel(...) returns database auth::Level
    userManager->setAuthInfo(userMap);  // set user map to avoid loading configuration from system database

    arangodb::velocypack::Builder responce;
    v8::TryCatch tryCatch(isolate.get());
    auto result =
        v8::Function::Cast(*fn_name)->CallAsFunction(context, v8Analyzer,
                                                     static_cast<int>(args.size()),
                                                     args.data());
    EXPECT_TRUE((result.IsEmpty()));
    EXPECT_TRUE((tryCatch.HasCaught()));
    EXPECT_TRUE((TRI_ERROR_NO_ERROR == TRI_V8ToVPack(isolate.get(), responce,
                                                     tryCatch.Exception(), false)));
    auto slice = responce.slice();
    EXPECT_TRUE((slice.isObject()));
    EXPECT_TRUE((slice.hasKey(arangodb::StaticStrings::ErrorNum) &&
                 slice.get(arangodb::StaticStrings::ErrorNum).isNumber<int>() &&
                 TRI_ERROR_FORBIDDEN ==
                     slice.get(arangodb::StaticStrings::ErrorNum).getNumber<int>()));
  }

  // test type (authorised)
  {
    TRI_vocbase_t vocbase(TRI_vocbase_type_e::TRI_VOCBASE_TYPE_NORMAL, 1,
                          arangodb::StaticStrings::SystemDatabase);
    v8::Isolate::CreateParams isolateParams;
    ArrayBufferAllocator arrayBufferAllocator;
    isolateParams.array_buffer_allocator = &arrayBufferAllocator;
    auto isolate =
        std::shared_ptr<v8::Isolate>(v8::Isolate::New(isolateParams),
                                     [](v8::Isolate* p) -> void { p->Dispose(); });
    ASSERT_TRUE((nullptr != isolate));
    v8::Isolate::Scope isolateScope(isolate.get());  // otherwise v8::Isolate::Logger() will fail (called from v8::Exception::Error)
    v8::internal::Isolate::Current()->InitializeLoggingAndCounters();  // otherwise v8::Isolate::Logger() will fail (called from v8::Exception::Error)
    v8::HandleScope handleScope(isolate.get());  // required for v8::Context::New(...), v8::ObjectTemplate::New(...) and TRI_AddMethodVocbase(...)
    auto context = v8::Context::New(isolate.get());
    v8::Context::Scope contextScope(context);  // required for TRI_AddMethodVocbase(...)
    std::unique_ptr<TRI_v8_global_t> v8g(TRI_CreateV8Globals(isolate.get(), 0));  // create and set inside 'isolate' for use with 'TRI_GET_GLOBALS()'
    v8g->ArangoErrorTempl.Reset(isolate.get(), v8::ObjectTemplate::New(isolate.get()));  // otherwise v8:-utils::CreateErrorObject(...) will fail
    v8g->_vocbase = &vocbase;
    arangodb::iresearch::TRI_InitV8Analyzers(*v8g, isolate.get());

    auto v8Analyzer = v8::Local<v8::ObjectTemplate>::New(isolate.get(), v8g->IResearchAnalyzerTempl)
                          ->NewInstance();
    auto fn_type = v8Analyzer->Get(TRI_V8_ASCII_STRING(isolate.get(), "type"));
    EXPECT_TRUE((fn_type->IsFunction()));

    v8Analyzer->SetInternalField(SLOT_CLASS_TYPE,
                                 v8::Integer::New(isolate.get(), WRP_IRESEARCH_ANALYZER_TYPE));
    v8Analyzer->SetInternalField(SLOT_CLASS,
                                 v8::External::New(isolate.get(), analyzer.get()));
    std::vector<v8::Local<v8::Value>> args = {};

    arangodb::auth::UserMap userMap;  // empty map, no user -> no permissions
    auto username = arangodb::ExecContext::current().user();
    auto& user =
        userMap
            .emplace(username, arangodb::auth::User::newUser(username, "", arangodb::auth::Source::LDAP))
            .first->second;
    user.grantDatabase(vocbase.name(), arangodb::auth::Level::RO);  // for system collections User::collectionAuthLevel(...) returns database auth::Level
    userManager->setAuthInfo(userMap);  // set user map to avoid loading configuration from system database

    auto result =
        v8::Function::Cast(*fn_type)->CallAsFunction(context, v8Analyzer,
                                                     static_cast<int>(args.size()),
                                                     args.data());
    EXPECT_TRUE((!result.IsEmpty()));
    EXPECT_TRUE((result.ToLocalChecked()->IsString()));
    EXPECT_TRUE((analyzer->type() ==
                 TRI_ObjectToString(isolate.get(), result.ToLocalChecked())));
  }

  // test type (not authorised)
  {
    TRI_vocbase_t vocbase(TRI_vocbase_type_e::TRI_VOCBASE_TYPE_NORMAL, 1,
                          arangodb::StaticStrings::SystemDatabase);
    v8::Isolate::CreateParams isolateParams;
    ArrayBufferAllocator arrayBufferAllocator;
    isolateParams.array_buffer_allocator = &arrayBufferAllocator;
    auto isolate =
        std::shared_ptr<v8::Isolate>(v8::Isolate::New(isolateParams),
                                     [](v8::Isolate* p) -> void { p->Dispose(); });
    ASSERT_TRUE((nullptr != isolate));
    v8::Isolate::Scope isolateScope(isolate.get());  // otherwise v8::Isolate::Logger() will fail (called from v8::Exception::Error)
    v8::internal::Isolate::Current()->InitializeLoggingAndCounters();  // otherwise v8::Isolate::Logger() will fail (called from v8::Exception::Error)
    v8::HandleScope handleScope(isolate.get());  // required for v8::Context::New(...), v8::ObjectTemplate::New(...) and TRI_AddMethodVocbase(...)
    auto context = v8::Context::New(isolate.get());
    v8::Context::Scope contextScope(context);  // required for TRI_AddMethodVocbase(...)
    std::unique_ptr<TRI_v8_global_t> v8g(TRI_CreateV8Globals(isolate.get(), 0));  // create and set inside 'isolate' for use with 'TRI_GET_GLOBALS()'
    v8g->ArangoErrorTempl.Reset(isolate.get(), v8::ObjectTemplate::New(isolate.get()));  // otherwise v8:-utils::CreateErrorObject(...) will fail
    v8g->_vocbase = &vocbase;
    arangodb::iresearch::TRI_InitV8Analyzers(*v8g, isolate.get());

    auto v8Analyzer = v8::Local<v8::ObjectTemplate>::New(isolate.get(), v8g->IResearchAnalyzerTempl)
                          ->NewInstance();
    auto fn_type = v8Analyzer->Get(TRI_V8_ASCII_STRING(isolate.get(), "type"));
    EXPECT_TRUE((fn_type->IsFunction()));

    v8Analyzer->SetInternalField(SLOT_CLASS_TYPE,
                                 v8::Integer::New(isolate.get(), WRP_IRESEARCH_ANALYZER_TYPE));
    v8Analyzer->SetInternalField(SLOT_CLASS,
                                 v8::External::New(isolate.get(), analyzer.get()));
    std::vector<v8::Local<v8::Value>> args = {};

    arangodb::auth::UserMap userMap;  // empty map, no user -> no permissions
    auto username = arangodb::ExecContext::current().user();
    auto& user =
        userMap
          .emplace(username, arangodb::auth::User::newUser(username, "", arangodb::auth::Source::LDAP))
            .first->second;
    user.grantDatabase(vocbase.name(), arangodb::auth::Level::NONE);  // for system collections User::collectionAuthLevel(...) returns database auth::Level
    userManager->setAuthInfo(userMap);  // set user map to avoid loading configuration from system database

    arangodb::velocypack::Builder responce;
    v8::TryCatch tryCatch(isolate.get());
    auto result =
        v8::Function::Cast(*fn_type)->CallAsFunction(context, v8Analyzer,
                                                     static_cast<int>(args.size()),
                                                     args.data());
    EXPECT_TRUE((result.IsEmpty()));
    EXPECT_TRUE((tryCatch.HasCaught()));
    EXPECT_TRUE((TRI_ERROR_NO_ERROR == TRI_V8ToVPack(isolate.get(), responce,
                                                     tryCatch.Exception(), false)));
    auto slice = responce.slice();
    EXPECT_TRUE((slice.isObject()));
    EXPECT_TRUE((slice.hasKey(arangodb::StaticStrings::ErrorNum) &&
                 slice.get(arangodb::StaticStrings::ErrorNum).isNumber<int>() &&
                 TRI_ERROR_FORBIDDEN ==
                     slice.get(arangodb::StaticStrings::ErrorNum).getNumber<int>()));
  }

  // test properties (authorised)
  {
    TRI_vocbase_t vocbase(TRI_vocbase_type_e::TRI_VOCBASE_TYPE_NORMAL, 1,
                          arangodb::StaticStrings::SystemDatabase);
    v8::Isolate::CreateParams isolateParams;
    ArrayBufferAllocator arrayBufferAllocator;
    isolateParams.array_buffer_allocator = &arrayBufferAllocator;
    auto isolate =
        std::shared_ptr<v8::Isolate>(v8::Isolate::New(isolateParams),
                                     [](v8::Isolate* p) -> void { p->Dispose(); });
    ASSERT_TRUE((nullptr != isolate));
    v8::Isolate::Scope isolateScope(isolate.get());  // otherwise v8::Isolate::Logger() will fail (called from v8::Exception::Error)
    v8::internal::Isolate::Current()->InitializeLoggingAndCounters();  // otherwise v8::Isolate::Logger() will fail (called from v8::Exception::Error)
    v8::HandleScope handleScope(isolate.get());  // required for v8::Context::New(...), v8::ObjectTemplate::New(...) and TRI_AddMethodVocbase(...)
    auto context = v8::Context::New(isolate.get());
    v8::Context::Scope contextScope(context);  // required for TRI_AddMethodVocbase(...)
    std::unique_ptr<TRI_v8_global_t> v8g(TRI_CreateV8Globals(isolate.get(), 0));  // create and set inside 'isolate' for use with 'TRI_GET_GLOBALS()'
    v8g->ArangoErrorTempl.Reset(isolate.get(), v8::ObjectTemplate::New(isolate.get()));  // otherwise v8:-utils::CreateErrorObject(...) will fail
    v8g->_vocbase = &vocbase;
    arangodb::iresearch::TRI_InitV8Analyzers(*v8g, isolate.get());

    auto v8Analyzer = v8::Local<v8::ObjectTemplate>::New(isolate.get(), v8g->IResearchAnalyzerTempl)
                          ->NewInstance();
    auto fn_properties =
        v8Analyzer->Get(TRI_V8_ASCII_STRING(isolate.get(), "properties"));
    EXPECT_TRUE((fn_properties->IsFunction()));

    v8Analyzer->SetInternalField(SLOT_CLASS_TYPE,
                                 v8::Integer::New(isolate.get(), WRP_IRESEARCH_ANALYZER_TYPE));
    v8Analyzer->SetInternalField(SLOT_CLASS,
                                 v8::External::New(isolate.get(), analyzer.get()));
    std::vector<v8::Local<v8::Value>> args = {};

    arangodb::auth::UserMap userMap;  // empty map, no user -> no permissions
    auto username = arangodb::ExecContext::current().user();
    auto& user =
        userMap
            .emplace(username, arangodb::auth::User::newUser(username, "", arangodb::auth::Source::LDAP))
            .first->second;
    user.grantDatabase(vocbase.name(), arangodb::auth::Level::RO);  // for system collections User::collectionAuthLevel(...) returns database auth::Level
    userManager->setAuthInfo(userMap);  // set user map to avoid loading configuration from system database

    auto result = v8::Function::Cast(*fn_properties)
                      ->CallAsFunction(context, v8Analyzer,
                                       static_cast<int>(args.size()), args.data());

    EXPECT_TRUE((!result.IsEmpty()));
    EXPECT_TRUE((result.ToLocalChecked()->IsObject()));
    VPackBuilder resultVPack;
    EXPECT_EQ(TRI_ERROR_NO_ERROR, TRI_V8ToVPack(isolate.get(), resultVPack, result.ToLocalChecked(), false));
    EXPECT_EQUAL_SLICES(
        resultVPack.slice(),
        VPackSlice::emptyObjectSlice());
  }

  // test properties (not authorised)
  {
    TRI_vocbase_t vocbase(TRI_vocbase_type_e::TRI_VOCBASE_TYPE_NORMAL, 1,
                          arangodb::StaticStrings::SystemDatabase);
    v8::Isolate::CreateParams isolateParams;
    ArrayBufferAllocator arrayBufferAllocator;
    isolateParams.array_buffer_allocator = &arrayBufferAllocator;
    auto isolate =
        std::shared_ptr<v8::Isolate>(v8::Isolate::New(isolateParams),
                                     [](v8::Isolate* p) -> void { p->Dispose(); });
    ASSERT_TRUE((nullptr != isolate));
    v8::Isolate::Scope isolateScope(isolate.get());  // otherwise v8::Isolate::Logger() will fail (called from v8::Exception::Error)
    v8::internal::Isolate::Current()->InitializeLoggingAndCounters();  // otherwise v8::Isolate::Logger() will fail (called from v8::Exception::Error)
    v8::HandleScope handleScope(isolate.get());  // required for v8::Context::New(...), v8::ObjectTemplate::New(...) and TRI_AddMethodVocbase(...)
    auto context = v8::Context::New(isolate.get());
    v8::Context::Scope contextScope(context);  // required for TRI_AddMethodVocbase(...)
    std::unique_ptr<TRI_v8_global_t> v8g(TRI_CreateV8Globals(isolate.get(), 0));  // create and set inside 'isolate' for use with 'TRI_GET_GLOBALS()'
    v8g->ArangoErrorTempl.Reset(isolate.get(), v8::ObjectTemplate::New(isolate.get()));  // otherwise v8:-utils::CreateErrorObject(...) will fail
    v8g->_vocbase = &vocbase;
    arangodb::iresearch::TRI_InitV8Analyzers(*v8g, isolate.get());

    auto v8Analyzer = v8::Local<v8::ObjectTemplate>::New(isolate.get(), v8g->IResearchAnalyzerTempl)
                          ->NewInstance();
    auto fn_properties =
        v8Analyzer->Get(TRI_V8_ASCII_STRING(isolate.get(), "properties"));
    EXPECT_TRUE((fn_properties->IsFunction()));

    v8Analyzer->SetInternalField(SLOT_CLASS_TYPE,
                                 v8::Integer::New(isolate.get(), WRP_IRESEARCH_ANALYZER_TYPE));
    v8Analyzer->SetInternalField(SLOT_CLASS,
                                 v8::External::New(isolate.get(), analyzer.get()));
    std::vector<v8::Local<v8::Value>> args = {};

    arangodb::auth::UserMap userMap;  // empty map, no user -> no permissions
    auto username = arangodb::ExecContext::current().user();
    auto& user =
        userMap
            .emplace(username, arangodb::auth::User::newUser(username, "", arangodb::auth::Source::LDAP))
            .first->second;
    user.grantDatabase(vocbase.name(), arangodb::auth::Level::NONE);  // for system collections User::collectionAuthLevel(...) returns database auth::Level
    userManager->setAuthInfo(userMap);  // set user map to avoid loading configuration from system database

    arangodb::velocypack::Builder responce;
    v8::TryCatch tryCatch(isolate.get());
    auto result = v8::Function::Cast(*fn_properties)
                      ->CallAsFunction(context, v8Analyzer,
                                       static_cast<int>(args.size()), args.data());
    EXPECT_TRUE((result.IsEmpty()));
    EXPECT_TRUE((tryCatch.HasCaught()));
    EXPECT_TRUE((TRI_ERROR_NO_ERROR == TRI_V8ToVPack(isolate.get(), responce,
                                                     tryCatch.Exception(), false)));
    auto slice = responce.slice();
    EXPECT_TRUE((slice.isObject()));
    EXPECT_TRUE((slice.hasKey(arangodb::StaticStrings::ErrorNum) &&
                 slice.get(arangodb::StaticStrings::ErrorNum).isNumber<int>() &&
                 TRI_ERROR_FORBIDDEN ==
                     slice.get(arangodb::StaticStrings::ErrorNum).getNumber<int>()));
  }

  // test features (authorised)
  {
    TRI_vocbase_t vocbase(TRI_vocbase_type_e::TRI_VOCBASE_TYPE_NORMAL, 1,
                          arangodb::StaticStrings::SystemDatabase);
    v8::Isolate::CreateParams isolateParams;
    ArrayBufferAllocator arrayBufferAllocator;
    isolateParams.array_buffer_allocator = &arrayBufferAllocator;
    auto isolate =
        std::shared_ptr<v8::Isolate>(v8::Isolate::New(isolateParams),
                                     [](v8::Isolate* p) -> void { p->Dispose(); });
    ASSERT_TRUE((nullptr != isolate));
    v8::Isolate::Scope isolateScope(isolate.get());  // otherwise v8::Isolate::Logger() will fail (called from v8::Exception::Error)
    v8::internal::Isolate::Current()->InitializeLoggingAndCounters();  // otherwise v8::Isolate::Logger() will fail (called from v8::Exception::Error)
    v8::HandleScope handleScope(isolate.get());  // required for v8::Context::New(...), v8::ObjectTemplate::New(...) and TRI_AddMethodVocbase(...)
    auto context = v8::Context::New(isolate.get());
    v8::Context::Scope contextScope(context);  // required for TRI_AddMethodVocbase(...)
    std::unique_ptr<TRI_v8_global_t> v8g(TRI_CreateV8Globals(isolate.get(), 0));  // create and set inside 'isolate' for use with 'TRI_GET_GLOBALS()'
    v8g->ArangoErrorTempl.Reset(isolate.get(), v8::ObjectTemplate::New(isolate.get()));  // otherwise v8:-utils::CreateErrorObject(...) will fail
    v8g->_vocbase = &vocbase;
    arangodb::iresearch::TRI_InitV8Analyzers(*v8g, isolate.get());

    auto v8Analyzer = v8::Local<v8::ObjectTemplate>::New(isolate.get(), v8g->IResearchAnalyzerTempl)
                          ->NewInstance();
    auto fn_features =
        v8Analyzer->Get(TRI_V8_ASCII_STRING(isolate.get(), "features"));
    EXPECT_TRUE((fn_features->IsFunction()));

    v8Analyzer->SetInternalField(SLOT_CLASS_TYPE,
                                 v8::Integer::New(isolate.get(), WRP_IRESEARCH_ANALYZER_TYPE));
    v8Analyzer->SetInternalField(SLOT_CLASS,
                                 v8::External::New(isolate.get(), analyzer.get()));
    std::vector<v8::Local<v8::Value>> args = {};

    arangodb::auth::UserMap userMap;  // empty map, no user -> no permissions
    auto username = arangodb::ExecContext::current().user();
    auto& user =
        userMap
            .emplace(username, arangodb::auth::User::newUser(username, "", arangodb::auth::Source::LDAP))
            .first->second;
    user.grantDatabase(vocbase.name(), arangodb::auth::Level::RO);  // for system collections User::collectionAuthLevel(...) returns database auth::Level
    userManager->setAuthInfo(userMap);  // set user map to avoid loading configuration from system database

    auto result = v8::Function::Cast(*fn_features)
                      ->CallAsFunction(context, v8Analyzer,
                                       static_cast<int>(args.size()), args.data());
    EXPECT_TRUE((!result.IsEmpty()));
    EXPECT_TRUE((result.ToLocalChecked()->IsArray()));
    auto v8Result = v8::Handle<v8::Array>::Cast(result.ToLocalChecked());
    EXPECT_TRUE((analyzer->features().size() == v8Result->Length()));
  }

  // test features (not authorised)
  {
    TRI_vocbase_t vocbase(TRI_vocbase_type_e::TRI_VOCBASE_TYPE_NORMAL, 1,
                          arangodb::StaticStrings::SystemDatabase);
    v8::Isolate::CreateParams isolateParams;
    ArrayBufferAllocator arrayBufferAllocator;
    isolateParams.array_buffer_allocator = &arrayBufferAllocator;
    auto isolate =
        std::shared_ptr<v8::Isolate>(v8::Isolate::New(isolateParams),
                                     [](v8::Isolate* p) -> void { p->Dispose(); });
    ASSERT_TRUE((nullptr != isolate));
    v8::Isolate::Scope isolateScope(isolate.get());  // otherwise v8::Isolate::Logger() will fail (called from v8::Exception::Error)
    v8::internal::Isolate::Current()->InitializeLoggingAndCounters();  // otherwise v8::Isolate::Logger() will fail (called from v8::Exception::Error)
    v8::HandleScope handleScope(isolate.get());  // required for v8::Context::New(...), v8::ObjectTemplate::New(...) and TRI_AddMethodVocbase(...)
    auto context = v8::Context::New(isolate.get());
    v8::Context::Scope contextScope(context);  // required for TRI_AddMethodVocbase(...)
    std::unique_ptr<TRI_v8_global_t> v8g(TRI_CreateV8Globals(isolate.get(), 0));  // create and set inside 'isolate' for use with 'TRI_GET_GLOBALS()'
    v8g->ArangoErrorTempl.Reset(isolate.get(), v8::ObjectTemplate::New(isolate.get()));  // otherwise v8:-utils::CreateErrorObject(...) will fail
    v8g->_vocbase = &vocbase;
    arangodb::iresearch::TRI_InitV8Analyzers(*v8g, isolate.get());

    auto v8Analyzer = v8::Local<v8::ObjectTemplate>::New(isolate.get(), v8g->IResearchAnalyzerTempl)
                          ->NewInstance();
    auto fn_features =
        v8Analyzer->Get(TRI_V8_ASCII_STRING(isolate.get(), "features"));
    EXPECT_TRUE((fn_features->IsFunction()));

    v8Analyzer->SetInternalField(SLOT_CLASS_TYPE,
                                 v8::Integer::New(isolate.get(), WRP_IRESEARCH_ANALYZER_TYPE));
    v8Analyzer->SetInternalField(SLOT_CLASS,
                                 v8::External::New(isolate.get(), analyzer.get()));
    std::vector<v8::Local<v8::Value>> args = {};

    arangodb::auth::UserMap userMap;  // empty map, no user -> no permissions
    auto username = arangodb::ExecContext::current().user();
    auto& user =
        userMap
            .emplace(username, arangodb::auth::User::newUser(username, "", arangodb::auth::Source::LDAP))
            .first->second;
    user.grantDatabase(vocbase.name(), arangodb::auth::Level::NONE);  // for system collections User::collectionAuthLevel(...) returns database auth::Level
    userManager->setAuthInfo(userMap);  // set user map to avoid loading configuration from system database

    arangodb::velocypack::Builder responce;
    v8::TryCatch tryCatch(isolate.get());
    auto result = v8::Function::Cast(*fn_features)
                      ->CallAsFunction(context, v8Analyzer,
                                       static_cast<int>(args.size()), args.data());
    EXPECT_TRUE((result.IsEmpty()));
    EXPECT_TRUE((tryCatch.HasCaught()));
    EXPECT_TRUE((TRI_ERROR_NO_ERROR == TRI_V8ToVPack(isolate.get(), responce,
                                                     tryCatch.Exception(), false)));
    auto slice = responce.slice();
    EXPECT_TRUE((slice.isObject()));
    EXPECT_TRUE((slice.hasKey(arangodb::StaticStrings::ErrorNum) &&
                 slice.get(arangodb::StaticStrings::ErrorNum).isNumber<int>() &&
                 TRI_ERROR_FORBIDDEN ==
                     slice.get(arangodb::StaticStrings::ErrorNum).getNumber<int>()));
  }
}

TEST_F(V8AnalyzersTest, test_create) {
  // create a new instance of an ApplicationServer and fill it with the required features
  // cannot use the existing server since its features already have some state
  std::shared_ptr<arangodb::application_features::ApplicationServer> originalServer(
      arangodb::application_features::ApplicationServer::server,
      [](arangodb::application_features::ApplicationServer* ptr) -> void {
        arangodb::application_features::ApplicationServer::server = ptr;
      });
  arangodb::application_features::ApplicationServer::server =
      nullptr;  // avoid "ApplicationServer initialized twice"
  arangodb::application_features::ApplicationServer server(nullptr, nullptr);
  arangodb::iresearch::IResearchAnalyzerFeature* analyzers;
  arangodb::DatabaseFeature* dbFeature;
  arangodb::SystemDatabaseFeature* sysDatabase;
  server.addFeature(new arangodb::QueryRegistryFeature(server));  // required for constructing TRI_vocbase_t
  server.addFeature(new arangodb::V8DealerFeature(server));  // required for DatabaseFeature::createDatabase(...)
  server.addFeature(dbFeature = new arangodb::DatabaseFeature(server));  // required for IResearchAnalyzerFeature::emplace(...)
  server.addFeature(analyzers = new arangodb::iresearch::IResearchAnalyzerFeature(server));  // required for running upgrade task
  server.addFeature(sysDatabase = new arangodb::SystemDatabaseFeature(server));  // required for IResearchAnalyzerFeature::start()

  auto cleanup = arangodb::scopeGuard([dbFeature](){ dbFeature->unprepare(); });

  // create system vocbase
  {
    auto const databases = arangodb::velocypack::Parser::fromJson(
        std::string("[ { \"name\": \"") +
        arangodb::StaticStrings::SystemDatabase + "\" } ]");
    ASSERT_TRUE((TRI_ERROR_NO_ERROR == dbFeature->loadDatabases(databases->slice())));
    sysDatabase->start();  // get system database from DatabaseFeature
  }
  {
    auto vocbase = dbFeature->useDatabase(arangodb::StaticStrings::SystemDatabase);
    arangodb::methods::Collections::createSystem(
        *vocbase, 
        arangodb::tests::AnalyzerCollectionName, false);
  }
  arangodb::iresearch::IResearchAnalyzerFeature::EmplaceResult result;

  {
    const auto name = arangodb::StaticStrings::SystemDatabase + "::testAnalyzer1";
    ASSERT_TRUE(analyzers->emplace(result, name, "identity", 
                                   VPackSlice::noneSlice())
                           .ok());
  }

  {
    const auto name = arangodb::StaticStrings::SystemDatabase + "::emptyAnalyzer";
    ASSERT_TRUE(analyzers->emplace(result, name, "v8-analyzer-empty",
                                   VPackParser::fromJson("{\"args\":\"12312\"}")->slice(), 
                                   irs::flags{irs::frequency::type()}).ok());
  }

  arangodb::ExecContext::NobodyScope execContextScope;
  auto* authFeature = arangodb::AuthenticationFeature::instance();
  auto* userManager = authFeature->userManager();
  arangodb::aql::QueryRegistry queryRegistry(0);  // required for UserManager::loadFromDB()
  userManager->setQueryRegistry(&queryRegistry);
  auto resetUserManager = std::shared_ptr<arangodb::auth::UserManager>(
      userManager,
      [](arangodb::auth::UserManager* ptr) -> void { ptr->removeAllUsers(); });

  // invalid params (no args)
  {
    TRI_vocbase_t vocbase(TRI_vocbase_type_e::TRI_VOCBASE_TYPE_NORMAL, 1,
                          arangodb::StaticStrings::SystemDatabase);
    v8::Isolate::CreateParams isolateParams;
    ArrayBufferAllocator arrayBufferAllocator;
    isolateParams.array_buffer_allocator = &arrayBufferAllocator;
    auto isolate =
        std::shared_ptr<v8::Isolate>(v8::Isolate::New(isolateParams),
                                     [](v8::Isolate* p) -> void { p->Dispose(); });
    ASSERT_TRUE((nullptr != isolate));
    v8::Isolate::Scope isolateScope(isolate.get());  // otherwise v8::Isolate::Logger() will fail (called from v8::Exception::Error)
    v8::internal::Isolate::Current()->InitializeLoggingAndCounters();  // otherwise v8::Isolate::Logger() will fail (called from v8::Exception::Error)
    v8::HandleScope handleScope(isolate.get());  // required for v8::Context::New(...), v8::ObjectTemplate::New(...) and TRI_AddMethodVocbase(...)
    auto context = v8::Context::New(isolate.get());
    v8::Context::Scope contextScope(context);  // required for TRI_AddMethodVocbase(...)
    std::unique_ptr<TRI_v8_global_t> v8g(TRI_CreateV8Globals(isolate.get(), 0));  // create and set inside 'isolate' for use with 'TRI_GET_GLOBALS()'
    v8g->ArangoErrorTempl.Reset(isolate.get(), v8::ObjectTemplate::New(isolate.get()));  // otherwise v8:-utils::CreateErrorObject(...) will fail
    v8g->_vocbase = &vocbase;
    arangodb::iresearch::TRI_InitV8Analyzers(*v8g, isolate.get());

    auto v8Analyzers = v8::Local<v8::ObjectTemplate>::New(isolate.get(), v8g->IResearchAnalyzersTempl)
                           ->NewInstance();
    auto fn_create =
        v8Analyzers->Get(TRI_V8_ASCII_STRING(isolate.get(), "save"));
    EXPECT_TRUE((fn_create->IsFunction()));

    std::vector<v8::Local<v8::Value>> args = {};

    arangodb::auth::UserMap userMap;  // empty map, no user -> no permissions
    auto username = arangodb::ExecContext::current().user();
    auto& user =
        userMap
            .emplace(username, arangodb::auth::User::newUser(username, "", arangodb::auth::Source::LDAP))
            .first->second;
    user.grantDatabase(vocbase.name(), arangodb::auth::Level::RW);  // for system collections User::collectionAuthLevel(...) returns database auth::Level
    userManager->setAuthInfo(userMap);  // set user map to avoid loading configuration from system database

    arangodb::velocypack::Builder responce;
    v8::TryCatch tryCatch(isolate.get());
    auto result = v8::Function::Cast(*fn_create)
                      ->CallAsFunction(context, fn_create,
                                       static_cast<int>(args.size()), args.data());
    EXPECT_TRUE((result.IsEmpty()));
    EXPECT_TRUE((tryCatch.HasCaught()));
    EXPECT_TRUE((TRI_ERROR_NO_ERROR == TRI_V8ToVPack(isolate.get(), responce,
                                                     tryCatch.Exception(), false)));
    auto slice = responce.slice();
    EXPECT_TRUE((slice.isObject()));
    EXPECT_TRUE((slice.hasKey(arangodb::StaticStrings::ErrorNum) &&
                 slice.get(arangodb::StaticStrings::ErrorNum).isNumber<int>() &&
                 TRI_ERROR_BAD_PARAMETER ==
                     slice.get(arangodb::StaticStrings::ErrorNum).getNumber<int>()));
  }

  // invalid params (invalid type)
  {
    TRI_vocbase_t vocbase(TRI_vocbase_type_e::TRI_VOCBASE_TYPE_NORMAL, 1,
                          arangodb::StaticStrings::SystemDatabase);
    v8::Isolate::CreateParams isolateParams;
    ArrayBufferAllocator arrayBufferAllocator;
    isolateParams.array_buffer_allocator = &arrayBufferAllocator;
    auto isolate =
        std::shared_ptr<v8::Isolate>(v8::Isolate::New(isolateParams),
                                     [](v8::Isolate* p) -> void { p->Dispose(); });
    ASSERT_TRUE((nullptr != isolate));
    v8::Isolate::Scope isolateScope(isolate.get());  // otherwise v8::Isolate::Logger() will fail (called from v8::Exception::Error)
    v8::internal::Isolate::Current()->InitializeLoggingAndCounters();  // otherwise v8::Isolate::Logger() will fail (called from v8::Exception::Error)
    v8::HandleScope handleScope(isolate.get());  // required for v8::Context::New(...), v8::ObjectTemplate::New(...) and TRI_AddMethodVocbase(...)
    auto context = v8::Context::New(isolate.get());
    v8::Context::Scope contextScope(context);  // required for TRI_AddMethodVocbase(...)
    std::unique_ptr<TRI_v8_global_t> v8g(TRI_CreateV8Globals(isolate.get(), 0));  // create and set inside 'isolate' for use with 'TRI_GET_GLOBALS()'
    v8g->ArangoErrorTempl.Reset(isolate.get(), v8::ObjectTemplate::New(isolate.get()));  // otherwise v8:-utils::CreateErrorObject(...) will fail
    v8g->_vocbase = &vocbase;
    arangodb::iresearch::TRI_InitV8Analyzers(*v8g, isolate.get());

    auto v8Analyzers = v8::Local<v8::ObjectTemplate>::New(isolate.get(), v8g->IResearchAnalyzersTempl)
                           ->NewInstance();
    auto fn_create =
        v8Analyzers->Get(TRI_V8_ASCII_STRING(isolate.get(), "save"));
    EXPECT_TRUE((fn_create->IsFunction()));

    std::vector<v8::Local<v8::Value>> args = {
        TRI_V8_STD_STRING(isolate.get(), arangodb::StaticStrings::SystemDatabase + "::testAnalyzer2"),
        v8::True(isolate.get()),
    };

    arangodb::auth::UserMap userMap;  // empty map, no user -> no permissions
    auto username = arangodb::ExecContext::current().user();
    auto& user =
        userMap
            .emplace(username, arangodb::auth::User::newUser(username, "", arangodb::auth::Source::LDAP))
            .first->second;
    user.grantDatabase(vocbase.name(), arangodb::auth::Level::RW);  // for system collections User::collectionAuthLevel(...) returns database auth::Level
    userManager->setAuthInfo(userMap);  // set user map to avoid loading configuration from system database

    arangodb::velocypack::Builder responce;
    v8::TryCatch tryCatch(isolate.get());
    auto result = v8::Function::Cast(*fn_create)
                      ->CallAsFunction(context, fn_create,
                                       static_cast<int>(args.size()), args.data());
    EXPECT_TRUE((result.IsEmpty()));
    EXPECT_TRUE((tryCatch.HasCaught()));
    EXPECT_TRUE((TRI_ERROR_NO_ERROR == TRI_V8ToVPack(isolate.get(), responce,
                                                     tryCatch.Exception(), false)));
    auto slice = responce.slice();
    EXPECT_TRUE((slice.isObject()));
    EXPECT_TRUE((slice.hasKey(arangodb::StaticStrings::ErrorNum) &&
                 slice.get(arangodb::StaticStrings::ErrorNum).isNumber<int>() &&
                 TRI_ERROR_BAD_PARAMETER ==
                     slice.get(arangodb::StaticStrings::ErrorNum).getNumber<int>()));
  }

  // invalid params (invalid name)
  {
    TRI_vocbase_t vocbase(TRI_vocbase_type_e::TRI_VOCBASE_TYPE_NORMAL, 1,
                          arangodb::StaticStrings::SystemDatabase);
    v8::Isolate::CreateParams isolateParams;
    ArrayBufferAllocator arrayBufferAllocator;
    isolateParams.array_buffer_allocator = &arrayBufferAllocator;
    auto isolate =
        std::shared_ptr<v8::Isolate>(v8::Isolate::New(isolateParams),
                                     [](v8::Isolate* p) -> void { p->Dispose(); });
    ASSERT_TRUE((nullptr != isolate));
    v8::Isolate::Scope isolateScope(isolate.get());  // otherwise v8::Isolate::Logger() will fail (called from v8::Exception::Error)
    v8::internal::Isolate::Current()->InitializeLoggingAndCounters();  // otherwise v8::Isolate::Logger() will fail (called from v8::Exception::Error)
    v8::HandleScope handleScope(isolate.get());  // required for v8::Context::New(...), v8::ObjectTemplate::New(...) and TRI_AddMethodVocbase(...)
    auto context = v8::Context::New(isolate.get());
    v8::Context::Scope contextScope(context);  // required for TRI_AddMethodVocbase(...)
    std::unique_ptr<TRI_v8_global_t> v8g(TRI_CreateV8Globals(isolate.get(), 0));  // create and set inside 'isolate' for use with 'TRI_GET_GLOBALS()'
    v8g->ArangoErrorTempl.Reset(isolate.get(), v8::ObjectTemplate::New(isolate.get()));  // otherwise v8:-utils::CreateErrorObject(...) will fail
    v8g->_vocbase = &vocbase;
    arangodb::iresearch::TRI_InitV8Analyzers(*v8g, isolate.get());

    auto v8Analyzers = v8::Local<v8::ObjectTemplate>::New(isolate.get(), v8g->IResearchAnalyzersTempl)
                           ->NewInstance();
    auto fn_create =
        v8Analyzers->Get(TRI_V8_ASCII_STRING(isolate.get(), "save"));
    EXPECT_TRUE((fn_create->IsFunction()));

    std::vector<v8::Local<v8::Value>> args = {
        TRI_V8_STD_STRING(isolate.get(), arangodb::StaticStrings::SystemDatabase + "::test:Analyzer2"),
        TRI_V8_ASCII_STRING(isolate.get(), "identity"),
        v8::True(isolate.get()),
    };

    arangodb::auth::UserMap userMap;  // empty map, no user -> no permissions
    auto username = arangodb::ExecContext::current().user();
    auto& user =
        userMap
            .emplace(username, arangodb::auth::User::newUser(username, "", arangodb::auth::Source::LDAP))
            .first->second;
    user.grantDatabase(vocbase.name(), arangodb::auth::Level::RW);  // for system collections User::collectionAuthLevel(...) returns database auth::Level
    userManager->setAuthInfo(userMap);  // set user map to avoid loading configuration from system database

    arangodb::velocypack::Builder responce;
    v8::TryCatch tryCatch(isolate.get());
    auto result = v8::Function::Cast(*fn_create)
                      ->CallAsFunction(context, fn_create,
                                       static_cast<int>(args.size()), args.data());
    EXPECT_TRUE((result.IsEmpty()));
    EXPECT_TRUE((tryCatch.HasCaught()));
    EXPECT_TRUE((TRI_ERROR_NO_ERROR == TRI_V8ToVPack(isolate.get(), responce,
                                                     tryCatch.Exception(), false)));
    auto slice = responce.slice();
    EXPECT_TRUE((slice.isObject()));
    EXPECT_TRUE((slice.hasKey(arangodb::StaticStrings::ErrorNum) &&
                 slice.get(arangodb::StaticStrings::ErrorNum).isNumber<int>() &&
                 TRI_ERROR_BAD_PARAMETER ==
                     slice.get(arangodb::StaticStrings::ErrorNum).getNumber<int>()));
  }

  // invalid params (invalid name)
  {
    TRI_vocbase_t vocbase(TRI_vocbase_type_e::TRI_VOCBASE_TYPE_NORMAL, 1,
                          arangodb::StaticStrings::SystemDatabase);
    v8::Isolate::CreateParams isolateParams;
    ArrayBufferAllocator arrayBufferAllocator;
    isolateParams.array_buffer_allocator = &arrayBufferAllocator;
    auto isolate =
        std::shared_ptr<v8::Isolate>(v8::Isolate::New(isolateParams),
                                     [](v8::Isolate* p) -> void { p->Dispose(); });
    ASSERT_TRUE((nullptr != isolate));
    v8::Isolate::Scope isolateScope(isolate.get());  // otherwise v8::Isolate::Logger() will fail (called from v8::Exception::Error)
    v8::internal::Isolate::Current()->InitializeLoggingAndCounters();  // otherwise v8::Isolate::Logger() will fail (called from v8::Exception::Error)
    v8::HandleScope handleScope(isolate.get());  // required for v8::Context::New(...), v8::ObjectTemplate::New(...) and TRI_AddMethodVocbase(...)
    auto context = v8::Context::New(isolate.get());
    v8::Context::Scope contextScope(context);  // required for TRI_AddMethodVocbase(...)
    std::unique_ptr<TRI_v8_global_t> v8g(TRI_CreateV8Globals(isolate.get(), 0));  // create and set inside 'isolate' for use with 'TRI_GET_GLOBALS()'
    v8g->ArangoErrorTempl.Reset(isolate.get(), v8::ObjectTemplate::New(isolate.get()));  // otherwise v8:-utils::CreateErrorObject(...) will fail
    v8g->_vocbase = &vocbase;
    arangodb::iresearch::TRI_InitV8Analyzers(*v8g, isolate.get());

    auto v8Analyzers = v8::Local<v8::ObjectTemplate>::New(isolate.get(), v8g->IResearchAnalyzersTempl)
                           ->NewInstance();
    auto fn_create =
        v8Analyzers->Get(TRI_V8_ASCII_STRING(isolate.get(), "save"));
    EXPECT_TRUE((fn_create->IsFunction()));

    std::vector<v8::Local<v8::Value>> args = {
        TRI_V8_STD_STRING(isolate.get(), "::test:Analyzer2"s),
        TRI_V8_ASCII_STRING(isolate.get(), "identity"),
        v8::True(isolate.get()),
    };

    arangodb::auth::UserMap userMap;  // empty map, no user -> no permissions
    auto username = arangodb::ExecContext::current().user();
    auto& user =
        userMap
            .emplace(username, arangodb::auth::User::newUser(username, "", arangodb::auth::Source::LDAP))
            .first->second;
    user.grantDatabase(vocbase.name(), arangodb::auth::Level::RW);  // for system collections User::collectionAuthLevel(...) returns database auth::Level
    userManager->setAuthInfo(userMap);  // set user map to avoid loading configuration from system database

    arangodb::velocypack::Builder responce;
    v8::TryCatch tryCatch(isolate.get());
    auto result = v8::Function::Cast(*fn_create)
                      ->CallAsFunction(context, fn_create,
                                       static_cast<int>(args.size()), args.data());
    EXPECT_TRUE((result.IsEmpty()));
    EXPECT_TRUE((tryCatch.HasCaught()));
    EXPECT_TRUE((TRI_ERROR_NO_ERROR == TRI_V8ToVPack(isolate.get(), responce,
                                                     tryCatch.Exception(), false)));
    auto slice = responce.slice();
    EXPECT_TRUE((slice.isObject()));
    EXPECT_TRUE((slice.hasKey(arangodb::StaticStrings::ErrorNum) &&
                 slice.get(arangodb::StaticStrings::ErrorNum).isNumber<int>() &&
                 TRI_ERROR_BAD_PARAMETER ==
                     slice.get(arangodb::StaticStrings::ErrorNum).getNumber<int>()));
  }

  // invalid params (invalid name)
  {
    TRI_vocbase_t vocbase(TRI_vocbase_type_e::TRI_VOCBASE_TYPE_NORMAL, 1,
                          arangodb::StaticStrings::SystemDatabase);
    v8::Isolate::CreateParams isolateParams;
    ArrayBufferAllocator arrayBufferAllocator;
    isolateParams.array_buffer_allocator = &arrayBufferAllocator;
    auto isolate =
        std::shared_ptr<v8::Isolate>(v8::Isolate::New(isolateParams),
                                     [](v8::Isolate* p) -> void { p->Dispose(); });
    ASSERT_TRUE((nullptr != isolate));
    v8::Isolate::Scope isolateScope(isolate.get());  // otherwise v8::Isolate::Logger() will fail (called from v8::Exception::Error)
    v8::internal::Isolate::Current()->InitializeLoggingAndCounters();  // otherwise v8::Isolate::Logger() will fail (called from v8::Exception::Error)
    v8::HandleScope handleScope(isolate.get());  // required for v8::Context::New(...), v8::ObjectTemplate::New(...) and TRI_AddMethodVocbase(...)
    auto context = v8::Context::New(isolate.get());
    v8::Context::Scope contextScope(context);  // required for TRI_AddMethodVocbase(...)
    std::unique_ptr<TRI_v8_global_t> v8g(TRI_CreateV8Globals(isolate.get(), 0));  // create and set inside 'isolate' for use with 'TRI_GET_GLOBALS()'
    v8g->ArangoErrorTempl.Reset(isolate.get(), v8::ObjectTemplate::New(isolate.get()));  // otherwise v8:-utils::CreateErrorObject(...) will fail
    v8g->_vocbase = &vocbase;
    arangodb::iresearch::TRI_InitV8Analyzers(*v8g, isolate.get());

    auto v8Analyzers = v8::Local<v8::ObjectTemplate>::New(isolate.get(), v8g->IResearchAnalyzersTempl)
                           ->NewInstance();
    auto fn_create =
        v8Analyzers->Get(TRI_V8_ASCII_STRING(isolate.get(), "save"));
    EXPECT_TRUE((fn_create->IsFunction()));

    std::vector<v8::Local<v8::Value>> args = {
        TRI_V8_ASCII_STRING(isolate.get(), "unknownVocbase::testAnalyzer"),
        TRI_V8_ASCII_STRING(isolate.get(), "identity"),
        v8::Null(isolate.get()),
    };

    arangodb::auth::UserMap userMap;  // empty map, no user -> no permissions
    auto username = arangodb::ExecContext::current().user();
    auto& user =
        userMap
            .emplace(username, arangodb::auth::User::newUser(username, "", arangodb::auth::Source::LDAP))
            .first->second;
    user.grantDatabase(vocbase.name(), arangodb::auth::Level::RW);  // for system collections User::collectionAuthLevel(...) returns database auth::Level
    userManager->setAuthInfo(userMap);  // set user map to avoid loading configuration from system database

    arangodb::velocypack::Builder responce;
    v8::TryCatch tryCatch(isolate.get());
    auto result = v8::Function::Cast(*fn_create)
                      ->CallAsFunction(context, fn_create,
                                       static_cast<int>(args.size()), args.data());
    EXPECT_TRUE((result.IsEmpty()));
    EXPECT_TRUE((tryCatch.HasCaught()));
    EXPECT_TRUE((TRI_ERROR_NO_ERROR == TRI_V8ToVPack(isolate.get(), responce,
                                                     tryCatch.Exception(), false)));
    auto slice = responce.slice();
    EXPECT_TRUE((slice.isObject()));
    EXPECT_TRUE((slice.hasKey(arangodb::StaticStrings::ErrorNum) &&
                 slice.get(arangodb::StaticStrings::ErrorNum).isNumber<int>() &&
                 TRI_ERROR_FORBIDDEN == slice.get(arangodb::StaticStrings::ErrorNum).getNumber<int>()));
  }

  // name collision
  {
    TRI_vocbase_t vocbase(TRI_vocbase_type_e::TRI_VOCBASE_TYPE_NORMAL, 1,
                          arangodb::StaticStrings::SystemDatabase);
    v8::Isolate::CreateParams isolateParams;
    ArrayBufferAllocator arrayBufferAllocator;
    isolateParams.array_buffer_allocator = &arrayBufferAllocator;
    auto isolate =
        std::shared_ptr<v8::Isolate>(v8::Isolate::New(isolateParams),
                                     [](v8::Isolate* p) -> void { p->Dispose(); });
    ASSERT_TRUE((nullptr != isolate));
    v8::Isolate::Scope isolateScope(isolate.get());  // otherwise v8::Isolate::Logger() will fail (called from v8::Exception::Error)
    v8::internal::Isolate::Current()->InitializeLoggingAndCounters();  // otherwise v8::Isolate::Logger() will fail (called from v8::Exception::Error)
    v8::HandleScope handleScope(isolate.get());  // required for v8::Context::New(...), v8::ObjectTemplate::New(...) and TRI_AddMethodVocbase(...)
    auto context = v8::Context::New(isolate.get());
    v8::Context::Scope contextScope(context);  // required for TRI_AddMethodVocbase(...)
    std::unique_ptr<TRI_v8_global_t> v8g(TRI_CreateV8Globals(isolate.get(), 0));  // create and set inside 'isolate' for use with 'TRI_GET_GLOBALS()'
    v8g->ArangoErrorTempl.Reset(isolate.get(), v8::ObjectTemplate::New(isolate.get()));  // otherwise v8:-utils::CreateErrorObject(...) will fail
    v8g->_vocbase = &vocbase;
    arangodb::iresearch::TRI_InitV8Analyzers(*v8g, isolate.get());

    auto v8Analyzers = v8::Local<v8::ObjectTemplate>::New(isolate.get(), v8g->IResearchAnalyzersTempl)
                           ->NewInstance();
    auto fn_create =
        v8Analyzers->Get(TRI_V8_ASCII_STRING(isolate.get(), "save"));
    EXPECT_TRUE((fn_create->IsFunction()));

    std::vector<v8::Local<v8::Value>> args = {
        TRI_V8_STD_STRING(isolate.get(), "emptyAnalyzer"s),
        TRI_V8_ASCII_STRING(isolate.get(), "v8-analyzer-empty"),
        TRI_V8_ASCII_STRING(isolate.get(), "{\"abc\":1}"),
    };

    arangodb::auth::UserMap userMap;  // empty map, no user -> no permissions
    auto username = arangodb::ExecContext::current().user();
    auto& user =
        userMap
            .emplace(username, arangodb::auth::User::newUser(username, "", arangodb::auth::Source::LDAP))
            .first->second;
    user.grantDatabase(vocbase.name(), arangodb::auth::Level::RW);  // for system collections User::collectionAuthLevel(...) returns database auth::Level
    userManager->setAuthInfo(userMap);  // set user map to avoid loading configuration from system database

    arangodb::velocypack::Builder responce;
    v8::TryCatch tryCatch(isolate.get());
    auto result = v8::Function::Cast(*fn_create)
                      ->CallAsFunction(context, fn_create,
                                       static_cast<int>(args.size()), args.data());
    EXPECT_TRUE((result.IsEmpty()));
    EXPECT_TRUE((tryCatch.HasCaught()));
    EXPECT_TRUE((TRI_ERROR_NO_ERROR == TRI_V8ToVPack(isolate.get(), responce,
                                                     tryCatch.Exception(), false)));
    auto slice = responce.slice();
    EXPECT_TRUE((slice.isObject()));
    EXPECT_TRUE((slice.hasKey(arangodb::StaticStrings::ErrorNum) &&
                 slice.get(arangodb::StaticStrings::ErrorNum).isNumber<int>() &&
                 TRI_ERROR_BAD_PARAMETER ==
                     slice.get(arangodb::StaticStrings::ErrorNum).getNumber<int>()));
  }

  // duplicate matching
  {
    TRI_vocbase_t vocbase(TRI_vocbase_type_e::TRI_VOCBASE_TYPE_NORMAL, 1,
                          arangodb::StaticStrings::SystemDatabase);
    v8::Isolate::CreateParams isolateParams;
    ArrayBufferAllocator arrayBufferAllocator;
    isolateParams.array_buffer_allocator = &arrayBufferAllocator;
    auto isolate =
        std::shared_ptr<v8::Isolate>(v8::Isolate::New(isolateParams),
                                     [](v8::Isolate* p) -> void { p->Dispose(); });
    ASSERT_TRUE((nullptr != isolate));
    v8::Isolate::Scope isolateScope(isolate.get());  // otherwise v8::Isolate::Logger() will fail (called from v8::Exception::Error)
    v8::internal::Isolate::Current()->InitializeLoggingAndCounters();  // otherwise v8::Isolate::Logger() will fail (called from v8::Exception::Error)
    v8::HandleScope handleScope(isolate.get());  // required for v8::Context::New(...), v8::ObjectTemplate::New(...) and TRI_AddMethodVocbase(...)
    auto context = v8::Context::New(isolate.get());
    v8::Context::Scope contextScope(context);  // required for TRI_AddMethodVocbase(...)
    std::unique_ptr<TRI_v8_global_t> v8g(TRI_CreateV8Globals(isolate.get(), 0));  // create and set inside 'isolate' for use with 'TRI_GET_GLOBALS()'
    v8g->ArangoErrorTempl.Reset(isolate.get(), v8::ObjectTemplate::New(isolate.get()));  // otherwise v8:-utils::CreateErrorObject(...) will fail
    v8g->_vocbase = &vocbase;
    arangodb::iresearch::TRI_InitV8Analyzers(*v8g, isolate.get());

    auto v8Analyzers = v8::Local<v8::ObjectTemplate>::New(isolate.get(), v8g->IResearchAnalyzersTempl)
                           ->NewInstance();
    auto fn_create =
        v8Analyzers->Get(TRI_V8_ASCII_STRING(isolate.get(), "save"));
    EXPECT_TRUE((fn_create->IsFunction()));

    std::vector<v8::Local<v8::Value>> args = {
        TRI_V8_STD_STRING(isolate.get(), "testAnalyzer1"s),
        TRI_V8_ASCII_STRING(isolate.get(), "identity"),
        v8::Null(isolate.get()),
    };

    arangodb::auth::UserMap userMap;  // empty map, no user -> no permissions
    auto username = arangodb::ExecContext::current().user();
    auto& user =
        userMap
            .emplace(username, arangodb::auth::User::newUser(username, "", arangodb::auth::Source::LDAP))
            .first->second;
    user.grantDatabase(vocbase.name(), arangodb::auth::Level::RW);  // for system collections User::collectionAuthLevel(...) returns database auth::Level
    userManager->setAuthInfo(userMap);  // set user map to avoid loading configuration from system database

    auto result = v8::Function::Cast(*fn_create)
                      ->CallAsFunction(context, fn_create,
                                       static_cast<int>(args.size()), args.data());
    EXPECT_TRUE((!result.IsEmpty()));
    EXPECT_TRUE((result.ToLocalChecked()->IsObject()));
    auto* v8Analyzer = TRI_UnwrapClass<arangodb::iresearch::IResearchAnalyzerFeature::AnalyzerPool>(
        result.ToLocalChecked()->ToObject(TRI_IGETC).FromMaybe(v8::Local<v8::Object>()),
        WRP_IRESEARCH_ANALYZER_TYPE, TRI_IGETC);
    EXPECT_TRUE((false == !v8Analyzer));
    EXPECT_TRUE((arangodb::StaticStrings::SystemDatabase + "::testAnalyzer1" == v8Analyzer->name()));
    EXPECT_EQ("identity", v8Analyzer->type());
    EXPECT_EQUAL_SLICES(
        VPackSlice::emptyObjectSlice(),
        v8Analyzer->properties());
    EXPECT_TRUE(v8Analyzer->features().empty());
    auto analyzer = analyzers->get(arangodb::StaticStrings::SystemDatabase + "::testAnalyzer1");
    EXPECT_TRUE((false == !analyzer));
  }

  // not authorised
  {
    TRI_vocbase_t vocbase(TRI_vocbase_type_e::TRI_VOCBASE_TYPE_NORMAL, 1,
                          arangodb::StaticStrings::SystemDatabase);
    v8::Isolate::CreateParams isolateParams;
    ArrayBufferAllocator arrayBufferAllocator;
    isolateParams.array_buffer_allocator = &arrayBufferAllocator;
    auto isolate =
        std::shared_ptr<v8::Isolate>(v8::Isolate::New(isolateParams),
                                     [](v8::Isolate* p) -> void { p->Dispose(); });
    ASSERT_TRUE((nullptr != isolate));
    v8::Isolate::Scope isolateScope(isolate.get());  // otherwise v8::Isolate::Logger() will fail (called from v8::Exception::Error)
    v8::internal::Isolate::Current()->InitializeLoggingAndCounters();  // otherwise v8::Isolate::Logger() will fail (called from v8::Exception::Error)
    v8::HandleScope handleScope(isolate.get());  // required for v8::Context::New(...), v8::ObjectTemplate::New(...) and TRI_AddMethodVocbase(...)
    auto context = v8::Context::New(isolate.get());
    v8::Context::Scope contextScope(context);  // required for TRI_AddMethodVocbase(...)
    std::unique_ptr<TRI_v8_global_t> v8g(TRI_CreateV8Globals(isolate.get(), 0));  // create and set inside 'isolate' for use with 'TRI_GET_GLOBALS()'
    v8g->ArangoErrorTempl.Reset(isolate.get(), v8::ObjectTemplate::New(isolate.get()));  // otherwise v8:-utils::CreateErrorObject(...) will fail
    v8g->_vocbase = &vocbase;
    arangodb::iresearch::TRI_InitV8Analyzers(*v8g, isolate.get());

    auto v8Analyzers = v8::Local<v8::ObjectTemplate>::New(isolate.get(), v8g->IResearchAnalyzersTempl)
                           ->NewInstance();
    auto fn_create =
        v8Analyzers->Get(TRI_V8_ASCII_STRING(isolate.get(), "save"));
    EXPECT_TRUE((fn_create->IsFunction()));

    std::vector<v8::Local<v8::Value>> args = {
        TRI_V8_STD_STRING(isolate.get(), "testAnalyzer2"s),
        TRI_V8_ASCII_STRING(isolate.get(), "identity"),
        TRI_V8_ASCII_STRING(isolate.get(), "{\"abc\":1}"),
    };

    arangodb::auth::UserMap userMap;  // empty map, no user -> no permissions
    auto username = arangodb::ExecContext::current().user();
    auto& user =
        userMap
            .emplace(username, arangodb::auth::User::newUser(username, "", arangodb::auth::Source::LDAP))
            .first->second;
    user.grantDatabase(vocbase.name(), arangodb::auth::Level::RO);  // for system collections User::collectionAuthLevel(...) returns database auth::Level
    userManager->setAuthInfo(userMap);  // set user map to avoid loading configuration from system database

    arangodb::velocypack::Builder responce;
    v8::TryCatch tryCatch(isolate.get());
    auto result = v8::Function::Cast(*fn_create)
                      ->CallAsFunction(context, fn_create,
                                       static_cast<int>(args.size()), args.data());
    EXPECT_TRUE((result.IsEmpty()));
    EXPECT_TRUE((tryCatch.HasCaught()));
    EXPECT_TRUE((TRI_ERROR_NO_ERROR == TRI_V8ToVPack(isolate.get(), responce,
                                                     tryCatch.Exception(), false)));
    auto slice = responce.slice();
    EXPECT_TRUE((slice.isObject()));
    EXPECT_TRUE((slice.hasKey(arangodb::StaticStrings::ErrorNum) &&
                 slice.get(arangodb::StaticStrings::ErrorNum).isNumber<int>() &&
                 TRI_ERROR_FORBIDDEN ==
                     slice.get(arangodb::StaticStrings::ErrorNum).getNumber<int>()));
  }

  // successful creation
  {
    TRI_vocbase_t vocbase(TRI_vocbase_type_e::TRI_VOCBASE_TYPE_NORMAL, 1,
                          arangodb::StaticStrings::SystemDatabase);
    v8::Isolate::CreateParams isolateParams;
    ArrayBufferAllocator arrayBufferAllocator;
    isolateParams.array_buffer_allocator = &arrayBufferAllocator;
    auto isolate =
        std::shared_ptr<v8::Isolate>(v8::Isolate::New(isolateParams),
                                     [](v8::Isolate* p) -> void { p->Dispose(); });
    ASSERT_TRUE((nullptr != isolate));
    v8::Isolate::Scope isolateScope(isolate.get());  // otherwise v8::Isolate::Logger() will fail (called from v8::Exception::Error)
    v8::internal::Isolate::Current()->InitializeLoggingAndCounters();  // otherwise v8::Isolate::Logger() will fail (called from v8::Exception::Error)
    v8::HandleScope handleScope(isolate.get());  // required for v8::Context::New(...), v8::ObjectTemplate::New(...) and TRI_AddMethodVocbase(...)
    auto context = v8::Context::New(isolate.get());
    v8::Context::Scope contextScope(context);  // required for TRI_AddMethodVocbase(...)
    std::unique_ptr<TRI_v8_global_t> v8g(TRI_CreateV8Globals(isolate.get(), 0));  // create and set inside 'isolate' for use with 'TRI_GET_GLOBALS()'
    v8g->ArangoErrorTempl.Reset(isolate.get(), v8::ObjectTemplate::New(isolate.get()));  // otherwise v8:-utils::CreateErrorObject(...) will fail
    v8g->_vocbase = &vocbase;
    arangodb::iresearch::TRI_InitV8Analyzers(*v8g, isolate.get());

    auto v8Analyzers = v8::Local<v8::ObjectTemplate>::New(isolate.get(), v8g->IResearchAnalyzersTempl)
                           ->NewInstance();
    auto fn_create =
        v8Analyzers->Get(TRI_V8_ASCII_STRING(isolate.get(), "save"));
    EXPECT_TRUE((fn_create->IsFunction()));

    std::vector<v8::Local<v8::Value>> args = {
        TRI_V8_STD_STRING(isolate.get(), "testAnalyzer2"s),
        TRI_V8_ASCII_STRING(isolate.get(), "identity"),
        TRI_V8_ASCII_STRING(isolate.get(), "{\"abc\":1}")
    };

    arangodb::auth::UserMap userMap;  // empty map, no user -> no permissions
    auto username = arangodb::ExecContext::current().user();
    auto& user =
        userMap
            .emplace(username, arangodb::auth::User::newUser(username, "", arangodb::auth::Source::LDAP))
            .first->second;
    user.grantDatabase(vocbase.name(), arangodb::auth::Level::RW);  // for system collections User::collectionAuthLevel(...) returns database auth::Level
    userManager->setAuthInfo(userMap);  // set user map to avoid loading configuration from system database

    auto result = v8::Function::Cast(*fn_create)
                      ->CallAsFunction(context, fn_create,
                                       static_cast<int>(args.size()), args.data());
    EXPECT_TRUE((!result.IsEmpty()));
    EXPECT_TRUE((result.ToLocalChecked()->IsObject()));
    auto* v8Analyzer = TRI_UnwrapClass<arangodb::iresearch::IResearchAnalyzerFeature::AnalyzerPool>(
        result.ToLocalChecked()->ToObject(TRI_IGETC).FromMaybe(v8::Local<v8::Object>()),
        WRP_IRESEARCH_ANALYZER_TYPE, TRI_IGETC);
    EXPECT_TRUE((false == !v8Analyzer));
    EXPECT_EQ(arangodb::StaticStrings::SystemDatabase + "::testAnalyzer2", v8Analyzer->name());
    EXPECT_EQ("identity", v8Analyzer->type());
    EXPECT_EQUAL_SLICES(
        VPackSlice::emptyObjectSlice(),
        v8Analyzer->properties());
    EXPECT_TRUE(v8Analyzer->features().empty());
    auto analyzer = analyzers->get(arangodb::StaticStrings::SystemDatabase + "::testAnalyzer2");
    EXPECT_TRUE((false == !analyzer));
  }
  // successful creation with DB name prefix
  {
    TRI_vocbase_t vocbase(TRI_vocbase_type_e::TRI_VOCBASE_TYPE_NORMAL, 1,
                          arangodb::StaticStrings::SystemDatabase);
    v8::Isolate::CreateParams isolateParams;
    ArrayBufferAllocator arrayBufferAllocator;
    isolateParams.array_buffer_allocator = &arrayBufferAllocator;
    auto isolate =
        std::shared_ptr<v8::Isolate>(v8::Isolate::New(isolateParams),
                                     [](v8::Isolate* p) -> void { p->Dispose(); });
    ASSERT_TRUE((nullptr != isolate));
    v8::Isolate::Scope isolateScope(isolate.get());  // otherwise v8::Isolate::Logger() will fail (called from v8::Exception::Error)
    v8::internal::Isolate::Current()->InitializeLoggingAndCounters();  // otherwise v8::Isolate::Logger() will fail (called from v8::Exception::Error)
    v8::HandleScope handleScope(isolate.get());  // required for v8::Context::New(...), v8::ObjectTemplate::New(...) and TRI_AddMethodVocbase(...)
    auto context = v8::Context::New(isolate.get());
    v8::Context::Scope contextScope(context);  // required for TRI_AddMethodVocbase(...)
    std::unique_ptr<TRI_v8_global_t> v8g(TRI_CreateV8Globals(isolate.get(), 0));  // create and set inside 'isolate' for use with 'TRI_GET_GLOBALS()'
    v8g->ArangoErrorTempl.Reset(isolate.get(), v8::ObjectTemplate::New(isolate.get()));  // otherwise v8:-utils::CreateErrorObject(...) will fail
    v8g->_vocbase = &vocbase;
    arangodb::iresearch::TRI_InitV8Analyzers(*v8g, isolate.get());

    auto v8Analyzers = v8::Local<v8::ObjectTemplate>::New(isolate.get(), v8g->IResearchAnalyzersTempl)
                           ->NewInstance();
    auto fn_create =
        v8Analyzers->Get(TRI_V8_ASCII_STRING(isolate.get(), "save"));
    EXPECT_TRUE((fn_create->IsFunction()));

    std::vector<v8::Local<v8::Value>> args = {
        TRI_V8_STD_STRING(isolate.get(), vocbase.name() + "::testAnalyzer3"s),
        TRI_V8_ASCII_STRING(isolate.get(), "identity"),
        TRI_V8_ASCII_STRING(isolate.get(), "{\"abc\":1}")
    };

    arangodb::auth::UserMap userMap;  // empty map, no user -> no permissions
    auto username = arangodb::ExecContext::current().user();
    auto& user =
        userMap
            .emplace(username, arangodb::auth::User::newUser(username, "", arangodb::auth::Source::LDAP))
            .first->second;
    user.grantDatabase(vocbase.name(), arangodb::auth::Level::RW);  // for system collections User::collectionAuthLevel(...) returns database auth::Level
    userManager->setAuthInfo(userMap);  // set user map to avoid loading configuration from system database

    auto result = v8::Function::Cast(*fn_create)
                      ->CallAsFunction(context, fn_create,
                                       static_cast<int>(args.size()), args.data());
    EXPECT_TRUE((!result.IsEmpty()));
    EXPECT_TRUE((result.ToLocalChecked()->IsObject()));
    auto* v8Analyzer = TRI_UnwrapClass<arangodb::iresearch::IResearchAnalyzerFeature::AnalyzerPool>(
        result.ToLocalChecked()->ToObject(TRI_IGETC).FromMaybe(v8::Local<v8::Object>()),
        WRP_IRESEARCH_ANALYZER_TYPE, TRI_IGETC);
    EXPECT_TRUE((false == !v8Analyzer));
    EXPECT_EQ(vocbase.name() + "::testAnalyzer3", v8Analyzer->name());
    EXPECT_EQ("identity", v8Analyzer->type());
    EXPECT_EQUAL_SLICES(
        VPackSlice::emptyObjectSlice(),
        v8Analyzer->properties());
    EXPECT_TRUE(v8Analyzer->features().empty());
    auto analyzer = analyzers->get(vocbase.name() + "::testAnalyzer3");
    EXPECT_TRUE((false == !analyzer));
  }
  // successful creation in system db by :: prefix
  {
    TRI_vocbase_t vocbase(TRI_vocbase_type_e::TRI_VOCBASE_TYPE_NORMAL, 1,
                          arangodb::StaticStrings::SystemDatabase);
    v8::Isolate::CreateParams isolateParams;
    ArrayBufferAllocator arrayBufferAllocator;
    isolateParams.array_buffer_allocator = &arrayBufferAllocator;
    auto isolate =
        std::shared_ptr<v8::Isolate>(v8::Isolate::New(isolateParams),
                                     [](v8::Isolate* p) -> void { p->Dispose(); });
    ASSERT_TRUE((nullptr != isolate));
    v8::Isolate::Scope isolateScope(isolate.get());  // otherwise v8::Isolate::Logger() will fail (called from v8::Exception::Error)
    v8::internal::Isolate::Current()->InitializeLoggingAndCounters();  // otherwise v8::Isolate::Logger() will fail (called from v8::Exception::Error)
    v8::HandleScope handleScope(isolate.get());  // required for v8::Context::New(...), v8::ObjectTemplate::New(...) and TRI_AddMethodVocbase(...)
    auto context = v8::Context::New(isolate.get());
    v8::Context::Scope contextScope(context);  // required for TRI_AddMethodVocbase(...)
    std::unique_ptr<TRI_v8_global_t> v8g(TRI_CreateV8Globals(isolate.get(), 0));  // create and set inside 'isolate' for use with 'TRI_GET_GLOBALS()'
    v8g->ArangoErrorTempl.Reset(isolate.get(), v8::ObjectTemplate::New(isolate.get()));  // otherwise v8:-utils::CreateErrorObject(...) will fail
    v8g->_vocbase = &vocbase;
    arangodb::iresearch::TRI_InitV8Analyzers(*v8g, isolate.get());

    auto v8Analyzers = v8::Local<v8::ObjectTemplate>::New(isolate.get(), v8g->IResearchAnalyzersTempl)
                           ->NewInstance();
    auto fn_create =
        v8Analyzers->Get(TRI_V8_ASCII_STRING(isolate.get(), "save"));
    EXPECT_TRUE((fn_create->IsFunction()));

    std::vector<v8::Local<v8::Value>> args = {
        TRI_V8_STD_STRING(isolate.get(), "::testAnalyzer4"s),
        TRI_V8_ASCII_STRING(isolate.get(), "identity"),
        TRI_V8_ASCII_STRING(isolate.get(), "{\"abc\":1}")
    };

    arangodb::auth::UserMap userMap;  // empty map, no user -> no permissions
    auto username = arangodb::ExecContext::current().user();
    auto& user =
        userMap
            .emplace(username, arangodb::auth::User::newUser(username, "", arangodb::auth::Source::LDAP))
            .first->second;
    user.grantDatabase(vocbase.name(), arangodb::auth::Level::RW);  // for system collections User::collectionAuthLevel(...) returns database auth::Level
    userManager->setAuthInfo(userMap);  // set user map to avoid loading configuration from system database

    auto result = v8::Function::Cast(*fn_create)
                      ->CallAsFunction(context, fn_create,
                                       static_cast<int>(args.size()), args.data());
    EXPECT_TRUE((!result.IsEmpty()));
    EXPECT_TRUE((result.ToLocalChecked()->IsObject()));
    auto* v8Analyzer = TRI_UnwrapClass<arangodb::iresearch::IResearchAnalyzerFeature::AnalyzerPool>(
        result.ToLocalChecked()->ToObject(TRI_IGETC).FromMaybe(v8::Local<v8::Object>()),
        WRP_IRESEARCH_ANALYZER_TYPE, TRI_IGETC);
    EXPECT_TRUE((false == !v8Analyzer));
    EXPECT_EQ(vocbase.name() + "::testAnalyzer4", v8Analyzer->name());
    EXPECT_EQ("identity", v8Analyzer->type());
    EXPECT_EQUAL_SLICES(
        VPackSlice::emptyObjectSlice(),
        v8Analyzer->properties());
    EXPECT_TRUE(v8Analyzer->features().empty());
    auto analyzer = analyzers->get(vocbase.name() + "::testAnalyzer4");
    EXPECT_NE(nullptr, analyzer);
  }
}

TEST_F(V8AnalyzersTest, test_get) {
  // create a new instance of an ApplicationServer and fill it with the required features
  // cannot use the existing server since its features already have some state
  std::shared_ptr<arangodb::application_features::ApplicationServer> originalServer(
      arangodb::application_features::ApplicationServer::server,
      [](arangodb::application_features::ApplicationServer* ptr) -> void {
        arangodb::application_features::ApplicationServer::server = ptr;
      });
  arangodb::application_features::ApplicationServer::server =
      nullptr;  // avoid "ApplicationServer initialized twice"
  arangodb::application_features::ApplicationServer server(nullptr, nullptr);
  arangodb::iresearch::IResearchAnalyzerFeature* analyzers;
  arangodb::DatabaseFeature* dbFeature;
  server.addFeature(new arangodb::QueryRegistryFeature(server));  // required for constructing TRI_vocbase_t
  server.addFeature(new arangodb::V8DealerFeature(server));  // required for DatabaseFeature::createDatabase(...)
  server.addFeature(dbFeature = new arangodb::DatabaseFeature(server));  // required for IResearchAnalyzerFeature::emplace(...)
  server.addFeature(analyzers = new arangodb::iresearch::IResearchAnalyzerFeature(server));  // required for running upgrade task
  analyzers->prepare();  // add static analyzers

  auto cleanup = arangodb::scopeGuard([dbFeature](){ dbFeature->unprepare(); });

  // create system vocbase
  {
    auto const databases = arangodb::velocypack::Parser::fromJson(
        std::string("[ { \"name\": \"") +
        arangodb::StaticStrings::SystemDatabase + "\" }, {\"name\" : \"testVocbase\"} ]");
    ASSERT_TRUE((TRI_ERROR_NO_ERROR == dbFeature->loadDatabases(databases->slice())));
  }
  {
    auto vocbase = dbFeature->useDatabase(arangodb::StaticStrings::SystemDatabase);
    arangodb::methods::Collections::createSystem(
        *vocbase, 
        arangodb::tests::AnalyzerCollectionName, false);
  }
  {
    auto vocbase = dbFeature->useDatabase("testVocbase");
    arangodb::methods::Collections::createSystem(
        *vocbase, 
        arangodb::tests::AnalyzerCollectionName, false);
  }
  arangodb::iresearch::IResearchAnalyzerFeature::EmplaceResult result;
  ASSERT_TRUE((analyzers
                   ->emplace(result, arangodb::StaticStrings::SystemDatabase + "::testAnalyzer1",
                             "identity", VPackSlice::noneSlice())
                   .ok()));
  ASSERT_TRUE((analyzers
                   ->emplace(result, "testVocbase::testAnalyzer1",
                             "identity", VPackSlice::noneSlice())
                   .ok()));

  arangodb::ExecContext::NobodyScope execContextScope;
  auto* authFeature = arangodb::AuthenticationFeature::instance();
  auto* userManager = authFeature->userManager();
  arangodb::aql::QueryRegistry queryRegistry(0);  // required for UserManager::loadFromDB()
  userManager->setQueryRegistry(&queryRegistry);
  auto resetUserManager = std::shared_ptr<arangodb::auth::UserManager>(
      userManager,
      [](arangodb::auth::UserManager* ptr) -> void { ptr->removeAllUsers(); });

  // invalid params (no name)
  {
    TRI_vocbase_t vocbase(TRI_vocbase_type_e::TRI_VOCBASE_TYPE_NORMAL, 1,
                          arangodb::StaticStrings::SystemDatabase);
    v8::Isolate::CreateParams isolateParams;
    ArrayBufferAllocator arrayBufferAllocator;
    isolateParams.array_buffer_allocator = &arrayBufferAllocator;
    auto isolate =
        std::shared_ptr<v8::Isolate>(v8::Isolate::New(isolateParams),
                                     [](v8::Isolate* p) -> void { p->Dispose(); });
    ASSERT_TRUE((nullptr != isolate));
    v8::Isolate::Scope isolateScope(isolate.get());  // otherwise v8::Isolate::Logger() will fail (called from v8::Exception::Error)
    v8::internal::Isolate::Current()->InitializeLoggingAndCounters();  // otherwise v8::Isolate::Logger() will fail (called from v8::Exception::Error)
    v8::HandleScope handleScope(isolate.get());  // required for v8::Context::New(...), v8::ObjectTemplate::New(...) and TRI_AddMethodVocbase(...)
    auto context = v8::Context::New(isolate.get());
    v8::Context::Scope contextScope(context);  // required for TRI_AddMethodVocbase(...)
    std::unique_ptr<TRI_v8_global_t> v8g(TRI_CreateV8Globals(isolate.get(), 0));  // create and set inside 'isolate' for use with 'TRI_GET_GLOBALS()'
    v8g->ArangoErrorTempl.Reset(isolate.get(), v8::ObjectTemplate::New(isolate.get()));  // otherwise v8:-utils::CreateErrorObject(...) will fail
    v8g->_vocbase = &vocbase;
    arangodb::iresearch::TRI_InitV8Analyzers(*v8g, isolate.get());

    auto v8Analyzers = v8::Local<v8::ObjectTemplate>::New(isolate.get(), v8g->IResearchAnalyzersTempl)
                           ->NewInstance();
    auto fn_get =
        v8Analyzers->Get(TRI_V8_ASCII_STRING(isolate.get(), "analyzer"));
    EXPECT_TRUE((fn_get->IsFunction()));

    std::vector<v8::Local<v8::Value>> args = {};

    arangodb::auth::UserMap userMap;  // empty map, no user -> no permissions
    auto username = arangodb::ExecContext::current().user();
    auto& user =
        userMap
            .emplace(username, arangodb::auth::User::newUser(username, "", arangodb::auth::Source::LDAP))
            .first->second;
    user.grantDatabase(vocbase.name(), arangodb::auth::Level::RO);  // for system collections User::collectionAuthLevel(...) returns database auth::Level
    userManager->setAuthInfo(userMap);  // set user map to avoid loading configuration from system database

    arangodb::velocypack::Builder responce;
    v8::TryCatch tryCatch(isolate.get());
    auto result =
        v8::Function::Cast(*fn_get)->CallAsFunction(context, fn_get,
                                                    static_cast<int>(args.size()),
                                                    args.data());
    EXPECT_TRUE((result.IsEmpty()));
    EXPECT_TRUE((tryCatch.HasCaught()));
    EXPECT_TRUE((TRI_ERROR_NO_ERROR == TRI_V8ToVPack(isolate.get(), responce,
                                                     tryCatch.Exception(), false)));
    auto slice = responce.slice();
    EXPECT_TRUE((slice.isObject()));
    EXPECT_TRUE((slice.hasKey(arangodb::StaticStrings::ErrorNum) &&
                 slice.get(arangodb::StaticStrings::ErrorNum).isNumber<int>() &&
                 TRI_ERROR_BAD_PARAMETER ==
                     slice.get(arangodb::StaticStrings::ErrorNum).getNumber<int>()));
  }

  // get static (known analyzer)
  {
    TRI_vocbase_t vocbase(TRI_vocbase_type_e::TRI_VOCBASE_TYPE_NORMAL, 1,
                          arangodb::StaticStrings::SystemDatabase);
    v8::Isolate::CreateParams isolateParams;
    ArrayBufferAllocator arrayBufferAllocator;
    isolateParams.array_buffer_allocator = &arrayBufferAllocator;
    auto isolate =
        std::shared_ptr<v8::Isolate>(v8::Isolate::New(isolateParams),
                                     [](v8::Isolate* p) -> void { p->Dispose(); });
    ASSERT_TRUE((nullptr != isolate));
    v8::Isolate::Scope isolateScope(isolate.get());  // otherwise v8::Isolate::Logger() will fail (called from v8::Exception::Error)
    v8::internal::Isolate::Current()->InitializeLoggingAndCounters();  // otherwise v8::Isolate::Logger() will fail (called from v8::Exception::Error)
    v8::HandleScope handleScope(isolate.get());  // required for v8::Context::New(...), v8::ObjectTemplate::New(...) and TRI_AddMethodVocbase(...)
    auto context = v8::Context::New(isolate.get());
    v8::Context::Scope contextScope(context);  // required for TRI_AddMethodVocbase(...)
    std::unique_ptr<TRI_v8_global_t> v8g(TRI_CreateV8Globals(isolate.get(), 0));  // create and set inside 'isolate' for use with 'TRI_GET_GLOBALS()'
    v8g->ArangoErrorTempl.Reset(isolate.get(), v8::ObjectTemplate::New(isolate.get()));  // otherwise v8:-utils::CreateErrorObject(...) will fail
    v8g->_vocbase = &vocbase;
    arangodb::iresearch::TRI_InitV8Analyzers(*v8g, isolate.get());

    auto v8Analyzers = v8::Local<v8::ObjectTemplate>::New(isolate.get(), v8g->IResearchAnalyzersTempl)
                           ->NewInstance();
    auto fn_get =
        v8Analyzers->Get(TRI_V8_ASCII_STRING(isolate.get(), "analyzer"));
    EXPECT_TRUE((fn_get->IsFunction()));

    std::vector<v8::Local<v8::Value>> args = {
        TRI_V8_ASCII_STRING(isolate.get(), "identity"),
    };

    arangodb::auth::UserMap userMap;  // empty map, no user -> no permissions
    auto username = arangodb::ExecContext::current().user();
    auto& user =
        userMap
            .emplace(username, arangodb::auth::User::newUser(username, "", arangodb::auth::Source::LDAP))
            .first->second;
    user.grantDatabase(vocbase.name(), arangodb::auth::Level::NONE);  // for system collections User::collectionAuthLevel(...) returns database auth::Level
    userManager->setAuthInfo(userMap);  // set user map to avoid loading configuration from system database

    auto result =
        v8::Function::Cast(*fn_get)->CallAsFunction(context, fn_get,
                                                    static_cast<int>(args.size()),
                                                    args.data());
    EXPECT_TRUE((!result.IsEmpty()));
    EXPECT_TRUE((result.ToLocalChecked()->IsObject()));
    auto* v8Analyzer = TRI_UnwrapClass<arangodb::iresearch::IResearchAnalyzerFeature::AnalyzerPool>(
        result.ToLocalChecked()->ToObject(TRI_IGETC).FromMaybe(v8::Local<v8::Object>()),
        WRP_IRESEARCH_ANALYZER_TYPE, TRI_IGETC);
    EXPECT_TRUE((false == !v8Analyzer));
    EXPECT_TRUE((std::string("identity") == v8Analyzer->name()));
    EXPECT_TRUE((std::string("identity") == v8Analyzer->type()));
    EXPECT_EQUAL_SLICES(
        VPackSlice::emptyObjectSlice(),
        v8Analyzer->properties());
    EXPECT_TRUE((2 == v8Analyzer->features().size()));
  }

  // get static (unknown analyzer)
  {
    TRI_vocbase_t vocbase(TRI_vocbase_type_e::TRI_VOCBASE_TYPE_NORMAL, 1,
                          arangodb::StaticStrings::SystemDatabase);
    v8::Isolate::CreateParams isolateParams;
    ArrayBufferAllocator arrayBufferAllocator;
    isolateParams.array_buffer_allocator = &arrayBufferAllocator;
    auto isolate =
        std::shared_ptr<v8::Isolate>(v8::Isolate::New(isolateParams),
                                     [](v8::Isolate* p) -> void { p->Dispose(); });
    ASSERT_TRUE((nullptr != isolate));
    v8::Isolate::Scope isolateScope(isolate.get());  // otherwise v8::Isolate::Logger() will fail (called from v8::Exception::Error)
    v8::internal::Isolate::Current()->InitializeLoggingAndCounters();  // otherwise v8::Isolate::Logger() will fail (called from v8::Exception::Error)
    v8::HandleScope handleScope(isolate.get());  // required for v8::Context::New(...), v8::ObjectTemplate::New(...) and TRI_AddMethodVocbase(...)
    auto context = v8::Context::New(isolate.get());
    v8::Context::Scope contextScope(context);  // required for TRI_AddMethodVocbase(...)
    std::unique_ptr<TRI_v8_global_t> v8g(TRI_CreateV8Globals(isolate.get(), 0));  // create and set inside 'isolate' for use with 'TRI_GET_GLOBALS()'
    v8g->ArangoErrorTempl.Reset(isolate.get(), v8::ObjectTemplate::New(isolate.get()));  // otherwise v8:-utils::CreateErrorObject(...) will fail
    v8g->_vocbase = &vocbase;
    arangodb::iresearch::TRI_InitV8Analyzers(*v8g, isolate.get());

    auto v8Analyzers = v8::Local<v8::ObjectTemplate>::New(isolate.get(), v8g->IResearchAnalyzersTempl)
                           ->NewInstance();
    auto fn_get =
        v8Analyzers->Get(TRI_V8_ASCII_STRING(isolate.get(), "analyzer"));
    EXPECT_TRUE((fn_get->IsFunction()));

    std::vector<v8::Local<v8::Value>> args = {
        TRI_V8_ASCII_STRING(isolate.get(), "unknown"),
    };

    arangodb::auth::UserMap userMap;  // empty map, no user -> no permissions
    auto username = arangodb::ExecContext::current().user();
    auto& user =
        userMap
            .emplace(username, arangodb::auth::User::newUser(username, "", arangodb::auth::Source::LDAP))
            .first->second;
    user.grantDatabase(vocbase.name(), arangodb::auth::Level::NONE);  // for system collections User::collectionAuthLevel(...) returns database auth::Level
    userManager->setAuthInfo(userMap);  // set user map to avoid loading configuration from system database

    auto result =
        v8::Function::Cast(*fn_get)->CallAsFunction(context, fn_get,
                                                    static_cast<int>(args.size()),
                                                    args.data());
    EXPECT_TRUE((!result.IsEmpty()));
    EXPECT_TRUE((result.ToLocalChecked()->IsNull()));
  }

  // get custom (known analyzer) authorized
  {
    TRI_vocbase_t vocbase(TRI_vocbase_type_e::TRI_VOCBASE_TYPE_NORMAL, 1,
                          arangodb::StaticStrings::SystemDatabase);
    v8::Isolate::CreateParams isolateParams;
    ArrayBufferAllocator arrayBufferAllocator;
    isolateParams.array_buffer_allocator = &arrayBufferAllocator;
    auto isolate =
        std::shared_ptr<v8::Isolate>(v8::Isolate::New(isolateParams),
                                     [](v8::Isolate* p) -> void { p->Dispose(); });
    ASSERT_TRUE((nullptr != isolate));
    v8::Isolate::Scope isolateScope(isolate.get());  // otherwise v8::Isolate::Logger() will fail (called from v8::Exception::Error)
    v8::internal::Isolate::Current()->InitializeLoggingAndCounters();  // otherwise v8::Isolate::Logger() will fail (called from v8::Exception::Error)
    v8::HandleScope handleScope(isolate.get());  // required for v8::Context::New(...), v8::ObjectTemplate::New(...) and TRI_AddMethodVocbase(...)
    auto context = v8::Context::New(isolate.get());
    v8::Context::Scope contextScope(context);  // required for TRI_AddMethodVocbase(...)
    std::unique_ptr<TRI_v8_global_t> v8g(TRI_CreateV8Globals(isolate.get(), 0));  // create and set inside 'isolate' for use with 'TRI_GET_GLOBALS()'
    v8g->ArangoErrorTempl.Reset(isolate.get(), v8::ObjectTemplate::New(isolate.get()));  // otherwise v8:-utils::CreateErrorObject(...) will fail
    v8g->_vocbase = &vocbase;
    arangodb::iresearch::TRI_InitV8Analyzers(*v8g, isolate.get());

    auto v8Analyzers = v8::Local<v8::ObjectTemplate>::New(isolate.get(), v8g->IResearchAnalyzersTempl)
                           ->NewInstance();
    auto fn_get =
        v8Analyzers->Get(TRI_V8_ASCII_STRING(isolate.get(), "analyzer"));
    EXPECT_TRUE((fn_get->IsFunction()));

    std::vector<v8::Local<v8::Value>> args = {
        TRI_V8_STD_STRING(isolate.get(), arangodb::StaticStrings::SystemDatabase + "::testAnalyzer1"),
    };

    arangodb::auth::UserMap userMap;  // empty map, no user -> no permissions
    auto username = arangodb::ExecContext::current().user();
    auto& user =
        userMap
            .emplace(username, arangodb::auth::User::newUser(username, "", arangodb::auth::Source::LDAP))
            .first->second;
    user.grantDatabase(vocbase.name(), arangodb::auth::Level::RO);  // for system collections User::collectionAuthLevel(...) returns database auth::Level
    userManager->setAuthInfo(userMap);  // set user map to avoid loading configuration from system database

    auto result =
        v8::Function::Cast(*fn_get)->CallAsFunction(context, fn_get,
                                                    static_cast<int>(args.size()),
                                                    args.data());
    EXPECT_TRUE((!result.IsEmpty()));
    EXPECT_TRUE((result.ToLocalChecked()->IsObject()));
    auto* v8Analyzer = TRI_UnwrapClass<arangodb::iresearch::IResearchAnalyzerFeature::AnalyzerPool>(
        result.ToLocalChecked()->ToObject(TRI_IGETC).FromMaybe(v8::Local<v8::Object>()),
        WRP_IRESEARCH_ANALYZER_TYPE, TRI_IGETC);
    EXPECT_TRUE((false == !v8Analyzer));
    EXPECT_TRUE((arangodb::StaticStrings::SystemDatabase + "::testAnalyzer1" ==
                 v8Analyzer->name()));
    EXPECT_TRUE((std::string("identity") == v8Analyzer->type()));
    EXPECT_EQUAL_SLICES(
        VPackSlice::emptyObjectSlice(),
        v8Analyzer->properties());
    EXPECT_TRUE((true == v8Analyzer->features().empty()));
  }

  // get custom (known analyzer) authorized but wrong current db
  {
    TRI_vocbase_t vocbase(TRI_vocbase_type_e::TRI_VOCBASE_TYPE_NORMAL, 1,
                          arangodb::StaticStrings::SystemDatabase);
    v8::Isolate::CreateParams isolateParams;
    ArrayBufferAllocator arrayBufferAllocator;
    isolateParams.array_buffer_allocator = &arrayBufferAllocator;
    auto isolate =
        std::shared_ptr<v8::Isolate>(v8::Isolate::New(isolateParams),
                                     [](v8::Isolate* p) -> void { p->Dispose(); });
    ASSERT_TRUE((nullptr != isolate));
    v8::Isolate::Scope isolateScope(isolate.get());  // otherwise v8::Isolate::Logger() will fail (called from v8::Exception::Error)
    v8::internal::Isolate::Current()->InitializeLoggingAndCounters();  // otherwise v8::Isolate::Logger() will fail (called from v8::Exception::Error)
    v8::HandleScope handleScope(isolate.get());  // required for v8::Context::New(...), v8::ObjectTemplate::New(...) and TRI_AddMethodVocbase(...)
    auto context = v8::Context::New(isolate.get());
    v8::Context::Scope contextScope(context);  // required for TRI_AddMethodVocbase(...)
    std::unique_ptr<TRI_v8_global_t> v8g(TRI_CreateV8Globals(isolate.get(), 0));  // create and set inside 'isolate' for use with 'TRI_GET_GLOBALS()'
    v8g->ArangoErrorTempl.Reset(isolate.get(), v8::ObjectTemplate::New(isolate.get()));  // otherwise v8:-utils::CreateErrorObject(...) will fail
    v8g->_vocbase = &vocbase;
    arangodb::iresearch::TRI_InitV8Analyzers(*v8g, isolate.get());

    auto v8Analyzers = v8::Local<v8::ObjectTemplate>::New(isolate.get(), v8g->IResearchAnalyzersTempl)
                           ->NewInstance();
    auto fn_get =
        v8Analyzers->Get(TRI_V8_ASCII_STRING(isolate.get(), "analyzer"));
    EXPECT_TRUE((fn_get->IsFunction()));

    std::vector<v8::Local<v8::Value>> args = {
        TRI_V8_ASCII_STRING(isolate.get(), "testVocbase::testAnalyzer1"),
    };

    arangodb::auth::UserMap userMap;  // empty map, no user -> no permissions
    auto username = arangodb::ExecContext::current().user();
    auto& user =
        userMap
            .emplace(username, arangodb::auth::User::newUser(username, "", arangodb::auth::Source::LDAP))
            .first->second;
    user.grantDatabase(vocbase.name(), arangodb::auth::Level::RO);  // for system collections User::collectionAuthLevel(...) returns database auth::Level
    user.grantDatabase("testVocbase", arangodb::auth::Level::RO); 
    userManager->setAuthInfo(userMap);  // set user map to avoid loading configuration from system database
    v8::TryCatch tryCatch(isolate.get());
    arangodb::velocypack::Builder responce;
    auto result =
        v8::Function::Cast(*fn_get)->CallAsFunction(context, fn_get,
                                                    static_cast<int>(args.size()),
                                                    args.data());
    EXPECT_TRUE(result.IsEmpty());
    EXPECT_TRUE(tryCatch.HasCaught());
    EXPECT_EQ(TRI_ERROR_NO_ERROR, TRI_V8ToVPack(isolate.get(), responce,
                                                     tryCatch.Exception(), false));
    auto slice = responce.slice();
    EXPECT_TRUE((slice.isObject()));
    EXPECT_TRUE((slice.hasKey(arangodb::StaticStrings::ErrorNum) &&
                 slice.get(arangodb::StaticStrings::ErrorNum).isNumber<int>() &&
                 TRI_ERROR_FORBIDDEN ==
                     slice.get(arangodb::StaticStrings::ErrorNum).getNumber<int>()));
  }
  // get custom (known analyzer) authorized from system with another current db
  {
    TRI_vocbase_t vocbase(TRI_vocbase_type_e::TRI_VOCBASE_TYPE_NORMAL, 1,
                          "testVocbase");
    v8::Isolate::CreateParams isolateParams;
    ArrayBufferAllocator arrayBufferAllocator;
    isolateParams.array_buffer_allocator = &arrayBufferAllocator;
    auto isolate =
        std::shared_ptr<v8::Isolate>(v8::Isolate::New(isolateParams),
                                     [](v8::Isolate* p) -> void { p->Dispose(); });
    ASSERT_TRUE((nullptr != isolate));
    v8::Isolate::Scope isolateScope(isolate.get());  // otherwise v8::Isolate::Logger() will fail (called from v8::Exception::Error)
    v8::internal::Isolate::Current()->InitializeLoggingAndCounters();  // otherwise v8::Isolate::Logger() will fail (called from v8::Exception::Error)
    v8::HandleScope handleScope(isolate.get());  // required for v8::Context::New(...), v8::ObjectTemplate::New(...) and TRI_AddMethodVocbase(...)
    auto context = v8::Context::New(isolate.get());
    v8::Context::Scope contextScope(context);  // required for TRI_AddMethodVocbase(...)
    std::unique_ptr<TRI_v8_global_t> v8g(TRI_CreateV8Globals(isolate.get(), 0));  // create and set inside 'isolate' for use with 'TRI_GET_GLOBALS()'
    v8g->ArangoErrorTempl.Reset(isolate.get(), v8::ObjectTemplate::New(isolate.get()));  // otherwise v8:-utils::CreateErrorObject(...) will fail
    v8g->_vocbase = &vocbase;
    arangodb::iresearch::TRI_InitV8Analyzers(*v8g, isolate.get());

    auto v8Analyzers = v8::Local<v8::ObjectTemplate>::New(isolate.get(), v8g->IResearchAnalyzersTempl)
                           ->NewInstance();
    auto fn_get =
        v8Analyzers->Get(TRI_V8_ASCII_STRING(isolate.get(), "analyzer"));
    EXPECT_TRUE((fn_get->IsFunction()));

    std::vector<v8::Local<v8::Value>> args = {
        TRI_V8_STD_STRING(
          isolate.get(), arangodb::StaticStrings::SystemDatabase + "::testAnalyzer1"),
    };
     
    arangodb::auth::UserMap userMap;  // empty map, no user -> no permissions
    auto username = arangodb::ExecContext::current().user();
    auto& user =
        userMap
            .emplace(username, arangodb::auth::User::newUser(username, "", arangodb::auth::Source::LDAP))
            .first->second;
    user.grantDatabase(arangodb::StaticStrings::SystemDatabase, arangodb::auth::Level::RO);  // for system collections User::collectionAuthLevel(...) returns database auth::Level
    user.grantDatabase("testVocbase", arangodb::auth::Level::RO); 
    userManager->setAuthInfo(userMap);  // set user map to avoid loading configuration from system database

    auto result =
        v8::Function::Cast(*fn_get)->CallAsFunction(context, fn_get,
                                                    static_cast<int>(args.size()),
                                                    args.data());
    EXPECT_TRUE((!result.IsEmpty()));
    EXPECT_TRUE((result.ToLocalChecked()->IsObject()));
    auto* v8Analyzer = TRI_UnwrapClass<arangodb::iresearch::IResearchAnalyzerFeature::AnalyzerPool>(
        result.ToLocalChecked()->ToObject(TRI_IGETC).FromMaybe(v8::Local<v8::Object>()),
        WRP_IRESEARCH_ANALYZER_TYPE, TRI_IGETC);
    EXPECT_TRUE((false == !v8Analyzer));
    EXPECT_TRUE((arangodb::StaticStrings::SystemDatabase + "::testAnalyzer1" ==
                 v8Analyzer->name()));
    EXPECT_TRUE((std::string("identity") == v8Analyzer->type()));
    EXPECT_EQUAL_SLICES(
        VPackSlice::emptyObjectSlice(),
        v8Analyzer->properties());
    EXPECT_TRUE((true == v8Analyzer->features().empty()));
  }

  // get custom (known analyzer) not authorized
  {
    TRI_vocbase_t vocbase(TRI_vocbase_type_e::TRI_VOCBASE_TYPE_NORMAL, 1,
                          arangodb::StaticStrings::SystemDatabase);
    v8::Isolate::CreateParams isolateParams;
    ArrayBufferAllocator arrayBufferAllocator;
    isolateParams.array_buffer_allocator = &arrayBufferAllocator;
    auto isolate =
        std::shared_ptr<v8::Isolate>(v8::Isolate::New(isolateParams),
                                     [](v8::Isolate* p) -> void { p->Dispose(); });
    ASSERT_TRUE((nullptr != isolate));
    v8::Isolate::Scope isolateScope(isolate.get());  // otherwise v8::Isolate::Logger() will fail (called from v8::Exception::Error)
    v8::internal::Isolate::Current()->InitializeLoggingAndCounters();  // otherwise v8::Isolate::Logger() will fail (called from v8::Exception::Error)
    v8::HandleScope handleScope(isolate.get());  // required for v8::Context::New(...), v8::ObjectTemplate::New(...) and TRI_AddMethodVocbase(...)
    auto context = v8::Context::New(isolate.get());
    v8::Context::Scope contextScope(context);  // required for TRI_AddMethodVocbase(...)
    std::unique_ptr<TRI_v8_global_t> v8g(TRI_CreateV8Globals(isolate.get(), 0));  // create and set inside 'isolate' for use with 'TRI_GET_GLOBALS()'
    v8g->ArangoErrorTempl.Reset(isolate.get(), v8::ObjectTemplate::New(isolate.get()));  // otherwise v8:-utils::CreateErrorObject(...) will fail
    v8g->_vocbase = &vocbase;
    arangodb::iresearch::TRI_InitV8Analyzers(*v8g, isolate.get());

    auto v8Analyzers = v8::Local<v8::ObjectTemplate>::New(isolate.get(), v8g->IResearchAnalyzersTempl)
                           ->NewInstance();
    auto fn_get =
        v8Analyzers->Get(TRI_V8_ASCII_STRING(isolate.get(), "analyzer"));
    EXPECT_TRUE((fn_get->IsFunction()));

    std::vector<v8::Local<v8::Value>> args = {
        TRI_V8_STD_STRING(isolate.get(), arangodb::StaticStrings::SystemDatabase + "::testAnalyzer1"),
    };

    arangodb::auth::UserMap userMap;  // empty map, no user -> no permissions
    auto username = arangodb::ExecContext::current().user();
    auto& user =
        userMap
            .emplace(username, arangodb::auth::User::newUser(username, "", arangodb::auth::Source::LDAP))
            .first->second;
    user.grantDatabase(vocbase.name(), arangodb::auth::Level::NONE);  // for system collections User::collectionAuthLevel(...) returns database auth::Level
    userManager->setAuthInfo(userMap);  // set user map to avoid loading configuration from system database

    arangodb::velocypack::Builder responce;
    v8::TryCatch tryCatch(isolate.get());
    auto result =
        v8::Function::Cast(*fn_get)->CallAsFunction(context, fn_get,
                                                    static_cast<int>(args.size()),
                                                    args.data());
    EXPECT_TRUE((result.IsEmpty()));
    EXPECT_TRUE((tryCatch.HasCaught()));
    EXPECT_TRUE((TRI_ERROR_NO_ERROR == TRI_V8ToVPack(isolate.get(), responce,
                                                     tryCatch.Exception(), false)));
    auto slice = responce.slice();
    EXPECT_TRUE((slice.isObject()));
    EXPECT_TRUE((slice.hasKey(arangodb::StaticStrings::ErrorNum) &&
                 slice.get(arangodb::StaticStrings::ErrorNum).isNumber<int>() &&
                 TRI_ERROR_FORBIDDEN ==
                     slice.get(arangodb::StaticStrings::ErrorNum).getNumber<int>()));
  }

  // get custom (unknown analyzer) authorized
  {
    TRI_vocbase_t vocbase(TRI_vocbase_type_e::TRI_VOCBASE_TYPE_NORMAL, 1,
                          arangodb::StaticStrings::SystemDatabase);
    v8::Isolate::CreateParams isolateParams;
    ArrayBufferAllocator arrayBufferAllocator;
    isolateParams.array_buffer_allocator = &arrayBufferAllocator;
    auto isolate =
        std::shared_ptr<v8::Isolate>(v8::Isolate::New(isolateParams),
                                     [](v8::Isolate* p) -> void { p->Dispose(); });
    ASSERT_TRUE((nullptr != isolate));
    v8::Isolate::Scope isolateScope(isolate.get());  // otherwise v8::Isolate::Logger() will fail (called from v8::Exception::Error)
    v8::internal::Isolate::Current()->InitializeLoggingAndCounters();  // otherwise v8::Isolate::Logger() will fail (called from v8::Exception::Error)
    v8::HandleScope handleScope(isolate.get());  // required for v8::Context::New(...), v8::ObjectTemplate::New(...) and TRI_AddMethodVocbase(...)
    auto context = v8::Context::New(isolate.get());
    v8::Context::Scope contextScope(context);  // required for TRI_AddMethodVocbase(...)
    std::unique_ptr<TRI_v8_global_t> v8g(TRI_CreateV8Globals(isolate.get(), 0));  // create and set inside 'isolate' for use with 'TRI_GET_GLOBALS()'
    v8g->ArangoErrorTempl.Reset(isolate.get(), v8::ObjectTemplate::New(isolate.get()));  // otherwise v8:-utils::CreateErrorObject(...) will fail
    v8g->_vocbase = &vocbase;
    arangodb::iresearch::TRI_InitV8Analyzers(*v8g, isolate.get());

    auto v8Analyzers = v8::Local<v8::ObjectTemplate>::New(isolate.get(), v8g->IResearchAnalyzersTempl)
                           ->NewInstance();
    auto fn_get =
        v8Analyzers->Get(TRI_V8_ASCII_STRING(isolate.get(), "analyzer"));
    EXPECT_TRUE((fn_get->IsFunction()));

    std::vector<v8::Local<v8::Value>> args = {
        TRI_V8_STD_STRING(isolate.get(), arangodb::StaticStrings::SystemDatabase + "::unknown"),
    };

    arangodb::auth::UserMap userMap;  // empty map, no user -> no permissions
    auto username = arangodb::ExecContext::current().user();
    auto& user =
        userMap
            .emplace(username, arangodb::auth::User::newUser(username, "", arangodb::auth::Source::LDAP))
            .first->second;
    user.grantDatabase(vocbase.name(), arangodb::auth::Level::RO);  // for system collections User::collectionAuthLevel(...) returns database auth::Level
    userManager->setAuthInfo(userMap);  // set user map to avoid loading configuration from system database

    auto result =
        v8::Function::Cast(*fn_get)->CallAsFunction(context, fn_get,
                                                    static_cast<int>(args.size()),
                                                    args.data());
    EXPECT_TRUE((!result.IsEmpty()));
    EXPECT_TRUE((result.ToLocalChecked()->IsNull()));
  }

  // get custom (unknown analyzer) not authorized
  {
    TRI_vocbase_t vocbase(TRI_vocbase_type_e::TRI_VOCBASE_TYPE_NORMAL, 1,
                          arangodb::StaticStrings::SystemDatabase);
    v8::Isolate::CreateParams isolateParams;
    ArrayBufferAllocator arrayBufferAllocator;
    isolateParams.array_buffer_allocator = &arrayBufferAllocator;
    auto isolate =
        std::shared_ptr<v8::Isolate>(v8::Isolate::New(isolateParams),
                                     [](v8::Isolate* p) -> void { p->Dispose(); });
    ASSERT_TRUE((nullptr != isolate));
    v8::Isolate::Scope isolateScope(isolate.get());  // otherwise v8::Isolate::Logger() will fail (called from v8::Exception::Error)
    v8::internal::Isolate::Current()->InitializeLoggingAndCounters();  // otherwise v8::Isolate::Logger() will fail (called from v8::Exception::Error)
    v8::HandleScope handleScope(isolate.get());  // required for v8::Context::New(...), v8::ObjectTemplate::New(...) and TRI_AddMethodVocbase(...)
    auto context = v8::Context::New(isolate.get());
    v8::Context::Scope contextScope(context);  // required for TRI_AddMethodVocbase(...)
    std::unique_ptr<TRI_v8_global_t> v8g(TRI_CreateV8Globals(isolate.get(), 0));  // create and set inside 'isolate' for use with 'TRI_GET_GLOBALS()'
    v8g->ArangoErrorTempl.Reset(isolate.get(), v8::ObjectTemplate::New(isolate.get()));  // otherwise v8:-utils::CreateErrorObject(...) will fail
    v8g->_vocbase = &vocbase;
    arangodb::iresearch::TRI_InitV8Analyzers(*v8g, isolate.get());

    auto v8Analyzers = v8::Local<v8::ObjectTemplate>::New(isolate.get(), v8g->IResearchAnalyzersTempl)
                           ->NewInstance();
    auto fn_get =
        v8Analyzers->Get(TRI_V8_ASCII_STRING(isolate.get(), "analyzer"));
    EXPECT_TRUE((fn_get->IsFunction()));

    std::vector<v8::Local<v8::Value>> args = {
        TRI_V8_STD_STRING(isolate.get(), arangodb::StaticStrings::SystemDatabase + "::unknown"),
    };

    arangodb::auth::UserMap userMap;  // empty map, no user -> no permissions
    auto username = arangodb::ExecContext::current().user();
    auto& user =
        userMap
            .emplace(username, arangodb::auth::User::newUser(username, "", arangodb::auth::Source::LDAP))
            .first->second;
    user.grantDatabase(vocbase.name(), arangodb::auth::Level::NONE);  // for system collections User::collectionAuthLevel(...) returns database auth::Level
    userManager->setAuthInfo(userMap);  // set user map to avoid loading configuration from system database

    arangodb::velocypack::Builder responce;
    v8::TryCatch tryCatch(isolate.get());
    auto result =
        v8::Function::Cast(*fn_get)->CallAsFunction(context, fn_get,
                                                    static_cast<int>(args.size()),
                                                    args.data());
    EXPECT_TRUE((result.IsEmpty()));
    EXPECT_TRUE((tryCatch.HasCaught()));
    EXPECT_TRUE((TRI_ERROR_NO_ERROR == TRI_V8ToVPack(isolate.get(), responce,
                                                     tryCatch.Exception(), false)));
    auto slice = responce.slice();
    EXPECT_TRUE((slice.isObject()));
    EXPECT_TRUE((slice.hasKey(arangodb::StaticStrings::ErrorNum) &&
                 slice.get(arangodb::StaticStrings::ErrorNum).isNumber<int>() &&
                 TRI_ERROR_FORBIDDEN ==
                     slice.get(arangodb::StaticStrings::ErrorNum).getNumber<int>()));
  }

  // get custom (unknown analyzer, unknown vocbase) authorized
  {
    TRI_vocbase_t vocbase(TRI_vocbase_type_e::TRI_VOCBASE_TYPE_NORMAL, 1,
                          "unknownVocbase");
    v8::Isolate::CreateParams isolateParams;
    ArrayBufferAllocator arrayBufferAllocator;
    isolateParams.array_buffer_allocator = &arrayBufferAllocator;
    auto isolate =
        std::shared_ptr<v8::Isolate>(v8::Isolate::New(isolateParams),
                                     [](v8::Isolate* p) -> void { p->Dispose(); });
    ASSERT_TRUE((nullptr != isolate));
    v8::Isolate::Scope isolateScope(isolate.get());  // otherwise v8::Isolate::Logger() will fail (called from v8::Exception::Error)
    v8::internal::Isolate::Current()->InitializeLoggingAndCounters();  // otherwise v8::Isolate::Logger() will fail (called from v8::Exception::Error)
    v8::HandleScope handleScope(isolate.get());  // required for v8::Context::New(...), v8::ObjectTemplate::New(...) and TRI_AddMethodVocbase(...)
    auto context = v8::Context::New(isolate.get());
    v8::Context::Scope contextScope(context);  // required for TRI_AddMethodVocbase(...)
    std::unique_ptr<TRI_v8_global_t> v8g(TRI_CreateV8Globals(isolate.get(), 0));  // create and set inside 'isolate' for use with 'TRI_GET_GLOBALS()'
    v8g->ArangoErrorTempl.Reset(isolate.get(), v8::ObjectTemplate::New(isolate.get()));  // otherwise v8:-utils::CreateErrorObject(...) will fail
    v8g->_vocbase = &vocbase;
    arangodb::iresearch::TRI_InitV8Analyzers(*v8g, isolate.get());

    auto v8Analyzers = v8::Local<v8::ObjectTemplate>::New(isolate.get(), v8g->IResearchAnalyzersTempl)
                           ->NewInstance();
    auto fn_get =
        v8Analyzers->Get(TRI_V8_ASCII_STRING(isolate.get(), "analyzer"));
    EXPECT_TRUE((fn_get->IsFunction()));

    std::vector<v8::Local<v8::Value>> args = {
        TRI_V8_ASCII_STRING(isolate.get(), "unknownVocbase::unknown"),
    };

    arangodb::auth::UserMap userMap;  // empty map, no user -> no permissions
    auto username = arangodb::ExecContext::current().user();
    auto& user =
        userMap
            .emplace(username, arangodb::auth::User::newUser(username, "", arangodb::auth::Source::LDAP))
            .first->second;
    user.grantDatabase("unknownVocbase", arangodb::auth::Level::RO);  // for system collections User::collectionAuthLevel(...) returns database auth::Level
    userManager->setAuthInfo(userMap);  // set user map to avoid loading configuration from system database

    auto result =
        v8::Function::Cast(*fn_get)->CallAsFunction(context, fn_get,
                                                    static_cast<int>(args.size()),
                                                    args.data());
    EXPECT_TRUE((!result.IsEmpty()));
    EXPECT_TRUE((result.ToLocalChecked()->IsNull()));
  }

  // get custom (unknown analyzer, unknown vocbase) not authorized
  {
    TRI_vocbase_t vocbase(TRI_vocbase_type_e::TRI_VOCBASE_TYPE_NORMAL, 1,
                          "unknownVocbase");
    v8::Isolate::CreateParams isolateParams;
    ArrayBufferAllocator arrayBufferAllocator;
    isolateParams.array_buffer_allocator = &arrayBufferAllocator;
    auto isolate =
        std::shared_ptr<v8::Isolate>(v8::Isolate::New(isolateParams),
                                     [](v8::Isolate* p) -> void { p->Dispose(); });
    ASSERT_TRUE((nullptr != isolate));
    v8::Isolate::Scope isolateScope(isolate.get());  // otherwise v8::Isolate::Logger() will fail (called from v8::Exception::Error)
    v8::internal::Isolate::Current()->InitializeLoggingAndCounters();  // otherwise v8::Isolate::Logger() will fail (called from v8::Exception::Error)
    v8::HandleScope handleScope(isolate.get());  // required for v8::Context::New(...), v8::ObjectTemplate::New(...) and TRI_AddMethodVocbase(...)
    auto context = v8::Context::New(isolate.get());
    v8::Context::Scope contextScope(context);  // required for TRI_AddMethodVocbase(...)
    std::unique_ptr<TRI_v8_global_t> v8g(TRI_CreateV8Globals(isolate.get(), 0));  // create and set inside 'isolate' for use with 'TRI_GET_GLOBALS()'
    v8g->ArangoErrorTempl.Reset(isolate.get(), v8::ObjectTemplate::New(isolate.get()));  // otherwise v8:-utils::CreateErrorObject(...) will fail
    v8g->_vocbase = &vocbase;
    arangodb::iresearch::TRI_InitV8Analyzers(*v8g, isolate.get());

    auto v8Analyzers = v8::Local<v8::ObjectTemplate>::New(isolate.get(), v8g->IResearchAnalyzersTempl)
                           ->NewInstance();
    auto fn_get =
        v8Analyzers->Get(TRI_V8_ASCII_STRING(isolate.get(), "analyzer"));
    EXPECT_TRUE((fn_get->IsFunction()));

    std::vector<v8::Local<v8::Value>> args = {
        TRI_V8_ASCII_STRING(isolate.get(), "unknownVocbase::unknown"),
    };

    arangodb::auth::UserMap userMap;  // empty map, no user -> no permissions
    auto username = arangodb::ExecContext::current().user();
    auto& user =
        userMap
            .emplace(username, arangodb::auth::User::newUser(username, "", arangodb::auth::Source::LDAP))
            .first->second;
    user.grantDatabase(vocbase.name(), arangodb::auth::Level::NONE);  // for system collections User::collectionAuthLevel(...) returns database auth::Level
    userManager->setAuthInfo(userMap);  // set user map to avoid loading configuration from system database

    arangodb::velocypack::Builder responce;
    v8::TryCatch tryCatch(isolate.get());
    auto result =
        v8::Function::Cast(*fn_get)->CallAsFunction(context, fn_get,
                                                    static_cast<int>(args.size()),
                                                    args.data());
    EXPECT_TRUE((result.IsEmpty()));
    EXPECT_TRUE((tryCatch.HasCaught()));
    EXPECT_TRUE((TRI_ERROR_NO_ERROR == TRI_V8ToVPack(isolate.get(), responce,
                                                     tryCatch.Exception(), false)));
    auto slice = responce.slice();
    EXPECT_TRUE((slice.isObject()));
    EXPECT_TRUE((slice.hasKey(arangodb::StaticStrings::ErrorNum) &&
                 slice.get(arangodb::StaticStrings::ErrorNum).isNumber<int>() &&
                 TRI_ERROR_FORBIDDEN ==
                     slice.get(arangodb::StaticStrings::ErrorNum).getNumber<int>()));
  }
}

TEST_F(V8AnalyzersTest, test_list) {
  // create a new instance of an ApplicationServer and fill it with the required features
  // cannot use the existing server since its features already have some state
  std::shared_ptr<arangodb::application_features::ApplicationServer> originalServer(
      arangodb::application_features::ApplicationServer::server,
      [](arangodb::application_features::ApplicationServer* ptr) -> void {
        arangodb::application_features::ApplicationServer::server = ptr;
      });
  arangodb::application_features::ApplicationServer::server =
      nullptr;  // avoid "ApplicationServer initialized twice"
  arangodb::application_features::ApplicationServer server(nullptr, nullptr);
  arangodb::iresearch::IResearchAnalyzerFeature* analyzers;
  arangodb::DatabaseFeature* dbFeature;
  arangodb::SystemDatabaseFeature* sysDatabase;
  server.addFeature(new arangodb::QueryRegistryFeature(server));  // required for constructing TRI_vocbase_t
  server.addFeature(new arangodb::V8DealerFeature(server));  // required for DatabaseFeature::createDatabase(...)
  server.addFeature(dbFeature = new arangodb::DatabaseFeature(server));  // required for IResearchAnalyzerFeature::emplace(...)
  server.addFeature(sysDatabase = new arangodb::SystemDatabaseFeature(server));  // required for IResearchAnalyzerFeature::start()
  server.addFeature(analyzers = new arangodb::iresearch::IResearchAnalyzerFeature(server));  // required for running upgrade task

  // create system vocbase
  {
    auto const databases = arangodb::velocypack::Parser::fromJson(
        std::string("[ { \"name\": \"") +
        arangodb::StaticStrings::SystemDatabase + "\" } ]");
    ASSERT_TRUE((TRI_ERROR_NO_ERROR == dbFeature->loadDatabases(databases->slice())));
    TRI_vocbase_t* vocbase;
    ASSERT_TRUE(dbFeature->createDatabase(1, "testVocbase", vocbase).ok());
    sysDatabase->start();  // get system database from DatabaseFeature
    arangodb::methods::Collections::createSystem(
        *vocbase, 
        arangodb::tests::AnalyzerCollectionName, false);
  }
  {
    auto vocbase = dbFeature->useDatabase(arangodb::StaticStrings::SystemDatabase);
    arangodb::methods::Collections::createSystem(
        *vocbase, 
        arangodb::tests::AnalyzerCollectionName, false);
  }

  auto cleanup = arangodb::scopeGuard([dbFeature](){ dbFeature->unprepare(); });

  arangodb::iresearch::IResearchAnalyzerFeature::EmplaceResult result;
  ASSERT_TRUE((analyzers
                   ->emplace(result, arangodb::StaticStrings::SystemDatabase + "::testAnalyzer1",
                             "identity", VPackSlice::noneSlice())
                   .ok()));
  ASSERT_TRUE((analyzers
                   ->emplace(result, "testVocbase::testAnalyzer2", "identity",
                             VPackSlice::noneSlice())
                   .ok()));

  arangodb::ExecContext::NobodyScope execContextScope;
  auto* authFeature = arangodb::AuthenticationFeature::instance();
  auto* userManager = authFeature->userManager();
  arangodb::aql::QueryRegistry queryRegistry(0);  // required for UserManager::loadFromDB()
  userManager->setQueryRegistry(&queryRegistry);
  auto resetUserManager = std::shared_ptr<arangodb::auth::UserManager>(
      userManager,
      [](arangodb::auth::UserManager* ptr) -> void { ptr->removeAllUsers(); });

  // system database (authorised)
  {
    TRI_vocbase_t vocbase(TRI_vocbase_type_e::TRI_VOCBASE_TYPE_NORMAL, 1,
                          arangodb::StaticStrings::SystemDatabase);
    v8::Isolate::CreateParams isolateParams;
    ArrayBufferAllocator arrayBufferAllocator;
    isolateParams.array_buffer_allocator = &arrayBufferAllocator;
    auto isolate =
        std::shared_ptr<v8::Isolate>(v8::Isolate::New(isolateParams),
                                     [](v8::Isolate* p) -> void { p->Dispose(); });
    ASSERT_TRUE((nullptr != isolate));
    v8::Isolate::Scope isolateScope(isolate.get());  // otherwise v8::Isolate::Logger() will fail (called from v8::Exception::Error)
    v8::internal::Isolate::Current()->InitializeLoggingAndCounters();  // otherwise v8::Isolate::Logger() will fail (called from v8::Exception::Error)
    v8::HandleScope handleScope(isolate.get());  // required for v8::Context::New(...), v8::ObjectTemplate::New(...) and TRI_AddMethodVocbase(...)
    auto context = v8::Context::New(isolate.get());
    v8::Context::Scope contextScope(context);  // required for TRI_AddMethodVocbase(...)
    std::unique_ptr<TRI_v8_global_t> v8g(TRI_CreateV8Globals(isolate.get(), 0));  // create and set inside 'isolate' for use with 'TRI_GET_GLOBALS()'
    v8g->ArangoErrorTempl.Reset(isolate.get(), v8::ObjectTemplate::New(isolate.get()));  // otherwise v8:-utils::CreateErrorObject(...) will fail
    v8g->_vocbase = &vocbase;
    arangodb::iresearch::TRI_InitV8Analyzers(*v8g, isolate.get());

    auto v8Analyzers = v8::Local<v8::ObjectTemplate>::New(isolate.get(), v8g->IResearchAnalyzersTempl)
                           ->NewInstance();
    auto fn_list =
        v8Analyzers->Get(TRI_V8_ASCII_STRING(isolate.get(), "toArray"));
    EXPECT_TRUE((fn_list->IsFunction()));

    std::vector<v8::Local<v8::Value>> args = {};

    arangodb::auth::UserMap userMap;  // empty map, no user -> no permissions
    auto username = arangodb::ExecContext::current().user();
    auto& user =
        userMap
            .emplace(username, arangodb::auth::User::newUser(username, "", arangodb::auth::Source::LDAP))
            .first->second;
    user.grantDatabase(vocbase.name(), arangodb::auth::Level::RO);  // for system collections User::collectionAuthLevel(...) returns database auth::Level
    userManager->setAuthInfo(userMap);  // set user map to avoid loading configuration from system database

    std::set<std::string> expected = {
      "identity", "text_de",  "text_en",  "text_es",  "text_fi",
      "text_fr",  "text_it",  "text_nl",  "text_no",  "text_pt",
      "text_ru",  "text_sv",  "text_zh",
      arangodb::StaticStrings::SystemDatabase + "::testAnalyzer1",
    };
    auto result =
        v8::Function::Cast(*fn_list)->CallAsFunction(context, fn_list,
                                                     static_cast<int>(args.size()),
                                                     args.data());
    EXPECT_TRUE((!result.IsEmpty()));
    EXPECT_TRUE((result.ToLocalChecked()->IsArray()));
    auto v8Result = v8::Handle<v8::Array>::Cast(result.ToLocalChecked());

    for (uint32_t i = 0, count = v8Result->Length(); i < count; ++i) {
      auto v8Analyzer = v8Result->Get(i);
      EXPECT_TRUE((!v8Analyzer.IsEmpty()));
      EXPECT_TRUE((v8Analyzer->IsObject()));
      auto* analyzer =
          TRI_UnwrapClass<arangodb::iresearch::IResearchAnalyzerFeature::AnalyzerPool>(
              v8Analyzer->ToObject(TRI_IGETC).FromMaybe(v8::Local<v8::Object>()),
              WRP_IRESEARCH_ANALYZER_TYPE, TRI_IGETC);
      EXPECT_TRUE((false == !analyzer));
      EXPECT_TRUE((1 == expected.erase(analyzer->name())));
    }

    EXPECT_TRUE((true == expected.empty()));
  }

  // system database (not authorised)
  {
    TRI_vocbase_t vocbase(TRI_vocbase_type_e::TRI_VOCBASE_TYPE_NORMAL, 1,
                          arangodb::StaticStrings::SystemDatabase);
    v8::Isolate::CreateParams isolateParams;
    ArrayBufferAllocator arrayBufferAllocator;
    isolateParams.array_buffer_allocator = &arrayBufferAllocator;
    auto isolate =
        std::shared_ptr<v8::Isolate>(v8::Isolate::New(isolateParams),
                                     [](v8::Isolate* p) -> void { p->Dispose(); });
    ASSERT_TRUE((nullptr != isolate));
    v8::Isolate::Scope isolateScope(isolate.get());  // otherwise v8::Isolate::Logger() will fail (called from v8::Exception::Error)
    v8::internal::Isolate::Current()->InitializeLoggingAndCounters();  // otherwise v8::Isolate::Logger() will fail (called from v8::Exception::Error)
    v8::HandleScope handleScope(isolate.get());  // required for v8::Context::New(...), v8::ObjectTemplate::New(...) and TRI_AddMethodVocbase(...)
    auto context = v8::Context::New(isolate.get());
    v8::Context::Scope contextScope(context);  // required for TRI_AddMethodVocbase(...)
    std::unique_ptr<TRI_v8_global_t> v8g(TRI_CreateV8Globals(isolate.get(), 0));  // create and set inside 'isolate' for use with 'TRI_GET_GLOBALS()'
    v8g->ArangoErrorTempl.Reset(isolate.get(), v8::ObjectTemplate::New(isolate.get()));  // otherwise v8:-utils::CreateErrorObject(...) will fail
    v8g->_vocbase = &vocbase;
    arangodb::iresearch::TRI_InitV8Analyzers(*v8g, isolate.get());

    auto v8Analyzers = v8::Local<v8::ObjectTemplate>::New(isolate.get(), v8g->IResearchAnalyzersTempl)
                           ->NewInstance();
    auto fn_list =
        v8Analyzers->Get(TRI_V8_ASCII_STRING(isolate.get(), "toArray"));
    EXPECT_TRUE((fn_list->IsFunction()));

    std::vector<v8::Local<v8::Value>> args = {};

    arangodb::auth::UserMap userMap;  // empty map, no user -> no permissions
    auto username = arangodb::ExecContext::current().user();
    auto& user =
        userMap
            .emplace(username, arangodb::auth::User::newUser(username, "", arangodb::auth::Source::LDAP))
            .first->second;
    user.grantDatabase(vocbase.name(), arangodb::auth::Level::NONE);  // for system collections User::collectionAuthLevel(...) returns database auth::Level
    userManager->setAuthInfo(userMap);  // set user map to avoid loading configuration from system database

    std::set<std::string> expected = {
      "identity", "text_de",  "text_en",  "text_es",  "text_fi",
      "text_fr",  "text_it",  "text_nl",  "text_no",  "text_pt",
      "text_ru",  "text_sv",  "text_zh",
    };

    auto result =
        v8::Function::Cast(*fn_list)->CallAsFunction(context, fn_list,
                                                     static_cast<int>(args.size()),
                                                     args.data());
    EXPECT_TRUE((!result.IsEmpty()));
    EXPECT_TRUE((result.ToLocalChecked()->IsArray()));
    auto v8Result = v8::Handle<v8::Array>::Cast(result.ToLocalChecked());

    for (uint32_t i = 0, count = v8Result->Length(); i < count; ++i) {
      auto v8Analyzer = v8Result->Get(i);
      EXPECT_TRUE((!v8Analyzer.IsEmpty()));
      EXPECT_TRUE((v8Analyzer->IsObject()));
      auto* analyzer =
          TRI_UnwrapClass<arangodb::iresearch::IResearchAnalyzerFeature::AnalyzerPool>(
              v8Analyzer->ToObject(TRI_IGETC).FromMaybe(v8::Local<v8::Object>()),
              WRP_IRESEARCH_ANALYZER_TYPE, TRI_IGETC);
      EXPECT_TRUE((false == !analyzer));
      EXPECT_TRUE((1 == expected.erase(analyzer->name())));
    }

    EXPECT_TRUE((true == expected.empty()));
  }

  // non-system database (authorised, system authorised)
  {
    TRI_vocbase_t vocbase(TRI_vocbase_type_e::TRI_VOCBASE_TYPE_NORMAL, 1,
                          "testVocbase");
    v8::Isolate::CreateParams isolateParams;
    ArrayBufferAllocator arrayBufferAllocator;
    isolateParams.array_buffer_allocator = &arrayBufferAllocator;
    auto isolate =
        std::shared_ptr<v8::Isolate>(v8::Isolate::New(isolateParams),
                                     [](v8::Isolate* p) -> void { p->Dispose(); });
    ASSERT_TRUE((nullptr != isolate));
    v8::Isolate::Scope isolateScope(isolate.get());  // otherwise v8::Isolate::Logger() will fail (called from v8::Exception::Error)
    v8::internal::Isolate::Current()->InitializeLoggingAndCounters();  // otherwise v8::Isolate::Logger() will fail (called from v8::Exception::Error)
    v8::HandleScope handleScope(isolate.get());  // required for v8::Context::New(...), v8::ObjectTemplate::New(...) and TRI_AddMethodVocbase(...)
    auto context = v8::Context::New(isolate.get());
    v8::Context::Scope contextScope(context);  // required for TRI_AddMethodVocbase(...)
    std::unique_ptr<TRI_v8_global_t> v8g(TRI_CreateV8Globals(isolate.get(), 0));  // create and set inside 'isolate' for use with 'TRI_GET_GLOBALS()'
    v8g->ArangoErrorTempl.Reset(isolate.get(), v8::ObjectTemplate::New(isolate.get()));  // otherwise v8:-utils::CreateErrorObject(...) will fail
    v8g->_vocbase = &vocbase;
    arangodb::iresearch::TRI_InitV8Analyzers(*v8g, isolate.get());

    auto v8Analyzers = v8::Local<v8::ObjectTemplate>::New(isolate.get(), v8g->IResearchAnalyzersTempl)
                           ->NewInstance();
    auto fn_list =
        v8Analyzers->Get(TRI_V8_ASCII_STRING(isolate.get(), "toArray"));
    EXPECT_TRUE((fn_list->IsFunction()));

    std::vector<v8::Local<v8::Value>> args = {};

    arangodb::auth::UserMap userMap;  // empty map, no user -> no permissions
    auto username = arangodb::ExecContext::current().user();
    auto& user =
        userMap
            .emplace(username, arangodb::auth::User::newUser(username, "", arangodb::auth::Source::LDAP))
            .first->second;
    user.grantDatabase(arangodb::StaticStrings::SystemDatabase, arangodb::auth::Level::RO);  // for system collections User::collectionAuthLevel(...) returns database auth::Level
    user.grantDatabase(vocbase.name(), arangodb::auth::Level::RO);  // for system collections User::collectionAuthLevel(...) returns database auth::Level
    userManager->setAuthInfo(userMap);  // set user map to avoid loading configuration from system database

    std::set<std::string> expected = {
      "identity", "text_de",  "text_en",  "text_es",  "text_fi",
      "text_fr",  "text_it",  "text_nl",  "text_no",  "text_pt",
      "text_ru",  "text_sv",  "text_zh",
      arangodb::StaticStrings::SystemDatabase + "::testAnalyzer1",
      "testVocbase::testAnalyzer2",
    };
    auto result =
        v8::Function::Cast(*fn_list)->CallAsFunction(context, fn_list,
                                                     static_cast<int>(args.size()),
                                                     args.data());
    EXPECT_TRUE((!result.IsEmpty()));
    EXPECT_TRUE((result.ToLocalChecked()->IsArray()));
    auto v8Result = v8::Handle<v8::Array>::Cast(result.ToLocalChecked());

    for (uint32_t i = 0, count = v8Result->Length(); i < count; ++i) {
      auto v8Analyzer = v8Result->Get(i);
      EXPECT_TRUE((!v8Analyzer.IsEmpty()));
      EXPECT_TRUE((v8Analyzer->IsObject()));
      auto* analyzer =
          TRI_UnwrapClass<arangodb::iresearch::IResearchAnalyzerFeature::AnalyzerPool>(
              v8Analyzer->ToObject(TRI_IGETC).FromMaybe(v8::Local<v8::Object>()),
              WRP_IRESEARCH_ANALYZER_TYPE, TRI_IGETC);
      EXPECT_TRUE((false == !analyzer));
      EXPECT_TRUE((1 == expected.erase(analyzer->name())));
    }

    EXPECT_TRUE((true == expected.empty()));
  }

  // non-system database (not authorised, system authorised)
  {
    TRI_vocbase_t vocbase(TRI_vocbase_type_e::TRI_VOCBASE_TYPE_NORMAL, 1,
                          "testVocbase");
    v8::Isolate::CreateParams isolateParams;
    ArrayBufferAllocator arrayBufferAllocator;
    isolateParams.array_buffer_allocator = &arrayBufferAllocator;
    auto isolate =
        std::shared_ptr<v8::Isolate>(v8::Isolate::New(isolateParams),
                                     [](v8::Isolate* p) -> void { p->Dispose(); });
    ASSERT_TRUE((nullptr != isolate));
    v8::Isolate::Scope isolateScope(isolate.get());  // otherwise v8::Isolate::Logger() will fail (called from v8::Exception::Error)
    v8::internal::Isolate::Current()->InitializeLoggingAndCounters();  // otherwise v8::Isolate::Logger() will fail (called from v8::Exception::Error)
    v8::HandleScope handleScope(isolate.get());  // required for v8::Context::New(...), v8::ObjectTemplate::New(...) and TRI_AddMethodVocbase(...)
    auto context = v8::Context::New(isolate.get());
    v8::Context::Scope contextScope(context);  // required for TRI_AddMethodVocbase(...)
    std::unique_ptr<TRI_v8_global_t> v8g(TRI_CreateV8Globals(isolate.get(), 0));  // create and set inside 'isolate' for use with 'TRI_GET_GLOBALS()'
    v8g->ArangoErrorTempl.Reset(isolate.get(), v8::ObjectTemplate::New(isolate.get()));  // otherwise v8:-utils::CreateErrorObject(...) will fail
    v8g->_vocbase = &vocbase;
    arangodb::iresearch::TRI_InitV8Analyzers(*v8g, isolate.get());

    auto v8Analyzers = v8::Local<v8::ObjectTemplate>::New(isolate.get(), v8g->IResearchAnalyzersTempl)
                           ->NewInstance();
    auto fn_list =
        v8Analyzers->Get(TRI_V8_ASCII_STRING(isolate.get(), "toArray"));
    EXPECT_TRUE((fn_list->IsFunction()));

    std::vector<v8::Local<v8::Value>> args = {};

    arangodb::auth::UserMap userMap;  // empty map, no user -> no permissions
    auto username = arangodb::ExecContext::current().user();
    auto& user =
        userMap
            .emplace(username, arangodb::auth::User::newUser(username, "", arangodb::auth::Source::LDAP))
            .first->second;
    user.grantDatabase(arangodb::StaticStrings::SystemDatabase, arangodb::auth::Level::RO);  // for system collections User::collectionAuthLevel(...) returns database auth::Level
    user.grantDatabase(vocbase.name(), arangodb::auth::Level::NONE);  // for system collections User::collectionAuthLevel(...) returns database auth::Level
    userManager->setAuthInfo(userMap);  // set user map to avoid loading configuration from system database

    std::set<std::string> expected = {
      "identity", "text_de",  "text_en",  "text_es",  "text_fi",
      "text_fr",  "text_it",  "text_nl",  "text_no",  "text_pt",
      "text_ru",  "text_sv",  "text_zh",
      arangodb::StaticStrings::SystemDatabase + "::testAnalyzer1",
    };
    auto result =
        v8::Function::Cast(*fn_list)->CallAsFunction(context, fn_list,
                                                     static_cast<int>(args.size()),
                                                     args.data());
    EXPECT_TRUE((!result.IsEmpty()));
    EXPECT_TRUE((result.ToLocalChecked()->IsArray()));
    auto v8Result = v8::Handle<v8::Array>::Cast(result.ToLocalChecked());

    for (uint32_t i = 0, count = v8Result->Length(); i < count; ++i) {
      auto v8Analyzer = v8Result->Get(i);
      EXPECT_TRUE((!v8Analyzer.IsEmpty()));
      EXPECT_TRUE((v8Analyzer->IsObject()));
      auto* analyzer =
          TRI_UnwrapClass<arangodb::iresearch::IResearchAnalyzerFeature::AnalyzerPool>(
              v8Analyzer->ToObject(TRI_IGETC).FromMaybe(v8::Local<v8::Object>()),
              WRP_IRESEARCH_ANALYZER_TYPE, TRI_IGETC);
      EXPECT_TRUE((false == !analyzer));
      EXPECT_TRUE((1 == expected.erase(analyzer->name())));
    }

    EXPECT_TRUE((true == expected.empty()));
  }

  // non-system database (authorised, system not authorised)
  {
    TRI_vocbase_t vocbase(TRI_vocbase_type_e::TRI_VOCBASE_TYPE_NORMAL, 1,
                          "testVocbase");
    v8::Isolate::CreateParams isolateParams;
    ArrayBufferAllocator arrayBufferAllocator;
    isolateParams.array_buffer_allocator = &arrayBufferAllocator;
    auto isolate =
        std::shared_ptr<v8::Isolate>(v8::Isolate::New(isolateParams),
                                     [](v8::Isolate* p) -> void { p->Dispose(); });
    ASSERT_TRUE((nullptr != isolate));
    v8::Isolate::Scope isolateScope(isolate.get());  // otherwise v8::Isolate::Logger() will fail (called from v8::Exception::Error)
    v8::internal::Isolate::Current()->InitializeLoggingAndCounters();  // otherwise v8::Isolate::Logger() will fail (called from v8::Exception::Error)
    v8::HandleScope handleScope(isolate.get());  // required for v8::Context::New(...), v8::ObjectTemplate::New(...) and TRI_AddMethodVocbase(...)
    auto context = v8::Context::New(isolate.get());
    v8::Context::Scope contextScope(context);  // required for TRI_AddMethodVocbase(...)
    std::unique_ptr<TRI_v8_global_t> v8g(TRI_CreateV8Globals(isolate.get(), 0));  // create and set inside 'isolate' for use with 'TRI_GET_GLOBALS()'
    v8g->ArangoErrorTempl.Reset(isolate.get(), v8::ObjectTemplate::New(isolate.get()));  // otherwise v8:-utils::CreateErrorObject(...) will fail
    v8g->_vocbase = &vocbase;
    arangodb::iresearch::TRI_InitV8Analyzers(*v8g, isolate.get());

    auto v8Analyzers = v8::Local<v8::ObjectTemplate>::New(isolate.get(), v8g->IResearchAnalyzersTempl)
                           ->NewInstance();
    auto fn_list =
        v8Analyzers->Get(TRI_V8_ASCII_STRING(isolate.get(), "toArray"));
    EXPECT_TRUE((fn_list->IsFunction()));

    std::vector<v8::Local<v8::Value>> args = {};

    arangodb::auth::UserMap userMap;  // empty map, no user -> no permissions
    auto username = arangodb::ExecContext::current().user();
    auto& user =
        userMap
            .emplace(username, arangodb::auth::User::newUser(username, "", arangodb::auth::Source::LDAP))
            .first->second;
    user.grantDatabase(arangodb::StaticStrings::SystemDatabase, arangodb::auth::Level::NONE);  // for system collections User::collectionAuthLevel(...) returns database auth::Level
    user.grantDatabase(vocbase.name(), arangodb::auth::Level::RO);  // for system collections User::collectionAuthLevel(...) returns database auth::Level
    userManager->setAuthInfo(userMap);  // set user map to avoid loading configuration from system database

    std::set<std::string> expected = {
      "identity", "text_de",  "text_en",  "text_es",  "text_fi",
      "text_fr",  "text_it",  "text_nl",  "text_no",  "text_pt",
      "text_ru",  "text_sv",  "text_zh",
      "testVocbase::testAnalyzer2",
    };
    auto result =
        v8::Function::Cast(*fn_list)->CallAsFunction(context, fn_list,
                                                     static_cast<int>(args.size()),
                                                     args.data());
    EXPECT_TRUE((!result.IsEmpty()));
    EXPECT_TRUE((result.ToLocalChecked()->IsArray()));
    auto v8Result = v8::Handle<v8::Array>::Cast(result.ToLocalChecked());

    for (uint32_t i = 0, count = v8Result->Length(); i < count; ++i) {
      auto v8Analyzer = v8Result->Get(i);
      EXPECT_TRUE((!v8Analyzer.IsEmpty()));
      EXPECT_TRUE((v8Analyzer->IsObject()));
      auto* analyzer =
          TRI_UnwrapClass<arangodb::iresearch::IResearchAnalyzerFeature::AnalyzerPool>(
              v8Analyzer->ToObject(TRI_IGETC).FromMaybe(v8::Local<v8::Object>()),
              WRP_IRESEARCH_ANALYZER_TYPE, TRI_IGETC);
      EXPECT_TRUE((false == !analyzer));
      EXPECT_TRUE((1 == expected.erase(analyzer->name())));
    }

    EXPECT_TRUE((true == expected.empty()));
  }

  // non-system database (not authorised, system not authorised)
  {
    TRI_vocbase_t vocbase(TRI_vocbase_type_e::TRI_VOCBASE_TYPE_NORMAL, 1,
                          "testVocbase");
    v8::Isolate::CreateParams isolateParams;
    ArrayBufferAllocator arrayBufferAllocator;
    isolateParams.array_buffer_allocator = &arrayBufferAllocator;
    auto isolate =
        std::shared_ptr<v8::Isolate>(v8::Isolate::New(isolateParams),
                                     [](v8::Isolate* p) -> void { p->Dispose(); });
    ASSERT_TRUE((nullptr != isolate));
    v8::Isolate::Scope isolateScope(isolate.get());  // otherwise v8::Isolate::Logger() will fail (called from v8::Exception::Error)
    v8::internal::Isolate::Current()->InitializeLoggingAndCounters();  // otherwise v8::Isolate::Logger() will fail (called from v8::Exception::Error)
    v8::HandleScope handleScope(isolate.get());  // required for v8::Context::New(...), v8::ObjectTemplate::New(...) and TRI_AddMethodVocbase(...)
    auto context = v8::Context::New(isolate.get());
    v8::Context::Scope contextScope(context);  // required for TRI_AddMethodVocbase(...)
    std::unique_ptr<TRI_v8_global_t> v8g(TRI_CreateV8Globals(isolate.get(), 0));  // create and set inside 'isolate' for use with 'TRI_GET_GLOBALS()'
    v8g->ArangoErrorTempl.Reset(isolate.get(), v8::ObjectTemplate::New(isolate.get()));  // otherwise v8:-utils::CreateErrorObject(...) will fail
    v8g->_vocbase = &vocbase;
    arangodb::iresearch::TRI_InitV8Analyzers(*v8g, isolate.get());

    auto v8Analyzers = v8::Local<v8::ObjectTemplate>::New(isolate.get(), v8g->IResearchAnalyzersTempl)
                           ->NewInstance();
    auto fn_list =
        v8Analyzers->Get(TRI_V8_ASCII_STRING(isolate.get(), "toArray"));
    EXPECT_TRUE((fn_list->IsFunction()));

    std::vector<v8::Local<v8::Value>> args = {};

    arangodb::auth::UserMap userMap;  // empty map, no user -> no permissions
    auto username = arangodb::ExecContext::current().user();
    auto& user =
        userMap
            .emplace(username, arangodb::auth::User::newUser(username, "", arangodb::auth::Source::LDAP))
            .first->second;
    user.grantDatabase(arangodb::StaticStrings::SystemDatabase, arangodb::auth::Level::NONE);  // for system collections User::collectionAuthLevel(...) returns database auth::Level
    user.grantDatabase(vocbase.name(), arangodb::auth::Level::NONE);  // for system collections User::collectionAuthLevel(...) returns database auth::Level
    userManager->setAuthInfo(userMap);  // set user map to avoid loading configuration from system database

    std::set<std::string> expected = {
      "identity", "text_de",  "text_en",  "text_es",  "text_fi",
      "text_fr",  "text_it",  "text_nl",  "text_no",  "text_pt",
      "text_ru",  "text_sv",  "text_zh",
    };
    auto result =
        v8::Function::Cast(*fn_list)->CallAsFunction(context, fn_list,
                                                     static_cast<int>(args.size()),
                                                     args.data());
    EXPECT_TRUE((!result.IsEmpty()));
    EXPECT_TRUE((result.ToLocalChecked()->IsArray()));
    auto v8Result = v8::Handle<v8::Array>::Cast(result.ToLocalChecked());

    for (uint32_t i = 0, count = v8Result->Length(); i < count; ++i) {
      auto v8Analyzer = v8Result->Get(i);
      EXPECT_TRUE((!v8Analyzer.IsEmpty()));
      EXPECT_TRUE((v8Analyzer->IsObject()));
      auto* analyzer =
          TRI_UnwrapClass<arangodb::iresearch::IResearchAnalyzerFeature::AnalyzerPool>(
              v8Analyzer->ToObject(TRI_IGETC).FromMaybe(v8::Local<v8::Object>()),
              WRP_IRESEARCH_ANALYZER_TYPE, TRI_IGETC);
      EXPECT_TRUE((false == !analyzer));
      EXPECT_TRUE((1 == expected.erase(analyzer->name())));
    }

    EXPECT_TRUE((true == expected.empty()));
  }
}

TEST_F(V8AnalyzersTest, test_remove) {
  // create a new instance of an ApplicationServer and fill it with the required features
  // cannot use the existing server since its features already have some state
  std::shared_ptr<arangodb::application_features::ApplicationServer> originalServer(
      arangodb::application_features::ApplicationServer::server,
      [](arangodb::application_features::ApplicationServer* ptr) -> void {
        arangodb::application_features::ApplicationServer::server = ptr;
      });
  arangodb::application_features::ApplicationServer::server =
      nullptr;  // avoid "ApplicationServer initialized twice"
  arangodb::application_features::ApplicationServer server(nullptr, nullptr);
  arangodb::iresearch::IResearchAnalyzerFeature* analyzers;
  arangodb::DatabaseFeature* dbFeature;
  arangodb::SystemDatabaseFeature* sysDbFeature(new arangodb::SystemDatabaseFeature(server));
  server.addFeature(new arangodb::QueryRegistryFeature(server));  // required for constructing TRI_vocbase_t
  server.addFeature(new arangodb::V8DealerFeature(server));  // required for DatabaseFeature::createDatabase(...)
  server.addFeature(dbFeature = new arangodb::DatabaseFeature(server));  // required for IResearchAnalyzerFeature::emplace(...)
  server.addFeature(analyzers = new arangodb::iresearch::IResearchAnalyzerFeature(server));  // required for running upgrade task
  server.addFeature(sysDbFeature);

  auto cleanup = arangodb::scopeGuard([dbFeature](){ dbFeature->unprepare(); });

  // create system vocbase
  {
    auto const databases = arangodb::velocypack::Parser::fromJson(
        std::string("[ { \"name\": \"") +
        arangodb::StaticStrings::SystemDatabase + "\" }, { \"name\" : \"testVocbase\"} ]");
    ASSERT_TRUE((TRI_ERROR_NO_ERROR == dbFeature->loadDatabases(databases->slice())));
    sysDbFeature->prepare();
    sysDbFeature->start();
  }
  {
    auto vocbase = dbFeature->useDatabase(arangodb::StaticStrings::SystemDatabase);
    arangodb::methods::Collections::createSystem(
        *vocbase, 
        arangodb::tests::AnalyzerCollectionName, false);
  }
  {
    auto vocbase = dbFeature->useDatabase("testVocbase");
    arangodb::methods::Collections::createSystem(
        *vocbase, 
        arangodb::tests::AnalyzerCollectionName, false);
  }
  {
    arangodb::iresearch::IResearchAnalyzerFeature::EmplaceResult result;
    ASSERT_TRUE((analyzers
      ->emplace(result, arangodb::StaticStrings::SystemDatabase + "::testAnalyzer1",
        "identity", VPackSlice::noneSlice())
      .ok()));
    ASSERT_TRUE((analyzers
      ->emplace(result, arangodb::StaticStrings::SystemDatabase + "::testAnalyzer2",
        "identity", VPackSlice::noneSlice())
      .ok()));
    ASSERT_TRUE((analyzers
      ->emplace(result, arangodb::StaticStrings::SystemDatabase + "::testAnalyzer3",
        "identity", VPackSlice::noneSlice())
      .ok()));
    ASSERT_TRUE((analyzers
      ->emplace(result, "testVocbase::testAnalyzer1",
        "identity", VPackSlice::noneSlice())
      .ok()));
    ASSERT_TRUE((analyzers
      ->emplace(result, "testVocbase::testAnalyzer2",
        "identity", VPackSlice::noneSlice())
      .ok()));
    ASSERT_TRUE((analyzers
      ->emplace(result, "testVocbase::testAnalyzer3",
        "identity", VPackSlice::noneSlice())
      .ok()));
  }

  arangodb::ExecContext::NobodyScope execContextScope;
  auto* authFeature = arangodb::AuthenticationFeature::instance();
  auto* userManager = authFeature->userManager();
  arangodb::aql::QueryRegistry queryRegistry(0);  // required for UserManager::loadFromDB()
  userManager->setQueryRegistry(&queryRegistry);
  auto resetUserManager = std::shared_ptr<arangodb::auth::UserManager>(
      userManager,
      [](arangodb::auth::UserManager* ptr) -> void { ptr->removeAllUsers(); });

  // invalid params (no name)
  {
    TRI_vocbase_t vocbase(TRI_vocbase_type_e::TRI_VOCBASE_TYPE_NORMAL, 1,
                          arangodb::StaticStrings::SystemDatabase);
    v8::Isolate::CreateParams isolateParams;
    ArrayBufferAllocator arrayBufferAllocator;
    isolateParams.array_buffer_allocator = &arrayBufferAllocator;
    auto isolate =
        std::shared_ptr<v8::Isolate>(v8::Isolate::New(isolateParams),
                                     [](v8::Isolate* p) -> void { p->Dispose(); });
    ASSERT_TRUE((nullptr != isolate));
    v8::Isolate::Scope isolateScope(isolate.get());  // otherwise v8::Isolate::Logger() will fail (called from v8::Exception::Error)
    v8::internal::Isolate::Current()->InitializeLoggingAndCounters();  // otherwise v8::Isolate::Logger() will fail (called from v8::Exception::Error)
    v8::HandleScope handleScope(isolate.get());  // required for v8::Context::New(...), v8::ObjectTemplate::New(...) and TRI_AddMethodVocbase(...)
    auto context = v8::Context::New(isolate.get());
    v8::Context::Scope contextScope(context);  // required for TRI_AddMethodVocbase(...)
    std::unique_ptr<TRI_v8_global_t> v8g(TRI_CreateV8Globals(isolate.get(), 0));  // create and set inside 'isolate' for use with 'TRI_GET_GLOBALS()'
    v8g->ArangoErrorTempl.Reset(isolate.get(), v8::ObjectTemplate::New(isolate.get()));  // otherwise v8:-utils::CreateErrorObject(...) will fail
    v8g->_vocbase = &vocbase;
    arangodb::iresearch::TRI_InitV8Analyzers(*v8g, isolate.get());

    auto v8Analyzers = v8::Local<v8::ObjectTemplate>::New(isolate.get(), v8g->IResearchAnalyzersTempl)
                           ->NewInstance();
    auto fn_remove =
        v8Analyzers->Get(TRI_V8_ASCII_STRING(isolate.get(), "remove"));
    EXPECT_TRUE((fn_remove->IsFunction()));

    std::vector<v8::Local<v8::Value>> args = {};

    arangodb::auth::UserMap userMap;  // empty map, no user -> no permissions
    auto username = arangodb::ExecContext::current().user();
    auto& user =
        userMap
            .emplace(username, arangodb::auth::User::newUser(username, "", arangodb::auth::Source::LDAP))
            .first->second;
    user.grantDatabase(vocbase.name(), arangodb::auth::Level::RW);  // for system collections User::collectionAuthLevel(...) returns database auth::Level
    userManager->setAuthInfo(userMap);  // set user map to avoid loading configuration from system database

    arangodb::velocypack::Builder responce;
    v8::TryCatch tryCatch(isolate.get());
    auto result = v8::Function::Cast(*fn_remove)
                      ->CallAsFunction(context, fn_remove,
                                       static_cast<int>(args.size()), args.data());
    EXPECT_TRUE((result.IsEmpty()));
    EXPECT_TRUE((tryCatch.HasCaught()));
    EXPECT_TRUE((TRI_ERROR_NO_ERROR == TRI_V8ToVPack(isolate.get(), responce,
                                                     tryCatch.Exception(), false)));
    auto slice = responce.slice();
    EXPECT_TRUE((slice.isObject()));
    EXPECT_TRUE((slice.hasKey(arangodb::StaticStrings::ErrorNum) &&
                 slice.get(arangodb::StaticStrings::ErrorNum).isNumber<int>() &&
                 TRI_ERROR_BAD_PARAMETER ==
                     slice.get(arangodb::StaticStrings::ErrorNum).getNumber<int>()));
  }

  // unknown analyzer
  {
    TRI_vocbase_t vocbase(TRI_vocbase_type_e::TRI_VOCBASE_TYPE_NORMAL, 1,
                          arangodb::StaticStrings::SystemDatabase);
    v8::Isolate::CreateParams isolateParams;
    ArrayBufferAllocator arrayBufferAllocator;
    isolateParams.array_buffer_allocator = &arrayBufferAllocator;
    auto isolate =
        std::shared_ptr<v8::Isolate>(v8::Isolate::New(isolateParams),
                                     [](v8::Isolate* p) -> void { p->Dispose(); });
    ASSERT_TRUE((nullptr != isolate));
    v8::Isolate::Scope isolateScope(isolate.get());  // otherwise v8::Isolate::Logger() will fail (called from v8::Exception::Error)
    v8::internal::Isolate::Current()->InitializeLoggingAndCounters();  // otherwise v8::Isolate::Logger() will fail (called from v8::Exception::Error)
    v8::HandleScope handleScope(isolate.get());  // required for v8::Context::New(...), v8::ObjectTemplate::New(...) and TRI_AddMethodVocbase(...)
    auto context = v8::Context::New(isolate.get());
    v8::Context::Scope contextScope(context);  // required for TRI_AddMethodVocbase(...)
    std::unique_ptr<TRI_v8_global_t> v8g(TRI_CreateV8Globals(isolate.get(), 0));  // create and set inside 'isolate' for use with 'TRI_GET_GLOBALS()'
    v8g->ArangoErrorTempl.Reset(isolate.get(), v8::ObjectTemplate::New(isolate.get()));  // otherwise v8:-utils::CreateErrorObject(...) will fail
    v8g->_vocbase = &vocbase;
    arangodb::iresearch::TRI_InitV8Analyzers(*v8g, isolate.get());

    auto v8Analyzers = v8::Local<v8::ObjectTemplate>::New(isolate.get(), v8g->IResearchAnalyzersTempl)
                           ->NewInstance();
    auto fn_remove =
        v8Analyzers->Get(TRI_V8_ASCII_STRING(isolate.get(), "remove"));
    EXPECT_TRUE((fn_remove->IsFunction()));

    std::vector<v8::Local<v8::Value>> args = {
        TRI_V8_ASCII_STRING(isolate.get(), "unknown"),
    };

    arangodb::auth::UserMap userMap;  // empty map, no user -> no permissions
    auto username = arangodb::ExecContext::current().user();
    auto& user =
        userMap
            .emplace(username, arangodb::auth::User::newUser(username, "", arangodb::auth::Source::LDAP))
            .first->second;
    user.grantDatabase(vocbase.name(), arangodb::auth::Level::RW);  // for system collections User::collectionAuthLevel(...) returns database auth::Level
    userManager->setAuthInfo(userMap);  // set user map to avoid loading configuration from system database

    arangodb::velocypack::Builder responce;
    v8::TryCatch tryCatch(isolate.get());
    auto result = v8::Function::Cast(*fn_remove)
                      ->CallAsFunction(context, fn_remove,
                                       static_cast<int>(args.size()), args.data());
    EXPECT_TRUE((result.IsEmpty()));
    EXPECT_TRUE((tryCatch.HasCaught()));
    EXPECT_TRUE((TRI_ERROR_NO_ERROR == TRI_V8ToVPack(isolate.get(), responce,
                                                     tryCatch.Exception(), false)));
    auto slice = responce.slice();
    EXPECT_TRUE((slice.isObject()));
    EXPECT_TRUE((slice.hasKey(arangodb::StaticStrings::ErrorNum) &&
                 slice.get(arangodb::StaticStrings::ErrorNum).isNumber<int>() &&
                 TRI_ERROR_ARANGO_DOCUMENT_NOT_FOUND ==
                     slice.get(arangodb::StaticStrings::ErrorNum).getNumber<int>()));
  }

  // not authorised
  {
    TRI_vocbase_t vocbase(TRI_vocbase_type_e::TRI_VOCBASE_TYPE_NORMAL, 1,
                          arangodb::StaticStrings::SystemDatabase);
    v8::Isolate::CreateParams isolateParams;
    ArrayBufferAllocator arrayBufferAllocator;
    isolateParams.array_buffer_allocator = &arrayBufferAllocator;
    auto isolate =
        std::shared_ptr<v8::Isolate>(v8::Isolate::New(isolateParams),
                                     [](v8::Isolate* p) -> void { p->Dispose(); });
    ASSERT_TRUE((nullptr != isolate));
    v8::Isolate::Scope isolateScope(isolate.get());  // otherwise v8::Isolate::Logger() will fail (called from v8::Exception::Error)
    v8::internal::Isolate::Current()->InitializeLoggingAndCounters();  // otherwise v8::Isolate::Logger() will fail (called from v8::Exception::Error)
    v8::HandleScope handleScope(isolate.get());  // required for v8::Context::New(...), v8::ObjectTemplate::New(...) and TRI_AddMethodVocbase(...)
    auto context = v8::Context::New(isolate.get());
    v8::Context::Scope contextScope(context);  // required for TRI_AddMethodVocbase(...)
    std::unique_ptr<TRI_v8_global_t> v8g(TRI_CreateV8Globals(isolate.get(), 0));  // create and set inside 'isolate' for use with 'TRI_GET_GLOBALS()'
    v8g->ArangoErrorTempl.Reset(isolate.get(), v8::ObjectTemplate::New(isolate.get()));  // otherwise v8:-utils::CreateErrorObject(...) will fail
    v8g->_vocbase = &vocbase;
    arangodb::iresearch::TRI_InitV8Analyzers(*v8g, isolate.get());

    auto v8Analyzers = v8::Local<v8::ObjectTemplate>::New(isolate.get(), v8g->IResearchAnalyzersTempl)
                           ->NewInstance();
    auto fn_remove =
        v8Analyzers->Get(TRI_V8_ASCII_STRING(isolate.get(), "remove"));
    EXPECT_TRUE((fn_remove->IsFunction()));

    std::vector<v8::Local<v8::Value>> args = {
        TRI_V8_ASCII_STRING(isolate.get(), "testAnalyzer1"),
    };

    arangodb::auth::UserMap userMap;  // empty map, no user -> no permissions
    auto username = arangodb::ExecContext::current().user();
    auto& user =
        userMap
            .emplace(username, arangodb::auth::User::newUser(username, "", arangodb::auth::Source::LDAP))
            .first->second;
    user.grantDatabase(vocbase.name(), arangodb::auth::Level::RO);  // for system collections User::collectionAuthLevel(...) returns database auth::Level
    userManager->setAuthInfo(userMap);  // set user map to avoid loading configuration from system database

    arangodb::velocypack::Builder responce;
    v8::TryCatch tryCatch(isolate.get());
    auto result = v8::Function::Cast(*fn_remove)
                      ->CallAsFunction(context, fn_remove,
                                       static_cast<int>(args.size()), args.data());
    EXPECT_TRUE((result.IsEmpty()));
    EXPECT_TRUE((tryCatch.HasCaught()));
    EXPECT_TRUE((TRI_ERROR_NO_ERROR == TRI_V8ToVPack(isolate.get(), responce,
                                                     tryCatch.Exception(), false)));
    auto slice = responce.slice();
    EXPECT_TRUE((slice.isObject()));
    EXPECT_TRUE((slice.hasKey(arangodb::StaticStrings::ErrorNum) &&
                 slice.get(arangodb::StaticStrings::ErrorNum).isNumber<int>() &&
                 TRI_ERROR_FORBIDDEN ==
                     slice.get(arangodb::StaticStrings::ErrorNum).getNumber<int>()));
    auto analyzer = analyzers->get(arangodb::StaticStrings::SystemDatabase +
                                   "::testAnalyzer1");
    EXPECT_TRUE((false == !analyzer));
  }

  // still in use (fail)
  {
    TRI_vocbase_t vocbase(TRI_vocbase_type_e::TRI_VOCBASE_TYPE_NORMAL, 1,
                          arangodb::StaticStrings::SystemDatabase);
    v8::Isolate::CreateParams isolateParams;
    ArrayBufferAllocator arrayBufferAllocator;
    isolateParams.array_buffer_allocator = &arrayBufferAllocator;
    auto isolate =
        std::shared_ptr<v8::Isolate>(v8::Isolate::New(isolateParams),
                                     [](v8::Isolate* p) -> void { p->Dispose(); });
    ASSERT_TRUE((nullptr != isolate));
    v8::Isolate::Scope isolateScope(isolate.get());  // otherwise v8::Isolate::Logger() will fail (called from v8::Exception::Error)
    v8::internal::Isolate::Current()->InitializeLoggingAndCounters();  // otherwise v8::Isolate::Logger() will fail (called from v8::Exception::Error)
    v8::HandleScope handleScope(isolate.get());  // required for v8::Context::New(...), v8::ObjectTemplate::New(...) and TRI_AddMethodVocbase(...)
    auto context = v8::Context::New(isolate.get());
    v8::Context::Scope contextScope(context);  // required for TRI_AddMethodVocbase(...)
    std::unique_ptr<TRI_v8_global_t> v8g(TRI_CreateV8Globals(isolate.get(), 0));  // create and set inside 'isolate' for use with 'TRI_GET_GLOBALS()'
    v8g->ArangoErrorTempl.Reset(isolate.get(), v8::ObjectTemplate::New(isolate.get()));  // otherwise v8:-utils::CreateErrorObject(...) will fail
    v8g->_vocbase = &vocbase;
    arangodb::iresearch::TRI_InitV8Analyzers(*v8g, isolate.get());

    auto v8Analyzers = v8::Local<v8::ObjectTemplate>::New(isolate.get(), v8g->IResearchAnalyzersTempl)
                           ->NewInstance();
    auto fn_remove =
        v8Analyzers->Get(TRI_V8_ASCII_STRING(isolate.get(), "remove"));
    EXPECT_TRUE((fn_remove->IsFunction()));

    std::vector<v8::Local<v8::Value>> args = {
        TRI_V8_ASCII_STRING(isolate.get(), "testAnalyzer2"),
        v8::False(isolate.get()),
    };
    auto inUseAnalyzer = analyzers->get(arangodb::StaticStrings::SystemDatabase +
                                        "::testAnalyzer2");  // hold ref to mark in-use
    ASSERT_TRUE((false == !inUseAnalyzer));

    arangodb::auth::UserMap userMap;  // empty map, no user -> no permissions
    auto username = arangodb::ExecContext::current().user();
    auto& user =
        userMap
            .emplace(username, arangodb::auth::User::newUser(username, "", arangodb::auth::Source::LDAP))
            .first->second;
    user.grantDatabase(vocbase.name(), arangodb::auth::Level::RW);  // for system collections User::collectionAuthLevel(...) returns database auth::Level
    userManager->setAuthInfo(userMap);  // set user map to avoid loading configuration from system database

    arangodb::velocypack::Builder responce;
    v8::TryCatch tryCatch(isolate.get());
    auto result = v8::Function::Cast(*fn_remove)
                      ->CallAsFunction(context, fn_remove,
                                       static_cast<int>(args.size()), args.data());
    EXPECT_TRUE((result.IsEmpty()));
    EXPECT_TRUE((tryCatch.HasCaught()));
    EXPECT_TRUE((TRI_ERROR_NO_ERROR == TRI_V8ToVPack(isolate.get(), responce,
                                                     tryCatch.Exception(), false)));
    auto slice = responce.slice();
    EXPECT_TRUE((slice.isObject()));
    EXPECT_TRUE((slice.hasKey(arangodb::StaticStrings::ErrorNum) &&
                 slice.get(arangodb::StaticStrings::ErrorNum).isNumber<int>() &&
                 TRI_ERROR_ARANGO_CONFLICT ==
                     slice.get(arangodb::StaticStrings::ErrorNum).getNumber<int>()));
    auto analyzer = analyzers->get(arangodb::StaticStrings::SystemDatabase +
                                   "::testAnalyzer2");
    EXPECT_TRUE((false == !analyzer));
  }

  // still in use + force (success)
  {
    TRI_vocbase_t vocbase(TRI_vocbase_type_e::TRI_VOCBASE_TYPE_NORMAL, 1,
                          arangodb::StaticStrings::SystemDatabase);
    v8::Isolate::CreateParams isolateParams;
    ArrayBufferAllocator arrayBufferAllocator;
    isolateParams.array_buffer_allocator = &arrayBufferAllocator;
    auto isolate =
        std::shared_ptr<v8::Isolate>(v8::Isolate::New(isolateParams),
                                     [](v8::Isolate* p) -> void { p->Dispose(); });
    ASSERT_TRUE((nullptr != isolate));
    v8::Isolate::Scope isolateScope(isolate.get());  // otherwise v8::Isolate::Logger() will fail (called from v8::Exception::Error)
    v8::internal::Isolate::Current()->InitializeLoggingAndCounters();  // otherwise v8::Isolate::Logger() will fail (called from v8::Exception::Error)
    v8::HandleScope handleScope(isolate.get());  // required for v8::Context::New(...), v8::ObjectTemplate::New(...) and TRI_AddMethodVocbase(...)
    auto context = v8::Context::New(isolate.get());
    v8::Context::Scope contextScope(context);  // required for TRI_AddMethodVocbase(...)
    std::unique_ptr<TRI_v8_global_t> v8g(TRI_CreateV8Globals(isolate.get(), 0));  // create and set inside 'isolate' for use with 'TRI_GET_GLOBALS()'
    v8g->ArangoErrorTempl.Reset(isolate.get(), v8::ObjectTemplate::New(isolate.get()));  // otherwise v8:-utils::CreateErrorObject(...) will fail
    v8g->_vocbase = &vocbase;
    arangodb::iresearch::TRI_InitV8Analyzers(*v8g, isolate.get());

    auto v8Analyzers = v8::Local<v8::ObjectTemplate>::New(isolate.get(), v8g->IResearchAnalyzersTempl)
                           ->NewInstance();
    auto fn_remove =
        v8Analyzers->Get(TRI_V8_ASCII_STRING(isolate.get(), "remove"));
    EXPECT_TRUE((fn_remove->IsFunction()));

    std::vector<v8::Local<v8::Value>> args = {
        TRI_V8_ASCII_STRING(isolate.get(), "testAnalyzer2"),
        v8::True(isolate.get()),
    };
    auto inUseAnalyzer = analyzers->get(arangodb::StaticStrings::SystemDatabase +
                                        "::testAnalyzer2");  // hold ref to mark in-use
    ASSERT_TRUE((false == !inUseAnalyzer));

    arangodb::auth::UserMap userMap;  // empty map, no user -> no permissions
    auto username = arangodb::ExecContext::current().user();
    auto& user =
        userMap
            .emplace(username, arangodb::auth::User::newUser(username, "", arangodb::auth::Source::LDAP))
            .first->second;
    user.grantDatabase(vocbase.name(), arangodb::auth::Level::RW);  // for system collections User::collectionAuthLevel(...) returns database auth::Level
    userManager->setAuthInfo(userMap);  // set user map to avoid loading configuration from system database

    auto result = v8::Function::Cast(*fn_remove)
                      ->CallAsFunction(context, fn_remove,
                                       static_cast<int>(args.size()), args.data());
    EXPECT_TRUE((!result.IsEmpty()));
    EXPECT_TRUE((result.ToLocalChecked()->IsUndefined()));
    auto analyzer = analyzers->get(arangodb::StaticStrings::SystemDatabase +
                                   "::testAnalyzer2");
    EXPECT_TRUE((true == !analyzer));
  }

  // success removal
  {
    TRI_vocbase_t vocbase(TRI_vocbase_type_e::TRI_VOCBASE_TYPE_NORMAL, 1,
                          arangodb::StaticStrings::SystemDatabase);
    v8::Isolate::CreateParams isolateParams;
    ArrayBufferAllocator arrayBufferAllocator;
    isolateParams.array_buffer_allocator = &arrayBufferAllocator;
    auto isolate =
        std::shared_ptr<v8::Isolate>(v8::Isolate::New(isolateParams),
                                     [](v8::Isolate* p) -> void { p->Dispose(); });
    ASSERT_TRUE((nullptr != isolate));
    v8::Isolate::Scope isolateScope(isolate.get());  // otherwise v8::Isolate::Logger() will fail (called from v8::Exception::Error)
    v8::internal::Isolate::Current()->InitializeLoggingAndCounters();  // otherwise v8::Isolate::Logger() will fail (called from v8::Exception::Error)
    v8::HandleScope handleScope(isolate.get());  // required for v8::Context::New(...), v8::ObjectTemplate::New(...) and TRI_AddMethodVocbase(...)
    auto context = v8::Context::New(isolate.get());
    v8::Context::Scope contextScope(context);  // required for TRI_AddMethodVocbase(...)
    std::unique_ptr<TRI_v8_global_t> v8g(TRI_CreateV8Globals(isolate.get(), 0));  // create and set inside 'isolate' for use with 'TRI_GET_GLOBALS()'
    v8g->ArangoErrorTempl.Reset(isolate.get(), v8::ObjectTemplate::New(isolate.get()));  // otherwise v8:-utils::CreateErrorObject(...) will fail
    v8g->_vocbase = &vocbase;
    arangodb::iresearch::TRI_InitV8Analyzers(*v8g, isolate.get());

    auto v8Analyzers = v8::Local<v8::ObjectTemplate>::New(isolate.get(), v8g->IResearchAnalyzersTempl)
                           ->NewInstance();
    auto fn_remove =
        v8Analyzers->Get(TRI_V8_ASCII_STRING(isolate.get(), "remove"));
    EXPECT_TRUE((fn_remove->IsFunction()));

    std::vector<v8::Local<v8::Value>> args = {
        TRI_V8_ASCII_STRING(isolate.get(), "testAnalyzer1"),
    };

    arangodb::auth::UserMap userMap;  // empty map, no user -> no permissions
    auto username = arangodb::ExecContext::current().user();
    auto& user =
        userMap
            .emplace(username, arangodb::auth::User::newUser(username, "", arangodb::auth::Source::LDAP))
            .first->second;
    user.grantDatabase(vocbase.name(), arangodb::auth::Level::RW);  // for system collections User::collectionAuthLevel(...) returns database auth::Level
    userManager->setAuthInfo(userMap);  // set user map to avoid loading configuration from system database

    auto result = v8::Function::Cast(*fn_remove)
                      ->CallAsFunction(context, fn_remove,
                                       static_cast<int>(args.size()), args.data());
    EXPECT_TRUE((!result.IsEmpty()));
    EXPECT_TRUE((result.ToLocalChecked()->IsUndefined()));
    auto analyzer = analyzers->get(arangodb::StaticStrings::SystemDatabase +
                                   "::testAnalyzer1");
    EXPECT_TRUE((true == !analyzer));
  }
  // removal by system db name with ::
  {
    TRI_vocbase_t vocbase(TRI_vocbase_type_e::TRI_VOCBASE_TYPE_NORMAL, 1,
                          arangodb::StaticStrings::SystemDatabase);
    v8::Isolate::CreateParams isolateParams;
    ArrayBufferAllocator arrayBufferAllocator;
    isolateParams.array_buffer_allocator = &arrayBufferAllocator;
    auto isolate =
        std::shared_ptr<v8::Isolate>(v8::Isolate::New(isolateParams),
                                     [](v8::Isolate* p) -> void { p->Dispose(); });
    ASSERT_TRUE((nullptr != isolate));
    v8::Isolate::Scope isolateScope(isolate.get());  // otherwise v8::Isolate::Logger() will fail (called from v8::Exception::Error)
    v8::internal::Isolate::Current()->InitializeLoggingAndCounters();  // otherwise v8::Isolate::Logger() will fail (called from v8::Exception::Error)
    v8::HandleScope handleScope(isolate.get());  // required for v8::Context::New(...), v8::ObjectTemplate::New(...) and TRI_AddMethodVocbase(...)
    auto context = v8::Context::New(isolate.get());
    v8::Context::Scope contextScope(context);  // required for TRI_AddMethodVocbase(...)
    std::unique_ptr<TRI_v8_global_t> v8g(TRI_CreateV8Globals(isolate.get(), 0));  // create and set inside 'isolate' for use with 'TRI_GET_GLOBALS()'
    v8g->ArangoErrorTempl.Reset(isolate.get(), v8::ObjectTemplate::New(isolate.get()));  // otherwise v8:-utils::CreateErrorObject(...) will fail
    v8g->_vocbase = &vocbase;
    arangodb::iresearch::TRI_InitV8Analyzers(*v8g, isolate.get());

    auto v8Analyzers = v8::Local<v8::ObjectTemplate>::New(isolate.get(), v8g->IResearchAnalyzersTempl)
                           ->NewInstance();
    auto fn_remove =
        v8Analyzers->Get(TRI_V8_ASCII_STRING(isolate.get(), "remove"));
    EXPECT_TRUE((fn_remove->IsFunction()));

    std::vector<v8::Local<v8::Value>> args = {
        TRI_V8_ASCII_STRING(isolate.get(), "::testAnalyzer3"),
        v8::False(isolate.get()),
    };

    arangodb::auth::UserMap userMap;  // empty map, no user -> no permissions
    auto username = arangodb::ExecContext::current().user();
    auto& user =
        userMap
            .emplace(username, arangodb::auth::User::newUser(username, "", arangodb::auth::Source::LDAP))
            .first->second;
    user.grantDatabase(vocbase.name(), arangodb::auth::Level::RW);  // for system collections User::collectionAuthLevel(...) returns database auth::Level
    userManager->setAuthInfo(userMap);  // set user map to avoid loading configuration from system database

    arangodb::velocypack::Builder responce;
    v8::TryCatch tryCatch(isolate.get());
    auto result = v8::Function::Cast(*fn_remove)
                      ->CallAsFunction(context, fn_remove,
                                       static_cast<int>(args.size()), args.data());
    EXPECT_TRUE(!result.IsEmpty());
    EXPECT_TRUE((result.ToLocalChecked()->IsUndefined()));
    auto analyzer = analyzers->get(arangodb::StaticStrings::SystemDatabase +
                                   "::testAnalyzer3");
    EXPECT_EQ(nullptr, analyzer);
  }
  //  removal from wrong db
  {
    TRI_vocbase_t vocbase(TRI_vocbase_type_e::TRI_VOCBASE_TYPE_NORMAL, 1,
                          arangodb::StaticStrings::SystemDatabase);
    v8::Isolate::CreateParams isolateParams;
    ArrayBufferAllocator arrayBufferAllocator;
    isolateParams.array_buffer_allocator = &arrayBufferAllocator;
    auto isolate =
        std::shared_ptr<v8::Isolate>(v8::Isolate::New(isolateParams),
                                     [](v8::Isolate* p) -> void { p->Dispose(); });
    ASSERT_TRUE((nullptr != isolate));
    v8::Isolate::Scope isolateScope(isolate.get());  // otherwise v8::Isolate::Logger() will fail (called from v8::Exception::Error)
    v8::internal::Isolate::Current()->InitializeLoggingAndCounters();  // otherwise v8::Isolate::Logger() will fail (called from v8::Exception::Error)
    v8::HandleScope handleScope(isolate.get());  // required for v8::Context::New(...), v8::ObjectTemplate::New(...) and TRI_AddMethodVocbase(...)
    auto context = v8::Context::New(isolate.get());
    v8::Context::Scope contextScope(context);  // required for TRI_AddMethodVocbase(...)
    std::unique_ptr<TRI_v8_global_t> v8g(TRI_CreateV8Globals(isolate.get(), 0));  // create and set inside 'isolate' for use with 'TRI_GET_GLOBALS()'
    v8g->ArangoErrorTempl.Reset(isolate.get(), v8::ObjectTemplate::New(isolate.get()));  // otherwise v8:-utils::CreateErrorObject(...) will fail
    v8g->_vocbase = &vocbase;
    arangodb::iresearch::TRI_InitV8Analyzers(*v8g, isolate.get());

    auto v8Analyzers = v8::Local<v8::ObjectTemplate>::New(isolate.get(), v8g->IResearchAnalyzersTempl)
                           ->NewInstance();
    auto fn_remove =
        v8Analyzers->Get(TRI_V8_ASCII_STRING(isolate.get(), "remove"));
    EXPECT_TRUE((fn_remove->IsFunction()));

    std::vector<v8::Local<v8::Value>> args = {
        TRI_V8_ASCII_STRING(isolate.get(), "testVocbase::testAnalyzer1"),
        v8::False(isolate.get()),
    };

    arangodb::auth::UserMap userMap;  // empty map, no user -> no permissions
    auto username = arangodb::ExecContext::current().user();
    auto& user =
        userMap
            .emplace(username, arangodb::auth::User::newUser(username, "", arangodb::auth::Source::LDAP))
            .first->second;
    user.grantDatabase(vocbase.name(), arangodb::auth::Level::RW);  // for system collections User::collectionAuthLevel(...) returns database auth::Level
    user.grantDatabase("testVocbase", arangodb::auth::Level::RW);  // for system collections User::collectionAuthLevel(...) returns database auth::Level
    userManager->setAuthInfo(userMap);  // set user map to avoid loading configuration from system database

    arangodb::velocypack::Builder responce;
    v8::TryCatch tryCatch(isolate.get());
    auto result = v8::Function::Cast(*fn_remove)
                      ->CallAsFunction(context, fn_remove,
                                       static_cast<int>(args.size()), args.data());
    EXPECT_TRUE((result.IsEmpty()));
    EXPECT_TRUE((tryCatch.HasCaught()));
    EXPECT_TRUE((TRI_ERROR_NO_ERROR == TRI_V8ToVPack(isolate.get(), responce,
                                                     tryCatch.Exception(), false)));
    auto slice = responce.slice();
    EXPECT_TRUE((slice.isObject()));
    EXPECT_TRUE((slice.hasKey(arangodb::StaticStrings::ErrorNum) &&
                 slice.get(arangodb::StaticStrings::ErrorNum).isNumber<int>() &&
                 TRI_ERROR_FORBIDDEN ==
                     slice.get(arangodb::StaticStrings::ErrorNum).getNumber<int>()));
    auto analyzer = analyzers->get("testVocbase::testAnalyzer1");
    EXPECT_NE(nullptr,  analyzer);
  }
  // success removal from non-system db
  {
    TRI_vocbase_t vocbase(TRI_vocbase_type_e::TRI_VOCBASE_TYPE_NORMAL, 1,
                          "testVocbase");
    v8::Isolate::CreateParams isolateParams;
    ArrayBufferAllocator arrayBufferAllocator;
    isolateParams.array_buffer_allocator = &arrayBufferAllocator;
    auto isolate =
        std::shared_ptr<v8::Isolate>(v8::Isolate::New(isolateParams),
                                     [](v8::Isolate* p) -> void { p->Dispose(); });
    ASSERT_TRUE((nullptr != isolate));
    v8::Isolate::Scope isolateScope(isolate.get());  // otherwise v8::Isolate::Logger() will fail (called from v8::Exception::Error)
    v8::internal::Isolate::Current()->InitializeLoggingAndCounters();  // otherwise v8::Isolate::Logger() will fail (called from v8::Exception::Error)
    v8::HandleScope handleScope(isolate.get());  // required for v8::Context::New(...), v8::ObjectTemplate::New(...) and TRI_AddMethodVocbase(...)
    auto context = v8::Context::New(isolate.get());
    v8::Context::Scope contextScope(context);  // required for TRI_AddMethodVocbase(...)
    std::unique_ptr<TRI_v8_global_t> v8g(TRI_CreateV8Globals(isolate.get(), 0));  // create and set inside 'isolate' for use with 'TRI_GET_GLOBALS()'
    v8g->ArangoErrorTempl.Reset(isolate.get(), v8::ObjectTemplate::New(isolate.get()));  // otherwise v8:-utils::CreateErrorObject(...) will fail
    v8g->_vocbase = &vocbase;
    arangodb::iresearch::TRI_InitV8Analyzers(*v8g, isolate.get());

    auto v8Analyzers = v8::Local<v8::ObjectTemplate>::New(isolate.get(), v8g->IResearchAnalyzersTempl)
                           ->NewInstance();
    auto fn_remove =
        v8Analyzers->Get(TRI_V8_ASCII_STRING(isolate.get(), "remove"));
    EXPECT_TRUE((fn_remove->IsFunction()));

    std::vector<v8::Local<v8::Value>> args = {
        TRI_V8_ASCII_STRING(isolate.get(), "testAnalyzer2"),
    };

    arangodb::auth::UserMap userMap;  // empty map, no user -> no permissions
    auto username = arangodb::ExecContext::current().user();
    auto& user =
        userMap
            .emplace(username, arangodb::auth::User::newUser(username, "", arangodb::auth::Source::LDAP))
            .first->second;
    user.grantDatabase(vocbase.name(), arangodb::auth::Level::RW);  // for system collections User::collectionAuthLevel(...) returns database auth::Level
    userManager->setAuthInfo(userMap);  // set user map to avoid loading configuration from system database

    auto result = v8::Function::Cast(*fn_remove)
                      ->CallAsFunction(context, fn_remove,
                                       static_cast<int>(args.size()), args.data());
    EXPECT_TRUE(!result.IsEmpty());
    EXPECT_TRUE((result.ToLocalChecked()->IsUndefined()));
    auto analyzer = analyzers->get("testVocbase::testAnalyzer2");
    EXPECT_EQ(nullptr, analyzer);
  }
  // success removal with db name prefix
  {
    TRI_vocbase_t vocbase(TRI_vocbase_type_e::TRI_VOCBASE_TYPE_NORMAL, 1,
                          "testVocbase");
    v8::Isolate::CreateParams isolateParams;
    ArrayBufferAllocator arrayBufferAllocator;
    isolateParams.array_buffer_allocator = &arrayBufferAllocator;
    auto isolate =
        std::shared_ptr<v8::Isolate>(v8::Isolate::New(isolateParams),
                                     [](v8::Isolate* p) -> void { p->Dispose(); });
    ASSERT_TRUE((nullptr != isolate));
    v8::Isolate::Scope isolateScope(isolate.get());  // otherwise v8::Isolate::Logger() will fail (called from v8::Exception::Error)
    v8::internal::Isolate::Current()->InitializeLoggingAndCounters();  // otherwise v8::Isolate::Logger() will fail (called from v8::Exception::Error)
    v8::HandleScope handleScope(isolate.get());  // required for v8::Context::New(...), v8::ObjectTemplate::New(...) and TRI_AddMethodVocbase(...)
    auto context = v8::Context::New(isolate.get());
    v8::Context::Scope contextScope(context);  // required for TRI_AddMethodVocbase(...)
    std::unique_ptr<TRI_v8_global_t> v8g(TRI_CreateV8Globals(isolate.get(), 0));  // create and set inside 'isolate' for use with 'TRI_GET_GLOBALS()'
    v8g->ArangoErrorTempl.Reset(isolate.get(), v8::ObjectTemplate::New(isolate.get()));  // otherwise v8:-utils::CreateErrorObject(...) will fail
    v8g->_vocbase = &vocbase;
    arangodb::iresearch::TRI_InitV8Analyzers(*v8g, isolate.get());

    auto v8Analyzers = v8::Local<v8::ObjectTemplate>::New(isolate.get(), v8g->IResearchAnalyzersTempl)
                           ->NewInstance();
    auto fn_remove =
        v8Analyzers->Get(TRI_V8_ASCII_STRING(isolate.get(), "remove"));
    EXPECT_TRUE((fn_remove->IsFunction()));

    std::vector<v8::Local<v8::Value>> args = {
        TRI_V8_ASCII_STRING(isolate.get(), "testVocbase::testAnalyzer3"),
    };

    arangodb::auth::UserMap userMap;  // empty map, no user -> no permissions
    auto username = arangodb::ExecContext::current().user();
    auto& user =
        userMap
            .emplace(username, arangodb::auth::User::newUser(username, "", arangodb::auth::Source::LDAP))
            .first->second;
    user.grantDatabase(vocbase.name(), arangodb::auth::Level::RW);  // for system collections User::collectionAuthLevel(...) returns database auth::Level
    userManager->setAuthInfo(userMap);  // set user map to avoid loading configuration from system database

    auto result = v8::Function::Cast(*fn_remove)
                      ->CallAsFunction(context, fn_remove,
                                       static_cast<int>(args.size()), args.data());
    EXPECT_TRUE(!result.IsEmpty());
    EXPECT_TRUE((result.ToLocalChecked()->IsUndefined()));
    auto analyzer = analyzers->get("testVocbase::testAnalyzer3");
    EXPECT_EQ(nullptr, analyzer);
  }
}<|MERGE_RESOLUTION|>--- conflicted
+++ resolved
@@ -25,12 +25,9 @@
 #include "src/objects-inl.h"  // (required to avoid compile warnings) must inclide V8 _before_ "catch.cpp' or CATCH() macro will be broken
 #include "src/objects/scope-info.h"  // must inclide V8 _before_ "catch.cpp' or CATCH() macro will be broken
 
-<<<<<<< HEAD
 #include "../IResearch/common.h"
 #include "../Mocks/StorageEngineMock.h"
 #include "Aql/QueryRegistry.h"
-=======
->>>>>>> dc6dba27
 #include "gtest/gtest.h"
 
 #include "analysis/analyzers.hpp"
@@ -64,14 +61,8 @@
 #include "velocypack/Iterator.h"
 #include "velocypack/Parser.h"
 
-<<<<<<< HEAD
 #include "analysis/analyzers.hpp"
 #include "analysis/token_attributes.hpp"
-=======
-#if USE_ENTERPRISE
-#include "Enterprise/Ldap/LdapFeature.h"
-#endif
->>>>>>> dc6dba27
 
 using namespace std::string_literals;
 
@@ -149,64 +140,8 @@
   V8AnalyzersTest() : engine(server), server(nullptr, nullptr) {
     arangodb::EngineSelectorFeature::ENGINE = &engine;
 
-<<<<<<< HEAD
-    arangodb::tests::v8Init();  // on-time initialize V8
-
-    // suppress INFO {authentication} Authentication is turned on (system only), authentication for unix sockets is turned on
-    // suppress WARNING {authentication} --server.jwt-secret is insecure. Use --server.jwt-secret-keyfile instead
-    arangodb::LogTopic::setLogLevel(arangodb::Logger::AUTHENTICATION.name(),
-                                    arangodb::LogLevel::ERR);
-
-    // suppress log messages since tests check error conditions
-    arangodb::LogTopic::setLogLevel(arangodb::iresearch::TOPIC.name(),
-                                    arangodb::LogLevel::FATAL);
-
-    // setup required application features
-    features.emplace_back(new arangodb::AuthenticationFeature(server), false);  // required for VocbaseContext
-
-#if USE_ENTERPRISE
-    features.emplace_back(new arangodb::LdapFeature(server),
-                          false);  // required for AuthenticationFeature with USE_ENTERPRISE
-#endif
-
-    for (auto& f : features) {
-      arangodb::application_features::ApplicationServer::server->addFeature(f.first);
-    }
-
-    for (auto& f : features) {
-      f.first->prepare();
-    }
-
-    for (auto& f : features) {
-      if (f.second) {
-        f.first->start();
-      }
-    }
-  }
-
-  ~V8AnalyzersTest() {
-    arangodb::application_features::ApplicationServer::server = nullptr;
-
-    // destroy application features
-    for (auto& f : features) {
-      if (f.second) {
-        f.first->stop();
-      }
-    }
-
-    for (auto& f : features) {
-      f.first->unprepare();
-    }
-
-    arangodb::LogTopic::setLogLevel(arangodb::iresearch::TOPIC.name(),
-                                    arangodb::LogLevel::DEFAULT);
-    arangodb::LogTopic::setLogLevel(arangodb::Logger::AUTHENTICATION.name(),
-                                    arangodb::LogLevel::DEFAULT);
-    arangodb::EngineSelectorFeature::ENGINE = nullptr;
-=======
   V8AnalyzersTest() {
     arangodb::tests::v8Init();  // one-time initialize V8
->>>>>>> dc6dba27
   }
 };
 
