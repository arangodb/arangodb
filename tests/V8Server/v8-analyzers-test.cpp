--- conflicted
+++ resolved
@@ -59,13 +59,6 @@
 using namespace std::string_literals;
 
 namespace {
-static const VPackBuilder systemDatabaseBuilder = dbArgsBuilder();
-static const VPackSlice   systemDatabaseArgs = systemDatabaseBuilder.slice();
-static const VPackBuilder testDatabaseBuilder = dbArgsBuilder("testVocbase");
-static const VPackSlice   testDatabaseArgs = testDatabaseBuilder.slice();
-static const VPackBuilder unknownDatabaseBuilder = dbArgsBuilder("unknownVocbase");
-static const VPackSlice   unknownDatabaseArgs = unknownDatabaseBuilder.slice();
-
 class ArrayBufferAllocator : public v8::ArrayBuffer::Allocator {
  public:
   virtual void* Allocate(size_t length) override {
@@ -255,8 +248,7 @@
 
   // test name (authorised)
   {
-    TRI_vocbase_t vocbase(TRI_vocbase_type_e::TRI_VOCBASE_TYPE_NORMAL, 1,
-                          systemDatabaseArgs);
+    TRI_vocbase_t vocbase(TRI_vocbase_type_e::TRI_VOCBASE_TYPE_NORMAL, systemDBInfo());
     v8::Isolate::CreateParams isolateParams;
     ArrayBufferAllocator arrayBufferAllocator;
     isolateParams.array_buffer_allocator = &arrayBufferAllocator;
@@ -305,8 +297,7 @@
 
   // test name (not authorised)
   {
-    TRI_vocbase_t vocbase(TRI_vocbase_type_e::TRI_VOCBASE_TYPE_NORMAL, 1,
-                          systemDatabaseArgs);
+    TRI_vocbase_t vocbase(TRI_vocbase_type_e::TRI_VOCBASE_TYPE_NORMAL, systemDBInfo());
     v8::Isolate::CreateParams isolateParams;
     ArrayBufferAllocator arrayBufferAllocator;
     isolateParams.array_buffer_allocator = &arrayBufferAllocator;
@@ -363,8 +354,7 @@
 
   // test type (authorised)
   {
-    TRI_vocbase_t vocbase(TRI_vocbase_type_e::TRI_VOCBASE_TYPE_NORMAL, 1,
-                          systemDatabaseArgs);
+    TRI_vocbase_t vocbase(TRI_vocbase_type_e::TRI_VOCBASE_TYPE_NORMAL, systemDBInfo());
     v8::Isolate::CreateParams isolateParams;
     ArrayBufferAllocator arrayBufferAllocator;
     isolateParams.array_buffer_allocator = &arrayBufferAllocator;
@@ -413,8 +403,7 @@
 
   // test type (not authorised)
   {
-    TRI_vocbase_t vocbase(TRI_vocbase_type_e::TRI_VOCBASE_TYPE_NORMAL, 1,
-                          systemDatabaseArgs);
+    TRI_vocbase_t vocbase(TRI_vocbase_type_e::TRI_VOCBASE_TYPE_NORMAL, systemDBInfo());
     v8::Isolate::CreateParams isolateParams;
     ArrayBufferAllocator arrayBufferAllocator;
     isolateParams.array_buffer_allocator = &arrayBufferAllocator;
@@ -471,8 +460,7 @@
 
   // test properties (authorised)
   {
-    TRI_vocbase_t vocbase(TRI_vocbase_type_e::TRI_VOCBASE_TYPE_NORMAL, 1,
-                          systemDatabaseArgs);
+    TRI_vocbase_t vocbase(TRI_vocbase_type_e::TRI_VOCBASE_TYPE_NORMAL, systemDBInfo());
     v8::Isolate::CreateParams isolateParams;
     ArrayBufferAllocator arrayBufferAllocator;
     isolateParams.array_buffer_allocator = &arrayBufferAllocator;
@@ -525,8 +513,7 @@
 
   // test properties (not authorised)
   {
-    TRI_vocbase_t vocbase(TRI_vocbase_type_e::TRI_VOCBASE_TYPE_NORMAL, 1,
-                          systemDatabaseArgs);
+    TRI_vocbase_t vocbase(TRI_vocbase_type_e::TRI_VOCBASE_TYPE_NORMAL, systemDBInfo());
     v8::Isolate::CreateParams isolateParams;
     ArrayBufferAllocator arrayBufferAllocator;
     isolateParams.array_buffer_allocator = &arrayBufferAllocator;
@@ -583,8 +570,7 @@
 
   // test features (authorised)
   {
-    TRI_vocbase_t vocbase(TRI_vocbase_type_e::TRI_VOCBASE_TYPE_NORMAL, 1,
-                          systemDatabaseArgs);
+    TRI_vocbase_t vocbase(TRI_vocbase_type_e::TRI_VOCBASE_TYPE_NORMAL, systemDBInfo());
     v8::Isolate::CreateParams isolateParams;
     ArrayBufferAllocator arrayBufferAllocator;
     isolateParams.array_buffer_allocator = &arrayBufferAllocator;
@@ -633,8 +619,7 @@
 
   // test features (not authorised)
   {
-    TRI_vocbase_t vocbase(TRI_vocbase_type_e::TRI_VOCBASE_TYPE_NORMAL, 1,
-                          systemDatabaseArgs);
+    TRI_vocbase_t vocbase(TRI_vocbase_type_e::TRI_VOCBASE_TYPE_NORMAL, systemDBInfo());
     v8::Isolate::CreateParams isolateParams;
     ArrayBufferAllocator arrayBufferAllocator;
     isolateParams.array_buffer_allocator = &arrayBufferAllocator;
@@ -759,8 +744,7 @@
 
   // invalid params (no args)
   {
-    TRI_vocbase_t vocbase(TRI_vocbase_type_e::TRI_VOCBASE_TYPE_NORMAL, 1,
-                          systemDatabaseArgs);
+    TRI_vocbase_t vocbase(TRI_vocbase_type_e::TRI_VOCBASE_TYPE_NORMAL, systemDBInfo());
     v8::Isolate::CreateParams isolateParams;
     ArrayBufferAllocator arrayBufferAllocator;
     isolateParams.array_buffer_allocator = &arrayBufferAllocator;
@@ -813,8 +797,7 @@
 
   // invalid params (invalid type)
   {
-    TRI_vocbase_t vocbase(TRI_vocbase_type_e::TRI_VOCBASE_TYPE_NORMAL, 1,
-                          systemDatabaseArgs);
+    TRI_vocbase_t vocbase(TRI_vocbase_type_e::TRI_VOCBASE_TYPE_NORMAL, systemDBInfo());
     v8::Isolate::CreateParams isolateParams;
     ArrayBufferAllocator arrayBufferAllocator;
     isolateParams.array_buffer_allocator = &arrayBufferAllocator;
@@ -870,8 +853,7 @@
 
   // invalid params (invalid name)
   {
-    TRI_vocbase_t vocbase(TRI_vocbase_type_e::TRI_VOCBASE_TYPE_NORMAL, 1,
-                          systemDatabaseArgs);
+    TRI_vocbase_t vocbase(TRI_vocbase_type_e::TRI_VOCBASE_TYPE_NORMAL, systemDBInfo());
     v8::Isolate::CreateParams isolateParams;
     ArrayBufferAllocator arrayBufferAllocator;
     isolateParams.array_buffer_allocator = &arrayBufferAllocator;
@@ -928,8 +910,7 @@
 
   // invalid params (invalid name)
   {
-    TRI_vocbase_t vocbase(TRI_vocbase_type_e::TRI_VOCBASE_TYPE_NORMAL, 1,
-                          systemDatabaseArgs);
+    TRI_vocbase_t vocbase(TRI_vocbase_type_e::TRI_VOCBASE_TYPE_NORMAL, systemDBInfo());
     v8::Isolate::CreateParams isolateParams;
     ArrayBufferAllocator arrayBufferAllocator;
     isolateParams.array_buffer_allocator = &arrayBufferAllocator;
@@ -986,8 +967,7 @@
 
   // invalid params (invalid name)
   {
-    TRI_vocbase_t vocbase(TRI_vocbase_type_e::TRI_VOCBASE_TYPE_NORMAL, 1,
-                          systemDatabaseArgs);
+    TRI_vocbase_t vocbase(TRI_vocbase_type_e::TRI_VOCBASE_TYPE_NORMAL, systemDBInfo());
     v8::Isolate::CreateParams isolateParams;
     ArrayBufferAllocator arrayBufferAllocator;
     isolateParams.array_buffer_allocator = &arrayBufferAllocator;
@@ -1043,8 +1023,7 @@
 
   // name collision
   {
-    TRI_vocbase_t vocbase(TRI_vocbase_type_e::TRI_VOCBASE_TYPE_NORMAL, 1,
-                          systemDatabaseArgs);
+    TRI_vocbase_t vocbase(TRI_vocbase_type_e::TRI_VOCBASE_TYPE_NORMAL, systemDBInfo());
     v8::Isolate::CreateParams isolateParams;
     ArrayBufferAllocator arrayBufferAllocator;
     isolateParams.array_buffer_allocator = &arrayBufferAllocator;
@@ -1101,7 +1080,7 @@
 
   // duplicate matching
   {
-    TRI_vocbase_t vocbase(TRI_vocbase_type_e::TRI_VOCBASE_TYPE_NORMAL, 1, systemDatabaseArgs);
+    TRI_vocbase_t vocbase(TRI_vocbase_type_e::TRI_VOCBASE_TYPE_NORMAL, systemDBInfo());
     v8::Isolate::CreateParams isolateParams;
     ArrayBufferAllocator arrayBufferAllocator;
     isolateParams.array_buffer_allocator = &arrayBufferAllocator;
@@ -1160,8 +1139,7 @@
 
   // not authorised
   {
-    TRI_vocbase_t vocbase(TRI_vocbase_type_e::TRI_VOCBASE_TYPE_NORMAL, 1,
-                          systemDatabaseArgs);
+    TRI_vocbase_t vocbase(TRI_vocbase_type_e::TRI_VOCBASE_TYPE_NORMAL, systemDBInfo());
     v8::Isolate::CreateParams isolateParams;
     ArrayBufferAllocator arrayBufferAllocator;
     isolateParams.array_buffer_allocator = &arrayBufferAllocator;
@@ -1218,8 +1196,7 @@
 
   // successful creation
   {
-    TRI_vocbase_t vocbase(TRI_vocbase_type_e::TRI_VOCBASE_TYPE_NORMAL, 1,
-                          systemDatabaseArgs);
+    TRI_vocbase_t vocbase(TRI_vocbase_type_e::TRI_VOCBASE_TYPE_NORMAL, systemDBInfo());
     v8::Isolate::CreateParams isolateParams;
     ArrayBufferAllocator arrayBufferAllocator;
     isolateParams.array_buffer_allocator = &arrayBufferAllocator;
@@ -1277,8 +1254,7 @@
   }
   // successful creation with DB name prefix
   {
-    TRI_vocbase_t vocbase(TRI_vocbase_type_e::TRI_VOCBASE_TYPE_NORMAL, 1,
-                          systemDatabaseArgs);
+    TRI_vocbase_t vocbase(TRI_vocbase_type_e::TRI_VOCBASE_TYPE_NORMAL, systemDBInfo());
     v8::Isolate::CreateParams isolateParams;
     ArrayBufferAllocator arrayBufferAllocator;
     isolateParams.array_buffer_allocator = &arrayBufferAllocator;
@@ -1336,8 +1312,7 @@
   }
   // successful creation in system db by :: prefix
   {
-    TRI_vocbase_t vocbase(TRI_vocbase_type_e::TRI_VOCBASE_TYPE_NORMAL, 1,
-                          systemDatabaseArgs);
+    TRI_vocbase_t vocbase(TRI_vocbase_type_e::TRI_VOCBASE_TYPE_NORMAL, systemDBInfo());
     v8::Isolate::CreateParams isolateParams;
     ArrayBufferAllocator arrayBufferAllocator;
     isolateParams.array_buffer_allocator = &arrayBufferAllocator;
@@ -1461,8 +1436,7 @@
 
   // invalid params (no name)
   {
-    TRI_vocbase_t vocbase(TRI_vocbase_type_e::TRI_VOCBASE_TYPE_NORMAL, 1,
-                          systemDatabaseArgs);
+    TRI_vocbase_t vocbase(TRI_vocbase_type_e::TRI_VOCBASE_TYPE_NORMAL, systemDBInfo());
     v8::Isolate::CreateParams isolateParams;
     ArrayBufferAllocator arrayBufferAllocator;
     isolateParams.array_buffer_allocator = &arrayBufferAllocator;
@@ -1516,8 +1490,7 @@
 
   // get static (known analyzer)
   {
-    TRI_vocbase_t vocbase(TRI_vocbase_type_e::TRI_VOCBASE_TYPE_NORMAL, 1,
-                          systemDatabaseArgs);
+    TRI_vocbase_t vocbase(TRI_vocbase_type_e::TRI_VOCBASE_TYPE_NORMAL, systemDBInfo());
     v8::Isolate::CreateParams isolateParams;
     ArrayBufferAllocator arrayBufferAllocator;
     isolateParams.array_buffer_allocator = &arrayBufferAllocator;
@@ -1573,8 +1546,7 @@
 
   // get static (unknown analyzer)
   {
-    TRI_vocbase_t vocbase(TRI_vocbase_type_e::TRI_VOCBASE_TYPE_NORMAL, 1,
-                          systemDatabaseArgs);
+    TRI_vocbase_t vocbase(TRI_vocbase_type_e::TRI_VOCBASE_TYPE_NORMAL, systemDBInfo());
     v8::Isolate::CreateParams isolateParams;
     ArrayBufferAllocator arrayBufferAllocator;
     isolateParams.array_buffer_allocator = &arrayBufferAllocator;
@@ -1620,8 +1592,7 @@
 
   // get custom (known analyzer) authorized
   {
-    TRI_vocbase_t vocbase(TRI_vocbase_type_e::TRI_VOCBASE_TYPE_NORMAL, 1,
-                          systemDatabaseArgs);
+    TRI_vocbase_t vocbase(TRI_vocbase_type_e::TRI_VOCBASE_TYPE_NORMAL, systemDBInfo());
     v8::Isolate::CreateParams isolateParams;
     ArrayBufferAllocator arrayBufferAllocator;
     isolateParams.array_buffer_allocator = &arrayBufferAllocator;
@@ -1678,8 +1649,7 @@
 
   // get custom (known analyzer) authorized but wrong current db
   {
-    TRI_vocbase_t vocbase(TRI_vocbase_type_e::TRI_VOCBASE_TYPE_NORMAL, 1,
-                          systemDatabaseArgs);
+    TRI_vocbase_t vocbase(TRI_vocbase_type_e::TRI_VOCBASE_TYPE_NORMAL, systemDBInfo());
     v8::Isolate::CreateParams isolateParams;
     ArrayBufferAllocator arrayBufferAllocator;
     isolateParams.array_buffer_allocator = &arrayBufferAllocator;
@@ -1734,8 +1704,7 @@
   }
   // get custom (known analyzer) authorized from system with another current db
   {
-    TRI_vocbase_t vocbase(TRI_vocbase_type_e::TRI_VOCBASE_TYPE_NORMAL, 1,
-                          testDatabaseArgs);
+    TRI_vocbase_t vocbase(TRI_vocbase_type_e::TRI_VOCBASE_TYPE_NORMAL, testDBInfo());
     v8::Isolate::CreateParams isolateParams;
     ArrayBufferAllocator arrayBufferAllocator;
     isolateParams.array_buffer_allocator = &arrayBufferAllocator;
@@ -1794,8 +1763,7 @@
 
   // get custom (known analyzer) not authorized
   {
-    TRI_vocbase_t vocbase(TRI_vocbase_type_e::TRI_VOCBASE_TYPE_NORMAL, 1,
-                          systemDatabaseArgs);
+    TRI_vocbase_t vocbase(TRI_vocbase_type_e::TRI_VOCBASE_TYPE_NORMAL, systemDBInfo());
     v8::Isolate::CreateParams isolateParams;
     ArrayBufferAllocator arrayBufferAllocator;
     isolateParams.array_buffer_allocator = &arrayBufferAllocator;
@@ -1851,8 +1819,7 @@
 
   // get custom (unknown analyzer) authorized
   {
-    TRI_vocbase_t vocbase(TRI_vocbase_type_e::TRI_VOCBASE_TYPE_NORMAL, 1,
-                          systemDatabaseArgs);
+    TRI_vocbase_t vocbase(TRI_vocbase_type_e::TRI_VOCBASE_TYPE_NORMAL, systemDBInfo());
     v8::Isolate::CreateParams isolateParams;
     ArrayBufferAllocator arrayBufferAllocator;
     isolateParams.array_buffer_allocator = &arrayBufferAllocator;
@@ -1898,8 +1865,7 @@
 
   // get custom (unknown analyzer) not authorized
   {
-    TRI_vocbase_t vocbase(TRI_vocbase_type_e::TRI_VOCBASE_TYPE_NORMAL, 1,
-                          systemDatabaseArgs);
+    TRI_vocbase_t vocbase(TRI_vocbase_type_e::TRI_VOCBASE_TYPE_NORMAL, systemDBInfo());
     v8::Isolate::CreateParams isolateParams;
     ArrayBufferAllocator arrayBufferAllocator;
     isolateParams.array_buffer_allocator = &arrayBufferAllocator;
@@ -1955,8 +1921,7 @@
 
   // get custom (unknown analyzer, unknown vocbase) authorized
   {
-    TRI_vocbase_t vocbase(TRI_vocbase_type_e::TRI_VOCBASE_TYPE_NORMAL, 1,
-                          unknownDatabaseArgs);
+    TRI_vocbase_t vocbase(TRI_vocbase_type_e::TRI_VOCBASE_TYPE_NORMAL, unknownDBInfo());
     v8::Isolate::CreateParams isolateParams;
     ArrayBufferAllocator arrayBufferAllocator;
     isolateParams.array_buffer_allocator = &arrayBufferAllocator;
@@ -2002,8 +1967,7 @@
 
   // get custom (unknown analyzer, unknown vocbase) not authorized
   {
-    TRI_vocbase_t vocbase(TRI_vocbase_type_e::TRI_VOCBASE_TYPE_NORMAL, 1,
-                          unknownDatabaseArgs);
+    TRI_vocbase_t vocbase(TRI_vocbase_type_e::TRI_VOCBASE_TYPE_NORMAL, unknownDBInfo());
     v8::Isolate::CreateParams isolateParams;
     ArrayBufferAllocator arrayBufferAllocator;
     isolateParams.array_buffer_allocator = &arrayBufferAllocator;
@@ -2085,13 +2049,7 @@
         arangodb::StaticStrings::SystemDatabase + "\" } ]");
     ASSERT_TRUE((TRI_ERROR_NO_ERROR == dbFeature->loadDatabases(databases->slice())));
     TRI_vocbase_t* vocbase;
-<<<<<<< HEAD
-    ASSERT_TRUE((TRI_ERROR_NO_ERROR ==
-                 dbFeature->createDatabase(1, "testVocbase", arangodb::velocypack::Slice::emptyObjectSlice(), vocbase)
-               ));
-=======
-    ASSERT_TRUE(dbFeature->createDatabase(1, "testVocbase", vocbase).ok());
->>>>>>> 4cb08d2a
+    ASSERT_TRUE(dbFeature->createDatabase(testDBInfo(), vocbase).ok());
     sysDatabase->start();  // get system database from DatabaseFeature
     arangodb::methods::Collections::createSystem(
         *vocbase,
@@ -2133,8 +2091,7 @@
 
   // system database (authorised)
   {
-    TRI_vocbase_t vocbase(TRI_vocbase_type_e::TRI_VOCBASE_TYPE_NORMAL, 1,
-                          systemDatabaseArgs);
+    TRI_vocbase_t vocbase(TRI_vocbase_type_e::TRI_VOCBASE_TYPE_NORMAL, systemDBInfo());
     v8::Isolate::CreateParams isolateParams;
     ArrayBufferAllocator arrayBufferAllocator;
     isolateParams.array_buffer_allocator = &arrayBufferAllocator;
@@ -2199,8 +2156,7 @@
 
   // system database (not authorised)
   {
-    TRI_vocbase_t vocbase(TRI_vocbase_type_e::TRI_VOCBASE_TYPE_NORMAL, 1,
-                          systemDatabaseArgs);
+    TRI_vocbase_t vocbase(TRI_vocbase_type_e::TRI_VOCBASE_TYPE_NORMAL, systemDBInfo());
     v8::Isolate::CreateParams isolateParams;
     ArrayBufferAllocator arrayBufferAllocator;
     isolateParams.array_buffer_allocator = &arrayBufferAllocator;
@@ -2265,8 +2221,7 @@
 
   // non-system database (authorised, system authorised)
   {
-    TRI_vocbase_t vocbase(TRI_vocbase_type_e::TRI_VOCBASE_TYPE_NORMAL, 1,
-                          testDatabaseArgs);
+    TRI_vocbase_t vocbase(TRI_vocbase_type_e::TRI_VOCBASE_TYPE_NORMAL, testDBInfo());
     v8::Isolate::CreateParams isolateParams;
     ArrayBufferAllocator arrayBufferAllocator;
     isolateParams.array_buffer_allocator = &arrayBufferAllocator;
@@ -2333,8 +2288,7 @@
 
   // non-system database (not authorised, system authorised)
   {
-    TRI_vocbase_t vocbase(TRI_vocbase_type_e::TRI_VOCBASE_TYPE_NORMAL, 1,
-                          testDatabaseArgs);
+    TRI_vocbase_t vocbase(TRI_vocbase_type_e::TRI_VOCBASE_TYPE_NORMAL, testDBInfo());
     v8::Isolate::CreateParams isolateParams;
     ArrayBufferAllocator arrayBufferAllocator;
     isolateParams.array_buffer_allocator = &arrayBufferAllocator;
@@ -2400,8 +2354,7 @@
 
   // non-system database (authorised, system not authorised)
   {
-    TRI_vocbase_t vocbase(TRI_vocbase_type_e::TRI_VOCBASE_TYPE_NORMAL, 1,
-                          testDatabaseArgs);
+    TRI_vocbase_t vocbase(TRI_vocbase_type_e::TRI_VOCBASE_TYPE_NORMAL, testDBInfo());
     v8::Isolate::CreateParams isolateParams;
     ArrayBufferAllocator arrayBufferAllocator;
     isolateParams.array_buffer_allocator = &arrayBufferAllocator;
@@ -2467,8 +2420,7 @@
 
   // non-system database (not authorised, system not authorised)
   {
-    TRI_vocbase_t vocbase(TRI_vocbase_type_e::TRI_VOCBASE_TYPE_NORMAL, 1,
-                          testDatabaseArgs);
+    TRI_vocbase_t vocbase(TRI_vocbase_type_e::TRI_VOCBASE_TYPE_NORMAL, testDBInfo());
     v8::Isolate::CreateParams isolateParams;
     ArrayBufferAllocator arrayBufferAllocator;
     isolateParams.array_buffer_allocator = &arrayBufferAllocator;
@@ -2619,8 +2571,7 @@
 
   // invalid params (no name)
   {
-    TRI_vocbase_t vocbase(TRI_vocbase_type_e::TRI_VOCBASE_TYPE_NORMAL, 1,
-                          systemDatabaseArgs);
+    TRI_vocbase_t vocbase(TRI_vocbase_type_e::TRI_VOCBASE_TYPE_NORMAL, systemDBInfo());
     v8::Isolate::CreateParams isolateParams;
     ArrayBufferAllocator arrayBufferAllocator;
     isolateParams.array_buffer_allocator = &arrayBufferAllocator;
@@ -2673,8 +2624,7 @@
 
   // unknown analyzer
   {
-    TRI_vocbase_t vocbase(TRI_vocbase_type_e::TRI_VOCBASE_TYPE_NORMAL, 1,
-                          systemDatabaseArgs);
+    TRI_vocbase_t vocbase(TRI_vocbase_type_e::TRI_VOCBASE_TYPE_NORMAL, systemDBInfo());
     v8::Isolate::CreateParams isolateParams;
     ArrayBufferAllocator arrayBufferAllocator;
     isolateParams.array_buffer_allocator = &arrayBufferAllocator;
@@ -2729,8 +2679,7 @@
 
   // not authorised
   {
-    TRI_vocbase_t vocbase(TRI_vocbase_type_e::TRI_VOCBASE_TYPE_NORMAL, 1,
-                          systemDatabaseArgs);
+    TRI_vocbase_t vocbase(TRI_vocbase_type_e::TRI_VOCBASE_TYPE_NORMAL, systemDBInfo());
     v8::Isolate::CreateParams isolateParams;
     ArrayBufferAllocator arrayBufferAllocator;
     isolateParams.array_buffer_allocator = &arrayBufferAllocator;
@@ -2788,8 +2737,7 @@
 
   // still in use (fail)
   {
-    TRI_vocbase_t vocbase(TRI_vocbase_type_e::TRI_VOCBASE_TYPE_NORMAL, 1,
-                          systemDatabaseArgs);
+    TRI_vocbase_t vocbase(TRI_vocbase_type_e::TRI_VOCBASE_TYPE_NORMAL, systemDBInfo());
     v8::Isolate::CreateParams isolateParams;
     ArrayBufferAllocator arrayBufferAllocator;
     isolateParams.array_buffer_allocator = &arrayBufferAllocator;
@@ -2851,8 +2799,7 @@
 
   // still in use + force (success)
   {
-    TRI_vocbase_t vocbase(TRI_vocbase_type_e::TRI_VOCBASE_TYPE_NORMAL, 1,
-                          systemDatabaseArgs);
+    TRI_vocbase_t vocbase(TRI_vocbase_type_e::TRI_VOCBASE_TYPE_NORMAL, systemDBInfo());
     v8::Isolate::CreateParams isolateParams;
     ArrayBufferAllocator arrayBufferAllocator;
     isolateParams.array_buffer_allocator = &arrayBufferAllocator;
@@ -2904,8 +2851,7 @@
 
   // success removal
   {
-    TRI_vocbase_t vocbase(TRI_vocbase_type_e::TRI_VOCBASE_TYPE_NORMAL, 1,
-                          systemDatabaseArgs);
+    TRI_vocbase_t vocbase(TRI_vocbase_type_e::TRI_VOCBASE_TYPE_NORMAL, systemDBInfo());
     v8::Isolate::CreateParams isolateParams;
     ArrayBufferAllocator arrayBufferAllocator;
     isolateParams.array_buffer_allocator = &arrayBufferAllocator;
@@ -2952,8 +2898,7 @@
   }
   // removal by system db name with ::
   {
-    TRI_vocbase_t vocbase(TRI_vocbase_type_e::TRI_VOCBASE_TYPE_NORMAL, 1,
-                          systemDatabaseArgs);
+    TRI_vocbase_t vocbase(TRI_vocbase_type_e::TRI_VOCBASE_TYPE_NORMAL, systemDBInfo());
     v8::Isolate::CreateParams isolateParams;
     ArrayBufferAllocator arrayBufferAllocator;
     isolateParams.array_buffer_allocator = &arrayBufferAllocator;
@@ -3003,8 +2948,7 @@
   }
   //  removal from wrong db
   {
-    TRI_vocbase_t vocbase(TRI_vocbase_type_e::TRI_VOCBASE_TYPE_NORMAL, 1,
-                          systemDatabaseArgs);
+    TRI_vocbase_t vocbase(TRI_vocbase_type_e::TRI_VOCBASE_TYPE_NORMAL, systemDBInfo());
     v8::Isolate::CreateParams isolateParams;
     ArrayBufferAllocator arrayBufferAllocator;
     isolateParams.array_buffer_allocator = &arrayBufferAllocator;
@@ -3062,8 +3006,7 @@
   }
   // success removal from non-system db
   {
-    TRI_vocbase_t vocbase(TRI_vocbase_type_e::TRI_VOCBASE_TYPE_NORMAL, 1,
-                          testDatabaseArgs);
+    TRI_vocbase_t vocbase(TRI_vocbase_type_e::TRI_VOCBASE_TYPE_NORMAL, testDBInfo());
     v8::Isolate::CreateParams isolateParams;
     ArrayBufferAllocator arrayBufferAllocator;
     isolateParams.array_buffer_allocator = &arrayBufferAllocator;
@@ -3109,8 +3052,7 @@
   }
   // success removal with db name prefix
   {
-    TRI_vocbase_t vocbase(TRI_vocbase_type_e::TRI_VOCBASE_TYPE_NORMAL, 1,
-                          testDatabaseArgs);
+    TRI_vocbase_t vocbase(TRI_vocbase_type_e::TRI_VOCBASE_TYPE_NORMAL, testDBInfo());
     v8::Isolate::CreateParams isolateParams;
     ArrayBufferAllocator arrayBufferAllocator;
     isolateParams.array_buffer_allocator = &arrayBufferAllocator;
