////////////////////////////////////////////////////////////////////////////////
/// DISCLAIMER
///
/// Copyright 2019 ArangoDB GmbH, Cologne, Germany
///
/// Licensed under the Apache License, Version 2.0 (the "License");
/// you may not use this file except in compliance with the License.
/// You may obtain a copy of the License at
///
///     http://www.apache.org/licenses/LICENSE-2.0
///
/// Unless required by applicable law or agreed to in writing, software
/// distributed under the License is distributed on an "AS IS" BASIS,
/// WITHOUT WARRANTIES OR CONDITIONS OF ANY KIND, either express or implied.
/// See the License for the specific language governing permissions and
/// limitations under the License.
///
/// Copyright holder is ArangoDB GmbH, Cologne, Germany
///
/// @author Andrey Abramov
/// @author Vasiliy Nabatchikov
////////////////////////////////////////////////////////////////////////////////

#include "src/api.h"  // must inclide V8 _before_ "catch.cpp' or CATCH() macro will be broken
#include "src/objects-inl.h"  // (required to avoid compile warnings) must inclide V8 _before_ "catch.cpp' or CATCH() macro will be broken
#include "src/objects/scope-info.h"  // must inclide V8 _before_ "catch.cpp' or CATCH() macro will be broken

#include "../IResearch/common.h"
#include "../Mocks/StorageEngineMock.h"
#include "Aql/QueryRegistry.h"
#include "gtest/gtest.h"

#if USE_ENTERPRISE
#include "Enterprise/Ldap/LdapFeature.h"
#endif

#include "GeneralServer/AuthenticationFeature.h"
#include "IResearch/IResearchAnalyzerFeature.h"
#include "IResearch/IResearchCommon.h"
#include "IResearch/VelocyPackHelper.h"
#include "RestServer/DatabaseFeature.h"
#include "RestServer/QueryRegistryFeature.h"
#include "RestServer/SystemDatabaseFeature.h"
#include "StorageEngine/EngineSelectorFeature.h"
#include "VocBase/Methods/Collections.h"
#include "Utils/ExecContext.h"
#include "V8/v8-conv.h"
#include "V8/v8-utils.h"
#include "V8/v8-vpack.h"
#include "V8Server/V8DealerFeature.h"
#include "V8Server/v8-analyzers.h"
#include "V8Server/v8-externals.h"
#include "velocypack/Iterator.h"
#include "velocypack/Parser.h"

#include "analysis/analyzers.hpp"
#include "analysis/token_attributes.hpp"

using namespace std::string_literals;

namespace {
static const VPackBuilder systemDatabaseBuilder = dbArgsBuilder();
static const VPackSlice   systemDatabaseArgs = systemDatabaseBuilder.slice();
static const VPackBuilder testDatabaseBuilder = dbArgsBuilder("testVocbase");
static const VPackSlice   testDatabaseArgs = testDatabaseBuilder.slice();
static const VPackBuilder unknownDatabaseBuilder = dbArgsBuilder("unknownVocbase");
static const VPackSlice   unknownDatabaseArgs = unknownDatabaseBuilder.slice();

class ArrayBufferAllocator : public v8::ArrayBuffer::Allocator {
 public:
  virtual void* Allocate(size_t length) override {
    void* data = AllocateUninitialized(length);
    return data == nullptr ? data : memset(data, 0, length);
  }
  virtual void* AllocateUninitialized(size_t length) override {
    return malloc(length);
  }
  virtual void Free(void* data, size_t) override { free(data); }
};

class EmptyAnalyzer : public irs::analysis::analyzer {
 public:
  DECLARE_ANALYZER_TYPE();
  EmptyAnalyzer() : irs::analysis::analyzer(EmptyAnalyzer::type()) {
    _attrs.emplace(_attr);
  }
  virtual irs::attribute_view const& attributes() const NOEXCEPT override {
    return _attrs;
  }
  static ptr make(irs::string_ref const&) {
    PTR_NAMED(EmptyAnalyzer, ptr);
    return ptr;
  }
  static bool normalize(irs::string_ref const& args, std::string& out) {
    auto slice = arangodb::iresearch::slice(args);
    if (slice.isNull()) throw std::exception();
    if (slice.isNone()) return false;
    arangodb::velocypack::Builder builder;
    if (slice.isString()) {
      VPackObjectBuilder scope(&builder);
      arangodb::iresearch::addStringRef(builder, "args",
                                        arangodb::iresearch::getStringRef(slice));
    } else if (slice.isObject() && slice.hasKey("args") && slice.get("args").isString()) {
      VPackObjectBuilder scope(&builder);
      arangodb::iresearch::addStringRef(builder, "args",
                                        arangodb::iresearch::getStringRef(slice.get("args")));
    } else {
      return false;
    }
    out = builder.buffer()->toString();
    return true;
  }
  virtual bool next() override { return false; }
  virtual bool reset(irs::string_ref const& data) override { return true; }

 private:
  irs::attribute_view _attrs;
  irs::frequency _attr;
};

DEFINE_ANALYZER_TYPE_NAMED(EmptyAnalyzer, "v8-analyzer-empty");
REGISTER_ANALYZER_VPACK(EmptyAnalyzer, EmptyAnalyzer::make, EmptyAnalyzer::normalize);
}  // namespace

// -----------------------------------------------------------------------------
// --SECTION--                                                 setup / tear-down
// -----------------------------------------------------------------------------

class V8AnalyzersTest : public ::testing::Test {
 protected:
  StorageEngineMock engine;
  arangodb::application_features::ApplicationServer server;
  std::vector<std::pair<arangodb::application_features::ApplicationFeature*, bool>> features;

  V8AnalyzersTest() : engine(server), server(nullptr, nullptr) {
    arangodb::EngineSelectorFeature::ENGINE = &engine;

    arangodb::tests::v8Init();  // on-time initialize V8

    // suppress INFO {authentication} Authentication is turned on (system only), authentication for unix sockets is turned on
    // suppress WARNING {authentication} --server.jwt-secret is insecure. Use --server.jwt-secret-keyfile instead
    arangodb::LogTopic::setLogLevel(arangodb::Logger::AUTHENTICATION.name(),
                                    arangodb::LogLevel::ERR);

    // suppress log messages since tests check error conditions
    arangodb::LogTopic::setLogLevel(arangodb::iresearch::TOPIC.name(),
                                    arangodb::LogLevel::FATAL);

    // setup required application features
    features.emplace_back(new arangodb::AuthenticationFeature(server), false);  // required for VocbaseContext

#if USE_ENTERPRISE
    features.emplace_back(new arangodb::LdapFeature(server),
                          false);  // required for AuthenticationFeature with USE_ENTERPRISE
#endif

    for (auto& f : features) {
      arangodb::application_features::ApplicationServer::server->addFeature(f.first);
    }

    for (auto& f : features) {
      f.first->prepare();
    }

    for (auto& f : features) {
      if (f.second) {
        f.first->start();
      }
    }
  }

  ~V8AnalyzersTest() {
    arangodb::application_features::ApplicationServer::server = nullptr;

    // destroy application features
    for (auto& f : features) {
      if (f.second) {
        f.first->stop();
      }
    }

    for (auto& f : features) {
      f.first->unprepare();
    }

    arangodb::LogTopic::setLogLevel(arangodb::iresearch::TOPIC.name(),
                                    arangodb::LogLevel::DEFAULT);
    arangodb::LogTopic::setLogLevel(arangodb::Logger::AUTHENTICATION.name(),
                                    arangodb::LogLevel::DEFAULT);
    arangodb::EngineSelectorFeature::ENGINE = nullptr;
  }
};

// -----------------------------------------------------------------------------
// --SECTION--                                                        test suite
// -----------------------------------------------------------------------------

TEST_F(V8AnalyzersTest, test_accessors) {
  // create a new instance of an ApplicationServer and fill it with the required features
  // cannot use the existing server since its features already have some state
  std::shared_ptr<arangodb::application_features::ApplicationServer> originalServer(
      arangodb::application_features::ApplicationServer::server,
      [](arangodb::application_features::ApplicationServer* ptr) -> void {
        arangodb::application_features::ApplicationServer::server = ptr;
      });
  arangodb::application_features::ApplicationServer::server =
      nullptr;  // avoid "ApplicationServer initialized twice"
  arangodb::application_features::ApplicationServer server(nullptr, nullptr);
  arangodb::iresearch::IResearchAnalyzerFeature* analyzers;
  arangodb::DatabaseFeature* dbFeature;
  server.addFeature(new arangodb::QueryRegistryFeature(server));  // required for constructing TRI_vocbase_t
  server.addFeature(new arangodb::V8DealerFeature(server));  // required for DatabaseFeature::createDatabase(...)
  server.addFeature(dbFeature = new arangodb::DatabaseFeature(server));  // required for IResearchAnalyzerFeature::emplace(...)
  server.addFeature(analyzers = new arangodb::iresearch::IResearchAnalyzerFeature(server));  // required for running upgrade task

  auto cleanup = arangodb::scopeGuard([dbFeature](){ dbFeature->unprepare(); });

  // create system vocbase
  {
    auto const databases = arangodb::velocypack::Parser::fromJson(
        std::string("[ { \"name\": \"") +
        arangodb::StaticStrings::SystemDatabase + "\" } ]");
    ASSERT_TRUE((TRI_ERROR_NO_ERROR == dbFeature->loadDatabases(databases->slice())));
  }
  {
    auto vocbase = dbFeature->useDatabase(arangodb::StaticStrings::SystemDatabase);
    arangodb::methods::Collections::createSystem(
        *vocbase,
        arangodb::tests::AnalyzerCollectionName, false);
  }

  arangodb::iresearch::IResearchAnalyzerFeature::EmplaceResult result;
  ASSERT_TRUE((analyzers
                   ->emplace(result, arangodb::StaticStrings::SystemDatabase + "::testAnalyzer1",
                             "identity", VPackSlice::noneSlice())
                   .ok()));
  auto analyzer = analyzers->get(arangodb::StaticStrings::SystemDatabase +
                                 "::testAnalyzer1");
  ASSERT_TRUE((false == !analyzer));

  struct ExecContext : public arangodb::ExecContext {
    ExecContext()
        : arangodb::ExecContext(arangodb::ExecContext::Type::Default, "", "",
                                arangodb::auth::Level::NONE,
                                arangodb::auth::Level::NONE) {}
  } execContext;
  arangodb::ExecContextScope execContextScope(&execContext);
  auto* authFeature = arangodb::AuthenticationFeature::instance();
  auto* userManager = authFeature->userManager();
  arangodb::aql::QueryRegistry queryRegistry(0);  // required for UserManager::loadFromDB()
  userManager->setQueryRegistry(&queryRegistry);
  auto resetUserManager = std::shared_ptr<arangodb::auth::UserManager>(
      userManager,
      [](arangodb::auth::UserManager* ptr) -> void { ptr->removeAllUsers(); });

  // test name (authorised)
  {
    TRI_vocbase_t vocbase(TRI_vocbase_type_e::TRI_VOCBASE_TYPE_NORMAL, 1,
                          systemDatabaseArgs);
    v8::Isolate::CreateParams isolateParams;
    ArrayBufferAllocator arrayBufferAllocator;
    isolateParams.array_buffer_allocator = &arrayBufferAllocator;
    auto isolate =
        std::shared_ptr<v8::Isolate>(v8::Isolate::New(isolateParams),
                                     [](v8::Isolate* p) -> void { p->Dispose(); });
    ASSERT_TRUE((nullptr != isolate));
    v8::Isolate::Scope isolateScope(isolate.get());  // otherwise v8::Isolate::Logger() will fail (called from v8::Exception::Error)
    v8::internal::Isolate::Current()->InitializeLoggingAndCounters();  // otherwise v8::Isolate::Logger() will fail (called from v8::Exception::Error)
    v8::HandleScope handleScope(isolate.get());  // required for v8::Context::New(...), v8::ObjectTemplate::New(...) and TRI_AddMethodVocbase(...)
    auto context = v8::Context::New(isolate.get());
    v8::Context::Scope contextScope(context);  // required for TRI_AddMethodVocbase(...)
    std::unique_ptr<TRI_v8_global_t> v8g(TRI_CreateV8Globals(isolate.get(), 0));  // create and set inside 'isolate' for use with 'TRI_GET_GLOBALS()'
    v8g->ArangoErrorTempl.Reset(isolate.get(), v8::ObjectTemplate::New(isolate.get()));  // otherwise v8:-utils::CreateErrorObject(...) will fail
    v8g->_vocbase = &vocbase;
    arangodb::iresearch::TRI_InitV8Analyzers(*v8g, isolate.get());

    auto v8Analyzer = v8::Local<v8::ObjectTemplate>::New(isolate.get(), v8g->IResearchAnalyzerTempl)
                          ->NewInstance();
    auto fn_name = v8Analyzer->Get(TRI_V8_ASCII_STRING(isolate.get(), "name"));
    EXPECT_TRUE((fn_name->IsFunction()));

    v8Analyzer->SetInternalField(SLOT_CLASS_TYPE,
                                 v8::Integer::New(isolate.get(), WRP_IRESEARCH_ANALYZER_TYPE));
    v8Analyzer->SetInternalField(SLOT_CLASS,
                                 v8::External::New(isolate.get(), analyzer.get()));
    std::vector<v8::Local<v8::Value>> args = {};

    arangodb::auth::UserMap userMap;  // empty map, no user -> no permissions
    auto& user =
        userMap
            .emplace("", arangodb::auth::User::newUser("", "", arangodb::auth::Source::LDAP))
            .first->second;
    user.grantDatabase(vocbase.name(), arangodb::auth::Level::RO);  // for system collections User::collectionAuthLevel(...) returns database auth::Level
    userManager->setAuthInfo(userMap);  // set user map to avoid loading configuration from system database

    auto result =
        v8::Function::Cast(*fn_name)->CallAsFunction(context, v8Analyzer,
                                                     static_cast<int>(args.size()),
                                                     args.data());
    EXPECT_TRUE((!result.IsEmpty()));
    EXPECT_TRUE((result.ToLocalChecked()->IsString()));
    EXPECT_TRUE((analyzer->name() ==
                 TRI_ObjectToString(isolate.get(), result.ToLocalChecked())));
  }

  // test name (not authorised)
  {
    TRI_vocbase_t vocbase(TRI_vocbase_type_e::TRI_VOCBASE_TYPE_NORMAL, 1,
                          systemDatabaseArgs);
    v8::Isolate::CreateParams isolateParams;
    ArrayBufferAllocator arrayBufferAllocator;
    isolateParams.array_buffer_allocator = &arrayBufferAllocator;
    auto isolate =
        std::shared_ptr<v8::Isolate>(v8::Isolate::New(isolateParams),
                                     [](v8::Isolate* p) -> void { p->Dispose(); });
    ASSERT_TRUE((nullptr != isolate));
    v8::Isolate::Scope isolateScope(isolate.get());  // otherwise v8::Isolate::Logger() will fail (called from v8::Exception::Error)
    v8::internal::Isolate::Current()->InitializeLoggingAndCounters();  // otherwise v8::Isolate::Logger() will fail (called from v8::Exception::Error)
    v8::HandleScope handleScope(isolate.get());  // required for v8::Context::New(...), v8::ObjectTemplate::New(...) and TRI_AddMethodVocbase(...)
    auto context = v8::Context::New(isolate.get());
    v8::Context::Scope contextScope(context);  // required for TRI_AddMethodVocbase(...)
    std::unique_ptr<TRI_v8_global_t> v8g(TRI_CreateV8Globals(isolate.get(), 0));  // create and set inside 'isolate' for use with 'TRI_GET_GLOBALS()'
    v8g->ArangoErrorTempl.Reset(isolate.get(), v8::ObjectTemplate::New(isolate.get()));  // otherwise v8:-utils::CreateErrorObject(...) will fail
    v8g->_vocbase = &vocbase;
    arangodb::iresearch::TRI_InitV8Analyzers(*v8g, isolate.get());

    auto v8Analyzer = v8::Local<v8::ObjectTemplate>::New(isolate.get(), v8g->IResearchAnalyzerTempl)
                          ->NewInstance();
    auto fn_name = v8Analyzer->Get(TRI_V8_ASCII_STRING(isolate.get(), "name"));
    EXPECT_TRUE((fn_name->IsFunction()));

    v8Analyzer->SetInternalField(SLOT_CLASS_TYPE,
                                 v8::Integer::New(isolate.get(), WRP_IRESEARCH_ANALYZER_TYPE));
    v8Analyzer->SetInternalField(SLOT_CLASS,
                                 v8::External::New(isolate.get(), analyzer.get()));
    std::vector<v8::Local<v8::Value>> args = {};

    arangodb::auth::UserMap userMap;  // empty map, no user -> no permissions
    auto& user =
        userMap
            .emplace("", arangodb::auth::User::newUser("", "", arangodb::auth::Source::LDAP))
            .first->second;
    user.grantDatabase(vocbase.name(), arangodb::auth::Level::NONE);  // for system collections User::collectionAuthLevel(...) returns database auth::Level
    userManager->setAuthInfo(userMap);  // set user map to avoid loading configuration from system database

    arangodb::velocypack::Builder responce;
    v8::TryCatch tryCatch(isolate.get());
    auto result =
        v8::Function::Cast(*fn_name)->CallAsFunction(context, v8Analyzer,
                                                     static_cast<int>(args.size()),
                                                     args.data());
    EXPECT_TRUE((result.IsEmpty()));
    EXPECT_TRUE((tryCatch.HasCaught()));
    EXPECT_TRUE((TRI_ERROR_NO_ERROR == TRI_V8ToVPack(isolate.get(), responce,
                                                     tryCatch.Exception(), false)));
    auto slice = responce.slice();
    EXPECT_TRUE((slice.isObject()));
    EXPECT_TRUE((slice.hasKey(arangodb::StaticStrings::ErrorNum) &&
                 slice.get(arangodb::StaticStrings::ErrorNum).isNumber<int>() &&
                 TRI_ERROR_FORBIDDEN ==
                     slice.get(arangodb::StaticStrings::ErrorNum).getNumber<int>()));
  }

  // test type (authorised)
  {
    TRI_vocbase_t vocbase(TRI_vocbase_type_e::TRI_VOCBASE_TYPE_NORMAL, 1,
                          systemDatabaseArgs);
    v8::Isolate::CreateParams isolateParams;
    ArrayBufferAllocator arrayBufferAllocator;
    isolateParams.array_buffer_allocator = &arrayBufferAllocator;
    auto isolate =
        std::shared_ptr<v8::Isolate>(v8::Isolate::New(isolateParams),
                                     [](v8::Isolate* p) -> void { p->Dispose(); });
    ASSERT_TRUE((nullptr != isolate));
    v8::Isolate::Scope isolateScope(isolate.get());  // otherwise v8::Isolate::Logger() will fail (called from v8::Exception::Error)
    v8::internal::Isolate::Current()->InitializeLoggingAndCounters();  // otherwise v8::Isolate::Logger() will fail (called from v8::Exception::Error)
    v8::HandleScope handleScope(isolate.get());  // required for v8::Context::New(...), v8::ObjectTemplate::New(...) and TRI_AddMethodVocbase(...)
    auto context = v8::Context::New(isolate.get());
    v8::Context::Scope contextScope(context);  // required for TRI_AddMethodVocbase(...)
    std::unique_ptr<TRI_v8_global_t> v8g(TRI_CreateV8Globals(isolate.get(), 0));  // create and set inside 'isolate' for use with 'TRI_GET_GLOBALS()'
    v8g->ArangoErrorTempl.Reset(isolate.get(), v8::ObjectTemplate::New(isolate.get()));  // otherwise v8:-utils::CreateErrorObject(...) will fail
    v8g->_vocbase = &vocbase;
    arangodb::iresearch::TRI_InitV8Analyzers(*v8g, isolate.get());

    auto v8Analyzer = v8::Local<v8::ObjectTemplate>::New(isolate.get(), v8g->IResearchAnalyzerTempl)
                          ->NewInstance();
    auto fn_type = v8Analyzer->Get(TRI_V8_ASCII_STRING(isolate.get(), "type"));
    EXPECT_TRUE((fn_type->IsFunction()));

    v8Analyzer->SetInternalField(SLOT_CLASS_TYPE,
                                 v8::Integer::New(isolate.get(), WRP_IRESEARCH_ANALYZER_TYPE));
    v8Analyzer->SetInternalField(SLOT_CLASS,
                                 v8::External::New(isolate.get(), analyzer.get()));
    std::vector<v8::Local<v8::Value>> args = {};

    arangodb::auth::UserMap userMap;  // empty map, no user -> no permissions
    auto& user =
        userMap
            .emplace("", arangodb::auth::User::newUser("", "", arangodb::auth::Source::LDAP))
            .first->second;
    user.grantDatabase(vocbase.name(), arangodb::auth::Level::RO);  // for system collections User::collectionAuthLevel(...) returns database auth::Level
    userManager->setAuthInfo(userMap);  // set user map to avoid loading configuration from system database

    auto result =
        v8::Function::Cast(*fn_type)->CallAsFunction(context, v8Analyzer,
                                                     static_cast<int>(args.size()),
                                                     args.data());
    EXPECT_TRUE((!result.IsEmpty()));
    EXPECT_TRUE((result.ToLocalChecked()->IsString()));
    EXPECT_TRUE((analyzer->type() ==
                 TRI_ObjectToString(isolate.get(), result.ToLocalChecked())));
  }

  // test type (not authorised)
  {
    TRI_vocbase_t vocbase(TRI_vocbase_type_e::TRI_VOCBASE_TYPE_NORMAL, 1,
                          systemDatabaseArgs);
    v8::Isolate::CreateParams isolateParams;
    ArrayBufferAllocator arrayBufferAllocator;
    isolateParams.array_buffer_allocator = &arrayBufferAllocator;
    auto isolate =
        std::shared_ptr<v8::Isolate>(v8::Isolate::New(isolateParams),
                                     [](v8::Isolate* p) -> void { p->Dispose(); });
    ASSERT_TRUE((nullptr != isolate));
    v8::Isolate::Scope isolateScope(isolate.get());  // otherwise v8::Isolate::Logger() will fail (called from v8::Exception::Error)
    v8::internal::Isolate::Current()->InitializeLoggingAndCounters();  // otherwise v8::Isolate::Logger() will fail (called from v8::Exception::Error)
    v8::HandleScope handleScope(isolate.get());  // required for v8::Context::New(...), v8::ObjectTemplate::New(...) and TRI_AddMethodVocbase(...)
    auto context = v8::Context::New(isolate.get());
    v8::Context::Scope contextScope(context);  // required for TRI_AddMethodVocbase(...)
    std::unique_ptr<TRI_v8_global_t> v8g(TRI_CreateV8Globals(isolate.get(), 0));  // create and set inside 'isolate' for use with 'TRI_GET_GLOBALS()'
    v8g->ArangoErrorTempl.Reset(isolate.get(), v8::ObjectTemplate::New(isolate.get()));  // otherwise v8:-utils::CreateErrorObject(...) will fail
    v8g->_vocbase = &vocbase;
    arangodb::iresearch::TRI_InitV8Analyzers(*v8g, isolate.get());

    auto v8Analyzer = v8::Local<v8::ObjectTemplate>::New(isolate.get(), v8g->IResearchAnalyzerTempl)
                          ->NewInstance();
    auto fn_type = v8Analyzer->Get(TRI_V8_ASCII_STRING(isolate.get(), "type"));
    EXPECT_TRUE((fn_type->IsFunction()));

    v8Analyzer->SetInternalField(SLOT_CLASS_TYPE,
                                 v8::Integer::New(isolate.get(), WRP_IRESEARCH_ANALYZER_TYPE));
    v8Analyzer->SetInternalField(SLOT_CLASS,
                                 v8::External::New(isolate.get(), analyzer.get()));
    std::vector<v8::Local<v8::Value>> args = {};

    arangodb::auth::UserMap userMap;  // empty map, no user -> no permissions
    auto& user =
        userMap
            .emplace("", arangodb::auth::User::newUser("", "", arangodb::auth::Source::LDAP))
            .first->second;
    user.grantDatabase(vocbase.name(), arangodb::auth::Level::NONE);  // for system collections User::collectionAuthLevel(...) returns database auth::Level
    userManager->setAuthInfo(userMap);  // set user map to avoid loading configuration from system database

    arangodb::velocypack::Builder responce;
    v8::TryCatch tryCatch(isolate.get());
    auto result =
        v8::Function::Cast(*fn_type)->CallAsFunction(context, v8Analyzer,
                                                     static_cast<int>(args.size()),
                                                     args.data());
    EXPECT_TRUE((result.IsEmpty()));
    EXPECT_TRUE((tryCatch.HasCaught()));
    EXPECT_TRUE((TRI_ERROR_NO_ERROR == TRI_V8ToVPack(isolate.get(), responce,
                                                     tryCatch.Exception(), false)));
    auto slice = responce.slice();
    EXPECT_TRUE((slice.isObject()));
    EXPECT_TRUE((slice.hasKey(arangodb::StaticStrings::ErrorNum) &&
                 slice.get(arangodb::StaticStrings::ErrorNum).isNumber<int>() &&
                 TRI_ERROR_FORBIDDEN ==
                     slice.get(arangodb::StaticStrings::ErrorNum).getNumber<int>()));
  }

  // test properties (authorised)
  {
    TRI_vocbase_t vocbase(TRI_vocbase_type_e::TRI_VOCBASE_TYPE_NORMAL, 1,
                          systemDatabaseArgs);
    v8::Isolate::CreateParams isolateParams;
    ArrayBufferAllocator arrayBufferAllocator;
    isolateParams.array_buffer_allocator = &arrayBufferAllocator;
    auto isolate =
        std::shared_ptr<v8::Isolate>(v8::Isolate::New(isolateParams),
                                     [](v8::Isolate* p) -> void { p->Dispose(); });
    ASSERT_TRUE((nullptr != isolate));
    v8::Isolate::Scope isolateScope(isolate.get());  // otherwise v8::Isolate::Logger() will fail (called from v8::Exception::Error)
    v8::internal::Isolate::Current()->InitializeLoggingAndCounters();  // otherwise v8::Isolate::Logger() will fail (called from v8::Exception::Error)
    v8::HandleScope handleScope(isolate.get());  // required for v8::Context::New(...), v8::ObjectTemplate::New(...) and TRI_AddMethodVocbase(...)
    auto context = v8::Context::New(isolate.get());
    v8::Context::Scope contextScope(context);  // required for TRI_AddMethodVocbase(...)
    std::unique_ptr<TRI_v8_global_t> v8g(TRI_CreateV8Globals(isolate.get(), 0));  // create and set inside 'isolate' for use with 'TRI_GET_GLOBALS()'
    v8g->ArangoErrorTempl.Reset(isolate.get(), v8::ObjectTemplate::New(isolate.get()));  // otherwise v8:-utils::CreateErrorObject(...) will fail
    v8g->_vocbase = &vocbase;
    arangodb::iresearch::TRI_InitV8Analyzers(*v8g, isolate.get());

    auto v8Analyzer = v8::Local<v8::ObjectTemplate>::New(isolate.get(), v8g->IResearchAnalyzerTempl)
                          ->NewInstance();
    auto fn_properties =
        v8Analyzer->Get(TRI_V8_ASCII_STRING(isolate.get(), "properties"));
    EXPECT_TRUE((fn_properties->IsFunction()));

    v8Analyzer->SetInternalField(SLOT_CLASS_TYPE,
                                 v8::Integer::New(isolate.get(), WRP_IRESEARCH_ANALYZER_TYPE));
    v8Analyzer->SetInternalField(SLOT_CLASS,
                                 v8::External::New(isolate.get(), analyzer.get()));
    std::vector<v8::Local<v8::Value>> args = {};

    arangodb::auth::UserMap userMap;  // empty map, no user -> no permissions
    auto& user =
        userMap
            .emplace("", arangodb::auth::User::newUser("", "", arangodb::auth::Source::LDAP))
            .first->second;
    user.grantDatabase(vocbase.name(), arangodb::auth::Level::RO);  // for system collections User::collectionAuthLevel(...) returns database auth::Level
    userManager->setAuthInfo(userMap);  // set user map to avoid loading configuration from system database

    auto result = v8::Function::Cast(*fn_properties)
                      ->CallAsFunction(context, v8Analyzer,
                                       static_cast<int>(args.size()), args.data());

    EXPECT_TRUE((!result.IsEmpty()));
    EXPECT_TRUE((result.ToLocalChecked()->IsObject()));
    VPackBuilder resultVPack;
    EXPECT_EQ(TRI_ERROR_NO_ERROR, TRI_V8ToVPack(isolate.get(), resultVPack, result.ToLocalChecked(), false));
    EXPECT_EQUAL_SLICES(
        resultVPack.slice(),
        VPackSlice::emptyObjectSlice());
  }

  // test properties (not authorised)
  {
    TRI_vocbase_t vocbase(TRI_vocbase_type_e::TRI_VOCBASE_TYPE_NORMAL, 1,
                          systemDatabaseArgs);
    v8::Isolate::CreateParams isolateParams;
    ArrayBufferAllocator arrayBufferAllocator;
    isolateParams.array_buffer_allocator = &arrayBufferAllocator;
    auto isolate =
        std::shared_ptr<v8::Isolate>(v8::Isolate::New(isolateParams),
                                     [](v8::Isolate* p) -> void { p->Dispose(); });
    ASSERT_TRUE((nullptr != isolate));
    v8::Isolate::Scope isolateScope(isolate.get());  // otherwise v8::Isolate::Logger() will fail (called from v8::Exception::Error)
    v8::internal::Isolate::Current()->InitializeLoggingAndCounters();  // otherwise v8::Isolate::Logger() will fail (called from v8::Exception::Error)
    v8::HandleScope handleScope(isolate.get());  // required for v8::Context::New(...), v8::ObjectTemplate::New(...) and TRI_AddMethodVocbase(...)
    auto context = v8::Context::New(isolate.get());
    v8::Context::Scope contextScope(context);  // required for TRI_AddMethodVocbase(...)
    std::unique_ptr<TRI_v8_global_t> v8g(TRI_CreateV8Globals(isolate.get(), 0));  // create and set inside 'isolate' for use with 'TRI_GET_GLOBALS()'
    v8g->ArangoErrorTempl.Reset(isolate.get(), v8::ObjectTemplate::New(isolate.get()));  // otherwise v8:-utils::CreateErrorObject(...) will fail
    v8g->_vocbase = &vocbase;
    arangodb::iresearch::TRI_InitV8Analyzers(*v8g, isolate.get());

    auto v8Analyzer = v8::Local<v8::ObjectTemplate>::New(isolate.get(), v8g->IResearchAnalyzerTempl)
                          ->NewInstance();
    auto fn_properties =
        v8Analyzer->Get(TRI_V8_ASCII_STRING(isolate.get(), "properties"));
    EXPECT_TRUE((fn_properties->IsFunction()));

    v8Analyzer->SetInternalField(SLOT_CLASS_TYPE,
                                 v8::Integer::New(isolate.get(), WRP_IRESEARCH_ANALYZER_TYPE));
    v8Analyzer->SetInternalField(SLOT_CLASS,
                                 v8::External::New(isolate.get(), analyzer.get()));
    std::vector<v8::Local<v8::Value>> args = {};

    arangodb::auth::UserMap userMap;  // empty map, no user -> no permissions
    auto& user =
        userMap
            .emplace("", arangodb::auth::User::newUser("", "", arangodb::auth::Source::LDAP))
            .first->second;
    user.grantDatabase(vocbase.name(), arangodb::auth::Level::NONE);  // for system collections User::collectionAuthLevel(...) returns database auth::Level
    userManager->setAuthInfo(userMap);  // set user map to avoid loading configuration from system database

    arangodb::velocypack::Builder responce;
    v8::TryCatch tryCatch(isolate.get());
    auto result = v8::Function::Cast(*fn_properties)
                      ->CallAsFunction(context, v8Analyzer,
                                       static_cast<int>(args.size()), args.data());
    EXPECT_TRUE((result.IsEmpty()));
    EXPECT_TRUE((tryCatch.HasCaught()));
    EXPECT_TRUE((TRI_ERROR_NO_ERROR == TRI_V8ToVPack(isolate.get(), responce,
                                                     tryCatch.Exception(), false)));
    auto slice = responce.slice();
    EXPECT_TRUE((slice.isObject()));
    EXPECT_TRUE((slice.hasKey(arangodb::StaticStrings::ErrorNum) &&
                 slice.get(arangodb::StaticStrings::ErrorNum).isNumber<int>() &&
                 TRI_ERROR_FORBIDDEN ==
                     slice.get(arangodb::StaticStrings::ErrorNum).getNumber<int>()));
  }

  // test features (authorised)
  {
    TRI_vocbase_t vocbase(TRI_vocbase_type_e::TRI_VOCBASE_TYPE_NORMAL, 1,
                          systemDatabaseArgs);
    v8::Isolate::CreateParams isolateParams;
    ArrayBufferAllocator arrayBufferAllocator;
    isolateParams.array_buffer_allocator = &arrayBufferAllocator;
    auto isolate =
        std::shared_ptr<v8::Isolate>(v8::Isolate::New(isolateParams),
                                     [](v8::Isolate* p) -> void { p->Dispose(); });
    ASSERT_TRUE((nullptr != isolate));
    v8::Isolate::Scope isolateScope(isolate.get());  // otherwise v8::Isolate::Logger() will fail (called from v8::Exception::Error)
    v8::internal::Isolate::Current()->InitializeLoggingAndCounters();  // otherwise v8::Isolate::Logger() will fail (called from v8::Exception::Error)
    v8::HandleScope handleScope(isolate.get());  // required for v8::Context::New(...), v8::ObjectTemplate::New(...) and TRI_AddMethodVocbase(...)
    auto context = v8::Context::New(isolate.get());
    v8::Context::Scope contextScope(context);  // required for TRI_AddMethodVocbase(...)
    std::unique_ptr<TRI_v8_global_t> v8g(TRI_CreateV8Globals(isolate.get(), 0));  // create and set inside 'isolate' for use with 'TRI_GET_GLOBALS()'
    v8g->ArangoErrorTempl.Reset(isolate.get(), v8::ObjectTemplate::New(isolate.get()));  // otherwise v8:-utils::CreateErrorObject(...) will fail
    v8g->_vocbase = &vocbase;
    arangodb::iresearch::TRI_InitV8Analyzers(*v8g, isolate.get());

    auto v8Analyzer = v8::Local<v8::ObjectTemplate>::New(isolate.get(), v8g->IResearchAnalyzerTempl)
                          ->NewInstance();
    auto fn_features =
        v8Analyzer->Get(TRI_V8_ASCII_STRING(isolate.get(), "features"));
    EXPECT_TRUE((fn_features->IsFunction()));

    v8Analyzer->SetInternalField(SLOT_CLASS_TYPE,
                                 v8::Integer::New(isolate.get(), WRP_IRESEARCH_ANALYZER_TYPE));
    v8Analyzer->SetInternalField(SLOT_CLASS,
                                 v8::External::New(isolate.get(), analyzer.get()));
    std::vector<v8::Local<v8::Value>> args = {};

    arangodb::auth::UserMap userMap;  // empty map, no user -> no permissions
    auto& user =
        userMap
            .emplace("", arangodb::auth::User::newUser("", "", arangodb::auth::Source::LDAP))
            .first->second;
    user.grantDatabase(vocbase.name(), arangodb::auth::Level::RO);  // for system collections User::collectionAuthLevel(...) returns database auth::Level
    userManager->setAuthInfo(userMap);  // set user map to avoid loading configuration from system database

    auto result = v8::Function::Cast(*fn_features)
                      ->CallAsFunction(context, v8Analyzer,
                                       static_cast<int>(args.size()), args.data());
    EXPECT_TRUE((!result.IsEmpty()));
    EXPECT_TRUE((result.ToLocalChecked()->IsArray()));
    auto v8Result = v8::Handle<v8::Array>::Cast(result.ToLocalChecked());
    EXPECT_TRUE((analyzer->features().size() == v8Result->Length()));
  }

  // test features (not authorised)
  {
    TRI_vocbase_t vocbase(TRI_vocbase_type_e::TRI_VOCBASE_TYPE_NORMAL, 1,
                          systemDatabaseArgs);
    v8::Isolate::CreateParams isolateParams;
    ArrayBufferAllocator arrayBufferAllocator;
    isolateParams.array_buffer_allocator = &arrayBufferAllocator;
    auto isolate =
        std::shared_ptr<v8::Isolate>(v8::Isolate::New(isolateParams),
                                     [](v8::Isolate* p) -> void { p->Dispose(); });
    ASSERT_TRUE((nullptr != isolate));
    v8::Isolate::Scope isolateScope(isolate.get());  // otherwise v8::Isolate::Logger() will fail (called from v8::Exception::Error)
    v8::internal::Isolate::Current()->InitializeLoggingAndCounters();  // otherwise v8::Isolate::Logger() will fail (called from v8::Exception::Error)
    v8::HandleScope handleScope(isolate.get());  // required for v8::Context::New(...), v8::ObjectTemplate::New(...) and TRI_AddMethodVocbase(...)
    auto context = v8::Context::New(isolate.get());
    v8::Context::Scope contextScope(context);  // required for TRI_AddMethodVocbase(...)
    std::unique_ptr<TRI_v8_global_t> v8g(TRI_CreateV8Globals(isolate.get(), 0));  // create and set inside 'isolate' for use with 'TRI_GET_GLOBALS()'
    v8g->ArangoErrorTempl.Reset(isolate.get(), v8::ObjectTemplate::New(isolate.get()));  // otherwise v8:-utils::CreateErrorObject(...) will fail
    v8g->_vocbase = &vocbase;
    arangodb::iresearch::TRI_InitV8Analyzers(*v8g, isolate.get());

    auto v8Analyzer = v8::Local<v8::ObjectTemplate>::New(isolate.get(), v8g->IResearchAnalyzerTempl)
                          ->NewInstance();
    auto fn_features =
        v8Analyzer->Get(TRI_V8_ASCII_STRING(isolate.get(), "features"));
    EXPECT_TRUE((fn_features->IsFunction()));

    v8Analyzer->SetInternalField(SLOT_CLASS_TYPE,
                                 v8::Integer::New(isolate.get(), WRP_IRESEARCH_ANALYZER_TYPE));
    v8Analyzer->SetInternalField(SLOT_CLASS,
                                 v8::External::New(isolate.get(), analyzer.get()));
    std::vector<v8::Local<v8::Value>> args = {};

    arangodb::auth::UserMap userMap;  // empty map, no user -> no permissions
    auto& user =
        userMap
            .emplace("", arangodb::auth::User::newUser("", "", arangodb::auth::Source::LDAP))
            .first->second;
    user.grantDatabase(vocbase.name(), arangodb::auth::Level::NONE);  // for system collections User::collectionAuthLevel(...) returns database auth::Level
    userManager->setAuthInfo(userMap);  // set user map to avoid loading configuration from system database

    arangodb::velocypack::Builder responce;
    v8::TryCatch tryCatch(isolate.get());
    auto result = v8::Function::Cast(*fn_features)
                      ->CallAsFunction(context, v8Analyzer,
                                       static_cast<int>(args.size()), args.data());
    EXPECT_TRUE((result.IsEmpty()));
    EXPECT_TRUE((tryCatch.HasCaught()));
    EXPECT_TRUE((TRI_ERROR_NO_ERROR == TRI_V8ToVPack(isolate.get(), responce,
                                                     tryCatch.Exception(), false)));
    auto slice = responce.slice();
    EXPECT_TRUE((slice.isObject()));
    EXPECT_TRUE((slice.hasKey(arangodb::StaticStrings::ErrorNum) &&
                 slice.get(arangodb::StaticStrings::ErrorNum).isNumber<int>() &&
                 TRI_ERROR_FORBIDDEN ==
                     slice.get(arangodb::StaticStrings::ErrorNum).getNumber<int>()));
  }
}

TEST_F(V8AnalyzersTest, test_create) {
  // create a new instance of an ApplicationServer and fill it with the required features
  // cannot use the existing server since its features already have some state
  std::shared_ptr<arangodb::application_features::ApplicationServer> originalServer(
      arangodb::application_features::ApplicationServer::server,
      [](arangodb::application_features::ApplicationServer* ptr) -> void {
        arangodb::application_features::ApplicationServer::server = ptr;
      });
  arangodb::application_features::ApplicationServer::server =
      nullptr;  // avoid "ApplicationServer initialized twice"
  arangodb::application_features::ApplicationServer server(nullptr, nullptr);
  arangodb::iresearch::IResearchAnalyzerFeature* analyzers;
  arangodb::DatabaseFeature* dbFeature;
  arangodb::SystemDatabaseFeature* sysDatabase;
  server.addFeature(new arangodb::QueryRegistryFeature(server));  // required for constructing TRI_vocbase_t
  server.addFeature(new arangodb::V8DealerFeature(server));  // required for DatabaseFeature::createDatabase(...)
  server.addFeature(dbFeature = new arangodb::DatabaseFeature(server));  // required for IResearchAnalyzerFeature::emplace(...)
  server.addFeature(analyzers = new arangodb::iresearch::IResearchAnalyzerFeature(server));  // required for running upgrade task
  server.addFeature(sysDatabase = new arangodb::SystemDatabaseFeature(server));  // required for IResearchAnalyzerFeature::start()

  auto cleanup = arangodb::scopeGuard([dbFeature](){ dbFeature->unprepare(); });

  // create system vocbase
  {
    auto const databases = arangodb::velocypack::Parser::fromJson(
        std::string("[ { \"name\": \"") +
        arangodb::StaticStrings::SystemDatabase + "\" } ]");
    ASSERT_TRUE((TRI_ERROR_NO_ERROR == dbFeature->loadDatabases(databases->slice())));
    sysDatabase->start();  // get system database from DatabaseFeature
  }
  {
    auto vocbase = dbFeature->useDatabase(arangodb::StaticStrings::SystemDatabase);
    arangodb::methods::Collections::createSystem(
<<<<<<< HEAD
        *vocbase,
        arangodb::tests::AnalyzerCollectionName);
=======
        *vocbase, 
        arangodb::tests::AnalyzerCollectionName, false);
>>>>>>> 8d1b74fc
  }
  arangodb::iresearch::IResearchAnalyzerFeature::EmplaceResult result;

  {
    const auto name = arangodb::StaticStrings::SystemDatabase + "::testAnalyzer1";
    ASSERT_TRUE(analyzers->emplace(result, name, "identity",
                                   VPackSlice::noneSlice())
                           .ok());
  }

  {
    const auto name = arangodb::StaticStrings::SystemDatabase + "::emptyAnalyzer";
    ASSERT_TRUE(analyzers->emplace(result, name, "v8-analyzer-empty",
                                   VPackParser::fromJson("{\"args\":\"12312\"}")->slice(),
                                   irs::flags{irs::frequency::type()}).ok());
  }

  struct ExecContext : public arangodb::ExecContext {
    ExecContext()
        : arangodb::ExecContext(arangodb::ExecContext::Type::Default, "", "",
                                arangodb::auth::Level::NONE,
                                arangodb::auth::Level::NONE) {}
  } execContext;
  arangodb::ExecContextScope execContextScope(&execContext);
  auto* authFeature = arangodb::AuthenticationFeature::instance();
  auto* userManager = authFeature->userManager();
  arangodb::aql::QueryRegistry queryRegistry(0);  // required for UserManager::loadFromDB()
  userManager->setQueryRegistry(&queryRegistry);
  auto resetUserManager = std::shared_ptr<arangodb::auth::UserManager>(
      userManager,
      [](arangodb::auth::UserManager* ptr) -> void { ptr->removeAllUsers(); });

  // invalid params (no args)
  {
    TRI_vocbase_t vocbase(TRI_vocbase_type_e::TRI_VOCBASE_TYPE_NORMAL, 1,
                          systemDatabaseArgs);
    v8::Isolate::CreateParams isolateParams;
    ArrayBufferAllocator arrayBufferAllocator;
    isolateParams.array_buffer_allocator = &arrayBufferAllocator;
    auto isolate =
        std::shared_ptr<v8::Isolate>(v8::Isolate::New(isolateParams),
                                     [](v8::Isolate* p) -> void { p->Dispose(); });
    ASSERT_TRUE((nullptr != isolate));
    v8::Isolate::Scope isolateScope(isolate.get());  // otherwise v8::Isolate::Logger() will fail (called from v8::Exception::Error)
    v8::internal::Isolate::Current()->InitializeLoggingAndCounters();  // otherwise v8::Isolate::Logger() will fail (called from v8::Exception::Error)
    v8::HandleScope handleScope(isolate.get());  // required for v8::Context::New(...), v8::ObjectTemplate::New(...) and TRI_AddMethodVocbase(...)
    auto context = v8::Context::New(isolate.get());
    v8::Context::Scope contextScope(context);  // required for TRI_AddMethodVocbase(...)
    std::unique_ptr<TRI_v8_global_t> v8g(TRI_CreateV8Globals(isolate.get(), 0));  // create and set inside 'isolate' for use with 'TRI_GET_GLOBALS()'
    v8g->ArangoErrorTempl.Reset(isolate.get(), v8::ObjectTemplate::New(isolate.get()));  // otherwise v8:-utils::CreateErrorObject(...) will fail
    v8g->_vocbase = &vocbase;
    arangodb::iresearch::TRI_InitV8Analyzers(*v8g, isolate.get());

    auto v8Analyzers = v8::Local<v8::ObjectTemplate>::New(isolate.get(), v8g->IResearchAnalyzersTempl)
                           ->NewInstance();
    auto fn_create =
        v8Analyzers->Get(TRI_V8_ASCII_STRING(isolate.get(), "save"));
    EXPECT_TRUE((fn_create->IsFunction()));

    std::vector<v8::Local<v8::Value>> args = {};

    arangodb::auth::UserMap userMap;  // empty map, no user -> no permissions
    auto& user =
        userMap
            .emplace("", arangodb::auth::User::newUser("", "", arangodb::auth::Source::LDAP))
            .first->second;
    user.grantDatabase(vocbase.name(), arangodb::auth::Level::RW);  // for system collections User::collectionAuthLevel(...) returns database auth::Level
    userManager->setAuthInfo(userMap);  // set user map to avoid loading configuration from system database

    arangodb::velocypack::Builder responce;
    v8::TryCatch tryCatch(isolate.get());
    auto result = v8::Function::Cast(*fn_create)
                      ->CallAsFunction(context, fn_create,
                                       static_cast<int>(args.size()), args.data());
    EXPECT_TRUE((result.IsEmpty()));
    EXPECT_TRUE((tryCatch.HasCaught()));
    EXPECT_TRUE((TRI_ERROR_NO_ERROR == TRI_V8ToVPack(isolate.get(), responce,
                                                     tryCatch.Exception(), false)));
    auto slice = responce.slice();
    EXPECT_TRUE((slice.isObject()));
    EXPECT_TRUE((slice.hasKey(arangodb::StaticStrings::ErrorNum) &&
                 slice.get(arangodb::StaticStrings::ErrorNum).isNumber<int>() &&
                 TRI_ERROR_BAD_PARAMETER ==
                     slice.get(arangodb::StaticStrings::ErrorNum).getNumber<int>()));
  }

  // invalid params (invalid type)
  {
    TRI_vocbase_t vocbase(TRI_vocbase_type_e::TRI_VOCBASE_TYPE_NORMAL, 1,
                          systemDatabaseArgs);
    v8::Isolate::CreateParams isolateParams;
    ArrayBufferAllocator arrayBufferAllocator;
    isolateParams.array_buffer_allocator = &arrayBufferAllocator;
    auto isolate =
        std::shared_ptr<v8::Isolate>(v8::Isolate::New(isolateParams),
                                     [](v8::Isolate* p) -> void { p->Dispose(); });
    ASSERT_TRUE((nullptr != isolate));
    v8::Isolate::Scope isolateScope(isolate.get());  // otherwise v8::Isolate::Logger() will fail (called from v8::Exception::Error)
    v8::internal::Isolate::Current()->InitializeLoggingAndCounters();  // otherwise v8::Isolate::Logger() will fail (called from v8::Exception::Error)
    v8::HandleScope handleScope(isolate.get());  // required for v8::Context::New(...), v8::ObjectTemplate::New(...) and TRI_AddMethodVocbase(...)
    auto context = v8::Context::New(isolate.get());
    v8::Context::Scope contextScope(context);  // required for TRI_AddMethodVocbase(...)
    std::unique_ptr<TRI_v8_global_t> v8g(TRI_CreateV8Globals(isolate.get(), 0));  // create and set inside 'isolate' for use with 'TRI_GET_GLOBALS()'
    v8g->ArangoErrorTempl.Reset(isolate.get(), v8::ObjectTemplate::New(isolate.get()));  // otherwise v8:-utils::CreateErrorObject(...) will fail
    v8g->_vocbase = &vocbase;
    arangodb::iresearch::TRI_InitV8Analyzers(*v8g, isolate.get());

    auto v8Analyzers = v8::Local<v8::ObjectTemplate>::New(isolate.get(), v8g->IResearchAnalyzersTempl)
                           ->NewInstance();
    auto fn_create =
        v8Analyzers->Get(TRI_V8_ASCII_STRING(isolate.get(), "save"));
    EXPECT_TRUE((fn_create->IsFunction()));

    std::vector<v8::Local<v8::Value>> args = {
        TRI_V8_STD_STRING(isolate.get(), arangodb::StaticStrings::SystemDatabase + "::testAnalyzer2"),
        v8::True(isolate.get()),
    };

    arangodb::auth::UserMap userMap;  // empty map, no user -> no permissions
    auto& user =
        userMap
            .emplace("", arangodb::auth::User::newUser("", "", arangodb::auth::Source::LDAP))
            .first->second;
    user.grantDatabase(vocbase.name(), arangodb::auth::Level::RW);  // for system collections User::collectionAuthLevel(...) returns database auth::Level
    userManager->setAuthInfo(userMap);  // set user map to avoid loading configuration from system database

    arangodb::velocypack::Builder responce;
    v8::TryCatch tryCatch(isolate.get());
    auto result = v8::Function::Cast(*fn_create)
                      ->CallAsFunction(context, fn_create,
                                       static_cast<int>(args.size()), args.data());
    EXPECT_TRUE((result.IsEmpty()));
    EXPECT_TRUE((tryCatch.HasCaught()));
    EXPECT_TRUE((TRI_ERROR_NO_ERROR == TRI_V8ToVPack(isolate.get(), responce,
                                                     tryCatch.Exception(), false)));
    auto slice = responce.slice();
    EXPECT_TRUE((slice.isObject()));
    EXPECT_TRUE((slice.hasKey(arangodb::StaticStrings::ErrorNum) &&
                 slice.get(arangodb::StaticStrings::ErrorNum).isNumber<int>() &&
                 TRI_ERROR_BAD_PARAMETER ==
                     slice.get(arangodb::StaticStrings::ErrorNum).getNumber<int>()));
  }

  // invalid params (invalid name)
  {
    TRI_vocbase_t vocbase(TRI_vocbase_type_e::TRI_VOCBASE_TYPE_NORMAL, 1,
                          systemDatabaseArgs);
    v8::Isolate::CreateParams isolateParams;
    ArrayBufferAllocator arrayBufferAllocator;
    isolateParams.array_buffer_allocator = &arrayBufferAllocator;
    auto isolate =
        std::shared_ptr<v8::Isolate>(v8::Isolate::New(isolateParams),
                                     [](v8::Isolate* p) -> void { p->Dispose(); });
    ASSERT_TRUE((nullptr != isolate));
    v8::Isolate::Scope isolateScope(isolate.get());  // otherwise v8::Isolate::Logger() will fail (called from v8::Exception::Error)
    v8::internal::Isolate::Current()->InitializeLoggingAndCounters();  // otherwise v8::Isolate::Logger() will fail (called from v8::Exception::Error)
    v8::HandleScope handleScope(isolate.get());  // required for v8::Context::New(...), v8::ObjectTemplate::New(...) and TRI_AddMethodVocbase(...)
    auto context = v8::Context::New(isolate.get());
    v8::Context::Scope contextScope(context);  // required for TRI_AddMethodVocbase(...)
    std::unique_ptr<TRI_v8_global_t> v8g(TRI_CreateV8Globals(isolate.get(), 0));  // create and set inside 'isolate' for use with 'TRI_GET_GLOBALS()'
    v8g->ArangoErrorTempl.Reset(isolate.get(), v8::ObjectTemplate::New(isolate.get()));  // otherwise v8:-utils::CreateErrorObject(...) will fail
    v8g->_vocbase = &vocbase;
    arangodb::iresearch::TRI_InitV8Analyzers(*v8g, isolate.get());

    auto v8Analyzers = v8::Local<v8::ObjectTemplate>::New(isolate.get(), v8g->IResearchAnalyzersTempl)
                           ->NewInstance();
    auto fn_create =
        v8Analyzers->Get(TRI_V8_ASCII_STRING(isolate.get(), "save"));
    EXPECT_TRUE((fn_create->IsFunction()));

    std::vector<v8::Local<v8::Value>> args = {
        TRI_V8_STD_STRING(isolate.get(), arangodb::StaticStrings::SystemDatabase + "::test:Analyzer2"),
        TRI_V8_ASCII_STRING(isolate.get(), "identity"),
        v8::True(isolate.get()),
    };

    arangodb::auth::UserMap userMap;  // empty map, no user -> no permissions
    auto& user =
        userMap
            .emplace("", arangodb::auth::User::newUser("", "", arangodb::auth::Source::LDAP))
            .first->second;
    user.grantDatabase(vocbase.name(), arangodb::auth::Level::RW);  // for system collections User::collectionAuthLevel(...) returns database auth::Level
    userManager->setAuthInfo(userMap);  // set user map to avoid loading configuration from system database

    arangodb::velocypack::Builder responce;
    v8::TryCatch tryCatch(isolate.get());
    auto result = v8::Function::Cast(*fn_create)
                      ->CallAsFunction(context, fn_create,
                                       static_cast<int>(args.size()), args.data());
    EXPECT_TRUE((result.IsEmpty()));
    EXPECT_TRUE((tryCatch.HasCaught()));
    EXPECT_TRUE((TRI_ERROR_NO_ERROR == TRI_V8ToVPack(isolate.get(), responce,
                                                     tryCatch.Exception(), false)));
    auto slice = responce.slice();
    EXPECT_TRUE((slice.isObject()));
    EXPECT_TRUE((slice.hasKey(arangodb::StaticStrings::ErrorNum) &&
                 slice.get(arangodb::StaticStrings::ErrorNum).isNumber<int>() &&
                 TRI_ERROR_BAD_PARAMETER ==
                     slice.get(arangodb::StaticStrings::ErrorNum).getNumber<int>()));
  }

  // invalid params (invalid name)
  {
    TRI_vocbase_t vocbase(TRI_vocbase_type_e::TRI_VOCBASE_TYPE_NORMAL, 1,
                          systemDatabaseArgs);
    v8::Isolate::CreateParams isolateParams;
    ArrayBufferAllocator arrayBufferAllocator;
    isolateParams.array_buffer_allocator = &arrayBufferAllocator;
    auto isolate =
        std::shared_ptr<v8::Isolate>(v8::Isolate::New(isolateParams),
                                     [](v8::Isolate* p) -> void { p->Dispose(); });
    ASSERT_TRUE((nullptr != isolate));
    v8::Isolate::Scope isolateScope(isolate.get());  // otherwise v8::Isolate::Logger() will fail (called from v8::Exception::Error)
    v8::internal::Isolate::Current()->InitializeLoggingAndCounters();  // otherwise v8::Isolate::Logger() will fail (called from v8::Exception::Error)
    v8::HandleScope handleScope(isolate.get());  // required for v8::Context::New(...), v8::ObjectTemplate::New(...) and TRI_AddMethodVocbase(...)
    auto context = v8::Context::New(isolate.get());
    v8::Context::Scope contextScope(context);  // required for TRI_AddMethodVocbase(...)
    std::unique_ptr<TRI_v8_global_t> v8g(TRI_CreateV8Globals(isolate.get(), 0));  // create and set inside 'isolate' for use with 'TRI_GET_GLOBALS()'
    v8g->ArangoErrorTempl.Reset(isolate.get(), v8::ObjectTemplate::New(isolate.get()));  // otherwise v8:-utils::CreateErrorObject(...) will fail
    v8g->_vocbase = &vocbase;
    arangodb::iresearch::TRI_InitV8Analyzers(*v8g, isolate.get());

    auto v8Analyzers = v8::Local<v8::ObjectTemplate>::New(isolate.get(), v8g->IResearchAnalyzersTempl)
                           ->NewInstance();
    auto fn_create =
        v8Analyzers->Get(TRI_V8_ASCII_STRING(isolate.get(), "save"));
    EXPECT_TRUE((fn_create->IsFunction()));

    std::vector<v8::Local<v8::Value>> args = {
        TRI_V8_STD_STRING(isolate.get(), "::test:Analyzer2"s),
        TRI_V8_ASCII_STRING(isolate.get(), "identity"),
        v8::True(isolate.get()),
    };

    arangodb::auth::UserMap userMap;  // empty map, no user -> no permissions
    auto& user =
        userMap
            .emplace("", arangodb::auth::User::newUser("", "", arangodb::auth::Source::LDAP))
            .first->second;
    user.grantDatabase(vocbase.name(), arangodb::auth::Level::RW);  // for system collections User::collectionAuthLevel(...) returns database auth::Level
    userManager->setAuthInfo(userMap);  // set user map to avoid loading configuration from system database

    arangodb::velocypack::Builder responce;
    v8::TryCatch tryCatch(isolate.get());
    auto result = v8::Function::Cast(*fn_create)
                      ->CallAsFunction(context, fn_create,
                                       static_cast<int>(args.size()), args.data());
    EXPECT_TRUE((result.IsEmpty()));
    EXPECT_TRUE((tryCatch.HasCaught()));
    EXPECT_TRUE((TRI_ERROR_NO_ERROR == TRI_V8ToVPack(isolate.get(), responce,
                                                     tryCatch.Exception(), false)));
    auto slice = responce.slice();
    EXPECT_TRUE((slice.isObject()));
    EXPECT_TRUE((slice.hasKey(arangodb::StaticStrings::ErrorNum) &&
                 slice.get(arangodb::StaticStrings::ErrorNum).isNumber<int>() &&
                 TRI_ERROR_BAD_PARAMETER ==
                     slice.get(arangodb::StaticStrings::ErrorNum).getNumber<int>()));
  }

  // invalid params (invalid name)
  {
    TRI_vocbase_t vocbase(TRI_vocbase_type_e::TRI_VOCBASE_TYPE_NORMAL, 1,
                          systemDatabaseArgs);
    v8::Isolate::CreateParams isolateParams;
    ArrayBufferAllocator arrayBufferAllocator;
    isolateParams.array_buffer_allocator = &arrayBufferAllocator;
    auto isolate =
        std::shared_ptr<v8::Isolate>(v8::Isolate::New(isolateParams),
                                     [](v8::Isolate* p) -> void { p->Dispose(); });
    ASSERT_TRUE((nullptr != isolate));
    v8::Isolate::Scope isolateScope(isolate.get());  // otherwise v8::Isolate::Logger() will fail (called from v8::Exception::Error)
    v8::internal::Isolate::Current()->InitializeLoggingAndCounters();  // otherwise v8::Isolate::Logger() will fail (called from v8::Exception::Error)
    v8::HandleScope handleScope(isolate.get());  // required for v8::Context::New(...), v8::ObjectTemplate::New(...) and TRI_AddMethodVocbase(...)
    auto context = v8::Context::New(isolate.get());
    v8::Context::Scope contextScope(context);  // required for TRI_AddMethodVocbase(...)
    std::unique_ptr<TRI_v8_global_t> v8g(TRI_CreateV8Globals(isolate.get(), 0));  // create and set inside 'isolate' for use with 'TRI_GET_GLOBALS()'
    v8g->ArangoErrorTempl.Reset(isolate.get(), v8::ObjectTemplate::New(isolate.get()));  // otherwise v8:-utils::CreateErrorObject(...) will fail
    v8g->_vocbase = &vocbase;
    arangodb::iresearch::TRI_InitV8Analyzers(*v8g, isolate.get());

    auto v8Analyzers = v8::Local<v8::ObjectTemplate>::New(isolate.get(), v8g->IResearchAnalyzersTempl)
                           ->NewInstance();
    auto fn_create =
        v8Analyzers->Get(TRI_V8_ASCII_STRING(isolate.get(), "save"));
    EXPECT_TRUE((fn_create->IsFunction()));

    std::vector<v8::Local<v8::Value>> args = {
        TRI_V8_ASCII_STRING(isolate.get(), "unknownVocbase::testAnalyzer"),
        TRI_V8_ASCII_STRING(isolate.get(), "identity"),
        v8::Null(isolate.get()),
    };

    arangodb::auth::UserMap userMap;  // empty map, no user -> no permissions
    auto& user =
        userMap
            .emplace("", arangodb::auth::User::newUser("", "", arangodb::auth::Source::LDAP))
            .first->second;
    user.grantDatabase(vocbase.name(), arangodb::auth::Level::RW);  // for system collections User::collectionAuthLevel(...) returns database auth::Level
    userManager->setAuthInfo(userMap);  // set user map to avoid loading configuration from system database

    arangodb::velocypack::Builder responce;
    v8::TryCatch tryCatch(isolate.get());
    auto result = v8::Function::Cast(*fn_create)
                      ->CallAsFunction(context, fn_create,
                                       static_cast<int>(args.size()), args.data());
    EXPECT_TRUE((result.IsEmpty()));
    EXPECT_TRUE((tryCatch.HasCaught()));
    EXPECT_TRUE((TRI_ERROR_NO_ERROR == TRI_V8ToVPack(isolate.get(), responce,
                                                     tryCatch.Exception(), false)));
    auto slice = responce.slice();
    EXPECT_TRUE((slice.isObject()));
    EXPECT_TRUE((slice.hasKey(arangodb::StaticStrings::ErrorNum) &&
                 slice.get(arangodb::StaticStrings::ErrorNum).isNumber<int>() &&
                 TRI_ERROR_FORBIDDEN == slice.get(arangodb::StaticStrings::ErrorNum).getNumber<int>()));
  }

  // name collision
  {
    TRI_vocbase_t vocbase(TRI_vocbase_type_e::TRI_VOCBASE_TYPE_NORMAL, 1,
                          systemDatabaseArgs);
    v8::Isolate::CreateParams isolateParams;
    ArrayBufferAllocator arrayBufferAllocator;
    isolateParams.array_buffer_allocator = &arrayBufferAllocator;
    auto isolate =
        std::shared_ptr<v8::Isolate>(v8::Isolate::New(isolateParams),
                                     [](v8::Isolate* p) -> void { p->Dispose(); });
    ASSERT_TRUE((nullptr != isolate));
    v8::Isolate::Scope isolateScope(isolate.get());  // otherwise v8::Isolate::Logger() will fail (called from v8::Exception::Error)
    v8::internal::Isolate::Current()->InitializeLoggingAndCounters();  // otherwise v8::Isolate::Logger() will fail (called from v8::Exception::Error)
    v8::HandleScope handleScope(isolate.get());  // required for v8::Context::New(...), v8::ObjectTemplate::New(...) and TRI_AddMethodVocbase(...)
    auto context = v8::Context::New(isolate.get());
    v8::Context::Scope contextScope(context);  // required for TRI_AddMethodVocbase(...)
    std::unique_ptr<TRI_v8_global_t> v8g(TRI_CreateV8Globals(isolate.get(), 0));  // create and set inside 'isolate' for use with 'TRI_GET_GLOBALS()'
    v8g->ArangoErrorTempl.Reset(isolate.get(), v8::ObjectTemplate::New(isolate.get()));  // otherwise v8:-utils::CreateErrorObject(...) will fail
    v8g->_vocbase = &vocbase;
    arangodb::iresearch::TRI_InitV8Analyzers(*v8g, isolate.get());

    auto v8Analyzers = v8::Local<v8::ObjectTemplate>::New(isolate.get(), v8g->IResearchAnalyzersTempl)
                           ->NewInstance();
    auto fn_create =
        v8Analyzers->Get(TRI_V8_ASCII_STRING(isolate.get(), "save"));
    EXPECT_TRUE((fn_create->IsFunction()));

    std::vector<v8::Local<v8::Value>> args = {
        TRI_V8_STD_STRING(isolate.get(), "emptyAnalyzer"s),
        TRI_V8_ASCII_STRING(isolate.get(), "v8-analyzer-empty"),
        TRI_V8_ASCII_STRING(isolate.get(), "{\"abc\":1}"),
    };

    arangodb::auth::UserMap userMap;  // empty map, no user -> no permissions
    auto& user =
        userMap
            .emplace("", arangodb::auth::User::newUser("", "", arangodb::auth::Source::LDAP))
            .first->second;
    user.grantDatabase(vocbase.name(), arangodb::auth::Level::RW);  // for system collections User::collectionAuthLevel(...) returns database auth::Level
    userManager->setAuthInfo(userMap);  // set user map to avoid loading configuration from system database

    arangodb::velocypack::Builder responce;
    v8::TryCatch tryCatch(isolate.get());
    auto result = v8::Function::Cast(*fn_create)
                      ->CallAsFunction(context, fn_create,
                                       static_cast<int>(args.size()), args.data());
    EXPECT_TRUE((result.IsEmpty()));
    EXPECT_TRUE((tryCatch.HasCaught()));
    EXPECT_TRUE((TRI_ERROR_NO_ERROR == TRI_V8ToVPack(isolate.get(), responce,
                                                     tryCatch.Exception(), false)));
    auto slice = responce.slice();
    EXPECT_TRUE((slice.isObject()));
    EXPECT_TRUE((slice.hasKey(arangodb::StaticStrings::ErrorNum) &&
                 slice.get(arangodb::StaticStrings::ErrorNum).isNumber<int>() &&
                 TRI_ERROR_BAD_PARAMETER ==
                     slice.get(arangodb::StaticStrings::ErrorNum).getNumber<int>()));
  }

  // duplicate matching
  {
    TRI_vocbase_t vocbase(TRI_vocbase_type_e::TRI_VOCBASE_TYPE_NORMAL, 1, systemDatabaseArgs);
    v8::Isolate::CreateParams isolateParams;
    ArrayBufferAllocator arrayBufferAllocator;
    isolateParams.array_buffer_allocator = &arrayBufferAllocator;
    auto isolate =
        std::shared_ptr<v8::Isolate>(v8::Isolate::New(isolateParams),
                                     [](v8::Isolate* p) -> void { p->Dispose(); });
    ASSERT_TRUE((nullptr != isolate));
    v8::Isolate::Scope isolateScope(isolate.get());  // otherwise v8::Isolate::Logger() will fail (called from v8::Exception::Error)
    v8::internal::Isolate::Current()->InitializeLoggingAndCounters();  // otherwise v8::Isolate::Logger() will fail (called from v8::Exception::Error)
    v8::HandleScope handleScope(isolate.get());  // required for v8::Context::New(...), v8::ObjectTemplate::New(...) and TRI_AddMethodVocbase(...)
    auto context = v8::Context::New(isolate.get());
    v8::Context::Scope contextScope(context);  // required for TRI_AddMethodVocbase(...)
    std::unique_ptr<TRI_v8_global_t> v8g(TRI_CreateV8Globals(isolate.get(), 0));  // create and set inside 'isolate' for use with 'TRI_GET_GLOBALS()'
    v8g->ArangoErrorTempl.Reset(isolate.get(), v8::ObjectTemplate::New(isolate.get()));  // otherwise v8:-utils::CreateErrorObject(...) will fail
    v8g->_vocbase = &vocbase;
    arangodb::iresearch::TRI_InitV8Analyzers(*v8g, isolate.get());

    auto v8Analyzers = v8::Local<v8::ObjectTemplate>::New(isolate.get(), v8g->IResearchAnalyzersTempl)
                           ->NewInstance();
    auto fn_create =
        v8Analyzers->Get(TRI_V8_ASCII_STRING(isolate.get(), "save"));
    EXPECT_TRUE((fn_create->IsFunction()));

    std::vector<v8::Local<v8::Value>> args = {
        TRI_V8_STD_STRING(isolate.get(), "testAnalyzer1"s),
        TRI_V8_ASCII_STRING(isolate.get(), "identity"),
        v8::Null(isolate.get()),
    };

    arangodb::auth::UserMap userMap;  // empty map, no user -> no permissions
    auto& user =
        userMap
            .emplace("", arangodb::auth::User::newUser("", "", arangodb::auth::Source::LDAP))
            .first->second;
    user.grantDatabase(vocbase.name(), arangodb::auth::Level::RW);  // for system collections User::collectionAuthLevel(...) returns database auth::Level
    userManager->setAuthInfo(userMap);  // set user map to avoid loading configuration from system database

    auto result = v8::Function::Cast(*fn_create)
                      ->CallAsFunction(context, fn_create,
                                       static_cast<int>(args.size()), args.data());
    EXPECT_TRUE((!result.IsEmpty()));
    EXPECT_TRUE((result.ToLocalChecked()->IsObject()));
    auto* v8Analyzer = TRI_UnwrapClass<arangodb::iresearch::IResearchAnalyzerFeature::AnalyzerPool>(
        result.ToLocalChecked()->ToObject(TRI_IGETC).FromMaybe(v8::Local<v8::Object>()),
        WRP_IRESEARCH_ANALYZER_TYPE, TRI_IGETC);
    EXPECT_TRUE((false == !v8Analyzer));
    EXPECT_TRUE((arangodb::StaticStrings::SystemDatabase + "::testAnalyzer1" == v8Analyzer->name()));
    EXPECT_EQ("identity", v8Analyzer->type());
    EXPECT_EQUAL_SLICES(
        VPackSlice::emptyObjectSlice(),
        v8Analyzer->properties());
    EXPECT_TRUE(v8Analyzer->features().empty());
    auto analyzer = analyzers->get(arangodb::StaticStrings::SystemDatabase + "::testAnalyzer1");
    EXPECT_TRUE((false == !analyzer));
  }

  // not authorised
  {
    TRI_vocbase_t vocbase(TRI_vocbase_type_e::TRI_VOCBASE_TYPE_NORMAL, 1,
                          systemDatabaseArgs);
    v8::Isolate::CreateParams isolateParams;
    ArrayBufferAllocator arrayBufferAllocator;
    isolateParams.array_buffer_allocator = &arrayBufferAllocator;
    auto isolate =
        std::shared_ptr<v8::Isolate>(v8::Isolate::New(isolateParams),
                                     [](v8::Isolate* p) -> void { p->Dispose(); });
    ASSERT_TRUE((nullptr != isolate));
    v8::Isolate::Scope isolateScope(isolate.get());  // otherwise v8::Isolate::Logger() will fail (called from v8::Exception::Error)
    v8::internal::Isolate::Current()->InitializeLoggingAndCounters();  // otherwise v8::Isolate::Logger() will fail (called from v8::Exception::Error)
    v8::HandleScope handleScope(isolate.get());  // required for v8::Context::New(...), v8::ObjectTemplate::New(...) and TRI_AddMethodVocbase(...)
    auto context = v8::Context::New(isolate.get());
    v8::Context::Scope contextScope(context);  // required for TRI_AddMethodVocbase(...)
    std::unique_ptr<TRI_v8_global_t> v8g(TRI_CreateV8Globals(isolate.get(), 0));  // create and set inside 'isolate' for use with 'TRI_GET_GLOBALS()'
    v8g->ArangoErrorTempl.Reset(isolate.get(), v8::ObjectTemplate::New(isolate.get()));  // otherwise v8:-utils::CreateErrorObject(...) will fail
    v8g->_vocbase = &vocbase;
    arangodb::iresearch::TRI_InitV8Analyzers(*v8g, isolate.get());

    auto v8Analyzers = v8::Local<v8::ObjectTemplate>::New(isolate.get(), v8g->IResearchAnalyzersTempl)
                           ->NewInstance();
    auto fn_create =
        v8Analyzers->Get(TRI_V8_ASCII_STRING(isolate.get(), "save"));
    EXPECT_TRUE((fn_create->IsFunction()));

    std::vector<v8::Local<v8::Value>> args = {
        TRI_V8_STD_STRING(isolate.get(), "testAnalyzer2"s),
        TRI_V8_ASCII_STRING(isolate.get(), "identity"),
        TRI_V8_ASCII_STRING(isolate.get(), "{\"abc\":1}"),
    };

    arangodb::auth::UserMap userMap;  // empty map, no user -> no permissions
    auto& user =
        userMap
            .emplace("", arangodb::auth::User::newUser("", "", arangodb::auth::Source::LDAP))
            .first->second;
    user.grantDatabase(vocbase.name(), arangodb::auth::Level::RO);  // for system collections User::collectionAuthLevel(...) returns database auth::Level
    userManager->setAuthInfo(userMap);  // set user map to avoid loading configuration from system database

    arangodb::velocypack::Builder responce;
    v8::TryCatch tryCatch(isolate.get());
    auto result = v8::Function::Cast(*fn_create)
                      ->CallAsFunction(context, fn_create,
                                       static_cast<int>(args.size()), args.data());
    EXPECT_TRUE((result.IsEmpty()));
    EXPECT_TRUE((tryCatch.HasCaught()));
    EXPECT_TRUE((TRI_ERROR_NO_ERROR == TRI_V8ToVPack(isolate.get(), responce,
                                                     tryCatch.Exception(), false)));
    auto slice = responce.slice();
    EXPECT_TRUE((slice.isObject()));
    EXPECT_TRUE((slice.hasKey(arangodb::StaticStrings::ErrorNum) &&
                 slice.get(arangodb::StaticStrings::ErrorNum).isNumber<int>() &&
                 TRI_ERROR_FORBIDDEN ==
                     slice.get(arangodb::StaticStrings::ErrorNum).getNumber<int>()));
  }

  // successful creation
  {
    TRI_vocbase_t vocbase(TRI_vocbase_type_e::TRI_VOCBASE_TYPE_NORMAL, 1,
                          systemDatabaseArgs);
    v8::Isolate::CreateParams isolateParams;
    ArrayBufferAllocator arrayBufferAllocator;
    isolateParams.array_buffer_allocator = &arrayBufferAllocator;
    auto isolate =
        std::shared_ptr<v8::Isolate>(v8::Isolate::New(isolateParams),
                                     [](v8::Isolate* p) -> void { p->Dispose(); });
    ASSERT_TRUE((nullptr != isolate));
    v8::Isolate::Scope isolateScope(isolate.get());  // otherwise v8::Isolate::Logger() will fail (called from v8::Exception::Error)
    v8::internal::Isolate::Current()->InitializeLoggingAndCounters();  // otherwise v8::Isolate::Logger() will fail (called from v8::Exception::Error)
    v8::HandleScope handleScope(isolate.get());  // required for v8::Context::New(...), v8::ObjectTemplate::New(...) and TRI_AddMethodVocbase(...)
    auto context = v8::Context::New(isolate.get());
    v8::Context::Scope contextScope(context);  // required for TRI_AddMethodVocbase(...)
    std::unique_ptr<TRI_v8_global_t> v8g(TRI_CreateV8Globals(isolate.get(), 0));  // create and set inside 'isolate' for use with 'TRI_GET_GLOBALS()'
    v8g->ArangoErrorTempl.Reset(isolate.get(), v8::ObjectTemplate::New(isolate.get()));  // otherwise v8:-utils::CreateErrorObject(...) will fail
    v8g->_vocbase = &vocbase;
    arangodb::iresearch::TRI_InitV8Analyzers(*v8g, isolate.get());

    auto v8Analyzers = v8::Local<v8::ObjectTemplate>::New(isolate.get(), v8g->IResearchAnalyzersTempl)
                           ->NewInstance();
    auto fn_create =
        v8Analyzers->Get(TRI_V8_ASCII_STRING(isolate.get(), "save"));
    EXPECT_TRUE((fn_create->IsFunction()));

    std::vector<v8::Local<v8::Value>> args = {
        TRI_V8_STD_STRING(isolate.get(), "testAnalyzer2"s),
        TRI_V8_ASCII_STRING(isolate.get(), "identity"),
        TRI_V8_ASCII_STRING(isolate.get(), "{\"abc\":1}")
    };

    arangodb::auth::UserMap userMap;  // empty map, no user -> no permissions
    auto& user =
        userMap
            .emplace("", arangodb::auth::User::newUser("", "", arangodb::auth::Source::LDAP))
            .first->second;
    user.grantDatabase(vocbase.name(), arangodb::auth::Level::RW);  // for system collections User::collectionAuthLevel(...) returns database auth::Level
    userManager->setAuthInfo(userMap);  // set user map to avoid loading configuration from system database

    auto result = v8::Function::Cast(*fn_create)
                      ->CallAsFunction(context, fn_create,
                                       static_cast<int>(args.size()), args.data());
    EXPECT_TRUE((!result.IsEmpty()));
    EXPECT_TRUE((result.ToLocalChecked()->IsObject()));
    auto* v8Analyzer = TRI_UnwrapClass<arangodb::iresearch::IResearchAnalyzerFeature::AnalyzerPool>(
        result.ToLocalChecked()->ToObject(TRI_IGETC).FromMaybe(v8::Local<v8::Object>()),
        WRP_IRESEARCH_ANALYZER_TYPE, TRI_IGETC);
    EXPECT_TRUE((false == !v8Analyzer));
    EXPECT_EQ(arangodb::StaticStrings::SystemDatabase + "::testAnalyzer2", v8Analyzer->name());
    EXPECT_EQ("identity", v8Analyzer->type());
    EXPECT_EQUAL_SLICES(
        VPackSlice::emptyObjectSlice(),
        v8Analyzer->properties());
    EXPECT_TRUE(v8Analyzer->features().empty());
    auto analyzer = analyzers->get(arangodb::StaticStrings::SystemDatabase + "::testAnalyzer2");
    EXPECT_TRUE((false == !analyzer));
  }
  // successful creation with DB name prefix
  {
    TRI_vocbase_t vocbase(TRI_vocbase_type_e::TRI_VOCBASE_TYPE_NORMAL, 1,
                          systemDatabaseArgs);
    v8::Isolate::CreateParams isolateParams;
    ArrayBufferAllocator arrayBufferAllocator;
    isolateParams.array_buffer_allocator = &arrayBufferAllocator;
    auto isolate =
        std::shared_ptr<v8::Isolate>(v8::Isolate::New(isolateParams),
                                     [](v8::Isolate* p) -> void { p->Dispose(); });
    ASSERT_TRUE((nullptr != isolate));
    v8::Isolate::Scope isolateScope(isolate.get());  // otherwise v8::Isolate::Logger() will fail (called from v8::Exception::Error)
    v8::internal::Isolate::Current()->InitializeLoggingAndCounters();  // otherwise v8::Isolate::Logger() will fail (called from v8::Exception::Error)
    v8::HandleScope handleScope(isolate.get());  // required for v8::Context::New(...), v8::ObjectTemplate::New(...) and TRI_AddMethodVocbase(...)
    auto context = v8::Context::New(isolate.get());
    v8::Context::Scope contextScope(context);  // required for TRI_AddMethodVocbase(...)
    std::unique_ptr<TRI_v8_global_t> v8g(TRI_CreateV8Globals(isolate.get(), 0));  // create and set inside 'isolate' for use with 'TRI_GET_GLOBALS()'
    v8g->ArangoErrorTempl.Reset(isolate.get(), v8::ObjectTemplate::New(isolate.get()));  // otherwise v8:-utils::CreateErrorObject(...) will fail
    v8g->_vocbase = &vocbase;
    arangodb::iresearch::TRI_InitV8Analyzers(*v8g, isolate.get());

    auto v8Analyzers = v8::Local<v8::ObjectTemplate>::New(isolate.get(), v8g->IResearchAnalyzersTempl)
                           ->NewInstance();
    auto fn_create =
        v8Analyzers->Get(TRI_V8_ASCII_STRING(isolate.get(), "save"));
    EXPECT_TRUE((fn_create->IsFunction()));

    std::vector<v8::Local<v8::Value>> args = {
        TRI_V8_STD_STRING(isolate.get(), vocbase.name() + "::testAnalyzer3"s),
        TRI_V8_ASCII_STRING(isolate.get(), "identity"),
        TRI_V8_ASCII_STRING(isolate.get(), "{\"abc\":1}")
    };

    arangodb::auth::UserMap userMap;  // empty map, no user -> no permissions
    auto& user =
        userMap
            .emplace("", arangodb::auth::User::newUser("", "", arangodb::auth::Source::LDAP))
            .first->second;
    user.grantDatabase(vocbase.name(), arangodb::auth::Level::RW);  // for system collections User::collectionAuthLevel(...) returns database auth::Level
    userManager->setAuthInfo(userMap);  // set user map to avoid loading configuration from system database

    auto result = v8::Function::Cast(*fn_create)
                      ->CallAsFunction(context, fn_create,
                                       static_cast<int>(args.size()), args.data());
    EXPECT_TRUE((!result.IsEmpty()));
    EXPECT_TRUE((result.ToLocalChecked()->IsObject()));
    auto* v8Analyzer = TRI_UnwrapClass<arangodb::iresearch::IResearchAnalyzerFeature::AnalyzerPool>(
        result.ToLocalChecked()->ToObject(TRI_IGETC).FromMaybe(v8::Local<v8::Object>()),
        WRP_IRESEARCH_ANALYZER_TYPE, TRI_IGETC);
    EXPECT_TRUE((false == !v8Analyzer));
    EXPECT_EQ(vocbase.name() + "::testAnalyzer3", v8Analyzer->name());
    EXPECT_EQ("identity", v8Analyzer->type());
    EXPECT_EQUAL_SLICES(
        VPackSlice::emptyObjectSlice(),
        v8Analyzer->properties());
    EXPECT_TRUE(v8Analyzer->features().empty());
    auto analyzer = analyzers->get(vocbase.name() + "::testAnalyzer3");
    EXPECT_TRUE((false == !analyzer));
  }
  // successful creation in system db by :: prefix
  {
    TRI_vocbase_t vocbase(TRI_vocbase_type_e::TRI_VOCBASE_TYPE_NORMAL, 1,
                          systemDatabaseArgs);
    v8::Isolate::CreateParams isolateParams;
    ArrayBufferAllocator arrayBufferAllocator;
    isolateParams.array_buffer_allocator = &arrayBufferAllocator;
    auto isolate =
        std::shared_ptr<v8::Isolate>(v8::Isolate::New(isolateParams),
                                     [](v8::Isolate* p) -> void { p->Dispose(); });
    ASSERT_TRUE((nullptr != isolate));
    v8::Isolate::Scope isolateScope(isolate.get());  // otherwise v8::Isolate::Logger() will fail (called from v8::Exception::Error)
    v8::internal::Isolate::Current()->InitializeLoggingAndCounters();  // otherwise v8::Isolate::Logger() will fail (called from v8::Exception::Error)
    v8::HandleScope handleScope(isolate.get());  // required for v8::Context::New(...), v8::ObjectTemplate::New(...) and TRI_AddMethodVocbase(...)
    auto context = v8::Context::New(isolate.get());
    v8::Context::Scope contextScope(context);  // required for TRI_AddMethodVocbase(...)
    std::unique_ptr<TRI_v8_global_t> v8g(TRI_CreateV8Globals(isolate.get(), 0));  // create and set inside 'isolate' for use with 'TRI_GET_GLOBALS()'
    v8g->ArangoErrorTempl.Reset(isolate.get(), v8::ObjectTemplate::New(isolate.get()));  // otherwise v8:-utils::CreateErrorObject(...) will fail
    v8g->_vocbase = &vocbase;
    arangodb::iresearch::TRI_InitV8Analyzers(*v8g, isolate.get());

    auto v8Analyzers = v8::Local<v8::ObjectTemplate>::New(isolate.get(), v8g->IResearchAnalyzersTempl)
                           ->NewInstance();
    auto fn_create =
        v8Analyzers->Get(TRI_V8_ASCII_STRING(isolate.get(), "save"));
    EXPECT_TRUE((fn_create->IsFunction()));

    std::vector<v8::Local<v8::Value>> args = {
        TRI_V8_STD_STRING(isolate.get(), "::testAnalyzer4"s),
        TRI_V8_ASCII_STRING(isolate.get(), "identity"),
        TRI_V8_ASCII_STRING(isolate.get(), "{\"abc\":1}")
    };

    arangodb::auth::UserMap userMap;  // empty map, no user -> no permissions
    auto& user =
        userMap
            .emplace("", arangodb::auth::User::newUser("", "", arangodb::auth::Source::LDAP))
            .first->second;
    user.grantDatabase(vocbase.name(), arangodb::auth::Level::RW);  // for system collections User::collectionAuthLevel(...) returns database auth::Level
    userManager->setAuthInfo(userMap);  // set user map to avoid loading configuration from system database

    auto result = v8::Function::Cast(*fn_create)
                      ->CallAsFunction(context, fn_create,
                                       static_cast<int>(args.size()), args.data());
    EXPECT_TRUE((!result.IsEmpty()));
    EXPECT_TRUE((result.ToLocalChecked()->IsObject()));
    auto* v8Analyzer = TRI_UnwrapClass<arangodb::iresearch::IResearchAnalyzerFeature::AnalyzerPool>(
        result.ToLocalChecked()->ToObject(TRI_IGETC).FromMaybe(v8::Local<v8::Object>()),
        WRP_IRESEARCH_ANALYZER_TYPE, TRI_IGETC);
    EXPECT_TRUE((false == !v8Analyzer));
    EXPECT_EQ(vocbase.name() + "::testAnalyzer4", v8Analyzer->name());
    EXPECT_EQ("identity", v8Analyzer->type());
    EXPECT_EQUAL_SLICES(
        VPackSlice::emptyObjectSlice(),
        v8Analyzer->properties());
    EXPECT_TRUE(v8Analyzer->features().empty());
    auto analyzer = analyzers->get(vocbase.name() + "::testAnalyzer4");
    EXPECT_NE(nullptr, analyzer);
  }
}

TEST_F(V8AnalyzersTest, test_get) {
  // create a new instance of an ApplicationServer and fill it with the required features
  // cannot use the existing server since its features already have some state
  std::shared_ptr<arangodb::application_features::ApplicationServer> originalServer(
      arangodb::application_features::ApplicationServer::server,
      [](arangodb::application_features::ApplicationServer* ptr) -> void {
        arangodb::application_features::ApplicationServer::server = ptr;
      });
  arangodb::application_features::ApplicationServer::server =
      nullptr;  // avoid "ApplicationServer initialized twice"
  arangodb::application_features::ApplicationServer server(nullptr, nullptr);
  arangodb::iresearch::IResearchAnalyzerFeature* analyzers;
  arangodb::DatabaseFeature* dbFeature;
  server.addFeature(new arangodb::QueryRegistryFeature(server));  // required for constructing TRI_vocbase_t
  server.addFeature(new arangodb::V8DealerFeature(server));  // required for DatabaseFeature::createDatabase(...)
  server.addFeature(dbFeature = new arangodb::DatabaseFeature(server));  // required for IResearchAnalyzerFeature::emplace(...)
  server.addFeature(analyzers = new arangodb::iresearch::IResearchAnalyzerFeature(server));  // required for running upgrade task
  analyzers->prepare();  // add static analyzers

  auto cleanup = arangodb::scopeGuard([dbFeature](){ dbFeature->unprepare(); });

  // create system vocbase
  {
    auto const databases = arangodb::velocypack::Parser::fromJson(
        std::string("[ { \"name\": \"") +
        arangodb::StaticStrings::SystemDatabase + "\" }, {\"name\" : \"testVocbase\"} ]");
    ASSERT_TRUE((TRI_ERROR_NO_ERROR == dbFeature->loadDatabases(databases->slice())));
  }
  {
    auto vocbase = dbFeature->useDatabase(arangodb::StaticStrings::SystemDatabase);
    arangodb::methods::Collections::createSystem(
<<<<<<< HEAD
        *vocbase,
        arangodb::tests::AnalyzerCollectionName);
=======
        *vocbase, 
        arangodb::tests::AnalyzerCollectionName, false);
>>>>>>> 8d1b74fc
  }
  {
    auto vocbase = dbFeature->useDatabase("testVocbase");
    arangodb::methods::Collections::createSystem(
<<<<<<< HEAD
        *vocbase,
        arangodb::tests::AnalyzerCollectionName);
=======
        *vocbase, 
        arangodb::tests::AnalyzerCollectionName, false);
>>>>>>> 8d1b74fc
  }
  arangodb::iresearch::IResearchAnalyzerFeature::EmplaceResult result;
  ASSERT_TRUE((analyzers
                   ->emplace(result, arangodb::StaticStrings::SystemDatabase + "::testAnalyzer1",
                             "identity", VPackSlice::noneSlice())
                   .ok()));
  ASSERT_TRUE((analyzers
                   ->emplace(result, "testVocbase::testAnalyzer1",
                             "identity", VPackSlice::noneSlice())
                   .ok()));
  struct ExecContext : public arangodb::ExecContext {
    ExecContext()
        : arangodb::ExecContext(arangodb::ExecContext::Type::Default, "", "",
                                arangodb::auth::Level::NONE,
                                arangodb::auth::Level::NONE) {}
  } execContext;
  arangodb::ExecContextScope execContextScope(&execContext);
  auto* authFeature = arangodb::AuthenticationFeature::instance();
  auto* userManager = authFeature->userManager();
  arangodb::aql::QueryRegistry queryRegistry(0);  // required for UserManager::loadFromDB()
  userManager->setQueryRegistry(&queryRegistry);
  auto resetUserManager = std::shared_ptr<arangodb::auth::UserManager>(
      userManager,
      [](arangodb::auth::UserManager* ptr) -> void { ptr->removeAllUsers(); });

  // invalid params (no name)
  {
    TRI_vocbase_t vocbase(TRI_vocbase_type_e::TRI_VOCBASE_TYPE_NORMAL, 1,
                          systemDatabaseArgs);
    v8::Isolate::CreateParams isolateParams;
    ArrayBufferAllocator arrayBufferAllocator;
    isolateParams.array_buffer_allocator = &arrayBufferAllocator;
    auto isolate =
        std::shared_ptr<v8::Isolate>(v8::Isolate::New(isolateParams),
                                     [](v8::Isolate* p) -> void { p->Dispose(); });
    ASSERT_TRUE((nullptr != isolate));
    v8::Isolate::Scope isolateScope(isolate.get());  // otherwise v8::Isolate::Logger() will fail (called from v8::Exception::Error)
    v8::internal::Isolate::Current()->InitializeLoggingAndCounters();  // otherwise v8::Isolate::Logger() will fail (called from v8::Exception::Error)
    v8::HandleScope handleScope(isolate.get());  // required for v8::Context::New(...), v8::ObjectTemplate::New(...) and TRI_AddMethodVocbase(...)
    auto context = v8::Context::New(isolate.get());
    v8::Context::Scope contextScope(context);  // required for TRI_AddMethodVocbase(...)
    std::unique_ptr<TRI_v8_global_t> v8g(TRI_CreateV8Globals(isolate.get(), 0));  // create and set inside 'isolate' for use with 'TRI_GET_GLOBALS()'
    v8g->ArangoErrorTempl.Reset(isolate.get(), v8::ObjectTemplate::New(isolate.get()));  // otherwise v8:-utils::CreateErrorObject(...) will fail
    v8g->_vocbase = &vocbase;
    arangodb::iresearch::TRI_InitV8Analyzers(*v8g, isolate.get());

    auto v8Analyzers = v8::Local<v8::ObjectTemplate>::New(isolate.get(), v8g->IResearchAnalyzersTempl)
                           ->NewInstance();
    auto fn_get =
        v8Analyzers->Get(TRI_V8_ASCII_STRING(isolate.get(), "analyzer"));
    EXPECT_TRUE((fn_get->IsFunction()));

    std::vector<v8::Local<v8::Value>> args = {};

    arangodb::auth::UserMap userMap;  // empty map, no user -> no permissions
    auto& user =
        userMap
            .emplace("", arangodb::auth::User::newUser("", "", arangodb::auth::Source::LDAP))
            .first->second;
    user.grantDatabase(vocbase.name(), arangodb::auth::Level::RO);  // for system collections User::collectionAuthLevel(...) returns database auth::Level
    userManager->setAuthInfo(userMap);  // set user map to avoid loading configuration from system database

    arangodb::velocypack::Builder responce;
    v8::TryCatch tryCatch(isolate.get());
    auto result =
        v8::Function::Cast(*fn_get)->CallAsFunction(context, fn_get,
                                                    static_cast<int>(args.size()),
                                                    args.data());
    EXPECT_TRUE((result.IsEmpty()));
    EXPECT_TRUE((tryCatch.HasCaught()));
    EXPECT_TRUE((TRI_ERROR_NO_ERROR == TRI_V8ToVPack(isolate.get(), responce,
                                                     tryCatch.Exception(), false)));
    auto slice = responce.slice();
    EXPECT_TRUE((slice.isObject()));
    EXPECT_TRUE((slice.hasKey(arangodb::StaticStrings::ErrorNum) &&
                 slice.get(arangodb::StaticStrings::ErrorNum).isNumber<int>() &&
                 TRI_ERROR_BAD_PARAMETER ==
                     slice.get(arangodb::StaticStrings::ErrorNum).getNumber<int>()));
  }

  // get static (known analyzer)
  {
    TRI_vocbase_t vocbase(TRI_vocbase_type_e::TRI_VOCBASE_TYPE_NORMAL, 1,
                          systemDatabaseArgs);
    v8::Isolate::CreateParams isolateParams;
    ArrayBufferAllocator arrayBufferAllocator;
    isolateParams.array_buffer_allocator = &arrayBufferAllocator;
    auto isolate =
        std::shared_ptr<v8::Isolate>(v8::Isolate::New(isolateParams),
                                     [](v8::Isolate* p) -> void { p->Dispose(); });
    ASSERT_TRUE((nullptr != isolate));
    v8::Isolate::Scope isolateScope(isolate.get());  // otherwise v8::Isolate::Logger() will fail (called from v8::Exception::Error)
    v8::internal::Isolate::Current()->InitializeLoggingAndCounters();  // otherwise v8::Isolate::Logger() will fail (called from v8::Exception::Error)
    v8::HandleScope handleScope(isolate.get());  // required for v8::Context::New(...), v8::ObjectTemplate::New(...) and TRI_AddMethodVocbase(...)
    auto context = v8::Context::New(isolate.get());
    v8::Context::Scope contextScope(context);  // required for TRI_AddMethodVocbase(...)
    std::unique_ptr<TRI_v8_global_t> v8g(TRI_CreateV8Globals(isolate.get(), 0));  // create and set inside 'isolate' for use with 'TRI_GET_GLOBALS()'
    v8g->ArangoErrorTempl.Reset(isolate.get(), v8::ObjectTemplate::New(isolate.get()));  // otherwise v8:-utils::CreateErrorObject(...) will fail
    v8g->_vocbase = &vocbase;
    arangodb::iresearch::TRI_InitV8Analyzers(*v8g, isolate.get());

    auto v8Analyzers = v8::Local<v8::ObjectTemplate>::New(isolate.get(), v8g->IResearchAnalyzersTempl)
                           ->NewInstance();
    auto fn_get =
        v8Analyzers->Get(TRI_V8_ASCII_STRING(isolate.get(), "analyzer"));
    EXPECT_TRUE((fn_get->IsFunction()));

    std::vector<v8::Local<v8::Value>> args = {
        TRI_V8_ASCII_STRING(isolate.get(), "identity"),
    };

    arangodb::auth::UserMap userMap;  // empty map, no user -> no permissions
    auto& user =
        userMap
            .emplace("", arangodb::auth::User::newUser("", "", arangodb::auth::Source::LDAP))
            .first->second;
    user.grantDatabase(vocbase.name(), arangodb::auth::Level::NONE);  // for system collections User::collectionAuthLevel(...) returns database auth::Level
    userManager->setAuthInfo(userMap);  // set user map to avoid loading configuration from system database

    auto result =
        v8::Function::Cast(*fn_get)->CallAsFunction(context, fn_get,
                                                    static_cast<int>(args.size()),
                                                    args.data());
    EXPECT_TRUE((!result.IsEmpty()));
    EXPECT_TRUE((result.ToLocalChecked()->IsObject()));
    auto* v8Analyzer = TRI_UnwrapClass<arangodb::iresearch::IResearchAnalyzerFeature::AnalyzerPool>(
        result.ToLocalChecked()->ToObject(TRI_IGETC).FromMaybe(v8::Local<v8::Object>()),
        WRP_IRESEARCH_ANALYZER_TYPE, TRI_IGETC);
    EXPECT_TRUE((false == !v8Analyzer));
    EXPECT_TRUE((std::string("identity") == v8Analyzer->name()));
    EXPECT_TRUE((std::string("identity") == v8Analyzer->type()));
    EXPECT_EQUAL_SLICES(
        VPackSlice::emptyObjectSlice(),
        v8Analyzer->properties());
    EXPECT_TRUE((2 == v8Analyzer->features().size()));
  }

  // get static (unknown analyzer)
  {
    TRI_vocbase_t vocbase(TRI_vocbase_type_e::TRI_VOCBASE_TYPE_NORMAL, 1,
                          systemDatabaseArgs);
    v8::Isolate::CreateParams isolateParams;
    ArrayBufferAllocator arrayBufferAllocator;
    isolateParams.array_buffer_allocator = &arrayBufferAllocator;
    auto isolate =
        std::shared_ptr<v8::Isolate>(v8::Isolate::New(isolateParams),
                                     [](v8::Isolate* p) -> void { p->Dispose(); });
    ASSERT_TRUE((nullptr != isolate));
    v8::Isolate::Scope isolateScope(isolate.get());  // otherwise v8::Isolate::Logger() will fail (called from v8::Exception::Error)
    v8::internal::Isolate::Current()->InitializeLoggingAndCounters();  // otherwise v8::Isolate::Logger() will fail (called from v8::Exception::Error)
    v8::HandleScope handleScope(isolate.get());  // required for v8::Context::New(...), v8::ObjectTemplate::New(...) and TRI_AddMethodVocbase(...)
    auto context = v8::Context::New(isolate.get());
    v8::Context::Scope contextScope(context);  // required for TRI_AddMethodVocbase(...)
    std::unique_ptr<TRI_v8_global_t> v8g(TRI_CreateV8Globals(isolate.get(), 0));  // create and set inside 'isolate' for use with 'TRI_GET_GLOBALS()'
    v8g->ArangoErrorTempl.Reset(isolate.get(), v8::ObjectTemplate::New(isolate.get()));  // otherwise v8:-utils::CreateErrorObject(...) will fail
    v8g->_vocbase = &vocbase;
    arangodb::iresearch::TRI_InitV8Analyzers(*v8g, isolate.get());

    auto v8Analyzers = v8::Local<v8::ObjectTemplate>::New(isolate.get(), v8g->IResearchAnalyzersTempl)
                           ->NewInstance();
    auto fn_get =
        v8Analyzers->Get(TRI_V8_ASCII_STRING(isolate.get(), "analyzer"));
    EXPECT_TRUE((fn_get->IsFunction()));

    std::vector<v8::Local<v8::Value>> args = {
        TRI_V8_ASCII_STRING(isolate.get(), "unknown"),
    };

    arangodb::auth::UserMap userMap;  // empty map, no user -> no permissions
    auto& user =
        userMap
            .emplace("", arangodb::auth::User::newUser("", "", arangodb::auth::Source::LDAP))
            .first->second;
    user.grantDatabase(vocbase.name(), arangodb::auth::Level::NONE);  // for system collections User::collectionAuthLevel(...) returns database auth::Level
    userManager->setAuthInfo(userMap);  // set user map to avoid loading configuration from system database

    auto result =
        v8::Function::Cast(*fn_get)->CallAsFunction(context, fn_get,
                                                    static_cast<int>(args.size()),
                                                    args.data());
    EXPECT_TRUE((!result.IsEmpty()));
    EXPECT_TRUE((result.ToLocalChecked()->IsNull()));
  }

  // get custom (known analyzer) authorized
  {
    TRI_vocbase_t vocbase(TRI_vocbase_type_e::TRI_VOCBASE_TYPE_NORMAL, 1,
                          systemDatabaseArgs);
    v8::Isolate::CreateParams isolateParams;
    ArrayBufferAllocator arrayBufferAllocator;
    isolateParams.array_buffer_allocator = &arrayBufferAllocator;
    auto isolate =
        std::shared_ptr<v8::Isolate>(v8::Isolate::New(isolateParams),
                                     [](v8::Isolate* p) -> void { p->Dispose(); });
    ASSERT_TRUE((nullptr != isolate));
    v8::Isolate::Scope isolateScope(isolate.get());  // otherwise v8::Isolate::Logger() will fail (called from v8::Exception::Error)
    v8::internal::Isolate::Current()->InitializeLoggingAndCounters();  // otherwise v8::Isolate::Logger() will fail (called from v8::Exception::Error)
    v8::HandleScope handleScope(isolate.get());  // required for v8::Context::New(...), v8::ObjectTemplate::New(...) and TRI_AddMethodVocbase(...)
    auto context = v8::Context::New(isolate.get());
    v8::Context::Scope contextScope(context);  // required for TRI_AddMethodVocbase(...)
    std::unique_ptr<TRI_v8_global_t> v8g(TRI_CreateV8Globals(isolate.get(), 0));  // create and set inside 'isolate' for use with 'TRI_GET_GLOBALS()'
    v8g->ArangoErrorTempl.Reset(isolate.get(), v8::ObjectTemplate::New(isolate.get()));  // otherwise v8:-utils::CreateErrorObject(...) will fail
    v8g->_vocbase = &vocbase;
    arangodb::iresearch::TRI_InitV8Analyzers(*v8g, isolate.get());

    auto v8Analyzers = v8::Local<v8::ObjectTemplate>::New(isolate.get(), v8g->IResearchAnalyzersTempl)
                           ->NewInstance();
    auto fn_get =
        v8Analyzers->Get(TRI_V8_ASCII_STRING(isolate.get(), "analyzer"));
    EXPECT_TRUE((fn_get->IsFunction()));

    std::vector<v8::Local<v8::Value>> args = {
        TRI_V8_STD_STRING(isolate.get(), arangodb::StaticStrings::SystemDatabase + "::testAnalyzer1"),
    };

    arangodb::auth::UserMap userMap;  // empty map, no user -> no permissions
    auto& user =
        userMap
            .emplace("", arangodb::auth::User::newUser("", "", arangodb::auth::Source::LDAP))
            .first->second;
    user.grantDatabase(vocbase.name(), arangodb::auth::Level::RO);  // for system collections User::collectionAuthLevel(...) returns database auth::Level
    userManager->setAuthInfo(userMap);  // set user map to avoid loading configuration from system database

    auto result =
        v8::Function::Cast(*fn_get)->CallAsFunction(context, fn_get,
                                                    static_cast<int>(args.size()),
                                                    args.data());
    EXPECT_TRUE((!result.IsEmpty()));
    EXPECT_TRUE((result.ToLocalChecked()->IsObject()));
    auto* v8Analyzer = TRI_UnwrapClass<arangodb::iresearch::IResearchAnalyzerFeature::AnalyzerPool>(
        result.ToLocalChecked()->ToObject(TRI_IGETC).FromMaybe(v8::Local<v8::Object>()),
        WRP_IRESEARCH_ANALYZER_TYPE, TRI_IGETC);
    EXPECT_TRUE((false == !v8Analyzer));
    EXPECT_TRUE((arangodb::StaticStrings::SystemDatabase + "::testAnalyzer1" ==
                 v8Analyzer->name()));
    EXPECT_TRUE((std::string("identity") == v8Analyzer->type()));
    EXPECT_EQUAL_SLICES(
        VPackSlice::emptyObjectSlice(),
        v8Analyzer->properties());
    EXPECT_TRUE((true == v8Analyzer->features().empty()));
  }

  // get custom (known analyzer) authorized but wrong current db
  {
    TRI_vocbase_t vocbase(TRI_vocbase_type_e::TRI_VOCBASE_TYPE_NORMAL, 1,
                          systemDatabaseArgs);
    v8::Isolate::CreateParams isolateParams;
    ArrayBufferAllocator arrayBufferAllocator;
    isolateParams.array_buffer_allocator = &arrayBufferAllocator;
    auto isolate =
        std::shared_ptr<v8::Isolate>(v8::Isolate::New(isolateParams),
                                     [](v8::Isolate* p) -> void { p->Dispose(); });
    ASSERT_TRUE((nullptr != isolate));
    v8::Isolate::Scope isolateScope(isolate.get());  // otherwise v8::Isolate::Logger() will fail (called from v8::Exception::Error)
    v8::internal::Isolate::Current()->InitializeLoggingAndCounters();  // otherwise v8::Isolate::Logger() will fail (called from v8::Exception::Error)
    v8::HandleScope handleScope(isolate.get());  // required for v8::Context::New(...), v8::ObjectTemplate::New(...) and TRI_AddMethodVocbase(...)
    auto context = v8::Context::New(isolate.get());
    v8::Context::Scope contextScope(context);  // required for TRI_AddMethodVocbase(...)
    std::unique_ptr<TRI_v8_global_t> v8g(TRI_CreateV8Globals(isolate.get(), 0));  // create and set inside 'isolate' for use with 'TRI_GET_GLOBALS()'
    v8g->ArangoErrorTempl.Reset(isolate.get(), v8::ObjectTemplate::New(isolate.get()));  // otherwise v8:-utils::CreateErrorObject(...) will fail
    v8g->_vocbase = &vocbase;
    arangodb::iresearch::TRI_InitV8Analyzers(*v8g, isolate.get());

    auto v8Analyzers = v8::Local<v8::ObjectTemplate>::New(isolate.get(), v8g->IResearchAnalyzersTempl)
                           ->NewInstance();
    auto fn_get =
        v8Analyzers->Get(TRI_V8_ASCII_STRING(isolate.get(), "analyzer"));
    EXPECT_TRUE((fn_get->IsFunction()));

    std::vector<v8::Local<v8::Value>> args = {
        TRI_V8_ASCII_STRING(isolate.get(), "testVocbase::testAnalyzer1"),
    };

    arangodb::auth::UserMap userMap;  // empty map, no user -> no permissions
    auto& user =
        userMap
            .emplace("", arangodb::auth::User::newUser("", "", arangodb::auth::Source::LDAP))
            .first->second;
    user.grantDatabase(vocbase.name(), arangodb::auth::Level::RO);  // for system collections User::collectionAuthLevel(...) returns database auth::Level
    user.grantDatabase("testVocbase", arangodb::auth::Level::RO);
    userManager->setAuthInfo(userMap);  // set user map to avoid loading configuration from system database
    v8::TryCatch tryCatch(isolate.get());
    arangodb::velocypack::Builder responce;
    auto result =
        v8::Function::Cast(*fn_get)->CallAsFunction(context, fn_get,
                                                    static_cast<int>(args.size()),
                                                    args.data());
    EXPECT_TRUE(result.IsEmpty());
    EXPECT_TRUE(tryCatch.HasCaught());
    EXPECT_EQ(TRI_ERROR_NO_ERROR, TRI_V8ToVPack(isolate.get(), responce,
                                                     tryCatch.Exception(), false));
    auto slice = responce.slice();
    EXPECT_TRUE((slice.isObject()));
    EXPECT_TRUE((slice.hasKey(arangodb::StaticStrings::ErrorNum) &&
                 slice.get(arangodb::StaticStrings::ErrorNum).isNumber<int>() &&
                 TRI_ERROR_FORBIDDEN ==
                     slice.get(arangodb::StaticStrings::ErrorNum).getNumber<int>()));
  }
  // get custom (known analyzer) authorized from system with another current db
  {
    TRI_vocbase_t vocbase(TRI_vocbase_type_e::TRI_VOCBASE_TYPE_NORMAL, 1,
                          testDatabaseArgs);
    v8::Isolate::CreateParams isolateParams;
    ArrayBufferAllocator arrayBufferAllocator;
    isolateParams.array_buffer_allocator = &arrayBufferAllocator;
    auto isolate =
        std::shared_ptr<v8::Isolate>(v8::Isolate::New(isolateParams),
                                     [](v8::Isolate* p) -> void { p->Dispose(); });
    ASSERT_TRUE((nullptr != isolate));
    v8::Isolate::Scope isolateScope(isolate.get());  // otherwise v8::Isolate::Logger() will fail (called from v8::Exception::Error)
    v8::internal::Isolate::Current()->InitializeLoggingAndCounters();  // otherwise v8::Isolate::Logger() will fail (called from v8::Exception::Error)
    v8::HandleScope handleScope(isolate.get());  // required for v8::Context::New(...), v8::ObjectTemplate::New(...) and TRI_AddMethodVocbase(...)
    auto context = v8::Context::New(isolate.get());
    v8::Context::Scope contextScope(context);  // required for TRI_AddMethodVocbase(...)
    std::unique_ptr<TRI_v8_global_t> v8g(TRI_CreateV8Globals(isolate.get(), 0));  // create and set inside 'isolate' for use with 'TRI_GET_GLOBALS()'
    v8g->ArangoErrorTempl.Reset(isolate.get(), v8::ObjectTemplate::New(isolate.get()));  // otherwise v8:-utils::CreateErrorObject(...) will fail
    v8g->_vocbase = &vocbase;
    arangodb::iresearch::TRI_InitV8Analyzers(*v8g, isolate.get());

    auto v8Analyzers = v8::Local<v8::ObjectTemplate>::New(isolate.get(), v8g->IResearchAnalyzersTempl)
                           ->NewInstance();
    auto fn_get =
        v8Analyzers->Get(TRI_V8_ASCII_STRING(isolate.get(), "analyzer"));
    EXPECT_TRUE((fn_get->IsFunction()));

    std::vector<v8::Local<v8::Value>> args = {
        TRI_V8_STD_STRING(
          isolate.get(), arangodb::StaticStrings::SystemDatabase + "::testAnalyzer1"),
    };

    arangodb::auth::UserMap userMap;  // empty map, no user -> no permissions
    auto& user =
        userMap
            .emplace("", arangodb::auth::User::newUser("", "", arangodb::auth::Source::LDAP))
            .first->second;
    user.grantDatabase(arangodb::StaticStrings::SystemDatabase, arangodb::auth::Level::RO);  // for system collections User::collectionAuthLevel(...) returns database auth::Level
    user.grantDatabase("testVocbase", arangodb::auth::Level::RO);
    userManager->setAuthInfo(userMap);  // set user map to avoid loading configuration from system database

    auto result =
        v8::Function::Cast(*fn_get)->CallAsFunction(context, fn_get,
                                                    static_cast<int>(args.size()),
                                                    args.data());
    EXPECT_TRUE((!result.IsEmpty()));
    EXPECT_TRUE((result.ToLocalChecked()->IsObject()));
    auto* v8Analyzer = TRI_UnwrapClass<arangodb::iresearch::IResearchAnalyzerFeature::AnalyzerPool>(
        result.ToLocalChecked()->ToObject(TRI_IGETC).FromMaybe(v8::Local<v8::Object>()),
        WRP_IRESEARCH_ANALYZER_TYPE, TRI_IGETC);
    EXPECT_TRUE((false == !v8Analyzer));
    EXPECT_TRUE((arangodb::StaticStrings::SystemDatabase + "::testAnalyzer1" ==
                 v8Analyzer->name()));
    EXPECT_TRUE((std::string("identity") == v8Analyzer->type()));
    EXPECT_EQUAL_SLICES(
        VPackSlice::emptyObjectSlice(),
        v8Analyzer->properties());
    EXPECT_TRUE((true == v8Analyzer->features().empty()));
  }

  // get custom (known analyzer) not authorized
  {
    TRI_vocbase_t vocbase(TRI_vocbase_type_e::TRI_VOCBASE_TYPE_NORMAL, 1,
                          systemDatabaseArgs);
    v8::Isolate::CreateParams isolateParams;
    ArrayBufferAllocator arrayBufferAllocator;
    isolateParams.array_buffer_allocator = &arrayBufferAllocator;
    auto isolate =
        std::shared_ptr<v8::Isolate>(v8::Isolate::New(isolateParams),
                                     [](v8::Isolate* p) -> void { p->Dispose(); });
    ASSERT_TRUE((nullptr != isolate));
    v8::Isolate::Scope isolateScope(isolate.get());  // otherwise v8::Isolate::Logger() will fail (called from v8::Exception::Error)
    v8::internal::Isolate::Current()->InitializeLoggingAndCounters();  // otherwise v8::Isolate::Logger() will fail (called from v8::Exception::Error)
    v8::HandleScope handleScope(isolate.get());  // required for v8::Context::New(...), v8::ObjectTemplate::New(...) and TRI_AddMethodVocbase(...)
    auto context = v8::Context::New(isolate.get());
    v8::Context::Scope contextScope(context);  // required for TRI_AddMethodVocbase(...)
    std::unique_ptr<TRI_v8_global_t> v8g(TRI_CreateV8Globals(isolate.get(), 0));  // create and set inside 'isolate' for use with 'TRI_GET_GLOBALS()'
    v8g->ArangoErrorTempl.Reset(isolate.get(), v8::ObjectTemplate::New(isolate.get()));  // otherwise v8:-utils::CreateErrorObject(...) will fail
    v8g->_vocbase = &vocbase;
    arangodb::iresearch::TRI_InitV8Analyzers(*v8g, isolate.get());

    auto v8Analyzers = v8::Local<v8::ObjectTemplate>::New(isolate.get(), v8g->IResearchAnalyzersTempl)
                           ->NewInstance();
    auto fn_get =
        v8Analyzers->Get(TRI_V8_ASCII_STRING(isolate.get(), "analyzer"));
    EXPECT_TRUE((fn_get->IsFunction()));

    std::vector<v8::Local<v8::Value>> args = {
        TRI_V8_STD_STRING(isolate.get(), arangodb::StaticStrings::SystemDatabase + "::testAnalyzer1"),
    };

    arangodb::auth::UserMap userMap;  // empty map, no user -> no permissions
    auto& user =
        userMap
            .emplace("", arangodb::auth::User::newUser("", "", arangodb::auth::Source::LDAP))
            .first->second;
    user.grantDatabase(vocbase.name(), arangodb::auth::Level::NONE);  // for system collections User::collectionAuthLevel(...) returns database auth::Level
    userManager->setAuthInfo(userMap);  // set user map to avoid loading configuration from system database

    arangodb::velocypack::Builder responce;
    v8::TryCatch tryCatch(isolate.get());
    auto result =
        v8::Function::Cast(*fn_get)->CallAsFunction(context, fn_get,
                                                    static_cast<int>(args.size()),
                                                    args.data());
    EXPECT_TRUE((result.IsEmpty()));
    EXPECT_TRUE((tryCatch.HasCaught()));
    EXPECT_TRUE((TRI_ERROR_NO_ERROR == TRI_V8ToVPack(isolate.get(), responce,
                                                     tryCatch.Exception(), false)));
    auto slice = responce.slice();
    EXPECT_TRUE((slice.isObject()));
    EXPECT_TRUE((slice.hasKey(arangodb::StaticStrings::ErrorNum) &&
                 slice.get(arangodb::StaticStrings::ErrorNum).isNumber<int>() &&
                 TRI_ERROR_FORBIDDEN ==
                     slice.get(arangodb::StaticStrings::ErrorNum).getNumber<int>()));
  }

  // get custom (unknown analyzer) authorized
  {
    TRI_vocbase_t vocbase(TRI_vocbase_type_e::TRI_VOCBASE_TYPE_NORMAL, 1,
                          systemDatabaseArgs);
    v8::Isolate::CreateParams isolateParams;
    ArrayBufferAllocator arrayBufferAllocator;
    isolateParams.array_buffer_allocator = &arrayBufferAllocator;
    auto isolate =
        std::shared_ptr<v8::Isolate>(v8::Isolate::New(isolateParams),
                                     [](v8::Isolate* p) -> void { p->Dispose(); });
    ASSERT_TRUE((nullptr != isolate));
    v8::Isolate::Scope isolateScope(isolate.get());  // otherwise v8::Isolate::Logger() will fail (called from v8::Exception::Error)
    v8::internal::Isolate::Current()->InitializeLoggingAndCounters();  // otherwise v8::Isolate::Logger() will fail (called from v8::Exception::Error)
    v8::HandleScope handleScope(isolate.get());  // required for v8::Context::New(...), v8::ObjectTemplate::New(...) and TRI_AddMethodVocbase(...)
    auto context = v8::Context::New(isolate.get());
    v8::Context::Scope contextScope(context);  // required for TRI_AddMethodVocbase(...)
    std::unique_ptr<TRI_v8_global_t> v8g(TRI_CreateV8Globals(isolate.get(), 0));  // create and set inside 'isolate' for use with 'TRI_GET_GLOBALS()'
    v8g->ArangoErrorTempl.Reset(isolate.get(), v8::ObjectTemplate::New(isolate.get()));  // otherwise v8:-utils::CreateErrorObject(...) will fail
    v8g->_vocbase = &vocbase;
    arangodb::iresearch::TRI_InitV8Analyzers(*v8g, isolate.get());

    auto v8Analyzers = v8::Local<v8::ObjectTemplate>::New(isolate.get(), v8g->IResearchAnalyzersTempl)
                           ->NewInstance();
    auto fn_get =
        v8Analyzers->Get(TRI_V8_ASCII_STRING(isolate.get(), "analyzer"));
    EXPECT_TRUE((fn_get->IsFunction()));

    std::vector<v8::Local<v8::Value>> args = {
        TRI_V8_STD_STRING(isolate.get(), arangodb::StaticStrings::SystemDatabase + "::unknown"),
    };

    arangodb::auth::UserMap userMap;  // empty map, no user -> no permissions
    auto& user =
        userMap
            .emplace("", arangodb::auth::User::newUser("", "", arangodb::auth::Source::LDAP))
            .first->second;
    user.grantDatabase(vocbase.name(), arangodb::auth::Level::RO);  // for system collections User::collectionAuthLevel(...) returns database auth::Level
    userManager->setAuthInfo(userMap);  // set user map to avoid loading configuration from system database

    auto result =
        v8::Function::Cast(*fn_get)->CallAsFunction(context, fn_get,
                                                    static_cast<int>(args.size()),
                                                    args.data());
    EXPECT_TRUE((!result.IsEmpty()));
    EXPECT_TRUE((result.ToLocalChecked()->IsNull()));
  }

  // get custom (unknown analyzer) not authorized
  {
    TRI_vocbase_t vocbase(TRI_vocbase_type_e::TRI_VOCBASE_TYPE_NORMAL, 1,
                          systemDatabaseArgs);
    v8::Isolate::CreateParams isolateParams;
    ArrayBufferAllocator arrayBufferAllocator;
    isolateParams.array_buffer_allocator = &arrayBufferAllocator;
    auto isolate =
        std::shared_ptr<v8::Isolate>(v8::Isolate::New(isolateParams),
                                     [](v8::Isolate* p) -> void { p->Dispose(); });
    ASSERT_TRUE((nullptr != isolate));
    v8::Isolate::Scope isolateScope(isolate.get());  // otherwise v8::Isolate::Logger() will fail (called from v8::Exception::Error)
    v8::internal::Isolate::Current()->InitializeLoggingAndCounters();  // otherwise v8::Isolate::Logger() will fail (called from v8::Exception::Error)
    v8::HandleScope handleScope(isolate.get());  // required for v8::Context::New(...), v8::ObjectTemplate::New(...) and TRI_AddMethodVocbase(...)
    auto context = v8::Context::New(isolate.get());
    v8::Context::Scope contextScope(context);  // required for TRI_AddMethodVocbase(...)
    std::unique_ptr<TRI_v8_global_t> v8g(TRI_CreateV8Globals(isolate.get(), 0));  // create and set inside 'isolate' for use with 'TRI_GET_GLOBALS()'
    v8g->ArangoErrorTempl.Reset(isolate.get(), v8::ObjectTemplate::New(isolate.get()));  // otherwise v8:-utils::CreateErrorObject(...) will fail
    v8g->_vocbase = &vocbase;
    arangodb::iresearch::TRI_InitV8Analyzers(*v8g, isolate.get());

    auto v8Analyzers = v8::Local<v8::ObjectTemplate>::New(isolate.get(), v8g->IResearchAnalyzersTempl)
                           ->NewInstance();
    auto fn_get =
        v8Analyzers->Get(TRI_V8_ASCII_STRING(isolate.get(), "analyzer"));
    EXPECT_TRUE((fn_get->IsFunction()));

    std::vector<v8::Local<v8::Value>> args = {
        TRI_V8_STD_STRING(isolate.get(), arangodb::StaticStrings::SystemDatabase + "::unknown"),
    };

    arangodb::auth::UserMap userMap;  // empty map, no user -> no permissions
    auto& user =
        userMap
            .emplace("", arangodb::auth::User::newUser("", "", arangodb::auth::Source::LDAP))
            .first->second;
    user.grantDatabase(vocbase.name(), arangodb::auth::Level::NONE);  // for system collections User::collectionAuthLevel(...) returns database auth::Level
    userManager->setAuthInfo(userMap);  // set user map to avoid loading configuration from system database

    arangodb::velocypack::Builder responce;
    v8::TryCatch tryCatch(isolate.get());
    auto result =
        v8::Function::Cast(*fn_get)->CallAsFunction(context, fn_get,
                                                    static_cast<int>(args.size()),
                                                    args.data());
    EXPECT_TRUE((result.IsEmpty()));
    EXPECT_TRUE((tryCatch.HasCaught()));
    EXPECT_TRUE((TRI_ERROR_NO_ERROR == TRI_V8ToVPack(isolate.get(), responce,
                                                     tryCatch.Exception(), false)));
    auto slice = responce.slice();
    EXPECT_TRUE((slice.isObject()));
    EXPECT_TRUE((slice.hasKey(arangodb::StaticStrings::ErrorNum) &&
                 slice.get(arangodb::StaticStrings::ErrorNum).isNumber<int>() &&
                 TRI_ERROR_FORBIDDEN ==
                     slice.get(arangodb::StaticStrings::ErrorNum).getNumber<int>()));
  }

  // get custom (unknown analyzer, unknown vocbase) authorized
  {
    TRI_vocbase_t vocbase(TRI_vocbase_type_e::TRI_VOCBASE_TYPE_NORMAL, 1,
                          unknownDatabaseArgs);
    v8::Isolate::CreateParams isolateParams;
    ArrayBufferAllocator arrayBufferAllocator;
    isolateParams.array_buffer_allocator = &arrayBufferAllocator;
    auto isolate =
        std::shared_ptr<v8::Isolate>(v8::Isolate::New(isolateParams),
                                     [](v8::Isolate* p) -> void { p->Dispose(); });
    ASSERT_TRUE((nullptr != isolate));
    v8::Isolate::Scope isolateScope(isolate.get());  // otherwise v8::Isolate::Logger() will fail (called from v8::Exception::Error)
    v8::internal::Isolate::Current()->InitializeLoggingAndCounters();  // otherwise v8::Isolate::Logger() will fail (called from v8::Exception::Error)
    v8::HandleScope handleScope(isolate.get());  // required for v8::Context::New(...), v8::ObjectTemplate::New(...) and TRI_AddMethodVocbase(...)
    auto context = v8::Context::New(isolate.get());
    v8::Context::Scope contextScope(context);  // required for TRI_AddMethodVocbase(...)
    std::unique_ptr<TRI_v8_global_t> v8g(TRI_CreateV8Globals(isolate.get(), 0));  // create and set inside 'isolate' for use with 'TRI_GET_GLOBALS()'
    v8g->ArangoErrorTempl.Reset(isolate.get(), v8::ObjectTemplate::New(isolate.get()));  // otherwise v8:-utils::CreateErrorObject(...) will fail
    v8g->_vocbase = &vocbase;
    arangodb::iresearch::TRI_InitV8Analyzers(*v8g, isolate.get());

    auto v8Analyzers = v8::Local<v8::ObjectTemplate>::New(isolate.get(), v8g->IResearchAnalyzersTempl)
                           ->NewInstance();
    auto fn_get =
        v8Analyzers->Get(TRI_V8_ASCII_STRING(isolate.get(), "analyzer"));
    EXPECT_TRUE((fn_get->IsFunction()));

    std::vector<v8::Local<v8::Value>> args = {
        TRI_V8_ASCII_STRING(isolate.get(), "unknownVocbase::unknown"),
    };

    arangodb::auth::UserMap userMap;  // empty map, no user -> no permissions
    auto& user =
        userMap
            .emplace("", arangodb::auth::User::newUser("", "", arangodb::auth::Source::LDAP))
            .first->second;
    user.grantDatabase("unknownVocbase", arangodb::auth::Level::RO);  // for system collections User::collectionAuthLevel(...) returns database auth::Level
    userManager->setAuthInfo(userMap);  // set user map to avoid loading configuration from system database

    auto result =
        v8::Function::Cast(*fn_get)->CallAsFunction(context, fn_get,
                                                    static_cast<int>(args.size()),
                                                    args.data());
    EXPECT_TRUE((!result.IsEmpty()));
    EXPECT_TRUE((result.ToLocalChecked()->IsNull()));
  }

  // get custom (unknown analyzer, unknown vocbase) not authorized
  {
    TRI_vocbase_t vocbase(TRI_vocbase_type_e::TRI_VOCBASE_TYPE_NORMAL, 1,
                          unknownDatabaseArgs);
    v8::Isolate::CreateParams isolateParams;
    ArrayBufferAllocator arrayBufferAllocator;
    isolateParams.array_buffer_allocator = &arrayBufferAllocator;
    auto isolate =
        std::shared_ptr<v8::Isolate>(v8::Isolate::New(isolateParams),
                                     [](v8::Isolate* p) -> void { p->Dispose(); });
    ASSERT_TRUE((nullptr != isolate));
    v8::Isolate::Scope isolateScope(isolate.get());  // otherwise v8::Isolate::Logger() will fail (called from v8::Exception::Error)
    v8::internal::Isolate::Current()->InitializeLoggingAndCounters();  // otherwise v8::Isolate::Logger() will fail (called from v8::Exception::Error)
    v8::HandleScope handleScope(isolate.get());  // required for v8::Context::New(...), v8::ObjectTemplate::New(...) and TRI_AddMethodVocbase(...)
    auto context = v8::Context::New(isolate.get());
    v8::Context::Scope contextScope(context);  // required for TRI_AddMethodVocbase(...)
    std::unique_ptr<TRI_v8_global_t> v8g(TRI_CreateV8Globals(isolate.get(), 0));  // create and set inside 'isolate' for use with 'TRI_GET_GLOBALS()'
    v8g->ArangoErrorTempl.Reset(isolate.get(), v8::ObjectTemplate::New(isolate.get()));  // otherwise v8:-utils::CreateErrorObject(...) will fail
    v8g->_vocbase = &vocbase;
    arangodb::iresearch::TRI_InitV8Analyzers(*v8g, isolate.get());

    auto v8Analyzers = v8::Local<v8::ObjectTemplate>::New(isolate.get(), v8g->IResearchAnalyzersTempl)
                           ->NewInstance();
    auto fn_get =
        v8Analyzers->Get(TRI_V8_ASCII_STRING(isolate.get(), "analyzer"));
    EXPECT_TRUE((fn_get->IsFunction()));

    std::vector<v8::Local<v8::Value>> args = {
        TRI_V8_ASCII_STRING(isolate.get(), "unknownVocbase::unknown"),
    };

    arangodb::auth::UserMap userMap;  // empty map, no user -> no permissions
    auto& user =
        userMap
            .emplace("", arangodb::auth::User::newUser("", "", arangodb::auth::Source::LDAP))
            .first->second;
    user.grantDatabase(vocbase.name(), arangodb::auth::Level::NONE);  // for system collections User::collectionAuthLevel(...) returns database auth::Level
    userManager->setAuthInfo(userMap);  // set user map to avoid loading configuration from system database

    arangodb::velocypack::Builder responce;
    v8::TryCatch tryCatch(isolate.get());
    auto result =
        v8::Function::Cast(*fn_get)->CallAsFunction(context, fn_get,
                                                    static_cast<int>(args.size()),
                                                    args.data());
    EXPECT_TRUE((result.IsEmpty()));
    EXPECT_TRUE((tryCatch.HasCaught()));
    EXPECT_TRUE((TRI_ERROR_NO_ERROR == TRI_V8ToVPack(isolate.get(), responce,
                                                     tryCatch.Exception(), false)));
    auto slice = responce.slice();
    EXPECT_TRUE((slice.isObject()));
    EXPECT_TRUE((slice.hasKey(arangodb::StaticStrings::ErrorNum) &&
                 slice.get(arangodb::StaticStrings::ErrorNum).isNumber<int>() &&
                 TRI_ERROR_FORBIDDEN ==
                     slice.get(arangodb::StaticStrings::ErrorNum).getNumber<int>()));
  }
}

TEST_F(V8AnalyzersTest, test_list) {
  // create a new instance of an ApplicationServer and fill it with the required features
  // cannot use the existing server since its features already have some state
  std::shared_ptr<arangodb::application_features::ApplicationServer> originalServer(
      arangodb::application_features::ApplicationServer::server,
      [](arangodb::application_features::ApplicationServer* ptr) -> void {
        arangodb::application_features::ApplicationServer::server = ptr;
      });
  arangodb::application_features::ApplicationServer::server =
      nullptr;  // avoid "ApplicationServer initialized twice"
  arangodb::application_features::ApplicationServer server(nullptr, nullptr);
  arangodb::iresearch::IResearchAnalyzerFeature* analyzers;
  arangodb::DatabaseFeature* dbFeature;
  arangodb::SystemDatabaseFeature* sysDatabase;
  server.addFeature(new arangodb::QueryRegistryFeature(server));  // required for constructing TRI_vocbase_t
  server.addFeature(new arangodb::V8DealerFeature(server));  // required for DatabaseFeature::createDatabase(...)
  server.addFeature(dbFeature = new arangodb::DatabaseFeature(server));  // required for IResearchAnalyzerFeature::emplace(...)
  server.addFeature(sysDatabase = new arangodb::SystemDatabaseFeature(server));  // required for IResearchAnalyzerFeature::start()
  server.addFeature(analyzers = new arangodb::iresearch::IResearchAnalyzerFeature(server));  // required for running upgrade task

  // create system vocbase
  {
    auto const databases = arangodb::velocypack::Parser::fromJson(
        std::string("[ { \"name\": \"") +
        arangodb::StaticStrings::SystemDatabase + "\" } ]");
    ASSERT_TRUE((TRI_ERROR_NO_ERROR == dbFeature->loadDatabases(databases->slice())));
    TRI_vocbase_t* vocbase;
    ASSERT_TRUE((TRI_ERROR_NO_ERROR ==
                 dbFeature->createDatabase(1, "testVocbase", arangodb::velocypack::Slice::emptyObjectSlice(), vocbase)
               ));
    sysDatabase->start();  // get system database from DatabaseFeature
    arangodb::methods::Collections::createSystem(
<<<<<<< HEAD
        *vocbase,
        arangodb::tests::AnalyzerCollectionName);
=======
        *vocbase, 
        arangodb::tests::AnalyzerCollectionName, false);
>>>>>>> 8d1b74fc
  }
  {
    auto vocbase = dbFeature->useDatabase(arangodb::StaticStrings::SystemDatabase);
    arangodb::methods::Collections::createSystem(
<<<<<<< HEAD
        *vocbase,
        arangodb::tests::AnalyzerCollectionName);
=======
        *vocbase, 
        arangodb::tests::AnalyzerCollectionName, false);
>>>>>>> 8d1b74fc
  }

  auto cleanup = arangodb::scopeGuard([dbFeature](){ dbFeature->unprepare(); });

  arangodb::iresearch::IResearchAnalyzerFeature::EmplaceResult result;
  ASSERT_TRUE((analyzers
                   ->emplace(result, arangodb::StaticStrings::SystemDatabase + "::testAnalyzer1",
                             "identity", VPackSlice::noneSlice())
                   .ok()));
  ASSERT_TRUE((analyzers
                   ->emplace(result, "testVocbase::testAnalyzer2", "identity",
                             VPackSlice::noneSlice())
                   .ok()));

  struct ExecContext : public arangodb::ExecContext {
    ExecContext()
        : arangodb::ExecContext(arangodb::ExecContext::Type::Default, "", "",
                                arangodb::auth::Level::NONE,
                                arangodb::auth::Level::NONE) {}
  } execContext;
  arangodb::ExecContextScope execContextScope(&execContext);
  auto* authFeature = arangodb::AuthenticationFeature::instance();
  auto* userManager = authFeature->userManager();
  arangodb::aql::QueryRegistry queryRegistry(0);  // required for UserManager::loadFromDB()
  userManager->setQueryRegistry(&queryRegistry);
  auto resetUserManager = std::shared_ptr<arangodb::auth::UserManager>(
      userManager,
      [](arangodb::auth::UserManager* ptr) -> void { ptr->removeAllUsers(); });

  // system database (authorised)
  {
    TRI_vocbase_t vocbase(TRI_vocbase_type_e::TRI_VOCBASE_TYPE_NORMAL, 1,
                          systemDatabaseArgs);
    v8::Isolate::CreateParams isolateParams;
    ArrayBufferAllocator arrayBufferAllocator;
    isolateParams.array_buffer_allocator = &arrayBufferAllocator;
    auto isolate =
        std::shared_ptr<v8::Isolate>(v8::Isolate::New(isolateParams),
                                     [](v8::Isolate* p) -> void { p->Dispose(); });
    ASSERT_TRUE((nullptr != isolate));
    v8::Isolate::Scope isolateScope(isolate.get());  // otherwise v8::Isolate::Logger() will fail (called from v8::Exception::Error)
    v8::internal::Isolate::Current()->InitializeLoggingAndCounters();  // otherwise v8::Isolate::Logger() will fail (called from v8::Exception::Error)
    v8::HandleScope handleScope(isolate.get());  // required for v8::Context::New(...), v8::ObjectTemplate::New(...) and TRI_AddMethodVocbase(...)
    auto context = v8::Context::New(isolate.get());
    v8::Context::Scope contextScope(context);  // required for TRI_AddMethodVocbase(...)
    std::unique_ptr<TRI_v8_global_t> v8g(TRI_CreateV8Globals(isolate.get(), 0));  // create and set inside 'isolate' for use with 'TRI_GET_GLOBALS()'
    v8g->ArangoErrorTempl.Reset(isolate.get(), v8::ObjectTemplate::New(isolate.get()));  // otherwise v8:-utils::CreateErrorObject(...) will fail
    v8g->_vocbase = &vocbase;
    arangodb::iresearch::TRI_InitV8Analyzers(*v8g, isolate.get());

    auto v8Analyzers = v8::Local<v8::ObjectTemplate>::New(isolate.get(), v8g->IResearchAnalyzersTempl)
                           ->NewInstance();
    auto fn_list =
        v8Analyzers->Get(TRI_V8_ASCII_STRING(isolate.get(), "toArray"));
    EXPECT_TRUE((fn_list->IsFunction()));

    std::vector<v8::Local<v8::Value>> args = {};

    arangodb::auth::UserMap userMap;  // empty map, no user -> no permissions
    auto& user =
        userMap
            .emplace("", arangodb::auth::User::newUser("", "", arangodb::auth::Source::LDAP))
            .first->second;
    user.grantDatabase(vocbase.name(), arangodb::auth::Level::RO);  // for system collections User::collectionAuthLevel(...) returns database auth::Level
    userManager->setAuthInfo(userMap);  // set user map to avoid loading configuration from system database

    std::set<std::string> expected = {
      "identity", "text_de",  "text_en",  "text_es",  "text_fi",
      "text_fr",  "text_it",  "text_nl",  "text_no",  "text_pt",
      "text_ru",  "text_sv",  "text_zh",
      arangodb::StaticStrings::SystemDatabase + "::testAnalyzer1",
    };
    auto result =
        v8::Function::Cast(*fn_list)->CallAsFunction(context, fn_list,
                                                     static_cast<int>(args.size()),
                                                     args.data());
    EXPECT_TRUE((!result.IsEmpty()));
    EXPECT_TRUE((result.ToLocalChecked()->IsArray()));
    auto v8Result = v8::Handle<v8::Array>::Cast(result.ToLocalChecked());

    for (uint32_t i = 0, count = v8Result->Length(); i < count; ++i) {
      auto v8Analyzer = v8Result->Get(i);
      EXPECT_TRUE((!v8Analyzer.IsEmpty()));
      EXPECT_TRUE((v8Analyzer->IsObject()));
      auto* analyzer =
          TRI_UnwrapClass<arangodb::iresearch::IResearchAnalyzerFeature::AnalyzerPool>(
              v8Analyzer->ToObject(TRI_IGETC).FromMaybe(v8::Local<v8::Object>()),
              WRP_IRESEARCH_ANALYZER_TYPE, TRI_IGETC);
      EXPECT_TRUE((false == !analyzer));
      EXPECT_TRUE((1 == expected.erase(analyzer->name())));
    }

    EXPECT_TRUE((true == expected.empty()));
  }

  // system database (not authorised)
  {
    TRI_vocbase_t vocbase(TRI_vocbase_type_e::TRI_VOCBASE_TYPE_NORMAL, 1,
                          systemDatabaseArgs);
    v8::Isolate::CreateParams isolateParams;
    ArrayBufferAllocator arrayBufferAllocator;
    isolateParams.array_buffer_allocator = &arrayBufferAllocator;
    auto isolate =
        std::shared_ptr<v8::Isolate>(v8::Isolate::New(isolateParams),
                                     [](v8::Isolate* p) -> void { p->Dispose(); });
    ASSERT_TRUE((nullptr != isolate));
    v8::Isolate::Scope isolateScope(isolate.get());  // otherwise v8::Isolate::Logger() will fail (called from v8::Exception::Error)
    v8::internal::Isolate::Current()->InitializeLoggingAndCounters();  // otherwise v8::Isolate::Logger() will fail (called from v8::Exception::Error)
    v8::HandleScope handleScope(isolate.get());  // required for v8::Context::New(...), v8::ObjectTemplate::New(...) and TRI_AddMethodVocbase(...)
    auto context = v8::Context::New(isolate.get());
    v8::Context::Scope contextScope(context);  // required for TRI_AddMethodVocbase(...)
    std::unique_ptr<TRI_v8_global_t> v8g(TRI_CreateV8Globals(isolate.get(), 0));  // create and set inside 'isolate' for use with 'TRI_GET_GLOBALS()'
    v8g->ArangoErrorTempl.Reset(isolate.get(), v8::ObjectTemplate::New(isolate.get()));  // otherwise v8:-utils::CreateErrorObject(...) will fail
    v8g->_vocbase = &vocbase;
    arangodb::iresearch::TRI_InitV8Analyzers(*v8g, isolate.get());

    auto v8Analyzers = v8::Local<v8::ObjectTemplate>::New(isolate.get(), v8g->IResearchAnalyzersTempl)
                           ->NewInstance();
    auto fn_list =
        v8Analyzers->Get(TRI_V8_ASCII_STRING(isolate.get(), "toArray"));
    EXPECT_TRUE((fn_list->IsFunction()));

    std::vector<v8::Local<v8::Value>> args = {};

    arangodb::auth::UserMap userMap;  // empty map, no user -> no permissions
    auto& user =
        userMap
            .emplace("", arangodb::auth::User::newUser("", "", arangodb::auth::Source::LDAP))
            .first->second;
    user.grantDatabase(vocbase.name(), arangodb::auth::Level::NONE);  // for system collections User::collectionAuthLevel(...) returns database auth::Level
    userManager->setAuthInfo(userMap);  // set user map to avoid loading configuration from system database

    std::set<std::string> expected = {
      "identity", "text_de",  "text_en",  "text_es",  "text_fi",
      "text_fr",  "text_it",  "text_nl",  "text_no",  "text_pt",
      "text_ru",  "text_sv",  "text_zh",
    };

    auto result =
        v8::Function::Cast(*fn_list)->CallAsFunction(context, fn_list,
                                                     static_cast<int>(args.size()),
                                                     args.data());
    EXPECT_TRUE((!result.IsEmpty()));
    EXPECT_TRUE((result.ToLocalChecked()->IsArray()));
    auto v8Result = v8::Handle<v8::Array>::Cast(result.ToLocalChecked());

    for (uint32_t i = 0, count = v8Result->Length(); i < count; ++i) {
      auto v8Analyzer = v8Result->Get(i);
      EXPECT_TRUE((!v8Analyzer.IsEmpty()));
      EXPECT_TRUE((v8Analyzer->IsObject()));
      auto* analyzer =
          TRI_UnwrapClass<arangodb::iresearch::IResearchAnalyzerFeature::AnalyzerPool>(
              v8Analyzer->ToObject(TRI_IGETC).FromMaybe(v8::Local<v8::Object>()),
              WRP_IRESEARCH_ANALYZER_TYPE, TRI_IGETC);
      EXPECT_TRUE((false == !analyzer));
      EXPECT_TRUE((1 == expected.erase(analyzer->name())));
    }

    EXPECT_TRUE((true == expected.empty()));
  }

  // non-system database (authorised, system authorised)
  {
    TRI_vocbase_t vocbase(TRI_vocbase_type_e::TRI_VOCBASE_TYPE_NORMAL, 1,
                          testDatabaseArgs);
    v8::Isolate::CreateParams isolateParams;
    ArrayBufferAllocator arrayBufferAllocator;
    isolateParams.array_buffer_allocator = &arrayBufferAllocator;
    auto isolate =
        std::shared_ptr<v8::Isolate>(v8::Isolate::New(isolateParams),
                                     [](v8::Isolate* p) -> void { p->Dispose(); });
    ASSERT_TRUE((nullptr != isolate));
    v8::Isolate::Scope isolateScope(isolate.get());  // otherwise v8::Isolate::Logger() will fail (called from v8::Exception::Error)
    v8::internal::Isolate::Current()->InitializeLoggingAndCounters();  // otherwise v8::Isolate::Logger() will fail (called from v8::Exception::Error)
    v8::HandleScope handleScope(isolate.get());  // required for v8::Context::New(...), v8::ObjectTemplate::New(...) and TRI_AddMethodVocbase(...)
    auto context = v8::Context::New(isolate.get());
    v8::Context::Scope contextScope(context);  // required for TRI_AddMethodVocbase(...)
    std::unique_ptr<TRI_v8_global_t> v8g(TRI_CreateV8Globals(isolate.get(), 0));  // create and set inside 'isolate' for use with 'TRI_GET_GLOBALS()'
    v8g->ArangoErrorTempl.Reset(isolate.get(), v8::ObjectTemplate::New(isolate.get()));  // otherwise v8:-utils::CreateErrorObject(...) will fail
    v8g->_vocbase = &vocbase;
    arangodb::iresearch::TRI_InitV8Analyzers(*v8g, isolate.get());

    auto v8Analyzers = v8::Local<v8::ObjectTemplate>::New(isolate.get(), v8g->IResearchAnalyzersTempl)
                           ->NewInstance();
    auto fn_list =
        v8Analyzers->Get(TRI_V8_ASCII_STRING(isolate.get(), "toArray"));
    EXPECT_TRUE((fn_list->IsFunction()));

    std::vector<v8::Local<v8::Value>> args = {};

    arangodb::auth::UserMap userMap;  // empty map, no user -> no permissions
    auto& user =
        userMap
            .emplace("", arangodb::auth::User::newUser("", "", arangodb::auth::Source::LDAP))
            .first->second;
    user.grantDatabase(arangodb::StaticStrings::SystemDatabase, arangodb::auth::Level::RO);  // for system collections User::collectionAuthLevel(...) returns database auth::Level
    user.grantDatabase(vocbase.name(), arangodb::auth::Level::RO);  // for system collections User::collectionAuthLevel(...) returns database auth::Level
    userManager->setAuthInfo(userMap);  // set user map to avoid loading configuration from system database

    std::set<std::string> expected = {
      "identity", "text_de",  "text_en",  "text_es",  "text_fi",
      "text_fr",  "text_it",  "text_nl",  "text_no",  "text_pt",
      "text_ru",  "text_sv",  "text_zh",
      arangodb::StaticStrings::SystemDatabase + "::testAnalyzer1",
      "testVocbase::testAnalyzer2",
    };
    auto result =
        v8::Function::Cast(*fn_list)->CallAsFunction(context, fn_list,
                                                     static_cast<int>(args.size()),
                                                     args.data());
    EXPECT_TRUE((!result.IsEmpty()));
    EXPECT_TRUE((result.ToLocalChecked()->IsArray()));
    auto v8Result = v8::Handle<v8::Array>::Cast(result.ToLocalChecked());

    for (uint32_t i = 0, count = v8Result->Length(); i < count; ++i) {
      auto v8Analyzer = v8Result->Get(i);
      EXPECT_TRUE((!v8Analyzer.IsEmpty()));
      EXPECT_TRUE((v8Analyzer->IsObject()));
      auto* analyzer =
          TRI_UnwrapClass<arangodb::iresearch::IResearchAnalyzerFeature::AnalyzerPool>(
              v8Analyzer->ToObject(TRI_IGETC).FromMaybe(v8::Local<v8::Object>()),
              WRP_IRESEARCH_ANALYZER_TYPE, TRI_IGETC);
      EXPECT_TRUE((false == !analyzer));
      EXPECT_TRUE((1 == expected.erase(analyzer->name())));
    }

    EXPECT_TRUE((true == expected.empty()));
  }

  // non-system database (not authorised, system authorised)
  {
    TRI_vocbase_t vocbase(TRI_vocbase_type_e::TRI_VOCBASE_TYPE_NORMAL, 1,
                          testDatabaseArgs);
    v8::Isolate::CreateParams isolateParams;
    ArrayBufferAllocator arrayBufferAllocator;
    isolateParams.array_buffer_allocator = &arrayBufferAllocator;
    auto isolate =
        std::shared_ptr<v8::Isolate>(v8::Isolate::New(isolateParams),
                                     [](v8::Isolate* p) -> void { p->Dispose(); });
    ASSERT_TRUE((nullptr != isolate));
    v8::Isolate::Scope isolateScope(isolate.get());  // otherwise v8::Isolate::Logger() will fail (called from v8::Exception::Error)
    v8::internal::Isolate::Current()->InitializeLoggingAndCounters();  // otherwise v8::Isolate::Logger() will fail (called from v8::Exception::Error)
    v8::HandleScope handleScope(isolate.get());  // required for v8::Context::New(...), v8::ObjectTemplate::New(...) and TRI_AddMethodVocbase(...)
    auto context = v8::Context::New(isolate.get());
    v8::Context::Scope contextScope(context);  // required for TRI_AddMethodVocbase(...)
    std::unique_ptr<TRI_v8_global_t> v8g(TRI_CreateV8Globals(isolate.get(), 0));  // create and set inside 'isolate' for use with 'TRI_GET_GLOBALS()'
    v8g->ArangoErrorTempl.Reset(isolate.get(), v8::ObjectTemplate::New(isolate.get()));  // otherwise v8:-utils::CreateErrorObject(...) will fail
    v8g->_vocbase = &vocbase;
    arangodb::iresearch::TRI_InitV8Analyzers(*v8g, isolate.get());

    auto v8Analyzers = v8::Local<v8::ObjectTemplate>::New(isolate.get(), v8g->IResearchAnalyzersTempl)
                           ->NewInstance();
    auto fn_list =
        v8Analyzers->Get(TRI_V8_ASCII_STRING(isolate.get(), "toArray"));
    EXPECT_TRUE((fn_list->IsFunction()));

    std::vector<v8::Local<v8::Value>> args = {};

    arangodb::auth::UserMap userMap;  // empty map, no user -> no permissions
    auto& user =
        userMap
            .emplace("", arangodb::auth::User::newUser("", "", arangodb::auth::Source::LDAP))
            .first->second;
    user.grantDatabase(arangodb::StaticStrings::SystemDatabase, arangodb::auth::Level::RO);  // for system collections User::collectionAuthLevel(...) returns database auth::Level
    user.grantDatabase(vocbase.name(), arangodb::auth::Level::NONE);  // for system collections User::collectionAuthLevel(...) returns database auth::Level
    userManager->setAuthInfo(userMap);  // set user map to avoid loading configuration from system database

    std::set<std::string> expected = {
      "identity", "text_de",  "text_en",  "text_es",  "text_fi",
      "text_fr",  "text_it",  "text_nl",  "text_no",  "text_pt",
      "text_ru",  "text_sv",  "text_zh",
      arangodb::StaticStrings::SystemDatabase + "::testAnalyzer1",
    };
    auto result =
        v8::Function::Cast(*fn_list)->CallAsFunction(context, fn_list,
                                                     static_cast<int>(args.size()),
                                                     args.data());
    EXPECT_TRUE((!result.IsEmpty()));
    EXPECT_TRUE((result.ToLocalChecked()->IsArray()));
    auto v8Result = v8::Handle<v8::Array>::Cast(result.ToLocalChecked());

    for (uint32_t i = 0, count = v8Result->Length(); i < count; ++i) {
      auto v8Analyzer = v8Result->Get(i);
      EXPECT_TRUE((!v8Analyzer.IsEmpty()));
      EXPECT_TRUE((v8Analyzer->IsObject()));
      auto* analyzer =
          TRI_UnwrapClass<arangodb::iresearch::IResearchAnalyzerFeature::AnalyzerPool>(
              v8Analyzer->ToObject(TRI_IGETC).FromMaybe(v8::Local<v8::Object>()),
              WRP_IRESEARCH_ANALYZER_TYPE, TRI_IGETC);
      EXPECT_TRUE((false == !analyzer));
      EXPECT_TRUE((1 == expected.erase(analyzer->name())));
    }

    EXPECT_TRUE((true == expected.empty()));
  }

  // non-system database (authorised, system not authorised)
  {
    TRI_vocbase_t vocbase(TRI_vocbase_type_e::TRI_VOCBASE_TYPE_NORMAL, 1,
                          testDatabaseArgs);
    v8::Isolate::CreateParams isolateParams;
    ArrayBufferAllocator arrayBufferAllocator;
    isolateParams.array_buffer_allocator = &arrayBufferAllocator;
    auto isolate =
        std::shared_ptr<v8::Isolate>(v8::Isolate::New(isolateParams),
                                     [](v8::Isolate* p) -> void { p->Dispose(); });
    ASSERT_TRUE((nullptr != isolate));
    v8::Isolate::Scope isolateScope(isolate.get());  // otherwise v8::Isolate::Logger() will fail (called from v8::Exception::Error)
    v8::internal::Isolate::Current()->InitializeLoggingAndCounters();  // otherwise v8::Isolate::Logger() will fail (called from v8::Exception::Error)
    v8::HandleScope handleScope(isolate.get());  // required for v8::Context::New(...), v8::ObjectTemplate::New(...) and TRI_AddMethodVocbase(...)
    auto context = v8::Context::New(isolate.get());
    v8::Context::Scope contextScope(context);  // required for TRI_AddMethodVocbase(...)
    std::unique_ptr<TRI_v8_global_t> v8g(TRI_CreateV8Globals(isolate.get(), 0));  // create and set inside 'isolate' for use with 'TRI_GET_GLOBALS()'
    v8g->ArangoErrorTempl.Reset(isolate.get(), v8::ObjectTemplate::New(isolate.get()));  // otherwise v8:-utils::CreateErrorObject(...) will fail
    v8g->_vocbase = &vocbase;
    arangodb::iresearch::TRI_InitV8Analyzers(*v8g, isolate.get());

    auto v8Analyzers = v8::Local<v8::ObjectTemplate>::New(isolate.get(), v8g->IResearchAnalyzersTempl)
                           ->NewInstance();
    auto fn_list =
        v8Analyzers->Get(TRI_V8_ASCII_STRING(isolate.get(), "toArray"));
    EXPECT_TRUE((fn_list->IsFunction()));

    std::vector<v8::Local<v8::Value>> args = {};

    arangodb::auth::UserMap userMap;  // empty map, no user -> no permissions
    auto& user =
        userMap
            .emplace("", arangodb::auth::User::newUser("", "", arangodb::auth::Source::LDAP))
            .first->second;
    user.grantDatabase(arangodb::StaticStrings::SystemDatabase, arangodb::auth::Level::NONE);  // for system collections User::collectionAuthLevel(...) returns database auth::Level
    user.grantDatabase(vocbase.name(), arangodb::auth::Level::RO);  // for system collections User::collectionAuthLevel(...) returns database auth::Level
    userManager->setAuthInfo(userMap);  // set user map to avoid loading configuration from system database

    std::set<std::string> expected = {
      "identity", "text_de",  "text_en",  "text_es",  "text_fi",
      "text_fr",  "text_it",  "text_nl",  "text_no",  "text_pt",
      "text_ru",  "text_sv",  "text_zh",
      "testVocbase::testAnalyzer2",
    };
    auto result =
        v8::Function::Cast(*fn_list)->CallAsFunction(context, fn_list,
                                                     static_cast<int>(args.size()),
                                                     args.data());
    EXPECT_TRUE((!result.IsEmpty()));
    EXPECT_TRUE((result.ToLocalChecked()->IsArray()));
    auto v8Result = v8::Handle<v8::Array>::Cast(result.ToLocalChecked());

    for (uint32_t i = 0, count = v8Result->Length(); i < count; ++i) {
      auto v8Analyzer = v8Result->Get(i);
      EXPECT_TRUE((!v8Analyzer.IsEmpty()));
      EXPECT_TRUE((v8Analyzer->IsObject()));
      auto* analyzer =
          TRI_UnwrapClass<arangodb::iresearch::IResearchAnalyzerFeature::AnalyzerPool>(
              v8Analyzer->ToObject(TRI_IGETC).FromMaybe(v8::Local<v8::Object>()),
              WRP_IRESEARCH_ANALYZER_TYPE, TRI_IGETC);
      EXPECT_TRUE((false == !analyzer));
      EXPECT_TRUE((1 == expected.erase(analyzer->name())));
    }

    EXPECT_TRUE((true == expected.empty()));
  }

  // non-system database (not authorised, system not authorised)
  {
    TRI_vocbase_t vocbase(TRI_vocbase_type_e::TRI_VOCBASE_TYPE_NORMAL, 1,
                          testDatabaseArgs);
    v8::Isolate::CreateParams isolateParams;
    ArrayBufferAllocator arrayBufferAllocator;
    isolateParams.array_buffer_allocator = &arrayBufferAllocator;
    auto isolate =
        std::shared_ptr<v8::Isolate>(v8::Isolate::New(isolateParams),
                                     [](v8::Isolate* p) -> void { p->Dispose(); });
    ASSERT_TRUE((nullptr != isolate));
    v8::Isolate::Scope isolateScope(isolate.get());  // otherwise v8::Isolate::Logger() will fail (called from v8::Exception::Error)
    v8::internal::Isolate::Current()->InitializeLoggingAndCounters();  // otherwise v8::Isolate::Logger() will fail (called from v8::Exception::Error)
    v8::HandleScope handleScope(isolate.get());  // required for v8::Context::New(...), v8::ObjectTemplate::New(...) and TRI_AddMethodVocbase(...)
    auto context = v8::Context::New(isolate.get());
    v8::Context::Scope contextScope(context);  // required for TRI_AddMethodVocbase(...)
    std::unique_ptr<TRI_v8_global_t> v8g(TRI_CreateV8Globals(isolate.get(), 0));  // create and set inside 'isolate' for use with 'TRI_GET_GLOBALS()'
    v8g->ArangoErrorTempl.Reset(isolate.get(), v8::ObjectTemplate::New(isolate.get()));  // otherwise v8:-utils::CreateErrorObject(...) will fail
    v8g->_vocbase = &vocbase;
    arangodb::iresearch::TRI_InitV8Analyzers(*v8g, isolate.get());

    auto v8Analyzers = v8::Local<v8::ObjectTemplate>::New(isolate.get(), v8g->IResearchAnalyzersTempl)
                           ->NewInstance();
    auto fn_list =
        v8Analyzers->Get(TRI_V8_ASCII_STRING(isolate.get(), "toArray"));
    EXPECT_TRUE((fn_list->IsFunction()));

    std::vector<v8::Local<v8::Value>> args = {};

    arangodb::auth::UserMap userMap;  // empty map, no user -> no permissions
    auto& user =
        userMap
            .emplace("", arangodb::auth::User::newUser("", "", arangodb::auth::Source::LDAP))
            .first->second;
    user.grantDatabase(arangodb::StaticStrings::SystemDatabase, arangodb::auth::Level::NONE);  // for system collections User::collectionAuthLevel(...) returns database auth::Level
    user.grantDatabase(vocbase.name(), arangodb::auth::Level::NONE);  // for system collections User::collectionAuthLevel(...) returns database auth::Level
    userManager->setAuthInfo(userMap);  // set user map to avoid loading configuration from system database

    std::set<std::string> expected = {
      "identity", "text_de",  "text_en",  "text_es",  "text_fi",
      "text_fr",  "text_it",  "text_nl",  "text_no",  "text_pt",
      "text_ru",  "text_sv",  "text_zh",
    };
    auto result =
        v8::Function::Cast(*fn_list)->CallAsFunction(context, fn_list,
                                                     static_cast<int>(args.size()),
                                                     args.data());
    EXPECT_TRUE((!result.IsEmpty()));
    EXPECT_TRUE((result.ToLocalChecked()->IsArray()));
    auto v8Result = v8::Handle<v8::Array>::Cast(result.ToLocalChecked());

    for (uint32_t i = 0, count = v8Result->Length(); i < count; ++i) {
      auto v8Analyzer = v8Result->Get(i);
      EXPECT_TRUE((!v8Analyzer.IsEmpty()));
      EXPECT_TRUE((v8Analyzer->IsObject()));
      auto* analyzer =
          TRI_UnwrapClass<arangodb::iresearch::IResearchAnalyzerFeature::AnalyzerPool>(
              v8Analyzer->ToObject(TRI_IGETC).FromMaybe(v8::Local<v8::Object>()),
              WRP_IRESEARCH_ANALYZER_TYPE, TRI_IGETC);
      EXPECT_TRUE((false == !analyzer));
      EXPECT_TRUE((1 == expected.erase(analyzer->name())));
    }

    EXPECT_TRUE((true == expected.empty()));
  }
}

TEST_F(V8AnalyzersTest, test_remove) {
  // create a new instance of an ApplicationServer and fill it with the required features
  // cannot use the existing server since its features already have some state
  std::shared_ptr<arangodb::application_features::ApplicationServer> originalServer(
      arangodb::application_features::ApplicationServer::server,
      [](arangodb::application_features::ApplicationServer* ptr) -> void {
        arangodb::application_features::ApplicationServer::server = ptr;
      });
  arangodb::application_features::ApplicationServer::server =
      nullptr;  // avoid "ApplicationServer initialized twice"
  arangodb::application_features::ApplicationServer server(nullptr, nullptr);
  arangodb::iresearch::IResearchAnalyzerFeature* analyzers;
  arangodb::DatabaseFeature* dbFeature;
  arangodb::SystemDatabaseFeature* sysDbFeature(new arangodb::SystemDatabaseFeature(server));
  server.addFeature(new arangodb::QueryRegistryFeature(server));  // required for constructing TRI_vocbase_t
  server.addFeature(new arangodb::V8DealerFeature(server));  // required for DatabaseFeature::createDatabase(...)
  server.addFeature(dbFeature = new arangodb::DatabaseFeature(server));  // required for IResearchAnalyzerFeature::emplace(...)
  server.addFeature(analyzers = new arangodb::iresearch::IResearchAnalyzerFeature(server));  // required for running upgrade task
  server.addFeature(sysDbFeature);

  auto cleanup = arangodb::scopeGuard([dbFeature](){ dbFeature->unprepare(); });

  // create system vocbase
  {
    auto const databases = arangodb::velocypack::Parser::fromJson(
        std::string("[ { \"name\": \"") +
        arangodb::StaticStrings::SystemDatabase + "\" }, { \"name\" : \"testVocbase\"} ]");
    ASSERT_TRUE((TRI_ERROR_NO_ERROR == dbFeature->loadDatabases(databases->slice())));
    sysDbFeature->prepare();
    sysDbFeature->start();
  }
  {
    auto vocbase = dbFeature->useDatabase(arangodb::StaticStrings::SystemDatabase);
    arangodb::methods::Collections::createSystem(
<<<<<<< HEAD
        *vocbase,
        arangodb::tests::AnalyzerCollectionName);
=======
        *vocbase, 
        arangodb::tests::AnalyzerCollectionName, false);
>>>>>>> 8d1b74fc
  }
  {
    auto vocbase = dbFeature->useDatabase("testVocbase");
    arangodb::methods::Collections::createSystem(
<<<<<<< HEAD
        *vocbase,
        arangodb::tests::AnalyzerCollectionName);
=======
        *vocbase, 
        arangodb::tests::AnalyzerCollectionName, false);
>>>>>>> 8d1b74fc
  }
  {
    arangodb::iresearch::IResearchAnalyzerFeature::EmplaceResult result;
    ASSERT_TRUE((analyzers
      ->emplace(result, arangodb::StaticStrings::SystemDatabase + "::testAnalyzer1",
        "identity", VPackSlice::noneSlice())
      .ok()));
    ASSERT_TRUE((analyzers
      ->emplace(result, arangodb::StaticStrings::SystemDatabase + "::testAnalyzer2",
        "identity", VPackSlice::noneSlice())
      .ok()));
    ASSERT_TRUE((analyzers
      ->emplace(result, arangodb::StaticStrings::SystemDatabase + "::testAnalyzer3",
        "identity", VPackSlice::noneSlice())
      .ok()));
    ASSERT_TRUE((analyzers
      ->emplace(result, "testVocbase::testAnalyzer1",
        "identity", VPackSlice::noneSlice())
      .ok()));
    ASSERT_TRUE((analyzers
      ->emplace(result, "testVocbase::testAnalyzer2",
        "identity", VPackSlice::noneSlice())
      .ok()));
    ASSERT_TRUE((analyzers
      ->emplace(result, "testVocbase::testAnalyzer3",
        "identity", VPackSlice::noneSlice())
      .ok()));
  }
  struct ExecContext : public arangodb::ExecContext {
    ExecContext()
        : arangodb::ExecContext(arangodb::ExecContext::Type::Default, "", "",
                                arangodb::auth::Level::NONE,
                                arangodb::auth::Level::NONE) {}
  } execContext;
  arangodb::ExecContextScope execContextScope(&execContext);
  auto* authFeature = arangodb::AuthenticationFeature::instance();
  auto* userManager = authFeature->userManager();
  arangodb::aql::QueryRegistry queryRegistry(0);  // required for UserManager::loadFromDB()
  userManager->setQueryRegistry(&queryRegistry);
  auto resetUserManager = std::shared_ptr<arangodb::auth::UserManager>(
      userManager,
      [](arangodb::auth::UserManager* ptr) -> void { ptr->removeAllUsers(); });

  // invalid params (no name)
  {
    TRI_vocbase_t vocbase(TRI_vocbase_type_e::TRI_VOCBASE_TYPE_NORMAL, 1,
                          systemDatabaseArgs);
    v8::Isolate::CreateParams isolateParams;
    ArrayBufferAllocator arrayBufferAllocator;
    isolateParams.array_buffer_allocator = &arrayBufferAllocator;
    auto isolate =
        std::shared_ptr<v8::Isolate>(v8::Isolate::New(isolateParams),
                                     [](v8::Isolate* p) -> void { p->Dispose(); });
    ASSERT_TRUE((nullptr != isolate));
    v8::Isolate::Scope isolateScope(isolate.get());  // otherwise v8::Isolate::Logger() will fail (called from v8::Exception::Error)
    v8::internal::Isolate::Current()->InitializeLoggingAndCounters();  // otherwise v8::Isolate::Logger() will fail (called from v8::Exception::Error)
    v8::HandleScope handleScope(isolate.get());  // required for v8::Context::New(...), v8::ObjectTemplate::New(...) and TRI_AddMethodVocbase(...)
    auto context = v8::Context::New(isolate.get());
    v8::Context::Scope contextScope(context);  // required for TRI_AddMethodVocbase(...)
    std::unique_ptr<TRI_v8_global_t> v8g(TRI_CreateV8Globals(isolate.get(), 0));  // create and set inside 'isolate' for use with 'TRI_GET_GLOBALS()'
    v8g->ArangoErrorTempl.Reset(isolate.get(), v8::ObjectTemplate::New(isolate.get()));  // otherwise v8:-utils::CreateErrorObject(...) will fail
    v8g->_vocbase = &vocbase;
    arangodb::iresearch::TRI_InitV8Analyzers(*v8g, isolate.get());

    auto v8Analyzers = v8::Local<v8::ObjectTemplate>::New(isolate.get(), v8g->IResearchAnalyzersTempl)
                           ->NewInstance();
    auto fn_remove =
        v8Analyzers->Get(TRI_V8_ASCII_STRING(isolate.get(), "remove"));
    EXPECT_TRUE((fn_remove->IsFunction()));

    std::vector<v8::Local<v8::Value>> args = {};

    arangodb::auth::UserMap userMap;  // empty map, no user -> no permissions
    auto& user =
        userMap
            .emplace("", arangodb::auth::User::newUser("", "", arangodb::auth::Source::LDAP))
            .first->second;
    user.grantDatabase(vocbase.name(), arangodb::auth::Level::RW);  // for system collections User::collectionAuthLevel(...) returns database auth::Level
    userManager->setAuthInfo(userMap);  // set user map to avoid loading configuration from system database

    arangodb::velocypack::Builder responce;
    v8::TryCatch tryCatch(isolate.get());
    auto result = v8::Function::Cast(*fn_remove)
                      ->CallAsFunction(context, fn_remove,
                                       static_cast<int>(args.size()), args.data());
    EXPECT_TRUE((result.IsEmpty()));
    EXPECT_TRUE((tryCatch.HasCaught()));
    EXPECT_TRUE((TRI_ERROR_NO_ERROR == TRI_V8ToVPack(isolate.get(), responce,
                                                     tryCatch.Exception(), false)));
    auto slice = responce.slice();
    EXPECT_TRUE((slice.isObject()));
    EXPECT_TRUE((slice.hasKey(arangodb::StaticStrings::ErrorNum) &&
                 slice.get(arangodb::StaticStrings::ErrorNum).isNumber<int>() &&
                 TRI_ERROR_BAD_PARAMETER ==
                     slice.get(arangodb::StaticStrings::ErrorNum).getNumber<int>()));
  }

  // unknown analyzer
  {
    TRI_vocbase_t vocbase(TRI_vocbase_type_e::TRI_VOCBASE_TYPE_NORMAL, 1,
                          systemDatabaseArgs);
    v8::Isolate::CreateParams isolateParams;
    ArrayBufferAllocator arrayBufferAllocator;
    isolateParams.array_buffer_allocator = &arrayBufferAllocator;
    auto isolate =
        std::shared_ptr<v8::Isolate>(v8::Isolate::New(isolateParams),
                                     [](v8::Isolate* p) -> void { p->Dispose(); });
    ASSERT_TRUE((nullptr != isolate));
    v8::Isolate::Scope isolateScope(isolate.get());  // otherwise v8::Isolate::Logger() will fail (called from v8::Exception::Error)
    v8::internal::Isolate::Current()->InitializeLoggingAndCounters();  // otherwise v8::Isolate::Logger() will fail (called from v8::Exception::Error)
    v8::HandleScope handleScope(isolate.get());  // required for v8::Context::New(...), v8::ObjectTemplate::New(...) and TRI_AddMethodVocbase(...)
    auto context = v8::Context::New(isolate.get());
    v8::Context::Scope contextScope(context);  // required for TRI_AddMethodVocbase(...)
    std::unique_ptr<TRI_v8_global_t> v8g(TRI_CreateV8Globals(isolate.get(), 0));  // create and set inside 'isolate' for use with 'TRI_GET_GLOBALS()'
    v8g->ArangoErrorTempl.Reset(isolate.get(), v8::ObjectTemplate::New(isolate.get()));  // otherwise v8:-utils::CreateErrorObject(...) will fail
    v8g->_vocbase = &vocbase;
    arangodb::iresearch::TRI_InitV8Analyzers(*v8g, isolate.get());

    auto v8Analyzers = v8::Local<v8::ObjectTemplate>::New(isolate.get(), v8g->IResearchAnalyzersTempl)
                           ->NewInstance();
    auto fn_remove =
        v8Analyzers->Get(TRI_V8_ASCII_STRING(isolate.get(), "remove"));
    EXPECT_TRUE((fn_remove->IsFunction()));

    std::vector<v8::Local<v8::Value>> args = {
        TRI_V8_ASCII_STRING(isolate.get(), "unknown"),
    };

    arangodb::auth::UserMap userMap;  // empty map, no user -> no permissions
    auto& user =
        userMap
            .emplace("", arangodb::auth::User::newUser("", "", arangodb::auth::Source::LDAP))
            .first->second;
    user.grantDatabase(vocbase.name(), arangodb::auth::Level::RW);  // for system collections User::collectionAuthLevel(...) returns database auth::Level
    userManager->setAuthInfo(userMap);  // set user map to avoid loading configuration from system database

    arangodb::velocypack::Builder responce;
    v8::TryCatch tryCatch(isolate.get());
    auto result = v8::Function::Cast(*fn_remove)
                      ->CallAsFunction(context, fn_remove,
                                       static_cast<int>(args.size()), args.data());
    EXPECT_TRUE((result.IsEmpty()));
    EXPECT_TRUE((tryCatch.HasCaught()));
    EXPECT_TRUE((TRI_ERROR_NO_ERROR == TRI_V8ToVPack(isolate.get(), responce,
                                                     tryCatch.Exception(), false)));
    auto slice = responce.slice();
    EXPECT_TRUE((slice.isObject()));
    EXPECT_TRUE((slice.hasKey(arangodb::StaticStrings::ErrorNum) &&
                 slice.get(arangodb::StaticStrings::ErrorNum).isNumber<int>() &&
                 TRI_ERROR_ARANGO_DOCUMENT_NOT_FOUND ==
                     slice.get(arangodb::StaticStrings::ErrorNum).getNumber<int>()));
  }

  // not authorised
  {
    TRI_vocbase_t vocbase(TRI_vocbase_type_e::TRI_VOCBASE_TYPE_NORMAL, 1,
                          systemDatabaseArgs);
    v8::Isolate::CreateParams isolateParams;
    ArrayBufferAllocator arrayBufferAllocator;
    isolateParams.array_buffer_allocator = &arrayBufferAllocator;
    auto isolate =
        std::shared_ptr<v8::Isolate>(v8::Isolate::New(isolateParams),
                                     [](v8::Isolate* p) -> void { p->Dispose(); });
    ASSERT_TRUE((nullptr != isolate));
    v8::Isolate::Scope isolateScope(isolate.get());  // otherwise v8::Isolate::Logger() will fail (called from v8::Exception::Error)
    v8::internal::Isolate::Current()->InitializeLoggingAndCounters();  // otherwise v8::Isolate::Logger() will fail (called from v8::Exception::Error)
    v8::HandleScope handleScope(isolate.get());  // required for v8::Context::New(...), v8::ObjectTemplate::New(...) and TRI_AddMethodVocbase(...)
    auto context = v8::Context::New(isolate.get());
    v8::Context::Scope contextScope(context);  // required for TRI_AddMethodVocbase(...)
    std::unique_ptr<TRI_v8_global_t> v8g(TRI_CreateV8Globals(isolate.get(), 0));  // create and set inside 'isolate' for use with 'TRI_GET_GLOBALS()'
    v8g->ArangoErrorTempl.Reset(isolate.get(), v8::ObjectTemplate::New(isolate.get()));  // otherwise v8:-utils::CreateErrorObject(...) will fail
    v8g->_vocbase = &vocbase;
    arangodb::iresearch::TRI_InitV8Analyzers(*v8g, isolate.get());

    auto v8Analyzers = v8::Local<v8::ObjectTemplate>::New(isolate.get(), v8g->IResearchAnalyzersTempl)
                           ->NewInstance();
    auto fn_remove =
        v8Analyzers->Get(TRI_V8_ASCII_STRING(isolate.get(), "remove"));
    EXPECT_TRUE((fn_remove->IsFunction()));

    std::vector<v8::Local<v8::Value>> args = {
        TRI_V8_ASCII_STRING(isolate.get(), "testAnalyzer1"),
    };

    arangodb::auth::UserMap userMap;  // empty map, no user -> no permissions
    auto& user =
        userMap
            .emplace("", arangodb::auth::User::newUser("", "", arangodb::auth::Source::LDAP))
            .first->second;
    user.grantDatabase(vocbase.name(), arangodb::auth::Level::RO);  // for system collections User::collectionAuthLevel(...) returns database auth::Level
    userManager->setAuthInfo(userMap);  // set user map to avoid loading configuration from system database

    arangodb::velocypack::Builder responce;
    v8::TryCatch tryCatch(isolate.get());
    auto result = v8::Function::Cast(*fn_remove)
                      ->CallAsFunction(context, fn_remove,
                                       static_cast<int>(args.size()), args.data());
    EXPECT_TRUE((result.IsEmpty()));
    EXPECT_TRUE((tryCatch.HasCaught()));
    EXPECT_TRUE((TRI_ERROR_NO_ERROR == TRI_V8ToVPack(isolate.get(), responce,
                                                     tryCatch.Exception(), false)));
    auto slice = responce.slice();
    EXPECT_TRUE((slice.isObject()));
    EXPECT_TRUE((slice.hasKey(arangodb::StaticStrings::ErrorNum) &&
                 slice.get(arangodb::StaticStrings::ErrorNum).isNumber<int>() &&
                 TRI_ERROR_FORBIDDEN ==
                     slice.get(arangodb::StaticStrings::ErrorNum).getNumber<int>()));
    auto analyzer = analyzers->get(arangodb::StaticStrings::SystemDatabase +
                                   "::testAnalyzer1");
    EXPECT_TRUE((false == !analyzer));
  }

  // still in use (fail)
  {
    TRI_vocbase_t vocbase(TRI_vocbase_type_e::TRI_VOCBASE_TYPE_NORMAL, 1,
                          systemDatabaseArgs);
    v8::Isolate::CreateParams isolateParams;
    ArrayBufferAllocator arrayBufferAllocator;
    isolateParams.array_buffer_allocator = &arrayBufferAllocator;
    auto isolate =
        std::shared_ptr<v8::Isolate>(v8::Isolate::New(isolateParams),
                                     [](v8::Isolate* p) -> void { p->Dispose(); });
    ASSERT_TRUE((nullptr != isolate));
    v8::Isolate::Scope isolateScope(isolate.get());  // otherwise v8::Isolate::Logger() will fail (called from v8::Exception::Error)
    v8::internal::Isolate::Current()->InitializeLoggingAndCounters();  // otherwise v8::Isolate::Logger() will fail (called from v8::Exception::Error)
    v8::HandleScope handleScope(isolate.get());  // required for v8::Context::New(...), v8::ObjectTemplate::New(...) and TRI_AddMethodVocbase(...)
    auto context = v8::Context::New(isolate.get());
    v8::Context::Scope contextScope(context);  // required for TRI_AddMethodVocbase(...)
    std::unique_ptr<TRI_v8_global_t> v8g(TRI_CreateV8Globals(isolate.get(), 0));  // create and set inside 'isolate' for use with 'TRI_GET_GLOBALS()'
    v8g->ArangoErrorTempl.Reset(isolate.get(), v8::ObjectTemplate::New(isolate.get()));  // otherwise v8:-utils::CreateErrorObject(...) will fail
    v8g->_vocbase = &vocbase;
    arangodb::iresearch::TRI_InitV8Analyzers(*v8g, isolate.get());

    auto v8Analyzers = v8::Local<v8::ObjectTemplate>::New(isolate.get(), v8g->IResearchAnalyzersTempl)
                           ->NewInstance();
    auto fn_remove =
        v8Analyzers->Get(TRI_V8_ASCII_STRING(isolate.get(), "remove"));
    EXPECT_TRUE((fn_remove->IsFunction()));

    std::vector<v8::Local<v8::Value>> args = {
        TRI_V8_ASCII_STRING(isolate.get(), "testAnalyzer2"),
        v8::False(isolate.get()),
    };
    auto inUseAnalyzer = analyzers->get(arangodb::StaticStrings::SystemDatabase +
                                        "::testAnalyzer2");  // hold ref to mark in-use
    ASSERT_TRUE((false == !inUseAnalyzer));

    arangodb::auth::UserMap userMap;  // empty map, no user -> no permissions
    auto& user =
        userMap
            .emplace("", arangodb::auth::User::newUser("", "", arangodb::auth::Source::LDAP))
            .first->second;
    user.grantDatabase(vocbase.name(), arangodb::auth::Level::RW);  // for system collections User::collectionAuthLevel(...) returns database auth::Level
    userManager->setAuthInfo(userMap);  // set user map to avoid loading configuration from system database

    arangodb::velocypack::Builder responce;
    v8::TryCatch tryCatch(isolate.get());
    auto result = v8::Function::Cast(*fn_remove)
                      ->CallAsFunction(context, fn_remove,
                                       static_cast<int>(args.size()), args.data());
    EXPECT_TRUE((result.IsEmpty()));
    EXPECT_TRUE((tryCatch.HasCaught()));
    EXPECT_TRUE((TRI_ERROR_NO_ERROR == TRI_V8ToVPack(isolate.get(), responce,
                                                     tryCatch.Exception(), false)));
    auto slice = responce.slice();
    EXPECT_TRUE((slice.isObject()));
    EXPECT_TRUE((slice.hasKey(arangodb::StaticStrings::ErrorNum) &&
                 slice.get(arangodb::StaticStrings::ErrorNum).isNumber<int>() &&
                 TRI_ERROR_ARANGO_CONFLICT ==
                     slice.get(arangodb::StaticStrings::ErrorNum).getNumber<int>()));
    auto analyzer = analyzers->get(arangodb::StaticStrings::SystemDatabase +
                                   "::testAnalyzer2");
    EXPECT_TRUE((false == !analyzer));
  }

  // still in use + force (success)
  {
    TRI_vocbase_t vocbase(TRI_vocbase_type_e::TRI_VOCBASE_TYPE_NORMAL, 1,
                          systemDatabaseArgs);
    v8::Isolate::CreateParams isolateParams;
    ArrayBufferAllocator arrayBufferAllocator;
    isolateParams.array_buffer_allocator = &arrayBufferAllocator;
    auto isolate =
        std::shared_ptr<v8::Isolate>(v8::Isolate::New(isolateParams),
                                     [](v8::Isolate* p) -> void { p->Dispose(); });
    ASSERT_TRUE((nullptr != isolate));
    v8::Isolate::Scope isolateScope(isolate.get());  // otherwise v8::Isolate::Logger() will fail (called from v8::Exception::Error)
    v8::internal::Isolate::Current()->InitializeLoggingAndCounters();  // otherwise v8::Isolate::Logger() will fail (called from v8::Exception::Error)
    v8::HandleScope handleScope(isolate.get());  // required for v8::Context::New(...), v8::ObjectTemplate::New(...) and TRI_AddMethodVocbase(...)
    auto context = v8::Context::New(isolate.get());
    v8::Context::Scope contextScope(context);  // required for TRI_AddMethodVocbase(...)
    std::unique_ptr<TRI_v8_global_t> v8g(TRI_CreateV8Globals(isolate.get(), 0));  // create and set inside 'isolate' for use with 'TRI_GET_GLOBALS()'
    v8g->ArangoErrorTempl.Reset(isolate.get(), v8::ObjectTemplate::New(isolate.get()));  // otherwise v8:-utils::CreateErrorObject(...) will fail
    v8g->_vocbase = &vocbase;
    arangodb::iresearch::TRI_InitV8Analyzers(*v8g, isolate.get());

    auto v8Analyzers = v8::Local<v8::ObjectTemplate>::New(isolate.get(), v8g->IResearchAnalyzersTempl)
                           ->NewInstance();
    auto fn_remove =
        v8Analyzers->Get(TRI_V8_ASCII_STRING(isolate.get(), "remove"));
    EXPECT_TRUE((fn_remove->IsFunction()));

    std::vector<v8::Local<v8::Value>> args = {
        TRI_V8_ASCII_STRING(isolate.get(), "testAnalyzer2"),
        v8::True(isolate.get()),
    };
    auto inUseAnalyzer = analyzers->get(arangodb::StaticStrings::SystemDatabase +
                                        "::testAnalyzer2");  // hold ref to mark in-use
    ASSERT_TRUE((false == !inUseAnalyzer));

    arangodb::auth::UserMap userMap;  // empty map, no user -> no permissions
    auto& user =
        userMap
            .emplace("", arangodb::auth::User::newUser("", "", arangodb::auth::Source::LDAP))
            .first->second;
    user.grantDatabase(vocbase.name(), arangodb::auth::Level::RW);  // for system collections User::collectionAuthLevel(...) returns database auth::Level
    userManager->setAuthInfo(userMap);  // set user map to avoid loading configuration from system database

    auto result = v8::Function::Cast(*fn_remove)
                      ->CallAsFunction(context, fn_remove,
                                       static_cast<int>(args.size()), args.data());
    EXPECT_TRUE((!result.IsEmpty()));
    EXPECT_TRUE((result.ToLocalChecked()->IsUndefined()));
    auto analyzer = analyzers->get(arangodb::StaticStrings::SystemDatabase +
                                   "::testAnalyzer2");
    EXPECT_TRUE((true == !analyzer));
  }

  // success removal
  {
    TRI_vocbase_t vocbase(TRI_vocbase_type_e::TRI_VOCBASE_TYPE_NORMAL, 1,
                          systemDatabaseArgs);
    v8::Isolate::CreateParams isolateParams;
    ArrayBufferAllocator arrayBufferAllocator;
    isolateParams.array_buffer_allocator = &arrayBufferAllocator;
    auto isolate =
        std::shared_ptr<v8::Isolate>(v8::Isolate::New(isolateParams),
                                     [](v8::Isolate* p) -> void { p->Dispose(); });
    ASSERT_TRUE((nullptr != isolate));
    v8::Isolate::Scope isolateScope(isolate.get());  // otherwise v8::Isolate::Logger() will fail (called from v8::Exception::Error)
    v8::internal::Isolate::Current()->InitializeLoggingAndCounters();  // otherwise v8::Isolate::Logger() will fail (called from v8::Exception::Error)
    v8::HandleScope handleScope(isolate.get());  // required for v8::Context::New(...), v8::ObjectTemplate::New(...) and TRI_AddMethodVocbase(...)
    auto context = v8::Context::New(isolate.get());
    v8::Context::Scope contextScope(context);  // required for TRI_AddMethodVocbase(...)
    std::unique_ptr<TRI_v8_global_t> v8g(TRI_CreateV8Globals(isolate.get(), 0));  // create and set inside 'isolate' for use with 'TRI_GET_GLOBALS()'
    v8g->ArangoErrorTempl.Reset(isolate.get(), v8::ObjectTemplate::New(isolate.get()));  // otherwise v8:-utils::CreateErrorObject(...) will fail
    v8g->_vocbase = &vocbase;
    arangodb::iresearch::TRI_InitV8Analyzers(*v8g, isolate.get());

    auto v8Analyzers = v8::Local<v8::ObjectTemplate>::New(isolate.get(), v8g->IResearchAnalyzersTempl)
                           ->NewInstance();
    auto fn_remove =
        v8Analyzers->Get(TRI_V8_ASCII_STRING(isolate.get(), "remove"));
    EXPECT_TRUE((fn_remove->IsFunction()));

    std::vector<v8::Local<v8::Value>> args = {
        TRI_V8_ASCII_STRING(isolate.get(), "testAnalyzer1"),
    };

    arangodb::auth::UserMap userMap;  // empty map, no user -> no permissions
    auto& user =
        userMap
            .emplace("", arangodb::auth::User::newUser("", "", arangodb::auth::Source::LDAP))
            .first->second;
    user.grantDatabase(vocbase.name(), arangodb::auth::Level::RW);  // for system collections User::collectionAuthLevel(...) returns database auth::Level
    userManager->setAuthInfo(userMap);  // set user map to avoid loading configuration from system database

    auto result = v8::Function::Cast(*fn_remove)
                      ->CallAsFunction(context, fn_remove,
                                       static_cast<int>(args.size()), args.data());
    EXPECT_TRUE((!result.IsEmpty()));
    EXPECT_TRUE((result.ToLocalChecked()->IsUndefined()));
    auto analyzer = analyzers->get(arangodb::StaticStrings::SystemDatabase +
                                   "::testAnalyzer1");
    EXPECT_TRUE((true == !analyzer));
  }
  // removal by system db name with ::
  {
    TRI_vocbase_t vocbase(TRI_vocbase_type_e::TRI_VOCBASE_TYPE_NORMAL, 1,
                          systemDatabaseArgs);
    v8::Isolate::CreateParams isolateParams;
    ArrayBufferAllocator arrayBufferAllocator;
    isolateParams.array_buffer_allocator = &arrayBufferAllocator;
    auto isolate =
        std::shared_ptr<v8::Isolate>(v8::Isolate::New(isolateParams),
                                     [](v8::Isolate* p) -> void { p->Dispose(); });
    ASSERT_TRUE((nullptr != isolate));
    v8::Isolate::Scope isolateScope(isolate.get());  // otherwise v8::Isolate::Logger() will fail (called from v8::Exception::Error)
    v8::internal::Isolate::Current()->InitializeLoggingAndCounters();  // otherwise v8::Isolate::Logger() will fail (called from v8::Exception::Error)
    v8::HandleScope handleScope(isolate.get());  // required for v8::Context::New(...), v8::ObjectTemplate::New(...) and TRI_AddMethodVocbase(...)
    auto context = v8::Context::New(isolate.get());
    v8::Context::Scope contextScope(context);  // required for TRI_AddMethodVocbase(...)
    std::unique_ptr<TRI_v8_global_t> v8g(TRI_CreateV8Globals(isolate.get(), 0));  // create and set inside 'isolate' for use with 'TRI_GET_GLOBALS()'
    v8g->ArangoErrorTempl.Reset(isolate.get(), v8::ObjectTemplate::New(isolate.get()));  // otherwise v8:-utils::CreateErrorObject(...) will fail
    v8g->_vocbase = &vocbase;
    arangodb::iresearch::TRI_InitV8Analyzers(*v8g, isolate.get());

    auto v8Analyzers = v8::Local<v8::ObjectTemplate>::New(isolate.get(), v8g->IResearchAnalyzersTempl)
                           ->NewInstance();
    auto fn_remove =
        v8Analyzers->Get(TRI_V8_ASCII_STRING(isolate.get(), "remove"));
    EXPECT_TRUE((fn_remove->IsFunction()));

    std::vector<v8::Local<v8::Value>> args = {
        TRI_V8_ASCII_STRING(isolate.get(), "::testAnalyzer3"),
        v8::False(isolate.get()),
    };

    arangodb::auth::UserMap userMap;  // empty map, no user -> no permissions
    auto& user =
        userMap
            .emplace("", arangodb::auth::User::newUser("", "", arangodb::auth::Source::LDAP))
            .first->second;
    user.grantDatabase(vocbase.name(), arangodb::auth::Level::RW);  // for system collections User::collectionAuthLevel(...) returns database auth::Level
    userManager->setAuthInfo(userMap);  // set user map to avoid loading configuration from system database

    arangodb::velocypack::Builder responce;
    v8::TryCatch tryCatch(isolate.get());
    auto result = v8::Function::Cast(*fn_remove)
                      ->CallAsFunction(context, fn_remove,
                                       static_cast<int>(args.size()), args.data());
    EXPECT_TRUE(!result.IsEmpty());
    EXPECT_TRUE((result.ToLocalChecked()->IsUndefined()));
    auto analyzer = analyzers->get(arangodb::StaticStrings::SystemDatabase +
                                   "::testAnalyzer3");
    EXPECT_EQ(nullptr, analyzer);
  }
  //  removal from wrong db
  {
    TRI_vocbase_t vocbase(TRI_vocbase_type_e::TRI_VOCBASE_TYPE_NORMAL, 1,
                          systemDatabaseArgs);
    v8::Isolate::CreateParams isolateParams;
    ArrayBufferAllocator arrayBufferAllocator;
    isolateParams.array_buffer_allocator = &arrayBufferAllocator;
    auto isolate =
        std::shared_ptr<v8::Isolate>(v8::Isolate::New(isolateParams),
                                     [](v8::Isolate* p) -> void { p->Dispose(); });
    ASSERT_TRUE((nullptr != isolate));
    v8::Isolate::Scope isolateScope(isolate.get());  // otherwise v8::Isolate::Logger() will fail (called from v8::Exception::Error)
    v8::internal::Isolate::Current()->InitializeLoggingAndCounters();  // otherwise v8::Isolate::Logger() will fail (called from v8::Exception::Error)
    v8::HandleScope handleScope(isolate.get());  // required for v8::Context::New(...), v8::ObjectTemplate::New(...) and TRI_AddMethodVocbase(...)
    auto context = v8::Context::New(isolate.get());
    v8::Context::Scope contextScope(context);  // required for TRI_AddMethodVocbase(...)
    std::unique_ptr<TRI_v8_global_t> v8g(TRI_CreateV8Globals(isolate.get(), 0));  // create and set inside 'isolate' for use with 'TRI_GET_GLOBALS()'
    v8g->ArangoErrorTempl.Reset(isolate.get(), v8::ObjectTemplate::New(isolate.get()));  // otherwise v8:-utils::CreateErrorObject(...) will fail
    v8g->_vocbase = &vocbase;
    arangodb::iresearch::TRI_InitV8Analyzers(*v8g, isolate.get());

    auto v8Analyzers = v8::Local<v8::ObjectTemplate>::New(isolate.get(), v8g->IResearchAnalyzersTempl)
                           ->NewInstance();
    auto fn_remove =
        v8Analyzers->Get(TRI_V8_ASCII_STRING(isolate.get(), "remove"));
    EXPECT_TRUE((fn_remove->IsFunction()));

    std::vector<v8::Local<v8::Value>> args = {
        TRI_V8_ASCII_STRING(isolate.get(), "testVocbase::testAnalyzer1"),
        v8::False(isolate.get()),
    };

    arangodb::auth::UserMap userMap;  // empty map, no user -> no permissions
    auto& user =
        userMap
            .emplace("", arangodb::auth::User::newUser("", "", arangodb::auth::Source::LDAP))
            .first->second;
    user.grantDatabase(vocbase.name(), arangodb::auth::Level::RW);  // for system collections User::collectionAuthLevel(...) returns database auth::Level
    user.grantDatabase("testVocbase", arangodb::auth::Level::RW);  // for system collections User::collectionAuthLevel(...) returns database auth::Level
    userManager->setAuthInfo(userMap);  // set user map to avoid loading configuration from system database

    arangodb::velocypack::Builder responce;
    v8::TryCatch tryCatch(isolate.get());
    auto result = v8::Function::Cast(*fn_remove)
                      ->CallAsFunction(context, fn_remove,
                                       static_cast<int>(args.size()), args.data());
    EXPECT_TRUE((result.IsEmpty()));
    EXPECT_TRUE((tryCatch.HasCaught()));
    EXPECT_TRUE((TRI_ERROR_NO_ERROR == TRI_V8ToVPack(isolate.get(), responce,
                                                     tryCatch.Exception(), false)));
    auto slice = responce.slice();
    EXPECT_TRUE((slice.isObject()));
    EXPECT_TRUE((slice.hasKey(arangodb::StaticStrings::ErrorNum) &&
                 slice.get(arangodb::StaticStrings::ErrorNum).isNumber<int>() &&
                 TRI_ERROR_FORBIDDEN ==
                     slice.get(arangodb::StaticStrings::ErrorNum).getNumber<int>()));
    auto analyzer = analyzers->get("testVocbase::testAnalyzer1");
    EXPECT_NE(nullptr,  analyzer);
  }
  // success removal from non-system db
  {
    TRI_vocbase_t vocbase(TRI_vocbase_type_e::TRI_VOCBASE_TYPE_NORMAL, 1,
                          testDatabaseArgs);
    v8::Isolate::CreateParams isolateParams;
    ArrayBufferAllocator arrayBufferAllocator;
    isolateParams.array_buffer_allocator = &arrayBufferAllocator;
    auto isolate =
        std::shared_ptr<v8::Isolate>(v8::Isolate::New(isolateParams),
                                     [](v8::Isolate* p) -> void { p->Dispose(); });
    ASSERT_TRUE((nullptr != isolate));
    v8::Isolate::Scope isolateScope(isolate.get());  // otherwise v8::Isolate::Logger() will fail (called from v8::Exception::Error)
    v8::internal::Isolate::Current()->InitializeLoggingAndCounters();  // otherwise v8::Isolate::Logger() will fail (called from v8::Exception::Error)
    v8::HandleScope handleScope(isolate.get());  // required for v8::Context::New(...), v8::ObjectTemplate::New(...) and TRI_AddMethodVocbase(...)
    auto context = v8::Context::New(isolate.get());
    v8::Context::Scope contextScope(context);  // required for TRI_AddMethodVocbase(...)
    std::unique_ptr<TRI_v8_global_t> v8g(TRI_CreateV8Globals(isolate.get(), 0));  // create and set inside 'isolate' for use with 'TRI_GET_GLOBALS()'
    v8g->ArangoErrorTempl.Reset(isolate.get(), v8::ObjectTemplate::New(isolate.get()));  // otherwise v8:-utils::CreateErrorObject(...) will fail
    v8g->_vocbase = &vocbase;
    arangodb::iresearch::TRI_InitV8Analyzers(*v8g, isolate.get());

    auto v8Analyzers = v8::Local<v8::ObjectTemplate>::New(isolate.get(), v8g->IResearchAnalyzersTempl)
                           ->NewInstance();
    auto fn_remove =
        v8Analyzers->Get(TRI_V8_ASCII_STRING(isolate.get(), "remove"));
    EXPECT_TRUE((fn_remove->IsFunction()));

    std::vector<v8::Local<v8::Value>> args = {
        TRI_V8_ASCII_STRING(isolate.get(), "testAnalyzer2"),
    };

    arangodb::auth::UserMap userMap;  // empty map, no user -> no permissions
    auto& user =
        userMap
            .emplace("", arangodb::auth::User::newUser("", "", arangodb::auth::Source::LDAP))
            .first->second;
    user.grantDatabase(vocbase.name(), arangodb::auth::Level::RW);  // for system collections User::collectionAuthLevel(...) returns database auth::Level
    userManager->setAuthInfo(userMap);  // set user map to avoid loading configuration from system database

    auto result = v8::Function::Cast(*fn_remove)
                      ->CallAsFunction(context, fn_remove,
                                       static_cast<int>(args.size()), args.data());
    EXPECT_TRUE(!result.IsEmpty());
    EXPECT_TRUE((result.ToLocalChecked()->IsUndefined()));
    auto analyzer = analyzers->get("testVocbase::testAnalyzer2");
    EXPECT_EQ(nullptr, analyzer);
  }
  // success removal with db name prefix
  {
    TRI_vocbase_t vocbase(TRI_vocbase_type_e::TRI_VOCBASE_TYPE_NORMAL, 1,
                          testDatabaseArgs);
    v8::Isolate::CreateParams isolateParams;
    ArrayBufferAllocator arrayBufferAllocator;
    isolateParams.array_buffer_allocator = &arrayBufferAllocator;
    auto isolate =
        std::shared_ptr<v8::Isolate>(v8::Isolate::New(isolateParams),
                                     [](v8::Isolate* p) -> void { p->Dispose(); });
    ASSERT_TRUE((nullptr != isolate));
    v8::Isolate::Scope isolateScope(isolate.get());  // otherwise v8::Isolate::Logger() will fail (called from v8::Exception::Error)
    v8::internal::Isolate::Current()->InitializeLoggingAndCounters();  // otherwise v8::Isolate::Logger() will fail (called from v8::Exception::Error)
    v8::HandleScope handleScope(isolate.get());  // required for v8::Context::New(...), v8::ObjectTemplate::New(...) and TRI_AddMethodVocbase(...)
    auto context = v8::Context::New(isolate.get());
    v8::Context::Scope contextScope(context);  // required for TRI_AddMethodVocbase(...)
    std::unique_ptr<TRI_v8_global_t> v8g(TRI_CreateV8Globals(isolate.get(), 0));  // create and set inside 'isolate' for use with 'TRI_GET_GLOBALS()'
    v8g->ArangoErrorTempl.Reset(isolate.get(), v8::ObjectTemplate::New(isolate.get()));  // otherwise v8:-utils::CreateErrorObject(...) will fail
    v8g->_vocbase = &vocbase;
    arangodb::iresearch::TRI_InitV8Analyzers(*v8g, isolate.get());

    auto v8Analyzers = v8::Local<v8::ObjectTemplate>::New(isolate.get(), v8g->IResearchAnalyzersTempl)
                           ->NewInstance();
    auto fn_remove =
        v8Analyzers->Get(TRI_V8_ASCII_STRING(isolate.get(), "remove"));
    EXPECT_TRUE((fn_remove->IsFunction()));

    std::vector<v8::Local<v8::Value>> args = {
        TRI_V8_ASCII_STRING(isolate.get(), "testVocbase::testAnalyzer3"),
    };

    arangodb::auth::UserMap userMap;  // empty map, no user -> no permissions
    auto& user =
        userMap
            .emplace("", arangodb::auth::User::newUser("", "", arangodb::auth::Source::LDAP))
            .first->second;
    user.grantDatabase(vocbase.name(), arangodb::auth::Level::RW);  // for system collections User::collectionAuthLevel(...) returns database auth::Level
    userManager->setAuthInfo(userMap);  // set user map to avoid loading configuration from system database

    auto result = v8::Function::Cast(*fn_remove)
                      ->CallAsFunction(context, fn_remove,
                                       static_cast<int>(args.size()), args.data());
    EXPECT_TRUE(!result.IsEmpty());
    EXPECT_TRUE((result.ToLocalChecked()->IsUndefined()));
    auto analyzer = analyzers->get("testVocbase::testAnalyzer3");
    EXPECT_EQ(nullptr, analyzer);
  }
}<|MERGE_RESOLUTION|>--- conflicted
+++ resolved
@@ -723,13 +723,8 @@
   {
     auto vocbase = dbFeature->useDatabase(arangodb::StaticStrings::SystemDatabase);
     arangodb::methods::Collections::createSystem(
-<<<<<<< HEAD
         *vocbase,
-        arangodb::tests::AnalyzerCollectionName);
-=======
-        *vocbase, 
         arangodb::tests::AnalyzerCollectionName, false);
->>>>>>> 8d1b74fc
   }
   arangodb::iresearch::IResearchAnalyzerFeature::EmplaceResult result;
 
@@ -1431,24 +1426,14 @@
   {
     auto vocbase = dbFeature->useDatabase(arangodb::StaticStrings::SystemDatabase);
     arangodb::methods::Collections::createSystem(
-<<<<<<< HEAD
         *vocbase,
-        arangodb::tests::AnalyzerCollectionName);
-=======
-        *vocbase, 
         arangodb::tests::AnalyzerCollectionName, false);
->>>>>>> 8d1b74fc
   }
   {
     auto vocbase = dbFeature->useDatabase("testVocbase");
     arangodb::methods::Collections::createSystem(
-<<<<<<< HEAD
         *vocbase,
-        arangodb::tests::AnalyzerCollectionName);
-=======
-        *vocbase, 
         arangodb::tests::AnalyzerCollectionName, false);
->>>>>>> 8d1b74fc
   }
   arangodb::iresearch::IResearchAnalyzerFeature::EmplaceResult result;
   ASSERT_TRUE((analyzers
@@ -2105,24 +2090,14 @@
                ));
     sysDatabase->start();  // get system database from DatabaseFeature
     arangodb::methods::Collections::createSystem(
-<<<<<<< HEAD
         *vocbase,
-        arangodb::tests::AnalyzerCollectionName);
-=======
-        *vocbase, 
         arangodb::tests::AnalyzerCollectionName, false);
->>>>>>> 8d1b74fc
   }
   {
     auto vocbase = dbFeature->useDatabase(arangodb::StaticStrings::SystemDatabase);
     arangodb::methods::Collections::createSystem(
-<<<<<<< HEAD
         *vocbase,
-        arangodb::tests::AnalyzerCollectionName);
-=======
-        *vocbase, 
         arangodb::tests::AnalyzerCollectionName, false);
->>>>>>> 8d1b74fc
   }
 
   auto cleanup = arangodb::scopeGuard([dbFeature](){ dbFeature->unprepare(); });
@@ -2587,24 +2562,14 @@
   {
     auto vocbase = dbFeature->useDatabase(arangodb::StaticStrings::SystemDatabase);
     arangodb::methods::Collections::createSystem(
-<<<<<<< HEAD
         *vocbase,
-        arangodb::tests::AnalyzerCollectionName);
-=======
-        *vocbase, 
         arangodb::tests::AnalyzerCollectionName, false);
->>>>>>> 8d1b74fc
   }
   {
     auto vocbase = dbFeature->useDatabase("testVocbase");
     arangodb::methods::Collections::createSystem(
-<<<<<<< HEAD
         *vocbase,
-        arangodb::tests::AnalyzerCollectionName);
-=======
-        *vocbase, 
         arangodb::tests::AnalyzerCollectionName, false);
->>>>>>> 8d1b74fc
   }
   {
     arangodb::iresearch::IResearchAnalyzerFeature::EmplaceResult result;
