--- conflicted
+++ resolved
@@ -1234,11 +1234,7 @@
     std::vector<v8::Local<v8::Value>> args = {
         TRI_V8_STD_STRING(isolate.get(), "testAnalyzer2"s),
         TRI_V8_ASCII_STRING(isolate.get(), "identity"),
-<<<<<<< HEAD
-        TRI_V8_ASCII_STRING(isolate.get(), "{}")
-=======
         TRI_V8_ASCII_STRING(isolate.get(), "{\"abc\":1}")
->>>>>>> 1f8099e2
     };
 
     arangodb::auth::UserMap userMap;  // empty map, no user -> no permissions
