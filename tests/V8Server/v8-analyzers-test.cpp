--- conflicted
+++ resolved
@@ -58,6 +58,12 @@
 using namespace std::string_literals;
 
 namespace {
+static const VPackBuilder systemDatabaseBuilder = dbArgsBuilder();
+static const VPackSlice   systemDatabaseArgs = systemDatabaseBuilder.slice();
+static const VPackBuilder testDatabaseBuilder = dbArgsBuilder("testVocbase");
+static const VPackSlice   testDatabaseArgs = testDatabaseBuilder.slice();
+static const VPackBuilder unknownDatabaseBuilder = dbArgsBuilder("unknownVocbase");
+static const VPackSlice   unknownDatabaseArgs = unknownDatabaseBuilder.slice();
 
 class ArrayBufferAllocator : public v8::ArrayBuffer::Allocator {
  public:
@@ -113,7 +119,6 @@
 
 DEFINE_ANALYZER_TYPE_NAMED(EmptyAnalyzer, "v8-analyzer-empty");
 REGISTER_ANALYZER_VPACK(EmptyAnalyzer, EmptyAnalyzer::make, EmptyAnalyzer::normalize);
-
 }  // namespace
 
 // -----------------------------------------------------------------------------
@@ -242,7 +247,7 @@
   // test name (authorised)
   {
     TRI_vocbase_t vocbase(TRI_vocbase_type_e::TRI_VOCBASE_TYPE_NORMAL, 1,
-                          arangodb::StaticStrings::SystemDatabase);
+                          systemDatabaseArgs);
     v8::Isolate::CreateParams isolateParams;
     ArrayBufferAllocator arrayBufferAllocator;
     isolateParams.array_buffer_allocator = &arrayBufferAllocator;
@@ -292,7 +297,7 @@
   // test name (not authorised)
   {
     TRI_vocbase_t vocbase(TRI_vocbase_type_e::TRI_VOCBASE_TYPE_NORMAL, 1,
-                          arangodb::StaticStrings::SystemDatabase);
+                          systemDatabaseArgs);
     v8::Isolate::CreateParams isolateParams;
     ArrayBufferAllocator arrayBufferAllocator;
     isolateParams.array_buffer_allocator = &arrayBufferAllocator;
@@ -350,7 +355,7 @@
   // test type (authorised)
   {
     TRI_vocbase_t vocbase(TRI_vocbase_type_e::TRI_VOCBASE_TYPE_NORMAL, 1,
-                          arangodb::StaticStrings::SystemDatabase);
+                          systemDatabaseArgs);
     v8::Isolate::CreateParams isolateParams;
     ArrayBufferAllocator arrayBufferAllocator;
     isolateParams.array_buffer_allocator = &arrayBufferAllocator;
@@ -400,7 +405,7 @@
   // test type (not authorised)
   {
     TRI_vocbase_t vocbase(TRI_vocbase_type_e::TRI_VOCBASE_TYPE_NORMAL, 1,
-                          arangodb::StaticStrings::SystemDatabase);
+                          systemDatabaseArgs);
     v8::Isolate::CreateParams isolateParams;
     ArrayBufferAllocator arrayBufferAllocator;
     isolateParams.array_buffer_allocator = &arrayBufferAllocator;
@@ -458,7 +463,7 @@
   // test properties (authorised)
   {
     TRI_vocbase_t vocbase(TRI_vocbase_type_e::TRI_VOCBASE_TYPE_NORMAL, 1,
-                          arangodb::StaticStrings::SystemDatabase);
+                          systemDatabaseArgs);
     v8::Isolate::CreateParams isolateParams;
     ArrayBufferAllocator arrayBufferAllocator;
     isolateParams.array_buffer_allocator = &arrayBufferAllocator;
@@ -512,7 +517,7 @@
   // test properties (not authorised)
   {
     TRI_vocbase_t vocbase(TRI_vocbase_type_e::TRI_VOCBASE_TYPE_NORMAL, 1,
-                          arangodb::StaticStrings::SystemDatabase);
+                          systemDatabaseArgs);
     v8::Isolate::CreateParams isolateParams;
     ArrayBufferAllocator arrayBufferAllocator;
     isolateParams.array_buffer_allocator = &arrayBufferAllocator;
@@ -570,7 +575,7 @@
   // test features (authorised)
   {
     TRI_vocbase_t vocbase(TRI_vocbase_type_e::TRI_VOCBASE_TYPE_NORMAL, 1,
-                          arangodb::StaticStrings::SystemDatabase);
+                          systemDatabaseArgs);
     v8::Isolate::CreateParams isolateParams;
     ArrayBufferAllocator arrayBufferAllocator;
     isolateParams.array_buffer_allocator = &arrayBufferAllocator;
@@ -620,7 +625,7 @@
   // test features (not authorised)
   {
     TRI_vocbase_t vocbase(TRI_vocbase_type_e::TRI_VOCBASE_TYPE_NORMAL, 1,
-                          arangodb::StaticStrings::SystemDatabase);
+                          systemDatabaseArgs);
     v8::Isolate::CreateParams isolateParams;
     ArrayBufferAllocator arrayBufferAllocator;
     isolateParams.array_buffer_allocator = &arrayBufferAllocator;
@@ -717,11 +722,7 @@
   {
     const auto name = arangodb::StaticStrings::SystemDatabase + "::emptyAnalyzer";
     ASSERT_TRUE(analyzers->emplace(result, name, "v8-analyzer-empty",
-<<<<<<< HEAD
-                                   VPackParser::fromJson("\"en\"")->slice(),
-=======
-                                   VPackParser::fromJson("{\"args\":\"12312\"}")->slice(), 
->>>>>>> 1f8099e2
+                                   VPackParser::fromJson("{\"args\":\"12312\"}")->slice(),
                                    irs::flags{irs::frequency::type()}).ok());
   }
 
@@ -743,7 +744,7 @@
   // invalid params (no args)
   {
     TRI_vocbase_t vocbase(TRI_vocbase_type_e::TRI_VOCBASE_TYPE_NORMAL, 1,
-                          arangodb::StaticStrings::SystemDatabase);
+                          systemDatabaseArgs);
     v8::Isolate::CreateParams isolateParams;
     ArrayBufferAllocator arrayBufferAllocator;
     isolateParams.array_buffer_allocator = &arrayBufferAllocator;
@@ -797,7 +798,7 @@
   // invalid params (invalid type)
   {
     TRI_vocbase_t vocbase(TRI_vocbase_type_e::TRI_VOCBASE_TYPE_NORMAL, 1,
-                          arangodb::StaticStrings::SystemDatabase);
+                          systemDatabaseArgs);
     v8::Isolate::CreateParams isolateParams;
     ArrayBufferAllocator arrayBufferAllocator;
     isolateParams.array_buffer_allocator = &arrayBufferAllocator;
@@ -854,7 +855,7 @@
   // invalid params (invalid name)
   {
     TRI_vocbase_t vocbase(TRI_vocbase_type_e::TRI_VOCBASE_TYPE_NORMAL, 1,
-                          arangodb::StaticStrings::SystemDatabase);
+                          systemDatabaseArgs);
     v8::Isolate::CreateParams isolateParams;
     ArrayBufferAllocator arrayBufferAllocator;
     isolateParams.array_buffer_allocator = &arrayBufferAllocator;
@@ -912,7 +913,7 @@
   // invalid params (invalid name)
   {
     TRI_vocbase_t vocbase(TRI_vocbase_type_e::TRI_VOCBASE_TYPE_NORMAL, 1,
-                          arangodb::StaticStrings::SystemDatabase);
+                          systemDatabaseArgs);
     v8::Isolate::CreateParams isolateParams;
     ArrayBufferAllocator arrayBufferAllocator;
     isolateParams.array_buffer_allocator = &arrayBufferAllocator;
@@ -970,7 +971,7 @@
   // invalid params (invalid name)
   {
     TRI_vocbase_t vocbase(TRI_vocbase_type_e::TRI_VOCBASE_TYPE_NORMAL, 1,
-                          arangodb::StaticStrings::SystemDatabase);
+                          systemDatabaseArgs);
     v8::Isolate::CreateParams isolateParams;
     ArrayBufferAllocator arrayBufferAllocator;
     isolateParams.array_buffer_allocator = &arrayBufferAllocator;
@@ -1027,7 +1028,7 @@
   // name collision
   {
     TRI_vocbase_t vocbase(TRI_vocbase_type_e::TRI_VOCBASE_TYPE_NORMAL, 1,
-                          arangodb::StaticStrings::SystemDatabase);
+                          systemDatabaseArgs);
     v8::Isolate::CreateParams isolateParams;
     ArrayBufferAllocator arrayBufferAllocator;
     isolateParams.array_buffer_allocator = &arrayBufferAllocator;
@@ -1084,8 +1085,7 @@
 
   // duplicate matching
   {
-    TRI_vocbase_t vocbase(TRI_vocbase_type_e::TRI_VOCBASE_TYPE_NORMAL, 1,
-                          arangodb::StaticStrings::SystemDatabase);
+    TRI_vocbase_t vocbase(TRI_vocbase_type_e::TRI_VOCBASE_TYPE_NORMAL, 1, systemDatabaseArgs);
     v8::Isolate::CreateParams isolateParams;
     ArrayBufferAllocator arrayBufferAllocator;
     isolateParams.array_buffer_allocator = &arrayBufferAllocator;
@@ -1145,7 +1145,7 @@
   // not authorised
   {
     TRI_vocbase_t vocbase(TRI_vocbase_type_e::TRI_VOCBASE_TYPE_NORMAL, 1,
-                          arangodb::StaticStrings::SystemDatabase);
+                          systemDatabaseArgs);
     v8::Isolate::CreateParams isolateParams;
     ArrayBufferAllocator arrayBufferAllocator;
     isolateParams.array_buffer_allocator = &arrayBufferAllocator;
@@ -1203,7 +1203,7 @@
   // successful creation
   {
     TRI_vocbase_t vocbase(TRI_vocbase_type_e::TRI_VOCBASE_TYPE_NORMAL, 1,
-                          arangodb::StaticStrings::SystemDatabase);
+                          systemDatabaseArgs);
     v8::Isolate::CreateParams isolateParams;
     ArrayBufferAllocator arrayBufferAllocator;
     isolateParams.array_buffer_allocator = &arrayBufferAllocator;
@@ -1312,7 +1312,7 @@
   // invalid params (no name)
   {
     TRI_vocbase_t vocbase(TRI_vocbase_type_e::TRI_VOCBASE_TYPE_NORMAL, 1,
-                          arangodb::StaticStrings::SystemDatabase);
+                          systemDatabaseArgs);
     v8::Isolate::CreateParams isolateParams;
     ArrayBufferAllocator arrayBufferAllocator;
     isolateParams.array_buffer_allocator = &arrayBufferAllocator;
@@ -1367,7 +1367,7 @@
   // get static (known analyzer)
   {
     TRI_vocbase_t vocbase(TRI_vocbase_type_e::TRI_VOCBASE_TYPE_NORMAL, 1,
-                          arangodb::StaticStrings::SystemDatabase);
+                          systemDatabaseArgs);
     v8::Isolate::CreateParams isolateParams;
     ArrayBufferAllocator arrayBufferAllocator;
     isolateParams.array_buffer_allocator = &arrayBufferAllocator;
@@ -1424,7 +1424,7 @@
   // get static (unknown analyzer)
   {
     TRI_vocbase_t vocbase(TRI_vocbase_type_e::TRI_VOCBASE_TYPE_NORMAL, 1,
-                          arangodb::StaticStrings::SystemDatabase);
+                          systemDatabaseArgs);
     v8::Isolate::CreateParams isolateParams;
     ArrayBufferAllocator arrayBufferAllocator;
     isolateParams.array_buffer_allocator = &arrayBufferAllocator;
@@ -1471,7 +1471,7 @@
   // get custom (known analyzer) authorized
   {
     TRI_vocbase_t vocbase(TRI_vocbase_type_e::TRI_VOCBASE_TYPE_NORMAL, 1,
-                          arangodb::StaticStrings::SystemDatabase);
+                          systemDatabaseArgs);
     v8::Isolate::CreateParams isolateParams;
     ArrayBufferAllocator arrayBufferAllocator;
     isolateParams.array_buffer_allocator = &arrayBufferAllocator;
@@ -1529,7 +1529,7 @@
   // get custom (known analyzer) not authorized
   {
     TRI_vocbase_t vocbase(TRI_vocbase_type_e::TRI_VOCBASE_TYPE_NORMAL, 1,
-                          arangodb::StaticStrings::SystemDatabase);
+                          systemDatabaseArgs);
     v8::Isolate::CreateParams isolateParams;
     ArrayBufferAllocator arrayBufferAllocator;
     isolateParams.array_buffer_allocator = &arrayBufferAllocator;
@@ -1586,7 +1586,7 @@
   // get custom (unknown analyzer) authorized
   {
     TRI_vocbase_t vocbase(TRI_vocbase_type_e::TRI_VOCBASE_TYPE_NORMAL, 1,
-                          arangodb::StaticStrings::SystemDatabase);
+                          systemDatabaseArgs);
     v8::Isolate::CreateParams isolateParams;
     ArrayBufferAllocator arrayBufferAllocator;
     isolateParams.array_buffer_allocator = &arrayBufferAllocator;
@@ -1633,7 +1633,7 @@
   // get custom (unknown analyzer) not authorized
   {
     TRI_vocbase_t vocbase(TRI_vocbase_type_e::TRI_VOCBASE_TYPE_NORMAL, 1,
-                          arangodb::StaticStrings::SystemDatabase);
+                          systemDatabaseArgs);
     v8::Isolate::CreateParams isolateParams;
     ArrayBufferAllocator arrayBufferAllocator;
     isolateParams.array_buffer_allocator = &arrayBufferAllocator;
@@ -1690,7 +1690,7 @@
   // get custom (unknown analyzer, unknown vocbase) authorized
   {
     TRI_vocbase_t vocbase(TRI_vocbase_type_e::TRI_VOCBASE_TYPE_NORMAL, 1,
-                          "unknownVocbase");
+                          unknownDatabaseArgs);
     v8::Isolate::CreateParams isolateParams;
     ArrayBufferAllocator arrayBufferAllocator;
     isolateParams.array_buffer_allocator = &arrayBufferAllocator;
@@ -1737,7 +1737,7 @@
   // get custom (unknown analyzer, unknown vocbase) not authorized
   {
     TRI_vocbase_t vocbase(TRI_vocbase_type_e::TRI_VOCBASE_TYPE_NORMAL, 1,
-                          "unknownVocbase");
+                          unknownDatabaseArgs);
     v8::Isolate::CreateParams isolateParams;
     ArrayBufferAllocator arrayBufferAllocator;
     isolateParams.array_buffer_allocator = &arrayBufferAllocator;
@@ -1820,7 +1820,8 @@
     ASSERT_TRUE((TRI_ERROR_NO_ERROR == dbFeature->loadDatabases(databases->slice())));
     TRI_vocbase_t* vocbase;
     ASSERT_TRUE((TRI_ERROR_NO_ERROR ==
-                 dbFeature->createDatabase(1, "testVocbase", arangodb::velocypack::Slice::emptyObjectSlice(), vocbase)));
+                 dbFeature->createDatabase(1, "testVocbase", arangodb::velocypack::Slice::emptyObjectSlice(), vocbase)
+               ));
     sysDatabase->start();  // get system database from DatabaseFeature
   }
 
@@ -1852,7 +1853,7 @@
   // system database (authorised)
   {
     TRI_vocbase_t vocbase(TRI_vocbase_type_e::TRI_VOCBASE_TYPE_NORMAL, 1,
-                          arangodb::StaticStrings::SystemDatabase);
+                          systemDatabaseArgs);
     v8::Isolate::CreateParams isolateParams;
     ArrayBufferAllocator arrayBufferAllocator;
     isolateParams.array_buffer_allocator = &arrayBufferAllocator;
@@ -1918,7 +1919,7 @@
   // system database (not authorised)
   {
     TRI_vocbase_t vocbase(TRI_vocbase_type_e::TRI_VOCBASE_TYPE_NORMAL, 1,
-                          arangodb::StaticStrings::SystemDatabase);
+                          systemDatabaseArgs);
     v8::Isolate::CreateParams isolateParams;
     ArrayBufferAllocator arrayBufferAllocator;
     isolateParams.array_buffer_allocator = &arrayBufferAllocator;
@@ -1984,7 +1985,7 @@
   // non-system database (authorised, system authorised)
   {
     TRI_vocbase_t vocbase(TRI_vocbase_type_e::TRI_VOCBASE_TYPE_NORMAL, 1,
-                          "testVocbase");
+                          testDatabaseArgs);
     v8::Isolate::CreateParams isolateParams;
     ArrayBufferAllocator arrayBufferAllocator;
     isolateParams.array_buffer_allocator = &arrayBufferAllocator;
@@ -2052,7 +2053,7 @@
   // non-system database (not authorised, system authorised)
   {
     TRI_vocbase_t vocbase(TRI_vocbase_type_e::TRI_VOCBASE_TYPE_NORMAL, 1,
-                          "testVocbase");
+                          testDatabaseArgs);
     v8::Isolate::CreateParams isolateParams;
     ArrayBufferAllocator arrayBufferAllocator;
     isolateParams.array_buffer_allocator = &arrayBufferAllocator;
@@ -2119,7 +2120,7 @@
   // non-system database (authorised, system not authorised)
   {
     TRI_vocbase_t vocbase(TRI_vocbase_type_e::TRI_VOCBASE_TYPE_NORMAL, 1,
-                          "testVocbase");
+                          testDatabaseArgs);
     v8::Isolate::CreateParams isolateParams;
     ArrayBufferAllocator arrayBufferAllocator;
     isolateParams.array_buffer_allocator = &arrayBufferAllocator;
@@ -2186,7 +2187,7 @@
   // non-system database (not authorised, system not authorised)
   {
     TRI_vocbase_t vocbase(TRI_vocbase_type_e::TRI_VOCBASE_TYPE_NORMAL, 1,
-                          "testVocbase");
+                          testDatabaseArgs);
     v8::Isolate::CreateParams isolateParams;
     ArrayBufferAllocator arrayBufferAllocator;
     isolateParams.array_buffer_allocator = &arrayBufferAllocator;
@@ -2304,7 +2305,7 @@
   // invalid params (no name)
   {
     TRI_vocbase_t vocbase(TRI_vocbase_type_e::TRI_VOCBASE_TYPE_NORMAL, 1,
-                          arangodb::StaticStrings::SystemDatabase);
+                          systemDatabaseArgs);
     v8::Isolate::CreateParams isolateParams;
     ArrayBufferAllocator arrayBufferAllocator;
     isolateParams.array_buffer_allocator = &arrayBufferAllocator;
@@ -2358,7 +2359,7 @@
   // unknown analyzer
   {
     TRI_vocbase_t vocbase(TRI_vocbase_type_e::TRI_VOCBASE_TYPE_NORMAL, 1,
-                          arangodb::StaticStrings::SystemDatabase);
+                          systemDatabaseArgs);
     v8::Isolate::CreateParams isolateParams;
     ArrayBufferAllocator arrayBufferAllocator;
     isolateParams.array_buffer_allocator = &arrayBufferAllocator;
@@ -2414,7 +2415,7 @@
   // not authorised
   {
     TRI_vocbase_t vocbase(TRI_vocbase_type_e::TRI_VOCBASE_TYPE_NORMAL, 1,
-                          arangodb::StaticStrings::SystemDatabase);
+                          systemDatabaseArgs);
     v8::Isolate::CreateParams isolateParams;
     ArrayBufferAllocator arrayBufferAllocator;
     isolateParams.array_buffer_allocator = &arrayBufferAllocator;
@@ -2473,7 +2474,7 @@
   // still in use (fail)
   {
     TRI_vocbase_t vocbase(TRI_vocbase_type_e::TRI_VOCBASE_TYPE_NORMAL, 1,
-                          arangodb::StaticStrings::SystemDatabase);
+                          systemDatabaseArgs);
     v8::Isolate::CreateParams isolateParams;
     ArrayBufferAllocator arrayBufferAllocator;
     isolateParams.array_buffer_allocator = &arrayBufferAllocator;
@@ -2536,7 +2537,7 @@
   // still in use + force (success)
   {
     TRI_vocbase_t vocbase(TRI_vocbase_type_e::TRI_VOCBASE_TYPE_NORMAL, 1,
-                          arangodb::StaticStrings::SystemDatabase);
+                          systemDatabaseArgs);
     v8::Isolate::CreateParams isolateParams;
     ArrayBufferAllocator arrayBufferAllocator;
     isolateParams.array_buffer_allocator = &arrayBufferAllocator;
@@ -2589,7 +2590,7 @@
   // success removal
   {
     TRI_vocbase_t vocbase(TRI_vocbase_type_e::TRI_VOCBASE_TYPE_NORMAL, 1,
-                          arangodb::StaticStrings::SystemDatabase);
+                          systemDatabaseArgs);
     v8::Isolate::CreateParams isolateParams;
     ArrayBufferAllocator arrayBufferAllocator;
     isolateParams.array_buffer_allocator = &arrayBufferAllocator;
