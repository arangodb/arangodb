////////////////////////////////////////////////////////////////////////////////
/// DISCLAIMER
///
/// Copyright 2018 ArangoDB GmbH, Cologne, Germany
///
/// Licensed under the Apache License, Version 2.0 (the "License");
/// you may not use this file except in compliance with the License.
/// You may obtain a copy of the License at
///
///     http://www.apache.org/licenses/LICENSE-2.0
///
/// Unless required by applicable law or agreed to in writing, software
/// distributed under the License is distributed on an "AS IS" BASIS,
/// WITHOUT WARRANTIES OR CONDITIONS OF ANY KIND, either express or implied.
/// See the License for the specific language governing permissions and
/// limitations under the License.
///
/// Copyright holder is ArangoDB GmbH, Cologne, Germany
///
/// @author Andrey Abramov
/// @author Vasiliy Nabatchikov
////////////////////////////////////////////////////////////////////////////////

#include "src/api.h"  // must inclide V8 _before_ "catch.cpp' or CATCH() macro will be broken
#include "src/objects-inl.h"  // (required to avoid compile warnings) must inclide V8 _before_ "catch.cpp' or CATCH() macro will be broken
#include "src/objects/scope-info.h"  // must inclide V8 _before_ "catch.cpp' or CATCH() macro will be broken

#include "gtest/gtest.h"

#include "../IResearch/common.h"
#include "Mocks/Servers.h"

#include "Aql/QueryRegistry.h"
#include "Basics/StaticStrings.h"

#if USE_ENTERPRISE
#include "Enterprise/Ldap/LdapFeature.h"
#endif

#include "GeneralServer/AuthenticationFeature.h"
#include "Logger/LogTopic.h"
#include "Logger/Logger.h"
#include "RestServer/DatabaseFeature.h"
#include "RestServer/QueryRegistryFeature.h"
#include "RestServer/ViewTypesFeature.h"
#include "StorageEngine/EngineSelectorFeature.h"
#include "Utils/ExecContext.h"
#include "V8/v8-utils.h"
#include "V8/v8-vpack.h"
#include "V8Server/v8-externals.h"
#include "V8Server/v8-views.h"
#include "VocBase/vocbase.h"
#include "velocypack/Parser.h"

namespace {
static const VPackBuilder systemDatabaseBuilder = dbArgsBuilder();
static const VPackSlice   systemDatabaseArgs = systemDatabaseBuilder.slice();
static const VPackBuilder testDatabaseBuilder = dbArgsBuilder("testVocbase");
static const VPackSlice   testDatabaseArgs = testDatabaseBuilder.slice();

class ArrayBufferAllocator : public v8::ArrayBuffer::Allocator {
 public:
  virtual void* Allocate(size_t length) override {
    void* data = AllocateUninitialized(length);
    return data == nullptr ? data : memset(data, 0, length);
  }
  virtual void* AllocateUninitialized(size_t length) override {
    return malloc(length);
  }
  virtual void Free(void* data, size_t) override { free(data); }
};

struct TestView : public arangodb::LogicalView {
  arangodb::Result _appendVelocyPackResult;
  arangodb::velocypack::Builder _properties;

  TestView(TRI_vocbase_t& vocbase, arangodb::velocypack::Slice const& definition, uint64_t planVersion)
      : arangodb::LogicalView(vocbase, definition, planVersion) {}
  virtual arangodb::Result appendVelocyPackImpl(
      arangodb::velocypack::Builder& builder,
      std::underlying_type<arangodb::LogicalDataSource::Serialize>::type) const override {
    builder.add("properties", _properties.slice());
    return _appendVelocyPackResult;
  }
  virtual arangodb::Result dropImpl() override {
    return arangodb::LogicalViewHelperStorageEngine::drop(*this);
  }
  virtual void open() override {}
  virtual arangodb::Result renameImpl(std::string const& oldName) override {
    return arangodb::LogicalViewHelperStorageEngine::rename(*this, oldName);
  }
  virtual arangodb::Result properties(arangodb::velocypack::Slice const& properties,
                                      bool partialUpdate) override {
    _properties = arangodb::velocypack::Builder(properties);
    return arangodb::Result();
  }
  virtual bool visitCollections(CollectionVisitor const& visitor) const override {
    return true;
  }
};

struct ViewFactory : public arangodb::ViewFactory {
  virtual arangodb::Result create(arangodb::LogicalView::ptr& view, TRI_vocbase_t& vocbase,
                                  arangodb::velocypack::Slice const& definition) const override {
    view = vocbase.createView(definition);

    return arangodb::Result();
  }

  virtual arangodb::Result instantiate(arangodb::LogicalView::ptr& view,
                                       TRI_vocbase_t& vocbase,
                                       arangodb::velocypack::Slice const& definition,
                                       uint64_t planVersion) const override {
    view = std::make_shared<TestView>(vocbase, definition, planVersion);

    return arangodb::Result();
  }
};

}  // namespace

// -----------------------------------------------------------------------------
// --SECTION--                                                 setup / tear-down
// -----------------------------------------------------------------------------

class V8ViewsTest : public ::testing::Test {
 protected:
  arangodb::tests::mocks::MockAqlServer server;
  ViewFactory viewFactory;

  V8ViewsTest() {
    arangodb::tests::v8Init();  // on-time initialize V8

    // suppress INFO {authentication} Authentication is turned on (system only), authentication for unix sockets is turned on
    // suppress WARNING {authentication} --server.jwt-secret is insecure. Use --server.jwt-secret-keyfile instead
    arangodb::LogTopic::setLogLevel(arangodb::Logger::AUTHENTICATION.name(),
                                    arangodb::LogLevel::ERR);

    auto& viewTypesFeature = server.getFeature<arangodb::ViewTypesFeature>();
    viewTypesFeature.emplace(arangodb::LogicalDataSource::Type::emplace(arangodb::velocypack::StringRef(
                                 "testViewType")),
                             viewFactory);
  }

  ~V8ViewsTest() {
    arangodb::LogTopic::setLogLevel(arangodb::Logger::AUTHENTICATION.name(),
                                    arangodb::LogLevel::DEFAULT);
  }
};

// -----------------------------------------------------------------------------
// --SECTION--                                                        test suite
// -----------------------------------------------------------------------------

TEST_F(V8ViewsTest, test_auth) {
  // test create
  {
<<<<<<< HEAD
    TRI_vocbase_t vocbase(server.server(), TRI_vocbase_type_e::TRI_VOCBASE_TYPE_NORMAL,
                          1, "testVocbase");
=======
    TRI_vocbase_t vocbase(TRI_vocbase_type_e::TRI_VOCBASE_TYPE_NORMAL, testDBInfo());
>>>>>>> 1b9cc85c
    v8::Isolate::CreateParams isolateParams;
    ArrayBufferAllocator arrayBufferAllocator;
    isolateParams.array_buffer_allocator = &arrayBufferAllocator;
    auto isolate =
        std::shared_ptr<v8::Isolate>(v8::Isolate::New(isolateParams),
                                     [](v8::Isolate* p) -> void { p->Dispose(); });
    ASSERT_TRUE((nullptr != isolate));
    v8::Isolate::Scope isolateScope(isolate.get());  // otherwise v8::Isolate::Logger() will fail (called from v8::Exception::Error)
    v8::internal::Isolate::Current()->InitializeLoggingAndCounters();  // otherwise v8::Isolate::Logger() will fail (called from v8::Exception::Error)
    v8::HandleScope handleScope(isolate.get());  // required for v8::Context::New(...), v8::ObjectTemplate::New(...) and TRI_AddMethodVocbase(...)
    auto context = v8::Context::New(isolate.get());
    v8::Context::Scope contextScope(context);  // required for TRI_AddMethodVocbase(...)
    std::unique_ptr<TRI_v8_global_t> v8g(TRI_CreateV8Globals(isolate.get(), 0));  // create and set inside 'isolate' for use with 'TRI_GET_GLOBALS()'
    v8g->ArangoErrorTempl.Reset(isolate.get(), v8::ObjectTemplate::New(isolate.get()));  // otherwise v8:-utils::CreateErrorObject(...) will fail
    v8g->_vocbase = &vocbase;
    auto arangoDBNS = v8::ObjectTemplate::New(isolate.get());
    TRI_InitV8Views(*v8g, isolate.get(), arangoDBNS);

    auto fn_createView = arangoDBNS->NewInstance()->Get(
        TRI_V8_ASCII_STRING(isolate.get(), "_createView"));
    EXPECT_TRUE((fn_createView->IsFunction()));

    std::vector<v8::Local<v8::Value>> args = {
        TRI_V8_ASCII_STRING(isolate.get(), "testView"),
        TRI_V8_ASCII_STRING(isolate.get(), "testViewType"),
        TRI_VPackToV8(isolate.get(),
                      arangodb::velocypack::Parser::fromJson("{}")->slice()),
    };

    EXPECT_TRUE((vocbase.views().empty()));

    struct ExecContext : public arangodb::ExecContext {
      ExecContext()
          : arangodb::ExecContext(arangodb::ExecContext::Type::Default, "", "",
                                  arangodb::auth::Level::NONE,
                                  arangodb::auth::Level::NONE) {}
    } execContext;
    arangodb::ExecContextScope execContextScope(&execContext);
    auto* authFeature = arangodb::AuthenticationFeature::instance();
    auto* userManager = authFeature->userManager();
    arangodb::aql::QueryRegistry queryRegistry(0);  // required for UserManager::loadFromDB()
    userManager->setQueryRegistry(&queryRegistry);
    auto resetUserManager = std::shared_ptr<arangodb::auth::UserManager>(
        userManager,
        [](arangodb::auth::UserManager* ptr) -> void { ptr->removeAllUsers(); });

    // not authorized (missing user)
    {
      arangodb::auth::UserMap userMap;  // empty map, no user -> no permissions
      userManager->setAuthInfo(userMap);  // set user map to avoid loading configuration from system database

      arangodb::velocypack::Builder responce;
      v8::TryCatch tryCatch(isolate.get());
      auto result = v8::Function::Cast(*fn_createView)
                        ->CallAsFunction(context, fn_createView,
                                         static_cast<int>(args.size()), args.data());
      EXPECT_TRUE((result.IsEmpty()));
      EXPECT_TRUE((tryCatch.HasCaught()));
      EXPECT_TRUE((TRI_ERROR_NO_ERROR == TRI_V8ToVPack(isolate.get(), responce,
                                                       tryCatch.Exception(), false)));
      auto slice = responce.slice();
      EXPECT_TRUE((slice.isObject()));
      EXPECT_TRUE((slice.hasKey(arangodb::StaticStrings::ErrorNum) &&
                   slice.get(arangodb::StaticStrings::ErrorNum).isNumber<int>() &&
                   TRI_ERROR_FORBIDDEN ==
                       slice.get(arangodb::StaticStrings::ErrorNum).getNumber<int>()));
      EXPECT_TRUE((vocbase.views().empty()));
    }

    // not authorized (RO user)
    {
      arangodb::auth::UserMap userMap;
      auto& user =
          userMap
              .emplace("", arangodb::auth::User::newUser("", "", arangodb::auth::Source::LDAP))
              .first->second;
      user.grantDatabase(vocbase.name(), arangodb::auth::Level::RO);
      userManager->setAuthInfo(userMap);  // set user map to avoid loading configuration from system database

      arangodb::velocypack::Builder responce;
      v8::TryCatch tryCatch(isolate.get());
      auto result = v8::Function::Cast(*fn_createView)
                        ->CallAsFunction(context, fn_createView,
                                         static_cast<int>(args.size()), args.data());
      EXPECT_TRUE((result.IsEmpty()));
      EXPECT_TRUE((tryCatch.HasCaught()));
      EXPECT_TRUE((TRI_ERROR_NO_ERROR == TRI_V8ToVPack(isolate.get(), responce,
                                                       tryCatch.Exception(), false)));
      auto slice = responce.slice();
      EXPECT_TRUE((slice.isObject()));
      EXPECT_TRUE((slice.hasKey(arangodb::StaticStrings::ErrorNum) &&
                   slice.get(arangodb::StaticStrings::ErrorNum).isNumber<int>() &&
                   TRI_ERROR_FORBIDDEN ==
                       slice.get(arangodb::StaticStrings::ErrorNum).getNumber<int>()));
      EXPECT_TRUE((vocbase.views().empty()));
    }

    // authorzed (RW user)
    {
      arangodb::auth::UserMap userMap;
      auto& user =
          userMap
              .emplace("", arangodb::auth::User::newUser("", "", arangodb::auth::Source::LDAP))
              .first->second;
      user.grantDatabase(vocbase.name(), arangodb::auth::Level::RW);
      userManager->setAuthInfo(userMap);  // set user map to avoid loading configuration from system database

      auto result = v8::Function::Cast(*fn_createView)
                        ->CallAsFunction(context, fn_createView,
                                         static_cast<int>(args.size()), args.data());
      EXPECT_TRUE((!result.IsEmpty()));
      EXPECT_TRUE((result.ToLocalChecked()->IsObject()));
      auto* v8View = TRI_UnwrapClass<arangodb::LogicalView>(
          result.ToLocalChecked()->ToObject(TRI_IGETC).FromMaybe(v8::Local<v8::Object>()),
          WRP_VOCBASE_VIEW_TYPE, TRI_IGETC);
      EXPECT_TRUE((false == !v8View));
      EXPECT_TRUE((std::string("testView") == v8View->name()));
      EXPECT_TRUE((std::string("testViewType") == v8View->type().name()));
      auto view = vocbase.lookupView("testView");
      EXPECT_TRUE((false == !view));
    }
  }

  // test drop (static)
  {
    auto createViewJson = arangodb::velocypack::Parser::fromJson(
        "{ \"name\": \"testView\", \"type\": \"testViewType\" }");
<<<<<<< HEAD
    TRI_vocbase_t vocbase(server.server(), TRI_vocbase_type_e::TRI_VOCBASE_TYPE_NORMAL,
                          1, "testVocbase");
=======
    TRI_vocbase_t vocbase(TRI_vocbase_type_e::TRI_VOCBASE_TYPE_NORMAL, testDBInfo());
>>>>>>> 1b9cc85c
    auto logicalView = vocbase.createView(createViewJson->slice());
    ASSERT_TRUE((false == !logicalView));

    v8::Isolate::CreateParams isolateParams;
    ArrayBufferAllocator arrayBufferAllocator;
    isolateParams.array_buffer_allocator = &arrayBufferAllocator;
    auto isolate =
        std::shared_ptr<v8::Isolate>(v8::Isolate::New(isolateParams),
                                     [](v8::Isolate* p) -> void { p->Dispose(); });
    ASSERT_TRUE((nullptr != isolate));
    v8::Isolate::Scope isolateScope(isolate.get());  // otherwise v8::Isolate::Logger() will fail (called from v8::Exception::Error)
    v8::internal::Isolate::Current()->InitializeLoggingAndCounters();  // otherwise v8::Isolate::Logger() will fail (called from v8::Exception::Error)
    v8::HandleScope handleScope(isolate.get());  // required for v8::Context::New(...), v8::ObjectTemplate::New(...) and TRI_AddMethodVocbase(...)
    auto context = v8::Context::New(isolate.get());
    v8::Context::Scope contextScope(context);  // required for TRI_AddMethodVocbase(...)
    std::unique_ptr<TRI_v8_global_t> v8g(TRI_CreateV8Globals(isolate.get(), 0));  // create and set inside 'isolate' for use with 'TRI_GET_GLOBALS()'
    v8g->ArangoErrorTempl.Reset(isolate.get(), v8::ObjectTemplate::New(isolate.get()));  // otherwise v8:-utils::CreateErrorObject(...) will fail
    v8g->_vocbase = &vocbase;
    auto arangoDBNS = v8::ObjectTemplate::New(isolate.get());
    TRI_InitV8Views(*v8g, isolate.get(), arangoDBNS);

    auto fn_dropView = arangoDBNS->NewInstance()->Get(
        TRI_V8_ASCII_STRING(isolate.get(), "_dropView"));
    EXPECT_TRUE((fn_dropView->IsFunction()));

    std::vector<v8::Local<v8::Value>> args = {
        TRI_V8_ASCII_STRING(isolate.get(), "testView"),
    };

    struct ExecContext : public arangodb::ExecContext {
      ExecContext()
          : arangodb::ExecContext(arangodb::ExecContext::Type::Default, "", "",
                                  arangodb::auth::Level::NONE,
                                  arangodb::auth::Level::NONE) {}
    } execContext;
    arangodb::ExecContextScope execContextScope(&execContext);
    auto* authFeature = arangodb::AuthenticationFeature::instance();
    auto* userManager = authFeature->userManager();
    arangodb::aql::QueryRegistry queryRegistry(0);  // required for UserManager::loadFromDB()
    userManager->setQueryRegistry(&queryRegistry);
    auto resetUserManager = std::shared_ptr<arangodb::auth::UserManager>(
        userManager,
        [](arangodb::auth::UserManager* ptr) -> void { ptr->removeAllUsers(); });

    // not authorized (missing user)
    {
      arangodb::auth::UserMap userMap;  // empty map, no user -> no permissions
      userManager->setAuthInfo(userMap);  // set user map to avoid loading configuration from system database

      arangodb::velocypack::Builder responce;
      v8::TryCatch tryCatch(isolate.get());
      auto result = v8::Function::Cast(*fn_dropView)
                        ->CallAsFunction(context, fn_dropView,
                                         static_cast<int>(args.size()), args.data());
      EXPECT_TRUE((result.IsEmpty()));
      EXPECT_TRUE((tryCatch.HasCaught()));
      EXPECT_TRUE((TRI_ERROR_NO_ERROR == TRI_V8ToVPack(isolate.get(), responce,
                                                       tryCatch.Exception(), false)));
      auto slice = responce.slice();
      EXPECT_TRUE((slice.isObject()));
      EXPECT_TRUE((slice.hasKey(arangodb::StaticStrings::ErrorNum) &&
                   slice.get(arangodb::StaticStrings::ErrorNum).isNumber<int>() &&
                   TRI_ERROR_FORBIDDEN ==
                       slice.get(arangodb::StaticStrings::ErrorNum).getNumber<int>()));
      auto view = vocbase.lookupView("testView");
      EXPECT_TRUE((false == !view));
    }

    // not authorized (RO user database)
    {
      arangodb::auth::UserMap userMap;
      auto& user =
          userMap
              .emplace("", arangodb::auth::User::newUser("", "", arangodb::auth::Source::LDAP))
              .first->second;
      user.grantDatabase(vocbase.name(), arangodb::auth::Level::RO);
      userManager->setAuthInfo(userMap);  // set user map to avoid loading configuration from system database

      arangodb::velocypack::Builder responce;
      v8::TryCatch tryCatch(isolate.get());
      auto result = v8::Function::Cast(*fn_dropView)
                        ->CallAsFunction(context, fn_dropView,
                                         static_cast<int>(args.size()), args.data());
      EXPECT_TRUE((result.IsEmpty()));
      EXPECT_TRUE((tryCatch.HasCaught()));
      EXPECT_TRUE((TRI_ERROR_NO_ERROR == TRI_V8ToVPack(isolate.get(), responce,
                                                       tryCatch.Exception(), false)));
      auto slice = responce.slice();
      EXPECT_TRUE((slice.isObject()));
      EXPECT_TRUE((slice.hasKey(arangodb::StaticStrings::ErrorNum) &&
                   slice.get(arangodb::StaticStrings::ErrorNum).isNumber<int>() &&
                   TRI_ERROR_FORBIDDEN ==
                       slice.get(arangodb::StaticStrings::ErrorNum).getNumber<int>()));
      auto view = vocbase.lookupView("testView");
      EXPECT_TRUE((false == !view));
    }

    // authorized (NONE user view) as per https://github.com/arangodb/backlog/issues/459
    {
      arangodb::auth::UserMap userMap;
      auto& user =
          userMap
              .emplace("", arangodb::auth::User::newUser("", "", arangodb::auth::Source::LDAP))
              .first->second;
      user.grantDatabase(vocbase.name(), arangodb::auth::Level::RW);
      user.grantCollection(vocbase.name(), "testView", arangodb::auth::Level::NONE);
      userManager->setAuthInfo(userMap);  // set user map to avoid loading configuration from system database

      auto result = v8::Function::Cast(*fn_dropView)
                        ->CallAsFunction(context, fn_dropView,
                                         static_cast<int>(args.size()), args.data());
      EXPECT_TRUE((!result.IsEmpty()));
      EXPECT_TRUE((result.ToLocalChecked()->IsUndefined()));
      EXPECT_TRUE((vocbase.views().empty()));
    }
  }

  // test drop (instance)
  {
    auto createViewJson = arangodb::velocypack::Parser::fromJson(
        "{ \"name\": \"testView\", \"type\": \"testViewType\" }");
<<<<<<< HEAD
    TRI_vocbase_t vocbase(server.server(), TRI_vocbase_type_e::TRI_VOCBASE_TYPE_NORMAL,
                          1, "testVocbase");
=======
    TRI_vocbase_t vocbase(TRI_vocbase_type_e::TRI_VOCBASE_TYPE_NORMAL, testDBInfo());
>>>>>>> 1b9cc85c
    auto logicalView = vocbase.createView(createViewJson->slice());
    ASSERT_TRUE((false == !logicalView));

    v8::Isolate::CreateParams isolateParams;
    ArrayBufferAllocator arrayBufferAllocator;
    isolateParams.array_buffer_allocator = &arrayBufferAllocator;
    auto isolate =
        std::shared_ptr<v8::Isolate>(v8::Isolate::New(isolateParams),
                                     [](v8::Isolate* p) -> void { p->Dispose(); });
    ASSERT_TRUE((nullptr != isolate));
    v8::Isolate::Scope isolateScope(isolate.get());  // otherwise v8::Isolate::Logger() will fail (called from v8::Exception::Error)
    v8::internal::Isolate::Current()->InitializeLoggingAndCounters();  // otherwise v8::Isolate::Logger() will fail (called from v8::Exception::Error)
    v8::HandleScope handleScope(isolate.get());  // required for v8::Context::New(...), v8::ObjectTemplate::New(...) and TRI_AddMethodVocbase(...)
    auto context = v8::Context::New(isolate.get());
    v8::Context::Scope contextScope(context);  // required for TRI_AddMethodVocbase(...)
    std::unique_ptr<TRI_v8_global_t> v8g(TRI_CreateV8Globals(isolate.get(), 0));  // create and set inside 'isolate' for use with 'TRI_GET_GLOBALS()'
    v8g->ArangoErrorTempl.Reset(isolate.get(), v8::ObjectTemplate::New(isolate.get()));  // otherwise v8:-utils::CreateErrorObject(...) will fail
    v8g->_vocbase = &vocbase;
    auto arangoDBNS = v8::ObjectTemplate::New(isolate.get());
    TRI_InitV8Views(*v8g, isolate.get(), arangoDBNS);

    auto arangoView =
        v8::Local<v8::ObjectTemplate>::New(isolate.get(), v8g->VocbaseViewTempl)->NewInstance();
    auto fn_drop = arangoView->Get(TRI_V8_ASCII_STRING(isolate.get(), "drop"));
    EXPECT_TRUE((fn_drop->IsFunction()));

    arangoView->SetInternalField(SLOT_CLASS_TYPE,
                                 v8::Integer::New(isolate.get(), WRP_VOCBASE_VIEW_TYPE));
    arangoView->SetInternalField(SLOT_CLASS,
                                 v8::External::New(isolate.get(), logicalView.get()));
    std::vector<v8::Local<v8::Value>> args = {};

    struct ExecContext : public arangodb::ExecContext {
      ExecContext()
          : arangodb::ExecContext(arangodb::ExecContext::Type::Default, "", "",
                                  arangodb::auth::Level::NONE,
                                  arangodb::auth::Level::NONE) {}
    } execContext;
    arangodb::ExecContextScope execContextScope(&execContext);
    auto* authFeature = arangodb::AuthenticationFeature::instance();
    auto* userManager = authFeature->userManager();
    arangodb::aql::QueryRegistry queryRegistry(0);  // required for UserManager::loadFromDB()
    userManager->setQueryRegistry(&queryRegistry);
    auto resetUserManager = std::shared_ptr<arangodb::auth::UserManager>(
        userManager,
        [](arangodb::auth::UserManager* ptr) -> void { ptr->removeAllUsers(); });

    // not authorized (missing user)
    {
      arangodb::auth::UserMap userMap;  // empty map, no user -> no permissions
      userManager->setAuthInfo(userMap);  // set user map to avoid loading configuration from system database

      arangodb::velocypack::Builder responce;
      v8::TryCatch tryCatch(isolate.get());
      auto result =
          v8::Function::Cast(*fn_drop)->CallAsFunction(context, arangoView,
                                                       static_cast<int>(args.size()),
                                                       args.data());
      EXPECT_TRUE((result.IsEmpty()));
      EXPECT_TRUE((tryCatch.HasCaught()));
      EXPECT_TRUE((TRI_ERROR_NO_ERROR == TRI_V8ToVPack(isolate.get(), responce,
                                                       tryCatch.Exception(), false)));
      auto slice = responce.slice();
      EXPECT_TRUE((slice.isObject()));
      EXPECT_TRUE((slice.hasKey(arangodb::StaticStrings::ErrorNum) &&
                   slice.get(arangodb::StaticStrings::ErrorNum).isNumber<int>() &&
                   TRI_ERROR_FORBIDDEN ==
                       slice.get(arangodb::StaticStrings::ErrorNum).getNumber<int>()));
      auto view = vocbase.lookupView("testView");
      EXPECT_TRUE((false == !view));
    }

    // not authorized (RO user database)
    {
      arangodb::auth::UserMap userMap;
      auto& user =
          userMap
              .emplace("", arangodb::auth::User::newUser("", "", arangodb::auth::Source::LDAP))
              .first->second;
      user.grantDatabase(vocbase.name(), arangodb::auth::Level::RO);
      userManager->setAuthInfo(userMap);  // set user map to avoid loading configuration from system database

      arangodb::velocypack::Builder responce;
      v8::TryCatch tryCatch(isolate.get());
      auto result =
          v8::Function::Cast(*fn_drop)->CallAsFunction(context, arangoView,
                                                       static_cast<int>(args.size()),
                                                       args.data());
      EXPECT_TRUE((result.IsEmpty()));
      EXPECT_TRUE((tryCatch.HasCaught()));
      EXPECT_TRUE((TRI_ERROR_NO_ERROR == TRI_V8ToVPack(isolate.get(), responce,
                                                       tryCatch.Exception(), false)));
      auto slice = responce.slice();
      EXPECT_TRUE((slice.isObject()));
      EXPECT_TRUE((slice.hasKey(arangodb::StaticStrings::ErrorNum) &&
                   slice.get(arangodb::StaticStrings::ErrorNum).isNumber<int>() &&
                   TRI_ERROR_FORBIDDEN ==
                       slice.get(arangodb::StaticStrings::ErrorNum).getNumber<int>()));
      auto view = vocbase.lookupView("testView");
      EXPECT_TRUE((false == !view));
    }

    // authorized (NONE user view) as per https://github.com/arangodb/backlog/issues/459
    {
      arangodb::auth::UserMap userMap;
      auto& user =
          userMap
              .emplace("", arangodb::auth::User::newUser("", "", arangodb::auth::Source::LDAP))
              .first->second;
      user.grantDatabase(vocbase.name(), arangodb::auth::Level::RW);
      user.grantCollection(vocbase.name(), "testView", arangodb::auth::Level::NONE);
      userManager->setAuthInfo(userMap);  // set user map to avoid loading configuration from system database

      auto result =
          v8::Function::Cast(*fn_drop)->CallAsFunction(context, arangoView,
                                                       static_cast<int>(args.size()),
                                                       args.data());
      EXPECT_TRUE((!result.IsEmpty()));
      EXPECT_TRUE((result.ToLocalChecked()->IsUndefined()));
      EXPECT_TRUE((vocbase.views().empty()));
    }
  }

  // test rename
  {
    auto createViewJson = arangodb::velocypack::Parser::fromJson(
        "{ \"name\": \"testView\", \"type\": \"testViewType\" }");
<<<<<<< HEAD
    TRI_vocbase_t vocbase(server.server(), TRI_vocbase_type_e::TRI_VOCBASE_TYPE_NORMAL,
                          1, "testVocbase");
=======
    TRI_vocbase_t vocbase(TRI_vocbase_type_e::TRI_VOCBASE_TYPE_NORMAL, testDBInfo());
>>>>>>> 1b9cc85c
    auto logicalView = vocbase.createView(createViewJson->slice());
    ASSERT_TRUE((false == !logicalView));

    v8::Isolate::CreateParams isolateParams;
    ArrayBufferAllocator arrayBufferAllocator;
    isolateParams.array_buffer_allocator = &arrayBufferAllocator;
    auto isolate =
        std::shared_ptr<v8::Isolate>(v8::Isolate::New(isolateParams),
                                     [](v8::Isolate* p) -> void { p->Dispose(); });
    ASSERT_TRUE((nullptr != isolate));
    v8::Isolate::Scope isolateScope(isolate.get());  // otherwise v8::Isolate::Logger() will fail (called from v8::Exception::Error)
    v8::internal::Isolate::Current()->InitializeLoggingAndCounters();  // otherwise v8::Isolate::Logger() will fail (called from v8::Exception::Error)
    v8::HandleScope handleScope(isolate.get());  // required for v8::Context::New(...), v8::ObjectTemplate::New(...) and TRI_AddMethodVocbase(...)
    auto context = v8::Context::New(isolate.get());
    v8::Context::Scope contextScope(context);  // required for TRI_AddMethodVocbase(...)
    std::unique_ptr<TRI_v8_global_t> v8g(TRI_CreateV8Globals(isolate.get(), 0));  // create and set inside 'isolate' for use with 'TRI_GET_GLOBALS()'
    v8g->ArangoErrorTempl.Reset(isolate.get(), v8::ObjectTemplate::New(isolate.get()));  // otherwise v8:-utils::CreateErrorObject(...) will fail
    v8g->_vocbase = &vocbase;
    auto arangoDBNS = v8::ObjectTemplate::New(isolate.get());
    TRI_InitV8Views(*v8g, isolate.get(), arangoDBNS);

    auto arangoView =
        v8::Local<v8::ObjectTemplate>::New(isolate.get(), v8g->VocbaseViewTempl)->NewInstance();
    auto fn_rename =
        arangoView->Get(TRI_V8_ASCII_STRING(isolate.get(), "rename"));
    EXPECT_TRUE((fn_rename->IsFunction()));

    arangoView->SetInternalField(SLOT_CLASS_TYPE,
                                 v8::Integer::New(isolate.get(), WRP_VOCBASE_VIEW_TYPE));
    arangoView->SetInternalField(SLOT_CLASS,
                                 v8::External::New(isolate.get(), logicalView.get()));
    std::vector<v8::Local<v8::Value>> args = {
        TRI_V8_ASCII_STRING(isolate.get(), "testView1"),
    };

    struct ExecContext : public arangodb::ExecContext {
      ExecContext()
          : arangodb::ExecContext(arangodb::ExecContext::Type::Default, "", "",
                                  arangodb::auth::Level::NONE,
                                  arangodb::auth::Level::NONE) {}
    } execContext;
    arangodb::ExecContextScope execContextScope(&execContext);
    auto* authFeature = arangodb::AuthenticationFeature::instance();
    auto* userManager = authFeature->userManager();
    arangodb::aql::QueryRegistry queryRegistry(0);  // required for UserManager::loadFromDB()
    userManager->setQueryRegistry(&queryRegistry);
    auto resetUserManager = std::shared_ptr<arangodb::auth::UserManager>(
        userManager,
        [](arangodb::auth::UserManager* ptr) -> void { ptr->removeAllUsers(); });

    // not authorized (missing user)
    {
      arangodb::auth::UserMap userMap;  // empty map, no user -> no permissions
      userManager->setAuthInfo(userMap);  // set user map to avoid loading configuration from system database

      arangodb::velocypack::Builder responce;
      v8::TryCatch tryCatch(isolate.get());
      auto result = v8::Function::Cast(*fn_rename)
                        ->CallAsFunction(context, arangoView,
                                         static_cast<int>(args.size()), args.data());
      EXPECT_TRUE((result.IsEmpty()));
      EXPECT_TRUE((tryCatch.HasCaught()));
      EXPECT_TRUE((TRI_ERROR_NO_ERROR == TRI_V8ToVPack(isolate.get(), responce,
                                                       tryCatch.Exception(), false)));
      auto slice = responce.slice();
      EXPECT_TRUE((slice.isObject()));
      EXPECT_TRUE((slice.hasKey(arangodb::StaticStrings::ErrorNum) &&
                   slice.get(arangodb::StaticStrings::ErrorNum).isNumber<int>() &&
                   TRI_ERROR_FORBIDDEN ==
                       slice.get(arangodb::StaticStrings::ErrorNum).getNumber<int>()));
      auto view = vocbase.lookupView("testView");
      EXPECT_TRUE((false == !view));
      auto view1 = vocbase.lookupView("testView1");
      EXPECT_TRUE((true == !view1));
    }

    // not authorized (RO user database)
    {
      arangodb::auth::UserMap userMap;
      auto& user =
          userMap
              .emplace("", arangodb::auth::User::newUser("", "", arangodb::auth::Source::LDAP))
              .first->second;
      user.grantDatabase(vocbase.name(), arangodb::auth::Level::RO);
      userManager->setAuthInfo(userMap);  // set user map to avoid loading configuration from system database

      arangodb::velocypack::Builder responce;
      v8::TryCatch tryCatch(isolate.get());
      auto result = v8::Function::Cast(*fn_rename)
                        ->CallAsFunction(context, arangoView,
                                         static_cast<int>(args.size()), args.data());
      EXPECT_TRUE((result.IsEmpty()));
      EXPECT_TRUE((tryCatch.HasCaught()));
      EXPECT_TRUE((TRI_ERROR_NO_ERROR == TRI_V8ToVPack(isolate.get(), responce,
                                                       tryCatch.Exception(), false)));
      auto slice = responce.slice();
      EXPECT_TRUE((slice.isObject()));
      EXPECT_TRUE((slice.hasKey(arangodb::StaticStrings::ErrorNum) &&
                   slice.get(arangodb::StaticStrings::ErrorNum).isNumber<int>() &&
                   TRI_ERROR_FORBIDDEN ==
                       slice.get(arangodb::StaticStrings::ErrorNum).getNumber<int>()));
      auto view = vocbase.lookupView("testView");
      EXPECT_TRUE((false == !view));
      auto view1 = vocbase.lookupView("testView1");
      EXPECT_TRUE((true == !view1));
    }

    // not authorized (NONE user view with failing toVelocyPack()) as per https://github.com/arangodb/backlog/issues/459
    {
      arangodb::auth::UserMap userMap;
      auto& user =
          userMap
              .emplace("", arangodb::auth::User::newUser("", "", arangodb::auth::Source::LDAP))
              .first->second;
      user.grantDatabase(vocbase.name(), arangodb::auth::Level::RW);
      user.grantCollection(vocbase.name(), "testView", arangodb::auth::Level::NONE);
      userManager->setAuthInfo(userMap);  // set user map to avoid loading configuration from system database
      auto* testView = arangodb::LogicalView::cast<TestView>(logicalView.get());
      testView->_appendVelocyPackResult = arangodb::Result(TRI_ERROR_FORBIDDEN);
      auto resetAppendVelocyPackResult =
          std::shared_ptr<TestView>(testView, [](TestView* p) -> void {
            p->_appendVelocyPackResult = arangodb::Result();
          });

      arangodb::velocypack::Builder responce;
      v8::TryCatch tryCatch(isolate.get());
      auto result = v8::Function::Cast(*fn_rename)
                        ->CallAsFunction(context, arangoView,
                                         static_cast<int>(args.size()), args.data());
      EXPECT_TRUE((result.IsEmpty()));
      EXPECT_TRUE((tryCatch.HasCaught()));
      EXPECT_TRUE((TRI_ERROR_NO_ERROR == TRI_V8ToVPack(isolate.get(), responce,
                                                       tryCatch.Exception(), false)));
      auto slice = responce.slice();
      EXPECT_TRUE((slice.isObject()));
      EXPECT_TRUE((slice.hasKey(arangodb::StaticStrings::ErrorNum) &&
                   slice.get(arangodb::StaticStrings::ErrorNum).isNumber<int>() &&
                   TRI_ERROR_FORBIDDEN ==
                       slice.get(arangodb::StaticStrings::ErrorNum).getNumber<int>()));
      auto view = vocbase.lookupView("testView");
      EXPECT_TRUE((false == !view));
      auto view1 = vocbase.lookupView("testView1");
      EXPECT_TRUE((true == !view1));
    }

    // authorized (NONE user view) as per https://github.com/arangodb/backlog/issues/459
    {
      arangodb::auth::UserMap userMap;
      auto& user =
          userMap
              .emplace("", arangodb::auth::User::newUser("", "", arangodb::auth::Source::LDAP))
              .first->second;
      user.grantDatabase(vocbase.name(), arangodb::auth::Level::RW);
      user.grantCollection(vocbase.name(), "testView", arangodb::auth::Level::NONE);
      userManager->setAuthInfo(userMap);  // set user map to avoid loading configuration from system database

      auto result = v8::Function::Cast(*fn_rename)
                        ->CallAsFunction(context, arangoView,
                                         static_cast<int>(args.size()), args.data());
      EXPECT_TRUE((!result.IsEmpty()));
      EXPECT_TRUE((result.ToLocalChecked()->IsUndefined()));
      auto view = vocbase.lookupView("testView");
      EXPECT_TRUE((true == !view));
      auto view1 = vocbase.lookupView("testView1");
      EXPECT_TRUE((false == !view1));
    }
  }

  // test modify
  {
    auto createViewJson = arangodb::velocypack::Parser::fromJson(
        "{ \"name\": \"testView\", \"type\": \"testViewType\" }");
<<<<<<< HEAD
    TRI_vocbase_t vocbase(server.server(), TRI_vocbase_type_e::TRI_VOCBASE_TYPE_NORMAL,
                          1, "testVocbase");
=======
    TRI_vocbase_t vocbase(TRI_vocbase_type_e::TRI_VOCBASE_TYPE_NORMAL, testDBInfo());
>>>>>>> 1b9cc85c
    auto logicalView = vocbase.createView(createViewJson->slice());
    ASSERT_TRUE((false == !logicalView));

    v8::Isolate::CreateParams isolateParams;
    ArrayBufferAllocator arrayBufferAllocator;
    isolateParams.array_buffer_allocator = &arrayBufferAllocator;
    auto isolate =
        std::shared_ptr<v8::Isolate>(v8::Isolate::New(isolateParams),
                                     [](v8::Isolate* p) -> void { p->Dispose(); });
    ASSERT_TRUE((nullptr != isolate));
    char isolateData[64];  // 64 > sizeof(arangodb::V8PlatformFeature::IsolateData)
    std::memset(isolateData, 0, 64);  // otherwise arangodb::V8PlatformFeature::isOutOfMemory(isolate) returns true
    isolate->SetData(arangodb::V8PlatformFeature::V8_INFO,
                     isolateData);  // required for TRI_VPackToV8(...) with nn-empty jSON
    v8::Isolate::Scope isolateScope(isolate.get());  // otherwise v8::Isolate::Logger() will fail (called from v8::Exception::Error)
    v8::internal::Isolate::Current()->InitializeLoggingAndCounters();  // otherwise v8::Isolate::Logger() will fail (called from v8::Exception::Error)
    v8::HandleScope handleScope(isolate.get());  // required for v8::Context::New(...), v8::ObjectTemplate::New(...) and TRI_AddMethodVocbase(...)
    auto context = v8::Context::New(isolate.get());
    v8::Context::Scope contextScope(context);  // required for TRI_AddMethodVocbase(...)
    std::unique_ptr<TRI_v8_global_t> v8g(TRI_CreateV8Globals(isolate.get(), 0));  // create and set inside 'isolate' for use with 'TRI_GET_GLOBALS()'
    v8g->ArangoErrorTempl.Reset(isolate.get(), v8::ObjectTemplate::New(isolate.get()));  // otherwise v8:-utils::CreateErrorObject(...) will fail
    v8g->_vocbase = &vocbase;
    auto arangoDBNS = v8::ObjectTemplate::New(isolate.get());
    TRI_InitV8Views(*v8g, isolate.get(), arangoDBNS);

    auto arangoView =
        v8::Local<v8::ObjectTemplate>::New(isolate.get(), v8g->VocbaseViewTempl)->NewInstance();
    auto fn_properties =
        arangoView->Get(TRI_V8_ASCII_STRING(isolate.get(), "properties"));
    EXPECT_TRUE((fn_properties->IsFunction()));

    arangoView->SetInternalField(SLOT_CLASS_TYPE,
                                 v8::Integer::New(isolate.get(), WRP_VOCBASE_VIEW_TYPE));
    arangoView->SetInternalField(SLOT_CLASS,
                                 v8::External::New(isolate.get(), logicalView.get()));
    std::vector<v8::Local<v8::Value>> args = {
        TRI_VPackToV8(
            isolate.get(),
            arangodb::velocypack::Parser::fromJson("{ \"key\": \"value\" }")->slice()),
    };

    struct ExecContext : public arangodb::ExecContext {
      ExecContext()
          : arangodb::ExecContext(arangodb::ExecContext::Type::Default, "", "",
                                  arangodb::auth::Level::NONE,
                                  arangodb::auth::Level::NONE) {}
    } execContext;
    arangodb::ExecContextScope execContextScope(&execContext);
    auto* authFeature = arangodb::AuthenticationFeature::instance();
    auto* userManager = authFeature->userManager();
    arangodb::aql::QueryRegistry queryRegistry(0);  // required for UserManager::loadFromDB()
    userManager->setQueryRegistry(&queryRegistry);
    auto resetUserManager = std::shared_ptr<arangodb::auth::UserManager>(
        userManager,
        [](arangodb::auth::UserManager* ptr) -> void { ptr->removeAllUsers(); });

    // not authorized (missing user)
    {
      arangodb::auth::UserMap userMap;  // empty map, no user -> no permissions
      userManager->setAuthInfo(userMap);  // set user map to avoid loading configuration from system database

      arangodb::velocypack::Builder responce;
      v8::TryCatch tryCatch(isolate.get());
      auto result = v8::Function::Cast(*fn_properties)
                        ->CallAsFunction(context, arangoView,
                                         static_cast<int>(args.size()), args.data());
      EXPECT_TRUE((result.IsEmpty()));
      EXPECT_TRUE((tryCatch.HasCaught()));
      EXPECT_TRUE((TRI_ERROR_NO_ERROR == TRI_V8ToVPack(isolate.get(), responce,
                                                       tryCatch.Exception(), false)));
      auto slice = responce.slice();
      EXPECT_TRUE((slice.isObject()));
      EXPECT_TRUE((slice.hasKey(arangodb::StaticStrings::ErrorNum) &&
                   slice.get(arangodb::StaticStrings::ErrorNum).isNumber<int>() &&
                   TRI_ERROR_FORBIDDEN ==
                       slice.get(arangodb::StaticStrings::ErrorNum).getNumber<int>()));
      auto view = vocbase.lookupView("testView");
      EXPECT_TRUE((false == !view));
    }

    // not authorized (RO user database)
    {
      arangodb::auth::UserMap userMap;
      auto& user =
          userMap
              .emplace("", arangodb::auth::User::newUser("", "", arangodb::auth::Source::LDAP))
              .first->second;
      user.grantDatabase(vocbase.name(), arangodb::auth::Level::RO);
      userManager->setAuthInfo(userMap);  // set user map to avoid loading configuration from system database

      arangodb::velocypack::Builder responce;
      v8::TryCatch tryCatch(isolate.get());
      auto result = v8::Function::Cast(*fn_properties)
                        ->CallAsFunction(context, arangoView,
                                         static_cast<int>(args.size()), args.data());
      EXPECT_TRUE((result.IsEmpty()));
      EXPECT_TRUE((tryCatch.HasCaught()));
      EXPECT_TRUE((TRI_ERROR_NO_ERROR == TRI_V8ToVPack(isolate.get(), responce,
                                                       tryCatch.Exception(), false)));
      auto slice = responce.slice();
      EXPECT_TRUE((slice.isObject()));
      EXPECT_TRUE((slice.hasKey(arangodb::StaticStrings::ErrorNum) &&
                   slice.get(arangodb::StaticStrings::ErrorNum).isNumber<int>() &&
                   TRI_ERROR_FORBIDDEN ==
                       slice.get(arangodb::StaticStrings::ErrorNum).getNumber<int>()));
      auto view = vocbase.lookupView("testView");
      EXPECT_TRUE((false == !view));
    }

    // not authorized (NONE user view with failing toVelocyPack()) as per https://github.com/arangodb/backlog/issues/459
    {
      arangodb::auth::UserMap userMap;
      auto& user =
          userMap
              .emplace("", arangodb::auth::User::newUser("", "", arangodb::auth::Source::LDAP))
              .first->second;
      user.grantDatabase(vocbase.name(), arangodb::auth::Level::RW);
      user.grantCollection(vocbase.name(), "testView", arangodb::auth::Level::NONE);
      userManager->setAuthInfo(userMap);  // set user map to avoid loading configuration from system database
      auto* testView = arangodb::LogicalView::cast<TestView>(logicalView.get());
      testView->_appendVelocyPackResult = arangodb::Result(TRI_ERROR_INTERNAL);
      auto resetAppendVelocyPackResult =
          std::shared_ptr<TestView>(testView, [](TestView* p) -> void {
            p->_appendVelocyPackResult = arangodb::Result();
          });

      arangodb::velocypack::Builder responce;
      v8::TryCatch tryCatch(isolate.get());
      auto result = v8::Function::Cast(*fn_properties)
                        ->CallAsFunction(context, arangoView,
                                         static_cast<int>(args.size()), args.data());
      EXPECT_TRUE((result.IsEmpty()));
      EXPECT_TRUE((tryCatch.HasCaught()));
      EXPECT_TRUE((TRI_ERROR_NO_ERROR == TRI_V8ToVPack(isolate.get(), responce,
                                                       tryCatch.Exception(), false)));
      auto slice = responce.slice();
      EXPECT_TRUE((slice.isObject()));
      EXPECT_TRUE((slice.hasKey(arangodb::StaticStrings::ErrorNum) &&
                   slice.get(arangodb::StaticStrings::ErrorNum).isNumber<int>() &&
                   TRI_ERROR_INTERNAL ==
                       slice.get(arangodb::StaticStrings::ErrorNum).getNumber<int>()));
      auto view = vocbase.lookupView("testView");
      EXPECT_TRUE((false == !view));
      slice = arangodb::LogicalView::cast<TestView>(*view)._properties.slice();
      EXPECT_TRUE((!slice.isObject()));
    }

    // authorized (NONE user view) as per https://github.com/arangodb/backlog/issues/459
    {
      arangodb::auth::UserMap userMap;
      auto& user =
          userMap
              .emplace("", arangodb::auth::User::newUser("", "", arangodb::auth::Source::LDAP))
              .first->second;
      user.grantDatabase(vocbase.name(), arangodb::auth::Level::RW);
      user.grantCollection(vocbase.name(), "testView", arangodb::auth::Level::NONE);
      userManager->setAuthInfo(userMap);  // set user map to avoid loading configuration from system database

      arangodb::velocypack::Builder responce;
      auto result = v8::Function::Cast(*fn_properties)
                        ->CallAsFunction(context, arangoView,
                                         static_cast<int>(args.size()), args.data());
      EXPECT_TRUE((!result.IsEmpty()));
      EXPECT_TRUE((result.ToLocalChecked()->IsObject()));
      EXPECT_TRUE((TRI_ERROR_NO_ERROR == TRI_V8ToVPack(isolate.get(), responce,
                                                       result.ToLocalChecked(), false)));
      auto slice = responce.slice();
      EXPECT_TRUE((slice.isObject()));
      EXPECT_TRUE((slice.hasKey(arangodb::StaticStrings::DataSourceName) &&
                   slice.get(arangodb::StaticStrings::DataSourceName).isString() &&
                   std::string("testView") ==
                       slice.get(arangodb::StaticStrings::DataSourceName).copyString()));
      EXPECT_TRUE((slice.hasKey("properties") && slice.get("properties").isObject() &&
                   slice.get("properties").hasKey("key") &&
                   slice.get("properties").get("key").isString() &&
                   std::string("value") == slice.get("properties").get("key").copyString()));
      auto view = vocbase.lookupView("testView");
      EXPECT_TRUE((false == !view));
      slice = arangodb::LogicalView::cast<TestView>(*view)._properties.slice();
      EXPECT_TRUE((slice.isObject()));
      EXPECT_TRUE((slice.hasKey("key") && slice.get("key").isString() &&
                   std::string("value") == slice.get("key").copyString()));
    }
  }

  // test get view (basic)
  {
    auto createViewJson = arangodb::velocypack::Parser::fromJson(
        "{ \"name\": \"testView\", \"type\": \"testViewType\" }");
<<<<<<< HEAD
    TRI_vocbase_t vocbase(server.server(), TRI_vocbase_type_e::TRI_VOCBASE_TYPE_NORMAL,
                          1, "testVocbase");
=======
    TRI_vocbase_t vocbase(TRI_vocbase_type_e::TRI_VOCBASE_TYPE_NORMAL, testDBInfo());
>>>>>>> 1b9cc85c
    auto logicalView = vocbase.createView(createViewJson->slice());
    ASSERT_TRUE((false == !logicalView));

    v8::Isolate::CreateParams isolateParams;
    ArrayBufferAllocator arrayBufferAllocator;
    isolateParams.array_buffer_allocator = &arrayBufferAllocator;
    auto isolate =
        std::shared_ptr<v8::Isolate>(v8::Isolate::New(isolateParams),
                                     [](v8::Isolate* p) -> void { p->Dispose(); });
    ASSERT_TRUE((nullptr != isolate));
    v8::Isolate::Scope isolateScope(isolate.get());  // otherwise v8::Isolate::Logger() will fail (called from v8::Exception::Error)
    v8::internal::Isolate::Current()->InitializeLoggingAndCounters();  // otherwise v8::Isolate::Logger() will fail (called from v8::Exception::Error)
    v8::HandleScope handleScope(isolate.get());  // required for v8::Context::New(...), v8::ObjectTemplate::New(...) and TRI_AddMethodVocbase(...)
    auto context = v8::Context::New(isolate.get());
    v8::Context::Scope contextScope(context);  // required for TRI_AddMethodVocbase(...)
    std::unique_ptr<TRI_v8_global_t> v8g(TRI_CreateV8Globals(isolate.get(), 0));  // create and set inside 'isolate' for use with 'TRI_GET_GLOBALS()'
    v8g->ArangoErrorTempl.Reset(isolate.get(), v8::ObjectTemplate::New(isolate.get()));  // otherwise v8:-utils::CreateErrorObject(...) will fail
    v8g->_vocbase = &vocbase;
    auto arangoDBNS = v8::ObjectTemplate::New(isolate.get());
    TRI_InitV8Views(*v8g, isolate.get(), arangoDBNS);

    auto fn_view = arangoDBNS->NewInstance()->Get(
        TRI_V8_ASCII_STRING(isolate.get(), "_view"));
    EXPECT_TRUE((fn_view->IsFunction()));

    std::vector<v8::Local<v8::Value>> args = {
        TRI_V8_ASCII_STRING(isolate.get(), "testView"),
    };

    struct ExecContext : public arangodb::ExecContext {
      ExecContext()
          : arangodb::ExecContext(arangodb::ExecContext::Type::Default, "", "",
                                  arangodb::auth::Level::NONE,
                                  arangodb::auth::Level::NONE) {}
    } execContext;
    arangodb::ExecContextScope execContextScope(&execContext);
    auto* authFeature = arangodb::AuthenticationFeature::instance();
    auto* userManager = authFeature->userManager();
    arangodb::aql::QueryRegistry queryRegistry(0);  // required for UserManager::loadFromDB()
    userManager->setQueryRegistry(&queryRegistry);
    auto resetUserManager = std::shared_ptr<arangodb::auth::UserManager>(
        userManager,
        [](arangodb::auth::UserManager* ptr) -> void { ptr->removeAllUsers(); });

    // not authorized (missing user)
    {
      arangodb::auth::UserMap userMap;  // empty map, no user -> no permissions
      userManager->setAuthInfo(userMap);  // set user map to avoid loading configuration from system database

      arangodb::velocypack::Builder responce;
      v8::TryCatch tryCatch(isolate.get());
      auto result =
          v8::Function::Cast(*fn_view)->CallAsFunction(context, fn_view,
                                                       static_cast<int>(args.size()),
                                                       args.data());
      EXPECT_TRUE((result.IsEmpty()));
      EXPECT_TRUE((tryCatch.HasCaught()));
      EXPECT_TRUE((TRI_ERROR_NO_ERROR == TRI_V8ToVPack(isolate.get(), responce,
                                                       tryCatch.Exception(), false)));
      auto slice = responce.slice();
      EXPECT_TRUE((slice.isObject()));
      EXPECT_TRUE((slice.hasKey(arangodb::StaticStrings::ErrorNum) &&
                   slice.get(arangodb::StaticStrings::ErrorNum).isNumber<int>() &&
                   TRI_ERROR_FORBIDDEN ==
                       slice.get(arangodb::StaticStrings::ErrorNum).getNumber<int>()));
      auto view = vocbase.lookupView("testView");
      EXPECT_TRUE((false == !view));
    }

    // not authorized (failed detailed toVelocyPack(...)) as per https://github.com/arangodb/backlog/issues/459
    {
      arangodb::auth::UserMap userMap;
      auto& user =
          userMap
              .emplace("", arangodb::auth::User::newUser("", "", arangodb::auth::Source::LDAP))
              .first->second;
      user.grantDatabase(vocbase.name(), arangodb::auth::Level::RO);
      user.grantCollection(vocbase.name(), "testView", arangodb::auth::Level::NONE);  // for missing collections User::collectionAuthLevel(...) returns database auth::Level
      userManager->setAuthInfo(userMap);  // set user map to avoid loading configuration from system database
      auto* testView = arangodb::LogicalView::cast<TestView>(logicalView.get());
      testView->_appendVelocyPackResult = arangodb::Result(TRI_ERROR_FORBIDDEN);
      auto resetAppendVelocyPackResult =
          std::shared_ptr<TestView>(testView, [](TestView* p) -> void {
            p->_appendVelocyPackResult = arangodb::Result();
          });

      arangodb::velocypack::Builder responce;
      v8::TryCatch tryCatch(isolate.get());
      auto result =
          v8::Function::Cast(*fn_view)->CallAsFunction(context, fn_view,
                                                       static_cast<int>(args.size()),
                                                       args.data());
      EXPECT_TRUE((result.IsEmpty()));
      EXPECT_TRUE((tryCatch.HasCaught()));
      EXPECT_TRUE((TRI_ERROR_NO_ERROR == TRI_V8ToVPack(isolate.get(), responce,
                                                       tryCatch.Exception(), false)));
      auto slice = responce.slice();
      EXPECT_TRUE((slice.isObject()));
      EXPECT_TRUE((slice.hasKey(arangodb::StaticStrings::ErrorNum) &&
                   slice.get(arangodb::StaticStrings::ErrorNum).isNumber<int>() &&
                   TRI_ERROR_FORBIDDEN ==
                       slice.get(arangodb::StaticStrings::ErrorNum).getNumber<int>()));
      auto view = vocbase.lookupView("testView");
      EXPECT_TRUE((false == !view));
    }

    // authorized (NONE view) as per https://github.com/arangodb/backlog/issues/459
    {
      arangodb::auth::UserMap userMap;
      auto& user =
          userMap
              .emplace("", arangodb::auth::User::newUser("", "", arangodb::auth::Source::LDAP))
              .first->second;
      user.grantDatabase(vocbase.name(), arangodb::auth::Level::RO);
      user.grantCollection(vocbase.name(), "testView", arangodb::auth::Level::NONE);  // for missing collections User::collectionAuthLevel(...) returns database auth::Level
      userManager->setAuthInfo(userMap);  // set user map to avoid loading configuration from system database

      auto result =
          v8::Function::Cast(*fn_view)->CallAsFunction(context, fn_view,
                                                       static_cast<int>(args.size()),
                                                       args.data());
      EXPECT_TRUE((!result.IsEmpty()));
      EXPECT_TRUE((result.ToLocalChecked()->IsObject()));
      auto* v8View = TRI_UnwrapClass<arangodb::LogicalView>(
          result.ToLocalChecked()->ToObject(TRI_IGETC).FromMaybe(v8::Local<v8::Object>()),
          WRP_VOCBASE_VIEW_TYPE, TRI_IGETC);
      EXPECT_TRUE((false == !v8View));
      EXPECT_TRUE((std::string("testView") == v8View->name()));
      EXPECT_TRUE((std::string("testViewType") == v8View->type().name()));
      auto view = vocbase.lookupView("testView");
      EXPECT_TRUE((false == !view));
    }
  }

  // test get view (detailed)
  {
    auto createViewJson = arangodb::velocypack::Parser::fromJson(
        "{ \"name\": \"testView\", \"type\": \"testViewType\" }");
<<<<<<< HEAD
    TRI_vocbase_t vocbase(server.server(), TRI_vocbase_type_e::TRI_VOCBASE_TYPE_NORMAL,
                          1, "testVocbase");
=======
    TRI_vocbase_t vocbase(TRI_vocbase_type_e::TRI_VOCBASE_TYPE_NORMAL, testDBInfo());
>>>>>>> 1b9cc85c
    auto logicalView = vocbase.createView(createViewJson->slice());
    ASSERT_TRUE((false == !logicalView));

    v8::Isolate::CreateParams isolateParams;
    ArrayBufferAllocator arrayBufferAllocator;
    isolateParams.array_buffer_allocator = &arrayBufferAllocator;
    auto isolate =
        std::shared_ptr<v8::Isolate>(v8::Isolate::New(isolateParams),
                                     [](v8::Isolate* p) -> void { p->Dispose(); });
    ASSERT_TRUE((nullptr != isolate));
    char isolateData[64];  // 64 > sizeof(arangodb::V8PlatformFeature::IsolateData)
    std::memset(isolateData, 0, 64);  // otherwise arangodb::V8PlatformFeature::isOutOfMemory(isolate) returns true
    isolate->SetData(arangodb::V8PlatformFeature::V8_INFO,
                     isolateData);  // required for TRI_VPackToV8(...) with nn-empty jSON
    v8::Isolate::Scope isolateScope(isolate.get());  // otherwise v8::Isolate::Logger() will fail (called from v8::Exception::Error)
    v8::internal::Isolate::Current()->InitializeLoggingAndCounters();  // otherwise v8::Isolate::Logger() will fail (called from v8::Exception::Error)
    v8::HandleScope handleScope(isolate.get());  // required for v8::Context::New(...), v8::ObjectTemplate::New(...) and TRI_AddMethodVocbase(...)
    auto context = v8::Context::New(isolate.get());
    v8::Context::Scope contextScope(context);  // required for TRI_AddMethodVocbase(...)
    std::unique_ptr<TRI_v8_global_t> v8g(TRI_CreateV8Globals(isolate.get(), 0));  // create and set inside 'isolate' for use with 'TRI_GET_GLOBALS()'
    v8g->ArangoErrorTempl.Reset(isolate.get(), v8::ObjectTemplate::New(isolate.get()));  // otherwise v8:-utils::CreateErrorObject(...) will fail
    v8g->_vocbase = &vocbase;
    auto arangoDBNS = v8::ObjectTemplate::New(isolate.get());
    TRI_InitV8Views(*v8g, isolate.get(), arangoDBNS);

    auto arangoView =
        v8::Local<v8::ObjectTemplate>::New(isolate.get(), v8g->VocbaseViewTempl)->NewInstance();
    auto fn_properties =
        arangoView->Get(TRI_V8_ASCII_STRING(isolate.get(), "properties"));
    EXPECT_TRUE((fn_properties->IsFunction()));

    arangoView->SetInternalField(SLOT_CLASS_TYPE,
                                 v8::Integer::New(isolate.get(), WRP_VOCBASE_VIEW_TYPE));
    arangoView->SetInternalField(SLOT_CLASS,
                                 v8::External::New(isolate.get(), logicalView.get()));
    std::vector<v8::Local<v8::Value>> args = {};

    struct ExecContext : public arangodb::ExecContext {
      ExecContext()
          : arangodb::ExecContext(arangodb::ExecContext::Type::Default, "", "",
                                  arangodb::auth::Level::NONE,
                                  arangodb::auth::Level::NONE) {}
    } execContext;
    arangodb::ExecContextScope execContextScope(&execContext);
    auto* authFeature = arangodb::AuthenticationFeature::instance();
    auto* userManager = authFeature->userManager();
    arangodb::aql::QueryRegistry queryRegistry(0);  // required for UserManager::loadFromDB()
    userManager->setQueryRegistry(&queryRegistry);
    auto resetUserManager = std::shared_ptr<arangodb::auth::UserManager>(
        userManager,
        [](arangodb::auth::UserManager* ptr) -> void { ptr->removeAllUsers(); });

    // not authorized (missing user)
    {
      arangodb::auth::UserMap userMap;  // empty map, no user -> no permissions
      userManager->setAuthInfo(userMap);  // set user map to avoid loading configuration from system database

      arangodb::velocypack::Builder responce;
      v8::TryCatch tryCatch(isolate.get());
      auto result = v8::Function::Cast(*fn_properties)
                        ->CallAsFunction(context, arangoView,
                                         static_cast<int>(args.size()), args.data());
      EXPECT_TRUE((result.IsEmpty()));
      EXPECT_TRUE((tryCatch.HasCaught()));
      EXPECT_TRUE((TRI_ERROR_NO_ERROR == TRI_V8ToVPack(isolate.get(), responce,
                                                       tryCatch.Exception(), false)));
      auto slice = responce.slice();
      EXPECT_TRUE((slice.isObject()));
      EXPECT_TRUE((slice.hasKey(arangodb::StaticStrings::ErrorNum) &&
                   slice.get(arangodb::StaticStrings::ErrorNum).isNumber<int>() &&
                   TRI_ERROR_FORBIDDEN ==
                       slice.get(arangodb::StaticStrings::ErrorNum).getNumber<int>()));
      auto view = vocbase.lookupView("testView");
      EXPECT_TRUE((false == !view));
    }

    // not authorized (failed detailed toVelocyPack(...))
    {
      arangodb::auth::UserMap userMap;
      auto& user =
          userMap
              .emplace("", arangodb::auth::User::newUser("", "", arangodb::auth::Source::LDAP))
              .first->second;
      user.grantDatabase(vocbase.name(), arangodb::auth::Level::RO);
      user.grantCollection(vocbase.name(), "testView", arangodb::auth::Level::NONE);  // for missing collections User::collectionAuthLevel(...) returns database auth::Level
      userManager->setAuthInfo(userMap);  // set user map to avoid loading configuration from system database
      auto* testView = arangodb::LogicalView::cast<TestView>(logicalView.get());
      testView->_appendVelocyPackResult = arangodb::Result(TRI_ERROR_FORBIDDEN);
      auto resetAppendVelocyPackResult =
          std::shared_ptr<TestView>(testView, [](TestView* p) -> void {
            p->_appendVelocyPackResult = arangodb::Result();
          });

      arangodb::velocypack::Builder responce;
      v8::TryCatch tryCatch(isolate.get());
      auto result = v8::Function::Cast(*fn_properties)
                        ->CallAsFunction(context, arangoView,
                                         static_cast<int>(args.size()), args.data());
      EXPECT_TRUE((result.IsEmpty()));
      EXPECT_TRUE((tryCatch.HasCaught()));
      EXPECT_TRUE((TRI_ERROR_NO_ERROR == TRI_V8ToVPack(isolate.get(), responce,
                                                       tryCatch.Exception(), false)));
      auto slice = responce.slice();
      EXPECT_TRUE((slice.isObject()));
      EXPECT_TRUE((slice.hasKey(arangodb::StaticStrings::ErrorNum) &&
                   slice.get(arangodb::StaticStrings::ErrorNum).isNumber<int>() &&
                   TRI_ERROR_FORBIDDEN ==
                       slice.get(arangodb::StaticStrings::ErrorNum).getNumber<int>()));
      auto view = vocbase.lookupView("testView");
      EXPECT_TRUE((false == !view));
    }

    // authorized (NONE view) as per https://github.com/arangodb/backlog/issues/459
    {
      arangodb::auth::UserMap userMap;
      auto& user =
          userMap
              .emplace("", arangodb::auth::User::newUser("", "", arangodb::auth::Source::LDAP))
              .first->second;
      user.grantDatabase(vocbase.name(), arangodb::auth::Level::RO);
      user.grantCollection(vocbase.name(), "testView", arangodb::auth::Level::NONE);  // for missing collections User::collectionAuthLevel(...) returns database auth::Level
      userManager->setAuthInfo(userMap);  // set user map to avoid loading configuration from system database

      arangodb::velocypack::Builder responce;
      auto result = v8::Function::Cast(*fn_properties)
                        ->CallAsFunction(context, arangoView,
                                         static_cast<int>(args.size()), args.data());
      EXPECT_TRUE((!result.IsEmpty()));
      EXPECT_TRUE((result.ToLocalChecked()->IsObject()));
      EXPECT_TRUE((TRI_ERROR_NO_ERROR == TRI_V8ToVPack(isolate.get(), responce,
                                                       result.ToLocalChecked(), false)));
      auto slice = responce.slice();
      EXPECT_TRUE((slice.isObject()));
      EXPECT_TRUE((slice.hasKey(arangodb::StaticStrings::DataSourceName) &&
                   slice.get(arangodb::StaticStrings::DataSourceName).isString() &&
                   std::string("testView") ==
                       slice.get(arangodb::StaticStrings::DataSourceName).copyString()));
      auto view = vocbase.lookupView("testView");
      EXPECT_TRUE((false == !view));
    }
  }

  // test get all views
  {
    auto createView1Json = arangodb::velocypack::Parser::fromJson(
        "{ \"name\": \"testView1\", \"type\": \"testViewType\" }");
    auto createView2Json = arangodb::velocypack::Parser::fromJson(
        "{ \"name\": \"testView2\", \"type\": \"testViewType\" }");
<<<<<<< HEAD
    TRI_vocbase_t vocbase(server.server(), TRI_vocbase_type_e::TRI_VOCBASE_TYPE_NORMAL,
                          1, "testVocbase");
=======
    TRI_vocbase_t vocbase(TRI_vocbase_type_e::TRI_VOCBASE_TYPE_NORMAL, testDBInfo());
>>>>>>> 1b9cc85c
    auto logicalView1 = vocbase.createView(createView1Json->slice());
    ASSERT_TRUE((false == !logicalView1));
    auto logicalView2 = vocbase.createView(createView2Json->slice());
    ASSERT_TRUE((false == !logicalView2));

    v8::Isolate::CreateParams isolateParams;
    ArrayBufferAllocator arrayBufferAllocator;
    isolateParams.array_buffer_allocator = &arrayBufferAllocator;
    auto isolate =
        std::shared_ptr<v8::Isolate>(v8::Isolate::New(isolateParams),
                                     [](v8::Isolate* p) -> void { p->Dispose(); });
    ASSERT_TRUE((nullptr != isolate));
    v8::Isolate::Scope isolateScope(isolate.get());  // otherwise v8::Isolate::Logger() will fail (called from v8::Exception::Error)
    v8::internal::Isolate::Current()->InitializeLoggingAndCounters();  // otherwise v8::Isolate::Logger() will fail (called from v8::Exception::Error)
    v8::HandleScope handleScope(isolate.get());  // required for v8::Context::New(...), v8::ObjectTemplate::New(...) and TRI_AddMethodVocbase(...)
    auto context = v8::Context::New(isolate.get());
    v8::Context::Scope contextScope(context);  // required for TRI_AddMethodVocbase(...)
    std::unique_ptr<TRI_v8_global_t> v8g(TRI_CreateV8Globals(isolate.get(), 0));  // create and set inside 'isolate' for use with 'TRI_GET_GLOBALS()'
    v8g->ArangoErrorTempl.Reset(isolate.get(), v8::ObjectTemplate::New(isolate.get()));  // otherwise v8:-utils::CreateErrorObject(...) will fail
    v8g->_vocbase = &vocbase;
    auto arangoDBNS = v8::ObjectTemplate::New(isolate.get());
    TRI_InitV8Views(*v8g, isolate.get(), arangoDBNS);

    auto fn_views = arangoDBNS->NewInstance()->Get(
        TRI_V8_ASCII_STRING(isolate.get(), "_views"));
    EXPECT_TRUE((fn_views->IsFunction()));

    std::vector<v8::Local<v8::Value>> args = {};

    struct ExecContext : public arangodb::ExecContext {
      ExecContext()
          : arangodb::ExecContext(arangodb::ExecContext::Type::Default, "", "",
                                  arangodb::auth::Level::NONE,
                                  arangodb::auth::Level::NONE) {}
    } execContext;
    arangodb::ExecContextScope execContextScope(&execContext);
    auto* authFeature = arangodb::AuthenticationFeature::instance();
    auto* userManager = authFeature->userManager();
    arangodb::aql::QueryRegistry queryRegistry(0);  // required for UserManager::loadFromDB()
    userManager->setQueryRegistry(&queryRegistry);
    auto resetUserManager = std::shared_ptr<arangodb::auth::UserManager>(
        userManager,
        [](arangodb::auth::UserManager* ptr) -> void { ptr->removeAllUsers(); });

    // not authorized (missing user)
    {
      arangodb::auth::UserMap userMap;  // empty map, no user -> no permissions
      userManager->setAuthInfo(userMap);  // set user map to avoid loading configuration from system database

      arangodb::velocypack::Builder responce;
      v8::TryCatch tryCatch(isolate.get());
      auto result =
          v8::Function::Cast(*fn_views)->CallAsFunction(context, fn_views,
                                                        static_cast<int>(args.size()),
                                                        args.data());
      EXPECT_TRUE((result.IsEmpty()));
      EXPECT_TRUE((tryCatch.HasCaught()));
      EXPECT_TRUE((TRI_ERROR_NO_ERROR == TRI_V8ToVPack(isolate.get(), responce,
                                                       tryCatch.Exception(), false)));
      auto slice = responce.slice();
      EXPECT_TRUE((slice.isObject()));
      EXPECT_TRUE((slice.hasKey(arangodb::StaticStrings::ErrorNum) &&
                   slice.get(arangodb::StaticStrings::ErrorNum).isNumber<int>() &&
                   TRI_ERROR_FORBIDDEN ==
                       slice.get(arangodb::StaticStrings::ErrorNum).getNumber<int>()));
      auto view1 = vocbase.lookupView("testView1");
      EXPECT_TRUE((false == !view1));
      auto view2 = vocbase.lookupView("testView2");
      EXPECT_TRUE((false == !view2));
    }

    // not authorized (failed detailed toVelocyPack(...)) as per https://github.com/arangodb/backlog/issues/459
    {
      arangodb::auth::UserMap userMap;
      auto& user =
          userMap
              .emplace("", arangodb::auth::User::newUser("", "", arangodb::auth::Source::LDAP))
              .first->second;
      user.grantDatabase(vocbase.name(), arangodb::auth::Level::RO);
      user.grantCollection(vocbase.name(), "testView1", arangodb::auth::Level::NONE);  // for missing collections User::collectionAuthLevel(...) returns database auth::Level
      user.grantCollection(vocbase.name(), "testView2", arangodb::auth::Level::NONE);  // for missing collections User::collectionAuthLevel(...) returns database auth::Level
      userManager->setAuthInfo(userMap);  // set user map to avoid loading configuration from system database
      auto* testView = arangodb::LogicalView::cast<TestView>(logicalView2.get());
      testView->_appendVelocyPackResult = arangodb::Result(TRI_ERROR_FORBIDDEN);
      auto resetAppendVelocyPackResult =
          std::shared_ptr<TestView>(testView, [](TestView* p) -> void {
            p->_appendVelocyPackResult = arangodb::Result();
          });

      auto result =
          v8::Function::Cast(*fn_views)->CallAsFunction(context, fn_views,
                                                        static_cast<int>(args.size()),
                                                        args.data());
      EXPECT_TRUE((!result.IsEmpty()));
      EXPECT_TRUE((result.ToLocalChecked()->IsArray()));
      auto* resultArray = v8::Array::Cast(*result.ToLocalChecked());
      EXPECT_TRUE((1U == resultArray->Length()));
      auto* v8View =
          TRI_UnwrapClass<arangodb::LogicalView>(resultArray->Get(0).As<v8::Object>(),
                                                 WRP_VOCBASE_VIEW_TYPE, TRI_IGETC);
      EXPECT_TRUE((false == !v8View));
      EXPECT_TRUE((std::string("testView1") == v8View->name()));
      EXPECT_TRUE((std::string("testViewType") == v8View->type().name()));
      auto view1 = vocbase.lookupView("testView1");
      EXPECT_TRUE((false == !view1));
    }

    // authorized (NONE view) as per https://github.com/arangodb/backlog/issues/459
    {
      arangodb::auth::UserMap userMap;
      auto& user =
          userMap
              .emplace("", arangodb::auth::User::newUser("", "", arangodb::auth::Source::LDAP))
              .first->second;
      user.grantDatabase(vocbase.name(), arangodb::auth::Level::RO);
      user.grantCollection(vocbase.name(), "testView1", arangodb::auth::Level::NONE);  // for missing collections User::collectionAuthLevel(...) returns database auth::Level
      userManager->setAuthInfo(userMap);  // set user map to avoid loading configuration from system database

      vocbase.dropView(logicalView2->id(), true);  // remove second view to make test result deterministic
      auto result =
          v8::Function::Cast(*fn_views)->CallAsFunction(context, fn_views,
                                                        static_cast<int>(args.size()),
                                                        args.data());
      EXPECT_TRUE((!result.IsEmpty()));
      EXPECT_TRUE((result.ToLocalChecked()->IsArray()));
      auto* resultArray = v8::Array::Cast(*result.ToLocalChecked());
      EXPECT_TRUE((1U == resultArray->Length()));
      auto* v8View =
          TRI_UnwrapClass<arangodb::LogicalView>(resultArray->Get(0).As<v8::Object>(),
                                                 WRP_VOCBASE_VIEW_TYPE, TRI_IGETC);
      EXPECT_TRUE((false == !v8View));
      EXPECT_TRUE((std::string("testView1") == v8View->name()));
      EXPECT_TRUE((std::string("testViewType") == v8View->type().name()));
      auto view1 = vocbase.lookupView("testView1");
      EXPECT_TRUE((false == !view1));
    }
  }
}<|MERGE_RESOLUTION|>--- conflicted
+++ resolved
@@ -155,12 +155,7 @@
 TEST_F(V8ViewsTest, test_auth) {
   // test create
   {
-<<<<<<< HEAD
-    TRI_vocbase_t vocbase(server.server(), TRI_vocbase_type_e::TRI_VOCBASE_TYPE_NORMAL,
-                          1, "testVocbase");
-=======
-    TRI_vocbase_t vocbase(TRI_vocbase_type_e::TRI_VOCBASE_TYPE_NORMAL, testDBInfo());
->>>>>>> 1b9cc85c
+    TRI_vocbase_t vocbase(TRI_vocbase_type_e::TRI_VOCBASE_TYPE_NORMAL, testDBInfo(server.server()));
     v8::Isolate::CreateParams isolateParams;
     ArrayBufferAllocator arrayBufferAllocator;
     isolateParams.array_buffer_allocator = &arrayBufferAllocator;
@@ -288,12 +283,7 @@
   {
     auto createViewJson = arangodb::velocypack::Parser::fromJson(
         "{ \"name\": \"testView\", \"type\": \"testViewType\" }");
-<<<<<<< HEAD
-    TRI_vocbase_t vocbase(server.server(), TRI_vocbase_type_e::TRI_VOCBASE_TYPE_NORMAL,
-                          1, "testVocbase");
-=======
-    TRI_vocbase_t vocbase(TRI_vocbase_type_e::TRI_VOCBASE_TYPE_NORMAL, testDBInfo());
->>>>>>> 1b9cc85c
+    TRI_vocbase_t vocbase(TRI_vocbase_type_e::TRI_VOCBASE_TYPE_NORMAL, testDBInfo(server.server()));
     auto logicalView = vocbase.createView(createViewJson->slice());
     ASSERT_TRUE((false == !logicalView));
 
@@ -415,12 +405,7 @@
   {
     auto createViewJson = arangodb::velocypack::Parser::fromJson(
         "{ \"name\": \"testView\", \"type\": \"testViewType\" }");
-<<<<<<< HEAD
-    TRI_vocbase_t vocbase(server.server(), TRI_vocbase_type_e::TRI_VOCBASE_TYPE_NORMAL,
-                          1, "testVocbase");
-=======
-    TRI_vocbase_t vocbase(TRI_vocbase_type_e::TRI_VOCBASE_TYPE_NORMAL, testDBInfo());
->>>>>>> 1b9cc85c
+    TRI_vocbase_t vocbase(TRI_vocbase_type_e::TRI_VOCBASE_TYPE_NORMAL, testDBInfo(server.server()));
     auto logicalView = vocbase.createView(createViewJson->slice());
     ASSERT_TRUE((false == !logicalView));
 
@@ -548,12 +533,7 @@
   {
     auto createViewJson = arangodb::velocypack::Parser::fromJson(
         "{ \"name\": \"testView\", \"type\": \"testViewType\" }");
-<<<<<<< HEAD
-    TRI_vocbase_t vocbase(server.server(), TRI_vocbase_type_e::TRI_VOCBASE_TYPE_NORMAL,
-                          1, "testVocbase");
-=======
-    TRI_vocbase_t vocbase(TRI_vocbase_type_e::TRI_VOCBASE_TYPE_NORMAL, testDBInfo());
->>>>>>> 1b9cc85c
+    TRI_vocbase_t vocbase(TRI_vocbase_type_e::TRI_VOCBASE_TYPE_NORMAL, testDBInfo(server.server()));
     auto logicalView = vocbase.createView(createViewJson->slice());
     ASSERT_TRUE((false == !logicalView));
 
@@ -726,12 +706,7 @@
   {
     auto createViewJson = arangodb::velocypack::Parser::fromJson(
         "{ \"name\": \"testView\", \"type\": \"testViewType\" }");
-<<<<<<< HEAD
-    TRI_vocbase_t vocbase(server.server(), TRI_vocbase_type_e::TRI_VOCBASE_TYPE_NORMAL,
-                          1, "testVocbase");
-=======
-    TRI_vocbase_t vocbase(TRI_vocbase_type_e::TRI_VOCBASE_TYPE_NORMAL, testDBInfo());
->>>>>>> 1b9cc85c
+    TRI_vocbase_t vocbase(TRI_vocbase_type_e::TRI_VOCBASE_TYPE_NORMAL, testDBInfo(server.server()));
     auto logicalView = vocbase.createView(createViewJson->slice());
     ASSERT_TRUE((false == !logicalView));
 
@@ -921,12 +896,7 @@
   {
     auto createViewJson = arangodb::velocypack::Parser::fromJson(
         "{ \"name\": \"testView\", \"type\": \"testViewType\" }");
-<<<<<<< HEAD
-    TRI_vocbase_t vocbase(server.server(), TRI_vocbase_type_e::TRI_VOCBASE_TYPE_NORMAL,
-                          1, "testVocbase");
-=======
-    TRI_vocbase_t vocbase(TRI_vocbase_type_e::TRI_VOCBASE_TYPE_NORMAL, testDBInfo());
->>>>>>> 1b9cc85c
+    TRI_vocbase_t vocbase(TRI_vocbase_type_e::TRI_VOCBASE_TYPE_NORMAL, testDBInfo(server.server()));
     auto logicalView = vocbase.createView(createViewJson->slice());
     ASSERT_TRUE((false == !logicalView));
 
@@ -1065,12 +1035,7 @@
   {
     auto createViewJson = arangodb::velocypack::Parser::fromJson(
         "{ \"name\": \"testView\", \"type\": \"testViewType\" }");
-<<<<<<< HEAD
-    TRI_vocbase_t vocbase(server.server(), TRI_vocbase_type_e::TRI_VOCBASE_TYPE_NORMAL,
-                          1, "testVocbase");
-=======
-    TRI_vocbase_t vocbase(TRI_vocbase_type_e::TRI_VOCBASE_TYPE_NORMAL, testDBInfo());
->>>>>>> 1b9cc85c
+    TRI_vocbase_t vocbase(TRI_vocbase_type_e::TRI_VOCBASE_TYPE_NORMAL, testDBInfo(server.server()));
     auto logicalView = vocbase.createView(createViewJson->slice());
     ASSERT_TRUE((false == !logicalView));
 
@@ -1219,12 +1184,7 @@
         "{ \"name\": \"testView1\", \"type\": \"testViewType\" }");
     auto createView2Json = arangodb::velocypack::Parser::fromJson(
         "{ \"name\": \"testView2\", \"type\": \"testViewType\" }");
-<<<<<<< HEAD
-    TRI_vocbase_t vocbase(server.server(), TRI_vocbase_type_e::TRI_VOCBASE_TYPE_NORMAL,
-                          1, "testVocbase");
-=======
-    TRI_vocbase_t vocbase(TRI_vocbase_type_e::TRI_VOCBASE_TYPE_NORMAL, testDBInfo());
->>>>>>> 1b9cc85c
+    TRI_vocbase_t vocbase(TRI_vocbase_type_e::TRI_VOCBASE_TYPE_NORMAL, testDBInfo(server.server()));
     auto logicalView1 = vocbase.createView(createView1Json->slice());
     ASSERT_TRUE((false == !logicalView1));
     auto logicalView2 = vocbase.createView(createView2Json->slice());
