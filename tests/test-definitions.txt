--- conflicted
+++ resolved
@@ -114,12 +114,8 @@
 dump_mixed_cluster_single -- --dumpAgencyOnError true
 dump_mixed_single_cluster -- --dumpAgencyOnError true
 # takes long, needs to go first. However, doesn't utilize the SUT hard.
-<<<<<<< HEAD
 dump_with_crashes !mac parallelity=1 priority=2000 -- --dumpAgencyOnError true 
-=======
-dump_with_crashes parallelity=1 priority=2000 -- --dumpAgencyOnError true 
-dump_with_crashes_parallel parallelity=1 priority=2000 -- --dumpAgencyOnError true 
->>>>>>> 221b2398
+dump_with_crashes_parallel !mac parallelity=1 priority=2000 -- --dumpAgencyOnError true
 
 # Audit Tests
 audit_client -- --dumpAgencyOnError true
