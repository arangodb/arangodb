--- conflicted
+++ resolved
@@ -41,30 +41,15 @@
 shell_api_multi priority=500 single suffix=https -- $EncryptionAtRest --protocol ssl
 
 # Shell client tests Single Server; distribute evenly
-<<<<<<< HEAD
-shell_client priority=250 parallelity=2 buckets=2 single -- $EncryptionAtRest
+shell_client priority=250 parallelity=2 buckets=4 single size=medium -- $EncryptionAtRest
+
 # shell_client_multi tests run quite long, so want to have a separate job for each protocol
-=======
-shell_client priority=250 parallelity=2 buckets=4 single size=medium -- $EncryptionAtRest
->>>>>>> dd467e1f
 shell_client_multi priority=1500 parallelity=2 single suffix=http2 -- --http2 true
 shell_client_multi priority=1500 parallelity=2 single suffix=http -- --http true
 
-<<<<<<< HEAD
-shell_client_transaction priority=2750 single allProtocols -- $EncryptionAtRest
+shell_client_transaction priority=750 single allProtocols -- $EncryptionAtRest
 shell_client_traffic priority=250 parallelity=1 single allProtocols
 shell_client_traffic priority=250 parallelity=1 single suffix=ssl allProtocols -- --protocol ssl
-
-shell_client_aql priority=250  single allProtocols
-shell_client_aql priority=1000 single enterprise suffix=encrypt -- --encryptionAtRest true
-=======
-shell_client_transaction priority=750 single suffix=http -- --http true $EncryptionAtRest
-shell_client_transaction single suffix=http2 -- --http2 true
-shell_client_traffic priority=250 parallelity=1 single suffix=http -- --http true
-shell_client_traffic priority=250 parallelity=1 single suffix=http2 -- --http2 true 
-shell_client_traffic priority=250 parallelity=1 single suffix=ssl-http -- http true --protocol ssl
-shell_client_traffic priority=250 parallelity=1 single suffix=ssl-http2 -- --http2 true --protocol ssl
->>>>>>> dd467e1f
 
 shell_client_aql buckets=17 priority=250  single
 
