--- conflicted
+++ resolved
@@ -106,10 +106,7 @@
 
 
 # Full Tests Single Server
-<<<<<<< HEAD
-=======
 shell_fuzzer full weight=500 -- --dumpAgencyOnError true
->>>>>>> 6689131f
 authentication_parameters single full weight=1000
 authentication_server single full weight=1000
 config single full weight=1000
