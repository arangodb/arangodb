////////////////////////////////////////////////////////////////////////////////
/// DISCLAIMER
///
/// Copyright 2014-2020 ArangoDB GmbH, Cologne, Germany
/// Copyright 2004-2014 triAGENS GmbH, Cologne, Germany
///
/// Licensed under the Apache License, Version 2.0 (the "License");
/// you may not use this file except in compliance with the License.
/// You may obtain a copy of the License at
///
///     http://www.apache.org/licenses/LICENSE-2.0
///
/// Unless required by applicable law or agreed to in writing, software
/// distributed under the License is distributed on an "AS IS" BASIS,
/// WITHOUT WARRANTIES OR CONDITIONS OF ANY KIND, either express or implied.
/// See the License for the specific language governing permissions and
/// limitations under the License.
///
/// Copyright holder is ArangoDB GmbH, Cologne, Germany
///
/// @author Jan Steemann
/// @author Copyright 2015, triAGENS GmbH, Cologne, Germany
////////////////////////////////////////////////////////////////////////////////

#include <cmath>

#include "Basics/Common.h"

#include "gtest/gtest.h"

#include "Basics/fpconv.h"
#include "Basics/StringBuffer.h"

using namespace arangodb::basics;

////////////////////////////////////////////////////////////////////////////////
/// @brief test nan
////////////////////////////////////////////////////////////////////////////////

TEST(CFpconvTest, tst_nan) {
  char out[24];
  double value;
  int length;

  value = NAN;
  EXPECT_TRUE(std::isnan(value));
  length = fpconv_dtoa(value, out);

<<<<<<< HEAD
  EXPECT_TRUE(std::string("-NaN") == std::string(out, length) ||
              std::string("NaN") == std::string(out, length));
=======
  auto sv = std::string_view(out, length);
  // MSVC returns -NaN at least in some versions
  EXPECT_TRUE(sv == "NaN" || sv == "-NaN") << sv;
>>>>>>> 69cd01ca

  StringBuffer buf(true);
  buf.appendDecimal(value);
  sv = std::string_view(buf.c_str(), buf.length());
  EXPECT_TRUE(sv == "NaN" || sv == "-NaN") << sv;
}

////////////////////////////////////////////////////////////////////////////////
/// @brief test infinity
////////////////////////////////////////////////////////////////////////////////

TEST(CFpconvTest, tst_inf) {
  char out[24];
  double value;
  int length;

  value = INFINITY;
  EXPECT_FALSE(std::isfinite(value));
  length = fpconv_dtoa(value, out);

  EXPECT_EQ(std::string("inf"), std::string(out, length));

  StringBuffer buf(true);
  buf.appendDecimal(value);
  EXPECT_EQ(std::string("inf"), std::string(buf.c_str(), buf.length()));
}

////////////////////////////////////////////////////////////////////////////////
/// @brief test huge val
////////////////////////////////////////////////////////////////////////////////

TEST(CFpconvTest, tst_huge_val) {
  char out[24];
  double value;
  int length;

  value = HUGE_VAL;
  EXPECT_FALSE(std::isfinite(value));
  length = fpconv_dtoa(value, out);

  EXPECT_EQ(std::string("inf"), std::string(out, length));

  StringBuffer buf(true);
  buf.appendDecimal(value);
  EXPECT_EQ(std::string("inf"), std::string(buf.c_str(), buf.length()));
}

////////////////////////////////////////////////////////////////////////////////
/// @brief test huge val
////////////////////////////////////////////////////////////////////////////////

TEST(CFpconvTest, tst_huge_val_neg) {
  char out[24];
  double value;
  int length;

  value = -HUGE_VAL;
  EXPECT_FALSE(std::isfinite(value));
  length = fpconv_dtoa(value, out);

  EXPECT_EQ(std::string("-inf"), std::string(out, length));

  StringBuffer buf(true);
  buf.appendDecimal(value);
  EXPECT_EQ(std::string("-inf"), std::string(buf.c_str(), buf.length()));
}

////////////////////////////////////////////////////////////////////////////////
/// @brief test zero
////////////////////////////////////////////////////////////////////////////////

TEST(CFpconvTest, tst_zero) {
  char out[24];
  double value;
  int length;

  value = 0;
  length = fpconv_dtoa(value, out);

  EXPECT_EQ(std::string("0"), std::string(out, length));

  StringBuffer buf(true);
  buf.appendDecimal(value);
  EXPECT_EQ(std::string("0"), std::string(buf.c_str(), buf.length()));
}

////////////////////////////////////////////////////////////////////////////////
/// @brief test zero
////////////////////////////////////////////////////////////////////////////////

TEST(CFpconvTest, tst_zero_neg) {
  char out[24];
  double value;
  int length;

  value = -0;
  length = fpconv_dtoa(value, out);

  EXPECT_EQ(std::string("0"), std::string(out, length));

  StringBuffer buf(true);
  buf.appendDecimal(value);
  EXPECT_EQ(std::string("0"), std::string(buf.c_str(), buf.length()));
}

////////////////////////////////////////////////////////////////////////////////
/// @brief test high
////////////////////////////////////////////////////////////////////////////////

TEST(CFpconvTest, tst_value_high) {
  char out[24];
  double value;
  int length;

  value = 4.32e261;
  length = fpconv_dtoa(value, out);

  EXPECT_EQ(std::string("4.32e+261"), std::string(out, length));

  StringBuffer buf(true);
  buf.appendDecimal(value);
  EXPECT_EQ(std::string("4.32e+261"), std::string(buf.c_str(), buf.length()));
}

////////////////////////////////////////////////////////////////////////////////
/// @brief test low
////////////////////////////////////////////////////////////////////////////////

TEST(CFpconvTest, tst_value_low) {
  char out[24];
  double value;
  int length;

  value = -4.32e261;
  length = fpconv_dtoa(value, out);

  EXPECT_EQ(std::string("-4.32e+261"), std::string(out, length));

  StringBuffer buf(true);
  buf.appendDecimal(value);
  EXPECT_EQ(std::string("-4.32e+261"), std::string(buf.c_str(), buf.length()));
}

////////////////////////////////////////////////////////////////////////////////
/// @brief test small
////////////////////////////////////////////////////////////////////////////////

TEST(CFpconvTest, tst_value_small) {
  char out[24];
  double value;
  int length;

  value = 4.32e-261;
  length = fpconv_dtoa(value, out);

  EXPECT_EQ(std::string("4.32e-261"), std::string(out, length));

  StringBuffer buf(true);
  buf.appendDecimal(value);
  EXPECT_EQ(std::string("4.32e-261"), std::string(buf.c_str(), buf.length()));
}

////////////////////////////////////////////////////////////////////////////////
/// @brief test mchacki's value
////////////////////////////////////////////////////////////////////////////////

TEST(CFpconvTest, tst_value_mchacki1) {
  char out[24];
  double value;
  int length;

  value = 1.374;
  length = fpconv_dtoa(value, out);

  EXPECT_EQ(std::string("1.374"), std::string(out, length));

  StringBuffer buf(true);
  buf.appendDecimal(value);
  EXPECT_EQ(std::string("1.374"), std::string(buf.c_str(), buf.length()));
}

////////////////////////////////////////////////////////////////////////////////
/// @brief test mchacki's value
////////////////////////////////////////////////////////////////////////////////

TEST(CFpconvTest, tst_value_mchacki2) {
  char out[24];
  double value;
  int length;

  value = 56.94837631946843;
  length = fpconv_dtoa(value, out);

  EXPECT_EQ(std::string("56.94837631946843"), std::string(out, length));

  StringBuffer buf(true);
  buf.appendDecimal(value);
  EXPECT_EQ(std::string("56.94837631946843"),
            std::string(buf.c_str(), buf.length()));
}

////////////////////////////////////////////////////////////////////////////////
/// @brief test one third
////////////////////////////////////////////////////////////////////////////////

TEST(CFpconvTest, tst_one_third) {
  char out[24];
  double value;
  int length;

  value = 1.0 / 3.0;
  length = fpconv_dtoa(value, out);

  EXPECT_EQ(std::string("0.3333333333333333"), std::string(out, length));

  StringBuffer buf(true);
  buf.appendDecimal(value);
  EXPECT_EQ(std::string("0.3333333333333333"),
            std::string(buf.c_str(), buf.length()));
}

////////////////////////////////////////////////////////////////////////////////
/// @brief test 0.4
////////////////////////////////////////////////////////////////////////////////

TEST(CFpconvTest, tst_04) {
  char out[24];
  double value;
  int length;

  value = 0.1 + 0.3;
  length = fpconv_dtoa(value, out);

  EXPECT_EQ(std::string("0.4"), std::string(out, length));

  StringBuffer buf(true);
  buf.appendDecimal(value);
  EXPECT_EQ(std::string("0.4"), std::string(buf.c_str(), buf.length()));
}<|MERGE_RESOLUTION|>--- conflicted
+++ resolved
@@ -46,14 +46,9 @@
   EXPECT_TRUE(std::isnan(value));
   length = fpconv_dtoa(value, out);
 
-<<<<<<< HEAD
-  EXPECT_TRUE(std::string("-NaN") == std::string(out, length) ||
-              std::string("NaN") == std::string(out, length));
-=======
   auto sv = std::string_view(out, length);
   // MSVC returns -NaN at least in some versions
   EXPECT_TRUE(sv == "NaN" || sv == "-NaN") << sv;
->>>>>>> 69cd01ca
 
   StringBuffer buf(true);
   buf.appendDecimal(value);
