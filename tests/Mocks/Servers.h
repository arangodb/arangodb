////////////////////////////////////////////////////////////////////////////////
/// DISCLAIMER
///
/// Copyright 2018 ArangoDB GmbH, Cologne, Germany
///
/// Licensed under the Apache License, Version 2.0 (the "License");
/// you may not use this file except in compliance with the License.
/// You may obtain a copy of the License at
///
///     http://www.apache.org/licenses/LICENSE-2.0
///
/// Unless required by applicable law or agreed to in writing, software
/// distributed under the License is distributed on an "AS IS" BASIS,
/// WITHOUT WARRANTIES OR CONDITIONS OF ANY KIND, either express or implied.
/// See the License for the specific language governing permissions and
/// limitations under the License.
///
/// Copyright holder is ArangoDB GmbH, Cologne, Germany
///
/// @author Michael Hackstein
////////////////////////////////////////////////////////////////////////////////

#ifndef ARANGODB_TESTS_MOCKS_SERVERS_H
#define ARANGODB_TESTS_MOCKS_SERVERS_H 1

#include "StorageEngineMock.h"

#include "Mocks/LogLevels.h"

#include "Agency/Store.h"
#include "ApplicationFeatures/ApplicationServer.h"
#include "Cluster/ServerState.h"
#include "IResearch/IResearchCommon.h"
#include "Logger/LogMacros.h"

struct TRI_vocbase_t;

namespace arangodb {

namespace transaction {
class Methods;
}

namespace aql {
class Query;
}

namespace application_features {
class ApplicationFeature;
}

namespace tests {
namespace mocks {

class MockServer {
 public:
  MockServer();
  virtual ~MockServer();

  application_features::ApplicationServer& server();
  void init();

  TRI_vocbase_t& getSystemDatabase() const;
  std::string const testFilesystemPath() const { return _testFilesystemPath; }

  // add a feature to the underlying server, keep track of it;
  // all added features will be prepared in startFeatures(), and unprepared in
  // stopFeatures(); if start == true, then it will also be started and stopped
  // in those methods; after startFeatures() is called, this method can no
  // longer be called, and additional features must be added via
  // addFeatureUntracked(), and will not be managed by this class
  template <typename Type, typename As = Type, typename... Args>
  As& addFeature(bool start, Args&&... args) {
    TRI_ASSERT(!_started);
    As& feature = _server.addFeature<Type, As>(std::forward<Args>(args)...);
    _features.emplace(&feature, start);
    return feature;
  }

  // add a feature to the underlying server, but do not track it;
  // it will not be prepared, started, etc.
  template <typename Type, typename As = Type, typename... Args>
  As& addFeatureUntracked(Args&&... args) {
    return _server.addFeature<Type, As>(std::forward<Args>(args)...);
  }

  // convenience method to fetch feature, equivalent to server().getFeature....
  template <typename T>
  T& getFeature() {
    return _server.getFeature<T>();
  }

  // Implementation knows the place when all features are included
  virtual void startFeatures();

 private:
  // Will be called by destructor
  void stopFeatures();

 protected:
  arangodb::application_features::ApplicationServer::State _oldApplicationServerState;
  arangodb::application_features::ApplicationServer _server;
  StorageEngineMock _engine;
  std::unordered_map<arangodb::application_features::ApplicationFeature*, bool> _features;
  std::string _testFilesystemPath;

 private:
  bool _started;
};

class MockV8Server : public MockServer,
                     public LogSuppressor<Logger::AUTHENTICATION, LogLevel::WARN>,
                     public LogSuppressor<Logger::FIXME, LogLevel::ERR>,
                     public LogSuppressor<iresearch::TOPIC, LogLevel::FATAL>,
                     public IResearchLogSuppressor {
 public:
  MockV8Server(bool startFeatures = true);
};

class MockAqlServer : public MockServer,
                      public LogSuppressor<Logger::AUTHENTICATION, LogLevel::WARN>,
                      public LogSuppressor<Logger::CLUSTER, LogLevel::ERR>,
                      public LogSuppressor<Logger::FIXME, LogLevel::ERR>,
                      public LogSuppressor<iresearch::TOPIC, LogLevel::FATAL>,
                      public IResearchLogSuppressor {
 public:
  MockAqlServer(bool startFeatures = true);
  ~MockAqlServer();

  std::shared_ptr<arangodb::transaction::Methods> createFakeTransaction() const;
<<<<<<< HEAD
  std::unique_ptr<arangodb::aql::Query> createQueryHelper(std::string fakeQueryString) const;
  std::unique_ptr<arangodb::aql::Query> createFakeQuery() const;
  std::unique_ptr<arangodb::aql::Query> createFakeQuery(std::string fakeQueryString) const;
=======
  std::unique_ptr<arangodb::aql::Query> createFakeQuery(bool activateTracing = false) const;
>>>>>>> 518c042a
};

class MockRestServer : public MockServer,
                       public LogSuppressor<Logger::AUTHENTICATION, LogLevel::WARN>,
                       public LogSuppressor<Logger::FIXME, LogLevel::ERR>,
                       public LogSuppressor<iresearch::TOPIC, LogLevel::FATAL>,
                       public IResearchLogSuppressor {
 public:
  MockRestServer(bool startFeatures = true);
};

class MockClusterServer : public MockServer,
                          public LogSuppressor<Logger::AGENCY, LogLevel::FATAL>,
                          public LogSuppressor<Logger::AUTHENTICATION, LogLevel::ERR>,
                          public LogSuppressor<Logger::CLUSTER, LogLevel::WARN>,
                          public LogSuppressor<iresearch::TOPIC, LogLevel::FATAL>,
                          public IResearchLogSuppressor {
 public:
  virtual TRI_vocbase_t* createDatabase(std::string const& name) = 0;
  virtual void dropDatabase(std::string const& name) = 0;
  arangodb::consensus::Store& getAgencyStore() { return _agencyStore; };
  void startFeatures() override;

  // You can only create specialized types
 protected:
  MockClusterServer();
  ~MockClusterServer();

 protected:
  // Implementation knows the place when all features are included
  void agencyTrx(std::string const& key, std::string const& value);
  void agencyCreateDatabase(std::string const& name);
  void agencyDropDatabase(std::string const& name);

 private:
  arangodb::consensus::Store _agencyStore;
  arangodb::ServerState::RoleEnum _oldRole;
  int _dummy;
};

class MockDBServer : public MockClusterServer {
 public:
  MockDBServer(bool startFeatures = true);
  ~MockDBServer();

  TRI_vocbase_t* createDatabase(std::string const& name) override;
  void dropDatabase(std::string const& name) override;
};

class MockCoordinator : public MockClusterServer {
 public:
  MockCoordinator(bool startFeatures = true);
  ~MockCoordinator();

  TRI_vocbase_t* createDatabase(std::string const& name) override;
  void dropDatabase(std::string const& name) override;
};

}  // namespace mocks
}  // namespace tests
}  // namespace arangodb

#endif<|MERGE_RESOLUTION|>--- conflicted
+++ resolved
@@ -128,13 +128,10 @@
   ~MockAqlServer();
 
   std::shared_ptr<arangodb::transaction::Methods> createFakeTransaction() const;
-<<<<<<< HEAD
-  std::unique_ptr<arangodb::aql::Query> createQueryHelper(std::string fakeQueryString) const;
-  std::unique_ptr<arangodb::aql::Query> createFakeQuery() const;
-  std::unique_ptr<arangodb::aql::Query> createFakeQuery(std::string fakeQueryString) const;
-=======
-  std::unique_ptr<arangodb::aql::Query> createFakeQuery(bool activateTracing = false) const;
->>>>>>> 518c042a
+  std::unique_ptr<arangodb::aql::Query> createQueryHelper(
+      bool activateTracing = false, std::string fakeQueryString = "") const;
+  std::unique_ptr<arangodb::aql::Query> createFakeQuery(
+      bool activateTracing = false, std::string fakeQueryString = "") const;
 };
 
 class MockRestServer : public MockServer,
