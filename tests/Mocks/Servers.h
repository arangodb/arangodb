////////////////////////////////////////////////////////////////////////////////
/// DISCLAIMER
///
/// Copyright 2014-2020 ArangoDB GmbH, Cologne, Germany
/// Copyright 2004-2014 triAGENS GmbH, Cologne, Germany
///
/// Licensed under the Apache License, Version 2.0 (the "License");
/// you may not use this file except in compliance with the License.
/// You may obtain a copy of the License at
///
///     http://www.apache.org/licenses/LICENSE-2.0
///
/// Unless required by applicable law or agreed to in writing, software
/// distributed under the License is distributed on an "AS IS" BASIS,
/// WITHOUT WARRANTIES OR CONDITIONS OF ANY KIND, either express or implied.
/// See the License for the specific language governing permissions and
/// limitations under the License.
///
/// Copyright holder is ArangoDB GmbH, Cologne, Germany
///
/// @author Michael Hackstein
////////////////////////////////////////////////////////////////////////////////

#ifndef ARANGODB_TESTS_MOCKS_SERVERS_H
#define ARANGODB_TESTS_MOCKS_SERVERS_H 1

#include "IResearch/AgencyMock.h"
#include "StorageEngineMock.h"

#include "Mocks/LogLevels.h"

#include "Agency/Store.h"
#include "ApplicationFeatures/ApplicationServer.h"
#include "Cluster/ClusterTypes.h"
#include "Cluster/ServerState.h"
#include "IResearch/IResearchCommon.h"
#include "Logger/LogMacros.h"

struct TRI_vocbase_t;

namespace arangodb {

namespace transaction {
class Methods;
}

namespace aql {
class Query;
}

namespace application_features {
class ApplicationFeature;
}

namespace tests {
namespace mocks {

/// @brief mock application server with no features added
class MockServer {
 public:
  // Note, setting injectClusterIndexes causes the "create" methods to fail.
  // this is all hardly worked around the Cluster engine and needs a proper
  // clean up. It is highly recommended to not set injectClusterIndexes unless
  // you want to specificly test something that selects an index, but cannot use
  // it. Use with care for now.
  MockServer(arangodb::ServerState::RoleEnum = arangodb::ServerState::RoleEnum::ROLE_SINGLE,
             bool injectClusterIndexes = false);
  virtual ~MockServer();

  application_features::ApplicationServer& server();
  void init();

  TRI_vocbase_t& getSystemDatabase() const;
  std::string const testFilesystemPath() const { return _testFilesystemPath; }

  // add a feature to the underlying server, keep track of it;
  // all added features will be prepared in startFeatures(), and unprepared in
  // stopFeatures(); if start == true, then it will also be started and stopped
  // in those methods; after startFeatures() is called, this method can no
  // longer be called, and additional features must be added via
  // addFeatureUntracked(), and will not be managed by this class
  template <typename Type, typename As = Type, typename... Args>
  As& addFeature(bool start, Args&&... args) {
    TRI_ASSERT(!_started);
    As& feature = _server.addFeature<Type, As>(std::forward<Args>(args)...);
    _features.emplace(&feature, start);
    return feature;
  }

  // add a feature to the underlying server, but do not track it;
  // it will not be prepared, started, etc.
  template <typename Type, typename As = Type, typename... Args>
  As& addFeatureUntracked(Args&&... args) {
    return _server.addFeature<Type, As>(std::forward<Args>(args)...);
  }

  // make previously added feature untracked.
  // useful for successors of base mock servers
  // that want to exclude some standart features from
  // bootstrapping
  template <typename Type>
  void untrackFeature() {
    _features.erase(&getFeature<Type>());
  }

  // convenience method to fetch feature, equivalent to server().getFeature....
  template <typename T>
  T& getFeature() {
    return _server.getFeature<T>();
  }

  // Implementation knows the place when all features are included
  virtual void startFeatures();

 private:
  // Will be called by destructor
  void stopFeatures();

 protected:
  arangodb::application_features::ApplicationServer::State _oldApplicationServerState =
      arangodb::application_features::ApplicationServer::State::UNINITIALIZED;
  arangodb::application_features::ApplicationServer _server;
  StorageEngineMock _engine;
  std::unordered_map<arangodb::application_features::ApplicationFeature*, bool> _features;
  std::string _testFilesystemPath;
  arangodb::RebootId _oldRebootId;

 private:
  bool _started;
  arangodb::ServerState::RoleEnum _oldRole;
  bool _originalMockingState;
};

/// @brief a server with almost no features added (Metrics are available
/// though)
class MockMetricsServer : public MockServer,
                          public LogSuppressor<Logger::AUTHENTICATION, LogLevel::WARN>,
                          public LogSuppressor<Logger::FIXME, LogLevel::ERR>,
                          public LogSuppressor<iresearch::TOPIC, LogLevel::FATAL>,
                          public IResearchLogSuppressor {
 public:
  MockMetricsServer(bool startFeatures = true);
};

/// @brief a server with features added that allow to execute V8 code
/// and bindings
class MockV8Server : public MockServer,
                     public LogSuppressor<Logger::AUTHENTICATION, LogLevel::WARN>,
                     public LogSuppressor<Logger::FIXME, LogLevel::ERR>,
                     public LogSuppressor<iresearch::TOPIC, LogLevel::FATAL>,
                     public IResearchLogSuppressor {
 public:
  MockV8Server(bool startFeatures = true);
  ~MockV8Server();
};

/// @brief a server with features added that allow to execute AQL queries
class MockAqlServer : public MockServer,
                      public LogSuppressor<Logger::AUTHENTICATION, LogLevel::WARN>,
                      public LogSuppressor<Logger::CLUSTER, LogLevel::ERR>,
                      public LogSuppressor<Logger::FIXME, LogLevel::ERR>,
                      public LogSuppressor<iresearch::TOPIC, LogLevel::FATAL>,
                      public IResearchLogSuppressor {
 public:
  explicit MockAqlServer(bool startFeatures = true);
  ~MockAqlServer() override;

  std::shared_ptr<arangodb::transaction::Methods> createFakeTransaction() const;
  // runBeforePrepare gives an entry point to modify the list of collections one want to use within the Query.
  std::shared_ptr<arangodb::aql::Query> createFakeQuery(
      bool activateTracing = false, std::string queryString = "",
      std::function<void(arangodb::aql::Query&)> runBeforePrepare =
          [](arangodb::aql::Query&) {}) const;
};

/// @brief a server with features added that allow to execute RestHandler
/// code
class MockRestServer : public MockServer,
                       public LogSuppressor<Logger::AUTHENTICATION, LogLevel::WARN>,
                       public LogSuppressor<Logger::FIXME, LogLevel::ERR>,
                       public LogSuppressor<iresearch::TOPIC, LogLevel::FATAL>,
                       public IResearchLogSuppressor {
 public:
  explicit MockRestServer(bool startFeatures = true);
};

class MockRestAqlServer : public MockServer,
                          public LogSuppressor<Logger::AUTHENTICATION, LogLevel::WARN>,
                          public LogSuppressor<Logger::CLUSTER, LogLevel::ERR>,
                          public LogSuppressor<Logger::FIXME, LogLevel::ERR>,
                          public LogSuppressor<iresearch::TOPIC, LogLevel::FATAL>,
                          public IResearchLogSuppressor {
 public:
  explicit MockRestAqlServer();
};

class MockClusterServer : public MockServer,
                          public LogSuppressor<Logger::AGENCY, LogLevel::FATAL>,
                          public LogSuppressor<Logger::AUTHENTICATION, LogLevel::ERR>,
                          public LogSuppressor<Logger::CLUSTER, LogLevel::WARN>,
                          public LogSuppressor<iresearch::TOPIC, LogLevel::FATAL>,
                          public IResearchLogSuppressor {
 public:
  virtual TRI_vocbase_t* createDatabase(std::string const& name) = 0;
  virtual void dropDatabase(std::string const& name) = 0;
  void startFeatures() override;

  // Create a clusterWide Collection.
  // This does NOT create Shards.
  std::shared_ptr<LogicalCollection> createCollection(
      std::string const& dbName, std::string collectionName,
      std::vector<std::pair<std::string, std::string>> shardNameToServerNamePairs,
      TRI_col_type_e type,
      VPackSlice additionalProperties = VPackSlice{VPackSlice::nullSlice()});

#ifdef USE_ENTERPRISE
  std::shared_ptr<LogicalCollection> createSmartCollection(
      std::string const& dbName, std::string collectionName,
      std::vector<std::pair<std::string, std::string>> shardNameToServerNamePairs,
      TRI_col_type_e type,
      VPackSlice additionalProperties = VPackSlice{VPackSlice::nullSlice()});
#endif

  void buildCollectionProperties(VPackBuilder& props, std::string const& collectionName,
                                 std::string const& cid, TRI_col_type_e type,
                                 VPackSlice additionalProperties);

  void injectCollectionToAgency(std::string const& dbName, VPackBuilder& velocy,
                                DataSourceId const& planId,
                                std::vector<std::pair<std::string, std::string>> shardNameToServerNamePairs);

<<<<<<< HEAD
  std::unique_ptr<arangodb::aql::Query> createFakeQuery(
=======
  std::shared_ptr<arangodb::aql::Query> createFakeQuery(
>>>>>>> 8ad644bb
      bool activateTracing = false, std::string queryString = "",
      std::function<void(arangodb::aql::Query&)> runBeforePrepare =
          [](arangodb::aql::Query&) {}) const;
  // You can only create specialized types
 protected:
  MockClusterServer(bool useAgencyMockConnection, arangodb::ServerState::RoleEnum role,
                    bool injectClusterIndexes = false);
  ~MockClusterServer();

 protected:
  // Implementation knows the place when all features are included
  consensus::index_t agencyTrx(std::string const& key, std::string const& value);
  void agencyCreateDatabase(std::string const& name);

  // creation of collection is separated
  // as for DBerver at first maintenance should
  // create database and only after collections
  // will be populated in plan.
  void agencyCreateCollections(std::string const& name);
  void agencyDropDatabase(std::string const& name);

 protected:
  std::unique_ptr<arangodb::network::ConnectionPool> _pool;

 private:
  bool _useAgencyMockPool;
  int _dummy;
};

class MockDBServer : public MockClusterServer {
 public:
  MockDBServer(bool startFeatures = true, bool useAgencyMockConnection = true);
  ~MockDBServer();

  TRI_vocbase_t* createDatabase(std::string const& name) override;
  void dropDatabase(std::string const& name) override;

  void createShard(std::string const& dbName, std::string shardName,
                   LogicalCollection& clusterCollection);
};

class MockCoordinator : public MockClusterServer {
 public:
  MockCoordinator(bool startFeatures = true, bool useAgencyMockConnection = true,
                  bool injectClusterIndexes = false);
  ~MockCoordinator();

  TRI_vocbase_t* createDatabase(std::string const& name) override;
  void dropDatabase(std::string const& name) override;

  std::pair<std::string, std::string> registerFakedDBServer(std::string const& serverName);

  arangodb::network::ConnectionPool* getPool();
};

}  // namespace mocks
}  // namespace tests
}  // namespace arangodb

#endif<|MERGE_RESOLUTION|>--- conflicted
+++ resolved
@@ -229,11 +229,7 @@
                                 DataSourceId const& planId,
                                 std::vector<std::pair<std::string, std::string>> shardNameToServerNamePairs);
 
-<<<<<<< HEAD
-  std::unique_ptr<arangodb::aql::Query> createFakeQuery(
-=======
   std::shared_ptr<arangodb::aql::Query> createFakeQuery(
->>>>>>> 8ad644bb
       bool activateTracing = false, std::string queryString = "",
       std::function<void(arangodb::aql::Query&)> runBeforePrepare =
           [](arangodb::aql::Query&) {}) const;
