--- conflicted
+++ resolved
@@ -55,11 +55,18 @@
   virtual ~MockServer();
 
  public:
+  application_features::ApplicationServer& server();
   void init();
 
   TRI_vocbase_t& getSystemDatabase() const;
   std::string const testFilesystemPath() const {
     return _testFilesystemPath;
+  }
+  
+  template <typename Type, typename As = Type, typename... Args>
+  void addFeature(bool start, Args&&... args) {
+    _server.addFeature<As>(std::make_unique<Type>(_server, std::forward<Args>(args)...));
+    _features.emplace(&_server.getFeature<As>(), start);
   }
 
  protected:
@@ -76,14 +83,8 @@
     _oldApplicationServerState;
   arangodb::application_features::ApplicationServer _server;
   StorageEngineMock _engine;
-<<<<<<< HEAD
-  std::unique_ptr<TRI_vocbase_t> _system;
-  std::vector<std::pair<arangodb::application_features::ApplicationFeature&, bool>> _features;
-};
-=======
   std::unordered_map<arangodb::application_features::ApplicationFeature*, bool> _features;
   std::string _testFilesystemPath;
->>>>>>> ad36adc3
 
 };
 
@@ -123,6 +124,7 @@
  private:
   arangodb::consensus::Store _agencyStore;
   arangodb::ServerState::RoleEnum _oldRole;
+  int _dummy;
 };
 
 class MockDBServer : public MockClusterServer {
