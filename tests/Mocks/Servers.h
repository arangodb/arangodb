////////////////////////////////////////////////////////////////////////////////
/// DISCLAIMER
///
/// Copyright 2018 ArangoDB GmbH, Cologne, Germany
///
/// Licensed under the Apache License, Version 2.0 (the "License");
/// you may not use this file except in compliance with the License.
/// You may obtain a copy of the License at
///
///     http://www.apache.org/licenses/LICENSE-2.0
///
/// Unless required by applicable law or agreed to in writing, software
/// distributed under the License is distributed on an "AS IS" BASIS,
/// WITHOUT WARRANTIES OR CONDITIONS OF ANY KIND, either express or implied.
/// See the License for the specific language governing permissions and
/// limitations under the License.
///
/// Copyright holder is ArangoDB GmbH, Cologne, Germany
///
/// @author Michael Hackstein
////////////////////////////////////////////////////////////////////////////////

#ifndef ARANGODB_TESTS_MOCKS_SERVERS_H
#define ARANGODB_TESTS_MOCKS_SERVERS_H 1

#include "StorageEngineMock.h"

#include "Mocks/LogLevels.h"

#include "Agency/Store.h"
#include "ApplicationFeatures/ApplicationServer.h"
#include "Cluster/ServerState.h"
#include "IResearch/IResearchCommon.h"
#include "Logger/LogMacros.h"

struct TRI_vocbase_t;

namespace arangodb {

namespace transaction {
class Methods;
}

namespace aql {
class Query;
}

namespace application_features {
class ApplicationFeature;
}

namespace tests {
namespace mocks {

class MockServer {
 public:
  MockServer();
  virtual ~MockServer();

  application_features::ApplicationServer& server();
  void init();

  TRI_vocbase_t& getSystemDatabase() const;
  std::string const testFilesystemPath() const { return _testFilesystemPath; }

  // add a feature to the underlying server, keep track of it;
  // all added features will be prepared in startFeatures(), and unprepared in
  // stopFeatures(); if start == true, then it will also be started and stopped
  // in those methods; after startFeatures() is called, this method can no
  // longer be called, and additional features must be added via
  // addFeatureUntracked(), and will not be managed by this class
  template <typename Type, typename As = Type, typename... Args>
  As& addFeature(bool start, Args&&... args) {
    TRI_ASSERT(!_started);
    As& feature = _server.addFeature<Type, As>(std::forward<Args>(args)...);
    _features.emplace(&feature, start);
    return feature;
  }

  // add a feature to the underlying server, but do not track it;
  // it will not be prepared, started, etc.
  template <typename Type, typename As = Type, typename... Args>
  As& addFeatureUntracked(Args&&... args) {
    return _server.addFeature<Type, As>(std::forward<Args>(args)...);
  }

  // convenience method to fetch feature, equivalent to server().getFeature....
  template <typename T>
  T& getFeature() {
    return _server.getFeature<T>();
  }

  // Implementation knows the place when all features are included
  virtual void startFeatures();

 private:
  // Will be called by destructor
  void stopFeatures();

 protected:
  arangodb::application_features::ApplicationServer::State _oldApplicationServerState;
  arangodb::application_features::ApplicationServer _server;
  StorageEngineMock _engine;
  std::unordered_map<arangodb::application_features::ApplicationFeature*, bool> _features;
  std::string _testFilesystemPath;

 private:
  bool _started;
};

class MockV8Server : public MockServer,
                     public LogSuppressor<Logger::AUTHENTICATION, LogLevel::WARN>,
                     public LogSuppressor<Logger::FIXME, LogLevel::ERR>,
                     public LogSuppressor<iresearch::TOPIC, LogLevel::FATAL>,
                     public IResearchLogSuppressor {
 public:
  MockV8Server(bool startFeatures = true);
};

class MockAqlServer : public MockServer,
                      public LogSuppressor<Logger::AUTHENTICATION, LogLevel::WARN>,
                      public LogSuppressor<Logger::CLUSTER, LogLevel::ERR>,
                      public LogSuppressor<Logger::FIXME, LogLevel::ERR>,
                      public LogSuppressor<iresearch::TOPIC, LogLevel::FATAL>,
                      public IResearchLogSuppressor {
 public:
  MockAqlServer(bool startFeatures = true);
  ~MockAqlServer();

  std::shared_ptr<arangodb::transaction::Methods> createFakeTransaction() const;
<<<<<<< HEAD
  std::unique_ptr<arangodb::aql::Query> createFakeQuery(bool activateTracing = false, std::string fakeQueryString = "") const;
=======
  std::unique_ptr<arangodb::aql::Query> createQueryHelper(
      bool activateTracing = false, std::string fakeQueryString = "") const;
  std::unique_ptr<arangodb::aql::Query> createFakeQuery(
      bool activateTracing = false, std::string fakeQueryString = "") const;
>>>>>>> 14cddbfb
};

class MockRestServer : public MockServer,
                       public LogSuppressor<Logger::AUTHENTICATION, LogLevel::WARN>,
                       public LogSuppressor<Logger::FIXME, LogLevel::ERR>,
                       public LogSuppressor<iresearch::TOPIC, LogLevel::FATAL>,
                       public IResearchLogSuppressor {
 public:
  MockRestServer(bool startFeatures = true);
};

class MockClusterServer : public MockServer,
                          public LogSuppressor<Logger::AGENCY, LogLevel::FATAL>,
                          public LogSuppressor<Logger::AUTHENTICATION, LogLevel::ERR>,
                          public LogSuppressor<Logger::CLUSTER, LogLevel::WARN>,
                          public LogSuppressor<iresearch::TOPIC, LogLevel::FATAL>,
                          public IResearchLogSuppressor {
 public:
  virtual TRI_vocbase_t* createDatabase(std::string const& name) = 0;
  virtual void dropDatabase(std::string const& name) = 0;
  arangodb::consensus::Store& getAgencyStore() { return _agencyStore; };
  void startFeatures() override;

  // You can only create specialized types
 protected:
  MockClusterServer();
  ~MockClusterServer();

 protected:
  // Implementation knows the place when all features are included
  void agencyTrx(std::string const& key, std::string const& value);
  void agencyCreateDatabase(std::string const& name);
  void agencyDropDatabase(std::string const& name);

 private:
  arangodb::consensus::Store _agencyStore;
  arangodb::ServerState::RoleEnum _oldRole;
  int _dummy;
};

class MockDBServer : public MockClusterServer {
 public:
  MockDBServer(bool startFeatures = true);
  ~MockDBServer();

  TRI_vocbase_t* createDatabase(std::string const& name) override;
  void dropDatabase(std::string const& name) override;
};

class MockCoordinator : public MockClusterServer {
 public:
  MockCoordinator(bool startFeatures = true);
  ~MockCoordinator();

  TRI_vocbase_t* createDatabase(std::string const& name) override;
  void dropDatabase(std::string const& name) override;
};

}  // namespace mocks
}  // namespace tests
}  // namespace arangodb

#endif<|MERGE_RESOLUTION|>--- conflicted
+++ resolved
@@ -128,14 +128,7 @@
   ~MockAqlServer();
 
   std::shared_ptr<arangodb::transaction::Methods> createFakeTransaction() const;
-<<<<<<< HEAD
-  std::unique_ptr<arangodb::aql::Query> createFakeQuery(bool activateTracing = false, std::string fakeQueryString = "") const;
-=======
-  std::unique_ptr<arangodb::aql::Query> createQueryHelper(
-      bool activateTracing = false, std::string fakeQueryString = "") const;
-  std::unique_ptr<arangodb::aql::Query> createFakeQuery(
-      bool activateTracing = false, std::string fakeQueryString = "") const;
->>>>>>> 14cddbfb
+  std::unique_ptr<arangodb::aql::Query> createFakeQuery(bool activateTracing = false, std::string queryString = "") const;
 };
 
 class MockRestServer : public MockServer,
