--- conflicted
+++ resolved
@@ -224,12 +224,7 @@
  private:
   bool _useAgencyMockPool;
   arangodb::ServerState::RoleEnum _oldRole;
-<<<<<<< HEAD
   int _dummy;
-=======
-  std::unique_ptr<AsyncAgencyStorePoolMock> _pool;
-  int _dummy{};
->>>>>>> c9fe60c4
 };
 
 class MockDBServer : public MockClusterServer {
