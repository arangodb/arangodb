////////////////////////////////////////////////////////////////////////////////
/// DISCLAIMER
///
/// Copyright 2018 ArangoDB GmbH, Cologne, Germany
///
/// Licensed under the Apache License, Version 2.0 (the "License");
/// you may not use this file except in compliance with the License.
/// You may obtain a copy of the License at
///
///     http://www.apache.org/licenses/LICENSE-2.0
///
/// Unless required by applicable law or agreed to in writing, software
/// distributed under the License is distributed on an "AS IS" BASIS,
/// WITHOUT WARRANTIES OR CONDITIONS OF ANY KIND, either express or implied.
/// See the License for the specific language governing permissions and
/// limitations under the License.
///
/// Copyright holder is ArangoDB GmbH, Cologne, Germany
///
/// @author Michael Hackstein
////////////////////////////////////////////////////////////////////////////////

#ifndef ARANGODB_TESTS_MOCKS_SERVERS_H
#define ARANGODB_TESTS_MOCKS_SERVERS_H 1

#include "StorageEngineMock.h"

#include "Agency/Store.h"
#include "ApplicationFeatures/ApplicationServer.h"
#include "Cluster/ServerState.h"

struct TRI_vocbase_t;

namespace arangodb {

namespace transaction {
class Methods;
}

namespace aql {
class Query;
}

namespace application_features {
class ApplicationFeature;
}

namespace tests {
namespace mocks {

class MockServer {
 protected:
  // You can only create specialized types
  MockServer();
  virtual ~MockServer();

 public:
  void init();

  TRI_vocbase_t& getSystemDatabase() const;

 protected:
  // Implementation knows the place when all features are included
  virtual void startFeatures();

 private:
  // Will be called by destructor
  void stopFeatures();

 protected:
  arangodb::application_features::ApplicationServer _server;
  StorageEngineMock _engine;
  std::unordered_map<arangodb::application_features::ApplicationFeature*, bool> _features;
  std::string _testFilesystemPath;
};

class MockAqlServer : public MockServer {
 public:
  MockAqlServer();
  ~MockAqlServer();

  std::shared_ptr<arangodb::transaction::Methods> createFakeTransaction() const;
  std::unique_ptr<arangodb::aql::Query> createFakeQuery() const;
};

class MockRestServer : public MockServer {
 public:
  MockRestServer();
  ~MockRestServer();
};

class MockClusterServer : public MockServer {
 public:
  virtual TRI_vocbase_t* createDatabase(std::string const& name) = 0;
  arangodb::consensus::Store& getAgencyStore() { return _agencyStore; };

  // You can only create specialized types
 protected:
  MockClusterServer();
  ~MockClusterServer();

<<<<<<< HEAD
 protected:
  // Implementation knows the place when all features are included
  void startFeatures() override;
=======
  void agencyTrx(std::string const& key, std::string const& value);
  void agencyCreateDatabase(std::string const& name);
>>>>>>> c1380427

 private:
  arangodb::consensus::Store _agencyStore;
  arangodb::ServerState::RoleEnum _oldRole;
};

class MockDBServer : public MockClusterServer {
 public:
  MockDBServer();
  ~MockDBServer();

  TRI_vocbase_t* createDatabase(std::string const& name) override;
};

class MockCoordinator : public MockClusterServer {
 public:
  MockCoordinator();
  ~MockCoordinator();

  TRI_vocbase_t* createDatabase(std::string const& name) override;
};

}  // namespace mocks
}  // namespace tests
}  // namespace arangodb

#endif<|MERGE_RESOLUTION|>--- conflicted
+++ resolved
@@ -99,14 +99,11 @@
   MockClusterServer();
   ~MockClusterServer();
 
-<<<<<<< HEAD
  protected:
   // Implementation knows the place when all features are included
   void startFeatures() override;
-=======
   void agencyTrx(std::string const& key, std::string const& value);
   void agencyCreateDatabase(std::string const& name);
->>>>>>> c1380427
 
  private:
   arangodb::consensus::Store _agencyStore;
