////////////////////////////////////////////////////////////////////////////////
/// DISCLAIMER
///
/// Copyright 2018 ArangoDB GmbH, Cologne, Germany
///
/// Licensed under the Apache License, Version 2.0 (the "License");
/// you may not use this file except in compliance with the License.
/// You may obtain a copy of the License at
///
///     http://www.apache.org/licenses/LICENSE-2.0
///
/// Unless required by applicable law or agreed to in writing, software
/// distributed under the License is distributed on an "AS IS" BASIS,
/// WITHOUT WARRANTIES OR CONDITIONS OF ANY KIND, either express or implied.
/// See the License for the specific language governing permissions and
/// limitations under the License.
///
/// Copyright holder is ArangoDB GmbH, Cologne, Germany
///
/// @author Michael Hackstein
////////////////////////////////////////////////////////////////////////////////

#include <algorithm>

#include "ApplicationFeatures/ApplicationFeature.h"
#include "ApplicationFeatures/CommunicationFeaturePhase.h"
#include "ApplicationFeatures/GreetingsFeaturePhase.h"
#include "Aql/AqlFunctionFeature.h"
#include "Aql/AqlItemBlockSerializationFormat.h"
#include "Aql/ExecutionEngine.h"
#include "Aql/OptimizerRulesFeature.h"
#include "Aql/Query.h"
#include "Basics/files.h"
#include "Cluster/ActionDescription.h"
#include "Cluster/ClusterFeature.h"
#include "Cluster/CreateDatabase.h"
#include "Cluster/DropDatabase.h"
#include "Cluster/Maintenance.h"
#include "ClusterEngine/ClusterEngine.h"
#include "FeaturePhases/AqlFeaturePhase.h"
#include "FeaturePhases/BasicFeaturePhaseServer.h"
#include "FeaturePhases/ClusterFeaturePhase.h"
#include "FeaturePhases/DatabaseFeaturePhase.h"
#include "FeaturePhases/V8FeaturePhase.h"
#include "GeneralServer/AuthenticationFeature.h"
#include "GeneralServer/ServerSecurityFeature.h"
#include "IResearch/IResearchAnalyzerFeature.h"
#include "IResearch/IResearchCommon.h"
#include "IResearch/IResearchFeature.h"
#include "IResearch/IResearchLinkCoordinator.h"
#include "Logger/LogMacros.h"
#include "Logger/LogTopic.h"
#include "Logger/Logger.h"
#include "Network/NetworkFeature.h"
#include "RestServer/AqlFeature.h"
#include "RestServer/DatabaseFeature.h"
#include "RestServer/DatabasePathFeature.h"
#include "RestServer/FlushFeature.h"
#include "RestServer/InitDatabaseFeature.h"
#include "RestServer/QueryRegistryFeature.h"
#include "RestServer/SystemDatabaseFeature.h"
#include "RestServer/TraverserEngineRegistryFeature.h"
#include "RestServer/UpgradeFeature.h"
#include "RestServer/ViewTypesFeature.h"
#include "Scheduler/SchedulerFeature.h"
#include "Servers.h"
#include "Sharding/ShardingFeature.h"
#include "StorageEngine/EngineSelectorFeature.h"
#include "Transaction/Methods.h"
#include "Transaction/StandaloneContext.h"
#include "V8Server/V8DealerFeature.h"
#include "VocBase/vocbase.h"
#include "utils/log.hpp"

#include "Servers.h"

#include "IResearch/AgencyMock.h"
#include "IResearch/common.h"

#if USE_ENTERPRISE
#include "Enterprise/Ldap/LdapFeature.h"
#include "Enterprise/StorageEngine/HotBackupFeature.h"
#endif

#include <velocypack/Builder.h>
#include <velocypack/Parser.h>
#include <velocypack/Slice.h>
#include <velocypack/velocypack-aliases.h>

#include <boost/core/demangle.hpp>
    using namespace arangodb;
using namespace arangodb::tests;
using namespace arangodb::tests::mocks;

namespace {

char const* plan_dbs_string =
#include "plan_dbs_db.h"
    ;

char const* plan_colls_string =
#include "plan_colls_db.h"
    ;

char const* current_dbs_string =
#include "current_dbs_db.h"
    ;

char const* current_colls_string =
#include "current_colls_db.h"
    ;

class TemplateSpecializer {
  std::unordered_map<std::string, std::string> _replacements;
  int _nextServerNumber;
  std::string _dbName;

  enum ReplacementCase { Not, Number, Shard, DBServer, DBName };

 public:
  TemplateSpecializer(std::string const& dbName)
      : _nextServerNumber(1), _dbName(dbName) {}

  std::string specialize(char const* templ) {
    size_t len = strlen(templ);

    size_t pos = 0;
    std::string result;
    result.reserve(len);

    while (pos < len) {
      if (templ[pos] != '"') {
        result.push_back(templ[pos++]);
      } else {
        std::string st;
        pos = parseString(templ, pos, len, st);
        ReplacementCase c = whichCase(st);
        if (c != ReplacementCase::Not) {
          auto it = _replacements.find(st);
          if (it != _replacements.end()) {
            st = it->second;
          } else {
            std::string newSt;
            switch (c) {
              case ReplacementCase::Number:
                newSt = std::to_string(TRI_NewTickServer());
                break;
              case ReplacementCase::Shard:
                newSt = std::string("s") + std::to_string(TRI_NewTickServer());
                break;
              case ReplacementCase::DBServer:
                newSt = std::string("PRMR_000") + std::to_string(_nextServerNumber++);
                break;
              case ReplacementCase::DBName:
                newSt = _dbName;
                break;
              case ReplacementCase::Not:
                newSt = st;
                // never happens, just to please compilers
            }
            _replacements[st] = newSt;
            st = newSt;
          }
        }
        result.push_back('"');
        result.append(st);
        result.push_back('"');
      }
    }
    return result;
  }

 private:
  size_t parseString(char const* templ, size_t pos, size_t const len, std::string& st) {
    // This must be called when templ[pos] == '"'. It parses the string
    // and // puts it into st (not including the quotes around it).
    // The return value is pos advanced to behind the closing quote of
    // the string.
    ++pos;  // skip quotes
    size_t startPos = pos;
    while (pos < len && templ[pos] != '"') {
      ++pos;
    }
    // Now the string in question is between startPos and pos.
    // Extract string as it is:
    st = std::string(templ + startPos, pos - startPos);
    // Skip final quotes if they are there:
    if (pos < len && templ[pos] == '"') {
      ++pos;
    }
    return pos;
  }

  ReplacementCase whichCase(std::string& st) {
    bool onlyNumbers = true;
    size_t pos = 0;
    if (st == "db") {
      return ReplacementCase::DBName;
    }
    ReplacementCase c = ReplacementCase::Number;
    if (pos < st.size() && st[pos] == 's') {
      c = ReplacementCase::Shard;
      ++pos;
    } else if (pos + 5 <= st.size() && st.substr(0, 5) == "PRMR-") {
      return ReplacementCase::DBServer;
    }
    for (; pos < st.size(); ++pos) {
      if (st[pos] < '0' || st[pos] > '9') {
        onlyNumbers = false;
        break;
      }
    }
    if (!onlyNumbers) {
      return ReplacementCase::Not;
    }
    return c;
  }
};

}  // namespace

static void SetupGreetingsPhase(MockServer& server) {
  server.addFeature<arangodb::application_features::GreetingsFeaturePhase>(false, false);
  server.addFeature<arangodb::MetricsFeature>(false);
  // We do not need any features from this phase
}

static void SetupBasicFeaturePhase(MockServer& server) {
  SetupGreetingsPhase(server);
  server.addFeature<arangodb::application_features::BasicFeaturePhaseServer>(false);
  server.addFeature<arangodb::ShardingFeature>(false);
  server.addFeature<arangodb::DatabasePathFeature>(false);
}

static void SetupDatabaseFeaturePhase(MockServer& server) {
  SetupBasicFeaturePhase(server);
  server.addFeature<arangodb::application_features::DatabaseFeaturePhase>(false);  // true ??
  server.addFeature<arangodb::AuthenticationFeature>(true);
  server.addFeature<arangodb::DatabaseFeature>(false);
  server.addFeature<arangodb::EngineSelectorFeature>(false);
  server.addFeature<arangodb::StorageEngineFeature>(false);
  server.addFeature<arangodb::SystemDatabaseFeature>(true);
  server.addFeature<arangodb::InitDatabaseFeature>(true, std::vector<std::type_index>{});
  server.addFeature<arangodb::ViewTypesFeature>(false);  // true ??

#if USE_ENTERPRISE
  // required for AuthenticationFeature with USE_ENTERPRISE
  server.addFeature<arangodb::LdapFeature>(false);
#endif

  arangodb::DatabaseFeature::DATABASE = &server.getFeature<arangodb::DatabaseFeature>();
}

static void SetupClusterFeaturePhase(MockServer& server) {
  SetupDatabaseFeaturePhase(server);
  server.addFeature<arangodb::application_features::ClusterFeaturePhase>(false);
  server.addFeature<arangodb::ClusterFeature>(false);
}

static void SetupCommunicationFeaturePhase(MockServer& server) {
  SetupClusterFeaturePhase(server);
  server.addFeature<arangodb::application_features::CommunicationFeaturePhase>(false);
  // This phase is empty...
}

static void SetupV8Phase(MockServer& server) {
  SetupCommunicationFeaturePhase(server);
  server.addFeature<arangodb::application_features::V8FeaturePhase>(false);
  server.addFeature<arangodb::V8DealerFeature>(false);
}

static void SetupAqlPhase(MockServer& server) {
  SetupV8Phase(server);
  server.addFeature<arangodb::application_features::AqlFeaturePhase>(false);
  server.addFeature<arangodb::QueryRegistryFeature>(false);

  server.addFeature<arangodb::iresearch::IResearchAnalyzerFeature>(true);
  server.addFeature<arangodb::iresearch::IResearchFeature>(true);
  server.addFeature<arangodb::aql::AqlFunctionFeature>(true);
  server.addFeature<arangodb::aql::OptimizerRulesFeature>(true);
  server.addFeature<arangodb::AqlFeature>(true);
  server.addFeature<arangodb::TraverserEngineRegistryFeature>(false);

#ifdef USE_ENTERPRISE
  server.addFeature<arangodb::HotBackupFeature>(false);
#endif
}

MockServer::MockServer()
    : _server(std::make_shared<arangodb::options::ProgramOptions>("", "", "", nullptr), nullptr),
      _engine(_server),
      _started(false) {
  init();
}

MockServer::~MockServer() {
  stopFeatures();
  _server.setStateUnsafe(_oldApplicationServerState);
  arangodb::AgencyCommManager::MANAGER.reset();
}

application_features::ApplicationServer& MockServer::server() {
  return _server;
}

void MockServer::init() {
  _oldApplicationServerState = _server.state();

  _server.setStateUnsafe(arangodb::application_features::ApplicationServer::State::IN_WAIT);
  arangodb::transaction::Methods::clearDataSourceRegistrationCallbacks();
}

void MockServer::startFeatures() {
  using arangodb::application_features::ApplicationFeature;

  // user can no longer add features with addFeature, must add them directly
  // to underlying server()
  _started = true;

  _server.setupDependencies(false);
  auto orderedFeatures = _server.getOrderedFeatures();

  _server.getFeature<arangodb::EngineSelectorFeature>().setEngineTesting(&_engine);

  if (_server.hasFeature<arangodb::SchedulerFeature>()) {
    auto& sched = _server.getFeature<arangodb::SchedulerFeature>();
    // Needed to set nrMaximalThreads
    sched.validateOptions(
        std::make_shared<arangodb::options::ProgramOptions>("", "", "", nullptr));
  }

  for (ApplicationFeature& f : orderedFeatures) {
    if (f.name() == "Endpoint") {
      // We need this feature to be there but do not use it.
      continue;
    }
    try {
      f.prepare();
    } catch (...) {
      LOG_DEVEL << "unexpected exception in "
                << boost::core::demangle(typeid(f).name()) << "::prepare";
    }
  }

  if (_server.hasFeature<arangodb::DatabaseFeature>()) {
    auto& dbFeature = _server.getFeature<arangodb::DatabaseFeature>();
    // Only add a database if we have the feature.
    auto const databases = arangodb::velocypack::Parser::fromJson(
        R"([{"name": ")" + arangodb::StaticStrings::SystemDatabase + R"("}])");
    dbFeature.loadDatabases(databases->slice());
  }

  for (ApplicationFeature& f : orderedFeatures) {
    auto info = _features.find(&f);
    // We only start those features...
    TRI_ASSERT(info != _features.end());
    if (info->second) {
      try {
        f.start();
      } catch (...) {
        LOG_DEVEL << "unexpected exception in "
                  << boost::core::demangle(typeid(f).name()) << "::start";
      }
    }
  }

  if (_server.hasFeature<arangodb::DatabasePathFeature>()) {
    auto& dbPathFeature = _server.getFeature<arangodb::DatabasePathFeature>();
    // Inject a testFileSystemPath
    arangodb::tests::setDatabasePath(dbPathFeature);  // ensure test data is stored in a unique directory
    _testFilesystemPath = dbPathFeature.directory();

    long systemError;
    std::string systemErrorStr;
    TRI_CreateDirectory(_testFilesystemPath.c_str(), systemError, systemErrorStr);
  }
}

void MockServer::stopFeatures() {
  using arangodb::application_features::ApplicationFeature;

  if (!_testFilesystemPath.empty()) {
    TRI_RemoveDirectory(_testFilesystemPath.c_str());
  }

  // need to shut down in reverse order
  auto orderedFeatures = _server.getOrderedFeatures();
  std::reverse(orderedFeatures.begin(), orderedFeatures.end());

  // destroy application features
  for (ApplicationFeature& f : orderedFeatures) {
    auto info = _features.find(&f);
    // We only start those features...
    TRI_ASSERT(info != _features.end());
    if (info->second) {
      try {
        f.stop();
      } catch (...) {
        LOG_DEVEL << "unexpected exception in "
                  << boost::core::demangle(typeid(f).name()) << "::stop";
      }
    }
  }

  for (ApplicationFeature& f : orderedFeatures) {
    try {
      f.unprepare();
    } catch (...) {
      LOG_DEVEL << "unexpected exception in "
                << boost::core::demangle(typeid(f).name()) << "::unprepare";
    }
  }
}

TRI_vocbase_t& MockServer::getSystemDatabase() const {
  TRI_ASSERT(_server.hasFeature<arangodb::DatabaseFeature>());
  auto& database = _server.getFeature<arangodb::DatabaseFeature>();
  auto system = database.useDatabase(arangodb::StaticStrings::SystemDatabase);
  TRI_ASSERT(system != nullptr);
  return *system;
}

MockV8Server::MockV8Server(bool start) : MockServer() {
  // setup required application features
  SetupV8Phase(*this);

  if (start) {
    startFeatures();
  }
}

MockAqlServer::MockAqlServer(bool start) : MockServer() {
  // setup required application features
  SetupAqlPhase(*this);

  if (start) {
    startFeatures();
  }
}

MockAqlServer::~MockAqlServer() {
  arangodb::AqlFeature(_server).stop();  // unset singleton instance
}

std::shared_ptr<arangodb::transaction::Methods> MockAqlServer::createFakeTransaction() const {
  std::vector<std::string> noCollections{};
  transaction::Options opts;
  auto ctx = transaction::StandaloneContext::Create(getSystemDatabase());
  return std::make_shared<arangodb::transaction::Methods>(ctx, noCollections, noCollections,
                                                          noCollections, opts);
}

<<<<<<< HEAD
std::unique_ptr<arangodb::aql::Query> MockAqlServer::createFakeQuery(bool activateTracing, std::string queryString) const {
=======
std::unique_ptr<arangodb::aql::Query> MockAqlServer::createFakeQuery(bool activateTracing,
                                                                     std::string queryString) const {
>>>>>>> 174b5d0f
  auto bindParams = std::make_shared<VPackBuilder>();
  bindParams->openObject();
  bindParams->close();
  auto queryOptions = std::make_shared<VPackBuilder>();
  queryOptions->openObject();
  if (activateTracing) {
    queryOptions->add("profile", VPackValue(aql::PROFILE_LEVEL_TRACE_2));
  }
  queryOptions->close();
  aql::QueryString fakeQueryString(queryString);
  auto query =
      std::make_unique<arangodb::aql::Query>(false, getSystemDatabase(),
                                             fakeQueryString, bindParams, queryOptions,
                                             arangodb::aql::QueryPart::PART_DEPENDENT);
  query->injectTransaction(createFakeTransaction());

<<<<<<< HEAD
  auto engine = std::make_unique<aql::ExecutionEngine>(*query, aql::SerializationFormat::SHADOWROWS);
=======
  auto engine =
      std::make_unique<aql::ExecutionEngine>(*query, aql::SerializationFormat::SHADOWROWS);
>>>>>>> 174b5d0f
  query->setEngine(std::move(engine));

  return query;
}

MockRestServer::MockRestServer(bool start) : MockServer() {
  addFeature<arangodb::QueryRegistryFeature>(false);

  SetupV8Phase(*this);
  if (start) {
    startFeatures();
  }
}

MockClusterServer::MockClusterServer()
    : MockServer(), _agencyStore(_server, nullptr, "arango") {
  auto* agencyCommManager = new AgencyCommManagerMock(_server, "arango");
  std::ignore =
      agencyCommManager->addConnection<GeneralClientConnectionAgencyMock>(_server, _agencyStore);
  std::ignore =
      agencyCommManager->addConnection<GeneralClientConnectionAgencyMock>(_server, _agencyStore);  // need 2 connections or Agency callbacks will fail
  arangodb::AgencyCommManager::MANAGER.reset(agencyCommManager);
  _oldRole = arangodb::ServerState::instance()->getRole();

  // Add features
  SetupAqlPhase(*this);

  addFeature<arangodb::UpgradeFeature>(false, &_dummy, std::vector<std::type_index>{});
  addFeature<arangodb::ServerSecurityFeature>(false);

  arangodb::network::ConnectionPool::Config config;
  config.numIOThreads = 1;
  config.minOpenConnections = 1;
  config.maxOpenConnections = 8;
  config.verifyHosts = false;
  addFeature<arangodb::NetworkFeature>(true, config);
}

MockClusterServer::~MockClusterServer() {
  arangodb::ServerState::instance()->setRole(_oldRole);
}

void MockClusterServer::startFeatures() {
  MockServer::startFeatures();
  arangodb::AgencyCommManager::MANAGER->start();  // initialize agency
  arangodb::ServerState::instance()->setRebootId(arangodb::RebootId{1});

  // register factories & normalizers
  auto& indexFactory = const_cast<arangodb::IndexFactory&>(_engine.indexFactory());
  auto& factory =
      getFeature<arangodb::iresearch::IResearchFeature>().factory<arangodb::ClusterEngine>();
  indexFactory.emplace(arangodb::iresearch::DATA_SOURCE_TYPE.name(), factory);
}

void MockClusterServer::agencyTrx(std::string const& key, std::string const& value) {
  // Build an agency transaction:
  VPackBuilder b;
  {
    VPackArrayBuilder guard(&b);
    {
      VPackObjectBuilder guard2(&b);
      auto b2 = VPackParser::fromJson(value);
      b.add(key, b2->slice());
    }
  }
  _agencyStore.applyTransaction(b.slice());
}

void MockClusterServer::agencyCreateDatabase(std::string const& name) {
  TemplateSpecializer ts(name);

  std::string st = ts.specialize(plan_dbs_string);
  agencyTrx("/arango/Plan/Databases/" + name, st);
  st = ts.specialize(plan_colls_string);
  agencyTrx("/arango/Plan/Collections/" + name, st);
  st = ts.specialize(current_dbs_string);
  agencyTrx("/arango/Current/Databases/" + name, st);
  st = ts.specialize(current_colls_string);
  agencyTrx("/arango/Current/Collections/" + name, st);
  agencyTrx("/arango/Plan/Version", R"=({"op":"increment"})=");
  agencyTrx("/arango/Plan/Current", R"=({"op":"increment"})=");
}

void MockClusterServer::agencyDropDatabase(std::string const& name) {
  std::string st = R"=({"op":"delete"}))=";
  agencyTrx("/arango/Plan/Databases/" + name, st);
  agencyTrx("/arango/Plan/Collections/" + name, st);
  agencyTrx("/arango/Current/Databases/" + name, st);
  agencyTrx("/arango/Current/Collections/" + name, st);
  agencyTrx("/arango/Plan/Version", R"=({"op":"increment"})=");
  agencyTrx("/arango/Plan/Current", R"=({"op":"increment"})=");
}

MockDBServer::MockDBServer(bool start) : MockClusterServer() {
  arangodb::ServerState::instance()->setRole(arangodb::ServerState::RoleEnum::ROLE_DBSERVER);
  addFeature<arangodb::FlushFeature>(false);        // do not start the thread
  addFeature<arangodb::MaintenanceFeature>(false);  // do not start the thread
  if (start) {
    startFeatures();
    createDatabase("_system");
  }
}

MockDBServer::~MockDBServer() = default;

TRI_vocbase_t* MockDBServer::createDatabase(std::string const& name) {
  agencyCreateDatabase(name);
  auto& ci = _server.getFeature<arangodb::ClusterFeature>().clusterInfo();
  ci.loadPlan();
  ci.loadCurrent();

  // Now we must run a maintenance action to create the database locally,
  // unless it is the system database, in which case this does not work:
  if (name != "_system") {
    maintenance::ActionDescription ad(
        {{std::string(maintenance::NAME), std::string(maintenance::CREATE_DATABASE)},
         {std::string(maintenance::DATABASE), std::string(name)}},
        maintenance::HIGHER_PRIORITY);
    auto& mf = _server.getFeature<arangodb::MaintenanceFeature>();
    maintenance::CreateDatabase cd(mf, ad);
    cd.first();  // Does the job
  }

  auto& databaseFeature = _server.getFeature<arangodb::DatabaseFeature>();
  auto vocbase = databaseFeature.lookupDatabase(name);
  TRI_ASSERT(vocbase != nullptr);
  return vocbase;
};

void MockDBServer::dropDatabase(std::string const& name) {
  agencyDropDatabase(name);
  auto& ci = _server.getFeature<arangodb::ClusterFeature>().clusterInfo();
  ci.loadPlan();
  ci.loadCurrent();
  auto& databaseFeature = _server.getFeature<arangodb::DatabaseFeature>();
  auto vocbase = databaseFeature.lookupDatabase(name);
  TRI_ASSERT(vocbase == nullptr);

  // Now we must run a maintenance action to create the database locally:
  maintenance::ActionDescription ad(
      {{std::string(maintenance::NAME), std::string(maintenance::DROP_DATABASE)},
       {std::string(maintenance::DATABASE), std::string(name)}},
      maintenance::HIGHER_PRIORITY);
  auto& mf = _server.getFeature<arangodb::MaintenanceFeature>();
  maintenance::DropDatabase dd(mf, ad);
  dd.first();  // Does the job
}

MockCoordinator::MockCoordinator(bool start) : MockClusterServer() {
  arangodb::ServerState::instance()->setRole(arangodb::ServerState::RoleEnum::ROLE_COORDINATOR);
  if (start) {
    startFeatures();
    createDatabase("_system");
  }
}

MockCoordinator::~MockCoordinator() = default;

TRI_vocbase_t* MockCoordinator::createDatabase(std::string const& name) {
  agencyCreateDatabase(name);
  auto& ci = _server.getFeature<arangodb::ClusterFeature>().clusterInfo();
  ci.loadPlan();
  ci.loadCurrent();
  auto& databaseFeature = _server.getFeature<arangodb::DatabaseFeature>();
  auto vocbase = databaseFeature.lookupDatabase(name);
  TRI_ASSERT(vocbase != nullptr);
  return vocbase;
};

void MockCoordinator::dropDatabase(std::string const& name) {
  agencyDropDatabase(name);
  auto& ci = _server.getFeature<arangodb::ClusterFeature>().clusterInfo();
  ci.loadPlan();
  ci.loadCurrent();
  auto& databaseFeature = _server.getFeature<arangodb::DatabaseFeature>();
  auto vocbase = databaseFeature.lookupDatabase(name);
  TRI_ASSERT(vocbase == nullptr);
}<|MERGE_RESOLUTION|>--- conflicted
+++ resolved
@@ -88,7 +88,7 @@
 #include <velocypack/velocypack-aliases.h>
 
 #include <boost/core/demangle.hpp>
-    using namespace arangodb;
+using namespace arangodb;
 using namespace arangodb::tests;
 using namespace arangodb::tests::mocks;
 
@@ -450,12 +450,8 @@
                                                           noCollections, opts);
 }
 
-<<<<<<< HEAD
-std::unique_ptr<arangodb::aql::Query> MockAqlServer::createFakeQuery(bool activateTracing, std::string queryString) const {
-=======
 std::unique_ptr<arangodb::aql::Query> MockAqlServer::createFakeQuery(bool activateTracing,
                                                                      std::string queryString) const {
->>>>>>> 174b5d0f
   auto bindParams = std::make_shared<VPackBuilder>();
   bindParams->openObject();
   bindParams->close();
@@ -472,12 +468,8 @@
                                              arangodb::aql::QueryPart::PART_DEPENDENT);
   query->injectTransaction(createFakeTransaction());
 
-<<<<<<< HEAD
-  auto engine = std::make_unique<aql::ExecutionEngine>(*query, aql::SerializationFormat::SHADOWROWS);
-=======
   auto engine =
       std::make_unique<aql::ExecutionEngine>(*query, aql::SerializationFormat::SHADOWROWS);
->>>>>>> 174b5d0f
   query->setEngine(std::move(engine));
 
   return query;
