////////////////////////////////////////////////////////////////////////////////
/// DISCLAIMER
///
/// Copyright 2018 ArangoDB GmbH, Cologne, Germany
///
/// Licensed under the Apache License, Version 2.0 (the "License");
/// you may not use this file except in compliance with the License.
/// You may obtain a copy of the License at
///
///     http://www.apache.org/licenses/LICENSE-2.0
///
/// Unless required by applicable law or agreed to in writing, software
/// distributed under the License is distributed on an "AS IS" BASIS,
/// WITHOUT WARRANTIES OR CONDITIONS OF ANY KIND, either express or implied.
/// See the License for the specific language governing permissions and
/// limitations under the License.
///
/// Copyright holder is ArangoDB GmbH, Cologne, Germany
///
/// @author Michael Hackstein
////////////////////////////////////////////////////////////////////////////////

#include "Servers.h"
#include "ApplicationFeatures/ApplicationFeature.h"
#include "Aql/AqlFunctionFeature.h"
#include "Aql/OptimizerRulesFeature.h"
#include "Aql/Query.h"
#include "Cluster/ClusterFeature.h"
#include "GeneralServer/AuthenticationFeature.h"
#include "IResearch/IResearchAnalyzerFeature.h"
#include "IResearch/IResearchCommon.h"
#include "IResearch/IResearchFeature.h"
#include "Logger/LogTopic.h"
#include "Logger/Logger.h"
#include "RestServer/AqlFeature.h"
#include "RestServer/DatabaseFeature.h"
#include "RestServer/DatabasePathFeature.h"
#include "RestServer/QueryRegistryFeature.h"
#include "RestServer/SystemDatabaseFeature.h"
#include "RestServer/TraverserEngineRegistryFeature.h"
#include "RestServer/ViewTypesFeature.h"
#include "Sharding/ShardingFeature.h"
#include "StorageEngine/EngineSelectorFeature.h"
#include "Transaction/Methods.h"
#include "Transaction/StandaloneContext.h"
#include "VocBase/vocbase.h"
#include "utils/log.hpp"

#include "../IResearch/common.h"

#if USE_ENTERPRISE
#include "Enterprise/Ldap/LdapFeature.h"
#endif

using namespace arangodb;
using namespace arangodb::tests;
using namespace arangodb::tests::mocks;

static const VPackBuilder systemDatabaseBuilder = dbArgsBuilder();
static const VPackSlice   systemDatabaseArgs = systemDatabaseBuilder.slice();

MockServer::MockServer() : _server(nullptr, nullptr), _engine(_server) {
  arangodb::EngineSelectorFeature::ENGINE = &_engine;
  init();
}

MockServer::~MockServer() {
  _system.reset();  // destroy before reseting the 'ENGINE'
  arangodb::application_features::ApplicationServer::server = nullptr;
  arangodb::EngineSelectorFeature::ENGINE = nullptr;
  stopFeatures();
}

void MockServer::init() {
  arangodb::transaction::Methods::clearDataSourceRegistrationCallbacks();
}

void MockServer::startFeatures() {
  for (auto& f : _features) {
    arangodb::application_features::ApplicationServer::server->addFeature(f.first);
  }

  for (auto& f : _features) {
    f.first->prepare();
  }

  for (auto& f : _features) {
    if (f.second) {
      f.first->start();
    }
  }
}

void MockServer::stopFeatures() {
  // destroy application features
  for (auto& f : _features) {
    if (f.second) {
      f.first->stop();
    }
  }

  for (auto& f : _features) {
    f.first->unprepare();
  }
}

TRI_vocbase_t& MockServer::getSystemDatabase() const {
  TRI_ASSERT(_system != nullptr);
  return *(_system.get());
}

MockAqlServer::MockAqlServer() : MockServer() {
  // suppress INFO {authentication} Authentication is turned on (system only), authentication for unix sockets is turned on
  arangodb::LogTopic::setLogLevel(arangodb::Logger::AUTHENTICATION.name(),
                                  arangodb::LogLevel::WARN);
  // suppress log messages since tests check error conditions
  arangodb::LogTopic::setLogLevel(arangodb::Logger::FIXME.name(), arangodb::LogLevel::ERR);  // suppress WARNING DefaultCustomTypeHandler called
  arangodb::LogTopic::setLogLevel(arangodb::iresearch::TOPIC.name(),
                                  arangodb::LogLevel::FATAL);
  irs::logger::output_le(::iresearch::logger::IRL_FATAL, stderr);

  // setup required application features
  _features.emplace_back(new arangodb::ViewTypesFeature(_server), true);
  _features.emplace_back(new arangodb::AuthenticationFeature(_server), true);
  _features.emplace_back(new arangodb::DatabasePathFeature(_server), false);
  _features.emplace_back(new arangodb::DatabaseFeature(_server), false);
  _features.emplace_back(new arangodb::ShardingFeature(_server), true);
<<<<<<< HEAD
  _features.emplace_back(new arangodb::QueryRegistryFeature(_server), false); // must be first
  arangodb::application_features::ApplicationServer::server->addFeature(_features.back().first); // need QueryRegistryFeature feature to be added now in order to create the system database
  _system = std::make_unique<TRI_vocbase_t>(TRI_vocbase_type_e::TRI_VOCBASE_TYPE_NORMAL, 0, systemDatabaseArgs);
  _features.emplace_back(new arangodb::SystemDatabaseFeature(_server, _system.get()), false); // required for IResearchAnalyzerFeature
  _features.emplace_back(new arangodb::TraverserEngineRegistryFeature(_server), false); // must be before AqlFeature
=======
  _features.emplace_back(new arangodb::QueryRegistryFeature(_server), false);  // must be first
  arangodb::application_features::ApplicationServer::server->addFeature(
      _features.back().first);  // need QueryRegistryFeature feature to be added now in order to create the system database
  _system = std::make_unique<TRI_vocbase_t>(TRI_vocbase_type_e::TRI_VOCBASE_TYPE_NORMAL,
                                            0, TRI_VOC_SYSTEM_DATABASE);
  _features.emplace_back(new arangodb::SystemDatabaseFeature(_server, _system.get()),
                         false);  // required for IResearchAnalyzerFeature
  _features.emplace_back(new arangodb::TraverserEngineRegistryFeature(_server), false);  // must be before AqlFeature
>>>>>>> 623048af
  _features.emplace_back(new arangodb::AqlFeature(_server), true);
  _features.emplace_back(new arangodb::aql::OptimizerRulesFeature(_server), true);
  _features.emplace_back(new arangodb::aql::AqlFunctionFeature(_server), true);  // required for IResearchAnalyzerFeature
  _features.emplace_back(new arangodb::iresearch::IResearchAnalyzerFeature(_server), true);
  _features.emplace_back(new arangodb::iresearch::IResearchFeature(_server), true);

#if USE_ENTERPRISE
  _features.emplace_back(new arangodb::LdapFeature(_server),
                         false);  // required for AuthenticationFeature with USE_ENTERPRISE
#endif

  startFeatures();
}

MockAqlServer::~MockAqlServer() {
  arangodb::AqlFeature(_server).stop();  // unset singleton instance
  arangodb::LogTopic::setLogLevel(arangodb::iresearch::TOPIC.name(),
                                  arangodb::LogLevel::DEFAULT);
  arangodb::LogTopic::setLogLevel(arangodb::Logger::FIXME.name(), arangodb::LogLevel::DEFAULT);
  arangodb::LogTopic::setLogLevel(arangodb::Logger::AUTHENTICATION.name(),
                                  arangodb::LogLevel::DEFAULT);
}

std::shared_ptr<arangodb::transaction::Methods> MockAqlServer::createFakeTransaction() const {
  std::vector<std::string> noCollections{};
  transaction::Options opts;
  auto ctx = transaction::StandaloneContext::Create(getSystemDatabase());
  return std::make_shared<arangodb::transaction::Methods>(ctx, noCollections, noCollections,
                                                          noCollections, opts);
}

std::unique_ptr<arangodb::aql::Query> MockAqlServer::createFakeQuery() const {
  auto bindParams = std::make_shared<VPackBuilder>();
  bindParams->openObject();
  bindParams->close();
  auto queryOptions = std::make_shared<VPackBuilder>();
  queryOptions->openObject();
  queryOptions->close();
  aql::QueryString fakeQueryString("");
  auto query =
      std::make_unique<arangodb::aql::Query>(false, getSystemDatabase(),
                                             fakeQueryString, bindParams, queryOptions,
                                             arangodb::aql::QueryPart::PART_DEPENDENT);
  query->injectTransaction(createFakeTransaction());
  return query;
}

MockRestServer::MockRestServer() : MockServer() {
  // suppress INFO {authentication} Authentication is turned on (system only), authentication for unix sockets is turned on
  arangodb::LogTopic::setLogLevel(arangodb::Logger::AUTHENTICATION.name(),
                                  arangodb::LogLevel::WARN);
  // suppress log messages since tests check error conditions
  arangodb::LogTopic::setLogLevel(arangodb::Logger::FIXME.name(), arangodb::LogLevel::ERR);  // suppress WARNING DefaultCustomTypeHandler called
  arangodb::LogTopic::setLogLevel(arangodb::iresearch::TOPIC.name(),
                                  arangodb::LogLevel::FATAL);
  irs::logger::output_le(::iresearch::logger::IRL_FATAL, stderr);

  _features.emplace_back(new arangodb::AuthenticationFeature(_server), false);
  _features.emplace_back(new arangodb::DatabaseFeature(_server), false);
  _features.emplace_back(new arangodb::QueryRegistryFeature(_server), false);
  arangodb::application_features::ApplicationServer::server->addFeature(
      _features.back().first);
  _system = std::make_unique<TRI_vocbase_t>(TRI_vocbase_type_e::TRI_VOCBASE_TYPE_NORMAL,
                                            0, TRI_VOC_SYSTEM_DATABASE);
  _features.emplace_back(new arangodb::SystemDatabaseFeature(_server, _system.get()), false);

#if USE_ENTERPRISE
  _features.emplace_back(new arangodb::LdapFeature(_server),
                         false);  // required for AuthenticationFeature with USE_ENTERPRISE
#endif

  startFeatures();
}

MockRestServer::~MockRestServer() {
  arangodb::LogTopic::setLogLevel(arangodb::iresearch::TOPIC.name(),
                                  arangodb::LogLevel::DEFAULT);
  arangodb::LogTopic::setLogLevel(arangodb::Logger::FIXME.name(), arangodb::LogLevel::DEFAULT);
  arangodb::LogTopic::setLogLevel(arangodb::Logger::AUTHENTICATION.name(),
                                  arangodb::LogLevel::DEFAULT);
}<|MERGE_RESOLUTION|>--- conflicted
+++ resolved
@@ -125,22 +125,14 @@
   _features.emplace_back(new arangodb::DatabasePathFeature(_server), false);
   _features.emplace_back(new arangodb::DatabaseFeature(_server), false);
   _features.emplace_back(new arangodb::ShardingFeature(_server), true);
-<<<<<<< HEAD
-  _features.emplace_back(new arangodb::QueryRegistryFeature(_server), false); // must be first
-  arangodb::application_features::ApplicationServer::server->addFeature(_features.back().first); // need QueryRegistryFeature feature to be added now in order to create the system database
-  _system = std::make_unique<TRI_vocbase_t>(TRI_vocbase_type_e::TRI_VOCBASE_TYPE_NORMAL, 0, systemDatabaseArgs);
-  _features.emplace_back(new arangodb::SystemDatabaseFeature(_server, _system.get()), false); // required for IResearchAnalyzerFeature
-  _features.emplace_back(new arangodb::TraverserEngineRegistryFeature(_server), false); // must be before AqlFeature
-=======
   _features.emplace_back(new arangodb::QueryRegistryFeature(_server), false);  // must be first
   arangodb::application_features::ApplicationServer::server->addFeature(
       _features.back().first);  // need QueryRegistryFeature feature to be added now in order to create the system database
   _system = std::make_unique<TRI_vocbase_t>(TRI_vocbase_type_e::TRI_VOCBASE_TYPE_NORMAL,
-                                            0, TRI_VOC_SYSTEM_DATABASE);
+                                            0, systemDatabaseArgs);
   _features.emplace_back(new arangodb::SystemDatabaseFeature(_server, _system.get()),
                          false);  // required for IResearchAnalyzerFeature
   _features.emplace_back(new arangodb::TraverserEngineRegistryFeature(_server), false);  // must be before AqlFeature
->>>>>>> 623048af
   _features.emplace_back(new arangodb::AqlFeature(_server), true);
   _features.emplace_back(new arangodb::aql::OptimizerRulesFeature(_server), true);
   _features.emplace_back(new arangodb::aql::AqlFunctionFeature(_server), true);  // required for IResearchAnalyzerFeature
@@ -204,7 +196,7 @@
   arangodb::application_features::ApplicationServer::server->addFeature(
       _features.back().first);
   _system = std::make_unique<TRI_vocbase_t>(TRI_vocbase_type_e::TRI_VOCBASE_TYPE_NORMAL,
-                                            0, TRI_VOC_SYSTEM_DATABASE);
+                                            0, systemDatabaseArgs);
   _features.emplace_back(new arangodb::SystemDatabaseFeature(_server, _system.get()), false);
 
 #if USE_ENTERPRISE
