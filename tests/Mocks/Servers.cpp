--- conflicted
+++ resolved
@@ -66,9 +66,9 @@
 #include "Enterprise/Ldap/LdapFeature.h"
 #endif
 
-#include <velocypack/Slice.h>
 #include <velocypack/Builder.h>
 #include <velocypack/Parser.h>
+#include <velocypack/Slice.h>
 #include <velocypack/velocypack-aliases.h>
 
 using namespace arangodb;
@@ -82,19 +82,19 @@
 
 char const* plan_dbs_string =
 #include "plan_dbs_db.h"
-;
+    ;
 
 char const* plan_colls_string =
 #include "plan_colls_db.h"
-;
+    ;
 
 char const* current_dbs_string =
 #include "current_dbs_db.h"
-;
+    ;
 
 char const* current_colls_string =
 #include "current_colls_db.h"
-;
+    ;
 
 class TemplateSpecializer {
   std::unordered_map<std::string, std::string> _replacements;
@@ -102,18 +102,11 @@
   int _nextServerNumber;
   std::string _dbName;
 
-  enum ReplacementCase {
-    Not,
-    Number,
-    Shard,
-    DBServer,
-    DBName
-  };
+  enum ReplacementCase { Not, Number, Shard, DBServer, DBName };
 
  public:
   TemplateSpecializer(std::string const& dbName)
-    : _nextId(101), _nextServerNumber(1), _dbName(dbName) {
-  }
+      : _nextId(101), _nextServerNumber(1), _dbName(dbName) {}
 
   std::string specialize(char const* templ) {
     size_t len = strlen(templ);
@@ -143,8 +136,7 @@
                 newSt = std::string("s") + std::to_string(_nextId++);
                 break;
               case ReplacementCase::DBServer:
-                newSt = std::string("PRMR_000") +
-                        std::to_string(_nextServerNumber++);
+                newSt = std::string("PRMR_000") + std::to_string(_nextServerNumber++);
                 break;
               case ReplacementCase::DBName:
                 newSt = _dbName;
@@ -166,13 +158,12 @@
   }
 
  private:
-  size_t parseString(char const* templ, size_t pos, size_t const len,
-                     std::string& st) {
+  size_t parseString(char const* templ, size_t pos, size_t const len, std::string& st) {
     // This must be called when templ[pos] == '"'. It parses the string
     // and // puts it into st (not including the quotes around it).
     // The return value is pos advanced to behind the closing quote of
     // the string.
-    ++pos;   // skip quotes
+    ++pos;  // skip quotes
     size_t startPos = pos;
     while (pos < len && templ[pos] != '"') {
       ++pos;
@@ -511,14 +502,13 @@
   arangodb::ServerState::instance()->setRole(_oldRole);
 }
 
-<<<<<<< HEAD
 void MockClusterServer::startFeatures() {
   MockServer::startFeatures();
   arangodb::AgencyCommManager::MANAGER->start();  // initialize agency
   arangodb::ServerState::instance()->setRebootId(1);
-=======
-void MockClusterServer::agencyTrx(std::string const& key,
-                                  std::string const& value) {
+}
+
+void MockClusterServer::agencyTrx(std::string const& key, std::string const& value) {
   // Build an agency transaction:
   VPackBuilder b;
   {
@@ -531,7 +521,7 @@
   }
   _agencyStore.applyTransaction(b.slice());
 }
-  
+
 void MockClusterServer::agencyCreateDatabase(std::string const& name) {
   TemplateSpecializer ts(name);
 
@@ -545,7 +535,6 @@
   agencyTrx("/arango/Current/Collections/" + name, st);
   agencyTrx("/arango/Plan/Version", R"=({"op":"increment"})=");
   agencyTrx("/arango/Plan/Current", R"=({"op":"increment"})=");
->>>>>>> c1380427
 }
 
 MockDBServer::MockDBServer() : MockClusterServer() {
