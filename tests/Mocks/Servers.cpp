--- conflicted
+++ resolved
@@ -658,10 +658,8 @@
 void MockClusterServer::buildCollectionProperties(
     VPackBuilder& props, std::string const& collectionName,
     std::string const& cid, TRI_col_type_e type,
-<<<<<<< HEAD
-    std::vector<std::pair<std::string, std::string>> const& shardNameToServerNamePairs,
-=======
->>>>>>> 7b4b58c1
+    std::vector<std::pair<std::string, std::string>> const&
+        shardNameToServerNamePairs,
     VPackSlice additionalProperties) {
   {
     // This is hand-crafted unfortunately the code does not exist...
@@ -670,7 +668,8 @@
     props.add(StaticStrings::DataSourceName, VPackValue(collectionName));
     props.add(StaticStrings::DataSourcePlanId, VPackValue(cid));
     props.add(StaticStrings::DataSourceId, VPackValue(cid));
-    props.add(StaticStrings::NumberOfShards, VPackValue(shardNameToServerNamePairs.size()));
+    props.add(StaticStrings::NumberOfShards,
+              VPackValue(shardNameToServerNamePairs.size()));
     props.add(VPackValue(StaticStrings::Indexes));
     {
       VPackArrayBuilder guard2(&props);
@@ -763,11 +762,7 @@
 
   VPackBuilder props;
   buildCollectionProperties(props, collectionName, cid, type,
-<<<<<<< HEAD
                             shardNameToServerNamePairs, additionalProperties);
-=======
-                            additionalProperties);
->>>>>>> 7b4b58c1
   LogicalCollection dummy(*vocbase, props.slice(), true);
 
   auto shards = std::make_shared<ShardMap>();
