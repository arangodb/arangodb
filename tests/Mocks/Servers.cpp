--- conflicted
+++ resolved
@@ -21,14 +21,9 @@
 ////////////////////////////////////////////////////////////////////////////////
 
 #include "Servers.h"
-#include "ApplicationFeatures/AQLPhase.h"
 #include "ApplicationFeatures/ApplicationFeature.h"
-#include "ApplicationFeatures/BasicPhase.h"
-#include "ApplicationFeatures/ClusterPhase.h"
-#include "ApplicationFeatures/CommunicationPhase.h"
-#include "ApplicationFeatures/DatabasePhase.h"
-#include "ApplicationFeatures/GreetingsPhase.h"
-#include "ApplicationFeatures/V8Phase.h"
+#include "ApplicationFeatures/CommunicationFeaturePhase.h"
+#include "ApplicationFeatures/GreetingsFeaturePhase.h"
 #include "Aql/AqlFunctionFeature.h"
 #include "Aql/OptimizerRulesFeature.h"
 #include "Aql/Query.h"
@@ -39,6 +34,11 @@
 #include "Cluster/CreateDatabase.h"
 #include "Cluster/DropDatabase.h"
 #include "Cluster/Maintenance.h"
+#include "FeaturePhases/AqlFeaturePhase.h"
+#include "FeaturePhases/BasicFeaturePhaseServer.h"
+#include "FeaturePhases/ClusterFeaturePhase.h"
+#include "FeaturePhases/DatabaseFeaturePhase.h"
+#include "FeaturePhases/V8FeaturePhase.h"
 #include "GeneralServer/AuthenticationFeature.h"
 #include "GeneralServer/ServerSecurityFeature.h"
 #include "IResearch/IResearchAnalyzerFeature.h"
@@ -212,79 +212,64 @@
 
 }  // namespace
 
-static void SetupGreetingsPhase(
-    std::unordered_map<arangodb::application_features::ApplicationFeature*, bool>& features,
-    arangodb::application_features::ApplicationServer& server) {
-  features.emplace(new arangodb::application_features::GreetingsFeaturePhase(server, false),
-                   false);
+static void SetupGreetingsPhase(MockServer& server) {
+  server.addFeature<arangodb::application_features::GreetingsFeaturePhase>(false, false);
   // We do not need any features from this phase
 }
 
-static void SetupBasicFeaturePhase(
-    std::unordered_map<arangodb::application_features::ApplicationFeature*, bool>& features,
-    arangodb::application_features::ApplicationServer& server) {
-  SetupGreetingsPhase(features, server);
-  features.emplace(new arangodb::application_features::BasicFeaturePhase(server, false), false);
-  features.emplace(new arangodb::ShardingFeature(server), false);
-  features.emplace(new arangodb::DatabasePathFeature(server), false);
-}
-
-static void SetupDatabaseFeaturePhase(
-    std::unordered_map<arangodb::application_features::ApplicationFeature*, bool>& features,
-    arangodb::application_features::ApplicationServer& server) {
-  SetupBasicFeaturePhase(features, server);
-  features.emplace(new arangodb::application_features::DatabaseFeaturePhase(server),
-                   false);  // true ??
-  features.emplace(new arangodb::AuthenticationFeature(server), false);  // true ??
-  features.emplace(arangodb::DatabaseFeature::DATABASE = new arangodb::DatabaseFeature(server),
-                   false);
-  features.emplace(new arangodb::SystemDatabaseFeature(server), true);
-  features.emplace(new arangodb::InitDatabaseFeature(server, {}), true);
-  features.emplace(new arangodb::ViewTypesFeature(server), false);  // true ??
+static void SetupBasicFeaturePhase(MockServer& server) {
+  SetupGreetingsPhase(server);
+  server.addFeature<arangodb::application_features::BasicFeaturePhaseServer>(false);
+  server.addFeature<arangodb::ShardingFeature>(false);
+  server.addFeature<arangodb::DatabasePathFeature>(false);
+}
+
+static void SetupDatabaseFeaturePhase(MockServer& server) {
+  SetupBasicFeaturePhase(server);
+  server.addFeature<arangodb::application_features::DatabaseFeaturePhase>(false);  // true ??
+  server.addFeature<arangodb::AuthenticationFeature>(false);  // true ??
+  server.addFeature<arangodb::DatabaseFeature>(false);
+  server.addFeature<arangodb::SystemDatabaseFeature>(true);
+  server.addFeature<arangodb::InitDatabaseFeature>(true, std::vector<std::type_index>{});
+  server.addFeature<arangodb::ViewTypesFeature>(false);  // true ??
 
 #if USE_ENTERPRISE
   // required for AuthenticationFeature with USE_ENTERPRISE
-  features.emplace(new arangodb::LdapFeature(server), false);
+  server.addFeature<arangodb::LdapFeature>(false);
 #endif
-}
-
-static void SetupClusterFeaturePhase(
-    std::unordered_map<arangodb::application_features::ApplicationFeature*, bool>& features,
-    arangodb::application_features::ApplicationServer& server) {
-  SetupDatabaseFeaturePhase(features, server);
-  features.emplace(new arangodb::application_features::ClusterFeaturePhase(server), false);
-  features.emplace(new arangodb::ClusterFeature(server), false);
-}
-
-static void SetupCommunicationFeaturePhase(
-    std::unordered_map<arangodb::application_features::ApplicationFeature*, bool>& features,
-    arangodb::application_features::ApplicationServer& server) {
-  SetupClusterFeaturePhase(features, server);
-  features.emplace(new arangodb::application_features::CommunicationFeaturePhase(server), false);
+
+  arangodb::DatabaseFeature::DATABASE = &server.server().getFeature<arangodb::DatabaseFeature>();
+}
+
+static void SetupClusterFeaturePhase(MockServer& server) {
+  SetupDatabaseFeaturePhase(server);
+  server.addFeature<arangodb::application_features::ClusterFeaturePhase>(false);
+  server.addFeature<arangodb::ClusterFeature>(false);
+}
+
+static void SetupCommunicationFeaturePhase(MockServer& server) {
+  SetupClusterFeaturePhase(server);
+  server.addFeature<arangodb::application_features::CommunicationFeaturePhase>(false);
   // This phase is empty...
 }
 
-static void SetupV8Phase(
-    std::unordered_map<arangodb::application_features::ApplicationFeature*, bool>& features,
-    arangodb::application_features::ApplicationServer& server) {
-  SetupCommunicationFeaturePhase(features, server);
-  features.emplace(new arangodb::application_features::V8FeaturePhase(server), false);
-  features.emplace(new arangodb::V8DealerFeature(server), false);
-}
-
-static void SetupAqlPhase(
-    std::unordered_map<arangodb::application_features::ApplicationFeature*, bool>& features,
-    arangodb::application_features::ApplicationServer& server) {
-  SetupV8Phase(features, server);
-  features.emplace(new arangodb::application_features::AQLFeaturePhase(server), false);
-  features.emplace(new arangodb::QueryRegistryFeature(server), false);
-
-  features.emplace(new arangodb::iresearch::IResearchAnalyzerFeature(server), true);
-  features.emplace(new arangodb::iresearch::IResearchFeature(server), true);
-  features.emplace(new arangodb::aql::AqlFunctionFeature(server), true);
-  features.emplace(new arangodb::aql::OptimizerRulesFeature(server), true);
-  features.emplace(new arangodb::AqlFeature(server), true);
-  features.emplace(new arangodb::TraverserEngineRegistryFeature(server), false);
+static void SetupV8Phase(MockServer& server) {
+  SetupCommunicationFeaturePhase(server);
+  server.addFeature<arangodb::application_features::V8FeaturePhase>(false);
+  server.addFeature<arangodb::V8DealerFeature>(false);
+}
+
+static void SetupAqlPhase(MockServer& server) {
+  SetupV8Phase(server);
+  server.addFeature<arangodb::application_features::AqlFeaturePhase>(false);
+  server.addFeature<arangodb::QueryRegistryFeature>(false);
+
+  server.addFeature<arangodb::iresearch::IResearchAnalyzerFeature>(true);
+  server.addFeature<arangodb::iresearch::IResearchFeature>(true);
+  server.addFeature<arangodb::aql::AqlFunctionFeature>(true);
+  server.addFeature<arangodb::aql::OptimizerRulesFeature>(true);
+  server.addFeature<arangodb::AqlFeature>(true);
+  server.addFeature<arangodb::TraverserEngineRegistryFeature>(false);
 }
 
 MockServer::MockServer()
@@ -295,87 +280,64 @@
 }
 
 MockServer::~MockServer() {
-<<<<<<< HEAD
-  _system.reset();  // destroy before reseting the 'ENGINE'
-  arangodb::EngineSelectorFeature::ENGINE = nullptr;
-=======
->>>>>>> ad36adc3
   stopFeatures();
   ClusterCommResetter::reset();
-  arangodb::application_features::ApplicationServer::setStateUnsafe(_oldApplicationServerState);
+  _server.setStateUnsafe(_oldApplicationServerState);
   arangodb::EngineSelectorFeature::ENGINE = nullptr;
-  arangodb::application_features::ApplicationServer::server = nullptr;
   arangodb::AgencyCommManager::MANAGER.reset();
 }
 
+application_features::ApplicationServer& MockServer::server() {
+  return _server;
+}
+
 void MockServer::init() {
-  _oldApplicationServerState = arangodb::application_features::ApplicationServer::server->state();
-
-  arangodb::application_features::ApplicationServer::setStateUnsafe(
-      arangodb::application_features::ApplicationServer::State::IN_WAIT);
+  _oldApplicationServerState = _server.state();
+
+  _server.setStateUnsafe(arangodb::application_features::ApplicationServer::State::IN_WAIT);
   arangodb::transaction::Methods::clearDataSourceRegistrationCallbacks();
 }
 
 void MockServer::startFeatures() {
-  for (auto& f : _features) {
-<<<<<<< HEAD
-    f.first.prepare();
-  }
-
-  for (auto& f : _features) {
-    if (f.second) {
-      f.first.start();
-=======
-    arangodb::application_features::ApplicationServer::server->addFeature(f.first);
-  }
-
-  arangodb::application_features::ApplicationServer::server->setupDependencies(false);
-  auto orderedFeatures =
-      arangodb::application_features::ApplicationServer::server->getOrderedFeatures();
-
-  auto* sched =
-    arangodb::application_features::ApplicationServer::lookupFeature<arangodb::SchedulerFeature>(
-      "Scheduler");
-  if (sched != nullptr) {
+  _server.setupDependencies(false);
+  auto orderedFeatures = _server.getOrderedFeatures();
+
+  if (_server.hasFeature<arangodb::SchedulerFeature>()) {
+    auto& sched = _server.getFeature<arangodb::SchedulerFeature>();
     // Needed to set nrMaximalThreads
-    sched->validateOptions(std::make_shared<arangodb::options::ProgramOptions>("", "", "", nullptr));
+    sched.validateOptions(std::make_shared<arangodb::options::ProgramOptions>("", "", "", nullptr));
   }
 
   for (auto& f : orderedFeatures) {
-    if (f->name() == "Endpoint") {
+    if (f.get().name() == "Endpoint") {
       // We need this feature to be there but do not use it.
       continue;
     }
-    f->prepare();
-  }
-
-  auto* dbFeature =
-      arangodb::application_features::ApplicationServer::lookupFeature<arangodb::DatabaseFeature>(
-          "Database");
-  if (dbFeature != nullptr) {
+    f.get().prepare();
+  }
+
+  if (_server.hasFeature<arangodb::DatabaseFeature>()) {
+    auto& dbFeature = _server.getFeature<arangodb::DatabaseFeature>();
     // Only add a database if we have the feature.
     auto const databases = arangodb::velocypack::Parser::fromJson(
         R"([{"name": ")" + arangodb::StaticStrings::SystemDatabase + R"("}])");
-    dbFeature->loadDatabases(databases->slice());
+    dbFeature.loadDatabases(databases->slice());
   }
 
   for (auto& f : orderedFeatures) {
-    auto info = _features.find(f);
+    auto info = _features.find(&f.get());
     // We only start those features...
     TRI_ASSERT(info != _features.end());
     if (info->second) {
-      f->start();
->>>>>>> ad36adc3
-    }
-  }
-
-  auto* dbPathFeature =
-      arangodb::application_features::ApplicationServer::getFeature<arangodb::DatabasePathFeature>(
-          "DatabasePath");
-  if (dbPathFeature != nullptr) {
+      f.get().start();
+    }
+  }
+
+  if (_server.hasFeature<arangodb::DatabasePathFeature>()) {
+    auto& dbPathFeature = _server.getFeature<arangodb::DatabasePathFeature>();
     // Inject a testFileSystemPath
-    arangodb::tests::setDatabasePath(*dbPathFeature);  // ensure test data is stored in a unique directory
-    _testFilesystemPath = dbPathFeature->directory();
+    arangodb::tests::setDatabasePath(dbPathFeature);  // ensure test data is stored in a unique directory
+    _testFilesystemPath = dbPathFeature.directory();
 
     long systemError;
     std::string systemErrorStr;
@@ -384,42 +346,29 @@
 }
 
 void MockServer::stopFeatures() {
-<<<<<<< HEAD
-  // destroy application _features
-  for (auto& f : _features) {
-    if (f.second) {
-      f.first.stop();
-    }
-  }
-
-  for (auto& f : _features) {
-    f.first.unprepare();
-=======
   if (!_testFilesystemPath.empty()) {
     TRI_RemoveDirectory(_testFilesystemPath.c_str());
   }
-  auto orderedFeatures =
-      arangodb::application_features::ApplicationServer::server->getOrderedFeatures();
+  auto orderedFeatures = _server.getOrderedFeatures();
   // destroy application features
   for (auto& f : orderedFeatures) {
-    auto info = _features.find(f);
+    auto info = _features.find(&f.get());
     // We only start those features...
     TRI_ASSERT(info != _features.end());
     if (info->second) {
-      f->stop();
+      f.get().stop();
     }
   }
 
   for (auto& f : orderedFeatures) {
-    f->unprepare();
->>>>>>> ad36adc3
+    f.get().unprepare();
   }
 }
 
 TRI_vocbase_t& MockServer::getSystemDatabase() const {
-  auto* database = arangodb::DatabaseFeature::DATABASE;
-  TRI_ASSERT(database != nullptr);
-  auto system = database->useDatabase(arangodb::StaticStrings::SystemDatabase);
+  TRI_ASSERT(_server.hasFeature<arangodb::DatabaseFeature>());
+  auto& database = _server.getFeature<arangodb::DatabaseFeature>();
+  auto system = database.useDatabase(arangodb::StaticStrings::SystemDatabase);
   TRI_ASSERT(system != nullptr);
   return *system;
 }
@@ -434,73 +383,8 @@
                                   arangodb::LogLevel::FATAL);
   irs::logger::output_le(::iresearch::logger::IRL_FATAL, stderr);
 
-<<<<<<< HEAD
-  // setup required application _features
-  _server.addFeature<arangodb::ViewTypesFeature>(
-      std::make_unique<arangodb::ViewTypesFeature>(_server));
-  _features.emplace_back(_server.getFeature<arangodb::ViewTypesFeature>(), true);
-
-  _server.addFeature<arangodb::AuthenticationFeature>(
-      std::make_unique<arangodb::AuthenticationFeature>(_server));
-  _features.emplace_back(_server.getFeature<arangodb::AuthenticationFeature>(), true);
-
-  _server.addFeature<arangodb::DatabasePathFeature>(
-      std::make_unique<arangodb::DatabasePathFeature>(_server));
-  _features.emplace_back(_server.getFeature<arangodb::DatabasePathFeature>(), false);
-
-  _server.addFeature<arangodb::DatabaseFeature>(
-      std::make_unique<arangodb::DatabaseFeature>(_server));
-  _features.emplace_back(_server.getFeature<arangodb::DatabaseFeature>(), false);
-
-  _server.addFeature<arangodb::ShardingFeature>(
-      std::make_unique<arangodb::ShardingFeature>(_server));
-  _features.emplace_back(_server.getFeature<arangodb::ShardingFeature>(), true);
-
-  _server.addFeature<arangodb::QueryRegistryFeature>(
-      std::make_unique<arangodb::QueryRegistryFeature>(_server));
-  _features.emplace_back(_server.getFeature<arangodb::QueryRegistryFeature>(), false);  // must be first
-
-  _system = std::make_unique<TRI_vocbase_t>(_server, TRI_vocbase_type_e::TRI_VOCBASE_TYPE_NORMAL,
-                                            0, TRI_VOC_SYSTEM_DATABASE);
-  _server.addFeature<arangodb::SystemDatabaseFeature>(
-      std::make_unique<arangodb::SystemDatabaseFeature>(_server, _system.get()));
-  _features.emplace_back(_server.getFeature<arangodb::SystemDatabaseFeature>(),
-                         false);  // required for IResearchAnalyzerFeature
-
-  _server.addFeature<arangodb::TraverserEngineRegistryFeature>(
-      std::make_unique<arangodb::TraverserEngineRegistryFeature>(_server));
-  _features.emplace_back(_server.getFeature<arangodb::TraverserEngineRegistryFeature>(),
-                         false);  // must be before AqlFeature
-
-  _server.addFeature<arangodb::AqlFeature>(std::make_unique<arangodb::AqlFeature>(_server));
-  _features.emplace_back(_server.getFeature<arangodb::AqlFeature>(), true);
-
-  _server.addFeature<arangodb::aql::OptimizerRulesFeature>(
-      std::make_unique<arangodb::aql::OptimizerRulesFeature>(_server));
-  _features.emplace_back(_server.getFeature<arangodb::aql::OptimizerRulesFeature>(), true);
-
-  _server.addFeature<arangodb::aql::AqlFunctionFeature>(
-      std::make_unique<arangodb::aql::AqlFunctionFeature>(_server));
-  _features.emplace_back(_server.getFeature<arangodb::aql::AqlFunctionFeature>(),
-                         true);  // required for IResearchAnalyzerFeature
-
-  _server.addFeature<arangodb::iresearch::IResearchAnalyzerFeature>(
-      std::make_unique<arangodb::iresearch::IResearchAnalyzerFeature>(_server));
-  _features.emplace_back(_server.getFeature<arangodb::iresearch::IResearchAnalyzerFeature>(),
-                         true);
-
-  _server.addFeature<arangodb::iresearch::IResearchFeature>(
-      std::make_unique<arangodb::iresearch::IResearchFeature>(_server));
-  _features.emplace_back(_server.getFeature<arangodb::iresearch::IResearchFeature>(), true);
-
-#if USE_ENTERPRISE
-  _server.addFeature<arangodb::LdapFeature>(std::make_unique<arangodb::LdapFeature>(_server));
-  _features.emplace_back(_server.getFeature<arangodb::LdapFeature>(), false);  // required for AuthenticationFeature with USE_ENTERPRISE
-#endif
-=======
   // setup required application features
-  SetupAqlPhase(_features, _server);
->>>>>>> ad36adc3
+  SetupAqlPhase(*this);
 
   startFeatures();
 }
@@ -548,34 +432,9 @@
                                   arangodb::LogLevel::FATAL);
   irs::logger::output_le(::iresearch::logger::IRL_FATAL, stderr);
 
-<<<<<<< HEAD
-  _server.addFeature<arangodb::AuthenticationFeature>(
-      std::make_unique<arangodb::AuthenticationFeature>(_server));
-  _features.emplace_back(_server.getFeature<arangodb::AuthenticationFeature>(), false);
-
-  _server.addFeature<arangodb::DatabaseFeature>(
-      std::make_unique<arangodb::DatabaseFeature>(_server));
-  _features.emplace_back(_server.getFeature<arangodb::DatabaseFeature>(), false);
-
-  _server.addFeature<arangodb::QueryRegistryFeature>(
-      std::make_unique<arangodb::QueryRegistryFeature>(_server));
-  _features.emplace_back(_server.getFeature<arangodb::QueryRegistryFeature>(), false);
-
-  _system = std::make_unique<TRI_vocbase_t>(_server, TRI_vocbase_type_e::TRI_VOCBASE_TYPE_NORMAL,
-                                            0, TRI_VOC_SYSTEM_DATABASE);
-  _server.addFeature<arangodb::SystemDatabaseFeature>(
-      std::make_unique<arangodb::SystemDatabaseFeature>(_server, _system.get()));
-  _features.emplace_back(_server.getFeature<arangodb::SystemDatabaseFeature>(), false);
-
-#if USE_ENTERPRISE
-  _server.addFeature<arangodb::LdapFeature>(std::make_unique<arangodb::LdapFeature>(_server));
-  _features.emplace_back(_server.getFeature<arangodb::LdapFeature>(), false);  // required for AuthenticationFeature with USE_ENTERPRISE
-#endif
-=======
-  _features.emplace(new arangodb::QueryRegistryFeature(_server), false);
->>>>>>> ad36adc3
-
-  SetupV8Phase(_features, _server);
+  addFeature<arangodb::QueryRegistryFeature>(false);
+
+  SetupV8Phase(*this);
   startFeatures();
 }
 
@@ -588,7 +447,7 @@
 }
 
 MockClusterServer::MockClusterServer()
-    : MockServer(), _agencyStore(nullptr, "arango") {
+    : MockServer(), _agencyStore(_server, nullptr, "arango") {
   auto* agencyCommManager = new AgencyCommManagerMock("arango");
   std::ignore =
       agencyCommManager->addConnection<GeneralClientConnectionAgencyMock>(_agencyStore);
@@ -613,10 +472,10 @@
   irs::logger::output_le(::iresearch::logger::IRL_FATAL, stderr);
 
   // Add features
-  SetupAqlPhase(_features, _server);
-
-  _features.emplace(new arangodb::UpgradeFeature(_server, nullptr, {}), false);
-  _features.emplace(new arangodb::ServerSecurityFeature(_server), false);
+  SetupAqlPhase(*this);
+
+  addFeature<arangodb::UpgradeFeature>(false, &_dummy, std::vector<std::type_index>{});
+  addFeature<arangodb::ServerSecurityFeature>(false);
 }
 
 MockClusterServer::~MockClusterServer() {
@@ -675,8 +534,8 @@
 
 MockDBServer::MockDBServer() : MockClusterServer() {
   arangodb::ServerState::instance()->setRole(arangodb::ServerState::RoleEnum::ROLE_DBSERVER);
-  _features.emplace(new arangodb::FlushFeature(_server), false);  // do not start the thread
-  _features.emplace(new arangodb::MaintenanceFeature(_server), false); // do not start the thread
+  addFeature<arangodb::FlushFeature>(false);  // do not start the thread
+  addFeature<arangodb::MaintenanceFeature>(false); // do not start the thread
   startFeatures();
   createDatabase("_system");
 }
@@ -697,14 +556,13 @@
         {{std::string(maintenance::NAME), std::string(maintenance::CREATE_DATABASE)},
          {std::string(maintenance::DATABASE), std::string(name)}},
          maintenance::HIGHER_PRIORITY);
-    auto* mf = arangodb::application_features::ApplicationServer::lookupFeature<arangodb::MaintenanceFeature>("Maintenance");
-    maintenance::CreateDatabase cd(*mf, ad);
+    auto& mf = _server.getFeature<arangodb::MaintenanceFeature>();
+    maintenance::CreateDatabase cd(mf, ad);
     cd.first();   // Does the job
   }
 
-  auto* databaseFeature = arangodb::DatabaseFeature::DATABASE;
-  TRI_ASSERT(databaseFeature != nullptr);
-  auto vocbase = databaseFeature->lookupDatabase(name);
+  auto& databaseFeature = _server.getFeature<arangodb::DatabaseFeature>();
+  auto vocbase = databaseFeature.lookupDatabase(name);
   TRI_ASSERT(vocbase != nullptr);
   return vocbase;
 };
@@ -715,9 +573,8 @@
   TRI_ASSERT(ci != nullptr);
   ci->loadPlan();
   ci->loadCurrent();
-  auto* databaseFeature = arangodb::DatabaseFeature::DATABASE;
-  TRI_ASSERT(databaseFeature != nullptr);
-  auto vocbase = databaseFeature->lookupDatabase(name);
+  auto& databaseFeature = _server.getFeature<arangodb::DatabaseFeature>();
+  auto vocbase = databaseFeature.lookupDatabase(name);
   TRI_ASSERT(vocbase == nullptr);
 
   // Now we must run a maintenance action to create the database locally:
@@ -725,8 +582,8 @@
       {{std::string(maintenance::NAME), std::string(maintenance::DROP_DATABASE)},
        {std::string(maintenance::DATABASE), std::string(name)}},
        maintenance::HIGHER_PRIORITY);
-  auto* mf = arangodb::application_features::ApplicationServer::lookupFeature<arangodb::MaintenanceFeature>("Maintenance");
-  maintenance::DropDatabase dd(*mf, ad);
+  auto& mf = _server.getFeature<arangodb::MaintenanceFeature>();
+  maintenance::DropDatabase dd(mf, ad);
   dd.first();   // Does the job
 }
 
@@ -744,9 +601,8 @@
   TRI_ASSERT(ci != nullptr);
   ci->loadPlan();
   ci->loadCurrent();
-  auto* databaseFeature = arangodb::DatabaseFeature::DATABASE;
-  TRI_ASSERT(databaseFeature != nullptr);
-  auto vocbase = databaseFeature->lookupDatabase(name);
+  auto& databaseFeature = _server.getFeature<arangodb::DatabaseFeature>();
+  auto vocbase = databaseFeature.lookupDatabase(name);
   TRI_ASSERT(vocbase != nullptr);
   return vocbase;
 };
@@ -757,8 +613,7 @@
   TRI_ASSERT(ci != nullptr);
   ci->loadPlan();
   ci->loadCurrent();
-  auto* databaseFeature = arangodb::DatabaseFeature::DATABASE;
-  TRI_ASSERT(databaseFeature != nullptr);
-  auto vocbase = databaseFeature->lookupDatabase(name);
+  auto& databaseFeature = _server.getFeature<arangodb::DatabaseFeature>();
+  auto vocbase = databaseFeature.lookupDatabase(name);
   TRI_ASSERT(vocbase == nullptr);
-}
+}