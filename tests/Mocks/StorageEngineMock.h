////////////////////////////////////////////////////////////////////////////////
/// DISCLAIMER
///
/// Copyright 2014-2020 ArangoDB GmbH, Cologne, Germany
/// Copyright 2004-2014 triAGENS GmbH, Cologne, Germany
///
/// Licensed under the Apache License, Version 2.0 (the "License");
/// you may not use this file except in compliance with the License.
/// You may obtain a copy of the License at
///
///     http://www.apache.org/licenses/LICENSE-2.0
///
/// Unless required by applicable law or agreed to in writing, software
/// distributed under the License is distributed on an "AS IS" BASIS,
/// WITHOUT WARRANTIES OR CONDITIONS OF ANY KIND, either express or implied.
/// See the License for the specific language governing permissions and
/// limitations under the License.
///
/// Copyright holder is ArangoDB GmbH, Cologne, Germany
///
/// @author Andrey Abramov
/// @author Vasiliy Nabatchikov
////////////////////////////////////////////////////////////////////////////////

#ifndef ARANGODB_TESTS_MOCKS_STORAGE_ENGINE_MOCK_H
#define ARANGODB_TESTS_MOCKS_STORAGE_ENGINE_MOCK_H 1

#include <velocypack/StringRef.h>

#include "Basics/Result.h"
#include "IResearchLinkMock.h"
#include "Indexes/IndexIterator.h"
#include "Mocks/IResearchLinkMock.h"
#include "Replication2/ReplicatedLog/PersistedLog.h"
#include "StorageEngine/HealthData.h"
#include "StorageEngine/PhysicalCollection.h"
#include "StorageEngine/StorageEngine.h"
#include "StorageEngine/TransactionCollection.h"
#include "StorageEngine/TransactionState.h"
#include "VocBase/Identifiers/IndexId.h"
#include "VocBase/Identifiers/LocalDocumentId.h"

namespace arangodb {

class TransactionManager;
class WalAccess;

namespace aql {
class OptimizerRulesFeature;
}

}  // namespace arangodb

class PhysicalCollectionMock : public arangodb::PhysicalCollection {
 public:
  struct DocElement {
    DocElement(std::shared_ptr<arangodb::velocypack::Buffer<uint8_t>> data, uint64_t docId);

    arangodb::velocypack::Slice data() const;
    std::shared_ptr<arangodb::velocypack::Buffer<uint8_t>> rawData() const;
    arangodb::LocalDocumentId docId() const;
    uint8_t const* vptr() const;
    void swapBuffer(std::shared_ptr<arangodb::velocypack::Buffer<uint8_t>>& newData);

   private:
    std::shared_ptr<arangodb::velocypack::Buffer<uint8_t>> _data;
    uint64_t const _docId;
  };

  static std::function<void()> before;
  std::string physicalPath;

  PhysicalCollectionMock(arangodb::LogicalCollection& collection,
                         arangodb::velocypack::Slice const& info);
  virtual PhysicalCollection* clone(arangodb::LogicalCollection& collection) const override;
  virtual ErrorCode close() override;
  virtual std::shared_ptr<arangodb::Index> createIndex(arangodb::velocypack::Slice const& info,
                                                       bool restore, bool& created) override;
  virtual void deferDropCollection(std::function<bool(arangodb::LogicalCollection&)> const& callback) override;
  virtual bool dropIndex(arangodb::IndexId iid) override;
  virtual void figuresSpecific(bool details, arangodb::velocypack::Builder&) override;
  virtual std::unique_ptr<arangodb::IndexIterator> getAllIterator(
      arangodb::transaction::Methods* trx, arangodb::ReadOwnWrites readOwnWrites) const override;
  virtual std::unique_ptr<arangodb::IndexIterator> getAnyIterator(
      arangodb::transaction::Methods* trx) const override;
  virtual std::unique_ptr<arangodb::ReplicationIterator> getReplicationIterator(
      arangodb::ReplicationIterator::Ordering, uint64_t) override;
  virtual void getPropertiesVPack(arangodb::velocypack::Builder&) const override;
  virtual arangodb::Result insert(arangodb::transaction::Methods* trx,
                                  arangodb::velocypack::Slice newSlice,
                                  arangodb::ManagedDocumentResult& result,
                                  arangodb::OperationOptions& options) override;

  virtual arangodb::Result lookupKey(
      arangodb::transaction::Methods*, arangodb::velocypack::StringRef,
      std::pair<arangodb::LocalDocumentId, arangodb::RevisionId>&,
      arangodb::ReadOwnWrites) const override;
  virtual size_t memory() const override;
  virtual uint64_t numberDocuments(arangodb::transaction::Methods* trx) const override;
  virtual std::string const& path() const override;
  virtual void prepareIndexes(arangodb::velocypack::Slice indexesSlice) override;

  arangodb::IndexEstMap clusterIndexEstimates(bool allowUpdating,
                                              arangodb::TransactionId tid) override;

  virtual arangodb::Result read(arangodb::transaction::Methods*,
                                arangodb::velocypack::StringRef const& key,
                                arangodb::IndexIterator::DocumentCallback const& cb,
                                arangodb::ReadOwnWrites) const override;
  virtual arangodb::Result read(arangodb::transaction::Methods* trx,
                                arangodb::LocalDocumentId const& token,
<<<<<<< HEAD
                                arangodb::IndexIterator::DocumentCallback const& cb) const override;
=======
                                arangodb::IndexIterator::DocumentCallback const& cb,
                                arangodb::ReadOwnWrites) const override;
>>>>>>> a2eba029
  virtual bool readDocument(arangodb::transaction::Methods* trx,
                            arangodb::LocalDocumentId const& token,
                            arangodb::ManagedDocumentResult& result,
                            arangodb::ReadOwnWrites) const override;
  virtual arangodb::Result remove(arangodb::transaction::Methods& trx,
                                  arangodb::velocypack::Slice slice,
                                  arangodb::ManagedDocumentResult& previous,
                                  arangodb::OperationOptions& options) override;
  virtual arangodb::Result replace(arangodb::transaction::Methods* trx,
                                   arangodb::velocypack::Slice newSlice,
                                   arangodb::ManagedDocumentResult& result,
                                   arangodb::OperationOptions& options,
                                   arangodb::ManagedDocumentResult& previous) override;
  virtual arangodb::RevisionId revision(arangodb::transaction::Methods* trx) const override;
  virtual arangodb::Result truncate(arangodb::transaction::Methods& trx,
                                    arangodb::OperationOptions& options) override;
  virtual void compact() override {}
  virtual arangodb::Result update(arangodb::transaction::Methods* trx,
                                  arangodb::velocypack::Slice newSlice,
                                  arangodb::ManagedDocumentResult& result,
                                  arangodb::OperationOptions& options,
                                  arangodb::ManagedDocumentResult& previous) override;
  virtual arangodb::Result updateProperties(arangodb::velocypack::Slice const& slice,
                                            bool doSync) override;

 private:
  bool addIndex(std::shared_ptr<arangodb::Index> idx);

  arangodb::Result updateInternal(arangodb::transaction::Methods* trx,
                                  arangodb::velocypack::Slice newSlice,
                                  arangodb::ManagedDocumentResult& result,
                                  arangodb::OperationOptions& options,
                                  arangodb::ManagedDocumentResult& previous, bool isUpdate);

  uint64_t _lastDocumentId;
  // keep old documents memory, unclear if needed.
  std::vector<std::shared_ptr<arangodb::velocypack::Buffer<uint8_t>>> _graveyard;
  // map _key => data. Keyslice references memory in the value
  std::unordered_map<arangodb::velocypack::StringRef, DocElement> _documents;
};

class TransactionCollectionMock : public arangodb::TransactionCollection {
 public:
  TransactionCollectionMock(arangodb::TransactionState* state, arangodb::DataSourceId cid,
                            arangodb::AccessMode::Type accessType);
  virtual bool canAccess(arangodb::AccessMode::Type accessType) const override;
  virtual bool hasOperations() const override;
  virtual void releaseUsage() override;
  virtual arangodb::Result lockUsage() override;

 private:
  arangodb::Result doLock(arangodb::AccessMode::Type type) override;
  arangodb::Result doUnlock(arangodb::AccessMode::Type type) override;
};

class TransactionStateMock : public arangodb::TransactionState {
 public:
  static size_t abortTransactionCount;
  static size_t beginTransactionCount;
  static size_t commitTransactionCount;

  TransactionStateMock(TRI_vocbase_t& vocbase, arangodb::TransactionId tid,
                       arangodb::transaction::Options const& options);
  virtual arangodb::Result abortTransaction(arangodb::transaction::Methods* trx) override;
  virtual arangodb::Result beginTransaction(arangodb::transaction::Hints hints) override;
  virtual arangodb::Result commitTransaction(arangodb::transaction::Methods* trx) override;
  virtual uint64_t numCommits() const override;
  virtual bool hasFailedOperations() const override;
};

class StorageEngineMock : public arangodb::StorageEngine {
 public:
  static std::function<void()> before;
  static arangodb::Result flushSubscriptionResult;
  static arangodb::RecoveryState recoveryStateResult;
  static TRI_voc_tick_t recoveryTickResult;
  static std::string versionFilenameResult;
  static std::function<void()> recoveryTickCallback;
  std::map<std::pair<TRI_voc_tick_t, arangodb::DataSourceId>, arangodb::velocypack::Builder> views;
  std::atomic<size_t> vocbaseCount;

  explicit StorageEngineMock(arangodb::application_features::ApplicationServer& server,
                             bool injectClusterIndexes = false);
  arangodb::HealthData healthCheck() override;
  virtual void addOptimizerRules(arangodb::aql::OptimizerRulesFeature& feature) override;
  virtual void addRestHandlers(arangodb::rest::RestHandlerFactory& handlerFactory) override;
  virtual void addV8Functions() override;
  virtual void changeCollection(TRI_vocbase_t& vocbase,
                                arangodb::LogicalCollection const& collection,
                                bool doSync) override;
  virtual arangodb::Result changeView(TRI_vocbase_t& vocbase,
                                      arangodb::LogicalView const& view, bool doSync) override;
  virtual void createCollection(TRI_vocbase_t& vocbase,
                                arangodb::LogicalCollection const& collection) override;
  virtual std::unique_ptr<TRI_vocbase_t> createDatabase(arangodb::CreateDatabaseInfo&&,
                                                        ErrorCode& status) override;
  virtual arangodb::Result createLoggerState(TRI_vocbase_t*, VPackBuilder&) override;
  virtual std::unique_ptr<arangodb::PhysicalCollection> createPhysicalCollection(
      arangodb::LogicalCollection& collection, arangodb::velocypack::Slice const& info) override;
  virtual arangodb::Result createTickRanges(VPackBuilder&) override;
  virtual std::unique_ptr<arangodb::TransactionCollection> createTransactionCollection(
      arangodb::TransactionState& state, arangodb::DataSourceId cid,
      arangodb::AccessMode::Type) override;
  virtual std::unique_ptr<arangodb::transaction::Manager> createTransactionManager(
      arangodb::transaction::ManagerFeature&) override;
  virtual std::shared_ptr<arangodb::TransactionState> createTransactionState(
      TRI_vocbase_t& vocbase, arangodb::TransactionId tid,
      arangodb::transaction::Options const& options) override;
  virtual arangodb::Result createView(TRI_vocbase_t& vocbase, arangodb::DataSourceId id,
                                      arangodb::LogicalView const& view) override;
  virtual arangodb::Result compactAll(bool changeLevels, bool compactBottomMostLevel) override;
  virtual TRI_voc_tick_t currentTick() const override;
  virtual std::string dataPath() const override;
  virtual std::string databasePath(TRI_vocbase_t const* vocbase) const override;
  virtual arangodb::Result dropCollection(TRI_vocbase_t& vocbase,
                                          arangodb::LogicalCollection& collection) override;
  virtual arangodb::Result dropDatabase(TRI_vocbase_t& vocbase) override;
  virtual arangodb::Result dropView(TRI_vocbase_t const& vocbase,
                                    arangodb::LogicalView const& view) override;
  virtual arangodb::Result firstTick(uint64_t&) override;
  virtual std::vector<std::string> currentWalFiles() const override;
  virtual arangodb::Result flushWal(bool waitForSync, bool waitForCollector) override;
  virtual void getCollectionInfo(TRI_vocbase_t& vocbase, arangodb::DataSourceId cid,
                                 arangodb::velocypack::Builder& result,
                                 bool includeIndexes, TRI_voc_tick_t maxTick) override;
  virtual ErrorCode getCollectionsAndIndexes(TRI_vocbase_t& vocbase,
                                             arangodb::velocypack::Builder& result,
                                             bool wasCleanShutdown, bool isUpgrade) override;
  virtual void getDatabases(arangodb::velocypack::Builder& result) override;
  virtual void cleanupReplicationContexts() override;
  virtual arangodb::velocypack::Builder getReplicationApplierConfiguration(
      TRI_vocbase_t& vocbase, ErrorCode& result) override;
  virtual arangodb::velocypack::Builder getReplicationApplierConfiguration(ErrorCode& result) override;
  virtual ErrorCode getViews(TRI_vocbase_t& vocbase,
                             arangodb::velocypack::Builder& result) override;
  virtual arangodb::Result handleSyncKeys(arangodb::DatabaseInitialSyncer& syncer,
                                          arangodb::LogicalCollection& col,
                                          std::string const& keysId) override;
  virtual arangodb::RecoveryState recoveryState() override;
  virtual TRI_voc_tick_t recoveryTick() override;

  virtual arangodb::Result lastLogger(TRI_vocbase_t& vocbase,
                                      uint64_t tickStart, uint64_t tickEnd,
                                      arangodb::velocypack::Builder& builderSPtr) override;

  virtual std::unique_ptr<TRI_vocbase_t> openDatabase(arangodb::CreateDatabaseInfo&&,
                                                      bool isUpgrade) override;
  using StorageEngine::registerCollection;
  using StorageEngine::registerView;
  virtual TRI_voc_tick_t releasedTick() const override;
  virtual void releaseTick(TRI_voc_tick_t) override;
  virtual ErrorCode removeReplicationApplierConfiguration(TRI_vocbase_t& vocbase) override;
  virtual ErrorCode removeReplicationApplierConfiguration() override;
  virtual arangodb::Result renameCollection(TRI_vocbase_t& vocbase,
                                            arangodb::LogicalCollection const& collection,
                                            std::string const& oldName) override;
  virtual ErrorCode saveReplicationApplierConfiguration(TRI_vocbase_t& vocbase,
                                                        arangodb::velocypack::Slice slice,
                                                        bool doSync) override;
  virtual ErrorCode saveReplicationApplierConfiguration(arangodb::velocypack::Slice,
                                                        bool) override;
  virtual std::string versionFilename(TRI_voc_tick_t) const override;
  virtual void waitForEstimatorSync(std::chrono::milliseconds maxWaitTime) override;
  virtual arangodb::WalAccess const* walAccess() const override;

  static std::shared_ptr<arangodb::iresearch::IResearchLinkMock> buildLinkMock(
      arangodb::IndexId id, arangodb::LogicalCollection& collection, VPackSlice const& info);
<<<<<<< HEAD
=======

  auto createReplicatedLog(TRI_vocbase_t& vocbase, arangodb::replication2::LogId id)
      -> arangodb::ResultT<std::shared_ptr<arangodb::replication2::replicated_log::PersistedLog>> override;
  auto dropReplicatedLog(TRI_vocbase_t& vocbase,
                         std::shared_ptr<arangodb::replication2::replicated_log::PersistedLog> const& ptr)
      -> arangodb::Result override;
>>>>>>> a2eba029

 private:
  TRI_voc_tick_t _releasedTick;
};

#endif<|MERGE_RESOLUTION|>--- conflicted
+++ resolved
@@ -109,12 +109,8 @@
                                 arangodb::ReadOwnWrites) const override;
   virtual arangodb::Result read(arangodb::transaction::Methods* trx,
                                 arangodb::LocalDocumentId const& token,
-<<<<<<< HEAD
-                                arangodb::IndexIterator::DocumentCallback const& cb) const override;
-=======
                                 arangodb::IndexIterator::DocumentCallback const& cb,
                                 arangodb::ReadOwnWrites) const override;
->>>>>>> a2eba029
   virtual bool readDocument(arangodb::transaction::Methods* trx,
                             arangodb::LocalDocumentId const& token,
                             arangodb::ManagedDocumentResult& result,
@@ -282,15 +278,12 @@
 
   static std::shared_ptr<arangodb::iresearch::IResearchLinkMock> buildLinkMock(
       arangodb::IndexId id, arangodb::LogicalCollection& collection, VPackSlice const& info);
-<<<<<<< HEAD
-=======
 
   auto createReplicatedLog(TRI_vocbase_t& vocbase, arangodb::replication2::LogId id)
       -> arangodb::ResultT<std::shared_ptr<arangodb::replication2::replicated_log::PersistedLog>> override;
   auto dropReplicatedLog(TRI_vocbase_t& vocbase,
                          std::shared_ptr<arangodb::replication2::replicated_log::PersistedLog> const& ptr)
       -> arangodb::Result override;
->>>>>>> a2eba029
 
  private:
   TRI_voc_tick_t _releasedTick;
