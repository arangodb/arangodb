////////////////////////////////////////////////////////////////////////////////
/// DISCLAIMER
///
/// Copyright 2014-2020 ArangoDB GmbH, Cologne, Germany
/// Copyright 2004-2014 triAGENS GmbH, Cologne, Germany
///
/// Licensed under the Apache License, Version 2.0 (the "License");
/// you may not use this file except in compliance with the License.
/// You may obtain a copy of the License at
///
///     http://www.apache.org/licenses/LICENSE-2.0
///
/// Unless required by applicable law or agreed to in writing, software
/// distributed under the License is distributed on an "AS IS" BASIS,
/// WITHOUT WARRANTIES OR CONDITIONS OF ANY KIND, either express or implied.
/// See the License for the specific language governing permissions and
/// limitations under the License.
///
/// Copyright holder is ArangoDB GmbH, Cologne, Germany
///
/// @author Andrey Abramov
/// @author Vasiliy Nabatchikov
////////////////////////////////////////////////////////////////////////////////

#pragma once

#include "Basics/Result.h"
#include "Futures/Future.h"
#include "IResearchLinkMock.h"
#include "Indexes/IndexIterator.h"
#include "Mocks/IResearchLinkMock.h"
#include "Mocks/IResearchInvertedIndexMock.h"
#include "Replication2/ReplicatedLog/PersistedLog.h"
#include "StorageEngine/HealthData.h"
#include "StorageEngine/PhysicalCollection.h"
#include "StorageEngine/StorageEngine.h"
#include "StorageEngine/TransactionCollection.h"
#include "StorageEngine/TransactionState.h"
#include "VocBase/Identifiers/IndexId.h"
#include "VocBase/Identifiers/LocalDocumentId.h"

#include <atomic>
#include <string_view>

namespace arangodb {

class TransactionManager;
class WalAccess;

namespace aql {
class OptimizerRulesFeature;
}

namespace futures {
template<typename T>
class Future;
}

}  // namespace arangodb

class PhysicalCollectionMock : public arangodb::PhysicalCollection {
 public:
  struct DocElement {
    DocElement(std::shared_ptr<arangodb::velocypack::Buffer<uint8_t>> data,
               uint64_t docId);

    arangodb::velocypack::Slice data() const;
    std::shared_ptr<arangodb::velocypack::Buffer<uint8_t>> rawData() const;
    arangodb::LocalDocumentId docId() const;
    uint8_t const* vptr() const;
    void swapBuffer(
        std::shared_ptr<arangodb::velocypack::Buffer<uint8_t>>& newData);

   private:
    std::shared_ptr<arangodb::velocypack::Buffer<uint8_t>> _data;
    uint64_t const _docId;
  };

  static std::function<void()> before;
<<<<<<< HEAD
  std::string physicalPath;

  PhysicalCollectionMock(arangodb::LogicalCollection& collection,
                         arangodb::velocypack::Slice const& info);
  virtual PhysicalCollection* clone(
      arangodb::LogicalCollection& collection) const override;
  virtual ErrorCode close() override;
  virtual std::shared_ptr<arangodb::Index> createIndex(
      arangodb::velocypack::Slice info, bool restore, bool& created,
      std::shared_ptr<std::function<arangodb::Result(uint64_t)>> =
          nullptr) override;
  virtual void deferDropCollection(
=======

  PhysicalCollectionMock(arangodb::LogicalCollection& collection);
  std::shared_ptr<arangodb::Index> createIndex(arangodb::velocypack::Slice info,
                                               bool restore,
                                               bool& created) override;
  void deferDropCollection(
>>>>>>> 2e4d1f5c
      std::function<bool(arangodb::LogicalCollection&)> const& callback)
      override;
  arangodb::Result dropIndex(arangodb::IndexId iid) override;
  void figuresSpecific(bool details, arangodb::velocypack::Builder&) override;
  std::unique_ptr<arangodb::IndexIterator> getAllIterator(
      arangodb::transaction::Methods* trx,
      arangodb::ReadOwnWrites readOwnWrites) const override;
  std::unique_ptr<arangodb::IndexIterator> getAnyIterator(
      arangodb::transaction::Methods* trx) const override;
  std::unique_ptr<arangodb::ReplicationIterator> getReplicationIterator(
      arangodb::ReplicationIterator::Ordering, uint64_t) override;
  void getPropertiesVPack(arangodb::velocypack::Builder&) const override;
  arangodb::Result insert(arangodb::transaction::Methods& trx,
                          arangodb::IndexesSnapshot const& indexesSnapshot,
                          arangodb::RevisionId newRevisionId,
                          arangodb::velocypack::Slice newDocument,
                          arangodb::OperationOptions const& options) override;

  arangodb::Result lookupKey(
      arangodb::transaction::Methods*, std::string_view,
      std::pair<arangodb::LocalDocumentId, arangodb::RevisionId>&,
      arangodb::ReadOwnWrites) const override;
  arangodb::Result lookupKeyForUpdate(
      arangodb::transaction::Methods*, std::string_view,
      std::pair<arangodb::LocalDocumentId, arangodb::RevisionId>&)
      const override;
  uint64_t numberDocuments(arangodb::transaction::Methods* trx) const override;
  void prepareIndexes(arangodb::velocypack::Slice indexesSlice) override;

  arangodb::IndexEstMap clusterIndexEstimates(
      bool allowUpdating, arangodb::TransactionId tid) override;

  arangodb::Result readFromSnapshot(
      arangodb::transaction::Methods* trx,
      arangodb::LocalDocumentId const& token,
      arangodb::IndexIterator::DocumentCallback const& cb,
      arangodb::ReadOwnWrites readOwnWrites,
      arangodb::StorageSnapshot const&) const override {
    return read(trx, token, cb, readOwnWrites);
  }

  arangodb::Result read(arangodb::transaction::Methods*, std::string_view key,
                        arangodb::IndexIterator::DocumentCallback const& cb,
                        arangodb::ReadOwnWrites) const override;
  arangodb::Result read(arangodb::transaction::Methods* trx,
                        arangodb::LocalDocumentId const& token,
                        arangodb::IndexIterator::DocumentCallback const& cb,
                        arangodb::ReadOwnWrites) const override;
  arangodb::Result lookupDocument(
      arangodb::transaction::Methods& trx, arangodb::LocalDocumentId token,
      arangodb::velocypack::Builder& builder, bool readCache, bool fillCache,
      arangodb::ReadOwnWrites readOwnWrites) const override;
  arangodb::Result remove(arangodb::transaction::Methods& trx,
                          arangodb::IndexesSnapshot const& indexesSnapshot,
                          arangodb::LocalDocumentId previousDocumentId,
                          arangodb::RevisionId previousRevisionId,
                          arangodb::velocypack::Slice previousDocument,
                          arangodb::OperationOptions const& options) override;
  arangodb::Result replace(arangodb::transaction::Methods& trx,
                           arangodb::IndexesSnapshot const& indexesSnapshot,
                           arangodb::LocalDocumentId newDocumentId,
                           arangodb::RevisionId previousRevisionId,
                           arangodb::velocypack::Slice previousDocument,
                           arangodb::RevisionId newRevisionId,
                           arangodb::velocypack::Slice newDocument,
                           arangodb::OperationOptions const& options) override;
  arangodb::RevisionId revision(
      arangodb::transaction::Methods* trx) const override;
  arangodb::Result truncate(arangodb::transaction::Methods& trx,
                            arangodb::OperationOptions& options,
                            bool& usedRangeDelete) override;
  void compact() override {}
  arangodb::Result update(arangodb::transaction::Methods& trx,
                          arangodb::IndexesSnapshot const& indexesSnapshot,
                          arangodb::LocalDocumentId newDocumentId,
                          arangodb::RevisionId previousRevisionId,
                          arangodb::velocypack::Slice previousDocument,
                          arangodb::RevisionId newRevisionId,
                          arangodb::velocypack::Slice newDocument,
                          arangodb::OperationOptions const& options) override;
  arangodb::Result updateProperties(arangodb::velocypack::Slice slice) override;

 private:
  bool addIndex(std::shared_ptr<arangodb::Index> idx);

  arangodb::Result updateInternal(arangodb::transaction::Methods& trx,
                                  arangodb::LocalDocumentId newDocumentId,
                                  arangodb::RevisionId previousRevisionId,
                                  arangodb::velocypack::Slice previousDocument,
                                  arangodb::RevisionId newRevisionId,
                                  arangodb::velocypack::Slice newDocument,
                                  arangodb::OperationOptions const& options,
                                  bool isUpdate);

  uint64_t _lastDocumentId;
  // map _key => data. Keyslice references memory in the value
  std::unordered_map<std::string_view, DocElement> _documents;
};

class TransactionCollectionMock : public arangodb::TransactionCollection {
 public:
  TransactionCollectionMock(arangodb::TransactionState* state,
                            arangodb::DataSourceId cid,
                            arangodb::AccessMode::Type accessType);
  bool canAccess(arangodb::AccessMode::Type accessType) const override;
  bool hasOperations() const override;
  void releaseUsage() override;
  arangodb::Result lockUsage() override;

 private:
  arangodb::Result doLock(arangodb::AccessMode::Type type) override;
  arangodb::Result doUnlock(arangodb::AccessMode::Type type) override;
};

class StorageEngineMock;

class TransactionStateMock : public arangodb::TransactionState {
 public:
  static std::atomic_size_t abortTransactionCount;
  static std::atomic_size_t beginTransactionCount;
  static std::atomic_size_t commitTransactionCount;

  TransactionStateMock(TRI_vocbase_t& vocbase, arangodb::TransactionId tid,
                       arangodb::transaction::Options const& options,
                       StorageEngineMock& engine);
  [[nodiscard]] bool ensureSnapshot() override { return false; }
  arangodb::Result abortTransaction(
      arangodb::transaction::Methods* trx) override;
  arangodb::Result beginTransaction(
      arangodb::transaction::Hints hints) override;
  arangodb::futures::Future<arangodb::Result> commitTransaction(
      arangodb::transaction::Methods* trx) override;
  arangodb::futures::Future<arangodb::Result>
  performIntermediateCommitIfRequired(arangodb::DataSourceId cid) override;

  void incrementInsert() noexcept { ++_numInserts; }
  void incrementRemove() noexcept { ++_numRemoves; }
  uint64_t numPrimitiveOperations() const noexcept override {
    return _numInserts + _numRemoves;
  }

  uint64_t numCommits() const noexcept override;
  uint64_t numIntermediateCommits() const noexcept override;
  void addIntermediateCommits(uint64_t value) override;
  bool hasFailedOperations() const noexcept override;
  TRI_voc_tick_t lastOperationTick() const noexcept override;

  arangodb::Result triggerIntermediateCommit() override;
  std::unique_ptr<arangodb::TransactionCollection> createTransactionCollection(
      arangodb::DataSourceId cid,
      arangodb::AccessMode::Type accessType) override;

 private:
  uint64_t _numInserts{0};
  uint64_t _numRemoves{0};
  StorageEngineMock& _engine;
};

class StorageEngineMockSnapshot final : public arangodb::StorageSnapshot {
 public:
  StorageEngineMockSnapshot(TRI_voc_tick_t t) : _t(t) {}
  TRI_voc_tick_t tick() const noexcept override { return _t; }

 private:
  TRI_voc_tick_t _t;
};

class StorageEngineMock : public arangodb::StorageEngine {
 public:
  static std::function<void()> before;
  static arangodb::Result flushSubscriptionResult;
  static arangodb::RecoveryState recoveryStateResult;
  static TRI_voc_tick_t recoveryTickResult;
  static std::string versionFilenameResult;
  static std::function<void()> recoveryTickCallback;
  std::map<std::pair<TRI_voc_tick_t, arangodb::DataSourceId>,
           arangodb::velocypack::Builder>
      views;
  std::atomic<size_t> vocbaseCount;

  explicit StorageEngineMock(arangodb::ArangodServer& server,
                             bool injectClusterIndexes = false);
  arangodb::HealthData healthCheck() override;
  void addOptimizerRules(
      arangodb::aql::OptimizerRulesFeature& feature) override;
  void addRestHandlers(
      arangodb::rest::RestHandlerFactory& handlerFactory) override;
  void addV8Functions() override;
  void changeCollection(TRI_vocbase_t& vocbase,
                        arangodb::LogicalCollection const& collection) override;
  arangodb::Result changeView(arangodb::LogicalView const& view,
                              arangodb::velocypack::Slice update) override;

  void createCollection(TRI_vocbase_t& vocbase,
                        arangodb::LogicalCollection const& collection) override;
  arangodb::Result createLoggerState(TRI_vocbase_t*, VPackBuilder&) override;
  std::unique_ptr<arangodb::PhysicalCollection> createPhysicalCollection(
      arangodb::LogicalCollection& collection,
      arangodb::velocypack::Slice /*info*/) override;
  arangodb::Result createTickRanges(VPackBuilder&) override;
  std::unique_ptr<arangodb::transaction::Manager> createTransactionManager(
      arangodb::transaction::ManagerFeature&) override;
  std::shared_ptr<arangodb::TransactionState> createTransactionState(
      TRI_vocbase_t& vocbase, arangodb::TransactionId tid,
      arangodb::transaction::Options const& options) override;
  arangodb::Result createView(TRI_vocbase_t& vocbase, arangodb::DataSourceId id,
                              arangodb::LogicalView const& view) override;
  arangodb::Result compactAll(bool changeLevels,
                              bool compactBottomMostLevel) override;
  TRI_voc_tick_t currentTick() const override;
  arangodb::Result dropCollection(
      TRI_vocbase_t& vocbase, arangodb::LogicalCollection& collection) override;
  arangodb::Result dropDatabase(TRI_vocbase_t& vocbase) override;
  arangodb::Result dropView(TRI_vocbase_t const& vocbase,
                            arangodb::LogicalView const& view) override;
  arangodb::Result firstTick(uint64_t&) override;
  std::vector<std::string> currentWalFiles() const override;
  arangodb::Result flushWal(bool waitForSync, bool waitForCollector) override;
  void getCollectionInfo(TRI_vocbase_t& vocbase, arangodb::DataSourceId cid,
                         arangodb::velocypack::Builder& result,
                         bool includeIndexes, TRI_voc_tick_t maxTick) override;
  ErrorCode getCollectionsAndIndexes(TRI_vocbase_t& vocbase,
                                     arangodb::velocypack::Builder& result,
                                     bool wasCleanShutdown,
                                     bool isUpgrade) override;
  void getDatabases(arangodb::velocypack::Builder& result) override;
  void cleanupReplicationContexts() override;
  arangodb::velocypack::Builder getReplicationApplierConfiguration(
      TRI_vocbase_t& vocbase, ErrorCode& result) override;
  arangodb::velocypack::Builder getReplicationApplierConfiguration(
      ErrorCode& result) override;
  ErrorCode getViews(TRI_vocbase_t& vocbase,
                     arangodb::velocypack::Builder& result) override;
  arangodb::Result handleSyncKeys(arangodb::DatabaseInitialSyncer& syncer,
                                  arangodb::LogicalCollection& col,
                                  std::string const& keysId) override;
  arangodb::RecoveryState recoveryState() override;
  TRI_voc_tick_t recoveryTick() override;

  arangodb::Result lastLogger(
      TRI_vocbase_t& vocbase, uint64_t tickStart, uint64_t tickEnd,
      arangodb::velocypack::Builder& builderSPtr) override;

  std::unique_ptr<TRI_vocbase_t> openDatabase(arangodb::CreateDatabaseInfo&&,
                                              bool isUpgrade) override;
  using StorageEngine::registerCollection;
  using StorageEngine::registerView;
  TRI_voc_tick_t releasedTick() const override;
  void releaseTick(TRI_voc_tick_t) override;
  ErrorCode removeReplicationApplierConfiguration(
      TRI_vocbase_t& vocbase) override;
  ErrorCode removeReplicationApplierConfiguration() override;
  arangodb::Result renameCollection(
      TRI_vocbase_t& vocbase, arangodb::LogicalCollection const& collection,
      std::string const& oldName) override;
  ErrorCode saveReplicationApplierConfiguration(
      TRI_vocbase_t& vocbase, arangodb::velocypack::Slice slice,
      bool doSync) override;
  ErrorCode saveReplicationApplierConfiguration(arangodb::velocypack::Slice,
                                                bool) override;
  std::string versionFilename(TRI_voc_tick_t) const override;
  void waitForEstimatorSync(std::chrono::milliseconds maxWaitTime) override;
  arangodb::WalAccess const* walAccess() const override;

  bool autoRefillIndexCaches() const override;
  bool autoRefillIndexCachesOnFollowers() const override;

  static std::shared_ptr<arangodb::iresearch::IResearchLinkMock> buildLinkMock(
      arangodb::IndexId id, arangodb::LogicalCollection& collection,
      VPackSlice const& info);

  static std::shared_ptr<arangodb::iresearch::IResearchInvertedIndexMock>
  buildInvertedIndexMock(arangodb::IndexId id,
                         arangodb::LogicalCollection& collection,
                         VPackSlice const& info);

  auto dropReplicatedState(
      TRI_vocbase_t& vocbase,
      std::unique_ptr<
          arangodb::replication2::replicated_state::IStorageEngineMethods>& ptr)
      -> arangodb::Result override;
  auto createReplicatedState(
      TRI_vocbase_t& vocbase, arangodb::replication2::LogId id,
      const arangodb::replication2::replicated_state::PersistedStateInfo& info)
      -> arangodb::ResultT<
          std::unique_ptr<arangodb::replication2::replicated_state::
                              IStorageEngineMethods>> override;

  std::shared_ptr<arangodb::StorageSnapshot> currentSnapshot() override {
    return std::make_shared<StorageEngineMockSnapshot>(currentTick());
  }

  void incrementTick(uint64_t tick) { _engineTick.fetch_add(tick); }

 private:
  TRI_voc_tick_t _releasedTick;
  std::atomic_uint64_t _engineTick{100};
};<|MERGE_RESOLUTION|>--- conflicted
+++ resolved
@@ -77,27 +77,15 @@
   };
 
   static std::function<void()> before;
-<<<<<<< HEAD
-  std::string physicalPath;
-
-  PhysicalCollectionMock(arangodb::LogicalCollection& collection,
-                         arangodb::velocypack::Slice const& info);
-  virtual PhysicalCollection* clone(
-      arangodb::LogicalCollection& collection) const override;
-  virtual ErrorCode close() override;
-  virtual std::shared_ptr<arangodb::Index> createIndex(
+
+
+  virtual void deferDropCollection(
+  PhysicalCollectionMock(arangodb::LogicalCollection& collection);
+  std::shared_ptr<arangodb::Index> createIndex(
       arangodb::velocypack::Slice info, bool restore, bool& created,
       std::shared_ptr<std::function<arangodb::Result(uint64_t)>> =
           nullptr) override;
-  virtual void deferDropCollection(
-=======
-
-  PhysicalCollectionMock(arangodb::LogicalCollection& collection);
-  std::shared_ptr<arangodb::Index> createIndex(arangodb::velocypack::Slice info,
-                                               bool restore,
-                                               bool& created) override;
   void deferDropCollection(
->>>>>>> 2e4d1f5c
       std::function<bool(arangodb::LogicalCollection&)> const& callback)
       override;
   arangodb::Result dropIndex(arangodb::IndexId iid) override;
