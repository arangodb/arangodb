--- conflicted
+++ resolved
@@ -179,13 +179,10 @@
   virtual arangodb::Result commitTransaction(arangodb::transaction::Methods* trx) override;
   virtual uint64_t numCommits() const override;
   virtual bool hasFailedOperations() const override;
-<<<<<<< HEAD
   TRI_voc_tick_t lastOperationTick() const noexcept override;
-=======
 
   std::unique_ptr<arangodb::TransactionCollection> createTransactionCollection(
     arangodb::DataSourceId cid, arangodb::AccessMode::Type accessType) override;
->>>>>>> 187a32da
 };
 
 class StorageEngineMock : public arangodb::StorageEngine {
