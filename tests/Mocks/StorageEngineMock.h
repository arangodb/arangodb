//////////////////////////////////////////////////////////////////////////////
/// DISCLAIMER
///
/// Copyright 2017 EMC Corporation
///
/// Licensed under the Apache License, Version 2.0 (the "License");
/// you may not use this file except in compliance with the License.
/// You may obtain a copy of the License at
///
///     http://www.apache.org/licenses/LICENSE-2.0
///
/// Unless required by applicable law or agreed to in writing, software
/// distributed under the License is distributed on an "AS IS" BASIS,
/// WITHOUT WARRANTIES OR CONDITIONS OF ANY KIND, either express or implied.
/// See the License for the specific language governing permissions and
/// limitations under the License.
///
/// Copyright holder is EMC Corporation
///
/// @author Andrey Abramov
/// @author Vasiliy Nabatchikov
////////////////////////////////////////////////////////////////////////////////

#ifndef ARANGODB_TESTS_MOCKS_STORAGE_ENGINE_MOCK_H
#define ARANGODB_TESTS_MOCKS_STORAGE_ENGINE_MOCK_H 1

#include <velocypack/StringRef.h>

#include "Basics/Result.h"
#include "Indexes/IndexIterator.h"
#include "StorageEngine/PhysicalCollection.h"
#include "StorageEngine/StorageEngine.h"
#include "StorageEngine/TransactionCollection.h"
#include "StorageEngine/TransactionState.h"
#include "IResearchLinkMock.h"
#include "VocBase/Identifiers/IndexId.h"
#include "VocBase/Identifiers/LocalDocumentId.h"

namespace arangodb {

class TransactionManager;
class WalAccess;

namespace aql {
class OptimizerRulesFeature;
}

}  // namespace arangodb

class PhysicalCollectionMock : public arangodb::PhysicalCollection {
 public:
  struct DocElement {
    DocElement(std::shared_ptr<arangodb::velocypack::Buffer<uint8_t>> data, uint64_t docId);

    arangodb::velocypack::Slice data() const;
    std::shared_ptr<arangodb::velocypack::Buffer<uint8_t>> rawData() const;
    arangodb::LocalDocumentId docId() const;
    uint8_t const* vptr() const;
    void swapBuffer(std::shared_ptr<arangodb::velocypack::Buffer<uint8_t>>& newData);

   private:
    std::shared_ptr<arangodb::velocypack::Buffer<uint8_t>> _data;
    uint64_t const _docId;
  };

  static std::function<void()> before;
  std::string physicalPath;

  PhysicalCollectionMock(arangodb::LogicalCollection& collection,
                         arangodb::velocypack::Slice const& info);
  virtual PhysicalCollection* clone(arangodb::LogicalCollection& collection) const override;
  virtual int close() override;
  virtual std::shared_ptr<arangodb::Index> createIndex(arangodb::velocypack::Slice const& info,
                                                       bool restore, bool& created) override;
  virtual void deferDropCollection(std::function<bool(arangodb::LogicalCollection&)> const& callback) override;
  virtual bool dropIndex(arangodb::IndexId iid) override;
  virtual void figuresSpecific(arangodb::velocypack::Builder&) override;
  virtual std::unique_ptr<arangodb::IndexIterator> getAllIterator(
      arangodb::transaction::Methods* trx) const override;
  virtual std::unique_ptr<arangodb::IndexIterator> getAnyIterator(
      arangodb::transaction::Methods* trx) const override;
  virtual std::unique_ptr<arangodb::ReplicationIterator> getReplicationIterator(
      arangodb::ReplicationIterator::Ordering, uint64_t) override;
  virtual void getPropertiesVPack(arangodb::velocypack::Builder&) const override;
  virtual arangodb::Result insert(arangodb::transaction::Methods* trx,
                                  arangodb::velocypack::Slice newSlice,
                                  arangodb::ManagedDocumentResult& result,
                                  arangodb::OperationOptions& options) override;

  virtual arangodb::Result lookupKey(arangodb::transaction::Methods*,
                                     arangodb::velocypack::StringRef,
                                     std::pair<arangodb::LocalDocumentId, TRI_voc_rid_t>&) const override;
  virtual size_t memory() const override;
  virtual uint64_t numberDocuments(arangodb::transaction::Methods* trx) const override;
  virtual std::string const& path() const override;
  virtual void prepareIndexes(arangodb::velocypack::Slice indexesSlice) override;
  virtual arangodb::Result read(arangodb::transaction::Methods*,
                                arangodb::velocypack::StringRef const& key,
                                arangodb::ManagedDocumentResult& result) override;
  virtual bool readDocument(arangodb::transaction::Methods* trx,
                            arangodb::LocalDocumentId const& token,
                            arangodb::ManagedDocumentResult& result) const override;
  virtual bool readDocumentWithCallback(arangodb::transaction::Methods* trx,
                                        arangodb::LocalDocumentId const& token,
                                        arangodb::IndexIterator::DocumentCallback const& cb) const override;
  virtual arangodb::Result remove(arangodb::transaction::Methods& trx,
                                  arangodb::velocypack::Slice slice,
                                  arangodb::ManagedDocumentResult& previous,
                                  arangodb::OperationOptions& options) override;
  virtual arangodb::Result replace(arangodb::transaction::Methods* trx,
                                   arangodb::velocypack::Slice newSlice,
                                   arangodb::ManagedDocumentResult& result,
                                   arangodb::OperationOptions& options,
                                   arangodb::ManagedDocumentResult& previous) override;
  virtual TRI_voc_rid_t revision(arangodb::transaction::Methods* trx) const override;
  virtual arangodb::Result truncate(arangodb::transaction::Methods& trx,
                                    arangodb::OperationOptions& options) override;
  virtual arangodb::Result compact() override;
  virtual arangodb::Result update(arangodb::transaction::Methods* trx,
                                  arangodb::velocypack::Slice newSlice,
                                  arangodb::ManagedDocumentResult& result,
                                  arangodb::OperationOptions& options,
                                  arangodb::ManagedDocumentResult& previous) override;
  virtual void load() override {}
  virtual void unload() override {}
  virtual arangodb::Result updateProperties(arangodb::velocypack::Slice const& slice,
                                            bool doSync) override;

 private:
  bool addIndex(std::shared_ptr<arangodb::Index> idx);

  arangodb::Result updateInternal(arangodb::transaction::Methods* trx,
                                  arangodb::velocypack::Slice newSlice,
                                  arangodb::ManagedDocumentResult& result,
                                  arangodb::OperationOptions& options,
                                  arangodb::ManagedDocumentResult& previous, bool isUpdate);

  uint64_t _lastDocumentId;
  // keep old documents memory, unclear if needed.
  std::vector<std::shared_ptr<arangodb::velocypack::Buffer<uint8_t>>> _graveyard;
  // map _key => data. Keyslice references memory in the value
  std::unordered_map<arangodb::velocypack::StringRef, DocElement> _documents;
};

class TransactionCollectionMock : public arangodb::TransactionCollection {
 public:
  TransactionCollectionMock(arangodb::TransactionState* state, TRI_voc_cid_t cid,
                            arangodb::AccessMode::Type accessType);
  virtual bool canAccess(arangodb::AccessMode::Type accessType) const override;
  virtual bool hasOperations() const override;
  virtual void releaseUsage() override;
  virtual arangodb::Result lockUsage() override;

 private:
  arangodb::Result doLock(arangodb::AccessMode::Type type) override;
  arangodb::Result doUnlock(arangodb::AccessMode::Type type) override;
};

class TransactionStateMock : public arangodb::TransactionState {
 public:
  static size_t abortTransactionCount;
  static size_t beginTransactionCount;
  static size_t commitTransactionCount;

  TransactionStateMock(TRI_vocbase_t& vocbase, arangodb::TransactionId tid,
                       arangodb::transaction::Options const& options);
  virtual arangodb::Result abortTransaction(arangodb::transaction::Methods* trx) override;
  virtual arangodb::Result beginTransaction(arangodb::transaction::Hints hints) override;
  virtual arangodb::Result commitTransaction(arangodb::transaction::Methods* trx) override;
  virtual bool hasFailedOperations() const override;
};

class StorageEngineMock : public arangodb::StorageEngine {
 public:
  static std::function<void()> before;
  static arangodb::Result flushSubscriptionResult;
  static arangodb::RecoveryState recoveryStateResult;
  static TRI_voc_tick_t recoveryTickResult;
  static std::string versionFilenameResult;
  static std::function<void()> recoveryTickCallback;
  std::map<std::pair<TRI_voc_tick_t, TRI_voc_cid_t>, arangodb::velocypack::Builder> views;
  std::atomic<size_t> vocbaseCount;

  explicit StorageEngineMock(arangodb::application_features::ApplicationServer& server);
  virtual void addOptimizerRules(arangodb::aql::OptimizerRulesFeature& feature) override;
  virtual void addRestHandlers(arangodb::rest::RestHandlerFactory& handlerFactory) override;
  virtual void addV8Functions() override;
  virtual void changeCollection(TRI_vocbase_t& vocbase,
                                arangodb::LogicalCollection const& collection,
                                bool doSync) override;
  virtual arangodb::Result changeView(TRI_vocbase_t& vocbase,
                                      arangodb::LogicalView const& view, bool doSync) override;
  virtual void createCollection(TRI_vocbase_t& vocbase, arangodb::LogicalCollection const& collection) override;
  virtual std::unique_ptr<TRI_vocbase_t> createDatabase(arangodb::CreateDatabaseInfo&&,
                                                        int& status) override;
  virtual arangodb::Result createLoggerState(TRI_vocbase_t*, VPackBuilder&) override;
  virtual std::unique_ptr<arangodb::PhysicalCollection> createPhysicalCollection(
      arangodb::LogicalCollection& collection, arangodb::velocypack::Slice const& info) override;
  virtual arangodb::Result createTickRanges(VPackBuilder&) override;
  virtual std::unique_ptr<arangodb::TransactionCollection> createTransactionCollection(
      arangodb::TransactionState& state, TRI_voc_cid_t cid,
      arangodb::AccessMode::Type) override;
  virtual std::unique_ptr<arangodb::transaction::Manager> createTransactionManager(
      arangodb::transaction::ManagerFeature&) override;
<<<<<<< HEAD
  virtual std::unique_ptr<arangodb::TransactionState> createTransactionState(
      TRI_vocbase_t& vocbase, arangodb::TransactionId tid,
=======
  virtual std::shared_ptr<arangodb::TransactionState> createTransactionState(
      TRI_vocbase_t& vocbase, TRI_voc_tid_t tid,
>>>>>>> 89765a2d
      arangodb::transaction::Options const& options) override;
  virtual arangodb::Result createView(TRI_vocbase_t& vocbase, TRI_voc_cid_t id,
                                      arangodb::LogicalView const& view) override;
  virtual TRI_voc_tick_t currentTick() const override;
  virtual std::string dataPath() const override;
  virtual std::string databasePath(TRI_vocbase_t const* vocbase) const override;
  virtual arangodb::Result dropCollection(TRI_vocbase_t& vocbase,
                                          arangodb::LogicalCollection& collection) override;
  virtual arangodb::Result dropDatabase(TRI_vocbase_t& vocbase) override;
  virtual arangodb::Result dropView(TRI_vocbase_t const& vocbase,
                                    arangodb::LogicalView const& view) override;
  virtual arangodb::Result firstTick(uint64_t&) override;
  virtual std::vector<std::string> currentWalFiles() const override;
  virtual arangodb::Result flushWal(bool waitForSync, bool waitForCollector,
                                    bool writeShutdownFile) override;
  virtual void getCollectionInfo(TRI_vocbase_t& vocbase, TRI_voc_cid_t cid,
                                 arangodb::velocypack::Builder& result,
                                 bool includeIndexes, TRI_voc_tick_t maxTick) override;
  virtual int getCollectionsAndIndexes(TRI_vocbase_t& vocbase,
                                       arangodb::velocypack::Builder& result,
                                       bool wasCleanShutdown, bool isUpgrade) override;
  virtual void getDatabases(arangodb::velocypack::Builder& result) override;
  virtual void cleanupReplicationContexts() override;
  virtual arangodb::velocypack::Builder getReplicationApplierConfiguration(TRI_vocbase_t& vocbase,
                                                                           int& result) override;
  virtual arangodb::velocypack::Builder getReplicationApplierConfiguration(int& result) override;
  virtual int getViews(TRI_vocbase_t& vocbase, arangodb::velocypack::Builder& result) override;
  virtual arangodb::Result handleSyncKeys(arangodb::DatabaseInitialSyncer& syncer,
                                          arangodb::LogicalCollection& col,
                                          std::string const& keysId) override;
  virtual arangodb::RecoveryState recoveryState() override;
  virtual TRI_voc_tick_t recoveryTick() override;

  virtual arangodb::Result lastLogger(TRI_vocbase_t& vocbase,
                                      uint64_t tickStart, uint64_t tickEnd,
                                      arangodb::velocypack::Builder& builderSPtr) override;

  virtual std::unique_ptr<TRI_vocbase_t> openDatabase(arangodb::CreateDatabaseInfo&&,
                                                      bool isUpgrade) override;
  using StorageEngine::registerCollection;
  using StorageEngine::registerView;
  virtual TRI_voc_tick_t releasedTick() const override;
  virtual void releaseTick(TRI_voc_tick_t) override;
  virtual int removeReplicationApplierConfiguration(TRI_vocbase_t& vocbase) override;
  virtual int removeReplicationApplierConfiguration() override;
  virtual arangodb::Result renameCollection(TRI_vocbase_t& vocbase,
                                            arangodb::LogicalCollection const& collection,
                                            std::string const& oldName) override;
  virtual int saveReplicationApplierConfiguration(TRI_vocbase_t& vocbase,
                                                  arangodb::velocypack::Slice slice,
                                                  bool doSync) override;
  virtual int saveReplicationApplierConfiguration(arangodb::velocypack::Slice, bool) override;
  virtual std::string versionFilename(TRI_voc_tick_t) const override;
  virtual void waitForEstimatorSync(std::chrono::milliseconds maxWaitTime) override;
  virtual arangodb::WalAccess const* walAccess() const override;

  static std::shared_ptr<arangodb::iresearch::IResearchLinkMock> buildLinkMock(
    arangodb::IndexId id, arangodb::LogicalCollection& collection, VPackSlice const& info);

 private:
  TRI_voc_tick_t _releasedTick;
};

#endif<|MERGE_RESOLUTION|>--- conflicted
+++ resolved
@@ -202,13 +202,8 @@
       arangodb::AccessMode::Type) override;
   virtual std::unique_ptr<arangodb::transaction::Manager> createTransactionManager(
       arangodb::transaction::ManagerFeature&) override;
-<<<<<<< HEAD
-  virtual std::unique_ptr<arangodb::TransactionState> createTransactionState(
+  virtual std::shared_ptr<arangodb::TransactionState> createTransactionState(
       TRI_vocbase_t& vocbase, arangodb::TransactionId tid,
-=======
-  virtual std::shared_ptr<arangodb::TransactionState> createTransactionState(
-      TRI_vocbase_t& vocbase, TRI_voc_tid_t tid,
->>>>>>> 89765a2d
       arangodb::transaction::Options const& options) override;
   virtual arangodb::Result createView(TRI_vocbase_t& vocbase, TRI_voc_cid_t id,
                                       arangodb::LogicalView const& view) override;
