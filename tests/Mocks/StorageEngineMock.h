//////////////////////////////////////////////////////////////////////////////
/// DISCLAIMER
///
/// Copyright 2017 EMC Corporation
///
/// Licensed under the Apache License, Version 2.0 (the "License");
/// you may not use this file except in compliance with the License.
/// You may obtain a copy of the License at
///
///     http://www.apache.org/licenses/LICENSE-2.0
///
/// Unless required by applicable law or agreed to in writing, software
/// distributed under the License is distributed on an "AS IS" BASIS,
/// WITHOUT WARRANTIES OR CONDITIONS OF ANY KIND, either express or implied.
/// See the License for the specific language governing permissions and
/// limitations under the License.
///
/// Copyright holder is EMC Corporation
///
/// @author Andrey Abramov
/// @author Vasiliy Nabatchikov
////////////////////////////////////////////////////////////////////////////////

#ifndef ARANGODB_TESTS_MOCKS_STORAGE_ENGINE_MOCK_H
#define ARANGODB_TESTS_MOCKS_STORAGE_ENGINE_MOCK_H 1

#include <deque>

#include "Basics/Result.h"
#include "Indexes/IndexIterator.h"
#include "StorageEngine/PhysicalCollection.h"
#include "StorageEngine/StorageEngine.h"
#include "StorageEngine/TransactionCollection.h"
#include "StorageEngine/TransactionState.h"
#include "Transaction/ContextData.h"
#include "VocBase/LocalDocumentId.h"

#include <velocypack/StringRef.h>

namespace arangodb {

struct KeyLockInfo;
class TransactionManager;
class WalAccess;

}  // namespace arangodb

class PhysicalCollectionMock : public arangodb::PhysicalCollection {
 public:
  static std::function<void()> before;
  std::string physicalPath;
  std::deque<std::pair<arangodb::velocypack::Builder, bool>> documents;  // std::pair<jSON, valid>, deque -> pointers remain valid

  PhysicalCollectionMock(arangodb::LogicalCollection& collection,
                         arangodb::velocypack::Slice const& info);
  virtual PhysicalCollection* clone(arangodb::LogicalCollection& collection) const override;
  virtual int close() override;
  virtual std::shared_ptr<arangodb::Index> createIndex(arangodb::velocypack::Slice const& info,
                                                       bool restore, bool& created) override;
  virtual void deferDropCollection(std::function<bool(arangodb::LogicalCollection&)> const& callback) override;
  virtual bool dropIndex(TRI_idx_iid_t iid) override;
  virtual void figuresSpecific(std::shared_ptr<arangodb::velocypack::Builder>&) override;
  virtual std::unique_ptr<arangodb::IndexIterator> getAllIterator(
      arangodb::transaction::Methods* trx) const override;
  virtual std::unique_ptr<arangodb::IndexIterator> getAnyIterator(
      arangodb::transaction::Methods* trx) const override;
  virtual void getPropertiesVPack(arangodb::velocypack::Builder&) const override;
  virtual arangodb::Result insert(arangodb::transaction::Methods* trx,
                                  arangodb::velocypack::Slice const newSlice,
                                  arangodb::ManagedDocumentResult& result,
                                  arangodb::OperationOptions& options, bool lock,
                                  arangodb::KeyLockInfo* /*keyLockInfo*/,
                                  std::function<void()> const& callbackDuringLock) override;
  virtual void invokeOnAllElements(arangodb::transaction::Methods* trx,
                                   std::function<bool(arangodb::LocalDocumentId const&)> callback) override;
  virtual arangodb::LocalDocumentId lookupKey(arangodb::transaction::Methods*,
                                              arangodb::velocypack::Slice const&) const override;
  virtual size_t memory() const override;
  virtual uint64_t numberDocuments(arangodb::transaction::Methods* trx) const override;
  virtual void open(bool ignoreErrors) override;
  virtual std::string const& path() const override;
  virtual arangodb::Result persistProperties() override;
  virtual void prepareIndexes(arangodb::velocypack::Slice indexesSlice) override;
  virtual arangodb::Result read(arangodb::transaction::Methods*,
                                arangodb::velocypack::StringRef const& key,
                                arangodb::ManagedDocumentResult& result, bool) override;
  virtual arangodb::Result read(arangodb::transaction::Methods*,
                                arangodb::velocypack::Slice const& key,
                                arangodb::ManagedDocumentResult& result, bool) override;
  virtual bool readDocument(arangodb::transaction::Methods* trx,
                            arangodb::LocalDocumentId const& token,
                            arangodb::ManagedDocumentResult& result) const override;
  virtual bool readDocumentWithCallback(arangodb::transaction::Methods* trx,
                                        arangodb::LocalDocumentId const& token,
                                        arangodb::IndexIterator::DocumentCallback const& cb) const override;
  virtual arangodb::Result remove(arangodb::transaction::Methods& trx,
                                  arangodb::velocypack::Slice slice,
                                  arangodb::ManagedDocumentResult& previous,
                                  arangodb::OperationOptions& options, bool lock,
                                  arangodb::KeyLockInfo* /*keyLockInfo*/,
                                  std::function<void()> const& callbackDuringLock) override;
  virtual arangodb::Result replace(arangodb::transaction::Methods* trx,
                                   arangodb::velocypack::Slice const newSlice,
                                   arangodb::ManagedDocumentResult& result,
                                   arangodb::OperationOptions& options, bool lock,
                                   arangodb::ManagedDocumentResult& previous) override;
  virtual TRI_voc_rid_t revision(arangodb::transaction::Methods* trx) const override;
  virtual void setPath(std::string const&) override;
  virtual arangodb::Result truncate(arangodb::transaction::Methods& trx,
                                    arangodb::OperationOptions& options) override;
  virtual arangodb::Result compact() override;
  virtual arangodb::Result update(arangodb::transaction::Methods* trx,
                                  arangodb::velocypack::Slice const newSlice,
                                  arangodb::ManagedDocumentResult& result,
                                  arangodb::OperationOptions& options, bool lock,
                                  arangodb::ManagedDocumentResult& previous) override;
  virtual void load() override {}
  virtual void unload() override {}
  virtual arangodb::Result updateProperties(arangodb::velocypack::Slice const& slice,
                                            bool doSync) override;

 private:
  bool addIndex(std::shared_ptr<arangodb::Index> idx);
};

class TransactionCollectionMock : public arangodb::TransactionCollection {
 public:
  TransactionCollectionMock(arangodb::TransactionState* state, TRI_voc_cid_t cid,
                            arangodb::AccessMode::Type accessType);
  virtual bool canAccess(arangodb::AccessMode::Type accessType) const override;
  virtual void freeOperations(arangodb::transaction::Methods* activeTrx,
                              bool mustRollback) override;
  virtual bool hasOperations() const override;
  virtual void release() override;
  virtual void unuse(int nestingLevel) override;
  virtual int use(int nestingLevel) override;

 private:
  int doLock(arangodb::AccessMode::Type type, int nestingLevel) override;
  int doUnlock(arangodb::AccessMode::Type type, int nestingLevel) override;
};

class TransactionStateMock : public arangodb::TransactionState {
 public:
  static size_t abortTransactionCount;
  static size_t beginTransactionCount;
  static size_t commitTransactionCount;

  TransactionStateMock(TRI_vocbase_t& vocbase, TRI_voc_tid_t tid,
                       arangodb::transaction::Options const& options);
  virtual arangodb::Result abortTransaction(arangodb::transaction::Methods* trx) override;
  virtual arangodb::Result beginTransaction(arangodb::transaction::Hints hints) override;
  virtual arangodb::Result commitTransaction(arangodb::transaction::Methods* trx) override;
  virtual bool hasFailedOperations() const override;
};

class StorageEngineMock : public arangodb::StorageEngine {
 public:
  static std::function<void()> before;
  static arangodb::Result flushSubscriptionResult;
  static arangodb::RecoveryState recoveryStateResult;
  static TRI_voc_tick_t recoveryTickResult;
  static std::string versionFilenameResult;
  static std::function<void()> recoveryTickCallback;
  std::map<std::pair<TRI_voc_tick_t, TRI_voc_cid_t>, arangodb::velocypack::Builder> views;
  std::atomic<size_t> vocbaseCount;

  explicit StorageEngineMock(arangodb::application_features::ApplicationServer& server);
  virtual void addOptimizerRules() override;
  virtual void addRestHandlers(arangodb::rest::RestHandlerFactory& handlerFactory) override;
  virtual void addV8Functions() override;
  virtual void changeCollection(TRI_vocbase_t& vocbase,
                                arangodb::LogicalCollection const& collection,
                                bool doSync) override;
  virtual arangodb::Result changeView(TRI_vocbase_t& vocbase,
                                      arangodb::LogicalView const& view, bool doSync) override;
  virtual std::string collectionPath(TRI_vocbase_t const& vocbase, TRI_voc_cid_t id) const override;
  virtual std::string createCollection(TRI_vocbase_t& vocbase,
                                       arangodb::LogicalCollection const& collection) override;
  virtual std::unique_ptr<TRI_vocbase_t> createDatabase(TRI_voc_tick_t id,
                                                        arangodb::velocypack::Slice const& args,
                                                        int& status) override;
  virtual arangodb::Result createLoggerState(TRI_vocbase_t*, VPackBuilder&) override;
  virtual std::unique_ptr<arangodb::PhysicalCollection> createPhysicalCollection(
      arangodb::LogicalCollection& collection, arangodb::velocypack::Slice const& info) override;
  virtual arangodb::Result createTickRanges(VPackBuilder&) override;
  virtual std::unique_ptr<arangodb::TransactionCollection> createTransactionCollection(
      arangodb::TransactionState& state, TRI_voc_cid_t cid,
      arangodb::AccessMode::Type, int nestingLevel) override;
  virtual std::unique_ptr<arangodb::transaction::ContextData> createTransactionContextData() override;
  virtual std::unique_ptr<arangodb::transaction::Manager> createTransactionManager() override;
  virtual std::unique_ptr<arangodb::TransactionState> createTransactionState(
      TRI_vocbase_t& vocbase, TRI_voc_tid_t tid,
      arangodb::transaction::Options const& options) override;
  virtual arangodb::Result createView(TRI_vocbase_t& vocbase, TRI_voc_cid_t id,
                                      arangodb::LogicalView const& view) override;
  virtual void getViewProperties(TRI_vocbase_t& vocbase, arangodb::LogicalView const& view,
                                 VPackBuilder& builder) override;
  virtual TRI_voc_tick_t currentTick() const override;
  virtual std::string dataPath() const override;
  virtual std::string databasePath(TRI_vocbase_t const* vocbase) const override;
  virtual void destroyCollection(TRI_vocbase_t& vocbase,
                                 arangodb::LogicalCollection& collection) override;
  virtual void destroyView(TRI_vocbase_t const& vocbase,
                           arangodb::LogicalView const& view) noexcept override;
  virtual arangodb::Result dropCollection(TRI_vocbase_t& vocbase,
                                          arangodb::LogicalCollection& collection) override;
  virtual arangodb::Result dropDatabase(TRI_vocbase_t& vocbase) override;
  virtual arangodb::Result dropView(TRI_vocbase_t const& vocbase,
                                    arangodb::LogicalView const& view) override;
  virtual arangodb::Result firstTick(uint64_t&) override;
  virtual std::vector<std::string> currentWalFiles() const override;
  virtual arangodb::Result flushWal(bool waitForSync, bool waitForCollector,
                                    bool writeShutdownFile) override;
  virtual void getCollectionInfo(TRI_vocbase_t& vocbase, TRI_voc_cid_t cid,
                                 arangodb::velocypack::Builder& result,
                                 bool includeIndexes, TRI_voc_tick_t maxTick) override;
  virtual int getCollectionsAndIndexes(TRI_vocbase_t& vocbase,
                                       arangodb::velocypack::Builder& result,
                                       bool wasCleanShutdown, bool isUpgrade) override;
  virtual void getDatabases(arangodb::velocypack::Builder& result) override;
  virtual void cleanupReplicationContexts() override;
  virtual arangodb::velocypack::Builder getReplicationApplierConfiguration(TRI_vocbase_t& vocbase,
                                                                           int& result) override;
  virtual arangodb::velocypack::Builder getReplicationApplierConfiguration(int& result) override;
  virtual int getViews(TRI_vocbase_t& vocbase, arangodb::velocypack::Builder& result) override;
  virtual arangodb::Result handleSyncKeys(arangodb::DatabaseInitialSyncer& syncer,
                                          arangodb::LogicalCollection& col,
                                          std::string const& keysId) override;
  virtual arangodb::RecoveryState recoveryState() override;
  virtual TRI_voc_tick_t recoveryTick() override;
<<<<<<< HEAD
  virtual arangodb::Result lastLogger(TRI_vocbase_t& vocbase,
                                      std::shared_ptr<arangodb::transaction::Context> transactionContext,
                                      uint64_t tickStart, uint64_t tickEnd,
                                      std::shared_ptr<VPackBuilder>& builderSPtr) override;
  virtual double minimumSyncReplicationTimeout() const override { return 1.0; }
  virtual std::unique_ptr<TRI_vocbase_t> openDatabase(arangodb::velocypack::Slice const& args,
                                                      bool isUpgrade, int& status) override;
  virtual arangodb::Result persistCollection(TRI_vocbase_t& vocbase,
                                             arangodb::LogicalCollection const& collection) override;
  virtual void prepareDropDatabase(TRI_vocbase_t& vocbase, bool useWriteMarker,
                                   int& status) override;
=======
  virtual arangodb::Result lastLogger(TRI_vocbase_t& vocbase, std::shared_ptr<arangodb::transaction::Context> transactionContext, uint64_t tickStart, uint64_t tickEnd, std::shared_ptr<VPackBuilder>& builderSPtr) override;
  virtual std::unique_ptr<TRI_vocbase_t> openDatabase(arangodb::velocypack::Slice const& args, bool isUpgrade, int& status) override;
  virtual arangodb::Result persistCollection(TRI_vocbase_t& vocbase, arangodb::LogicalCollection const& collection) override;
  virtual void prepareDropDatabase(TRI_vocbase_t& vocbase, bool useWriteMarker, int& status) override;
>>>>>>> cfde7817
  using StorageEngine::registerCollection;
  using StorageEngine::registerView;
  virtual TRI_voc_tick_t releasedTick() const override;
  virtual void releaseTick(TRI_voc_tick_t) override;
  virtual int removeReplicationApplierConfiguration(TRI_vocbase_t& vocbase) override;
  virtual int removeReplicationApplierConfiguration() override;
  virtual arangodb::Result renameCollection(TRI_vocbase_t& vocbase,
                                            arangodb::LogicalCollection const& collection,
                                            std::string const& oldName) override;
  virtual int saveReplicationApplierConfiguration(TRI_vocbase_t& vocbase,
                                                  arangodb::velocypack::Slice slice,
                                                  bool doSync) override;
  virtual int saveReplicationApplierConfiguration(arangodb::velocypack::Slice, bool) override;
  virtual int shutdownDatabase(TRI_vocbase_t& vocbase) override;
  virtual void signalCleanup(TRI_vocbase_t& vocbase) override;
  virtual bool supportsDfdb() const override;
  virtual void unloadCollection(TRI_vocbase_t& vocbase,
                                arangodb::LogicalCollection& collection) override;
  virtual bool useRawDocumentPointers() override { return false; }
  virtual std::string versionFilename(TRI_voc_tick_t) const override;
  virtual void waitForEstimatorSync(std::chrono::milliseconds maxWaitTime) override;
  virtual void waitForSyncTick(TRI_voc_tick_t tick) override;
  virtual void waitUntilDeletion(TRI_voc_tick_t id, bool force, int& status) override;
  virtual arangodb::WalAccess const* walAccess() const override;
  virtual int writeCreateDatabaseMarker(TRI_voc_tick_t id, VPackSlice const& slice) override;

 private:
  TRI_voc_tick_t _releasedTick;
};

#endif<|MERGE_RESOLUTION|>--- conflicted
+++ resolved
@@ -229,24 +229,16 @@
                                           std::string const& keysId) override;
   virtual arangodb::RecoveryState recoveryState() override;
   virtual TRI_voc_tick_t recoveryTick() override;
-<<<<<<< HEAD
   virtual arangodb::Result lastLogger(TRI_vocbase_t& vocbase,
                                       std::shared_ptr<arangodb::transaction::Context> transactionContext,
                                       uint64_t tickStart, uint64_t tickEnd,
                                       std::shared_ptr<VPackBuilder>& builderSPtr) override;
-  virtual double minimumSyncReplicationTimeout() const override { return 1.0; }
   virtual std::unique_ptr<TRI_vocbase_t> openDatabase(arangodb::velocypack::Slice const& args,
                                                       bool isUpgrade, int& status) override;
   virtual arangodb::Result persistCollection(TRI_vocbase_t& vocbase,
                                              arangodb::LogicalCollection const& collection) override;
   virtual void prepareDropDatabase(TRI_vocbase_t& vocbase, bool useWriteMarker,
                                    int& status) override;
-=======
-  virtual arangodb::Result lastLogger(TRI_vocbase_t& vocbase, std::shared_ptr<arangodb::transaction::Context> transactionContext, uint64_t tickStart, uint64_t tickEnd, std::shared_ptr<VPackBuilder>& builderSPtr) override;
-  virtual std::unique_ptr<TRI_vocbase_t> openDatabase(arangodb::velocypack::Slice const& args, bool isUpgrade, int& status) override;
-  virtual arangodb::Result persistCollection(TRI_vocbase_t& vocbase, arangodb::LogicalCollection const& collection) override;
-  virtual void prepareDropDatabase(TRI_vocbase_t& vocbase, bool useWriteMarker, int& status) override;
->>>>>>> cfde7817
   using StorageEngine::registerCollection;
   using StorageEngine::registerView;
   virtual TRI_voc_tick_t releasedTick() const override;
