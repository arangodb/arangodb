--- conflicted
+++ resolved
@@ -1763,17 +1763,7 @@
   }
 }
 
-<<<<<<< HEAD
-void TransactionCollectionMock::releaseUsage() {
-  // NOOP, assume success
-}
-
 arangodb::Result TransactionCollectionMock::lockUsage() {
-=======
-int TransactionCollectionMock::lockUsage() {
->>>>>>> 2049cdc6
-  TRI_vocbase_col_status_e status;
-
   bool shouldLock = !arangodb::AccessMode::isNone(_accessType);
 
   if (shouldLock && !isLocked()) {
@@ -1799,11 +1789,11 @@
       _collection =
           ci.getCollectionNT(_transaction->vocbase().name(), std::to_string(_cid));
     } else {
-      _collection = _transaction->vocbase().useCollection(_cid, status);
-    }
-  }
-
-  return Result(_collection ? TRI_ERROR_NO_ERROR : TRI_ERROR_ARANGO_DATA_SOURCE_NOT_FOUND);
+      _collection = _transaction->vocbase().useCollection(_cid, true);
+    }
+  }
+
+  return arangodb::Result(_collection ? TRI_ERROR_NO_ERROR : TRI_ERROR_ARANGO_DATA_SOURCE_NOT_FOUND);
 }
 
 arangodb::Result TransactionCollectionMock::doLock(arangodb::AccessMode::Type type) {
