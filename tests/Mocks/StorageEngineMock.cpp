--- conflicted
+++ resolved
@@ -1176,13 +1176,8 @@
     }
   }
 
-<<<<<<< HEAD
-  result.first.clear();
+  result.first = arangodb::LocalDocumentId::none();
   result.second = arangodb::RevisionId::none();
-=======
-  result.first = arangodb::LocalDocumentId::none();
-  result.second = 0;
->>>>>>> 92a249a7
   return arangodb::Result(TRI_ERROR_ARANGO_DOCUMENT_NOT_FOUND);
 }
 
