--- conflicted
+++ resolved
@@ -251,7 +251,7 @@
   Index::FilterCosts supportsFilterCondition(
       std::vector<std::shared_ptr<arangodb::Index>> const& /*allIndexes*/,
       arangodb::aql::AstNode const* node, arangodb::aql::Variable const* reference,
-      size_t itemsInIndex) const override {
+                                             size_t itemsInIndex) const override {
     arangodb::SimpleAttributeEqualityMatcher matcher(IndexAttributes);
     return matcher.matchOne(this, node, reference, itemsInIndex);
   }
@@ -310,7 +310,7 @@
 
   std::unique_ptr<arangodb::IndexIterator> createEqIterator(
       arangodb::transaction::Methods* trx, arangodb::aql::AstNode const* attrNode,
-      arangodb::aql::AstNode const* valNode) const {
+                                                            arangodb::aql::AstNode const* valNode) const {
     // lease builder, but immediately pass it to the unique_ptr so we don't leak
     arangodb::transaction::BuilderLeaser builder(trx);
     std::unique_ptr<VPackBuilder> keys(builder.steal());
@@ -333,7 +333,7 @@
   /// @brief create the iterator
   std::unique_ptr<arangodb::IndexIterator> createInIterator(
       arangodb::transaction::Methods* trx, arangodb::aql::AstNode const* attrNode,
-      arangodb::aql::AstNode const* valNode) const {
+                                                            arangodb::aql::AstNode const* valNode) const {
     // lease builder, but immediately pass it to the unique_ptr so we don't leak
     arangodb::transaction::BuilderLeaser builder(trx);
     std::unique_ptr<VPackBuilder> keys(builder.steal());
@@ -1237,16 +1237,11 @@
 
   status = TRI_ERROR_NO_ERROR;
 
-<<<<<<< HEAD
   return std::make_unique<TRI_vocbase_t>(
     TRI_vocbase_type_e::TRI_VOCBASE_TYPE_NORMAL,
     vocbaseCount++,
     args
   );
-=======
-  return std::make_unique<TRI_vocbase_t>(TRI_vocbase_type_e::TRI_VOCBASE_TYPE_NORMAL,
-                                         vocbaseCount++, args.get("name").copyString());
->>>>>>> 8d1b74fc
 }
 
 arangodb::Result StorageEngineMock::persistCollection(TRI_vocbase_t& vocbase,
