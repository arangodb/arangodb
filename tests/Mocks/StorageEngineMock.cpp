////////////////////////////////////////////////////////////////////////////////
/// DISCLAIMER
///
/// Copyright 2014-2020 ArangoDB GmbH, Cologne, Germany
/// Copyright 2004-2014 triAGENS GmbH, Cologne, Germany
///
/// Licensed under the Apache License, Version 2.0 (the "License");
/// you may not use this file except in compliance with the License.
/// You may obtain a copy of the License at
///
///     http://www.apache.org/licenses/LICENSE-2.0
///
/// Unless required by applicable law or agreed to in writing, software
/// distributed under the License is distributed on an "AS IS" BASIS,
/// WITHOUT WARRANTIES OR CONDITIONS OF ANY KIND, either express or implied.
/// See the License for the specific language governing permissions and
/// limitations under the License.
///
/// Copyright holder is ArangoDB GmbH, Cologne, Germany
///
/// @author Andrey Abramov
/// @author Vasiliy Nabatchikov
////////////////////////////////////////////////////////////////////////////////

#include "StorageEngineMock.h"

#include "ApplicationFeatures/ApplicationServer.h"
#include "Aql/AstNode.h"
#include "Basics/Result.h"
#include "Basics/StaticStrings.h"
#include "Basics/VelocyPackHelper.h"
#include "Basics/asio_ns.h"
#include "Cluster/ClusterFeature.h"
#include "Cluster/ClusterInfo.h"
#include "ClusterEngine/ClusterEngine.h"
#include "ClusterEngine/ClusterIndexFactory.h"
#include "IResearch/IResearchCommon.h"
#include "IResearch/IResearchFeature.h"
#include "IResearch/IResearchLinkCoordinator.h"
#include "IResearch/IResearchRocksDBLink.h"
#include "IResearch/VelocyPackHelper.h"
#include "Indexes/IndexIterator.h"
#include "Indexes/SimpleAttributeEqualityMatcher.h"
#include "Indexes/SortedIndexAttributeMatcher.h"
#include "Replication2/ReplicatedLog/LogCommon.h"
#include "RestServer/FlushFeature.h"
#include "StorageEngine/EngineSelectorFeature.h"
#include "Transaction/Helpers.h"
#include "Transaction/Manager.h"
#include "Transaction/ManagerFeature.h"
#include "Transaction/Methods.h"
#include "Transaction/StandaloneContext.h"
#include "Utils/OperationOptions.h"
#include "Utils/SingleCollectionTransaction.h"
#include "VocBase/LogicalCollection.h"
#include "VocBase/LogicalView.h"
#include "VocBase/ManagedDocumentResult.h"
#include "VocBase/ticks.h"

#include "Mocks/IResearchLinkMock.h"

#include <velocypack/Collection.h>
#include <velocypack/Iterator.h>
#include <velocypack/velocypack-aliases.h>

namespace {

arangodb::LocalDocumentId generateDocumentId(arangodb::LogicalCollection const& collection,
                                             arangodb::RevisionId revisionId,
                                             uint64_t& documentId) {
  bool useRev = collection.usesRevisionsAsDocumentIds();
  return useRev ? arangodb::LocalDocumentId::create(revisionId)
                : arangodb::LocalDocumentId::create(++documentId);
}

/// @brief hard-coded vector of the index attributes
/// note that the attribute names must be hard-coded here to avoid an init-order
/// fiasco with StaticStrings::FromString etc.
std::vector<std::vector<arangodb::basics::AttributeName>> const IndexAttributes{
    {arangodb::basics::AttributeName("_from", false)},
    {arangodb::basics::AttributeName("_to", false)}};

/// @brief add a single value node to the iterator's keys
void handleValNode(VPackBuilder* keys, arangodb::aql::AstNode const* valNode) {
  if (!valNode->isStringValue() || valNode->getStringLength() == 0) {
    return;
  }

  keys->openObject();
  keys->add(arangodb::StaticStrings::IndexEq,
            VPackValuePair(valNode->getStringValue(),
                           valNode->getStringLength(), VPackValueType::String));
  keys->close();

  TRI_IF_FAILURE("EdgeIndex::collectKeys") {
    THROW_ARANGO_EXCEPTION(TRI_ERROR_DEBUG);
  }
}

class EdgeIndexIteratorMock final : public arangodb::IndexIterator {
 public:
  typedef std::unordered_multimap<std::string, arangodb::LocalDocumentId> Map;

  EdgeIndexIteratorMock(arangodb::LogicalCollection* collection,
<<<<<<< HEAD
                        arangodb::transaction::Methods* trx,
                        arangodb::Index const* index, Map const& map,
                        std::unique_ptr<VPackBuilder>&& keys, bool isFrom)
      : IndexIterator(collection, trx),
=======
                        arangodb::transaction::Methods* trx, arangodb::Index const* index,
                        Map const& map, std::unique_ptr<VPackBuilder>&& keys)
      : IndexIterator(collection, trx, arangodb::ReadOwnWrites::no),
>>>>>>> a2eba029
        _map(map),
        _begin(_map.end()),
        _end(_map.end()),
        _keys(std::move(keys)),
        _keysIt(_keys->slice()),
        _isFrom(isFrom) {}

  bool prepareNextRange() {
    if (_keysIt.valid()) {
      auto key = _keysIt.value();

      if (key.isObject()) {
        key = key.get(arangodb::StaticStrings::IndexEq);
      }

      std::tie(_begin, _end) = _map.equal_range(key.toString());
      _keysIt++;
      return true;
    } else {
      // Just make sure begin and end are equal
      _begin = _map.end();
      _end = _map.end();
      return false;
    }
  }

  char const* typeName() const override { return "edge-index-iterator-mock"; }

  bool hasExtra() const override { return true; }

  bool nextImpl(LocalDocumentIdCallback const& cb, size_t limit) override {
    // We can at most return limit
    for (size_t l = 0; l < limit; ++l) {
      while (_begin == _end) {
        if (!prepareNextRange()) {
          return false;
        }
      }
      TRI_ASSERT(_begin != _end);
      cb(_begin->second);
      ++_begin;
    }
    // Returned due to limit.
    if (_begin == _end) {
      // Out limit hit the last index entry
      // Return false if we do not have another range
      return prepareNextRange();
    }
    return true;
  }

  bool nextExtraImpl(ExtraCallback const& cb, size_t limit) override {
    auto res = nextImpl(
        [&](arangodb::LocalDocumentId docId) -> bool {
          auto res = _collection->getPhysical()->read(
              _trx, docId,
              [&](arangodb::LocalDocumentId const& token, arangodb::velocypack::Slice doc) -> bool {
                // The nextExtra API in EdgeIndex will deliver the _id value of
                // the oposite vertex. We simulate that here by reading the real
                // document one more time and just extracting this value.
                if (_isFrom) {
                  return cb(token, doc.get(arangodb::StaticStrings::ToString));
                } else {
                  return cb(token, doc.get(arangodb::StaticStrings::FromString));
                }
              });
          // We can only have good responses here.
          // Otherwise storage and Index do differ
          TRI_ASSERT(res.ok());
          return res.ok();
        },
        limit);
    return res;
  }

  void resetImpl() override {
    _keysIt.reset();
    _begin = _map.begin();
    _end = _map.end();
  }

 private:
  Map const& _map;
  Map::const_iterator _begin;
  Map::const_iterator _end;
  std::unique_ptr<VPackBuilder> _keys;
  arangodb::velocypack::ArrayIterator _keysIt;
  bool _isFrom;
};  // EdgeIndexIteratorMock

class EdgeIndexMock final : public arangodb::Index {
 public:
  static std::shared_ptr<arangodb::Index> make(arangodb::IndexId iid,
                                               arangodb::LogicalCollection& collection,
                                               arangodb::velocypack::Slice const& definition) {
    auto const typeSlice = definition.get("type");

    if (typeSlice.isNone()) {
      return nullptr;
    }

    auto const type =
        arangodb::basics::VelocyPackHelper::getStringRef(typeSlice,
                                                         arangodb::velocypack::StringRef());

    if (type.compare("edge") != 0) {
      return nullptr;
    }

    return std::make_shared<EdgeIndexMock>(iid, collection);
  }

  IndexType type() const override { return Index::TRI_IDX_TYPE_EDGE_INDEX; }

  char const* typeName() const override { return "edge"; }

  bool canBeDropped() const override { return false; }

  bool isHidden() const override { return false; }

  bool isSorted() const override { return false; }

  bool hasSelectivityEstimate() const override { return false; }

  size_t memory() const override { return sizeof(EdgeIndexMock); }

  void load() override {}
  void unload() override {}
  void afterTruncate(TRI_voc_tick_t, arangodb::transaction::Methods*) override {
    _edgesFrom.clear();
    _edgesTo.clear();
  }

  void toVelocyPack(VPackBuilder& builder,
                    std::underlying_type<arangodb::Index::Serialize>::type flags) const override {
    builder.openObject();
    Index::toVelocyPack(builder, flags);
    // hard-coded
    builder.add("unique", VPackValue(false));
    builder.add("sparse", VPackValue(false));
    builder.close();
  }

  void toVelocyPackFigures(VPackBuilder& builder) const override {
    Index::toVelocyPackFigures(builder);

    builder.add("from", VPackValue(VPackValueType::Object));
    //_edgesFrom->appendToVelocyPack(builder);
    builder.close();

    builder.add("to", VPackValue(VPackValueType::Object));
    //_edgesTo->appendToVelocyPack(builder);
    builder.close();
  }

  arangodb::Result insert(arangodb::transaction::Methods& trx,
                          arangodb::LocalDocumentId const& documentId,
                          arangodb::velocypack::Slice const doc) {
    if (!doc.isObject()) {
      return {TRI_ERROR_INTERNAL};
    }

    VPackSlice const fromValue(arangodb::transaction::helpers::extractFromFromDocument(doc));

    if (!fromValue.isString()) {
      return {TRI_ERROR_INTERNAL};
    }

    VPackSlice const toValue(arangodb::transaction::helpers::extractToFromDocument(doc));

    if (!toValue.isString()) {
      return {TRI_ERROR_INTERNAL};
    }

    _edgesFrom.emplace(fromValue.toString(), documentId);
    _edgesTo.emplace(toValue.toString(), documentId);

    return {};  // ok
  }

  arangodb::Result remove(arangodb::transaction::Methods& trx,
                          arangodb::LocalDocumentId const&,
                          arangodb::velocypack::Slice const& doc,
                          arangodb::IndexOperationMode) {
    if (!doc.isObject()) {
      return {TRI_ERROR_INTERNAL};
    }

    VPackSlice const fromValue(arangodb::transaction::helpers::extractFromFromDocument(doc));

    if (!fromValue.isString()) {
      return {TRI_ERROR_INTERNAL};
    }

    VPackSlice const toValue(arangodb::transaction::helpers::extractToFromDocument(doc));

    if (!toValue.isString()) {
      return {TRI_ERROR_INTERNAL};
    }

    _edgesFrom.erase(fromValue.toString());
    _edgesTo.erase(toValue.toString());

    return {};  // ok
  }

  Index::FilterCosts supportsFilterCondition(
      std::vector<std::shared_ptr<arangodb::Index>> const& /*allIndexes*/,
      arangodb::aql::AstNode const* node, arangodb::aql::Variable const* reference,
      size_t itemsInIndex) const override {
    arangodb::SimpleAttributeEqualityMatcher matcher(IndexAttributes);
    return matcher.matchOne(this, node, reference, itemsInIndex);
  }

  std::unique_ptr<arangodb::IndexIterator> iteratorForCondition(
      arangodb::transaction::Methods* trx, arangodb::aql::AstNode const* node,
      arangodb::aql::Variable const*, arangodb::IndexIteratorOptions const&,
      arangodb::ReadOwnWrites) override {
    TRI_ASSERT(node->type == arangodb::aql::NODE_TYPE_OPERATOR_NARY_AND);

    TRI_ASSERT(node->numMembers() == 1);

    auto comp = node->getMember(0);

    // assume a.b == value
    auto attrNode = comp->getMember(0);
    auto valNode = comp->getMember(1);

    if (attrNode->type != arangodb::aql::NODE_TYPE_ATTRIBUTE_ACCESS) {
      // got value == a.b  -> flip sides
      std::swap(attrNode, valNode);
    }
    TRI_ASSERT(attrNode->type == arangodb::aql::NODE_TYPE_ATTRIBUTE_ACCESS);

    if (comp->type == arangodb::aql::NODE_TYPE_OPERATOR_BINARY_EQ) {
      // a.b == value
      return createEqIterator(trx, attrNode, valNode);
    }

    if (comp->type == arangodb::aql::NODE_TYPE_OPERATOR_BINARY_IN) {
      // a.b IN values
      if (!valNode->isArray()) {
        // a.b IN non-array
        return std::make_unique<arangodb::EmptyIndexIterator>(&_collection, trx);
      }

      return createInIterator(trx, attrNode, valNode);
    }

    // operator type unsupported
    return std::make_unique<arangodb::EmptyIndexIterator>(&_collection, trx);
  }

  arangodb::aql::AstNode* specializeCondition(arangodb::aql::AstNode* node,
                                              arangodb::aql::Variable const* reference) const override {
    arangodb::SimpleAttributeEqualityMatcher matcher(IndexAttributes);

    return matcher.specializeOne(this, node, reference);
  }

  EdgeIndexMock(arangodb::IndexId iid, arangodb::LogicalCollection& collection)
      : arangodb::Index(
            iid, collection, arangodb::StaticStrings::IndexNameEdge,
            {{arangodb::basics::AttributeName(arangodb::StaticStrings::FromString, false)},
             {arangodb::basics::AttributeName(arangodb::StaticStrings::ToString, false)}},
            true, false) {}

  std::unique_ptr<arangodb::IndexIterator> createEqIterator(
      arangodb::transaction::Methods* trx, arangodb::aql::AstNode const* attrNode,
      arangodb::aql::AstNode const* valNode) const {
    // lease builder, but immediately pass it to the unique_ptr so we don't leak
    arangodb::transaction::BuilderLeaser builder(trx);
    std::unique_ptr<VPackBuilder> keys(builder.steal());
    keys->openArray();

    handleValNode(keys.get(), valNode);
    TRI_IF_FAILURE("EdgeIndex::noIterator") {
      THROW_ARANGO_EXCEPTION(TRI_ERROR_DEBUG);
    }
    keys->close();

    // _from or _to?
    bool const isFrom = (attrNode->stringEquals(arangodb::StaticStrings::FromString));

    return std::make_unique<EdgeIndexIteratorMock>(&_collection, trx, this,
                                                   isFrom ? _edgesFrom : _edgesTo,
                                                   std::move(keys), isFrom);
  }

  /// @brief create the iterator
  std::unique_ptr<arangodb::IndexIterator> createInIterator(
      arangodb::transaction::Methods* trx, arangodb::aql::AstNode const* attrNode,
      arangodb::aql::AstNode const* valNode) const {
    // lease builder, but immediately pass it to the unique_ptr so we don't leak
    arangodb::transaction::BuilderLeaser builder(trx);
    std::unique_ptr<VPackBuilder> keys(builder.steal());
    keys->openArray();

    size_t const n = valNode->numMembers();
    for (size_t i = 0; i < n; ++i) {
      handleValNode(keys.get(), valNode->getMemberUnchecked(i));
      TRI_IF_FAILURE("EdgeIndex::iteratorValNodes") {
        THROW_ARANGO_EXCEPTION(TRI_ERROR_DEBUG);
      }
    }

    TRI_IF_FAILURE("EdgeIndex::noIterator") {
      THROW_ARANGO_EXCEPTION(TRI_ERROR_DEBUG);
    }
    keys->close();

    // _from or _to?
    bool const isFrom = (attrNode->stringEquals(arangodb::StaticStrings::FromString));

    return std::make_unique<EdgeIndexIteratorMock>(&_collection, trx, this,
                                                   isFrom ? _edgesFrom : _edgesTo,
                                                   std::move(keys), isFrom);
  }

  /// @brief the hash table for _from
  EdgeIndexIteratorMock::Map _edgesFrom;
  /// @brief the hash table for _to
  EdgeIndexIteratorMock::Map _edgesTo;
};  // EdgeIndexMock

class ReverseAllIteratorMock final : public arangodb::IndexIterator {
 public:
  ReverseAllIteratorMock(uint64_t size, arangodb::LogicalCollection* coll,
                         arangodb::transaction::Methods* trx)
      : arangodb::IndexIterator(coll, trx, arangodb::ReadOwnWrites::no), _end(size), _size(size) {}

  virtual char const* typeName() const override {
    return "ReverseAllIteratorMock";
  }

  virtual void resetImpl() override { _end = _size; }

  virtual bool nextImpl(LocalDocumentIdCallback const& callback, size_t limit) override {
    while (_end && limit) {  // `_end` always > 0
      callback(arangodb::LocalDocumentId(_end--));
      --limit;
    }

    return 0 == limit;
  }

 private:
  uint64_t _end;
  uint64_t _size;  // the original size
};                 // ReverseAllIteratorMock

class AllIteratorMock final : public arangodb::IndexIterator {
 public:
  AllIteratorMock(std::unordered_map<arangodb::velocypack::StringRef, PhysicalCollectionMock::DocElement> const& data,
                  arangodb::LogicalCollection& coll, arangodb::transaction::Methods* trx)
      : arangodb::IndexIterator(&coll, trx, arangodb::ReadOwnWrites::no), _data(data), _it{_data.begin()} {}

  virtual char const* typeName() const override { return "AllIteratorMock"; }

  virtual void resetImpl() override { _it = _data.begin(); }

  virtual bool nextImpl(LocalDocumentIdCallback const& callback, size_t limit) override {
    while (_it != _data.end() && limit != 0) {
      callback(_it->second.docId());
      ++_it;
      --limit;
    }
    return 0 == limit;
  }

 private:
  std::unordered_map<arangodb::velocypack::StringRef, PhysicalCollectionMock::DocElement> const& _data;
  std::unordered_map<arangodb::velocypack::StringRef, PhysicalCollectionMock::DocElement>::const_iterator _it;
};  // AllIteratorMock

struct IndexFactoryMock : arangodb::IndexFactory {
  IndexFactoryMock(arangodb::application_features::ApplicationServer& server, bool injectClusterIndexes)
      : IndexFactory(server) {
    if (injectClusterIndexes) {
      arangodb::ClusterIndexFactory::linkIndexFactories(server, *this);
    }
  }

  virtual void fillSystemIndexes(arangodb::LogicalCollection& col,
                                 std::vector<std::shared_ptr<arangodb::Index>>& systemIndexes) const override {
    // NOOP
  }

  /// @brief create indexes from a list of index definitions
  virtual void prepareIndexes(arangodb::LogicalCollection& col,
                              arangodb::velocypack::Slice indexesSlice,
                              std::vector<std::shared_ptr<arangodb::Index>>& indexes) const override {
    // NOOP
  }
};

class HashIndexMap {
  struct VPackBuilderHasher {
    std::size_t operator()(VPackBuilder const& builder) const {
      return std::hash<VPackSlice>()(builder.slice());
    }
  };

  struct VPackBuilderComparator {
    bool operator()(VPackBuilder const& builder1, VPackBuilder const& builder2) const {
      return ::arangodb::basics::VelocyPackHelper::compare(builder1.slice(),
                                                           builder2.slice(), true) == 0;
    }
  };

  using ValueMap =
      std::unordered_multimap<VPackBuilder, arangodb::LocalDocumentId, VPackBuilderHasher, VPackBuilderComparator>;
  using DocumentsIndexMap = std::unordered_map<arangodb::LocalDocumentId, VPackBuilder>;

  arangodb::velocypack::Slice getSliceByField(arangodb::velocypack::Slice const& doc,
                                              size_t i) {
    TRI_ASSERT(i < _fields.size());
    TRI_ASSERT(!doc.isNone());
    auto slice = doc;
    for (auto const& f : _fields[i]) {
      slice = slice.get(f.name);
      if (slice.isNone() || slice.isNull()) {
        break;
      }
    }
    return slice;
  }

  void insertSlice(arangodb::LocalDocumentId const& documentId,
                   arangodb::velocypack::Slice const& slice, size_t i) {
    VPackBuilder builder;
    if (slice.isNone() || slice.isNull()) {
      builder.add(VPackSlice::nullSlice());
    } else {
      builder.add(slice);
    }
    _valueMaps[i].emplace(std::move(builder), documentId);
  }

 public:
  HashIndexMap(std::vector<std::vector<arangodb::basics::AttributeName>> const& fields)
      : _fields(fields), _valueMaps(fields.size()) {
    TRI_ASSERT(!_fields.empty());
  }

  void insert(arangodb::LocalDocumentId const& documentId,
              arangodb::velocypack::Slice const& doc) {
    VPackBuilder builder;
    builder.openArray();
    auto toClose = true;
    // find fields for the index
    for (size_t i = 0; i < _fields.size(); ++i) {
      auto slice = doc;
      auto isExpansion = false;
      for (auto fieldIt = _fields[i].begin(); fieldIt != _fields[i].end(); ++fieldIt) {
        TRI_ASSERT(slice.isObject() || slice.isArray());
        if (slice.isObject()) {
          slice = slice.get(fieldIt->name);
          if ((fieldIt->shouldExpand && slice.isObject()) ||
              (!fieldIt->shouldExpand && slice.isArray())) {
            slice = VPackSlice::nullSlice();
            break;
          }
          if (slice.isNone() || slice.isNull()) {
            break;
          }
        } else {  // expansion
          isExpansion = slice.isArray();
          TRI_ASSERT(isExpansion);
          auto found = false;
          for (auto sliceIt = arangodb::velocypack::ArrayIterator(slice);
               sliceIt != sliceIt.end(); ++sliceIt) {
            auto subSlice = sliceIt.value();
            if (!(subSlice.isNone() || subSlice.isNull())) {
              for (auto fieldItForArray = fieldIt;
                   fieldItForArray != _fields[i].end(); ++fieldItForArray) {
                TRI_ASSERT(subSlice.isObject());
                subSlice = subSlice.get(fieldItForArray->name);
                if (subSlice.isNone() || subSlice.isNull()) {
                  break;
                }
              }
              if (!(subSlice.isNone() || subSlice.isNull())) {
                insertSlice(documentId, subSlice, i);
                builder.add(subSlice);
                found = true;
                break;
              }
            }
          }
          if (!found) {
            insertSlice(documentId, VPackSlice::nullSlice(), i);
            builder.add(VPackSlice::nullSlice());
          }
          break;
        }
      }
      if (!isExpansion) {
        // if the last expansion (at the end) leave the array open
        if (slice.isArray() && i == _fields.size() - 1) {
          auto found = false;
          auto wasNull = false;
          for (auto sliceIt = arangodb::velocypack::ArrayIterator(slice);
               sliceIt != sliceIt.end(); ++sliceIt) {
            auto subSlice = sliceIt.value();
            if (!(subSlice.isNone() || subSlice.isNull())) {
              insertSlice(documentId, subSlice, i);
              found = true;
            } else {
              wasNull = true;
            }
          }
          if (!found || wasNull) {
            insertSlice(documentId, VPackSlice::nullSlice(), i);
          }
          toClose = false;
        } else {  // object
          insertSlice(documentId, slice, i);
          builder.add(slice);
        }
      }
    }
    if (toClose) {
      builder.close();
    }
    _docIndexMap.try_emplace(documentId, std::move(builder));
  }

  bool remove(arangodb::LocalDocumentId const& documentId,
              arangodb::velocypack::Slice const& doc) {
    size_t i = 0;
    auto documentRemoved = false;
    for (auto& map : _valueMaps) {
      auto slice = getSliceByField(doc, i++);
      auto [begin, end] = map.equal_range(VPackBuilder(slice));
      for (; begin != end; ++begin) {
        if (begin->second == documentId) {
          map.erase(begin);
          documentRemoved = true;
          // not break because of expansions
        }
      }
    }
    _docIndexMap.erase(documentId);
    return documentRemoved;
  }

  void clear() {
    _valueMaps.clear();
    _docIndexMap.clear();
  }

  std::unordered_map<arangodb::LocalDocumentId, VPackBuilder> find(
      std::unique_ptr<VPackBuilder>&& keys) const {
    std::unordered_map<arangodb::LocalDocumentId, VPackBuilder const*> found;
    TRI_ASSERT(keys->slice().isArray());
    auto sliceIt = arangodb::velocypack::ArrayIterator(keys->slice());
    if (!sliceIt.valid()) {
      return std::unordered_map<arangodb::LocalDocumentId, VPackBuilder>();
    }
    for (auto const& map : _valueMaps) {
      auto [begin, end] = map.equal_range(VPackBuilder(sliceIt.value()));
      if (begin == end) {
        return std::unordered_map<arangodb::LocalDocumentId, VPackBuilder>();
      }
      if (found.empty()) {
        std::transform(begin, end, std::inserter(found, found.end()), [](auto const& item) {
          return std::make_pair(item.second, &item.first);
        });
      } else {
        std::unordered_map<arangodb::LocalDocumentId, VPackBuilder const*> tmpFound;
        for (; begin != end; ++begin) {
          if (found.find(begin->second) != found.cend()) {
            tmpFound.try_emplace(begin->second, &begin->first);
          }
        }
        if (tmpFound.empty()) {
          return std::unordered_map<arangodb::LocalDocumentId, VPackBuilder>();
        }
        found.swap(tmpFound);
      }
      if (!(++sliceIt).valid()) {
        break;
      }
    }
    std::unordered_map<arangodb::LocalDocumentId, VPackBuilder> foundWithCovering;
    for (auto const& d : found) {
      auto doc = _docIndexMap.find(d.first);
      TRI_ASSERT(doc != _docIndexMap.cend());
      auto builder = doc->second;
      // the array was left open for the last expansion (at the end)
      if (doc->second.isOpenArray()) {
        builder.add(d.second->slice());
        builder.close();
      }
      foundWithCovering.try_emplace(doc->first, std::move(builder));
    }
    return foundWithCovering;
  }

 private:
  std::vector<std::vector<arangodb::basics::AttributeName>> const& _fields;
  std::vector<ValueMap> _valueMaps;
  DocumentsIndexMap _docIndexMap;
};

class HashIndexIteratorMock final : public arangodb::IndexIterator {
 public:
  HashIndexIteratorMock(arangodb::LogicalCollection* collection,
                        arangodb::transaction::Methods* trx, arangodb::Index const* index,
                        HashIndexMap const& map, std::unique_ptr<VPackBuilder>&& keys)
<<<<<<< HEAD
      : IndexIterator(collection, trx), _map(map) {
=======
    : IndexIterator(collection, trx, arangodb::ReadOwnWrites::no), _map(map) {
>>>>>>> a2eba029
    _documents = _map.find(std::move(keys));
    _begin = _documents.begin();
    _end = _documents.end();
  }

  char const* typeName() const override { return "hash-index-iterator-mock"; }

  bool nextCoveringImpl(DocumentCallback const& cb, size_t limit) override {
    while (limit && _begin != _end) {
      cb(_begin->first, _begin->second.slice());
      ++_begin;
      --limit;
    }

    return _begin != _end;
  }

  bool nextImpl(LocalDocumentIdCallback const& cb, size_t limit) override {
    while (limit && _begin != _end) {
      cb(_begin->first);
      ++_begin;
      --limit;
    }

    return _begin != _end;
  }

  void resetImpl() override {
    _documents.clear();
    _begin = _documents.begin();
    _end = _documents.end();
  }

  bool hasCovering() const override { return true; }

 private:
  HashIndexMap const& _map;
  std::unordered_map<arangodb::LocalDocumentId, VPackBuilder> _documents;
  std::unordered_map<arangodb::LocalDocumentId, VPackBuilder>::const_iterator _begin;
  std::unordered_map<arangodb::LocalDocumentId, VPackBuilder>::const_iterator _end;
};  // HashIndexIteratorMock

class HashIndexMock final : public arangodb::Index {
 public:
  static std::shared_ptr<arangodb::Index> make(arangodb::IndexId iid,
                                               arangodb::LogicalCollection& collection,
                                               arangodb::velocypack::Slice const& definition) {
    auto const typeSlice = definition.get("type");

    if (typeSlice.isNone()) {
      return nullptr;
    }

    auto const type =
        arangodb::basics::VelocyPackHelper::getStringRef(typeSlice,
                                                         arangodb::velocypack::StringRef());

    if (type.compare("hash") != 0) {
      return nullptr;
    }

    return std::make_shared<HashIndexMock>(iid, collection, definition);
  }

  IndexType type() const override { return Index::TRI_IDX_TYPE_HASH_INDEX; }

  char const* typeName() const override { return "hash"; }

  bool canBeDropped() const override { return false; }

  bool hasCoveringIterator() const override { return true; }

  bool isHidden() const override { return false; }

  bool isSorted() const override { return false; }

  bool hasSelectivityEstimate() const override { return false; }

  size_t memory() const override { return sizeof(HashIndexMock); }

  void load() override {}

  void unload() override {}

  void afterTruncate(TRI_voc_tick_t, arangodb::transaction::Methods*) override {
    _hashData.clear();
  }

  void toVelocyPack(VPackBuilder& builder,
                    std::underlying_type<arangodb::Index::Serialize>::type flags) const override {
    builder.openObject();
    Index::toVelocyPack(builder, flags);
    builder.add("sparse", VPackValue(sparse()));
    builder.add("unique", VPackValue(unique()));
    builder.close();
  }

  void toVelocyPackFigures(VPackBuilder& builder) const override {
    Index::toVelocyPackFigures(builder);
  }

  arangodb::Result insert(arangodb::transaction::Methods&,
                          arangodb::LocalDocumentId const& documentId,
                          arangodb::velocypack::Slice const doc) {
    if (!doc.isObject()) {
      return {TRI_ERROR_INTERNAL};
    }

    _hashData.insert(documentId, doc);

    return {};  // ok
  }

  arangodb::Result remove(arangodb::transaction::Methods&,
                          arangodb::LocalDocumentId const& documentId,
                          arangodb::velocypack::Slice const doc) {
    if (!doc.isObject()) {
      return {TRI_ERROR_INTERNAL};
    }

    _hashData.remove(documentId, doc);

    return {};  // ok
  }

  Index::FilterCosts supportsFilterCondition(
      std::vector<std::shared_ptr<arangodb::Index>> const& allIndexes,
      arangodb::aql::AstNode const* node, arangodb::aql::Variable const* reference,
      size_t itemsInIndex) const override {
    return arangodb::SortedIndexAttributeMatcher::supportsFilterCondition(
        allIndexes, this, node, reference, itemsInIndex);
  }

  Index::SortCosts supportsSortCondition(arangodb::aql::SortCondition const* sortCondition,
                                         arangodb::aql::Variable const* reference,
                                         size_t itemsInIndex) const override {
    return arangodb::SortedIndexAttributeMatcher::supportsSortCondition(this, sortCondition,
                                                                        reference, itemsInIndex);
  }

  arangodb::aql::AstNode* specializeCondition(arangodb::aql::AstNode* node,
                                              arangodb::aql::Variable const* reference) const override {
    return arangodb::SortedIndexAttributeMatcher::specializeCondition(this, node, reference);
  }

  std::unique_ptr<arangodb::IndexIterator> iteratorForCondition(
      arangodb::transaction::Methods* trx, arangodb::aql::AstNode const* node,
      arangodb::aql::Variable const*, arangodb::IndexIteratorOptions const&,
      arangodb::ReadOwnWrites) override {
    arangodb::transaction::BuilderLeaser builder(trx);
    std::unique_ptr<VPackBuilder> keys(builder.steal());
    keys->openArray();
    if (nullptr == node) {
      keys->close();
      return std::make_unique<HashIndexIteratorMock>(&_collection, trx, this,
                                                     _hashData, std::move(keys));
    }
    TRI_ASSERT(node->type == arangodb::aql::NODE_TYPE_OPERATOR_NARY_AND);

    std::vector<std::pair<std::vector<arangodb::basics::AttributeName>, arangodb::aql::AstNode*>> allAttributes;
    for (size_t i = 0; i < node->numMembers(); ++i) {
      auto comp = node->getMember(i);
      // a.b == value
      if (!(comp->type == arangodb::aql::NODE_TYPE_OPERATOR_BINARY_EQ ||
            comp->type == arangodb::aql::NODE_TYPE_OPERATOR_BINARY_IN)) {
        // operator type unsupported
        return std::make_unique<arangodb::EmptyIndexIterator>(&_collection, trx);
      }

      // assume a.b == value
      auto attrNode = comp->getMember(0);
      auto valNode = comp->getMember(1);

      if (!(attrNode->type == arangodb::aql::NODE_TYPE_ATTRIBUTE_ACCESS ||
            attrNode->type == arangodb::aql::NODE_TYPE_EXPANSION)) {
        // got value == a.b -> flip sides
        std::swap(attrNode, valNode);
      }
      TRI_ASSERT(attrNode->type == arangodb::aql::NODE_TYPE_ATTRIBUTE_ACCESS ||
                 attrNode->type == arangodb::aql::NODE_TYPE_EXPANSION);

      std::vector<arangodb::basics::AttributeName> attributes;
      if (attrNode->type == arangodb::aql::NODE_TYPE_ATTRIBUTE_ACCESS) {
        do {
          attributes.emplace_back(std::string(attrNode->getStringValue(),
                                              attrNode->getStringLength()),
                                  false);
          attrNode = attrNode->getMember(0);
        } while (attrNode->type == arangodb::aql::NODE_TYPE_ATTRIBUTE_ACCESS);
        std::reverse(attributes.begin(), attributes.end());
      } else {  // expansion
        TRI_ASSERT(attrNode->type == arangodb::aql::NODE_TYPE_EXPANSION);
        auto expNode = attrNode;
        TRI_ASSERT(expNode->numMembers() >= 2);
        auto left = expNode->getMember(0);
        TRI_ASSERT(left->type == arangodb::aql::NODE_TYPE_ITERATOR);
        attrNode = left->getMember(1);
        TRI_ASSERT(attrNode->type == arangodb::aql::NODE_TYPE_ATTRIBUTE_ACCESS);
        do {
          attributes.emplace_back(std::string(attrNode->getStringValue(),
                                              attrNode->getStringLength()),
                                  false);
          attrNode = attrNode->getMember(0);
        } while (attrNode->type == arangodb::aql::NODE_TYPE_ATTRIBUTE_ACCESS);
        attributes.front().shouldExpand = true;
        std::reverse(attributes.begin(), attributes.end());

        std::vector<arangodb::basics::AttributeName> attributesRight;
        attrNode = expNode->getMember(1);
        TRI_ASSERT(attrNode->type == arangodb::aql::NODE_TYPE_ATTRIBUTE_ACCESS ||
                   attrNode->type == arangodb::aql::NODE_TYPE_REFERENCE);
        while (attrNode->type == arangodb::aql::NODE_TYPE_ATTRIBUTE_ACCESS) {
          attributesRight.emplace_back(std::string(attrNode->getStringValue(),
                                                   attrNode->getStringLength()),
                                       false);
          attrNode = attrNode->getMember(0);
        }
        attributes.insert(attributes.end(), attributesRight.crbegin(),
                          attributesRight.crend());
      }
      allAttributes.emplace_back(std::move(attributes), valNode);
    }
    size_t nullsCount = 0;
    for (auto const& f : _fields) {
      auto it = std::find_if(allAttributes.cbegin(), allAttributes.cend(), [&f](auto const& attrs) {
        return arangodb::basics::AttributeName::isIdentical(attrs.first, f, true);
      });
      if (it != allAttributes.cend()) {
        while (nullsCount > 0) {
          keys->add(VPackSlice::nullSlice());
          --nullsCount;
        }
        it->second->toVelocyPackValue(*keys);
      } else {
        ++nullsCount;
      }
    }
    keys->close();

    return std::make_unique<HashIndexIteratorMock>(&_collection, trx, this,
                                                   _hashData, std::move(keys));
  }

  HashIndexMock(arangodb::IndexId iid, arangodb::LogicalCollection& collection,
                VPackSlice const& slice)
      : arangodb::Index(iid, collection, slice), _hashData(_fields) {}

  /// @brief the hash table for data
  HashIndexMap _hashData;
};  // HashIndexMock
}  // namespace

PhysicalCollectionMock::DocElement::DocElement(
    std::shared_ptr<arangodb::velocypack::Buffer<uint8_t>> data, uint64_t docId)
    : _data(data), _docId(docId) {}

arangodb::velocypack::Slice PhysicalCollectionMock::DocElement::data() const {
  return arangodb::velocypack::Slice(_data->data());
}

std::shared_ptr<arangodb::velocypack::Buffer<uint8_t>> PhysicalCollectionMock::DocElement::rawData() const {
  return _data;
}

void PhysicalCollectionMock::DocElement::swapBuffer(
    std::shared_ptr<arangodb::velocypack::Buffer<uint8_t>>& newData) {
  _data.swap(newData);
}

arangodb::LocalDocumentId PhysicalCollectionMock::DocElement::docId() const {
  return arangodb::LocalDocumentId::create(_docId);
}

uint8_t const* PhysicalCollectionMock::DocElement::vptr() const {
  return _data->data();
}

std::function<void()> PhysicalCollectionMock::before = []() -> void {};

PhysicalCollectionMock::PhysicalCollectionMock(arangodb::LogicalCollection& collection,
                                               arangodb::velocypack::Slice const& info)
    : PhysicalCollection(collection, info), _lastDocumentId{0} {}

arangodb::PhysicalCollection* PhysicalCollectionMock::clone(arangodb::LogicalCollection& collection) const {
  before();
  TRI_ASSERT(false);
  return nullptr;
}

ErrorCode PhysicalCollectionMock::close() {
  for (auto& index : _indexes) {
    index->unload();
  }

  return TRI_ERROR_NO_ERROR;  // assume close successful
}

std::shared_ptr<arangodb::Index> PhysicalCollectionMock::createIndex(
    arangodb::velocypack::Slice const& info, bool restore, bool& created) {
  before();

  std::vector<std::pair<arangodb::LocalDocumentId, arangodb::velocypack::Slice>> docs;
  docs.reserve(_documents.size());
  for (auto const& entry : _documents) {
    auto& doc = entry.second;
    docs.emplace_back(doc.docId(), doc.data());
  }

  struct IndexFactory : public arangodb::IndexFactory {
    using arangodb::IndexFactory::validateSlice;
  };
  auto id = IndexFactory::validateSlice(info, true, false);  // true+false to ensure id generation if missing

  auto const type =
      arangodb::basics::VelocyPackHelper::getStringRef(info.get("type"),
                                                       arangodb::velocypack::StringRef());

  std::shared_ptr<arangodb::Index> index;

  if (0 == type.compare("edge")) {
    index = EdgeIndexMock::make(id, _logicalCollection, info);
  } else if (0 == type.compare("hash")) {
    index = HashIndexMock::make(id, _logicalCollection, info);
  } else if (0 == type.compare(arangodb::iresearch::DATA_SOURCE_TYPE.name())) {
    try {
      auto& server = _logicalCollection.vocbase().server();
      if (arangodb::ServerState::instance()->isCoordinator()) {
        auto& factory =
            server.getFeature<arangodb::iresearch::IResearchFeature>().factory<arangodb::ClusterEngine>();
        index = factory.instantiate(_logicalCollection, info, id, false);
      } else {
        index = StorageEngineMock::buildLinkMock(id, _logicalCollection, info);
      }
    } catch (std::exception const& ex) {
      // ignore the details of all errors here
      LOG_DEVEL << "caught: " << ex.what();
    }
  }

  if (!index) {
    return nullptr;
  }

  TRI_vocbase_t& vocbase = _logicalCollection.vocbase();
  arangodb::SingleCollectionTransaction trx(arangodb::transaction::StandaloneContext::Create(vocbase),
                                            _logicalCollection,
                                            arangodb::AccessMode::Type::WRITE);
  auto res = trx.begin();
  TRI_ASSERT(res.ok());

  if (index->type() == arangodb::Index::TRI_IDX_TYPE_EDGE_INDEX) {
    auto* l = dynamic_cast<EdgeIndexMock*>(index.get());
    TRI_ASSERT(l != nullptr);
    for (auto const& pair : docs) {
      l->insert(trx, pair.first, pair.second);
    }
  } else if (index->type() == arangodb::Index::TRI_IDX_TYPE_HASH_INDEX) {
    auto* l = dynamic_cast<HashIndexMock*>(index.get());
    TRI_ASSERT(l != nullptr);
    for (auto const& pair : docs) {
      l->insert(trx, pair.first, pair.second);
    }
  } else if (index->type() == arangodb::Index::TRI_IDX_TYPE_IRESEARCH_LINK) {
    auto* l = dynamic_cast<arangodb::iresearch::IResearchLink*>(index.get());
    TRI_ASSERT(l != nullptr);
    for (auto const& pair : docs) {
      l->insert(trx, pair.first, pair.second);
    }
  } else {
    TRI_ASSERT(false);
  }

  _indexes.emplace(index);
  created = true;

  res = trx.commit();
  TRI_ASSERT(res.ok());

  return index;
}

void PhysicalCollectionMock::deferDropCollection(
    std::function<bool(arangodb::LogicalCollection&)> const& callback) {
  before();

  callback(_logicalCollection);  // assume noone is using this collection (drop immediately)
}

bool PhysicalCollectionMock::dropIndex(arangodb::IndexId iid) {
  before();

  for (auto itr = _indexes.begin(), end = _indexes.end(); itr != end; ++itr) {
    if ((*itr)->id() == iid) {
      if ((*itr)->drop().ok()) {
        _indexes.erase(itr);
        return true;
      }
    }
  }

  return false;
}

void PhysicalCollectionMock::figuresSpecific(bool /*details*/,
                                             arangodb::velocypack::Builder&) {
  before();
  TRI_ASSERT(false);
}

std::unique_ptr<arangodb::IndexIterator> PhysicalCollectionMock::getAllIterator(
    arangodb::transaction::Methods* trx, arangodb::ReadOwnWrites) const {
  before();

  return std::make_unique<AllIteratorMock>(_documents, this->_logicalCollection, trx);
}

std::unique_ptr<arangodb::IndexIterator> PhysicalCollectionMock::getAnyIterator(
    arangodb::transaction::Methods* trx) const {
  before();
  return std::make_unique<AllIteratorMock>(_documents, this->_logicalCollection, trx);
}

std::unique_ptr<arangodb::ReplicationIterator> PhysicalCollectionMock::getReplicationIterator(
    arangodb::ReplicationIterator::Ordering, uint64_t) {
  return nullptr;
}

void PhysicalCollectionMock::getPropertiesVPack(arangodb::velocypack::Builder&) const {
  before();
}

arangodb::Result PhysicalCollectionMock::insert(arangodb::transaction::Methods* trx,
                                                arangodb::velocypack::Slice newSlice,
                                                arangodb::ManagedDocumentResult& result,
                                                arangodb::OperationOptions& options) {
  before();

  TRI_ASSERT(newSlice.isObject());
  VPackSlice newKey = newSlice.get(arangodb::StaticStrings::KeyString);
  if (newKey.isString()) {
    if (_documents.find(arangodb::velocypack::StringRef{newKey}) != _documents.end()) {
      return TRI_ERROR_ARANGO_UNIQUE_CONSTRAINT_VIOLATED;
    }
  }

  arangodb::velocypack::Builder builder;
  auto isEdgeCollection = (TRI_COL_TYPE_EDGE == _logicalCollection.type());

  arangodb::RevisionId revisionId;
  auto res = newObjectForInsert(trx, newSlice, isEdgeCollection, builder,
                                options.isRestore, revisionId);

  if (res.fail()) {
    return res;
  }
  TRI_ASSERT(builder.slice().get(arangodb::StaticStrings::KeyString).isString());

  arangodb::velocypack::StringRef key{builder.slice().get(arangodb::StaticStrings::KeyString)};
  arangodb::LocalDocumentId id =
      ::generateDocumentId(_logicalCollection, revisionId, _lastDocumentId);
  auto const& [ref, didInsert] =
      _documents.emplace(key, DocElement{builder.steal(), id.id()});
  TRI_ASSERT(didInsert);

  result.setManaged(ref->second.vptr());
  TRI_ASSERT(result.revisionId() == revisionId);

  for (auto& index : _indexes) {
    if (index->type() == arangodb::Index::TRI_IDX_TYPE_EDGE_INDEX) {
      auto* l = static_cast<EdgeIndexMock*>(index.get());
      if (!l->insert(*trx, ref->second.docId(),
                     arangodb::velocypack::Slice(result.vpack()))
               .ok()) {
        return arangodb::Result(TRI_ERROR_BAD_PARAMETER);
      }
      continue;
    } else if (index->type() == arangodb::Index::TRI_IDX_TYPE_HASH_INDEX) {
      auto* l = static_cast<HashIndexMock*>(index.get());
      if (!l->insert(*trx, ref->second.docId(),
                     arangodb::velocypack::Slice(result.vpack()))
               .ok()) {
        return arangodb::Result(TRI_ERROR_BAD_PARAMETER);
      }
      continue;
    } else if (index->type() == arangodb::Index::TRI_IDX_TYPE_IRESEARCH_LINK) {
      if (arangodb::ServerState::instance()->isCoordinator()) {
        auto* l =
            static_cast<arangodb::iresearch::IResearchLinkCoordinator*>(index.get());
        if (!l->insert(*trx, ref->second.docId(),
                       arangodb::velocypack::Slice(result.vpack()))
                 .ok()) {
          return arangodb::Result(TRI_ERROR_BAD_PARAMETER);
        }
      } else {
        auto* l = static_cast<arangodb::iresearch::IResearchLinkMock*>(index.get());
        if (!l->insert(*trx, ref->second.docId(),
                       arangodb::velocypack::Slice(result.vpack()))
                 .ok()) {
          return arangodb::Result(TRI_ERROR_BAD_PARAMETER);
        }
      }
      continue;
    }
    TRI_ASSERT(false);
  }

  return arangodb::Result();
}

arangodb::Result PhysicalCollectionMock::lookupKey(
    arangodb::transaction::Methods*, arangodb::velocypack::StringRef key,
    std::pair<arangodb::LocalDocumentId, arangodb::RevisionId>& result,
    arangodb::ReadOwnWrites) const {
  before();

  auto it = _documents.find(arangodb::velocypack::StringRef{key});
  if (it != _documents.end()) {
    if (_documents.find(arangodb::velocypack::StringRef{key}) != _documents.end()) {
      result.first = it->second.docId();
      result.second = arangodb::RevisionId::fromSlice(it->second.data());
      return arangodb::Result();
    }
  }

  result.first = arangodb::LocalDocumentId::none();
  result.second = arangodb::RevisionId::none();
  return arangodb::Result(TRI_ERROR_ARANGO_DOCUMENT_NOT_FOUND);
}

size_t PhysicalCollectionMock::memory() const {
  before();
  TRI_ASSERT(false);
  return 0;
}

uint64_t PhysicalCollectionMock::numberDocuments(arangodb::transaction::Methods*) const {
  before();
  return _documents.size();
}

std::string const& PhysicalCollectionMock::path() const {
  before();

  return physicalPath;
}

bool PhysicalCollectionMock::addIndex(std::shared_ptr<arangodb::Index> idx) {
  auto const id = idx->id();
  for (auto const& it : _indexes) {
    if (it->id() == id) {
      // already have this particular index. do not add it again
      return false;
    }
  }

  TRI_UpdateTickServer(static_cast<TRI_voc_tick_t>(id.id()));

  _indexes.emplace(idx);
  return true;
}

void PhysicalCollectionMock::prepareIndexes(arangodb::velocypack::Slice indexesSlice) {
  before();

  auto& engine = _logicalCollection.vocbase()
                     .server()
                     .getFeature<arangodb::EngineSelectorFeature>()
                     .engine();
  auto& idxFactory = engine.indexFactory();

  for (VPackSlice v : VPackArrayIterator(indexesSlice)) {
    if (arangodb::basics::VelocyPackHelper::getBooleanValue(v, "error", false)) {
      // We have an error here.
      // Do not add index.
      continue;
    }

    try {
      auto idx = idxFactory.prepareIndexFromSlice(v, false, _logicalCollection, true);

      if (!idx) {
        continue;
      }

      if (!addIndex(idx)) {
        return;
      }
    } catch (std::exception const&) {
      // error is just ignored here
    }
  }
}

<<<<<<< HEAD
arangodb::IndexEstMap PhysicalCollectionMock::clusterIndexEstimates(bool allowUpdating,
                                                                    arangodb::TransactionId tid) {
  TRI_ASSERT(arangodb::ServerState::instance()->isCoordinator());
  arangodb::IndexEstMap estimates;
  for (auto const& it : _indexes) {
    std::string id = std::to_string(it->id().id());
    if (it->hasSelectivityEstimate()) {
      // Note: This may actually be bad, as this instance cannot
      // have documents => The estimate is off.
      estimates.emplace(std::move(id), it->selectivityEstimate());
    } else {
      // Random hardcoded estimate. We do not actually know anything
      estimates.emplace(std::move(id), 0.25);
    }
  }
  return estimates;
}

arangodb::Result PhysicalCollectionMock::read(
    arangodb::transaction::Methods*, arangodb::velocypack::StringRef const& key,
    arangodb::IndexIterator::DocumentCallback const& cb) const {
=======
arangodb::Result PhysicalCollectionMock::read(arangodb::transaction::Methods*,
                                              arangodb::velocypack::StringRef const& key,
                                              arangodb::IndexIterator::DocumentCallback const& cb,
                                              arangodb::ReadOwnWrites) const {
>>>>>>> a2eba029
  before();
  auto it = _documents.find(key);
  if (it != _documents.end()) {
    cb(it->second.docId(), arangodb::velocypack::Slice(it->second.vptr()));
    return arangodb::Result(TRI_ERROR_NO_ERROR);
  }
  return arangodb::Result(TRI_ERROR_ARANGO_DOCUMENT_NOT_FOUND);
}

arangodb::Result PhysicalCollectionMock::read(
    arangodb::transaction::Methods* trx, arangodb::LocalDocumentId const& token,
    arangodb::IndexIterator::DocumentCallback const& cb,
    arangodb::ReadOwnWrites) const {
  before();
  for (auto const& entry : _documents) {
    auto& doc = entry.second;
    if (doc.docId() == token) {
      cb(token, doc.data());
      return arangodb::Result{};
    }
  }
  return arangodb::Result{TRI_ERROR_ARANGO_DOCUMENT_NOT_FOUND};
}

bool PhysicalCollectionMock::readDocument(arangodb::transaction::Methods* trx,
                                          arangodb::LocalDocumentId const& token,
                                          arangodb::ManagedDocumentResult& result,
                                          arangodb::ReadOwnWrites) const {
  before();
  for (auto const& entry : _documents) {
    auto& doc = entry.second;
    if (doc.docId() == token) {
      result.setManaged(doc.vptr());
      return true;
    }
  }
  return false;
}

arangodb::Result PhysicalCollectionMock::remove(arangodb::transaction::Methods& trx,
                                                arangodb::velocypack::Slice slice,
                                                arangodb::ManagedDocumentResult& previous,
                                                arangodb::OperationOptions& options) {
  before();

  auto key = slice.get(arangodb::StaticStrings::KeyString);
  TRI_ASSERT(key.isString());
  arangodb::velocypack::StringRef keyRef{key};
  auto old = _documents.find(keyRef);
  if (old != _documents.end()) {
    previous.setManaged(old->second.vptr());
    _graveyard.emplace_back(old->second.rawData());
    TRI_ASSERT(previous.revisionId() ==
               arangodb::RevisionId::fromSlice(old->second.data()));
    _documents.erase(keyRef);
    return arangodb::Result(TRI_ERROR_NO_ERROR);  // assume document was removed
  }
  return arangodb::Result(TRI_ERROR_ARANGO_DOCUMENT_NOT_FOUND);
}

arangodb::Result PhysicalCollectionMock::update(arangodb::transaction::Methods* trx,
                                                arangodb::velocypack::Slice newSlice,
                                                arangodb::ManagedDocumentResult& result,
                                                arangodb::OperationOptions& options,
                                                arangodb::ManagedDocumentResult& previous) {
  return updateInternal(trx, newSlice, result, options, previous, true);
}

arangodb::Result PhysicalCollectionMock::replace(
    arangodb::transaction::Methods* trx, arangodb::velocypack::Slice newSlice,
    arangodb::ManagedDocumentResult& result, arangodb::OperationOptions& options,
    arangodb::ManagedDocumentResult& previous) {
  return updateInternal(trx, newSlice, result, options, previous, false);
}

arangodb::RevisionId PhysicalCollectionMock::revision(arangodb::transaction::Methods*) const {
  before();
  TRI_ASSERT(false);
  return arangodb::RevisionId::none();
}

arangodb::Result PhysicalCollectionMock::truncate(arangodb::transaction::Methods& trx,
                                                  arangodb::OperationOptions& options) {
  before();
  _documents.clear();
  return arangodb::Result();
}

arangodb::Result PhysicalCollectionMock::updateInternal(
    arangodb::transaction::Methods* trx, arangodb::velocypack::Slice newSlice,
    arangodb::ManagedDocumentResult& result, arangodb::OperationOptions& options,
    arangodb::ManagedDocumentResult& previous, bool isUpdate) {
  auto key = newSlice.get(arangodb::StaticStrings::KeyString);
  if (!key.isString()) {
    return arangodb::Result(TRI_ERROR_ARANGO_DOCUMENT_HANDLE_BAD);
  }

  before();
  arangodb::velocypack::StringRef keyRef{key};
  auto it = _documents.find(keyRef);
  if (it != _documents.end()) {
    auto doc = it->second.data();
    if (!options.ignoreRevs) {
      arangodb::RevisionId expectedRev = arangodb::RevisionId::none();
      if (newSlice.isObject()) {
        expectedRev = arangodb::RevisionId::fromSlice(newSlice);
      }
      TRI_ASSERT(doc.isObject());
      arangodb::RevisionId oldRev = arangodb::RevisionId::fromSlice(doc);
      if (!checkRevision(trx, expectedRev, oldRev)) {
        return arangodb::Result(TRI_ERROR_ARANGO_CONFLICT,
                                "_rev values mismatch");
      }
    }
    arangodb::velocypack::Builder builder;
    arangodb::RevisionId revisionId = arangodb::RevisionId::none();  // unused
    auto isEdgeCollection = (TRI_COL_TYPE_EDGE == _logicalCollection.type());
    if (isUpdate) {
      arangodb::Result res =
          mergeObjectsForUpdate(trx, doc, newSlice, isEdgeCollection,
                                options.mergeObjects, options.keepNull, builder,
                                options.isRestore, revisionId);
      if (res.fail()) {
        return res;
      }
    } else {
      arangodb::Result res = newObjectForReplace(trx, doc, newSlice, isEdgeCollection,
                                                 builder, options.isRestore, revisionId);
      if (res.fail()) {
        return res;
      }
    }
    auto nextBuffer = builder.steal();
    // Set previous
    previous.setManaged(it->second.vptr());
    TRI_ASSERT(previous.revisionId() == arangodb::RevisionId::fromSlice(doc));

    // swap with new data
    // Replace the existing Buffer and nextBuffer
    it->second.swapBuffer(nextBuffer);
    // Put the now old buffer into the graveyour for previous to stay valid
    _graveyard.emplace_back(nextBuffer);

    result.setManaged(it->second.vptr());
    TRI_ASSERT(result.revisionId() != previous.revisionId());
    return TRI_ERROR_NO_ERROR;
  }
  return arangodb::Result(TRI_ERROR_ARANGO_DOCUMENT_NOT_FOUND);
}

arangodb::Result PhysicalCollectionMock::updateProperties(arangodb::velocypack::Slice const& slice,
                                                          bool doSync) {
  before();

  return arangodb::Result(TRI_ERROR_NO_ERROR);  // assume mock collection updated OK
}

std::shared_ptr<arangodb::iresearch::IResearchLinkMock> StorageEngineMock::buildLinkMock(
    arangodb::IndexId id, arangodb::LogicalCollection& collection, VPackSlice const& info) {
  auto index = std::shared_ptr<arangodb::iresearch::IResearchLinkMock>(
      new arangodb::iresearch::IResearchLinkMock(id, collection));
  auto res = static_cast<arangodb::iresearch::IResearchLinkMock*>(index.get())
                 ->init(info, [](irs::directory& dir) {
                   if (arangodb::iresearch::IResearchLinkMock::InitCallback != nullptr) {
                     arangodb::iresearch::IResearchLinkMock::InitCallback(dir);
                   }
                 });

  if (!res.ok()) {
    THROW_ARANGO_EXCEPTION(res);
  }
  return index;
}

std::function<void()> StorageEngineMock::before = []() -> void {};
arangodb::RecoveryState StorageEngineMock::recoveryStateResult =
    arangodb::RecoveryState::DONE;
TRI_voc_tick_t StorageEngineMock::recoveryTickResult = 0;
std::function<void()> StorageEngineMock::recoveryTickCallback = []() -> void {};

/*static*/ std::string StorageEngineMock::versionFilenameResult;

StorageEngineMock::StorageEngineMock(arangodb::application_features::ApplicationServer& server,
                                     bool injectClusterIndexes)
    : StorageEngine(server, "Mock", "",
                    std::unique_ptr<arangodb::IndexFactory>(
                        new IndexFactoryMock(server, injectClusterIndexes))),
      vocbaseCount(1),
      _releasedTick(0) {}

arangodb::HealthData StorageEngineMock::healthCheck() { return {}; }

arangodb::WalAccess const* StorageEngineMock::walAccess() const {
  TRI_ASSERT(false);
  return nullptr;
}

void StorageEngineMock::addOptimizerRules(arangodb::aql::OptimizerRulesFeature& /*feature*/) {
  before();
  // NOOP
}

void StorageEngineMock::addRestHandlers(arangodb::rest::RestHandlerFactory& handlerFactory) {
  TRI_ASSERT(false);
}

void StorageEngineMock::addV8Functions() { TRI_ASSERT(false); }

void StorageEngineMock::changeCollection(TRI_vocbase_t& vocbase,
                                         arangodb::LogicalCollection const& collection,
                                         bool doSync) {
  // NOOP, assume physical collection changed OK
}

arangodb::Result StorageEngineMock::changeView(TRI_vocbase_t& vocbase,
                                               arangodb::LogicalView const& view,
                                               bool doSync) {
  before();
  TRI_ASSERT(views.find(std::make_pair(vocbase.id(), view.id())) != views.end());
  arangodb::velocypack::Builder builder;

  builder.openObject();
  auto res = view.properties(builder, arangodb::LogicalDataSource::Serialization::Persistence);
  if (!res.ok()) {
    return res;
  }
  builder.close();
  views[std::make_pair(vocbase.id(), view.id())] = std::move(builder);
  return {};
}

void StorageEngineMock::createCollection(TRI_vocbase_t& vocbase,
                                         arangodb::LogicalCollection const& collection) {}

std::unique_ptr<TRI_vocbase_t> StorageEngineMock::createDatabase(arangodb::CreateDatabaseInfo&& info,
                                                                 ErrorCode& status) {
  if (arangodb::ServerState::instance()->isCoordinator()) {
    return std::make_unique<TRI_vocbase_t>(TRI_vocbase_type_e::TRI_VOCBASE_TYPE_COORDINATOR,
                                           std::move(info));
  }
  return std::make_unique<TRI_vocbase_t>(TRI_vocbase_type_e::TRI_VOCBASE_TYPE_NORMAL,
                                         std::move(info));
}

arangodb::Result StorageEngineMock::createLoggerState(TRI_vocbase_t*, VPackBuilder&) {
  TRI_ASSERT(false);
  return arangodb::Result(TRI_ERROR_NOT_IMPLEMENTED);
}

std::unique_ptr<arangodb::PhysicalCollection> StorageEngineMock::createPhysicalCollection(
    arangodb::LogicalCollection& collection, arangodb::velocypack::Slice const& info) {
  before();
  return std::unique_ptr<arangodb::PhysicalCollection>(
      new PhysicalCollectionMock(collection, info));
}

arangodb::Result StorageEngineMock::createTickRanges(VPackBuilder&) {
  TRI_ASSERT(false);
  return arangodb::Result(TRI_ERROR_NOT_IMPLEMENTED);
}

std::unique_ptr<arangodb::TransactionCollection> StorageEngineMock::createTransactionCollection(
    arangodb::TransactionState& state, arangodb::DataSourceId cid,
    arangodb::AccessMode::Type accessType) {
  return std::unique_ptr<arangodb::TransactionCollection>(
      new TransactionCollectionMock(&state, cid, accessType));
}

std::unique_ptr<arangodb::transaction::Manager> StorageEngineMock::createTransactionManager(
    arangodb::transaction::ManagerFeature& feature) {
  return std::make_unique<arangodb::transaction::Manager>(feature);
}

std::shared_ptr<arangodb::TransactionState> StorageEngineMock::createTransactionState(
    TRI_vocbase_t& vocbase, arangodb::TransactionId tid,
    arangodb::transaction::Options const& options) {
  return std::make_shared<TransactionStateMock>(vocbase, tid, options);
}

arangodb::Result StorageEngineMock::createView(TRI_vocbase_t& vocbase,
                                               arangodb::DataSourceId id,
                                               arangodb::LogicalView const& view) {
  before();
  TRI_ASSERT(views.find(std::make_pair(vocbase.id(), view.id())) == views.end());  // called after createView()
  arangodb::velocypack::Builder builder;

  builder.openObject();
  auto res = view.properties(builder, arangodb::LogicalDataSource::Serialization::Persistence);
  if (!res.ok()) {
    return res;
  }
  builder.close();
  views[std::make_pair(vocbase.id(), view.id())] = std::move(builder);

  return arangodb::Result(TRI_ERROR_NO_ERROR);  // assume mock view persisted OK
}

arangodb::Result StorageEngineMock::compactAll(bool changeLevels, bool compactBottomMostLevel) {
  TRI_ASSERT(false);
  return arangodb::Result();
}

TRI_voc_tick_t StorageEngineMock::currentTick() const {
  return TRI_CurrentTickServer();
}

std::string StorageEngineMock::dataPath() const {
  before();
  return "";  // no valid path filesystem persisted, return empty string
}

std::string StorageEngineMock::databasePath(TRI_vocbase_t const* vocbase) const {
  before();
  return "";  // no valid path filesystem persisted, return empty string
}

arangodb::Result StorageEngineMock::dropCollection(TRI_vocbase_t& vocbase,
                                                   arangodb::LogicalCollection& collection) {
  return arangodb::Result(TRI_ERROR_NO_ERROR);  // assume physical collection dropped OK
}

arangodb::Result StorageEngineMock::dropDatabase(TRI_vocbase_t& vocbase) {
  TRI_ASSERT(false);
  return arangodb::Result();
}

arangodb::Result StorageEngineMock::dropView(TRI_vocbase_t const& vocbase,
                                             arangodb::LogicalView const& view) {
  before();
  TRI_ASSERT(views.find(std::make_pair(vocbase.id(), view.id())) != views.end());
  views.erase(std::make_pair(vocbase.id(), view.id()));

  return arangodb::Result(TRI_ERROR_NO_ERROR);  // assume mock view dropped OK
}

arangodb::Result StorageEngineMock::firstTick(uint64_t&) {
  TRI_ASSERT(false);
  return arangodb::Result(TRI_ERROR_NOT_IMPLEMENTED);
}

void StorageEngineMock::getCollectionInfo(TRI_vocbase_t& vocbase, arangodb::DataSourceId cid,
                                          arangodb::velocypack::Builder& result,
                                          bool includeIndexes, TRI_voc_tick_t maxTick) {
  arangodb::velocypack::Builder parameters;

  parameters.openObject();
  parameters.close();

  result.openObject();
  result.add("parameters", parameters.slice());  // required entry of type object
  result.close();

  // nothing more required, assume info used for PhysicalCollectionMock
}

ErrorCode StorageEngineMock::getCollectionsAndIndexes(TRI_vocbase_t& vocbase,
                                                      arangodb::velocypack::Builder& result,
                                                      bool wasCleanShutdown, bool isUpgrade) {
  TRI_ASSERT(false);
  return TRI_ERROR_INTERNAL;
}

void StorageEngineMock::getDatabases(arangodb::velocypack::Builder& result) {
  before();
  arangodb::velocypack::Builder system;

  system.openObject();
  system.add("name", arangodb::velocypack::Value(arangodb::StaticStrings::SystemDatabase));
  system.close();

  // array expected
  result.openArray();
  result.add(system.slice());
  result.close();
}

void StorageEngineMock::cleanupReplicationContexts() {
  // nothing to do here
}

arangodb::velocypack::Builder StorageEngineMock::getReplicationApplierConfiguration(
    TRI_vocbase_t& vocbase, ErrorCode& result) {
  before();
  result = TRI_ERROR_FILE_NOT_FOUND;  // assume no ReplicationApplierConfiguration for vocbase

  return arangodb::velocypack::Builder();
}

arangodb::velocypack::Builder StorageEngineMock::getReplicationApplierConfiguration(ErrorCode& status) {
  before();
  status = TRI_ERROR_FILE_NOT_FOUND;

  return arangodb::velocypack::Builder();
}

ErrorCode StorageEngineMock::getViews(TRI_vocbase_t& vocbase,
                                      arangodb::velocypack::Builder& result) {
  result.openArray();

  for (auto& entry : views) {
    result.add(entry.second.slice());
  }

  result.close();

  return TRI_ERROR_NO_ERROR;
}

arangodb::Result StorageEngineMock::handleSyncKeys(arangodb::DatabaseInitialSyncer& syncer,
                                                   arangodb::LogicalCollection& col,
                                                   std::string const& keysId) {
  TRI_ASSERT(false);
  return arangodb::Result();
}

arangodb::RecoveryState StorageEngineMock::recoveryState() {
  return recoveryStateResult;
}
TRI_voc_tick_t StorageEngineMock::recoveryTick() {
  if (recoveryTickCallback) {
    recoveryTickCallback();
  }
  return recoveryTickResult;
}

arangodb::Result StorageEngineMock::lastLogger(TRI_vocbase_t& vocbase,
                                               uint64_t tickStart, uint64_t tickEnd,
                                               arangodb::velocypack::Builder& builderSPtr) {
  TRI_ASSERT(false);
  return arangodb::Result(TRI_ERROR_NOT_IMPLEMENTED);
}

std::unique_ptr<TRI_vocbase_t> StorageEngineMock::openDatabase(arangodb::CreateDatabaseInfo&& info,
                                                               bool isUpgrade) {
  before();

  auto new_info = info;
  new_info.setId(++vocbaseCount);

  return std::make_unique<TRI_vocbase_t>(TRI_vocbase_type_e::TRI_VOCBASE_TYPE_NORMAL,
                                         std::move(new_info));
}

TRI_voc_tick_t StorageEngineMock::releasedTick() const {
  before();
  return _releasedTick;
}

void StorageEngineMock::releaseTick(TRI_voc_tick_t tick) {
  before();
  _releasedTick = tick;
}

ErrorCode StorageEngineMock::removeReplicationApplierConfiguration(TRI_vocbase_t& vocbase) {
  TRI_ASSERT(false);
  return TRI_ERROR_NO_ERROR;
}

ErrorCode StorageEngineMock::removeReplicationApplierConfiguration() {
  TRI_ASSERT(false);
  return TRI_ERROR_NO_ERROR;
}

arangodb::Result StorageEngineMock::renameCollection(TRI_vocbase_t& vocbase,
                                                     arangodb::LogicalCollection const& collection,
                                                     std::string const& oldName) {
  TRI_ASSERT(false);
  return arangodb::Result(TRI_ERROR_INTERNAL);
}

ErrorCode StorageEngineMock::saveReplicationApplierConfiguration(
    TRI_vocbase_t& vocbase, arangodb::velocypack::Slice slice, bool doSync) {
  TRI_ASSERT(false);
  return TRI_ERROR_NO_ERROR;
}

ErrorCode StorageEngineMock::saveReplicationApplierConfiguration(arangodb::velocypack::Slice,
                                                                 bool) {
  TRI_ASSERT(false);
  return TRI_ERROR_NO_ERROR;
}

std::string StorageEngineMock::versionFilename(TRI_voc_tick_t) const {
  return versionFilenameResult;
}

void StorageEngineMock::waitForEstimatorSync(std::chrono::milliseconds) {
  TRI_ASSERT(false);
}

std::vector<std::string> StorageEngineMock::currentWalFiles() const {
  return std::vector<std::string>();
}

arangodb::Result StorageEngineMock::flushWal(bool waitForSync, bool waitForCollector) {
  TRI_ASSERT(false);
  return arangodb::Result();
}

auto StorageEngineMock::createReplicatedLog(TRI_vocbase_t& vocbase,
                                            arangodb::replication2::LogId id)
    -> arangodb::ResultT<std::shared_ptr<arangodb::replication2::replicated_log::PersistedLog>> {
  TRI_ASSERT(false);
  THROW_ARANGO_EXCEPTION(TRI_ERROR_NOT_IMPLEMENTED);
}

auto StorageEngineMock::dropReplicatedLog(TRI_vocbase_t& vocbase,
                                          std::shared_ptr<arangodb::replication2::replicated_log::PersistedLog> const& ptr)
    -> arangodb::Result {
  TRI_ASSERT(false);
  THROW_ARANGO_EXCEPTION(TRI_ERROR_NOT_IMPLEMENTED);
}

TransactionCollectionMock::TransactionCollectionMock(arangodb::TransactionState* state,
                                                     arangodb::DataSourceId cid,
                                                     arangodb::AccessMode::Type accessType)
    : TransactionCollection(state, cid, accessType) {}

bool TransactionCollectionMock::canAccess(arangodb::AccessMode::Type accessType) const {
  return nullptr != _collection;  // collection must have be opened previously
}

bool TransactionCollectionMock::hasOperations() const {
  TRI_ASSERT(false);
  return false;
}

void TransactionCollectionMock::releaseUsage() {
  if (_collection) {
    if (!arangodb::ServerState::instance()->isCoordinator()) {
      _transaction->vocbase().releaseCollection(_collection.get());
    }
    _collection = nullptr;
  }
}

arangodb::Result TransactionCollectionMock::lockUsage() {
  bool shouldLock = !arangodb::AccessMode::isNone(_accessType);

  if (shouldLock && !isLocked()) {
    // r/w lock the collection
    arangodb::Result res = doLock(_accessType);

    if (res.is(TRI_ERROR_LOCKED)) {
      // TRI_ERROR_LOCKED is not an error, but it indicates that the lock
      // operation has actually acquired the lock (and that the lock has not
      // been held before)
      res.reset();
    } else if (res.fail()) {
      return res;
    }
  }

  if (!_collection) {
    if (arangodb::ServerState::instance()->isCoordinator()) {
      auto& ci = _transaction->vocbase()
                     .server()
                     .getFeature<arangodb::ClusterFeature>()
                     .clusterInfo();
      _collection = ci.getCollectionNT(_transaction->vocbase().name(),
                                       std::to_string(_cid.id()));
    } else {
      _collection = _transaction->vocbase().useCollection(_cid, true);
    }
  }

  return arangodb::Result(_collection ? TRI_ERROR_NO_ERROR
                                      : TRI_ERROR_ARANGO_DATA_SOURCE_NOT_FOUND);
}

arangodb::Result TransactionCollectionMock::doLock(arangodb::AccessMode::Type type) {
  if (_lockType > _accessType) {
    return {TRI_ERROR_INTERNAL};
  }

  _lockType = type;

  return {};
}

arangodb::Result TransactionCollectionMock::doUnlock(arangodb::AccessMode::Type type) {
  if (_lockType != type) {
    return {TRI_ERROR_INTERNAL};
  }

  _lockType = arangodb::AccessMode::Type::NONE;

  return {};
}

size_t TransactionStateMock::abortTransactionCount;
size_t TransactionStateMock::beginTransactionCount;
size_t TransactionStateMock::commitTransactionCount;

// ensure each transaction state has a unique ID
TransactionStateMock::TransactionStateMock(TRI_vocbase_t& vocbase, arangodb::TransactionId tid,
                                           arangodb::transaction::Options const& options)
    : TransactionState(vocbase, tid, options) {}

arangodb::Result TransactionStateMock::abortTransaction(arangodb::transaction::Methods* trx) {
  ++abortTransactionCount;
  updateStatus(arangodb::transaction::Status::ABORTED);
  //  releaseUsage();
  resetTransactionId();

  return arangodb::Result();
}

arangodb::Result TransactionStateMock::beginTransaction(arangodb::transaction::Hints hints) {
  ++beginTransactionCount;
  _hints = hints;

  arangodb::Result res = useCollections();
  if (res.fail()) {  // something is wrong
    return res;
  }

  if (!res.ok()) {
    updateStatus(arangodb::transaction::Status::ABORTED);
    resetTransactionId();
    return res;
  }
  updateStatus(arangodb::transaction::Status::RUNNING);
  return arangodb::Result();
}

arangodb::Result TransactionStateMock::commitTransaction(arangodb::transaction::Methods* trx) {
  ++commitTransactionCount;
  updateStatus(arangodb::transaction::Status::COMMITTED);
  resetTransactionId();
  //  releaseUsage();

  return arangodb::Result();
}

uint64_t TransactionStateMock::numCommits() const {
  return commitTransactionCount;
}

bool TransactionStateMock::hasFailedOperations() const {
  return false;  // assume no failed operations
}

// -----------------------------------------------------------------------------
// --SECTION--                                                       END-OF-FILE
// -----------------------------------------------------------------------------<|MERGE_RESOLUTION|>--- conflicted
+++ resolved
@@ -102,16 +102,10 @@
   typedef std::unordered_multimap<std::string, arangodb::LocalDocumentId> Map;
 
   EdgeIndexIteratorMock(arangodb::LogicalCollection* collection,
-<<<<<<< HEAD
                         arangodb::transaction::Methods* trx,
                         arangodb::Index const* index, Map const& map,
                         std::unique_ptr<VPackBuilder>&& keys, bool isFrom)
-      : IndexIterator(collection, trx),
-=======
-                        arangodb::transaction::Methods* trx, arangodb::Index const* index,
-                        Map const& map, std::unique_ptr<VPackBuilder>&& keys)
       : IndexIterator(collection, trx, arangodb::ReadOwnWrites::no),
->>>>>>> a2eba029
         _map(map),
         _begin(_map.end()),
         _end(_map.end()),
@@ -723,11 +717,7 @@
   HashIndexIteratorMock(arangodb::LogicalCollection* collection,
                         arangodb::transaction::Methods* trx, arangodb::Index const* index,
                         HashIndexMap const& map, std::unique_ptr<VPackBuilder>&& keys)
-<<<<<<< HEAD
-      : IndexIterator(collection, trx), _map(map) {
-=======
     : IndexIterator(collection, trx, arangodb::ReadOwnWrites::no), _map(map) {
->>>>>>> a2eba029
     _documents = _map.find(std::move(keys));
     _begin = _documents.begin();
     _end = _documents.end();
@@ -1321,7 +1311,6 @@
   }
 }
 
-<<<<<<< HEAD
 arangodb::IndexEstMap PhysicalCollectionMock::clusterIndexEstimates(bool allowUpdating,
                                                                     arangodb::TransactionId tid) {
   TRI_ASSERT(arangodb::ServerState::instance()->isCoordinator());
@@ -1340,15 +1329,10 @@
   return estimates;
 }
 
-arangodb::Result PhysicalCollectionMock::read(
-    arangodb::transaction::Methods*, arangodb::velocypack::StringRef const& key,
-    arangodb::IndexIterator::DocumentCallback const& cb) const {
-=======
 arangodb::Result PhysicalCollectionMock::read(arangodb::transaction::Methods*,
                                               arangodb::velocypack::StringRef const& key,
                                               arangodb::IndexIterator::DocumentCallback const& cb,
                                               arangodb::ReadOwnWrites) const {
->>>>>>> a2eba029
   before();
   auto it = _documents.find(key);
   if (it != _documents.end()) {
