//////////////////////////////////////////////////////////////////////////////
/// DISCLAIMER
///
/// Copyright 2017 EMC Corporation
///
/// Licensed under the Apache License, Version 2.0 (the "License");
/// you may not use this file except in compliance with the License.
/// You may obtain a copy of the License at
///
///     http://www.apache.org/licenses/LICENSE-2.0
///
/// Unless required by applicable law or agreed to in writing, software
/// distributed under the License is distributed on an "AS IS" BASIS,
/// WITHOUT WARRANTIES OR CONDITIONS OF ANY KIND, either express or implied.
/// See the License for the specific language governing permissions and
/// limitations under the License.
///
/// Copyright holder is EMC Corporation
///
/// @author Andrey Abramov
/// @author Vasiliy Nabatchikov
////////////////////////////////////////////////////////////////////////////////

#include "StorageEngineMock.h"

#include "ApplicationFeatures/ApplicationServer.h"
#include "Aql/AstNode.h"
#include "Basics/LocalTaskQueue.h"
#include "Basics/Result.h"
#include "Basics/StaticStrings.h"
#include "Basics/VelocyPackHelper.h"
#include "Basics/asio_ns.h"
#include "Cluster/ClusterFeature.h"
#include "Cluster/ClusterInfo.h"
#include "ClusterEngine/ClusterEngine.h"
#include "IResearch/IResearchCommon.h"
#include "IResearch/IResearchFeature.h"
#include "IResearch/IResearchLinkCoordinator.h"
#include "IResearch/IResearchRocksDBLink.h"
#include "IResearch/VelocyPackHelper.h"
#include "Indexes/IndexIterator.h"
#include "Indexes/SimpleAttributeEqualityMatcher.h"
#include "Indexes/SortedIndexAttributeMatcher.h"
#include "RestServer/FlushFeature.h"
#include "StorageEngine/EngineSelectorFeature.h"
#include "Transaction/Helpers.h"
#include "Transaction/Manager.h"
#include "Transaction/ManagerFeature.h"
#include "Transaction/Methods.h"
#include "Transaction/StandaloneContext.h"
#include "Utils/OperationOptions.h"
#include "Utils/SingleCollectionTransaction.h"
#include "VocBase/LogicalCollection.h"
#include "VocBase/LogicalView.h"
#include "VocBase/ManagedDocumentResult.h"
#include "VocBase/ticks.h"

#include "Mocks/IResearchLinkMock.h"

#include <velocypack/Collection.h>
#include <velocypack/Iterator.h>
#include <velocypack/velocypack-aliases.h>
#include <boost/asio/io_context.hpp>

namespace {

/// @brief hard-coded vector of the index attributes
/// note that the attribute names must be hard-coded here to avoid an init-order
/// fiasco with StaticStrings::FromString etc.
std::vector<std::vector<arangodb::basics::AttributeName>> const IndexAttributes{
    {arangodb::basics::AttributeName("_from", false)},
    {arangodb::basics::AttributeName("_to", false)}};

/// @brief add a single value node to the iterator's keys
void handleValNode(VPackBuilder* keys, arangodb::aql::AstNode const* valNode) {
  if (!valNode->isStringValue() || valNode->getStringLength() == 0) {
    return;
  }

  keys->openObject();
  keys->add(arangodb::StaticStrings::IndexEq,
            VPackValuePair(valNode->getStringValue(),
                           valNode->getStringLength(), VPackValueType::String));
  keys->close();

  TRI_IF_FAILURE("EdgeIndex::collectKeys") {
    THROW_ARANGO_EXCEPTION(TRI_ERROR_DEBUG);
  }
}

class EdgeIndexIteratorMock final : public arangodb::IndexIterator {
 public:
  typedef std::unordered_multimap<std::string, arangodb::LocalDocumentId> Map;

  EdgeIndexIteratorMock(arangodb::LogicalCollection* collection,
                        arangodb::transaction::Methods* trx, arangodb::Index const* index,
                        Map const& map, std::unique_ptr<VPackBuilder>&& keys)
      : IndexIterator(collection, trx),
        _map(map),
        _begin(_map.begin()),
        _end(_map.end()),
        _keys(std::move(keys)),
        _keysIt(_keys->slice()) {}

  char const* typeName() const override { return "edge-index-iterator-mock"; }

  bool nextImpl(LocalDocumentIdCallback const& cb, size_t limit) override {
    while (limit && _begin != _end && _keysIt.valid()) {
      auto key = _keysIt.value();

      if (key.isObject()) {
        key = key.get(arangodb::StaticStrings::IndexEq);
      }

      std::tie(_begin, _end) = _map.equal_range(key.toString());

      while (limit && _begin != _end) {
        cb(_begin->second);
        ++_begin;
        --limit;
      }

      ++_keysIt;
    }

    return _begin != _end || _keysIt.valid();
  }

  void resetImpl() override {
    _keysIt.reset();
    _begin = _map.begin();
    _end = _map.end();
  }

 private:
  Map const& _map;
  Map::const_iterator _begin;
  Map::const_iterator _end;
  std::unique_ptr<VPackBuilder> _keys;
  arangodb::velocypack::ArrayIterator _keysIt;
};  // EdgeIndexIteratorMock

class EdgeIndexMock final : public arangodb::Index {
 public:
  static std::shared_ptr<arangodb::Index> make(arangodb::IndexId iid,
                                               arangodb::LogicalCollection& collection,
                                               arangodb::velocypack::Slice const& definition) {
    auto const typeSlice = definition.get("type");

    if (typeSlice.isNone()) {
      return nullptr;
    }

    auto const type =
        arangodb::basics::VelocyPackHelper::getStringRef(typeSlice,
                                                         arangodb::velocypack::StringRef());

    if (type.compare("edge") != 0) {
      return nullptr;
    }

    return std::make_shared<EdgeIndexMock>(iid, collection);
  }

  IndexType type() const override { return Index::TRI_IDX_TYPE_EDGE_INDEX; }

  char const* typeName() const override { return "edge"; }

  bool isPersistent() const override { return false; }

  bool canBeDropped() const override { return false; }

  bool isHidden() const override { return false; }

  bool isSorted() const override { return false; }

  bool hasSelectivityEstimate() const override { return false; }

  size_t memory() const override { return sizeof(EdgeIndexMock); }

  void load() override {}
  void unload() override {}
  void afterTruncate(TRI_voc_tick_t) override {
    _edgesFrom.clear();
    _edgesTo.clear();
  }

  void toVelocyPack(VPackBuilder& builder,
                    std::underlying_type<arangodb::Index::Serialize>::type flags) const override {
    builder.openObject();
    Index::toVelocyPack(builder, flags);
    // hard-coded
    builder.add("unique", VPackValue(false));
    builder.add("sparse", VPackValue(false));
    builder.close();
  }

  void toVelocyPackFigures(VPackBuilder& builder) const override {
    Index::toVelocyPackFigures(builder);

    builder.add("from", VPackValue(VPackValueType::Object));
    //_edgesFrom->appendToVelocyPack(builder);
    builder.close();

    builder.add("to", VPackValue(VPackValueType::Object));
    //_edgesTo->appendToVelocyPack(builder);
    builder.close();
  }

  arangodb::Result insert(arangodb::transaction::Methods& trx,
                          arangodb::LocalDocumentId const& documentId,
                          arangodb::velocypack::Slice const& doc, OperationMode) {
    if (!doc.isObject()) {
      return {TRI_ERROR_INTERNAL};
    }

    VPackSlice const fromValue(arangodb::transaction::helpers::extractFromFromDocument(doc));

    if (!fromValue.isString()) {
      return {TRI_ERROR_INTERNAL};
    }

    VPackSlice const toValue(arangodb::transaction::helpers::extractToFromDocument(doc));

    if (!toValue.isString()) {
      return {TRI_ERROR_INTERNAL};
    }

    _edgesFrom.emplace(fromValue.toString(), documentId);
    _edgesTo.emplace(toValue.toString(), documentId);

    return {};  // ok
  }

  arangodb::Result remove(arangodb::transaction::Methods& trx,
                          arangodb::LocalDocumentId const&,
                          arangodb::velocypack::Slice const& doc, OperationMode) {
    if (!doc.isObject()) {
      return {TRI_ERROR_INTERNAL};
    }

    VPackSlice const fromValue(arangodb::transaction::helpers::extractFromFromDocument(doc));

    if (!fromValue.isString()) {
      return {TRI_ERROR_INTERNAL};
    }

    VPackSlice const toValue(arangodb::transaction::helpers::extractToFromDocument(doc));

    if (!toValue.isString()) {
      return {TRI_ERROR_INTERNAL};
    }

    _edgesFrom.erase(fromValue.toString());
    _edgesTo.erase(toValue.toString());

    return {};  // ok
  }

  Index::FilterCosts supportsFilterCondition(
      std::vector<std::shared_ptr<arangodb::Index>> const& /*allIndexes*/,
      arangodb::aql::AstNode const* node, arangodb::aql::Variable const* reference,
      size_t itemsInIndex) const override {
    arangodb::SimpleAttributeEqualityMatcher matcher(IndexAttributes);
    return matcher.matchOne(this, node, reference, itemsInIndex);
  }

  std::unique_ptr<arangodb::IndexIterator> iteratorForCondition(
      arangodb::transaction::Methods* trx, arangodb::aql::AstNode const* node,
      arangodb::aql::Variable const*, arangodb::IndexIteratorOptions const&) override {
    TRI_ASSERT(node->type == arangodb::aql::NODE_TYPE_OPERATOR_NARY_AND);

    TRI_ASSERT(node->numMembers() == 1);

    auto comp = node->getMember(0);

    // assume a.b == value
    auto attrNode = comp->getMember(0);
    auto valNode = comp->getMember(1);

    if (attrNode->type != arangodb::aql::NODE_TYPE_ATTRIBUTE_ACCESS) {
      // got value == a.b  -> flip sides
      std::swap(attrNode, valNode);
    }
    TRI_ASSERT(attrNode->type == arangodb::aql::NODE_TYPE_ATTRIBUTE_ACCESS);

    if (comp->type == arangodb::aql::NODE_TYPE_OPERATOR_BINARY_EQ) {
      // a.b == value
      return createEqIterator(trx, attrNode, valNode);
    }

    if (comp->type == arangodb::aql::NODE_TYPE_OPERATOR_BINARY_IN) {
      // a.b IN values
      if (!valNode->isArray()) {
        // a.b IN non-array
        return std::make_unique<arangodb::EmptyIndexIterator>(&_collection, trx);
      }

      return createInIterator(trx, attrNode, valNode);
    }

    // operator type unsupported
    return std::make_unique<arangodb::EmptyIndexIterator>(&_collection, trx);
  }

  arangodb::aql::AstNode* specializeCondition(arangodb::aql::AstNode* node,
                                              arangodb::aql::Variable const* reference) const override {
    arangodb::SimpleAttributeEqualityMatcher matcher(IndexAttributes);

    return matcher.specializeOne(this, node, reference);
  }

  EdgeIndexMock(arangodb::IndexId iid, arangodb::LogicalCollection& collection)
      : arangodb::Index(
            iid, collection, arangodb::StaticStrings::IndexNameEdge,
            {{arangodb::basics::AttributeName(arangodb::StaticStrings::FromString, false)},
             {arangodb::basics::AttributeName(arangodb::StaticStrings::ToString, false)}},
            true, false) {}

  std::unique_ptr<arangodb::IndexIterator> createEqIterator(
      arangodb::transaction::Methods* trx, arangodb::aql::AstNode const* attrNode,
      arangodb::aql::AstNode const* valNode) const {
    // lease builder, but immediately pass it to the unique_ptr so we don't leak
    arangodb::transaction::BuilderLeaser builder(trx);
    std::unique_ptr<VPackBuilder> keys(builder.steal());
    keys->openArray();

    handleValNode(keys.get(), valNode);
    TRI_IF_FAILURE("EdgeIndex::noIterator") {
      THROW_ARANGO_EXCEPTION(TRI_ERROR_DEBUG);
    }
    keys->close();

    // _from or _to?
    bool const isFrom = (attrNode->stringEquals(arangodb::StaticStrings::FromString));

    return std::make_unique<EdgeIndexIteratorMock>(&_collection, trx, this,
                                                   isFrom ? _edgesFrom : _edgesTo,
                                                   std::move(keys));
  }

  /// @brief create the iterator
  std::unique_ptr<arangodb::IndexIterator> createInIterator(
      arangodb::transaction::Methods* trx, arangodb::aql::AstNode const* attrNode,
      arangodb::aql::AstNode const* valNode) const {
    // lease builder, but immediately pass it to the unique_ptr so we don't leak
    arangodb::transaction::BuilderLeaser builder(trx);
    std::unique_ptr<VPackBuilder> keys(builder.steal());
    keys->openArray();

    size_t const n = valNode->numMembers();
    for (size_t i = 0; i < n; ++i) {
      handleValNode(keys.get(), valNode->getMemberUnchecked(i));
      TRI_IF_FAILURE("EdgeIndex::iteratorValNodes") {
        THROW_ARANGO_EXCEPTION(TRI_ERROR_DEBUG);
      }
    }

    TRI_IF_FAILURE("EdgeIndex::noIterator") {
      THROW_ARANGO_EXCEPTION(TRI_ERROR_DEBUG);
    }
    keys->close();

    // _from or _to?
    bool const isFrom = (attrNode->stringEquals(arangodb::StaticStrings::FromString));

    return std::make_unique<EdgeIndexIteratorMock>(&_collection, trx, this,
                                                   isFrom ? _edgesFrom : _edgesTo,
                                                   std::move(keys));
  }

  /// @brief the hash table for _from
  EdgeIndexIteratorMock::Map _edgesFrom;
  /// @brief the hash table for _to
  EdgeIndexIteratorMock::Map _edgesTo;
};  // EdgeIndexMock

class ReverseAllIteratorMock final : public arangodb::IndexIterator {
 public:
  ReverseAllIteratorMock(uint64_t size, arangodb::LogicalCollection* coll,
                         arangodb::transaction::Methods* trx)
      : arangodb::IndexIterator(coll, trx), _end(size), _size(size) {}

  virtual char const* typeName() const override {
    return "ReverseAllIteratorMock";
  }

  virtual void resetImpl() override { _end = _size; }

  virtual bool nextImpl(LocalDocumentIdCallback const& callback, size_t limit) override {
    while (_end && limit) {  // `_end` always > 0
      callback(arangodb::LocalDocumentId(_end--));
      --limit;
    }

    return 0 == limit;
  }

 private:
  uint64_t _end;
  uint64_t _size;  // the original size
};                 // ReverseAllIteratorMock

class AllIteratorMock final : public arangodb::IndexIterator {
 public:
  AllIteratorMock(std::unordered_map<arangodb::velocypack::StringRef, PhysicalCollectionMock::DocElement> const& data,
                  arangodb::LogicalCollection& coll, arangodb::transaction::Methods* trx)
      : arangodb::IndexIterator(&coll, trx), _data(data), _it{_data.begin()} {}

  virtual char const* typeName() const override { return "AllIteratorMock"; }

  virtual void resetImpl() override { _it = _data.begin(); }

  virtual bool nextImpl(LocalDocumentIdCallback const& callback, size_t limit) override {
    while (_it != _data.end() && limit != 0) {
      callback(_it->second.docId());
      ++_it;
      --limit;
    }
    return 0 == limit;
  }

 private:
  std::unordered_map<arangodb::velocypack::StringRef, PhysicalCollectionMock::DocElement> const& _data;
  std::unordered_map<arangodb::velocypack::StringRef, PhysicalCollectionMock::DocElement>::const_iterator _it;
};  // AllIteratorMock

struct IndexFactoryMock : arangodb::IndexFactory {
  IndexFactoryMock(arangodb::application_features::ApplicationServer& server)
      : IndexFactory(server) {}
  virtual void fillSystemIndexes(arangodb::LogicalCollection& col,
                                 std::vector<std::shared_ptr<arangodb::Index>>& systemIndexes) const override {
    // NOOP
  }

  /// @brief create indexes from a list of index definitions
  virtual void prepareIndexes(arangodb::LogicalCollection& col,
                              arangodb::velocypack::Slice const& indexesSlice,
                              std::vector<std::shared_ptr<arangodb::Index>>& indexes) const override {
    // NOOP
  }
};

class HashIndexMap {
  struct VPackBuilderHasher {
    std::size_t operator()(VPackBuilder const& builder) const {
      return std::hash<VPackSlice>()(builder.slice());
    }
  };

  struct VPackBuilderComparator {
    bool operator()(VPackBuilder const& builder1, VPackBuilder const& builder2) const {
      return ::arangodb::basics::VelocyPackHelper::compare(builder1.slice(), builder2.slice(), true) == 0;
    }
  };

  using ValueMap = std::unordered_multimap<VPackBuilder, arangodb::LocalDocumentId, VPackBuilderHasher, VPackBuilderComparator>;
  using DocumentsIndexMap = std::unordered_map<arangodb::LocalDocumentId, VPackBuilder>;

  arangodb::velocypack::Slice getSliceByField(arangodb::velocypack::Slice const& doc, size_t i) {
    TRI_ASSERT(i < _fields.size());
    TRI_ASSERT(!doc.isNone());
    auto slice = doc;
    for (auto const& f : _fields[i]) {
      slice = slice.get(f.name);
      if (slice.isNone() || slice.isNull()) {
        break;
      }
    }
    return slice;
  }

  void insertSlice(arangodb::LocalDocumentId const& documentId, arangodb::velocypack::Slice const& slice, size_t i) {
    VPackBuilder builder;
    if (slice.isNone() || slice.isNull()) {
      builder.add(VPackSlice::nullSlice());
    } else {
      builder.add(slice);
    }
    _valueMaps[i].emplace(std::move(builder), documentId);
  }

 public:
  HashIndexMap(std::vector<std::vector<arangodb::basics::AttributeName>> const& fields) : _fields(fields), _valueMaps(fields.size()) {
    TRI_ASSERT(!_fields.empty());
  }

  void insert(arangodb::LocalDocumentId const& documentId, arangodb::velocypack::Slice const& doc) {
    VPackBuilder builder;
    builder.openArray();
    auto toClose = true;
    // find fields for the index
    for (size_t i = 0; i < _fields.size(); ++i) {
      auto slice = doc;
      auto isExpansion = false;
      for (auto fieldIt = _fields[i].begin(); fieldIt != _fields[i].end(); ++fieldIt) {
        TRI_ASSERT(slice.isObject() || slice.isArray());
        if (slice.isObject()) {
          slice = slice.get(fieldIt->name);
          if ((fieldIt->shouldExpand && slice.isObject()) ||
              (!fieldIt->shouldExpand && slice.isArray())) {
            slice = VPackSlice::nullSlice();
            break;
          }
          if (slice.isNone() || slice.isNull()) {
            break;
          }
        } else { // expansion
          isExpansion = slice.isArray();
          TRI_ASSERT(isExpansion);
          auto found = false;
          for (auto sliceIt = arangodb::velocypack::ArrayIterator(slice); sliceIt != sliceIt.end(); ++sliceIt) {
            auto subSlice = sliceIt.value();
            if (!(subSlice.isNone() || subSlice.isNull())) {
              for (auto fieldItForArray = fieldIt; fieldItForArray != _fields[i].end(); ++fieldItForArray) {
                TRI_ASSERT(subSlice.isObject());
                subSlice = subSlice.get(fieldItForArray->name);
                if (subSlice.isNone() || subSlice.isNull()) {
                  break;
                }
              }
              if (!(subSlice.isNone() || subSlice.isNull())) {
                insertSlice(documentId, subSlice, i);
                builder.add(subSlice);
                found = true;
                break;
              }
            }
          }
          if (!found) {
            insertSlice(documentId, VPackSlice::nullSlice(), i);
            builder.add(VPackSlice::nullSlice());
          }
          break;
        }
      }
      if (!isExpansion) {
        // if the last expansion (at the end) leave the array open
        if (slice.isArray() && i == _fields.size() - 1) {
          auto found = false;
          auto wasNull = false;
          for (auto sliceIt = arangodb::velocypack::ArrayIterator(slice); sliceIt != sliceIt.end(); ++sliceIt) {
            auto subSlice = sliceIt.value();
            if (!(subSlice.isNone() || subSlice.isNull())) {
              insertSlice(documentId, subSlice, i);
              found = true;
            } else {
              wasNull = true;
            }
          }
          if (!found || wasNull) {
            insertSlice(documentId, VPackSlice::nullSlice(), i);
          }
          toClose = false;
        } else { // object
          insertSlice(documentId, slice, i);
          builder.add(slice);
        }
      }
    }
    if (toClose) {
      builder.close();
    }
    _docIndexMap.try_emplace(documentId, std::move(builder));
  }

  bool remove(arangodb::LocalDocumentId const& documentId, arangodb::velocypack::Slice const& doc) {
    size_t i = 0;
    auto documentRemoved = false;
    for (auto& map : _valueMaps) {
      auto slice = getSliceByField(doc, i++);
      auto [begin, end] = map.equal_range(VPackBuilder(slice));
      for (; begin != end; ++begin) {
        if (begin->second == documentId) {
          map.erase(begin);
          documentRemoved = true;
          // not break because of expansions
        }
      }
    }
    _docIndexMap.erase(documentId);
    return documentRemoved;
  }

  void clear() {
    _valueMaps.clear();
    _docIndexMap.clear();
  }

  std::unordered_map<arangodb::LocalDocumentId, VPackBuilder> find(std::unique_ptr<VPackBuilder>&& keys) const {
    std::unordered_map<arangodb::LocalDocumentId, VPackBuilder const*> found;
    TRI_ASSERT(keys->slice().isArray());
    auto sliceIt = arangodb::velocypack::ArrayIterator(keys->slice());
    if (!sliceIt.valid()) {
      return std::unordered_map<arangodb::LocalDocumentId, VPackBuilder>();
    }
    for (auto const& map : _valueMaps) {
      auto [begin, end] = map.equal_range(VPackBuilder(sliceIt.value()));
      if (begin == end) {
        return std::unordered_map<arangodb::LocalDocumentId, VPackBuilder>();
      }
      if (found.empty()) {
        std::transform(begin, end, std::inserter(found, found.end()), [] (auto const& item) {
          return std::make_pair(item.second, &item.first);
        });
      } else {
        std::unordered_map<arangodb::LocalDocumentId, VPackBuilder const*> tmpFound;
        for (; begin != end; ++begin) {
          if (found.find(begin->second) != found.cend()) {
            tmpFound.try_emplace(begin->second, &begin->first);
          }
        }
        if (tmpFound.empty()) {
          return std::unordered_map<arangodb::LocalDocumentId, VPackBuilder>();
        }
        found.swap(tmpFound);
      }
      if (!(++sliceIt).valid()) {
        break;
      }
    }
    std::unordered_map<arangodb::LocalDocumentId, VPackBuilder> foundWithCovering;
    for (auto const& d : found) {
      auto doc = _docIndexMap.find(d.first);
      TRI_ASSERT(doc != _docIndexMap.cend());
      auto builder = doc->second;
      // the array was left open for the last expansion (at the end)
      if (doc->second.isOpenArray()) {
        builder.add(d.second->slice());
        builder.close();
      }
      foundWithCovering.try_emplace(doc->first, std::move(builder));
    }
    return foundWithCovering;
  }

 private:
  std::vector<std::vector<arangodb::basics::AttributeName>> const& _fields;
  std::vector<ValueMap> _valueMaps;
  DocumentsIndexMap _docIndexMap;
};

class HashIndexIteratorMock final : public arangodb::IndexIterator {
 public:
  HashIndexIteratorMock(arangodb::LogicalCollection* collection,
                        arangodb::transaction::Methods* trx, arangodb::Index const* index,
                        HashIndexMap const& map, std::unique_ptr<VPackBuilder>&& keys)
    : IndexIterator(collection, trx), _map(map) {
    _documents = _map.find(std::move(keys));
    _begin = _documents.begin();
    _end = _documents.end();
  }

  char const* typeName() const override { return "hash-index-iterator-mock"; }

  bool nextCoveringImpl(DocumentCallback const& cb, size_t limit) override {
    while (limit && _begin != _end) {
      cb(_begin->first, _begin->second.slice());
      ++_begin;
      --limit;
    }

    return _begin != _end;
  }

  bool nextImpl(LocalDocumentIdCallback const& cb, size_t limit) override {
    while (limit && _begin != _end) {
      cb(_begin->first);
      ++_begin;
      --limit;
    }

    return _begin != _end;
  }

  void resetImpl() override {
    _documents.clear();
    _begin = _documents.begin();
    _end = _documents.end();
  }

  bool hasCovering() const override {
    return true;
  }

 private:
  HashIndexMap const& _map;
  std::unordered_map<arangodb::LocalDocumentId, VPackBuilder> _documents;
  std::unordered_map<arangodb::LocalDocumentId, VPackBuilder>::const_iterator _begin;
  std::unordered_map<arangodb::LocalDocumentId, VPackBuilder>::const_iterator _end;
};  // HashIndexIteratorMock

class HashIndexMock final : public arangodb::Index {
 public:
  static std::shared_ptr<arangodb::Index> make(arangodb::IndexId iid,
                                               arangodb::LogicalCollection& collection,
                                               arangodb::velocypack::Slice const& definition) {
    auto const typeSlice = definition.get("type");

    if (typeSlice.isNone()) {
      return nullptr;
    }

    auto const type = arangodb::basics::VelocyPackHelper::getStringRef(typeSlice,
                                                                       arangodb::velocypack::StringRef());

    if (type.compare("hash") != 0) {
      return nullptr;
    }

    return std::make_shared<HashIndexMock>(iid, collection, definition);
  }

  IndexType type() const override { return Index::TRI_IDX_TYPE_HASH_INDEX; }

  char const* typeName() const override { return "hash"; }

  bool isPersistent() const override { return false; }

  bool canBeDropped() const override { return false; }

  bool hasCoveringIterator() const override { return true; }

  bool isHidden() const override { return false; }

  bool isSorted() const override { return false; }

  bool hasSelectivityEstimate() const override { return false; }

  size_t memory() const override { return sizeof(HashIndexMock); }

  void load() override {}

  void unload() override {}

  void afterTruncate(TRI_voc_tick_t) override {
    _hashData.clear();
  }

  void toVelocyPack(VPackBuilder& builder,
                    std::underlying_type<arangodb::Index::Serialize>::type flags) const override {
    builder.openObject();
    Index::toVelocyPack(builder, flags);
    builder.add("sparse", VPackValue(sparse()));
    builder.add("unique", VPackValue(unique()));
    builder.close();
  }

  void toVelocyPackFigures(VPackBuilder& builder) const override {
    Index::toVelocyPackFigures(builder);
  }

  arangodb::Result insert(arangodb::transaction::Methods&,
                          arangodb::LocalDocumentId const& documentId,
                          arangodb::velocypack::Slice const& doc, OperationMode) {
    if (!doc.isObject()) {
      return {TRI_ERROR_INTERNAL};
    }

    _hashData.insert(documentId, doc);

    return {};  // ok
  }

  arangodb::Result remove(arangodb::transaction::Methods&,
                          arangodb::LocalDocumentId const& documentId,
                          arangodb::velocypack::Slice const& doc, OperationMode) {
    if (!doc.isObject()) {
      return {TRI_ERROR_INTERNAL};
    }

    _hashData.remove(documentId, doc);

    return {};  // ok
  }

  Index::FilterCosts supportsFilterCondition(
      std::vector<std::shared_ptr<arangodb::Index>> const& allIndexes,
      arangodb::aql::AstNode const* node, arangodb::aql::Variable const* reference,
      size_t itemsInIndex) const override {
    return arangodb::SortedIndexAttributeMatcher::supportsFilterCondition(allIndexes, this, node, reference, itemsInIndex);
  }

  Index::SortCosts supportsSortCondition(arangodb::aql::SortCondition const* sortCondition,
                                                            arangodb::aql::Variable const* reference,
                                                            size_t itemsInIndex) const override {
    return arangodb::SortedIndexAttributeMatcher::supportsSortCondition(this, sortCondition, reference, itemsInIndex);
  }

  arangodb::aql::AstNode* specializeCondition(
      arangodb::aql::AstNode* node, arangodb::aql::Variable const* reference) const override {
    return arangodb::SortedIndexAttributeMatcher::specializeCondition(this, node, reference);
  }

  std::unique_ptr<arangodb::IndexIterator> iteratorForCondition(
      arangodb::transaction::Methods* trx, arangodb::aql::AstNode const* node,
      arangodb::aql::Variable const*, arangodb::IndexIteratorOptions const&) override {
    arangodb::transaction::BuilderLeaser builder(trx);
    std::unique_ptr<VPackBuilder> keys(builder.steal());
    keys->openArray();
    if (nullptr == node) {
      keys->close();
      return std::make_unique<HashIndexIteratorMock>(&_collection, trx, this,
                                                     _hashData,
                                                     std::move(keys));
    }
    TRI_ASSERT(node->type == arangodb::aql::NODE_TYPE_OPERATOR_NARY_AND);

    std::vector<std::pair<std::vector<arangodb::basics::AttributeName>, arangodb::aql::AstNode*>> allAttributes;
    for (size_t i = 0; i < node->numMembers(); ++i) {
      auto comp = node->getMember(i);
      // a.b == value
      if (!(comp->type == arangodb::aql::NODE_TYPE_OPERATOR_BINARY_EQ ||
            comp->type == arangodb::aql::NODE_TYPE_OPERATOR_BINARY_IN)) {
        // operator type unsupported
        return std::make_unique<arangodb::EmptyIndexIterator>(&_collection, trx);
      }

      // assume a.b == value
      auto attrNode = comp->getMember(0);
      auto valNode = comp->getMember(1);

      if (!(attrNode->type == arangodb::aql::NODE_TYPE_ATTRIBUTE_ACCESS ||
          attrNode->type == arangodb::aql::NODE_TYPE_EXPANSION)) {
        // got value == a.b -> flip sides
        std::swap(attrNode, valNode);
      }
      TRI_ASSERT(attrNode->type == arangodb::aql::NODE_TYPE_ATTRIBUTE_ACCESS ||
                 attrNode->type == arangodb::aql::NODE_TYPE_EXPANSION);

      std::vector<arangodb::basics::AttributeName> attributes;
      if (attrNode->type == arangodb::aql::NODE_TYPE_ATTRIBUTE_ACCESS) {
        do {
          attributes.emplace_back(std::string(attrNode->getStringValue(), attrNode->getStringLength()), false);
          attrNode = attrNode->getMember(0);
        } while (attrNode->type == arangodb::aql::NODE_TYPE_ATTRIBUTE_ACCESS);
        std::reverse(attributes.begin(), attributes.end());
      } else { // expansion
        TRI_ASSERT(attrNode->type == arangodb::aql::NODE_TYPE_EXPANSION);
        auto expNode = attrNode;
        TRI_ASSERT(expNode->numMembers() >= 2);
        auto left = expNode->getMember(0);
        TRI_ASSERT(left->type == arangodb::aql::NODE_TYPE_ITERATOR);
        attrNode = left->getMember(1);
        TRI_ASSERT(attrNode->type == arangodb::aql::NODE_TYPE_ATTRIBUTE_ACCESS);
        do {
          attributes.emplace_back(std::string(attrNode->getStringValue(), attrNode->getStringLength()), false);
          attrNode = attrNode->getMember(0);
        } while (attrNode->type == arangodb::aql::NODE_TYPE_ATTRIBUTE_ACCESS);
        attributes.front().shouldExpand = true;
        std::reverse(attributes.begin(), attributes.end());

        std::vector<arangodb::basics::AttributeName> attributesRight;
        attrNode = expNode->getMember(1);
        TRI_ASSERT(attrNode->type == arangodb::aql::NODE_TYPE_ATTRIBUTE_ACCESS ||
                   attrNode->type == arangodb::aql::NODE_TYPE_REFERENCE);
        while (attrNode->type == arangodb::aql::NODE_TYPE_ATTRIBUTE_ACCESS) {
          attributesRight.emplace_back(std::string(attrNode->getStringValue(), attrNode->getStringLength()), false);
          attrNode = attrNode->getMember(0);
        }
        attributes.insert(attributes.end(), attributesRight.crbegin(), attributesRight.crend());
      }
      allAttributes.emplace_back(std::move(attributes), valNode);
    }
    size_t nullsCount = 0;
    for (auto const& f : _fields) {
      auto it = std::find_if(allAttributes.cbegin(), allAttributes.cend(), [&f] (auto const& attrs) {
        return arangodb::basics::AttributeName::isIdentical(attrs.first, f, true);
      });
      if (it != allAttributes.cend()) {
        while (nullsCount > 0) {
          keys->add(VPackSlice::nullSlice());
          --nullsCount;
        }
        it->second->toVelocyPackValue(*keys);
      } else {
        ++nullsCount;
      }
    }
    keys->close();

    return std::make_unique<HashIndexIteratorMock>(&_collection, trx, this,
                                                   _hashData,
                                                   std::move(keys));
  }

  HashIndexMock(arangodb::IndexId iid, arangodb::LogicalCollection& collection,
                VPackSlice const& slice)
      : arangodb::Index(iid, collection, slice), _hashData(_fields) {}

  /// @brief the hash table for data
  HashIndexMap _hashData;
};  // HashIndexMock
}  // namespace

PhysicalCollectionMock::DocElement::DocElement(
    std::shared_ptr<arangodb::velocypack::Buffer<uint8_t>> data, uint64_t docId)
    : _data(data), _docId(docId) {}

arangodb::velocypack::Slice PhysicalCollectionMock::DocElement::data() const {
  return arangodb::velocypack::Slice(_data->data());
}

std::shared_ptr<arangodb::velocypack::Buffer<uint8_t>> PhysicalCollectionMock::DocElement::rawData() const {
  return _data;
}

void PhysicalCollectionMock::DocElement::swapBuffer(
    std::shared_ptr<arangodb::velocypack::Buffer<uint8_t>>& newData) {
  _data.swap(newData);
}

arangodb::LocalDocumentId PhysicalCollectionMock::DocElement::docId() const {
  return arangodb::LocalDocumentId::create(_docId);
}

uint8_t const* PhysicalCollectionMock::DocElement::vptr() const {
  return _data->data();
}

std::function<void()> PhysicalCollectionMock::before = []() -> void {};

PhysicalCollectionMock::PhysicalCollectionMock(arangodb::LogicalCollection& collection,
                                               arangodb::velocypack::Slice const& info)
    : PhysicalCollection(collection, info), _lastDocumentId{0} {}

arangodb::PhysicalCollection* PhysicalCollectionMock::clone(arangodb::LogicalCollection& collection) const {
  before();
  TRI_ASSERT(false);
  return nullptr;
}

int PhysicalCollectionMock::close() {
  for (auto& index : _indexes) {
    index->unload();
  }

  return TRI_ERROR_NO_ERROR;  // assume close successful
}

std::shared_ptr<arangodb::Index> PhysicalCollectionMock::createIndex(
    arangodb::velocypack::Slice const& info, bool restore, bool& created) {
  before();

  std::vector<std::pair<arangodb::LocalDocumentId, arangodb::velocypack::Slice>> docs;
  docs.reserve(_documents.size());
  for (auto const& entry : _documents) {
    auto& doc = entry.second;
    docs.emplace_back(doc.docId(), doc.data());
  }

  struct IndexFactory : public arangodb::IndexFactory {
    using arangodb::IndexFactory::validateSlice;
  };
  auto id = IndexFactory::validateSlice(info, true, false);  // true+false to ensure id generation if missing

  auto const type =
      arangodb::basics::VelocyPackHelper::getStringRef(info.get("type"),
                                                       arangodb::velocypack::StringRef());

  std::shared_ptr<arangodb::Index> index;

  if (0 == type.compare("edge")) {
    index = EdgeIndexMock::make(id, _logicalCollection, info);
  } else if (0 == type.compare("hash")) {
    index = HashIndexMock::make(id, _logicalCollection, info);
  } else if (0 == type.compare(arangodb::iresearch::DATA_SOURCE_TYPE.name())) {
    try {
      auto& server = _logicalCollection.vocbase().server();
      if (arangodb::ServerState::instance()->isCoordinator()) {
        auto& factory =
            server.getFeature<arangodb::iresearch::IResearchFeature>().factory<arangodb::ClusterEngine>();
        index = factory.instantiate(_logicalCollection, info, id, false);
      } else {
        index = StorageEngineMock::buildLinkMock(id, _logicalCollection, info);
      }
    } catch (std::exception const& ex) {
      // ignore the details of all errors here
      LOG_DEVEL << "caught: " << ex.what();
    }
  }

  if (!index) {
    return nullptr;
  }

  asio_ns::io_context ioContext;
  auto poster = [&ioContext](std::function<void()> fn) -> bool {
    ioContext.post(fn);
    return true;
  };
  auto& server = _logicalCollection.vocbase().server();
  arangodb::basics::LocalTaskQueue taskQueue(server, poster);
  std::shared_ptr<arangodb::basics::LocalTaskQueue> taskQueuePtr(
      &taskQueue, [](arangodb::basics::LocalTaskQueue*) -> void {});

  TRI_vocbase_t& vocbase = _logicalCollection.vocbase();
  arangodb::SingleCollectionTransaction trx(arangodb::transaction::StandaloneContext::Create(vocbase),
                                            _logicalCollection,
                                            arangodb::AccessMode::Type::WRITE);
  auto res = trx.begin();
  TRI_ASSERT(res.ok());

  if (index->type() == arangodb::Index::TRI_IDX_TYPE_EDGE_INDEX) {
    auto* l = dynamic_cast<EdgeIndexMock*>(index.get());
    TRI_ASSERT(l != nullptr);
    for (auto const& pair : docs) {
      l->insert(trx, pair.first, pair.second, arangodb::Index::OperationMode::internal);
    }
  } else if (index->type() == arangodb::Index::TRI_IDX_TYPE_HASH_INDEX) {
    auto* l = dynamic_cast<HashIndexMock*>(index.get());
    TRI_ASSERT(l != nullptr);
    for (auto const& pair : docs) {
      l->insert(trx, pair.first, pair.second, arangodb::Index::OperationMode::internal);
    }
  } else if (index->type() == arangodb::Index::TRI_IDX_TYPE_IRESEARCH_LINK) {
    auto* l = dynamic_cast<arangodb::iresearch::IResearchLink*>(index.get());
    TRI_ASSERT(l != nullptr);
    l->batchInsert(trx, docs, taskQueuePtr);
  } else {
    TRI_ASSERT(false);
  }

  if (TRI_ERROR_NO_ERROR != taskQueue.status()) {
    return nullptr;
  }

  _indexes.emplace(index);
  created = true;

  res = trx.commit();
  TRI_ASSERT(res.ok());

  return index;
}

void PhysicalCollectionMock::deferDropCollection(
    std::function<bool(arangodb::LogicalCollection&)> const& callback) {
  before();

  callback(_logicalCollection);  // assume noone is using this collection (drop immediately)
}

bool PhysicalCollectionMock::dropIndex(arangodb::IndexId iid) {
  before();

  for (auto itr = _indexes.begin(), end = _indexes.end(); itr != end; ++itr) {
    if ((*itr)->id() == iid) {
      if ((*itr)->drop().ok()) {
        _indexes.erase(itr);
        return true;
      }
    }
  }

  return false;
}

void PhysicalCollectionMock::figuresSpecific(arangodb::velocypack::Builder&) {
  before();
  TRI_ASSERT(false);
}

std::unique_ptr<arangodb::IndexIterator> PhysicalCollectionMock::getAllIterator(
    arangodb::transaction::Methods* trx) const {
  before();

  return std::make_unique<AllIteratorMock>(_documents, this->_logicalCollection, trx);
}

std::unique_ptr<arangodb::IndexIterator> PhysicalCollectionMock::getAnyIterator(
    arangodb::transaction::Methods* trx) const {
  before();
  return std::make_unique<AllIteratorMock>(_documents, this->_logicalCollection, trx);
}

std::unique_ptr<arangodb::ReplicationIterator> PhysicalCollectionMock::getReplicationIterator(
    arangodb::ReplicationIterator::Ordering, uint64_t) {
  return nullptr;
}

void PhysicalCollectionMock::getPropertiesVPack(arangodb::velocypack::Builder&) const {
  before();
}

arangodb::Result PhysicalCollectionMock::insert(
    arangodb::transaction::Methods* trx, arangodb::velocypack::Slice newSlice,
    arangodb::ManagedDocumentResult& result, arangodb::OperationOptions& options) {
  before();

  TRI_ASSERT(newSlice.isObject());
  VPackSlice newKey = newSlice.get(arangodb::StaticStrings::KeyString);
  if (newKey.isString()) {
    if (_documents.find(arangodb::velocypack::StringRef{newKey}) != _documents.end()) {
      return TRI_ERROR_ARANGO_UNIQUE_CONSTRAINT_VIOLATED;
    }
  }

  arangodb::velocypack::Builder builder;
  auto isEdgeCollection = (TRI_COL_TYPE_EDGE == _logicalCollection.type());

  arangodb::RevisionId revisionId;
  auto res = newObjectForInsert(trx, newSlice, isEdgeCollection, builder,
                                options.isRestore, revisionId);

  if (res.fail()) {
    return res;
  }
  TRI_ASSERT(builder.slice().get(arangodb::StaticStrings::KeyString).isString());

  arangodb::velocypack::StringRef key{builder.slice().get(arangodb::StaticStrings::KeyString)};
  auto const& [ref, didInsert] =
      _documents.emplace(key, DocElement{builder.steal(), ++_lastDocumentId});
  TRI_ASSERT(didInsert);

  result.setManaged(ref->second.vptr());
  TRI_ASSERT(result.revisionId() == revisionId);

  for (auto& index : _indexes) {
    if (index->type() == arangodb::Index::TRI_IDX_TYPE_EDGE_INDEX) {
      auto* l = static_cast<EdgeIndexMock*>(index.get());
      if (!l->insert(*trx, ref->second.docId(),
                     arangodb::velocypack::Slice(result.vpack()),
                     arangodb::Index::OperationMode::normal)
               .ok()) {
        return arangodb::Result(TRI_ERROR_BAD_PARAMETER);
      }
      continue;
    } else if (index->type() == arangodb::Index::TRI_IDX_TYPE_HASH_INDEX) {
      auto* l = static_cast<HashIndexMock*>(index.get());
      if (!l->insert(*trx, ref->second.docId(),
                     arangodb::velocypack::Slice(result.vpack()),
                     arangodb::Index::OperationMode::normal)
               .ok()) {
        return arangodb::Result(TRI_ERROR_BAD_PARAMETER);
      }
      continue;
    } else if (index->type() == arangodb::Index::TRI_IDX_TYPE_IRESEARCH_LINK) {
      if (arangodb::ServerState::instance()->isCoordinator()) {
        auto* l =
            static_cast<arangodb::iresearch::IResearchLinkCoordinator*>(index.get());
        if (!l->insert(*trx, ref->second.docId(),
                       arangodb::velocypack::Slice(result.vpack()),
                       arangodb::Index::OperationMode::normal)
                 .ok()) {
          return arangodb::Result(TRI_ERROR_BAD_PARAMETER);
        }
      } else {
        auto* l = static_cast<arangodb::iresearch::IResearchLinkMock*>(index.get());
        if (!l->insert(*trx, ref->second.docId(),
                       arangodb::velocypack::Slice(result.vpack()),
                       arangodb::Index::OperationMode::normal)
                 .ok()) {
          return arangodb::Result(TRI_ERROR_BAD_PARAMETER);
        }
      }
      continue;
    }
    TRI_ASSERT(false);
  }

  return arangodb::Result();
}

arangodb::Result PhysicalCollectionMock::lookupKey(
    arangodb::transaction::Methods*, arangodb::velocypack::StringRef key,
    std::pair<arangodb::LocalDocumentId, arangodb::RevisionId>& result) const {
  before();
    
  auto it = _documents.find(arangodb::velocypack::StringRef{key});
  if (it != _documents.end()) {
    if (_documents.find(arangodb::velocypack::StringRef{key}) != _documents.end()) {
      result.first = it->second.docId();
      result.second = arangodb::RevisionId::fromSlice(it->second.data());
      return arangodb::Result();
    }
  }

  result.first = arangodb::LocalDocumentId::none();
  result.second = arangodb::RevisionId::none();
  return arangodb::Result(TRI_ERROR_ARANGO_DOCUMENT_NOT_FOUND);
}

size_t PhysicalCollectionMock::memory() const {
  before();
  TRI_ASSERT(false);
  return 0;
}

uint64_t PhysicalCollectionMock::numberDocuments(arangodb::transaction::Methods*) const {
  before();
  return _documents.size();
}

std::string const& PhysicalCollectionMock::path() const {
  before();

  return physicalPath;
}

bool PhysicalCollectionMock::addIndex(std::shared_ptr<arangodb::Index> idx) {
  auto const id = idx->id();
  for (auto const& it : _indexes) {
    if (it->id() == id) {
      // already have this particular index. do not add it again
      return false;
    }
  }

  TRI_UpdateTickServer(static_cast<TRI_voc_tick_t>(id.id()));

  _indexes.emplace(idx);
  return true;
}

void PhysicalCollectionMock::prepareIndexes(arangodb::velocypack::Slice indexesSlice) {
  before();

  auto* engine = arangodb::EngineSelectorFeature::ENGINE;
  auto& idxFactory = engine->indexFactory();

  for (VPackSlice v : VPackArrayIterator(indexesSlice)) {
    if (arangodb::basics::VelocyPackHelper::getBooleanValue(v, "error", false)) {
      // We have an error here.
      // Do not add index.
      continue;
    }

    try {
      auto idx = idxFactory.prepareIndexFromSlice(v, false, _logicalCollection, true);

      if (!idx) {
        continue;
      }

      if (!addIndex(idx)) {
        return;
      }
    } catch (std::exception const&) {
      // error is just ignored here
    }
  }
}

arangodb::Result PhysicalCollectionMock::read(arangodb::transaction::Methods*,
                                              arangodb::velocypack::StringRef const& key,
                                              arangodb::ManagedDocumentResult& result) {
  before();
  auto it = _documents.find(key);
  if (it != _documents.end()) {
    result.setManaged(it->second.vptr());
    return arangodb::Result(TRI_ERROR_NO_ERROR);
  }
  return arangodb::Result(TRI_ERROR_ARANGO_DOCUMENT_NOT_FOUND);
}

bool PhysicalCollectionMock::readDocument(arangodb::transaction::Methods* trx,
                                          arangodb::LocalDocumentId const& token,
                                          arangodb::ManagedDocumentResult& result) const {
  before();
  for (auto const& entry : _documents) {
    auto& doc = entry.second;
    if (doc.docId() == token) {
      result.setManaged(doc.vptr());
      return true;
    }
  }
  return false;
}

bool PhysicalCollectionMock::readDocumentWithCallback(
    arangodb::transaction::Methods* trx, arangodb::LocalDocumentId const& token,
    arangodb::IndexIterator::DocumentCallback const& cb) const {
  before();
  for (auto const& entry : _documents) {
    auto& doc = entry.second;
    if (doc.docId() == token) {
      cb(token, doc.data());
      return true;
    }
  }
  return false;
}

arangodb::Result PhysicalCollectionMock::remove(
    arangodb::transaction::Methods& trx, arangodb::velocypack::Slice slice,
    arangodb::ManagedDocumentResult& previous, arangodb::OperationOptions& options) {
  before();

  auto key = slice.get(arangodb::StaticStrings::KeyString);
  TRI_ASSERT(key.isString());
  arangodb::velocypack::StringRef keyRef{key};
  auto old = _documents.find(keyRef);
  if (old != _documents.end()) {
    previous.setManaged(old->second.vptr());
    _graveyard.emplace_back(old->second.rawData());
    TRI_ASSERT(previous.revisionId() ==
               arangodb::RevisionId::fromSlice(old->second.data()));
    _documents.erase(keyRef);
    return arangodb::Result(TRI_ERROR_NO_ERROR);  // assume document was removed
  }
  return arangodb::Result(TRI_ERROR_ARANGO_DOCUMENT_NOT_FOUND);
}

arangodb::Result PhysicalCollectionMock::update(
    arangodb::transaction::Methods* trx, arangodb::velocypack::Slice newSlice,
    arangodb::ManagedDocumentResult& result, arangodb::OperationOptions& options,
    arangodb::ManagedDocumentResult& previous) {
  return updateInternal(trx, newSlice, result, options, previous, true);
}

arangodb::Result PhysicalCollectionMock::replace(
    arangodb::transaction::Methods* trx, arangodb::velocypack::Slice newSlice,
    arangodb::ManagedDocumentResult& result, arangodb::OperationOptions& options,
    arangodb::ManagedDocumentResult& previous) {
  return updateInternal(trx, newSlice, result, options, previous, false);
}

arangodb::RevisionId PhysicalCollectionMock::revision(arangodb::transaction::Methods*) const {
  before();
  TRI_ASSERT(false);
  return arangodb::RevisionId::none();
}

arangodb::Result PhysicalCollectionMock::truncate(arangodb::transaction::Methods& trx,
                                                  arangodb::OperationOptions& options) {
  before();
  _documents.clear();
  return arangodb::Result();
}

arangodb::Result PhysicalCollectionMock::compact() {
  return arangodb::Result();
}

arangodb::Result PhysicalCollectionMock::updateInternal(
    arangodb::transaction::Methods* trx, arangodb::velocypack::Slice newSlice,
    arangodb::ManagedDocumentResult& result, arangodb::OperationOptions& options,
    arangodb::ManagedDocumentResult& previous, bool isUpdate) {
  auto key = newSlice.get(arangodb::StaticStrings::KeyString);
  if (!key.isString()) {
    return arangodb::Result(TRI_ERROR_ARANGO_DOCUMENT_HANDLE_BAD);
  }

  before();
  arangodb::velocypack::StringRef keyRef{key};
  auto it = _documents.find(keyRef);
  if (it != _documents.end()) {
    auto doc = it->second.data();
    if (!options.ignoreRevs) {
      arangodb::RevisionId expectedRev = arangodb::RevisionId::none();
      if (newSlice.isObject()) {
        expectedRev = arangodb::RevisionId::fromSlice(newSlice);
      }
      TRI_ASSERT(doc.isObject());
<<<<<<< HEAD
      arangodb::RevisionId oldRev = arangodb::RevisionId::fromSlice(doc);
      int res = checkRevision(trx, expectedRev, oldRev);
      if (res != TRI_ERROR_NO_ERROR) {
        return arangodb::Result(res);
=======
      TRI_voc_rid_t oldRev = TRI_ExtractRevisionId(doc);
      if (!checkRevision(trx, expectedRev, oldRev)) {
        return arangodb::Result(TRI_ERROR_ARANGO_CONFLICT, "_rev values mismatch");
>>>>>>> 3269d3df
      }
    }
    arangodb::velocypack::Builder builder;
    arangodb::RevisionId revisionId = arangodb::RevisionId::none();  // unused
    auto isEdgeCollection = (TRI_COL_TYPE_EDGE == _logicalCollection.type());
    if (isUpdate) {
      arangodb::Result res =
          mergeObjectsForUpdate(trx, doc, newSlice, isEdgeCollection,
                                options.mergeObjects, options.keepNull, builder,
                                options.isRestore, revisionId);
      if (res.fail()) {
        return res;
      }
    } else {
      arangodb::Result res = newObjectForReplace(trx, doc, newSlice, isEdgeCollection,
                                                 builder, options.isRestore, revisionId);
      if (res.fail()) {
        return res;
      }
    }
    auto nextBuffer = builder.steal();
    // Set previous
    previous.setManaged(it->second.vptr());
    TRI_ASSERT(previous.revisionId() == arangodb::RevisionId::fromSlice(doc));

    // swap with new data
    // Replace the existing Buffer and nextBuffer
    it->second.swapBuffer(nextBuffer);
    // Put the now old buffer into the graveyour for previous to stay valid
    _graveyard.emplace_back(nextBuffer);

    result.setManaged(it->second.vptr());
    TRI_ASSERT(result.revisionId() != previous.revisionId());
    return TRI_ERROR_NO_ERROR;
  }
  return arangodb::Result(TRI_ERROR_ARANGO_DOCUMENT_NOT_FOUND);
}

arangodb::Result PhysicalCollectionMock::updateProperties(arangodb::velocypack::Slice const& slice,
                                                          bool doSync) {
  before();

  return arangodb::Result(TRI_ERROR_NO_ERROR);  // assume mock collection updated OK
}

std::shared_ptr<arangodb::iresearch::IResearchLinkMock> StorageEngineMock::buildLinkMock(
  arangodb::IndexId id, arangodb::LogicalCollection& collection, VPackSlice const& info) {
  auto index = std::shared_ptr<arangodb::iresearch::IResearchLinkMock>(
    new arangodb::iresearch::IResearchLinkMock(id, collection));
  auto res = static_cast<arangodb::iresearch::IResearchLinkMock*>(index.get())->init(info, [](irs::directory& dir) {
    if (arangodb::iresearch::IResearchLinkMock::InitCallback != nullptr) {
      arangodb::iresearch::IResearchLinkMock::InitCallback(dir);
    }
    });

  if (!res.ok()) {
    THROW_ARANGO_EXCEPTION(res);
  }
  return index;
}

std::function<void()> StorageEngineMock::before = []() -> void {};
arangodb::RecoveryState StorageEngineMock::recoveryStateResult =
    arangodb::RecoveryState::DONE;
TRI_voc_tick_t StorageEngineMock::recoveryTickResult = 0;
std::function<void()> StorageEngineMock::recoveryTickCallback = []() -> void {};

/*static*/ std::string StorageEngineMock::versionFilenameResult;

StorageEngineMock::StorageEngineMock(arangodb::application_features::ApplicationServer& server)
    : StorageEngine(server, "Mock", "",
                    std::unique_ptr<arangodb::IndexFactory>(new IndexFactoryMock(server))),
      vocbaseCount(1),
      _releasedTick(0) {}

arangodb::WalAccess const* StorageEngineMock::walAccess() const {
  TRI_ASSERT(false);
  return nullptr;
}

void StorageEngineMock::addOptimizerRules(arangodb::aql::OptimizerRulesFeature& /*feature*/) {
  before();
  // NOOP
}

void StorageEngineMock::addRestHandlers(arangodb::rest::RestHandlerFactory& handlerFactory) {
  TRI_ASSERT(false);
}

void StorageEngineMock::addV8Functions() { TRI_ASSERT(false); }

void StorageEngineMock::changeCollection(TRI_vocbase_t& vocbase,
                                         arangodb::LogicalCollection const& collection,
                                         bool doSync) {
  // NOOP, assume physical collection changed OK
}

arangodb::Result StorageEngineMock::changeView(TRI_vocbase_t& vocbase,
                                               arangodb::LogicalView const& view,
                                               bool doSync) {
  before();
  TRI_ASSERT(views.find(std::make_pair(vocbase.id(), view.id())) != views.end());
  arangodb::velocypack::Builder builder;

  builder.openObject();
  auto res = view.properties(builder, arangodb::LogicalDataSource::Serialization::Persistence);
  if (!res.ok()) {
    return res;
  }
  builder.close();
  views[std::make_pair(vocbase.id(), view.id())] = std::move(builder);
  return {};
}

void StorageEngineMock::createCollection(TRI_vocbase_t& vocbase,
                                         arangodb::LogicalCollection const& collection) {}

std::unique_ptr<TRI_vocbase_t> StorageEngineMock::createDatabase(arangodb::CreateDatabaseInfo&& info,
                                                                 int& status) {
  if (arangodb::ServerState::instance()->isCoordinator()) {
    return std::make_unique<TRI_vocbase_t>(TRI_vocbase_type_e::TRI_VOCBASE_TYPE_COORDINATOR,
                                           std::move(info));
  }
  return std::make_unique<TRI_vocbase_t>(TRI_vocbase_type_e::TRI_VOCBASE_TYPE_NORMAL,
                                         std::move(info));
}

arangodb::Result StorageEngineMock::createLoggerState(TRI_vocbase_t*, VPackBuilder&) {
  TRI_ASSERT(false);
  return arangodb::Result(TRI_ERROR_NOT_IMPLEMENTED);
}

std::unique_ptr<arangodb::PhysicalCollection> StorageEngineMock::createPhysicalCollection(
    arangodb::LogicalCollection& collection, arangodb::velocypack::Slice const& info) {
  before();
  return std::unique_ptr<arangodb::PhysicalCollection>(
      new PhysicalCollectionMock(collection, info));
}

arangodb::Result StorageEngineMock::createTickRanges(VPackBuilder&) {
  TRI_ASSERT(false);
  return arangodb::Result(TRI_ERROR_NOT_IMPLEMENTED);
}

std::unique_ptr<arangodb::TransactionCollection> StorageEngineMock::createTransactionCollection(
    arangodb::TransactionState& state, TRI_voc_cid_t cid,
    arangodb::AccessMode::Type accessType) {
  return std::unique_ptr<arangodb::TransactionCollection>(
      new TransactionCollectionMock(&state, cid, accessType));
}

std::unique_ptr<arangodb::transaction::Manager> StorageEngineMock::createTransactionManager(
    arangodb::transaction::ManagerFeature& feature) {
  return std::make_unique<arangodb::transaction::Manager>(feature);
}

std::shared_ptr<arangodb::TransactionState> StorageEngineMock::createTransactionState(
    TRI_vocbase_t& vocbase, TRI_voc_tid_t tid, arangodb::transaction::Options const& options) {
  return std::make_shared<TransactionStateMock>(vocbase, tid, options);
}

arangodb::Result StorageEngineMock::createView(TRI_vocbase_t& vocbase, TRI_voc_cid_t id,
                                               arangodb::LogicalView const& view) {
  before();
  TRI_ASSERT(views.find(std::make_pair(vocbase.id(), view.id())) == views.end());  // called after createView()
  arangodb::velocypack::Builder builder;

  builder.openObject();
  auto res = view.properties(builder, arangodb::LogicalDataSource::Serialization::Persistence);
  if (!res.ok()) {
    return res;
  }
  builder.close();
  views[std::make_pair(vocbase.id(), view.id())] = std::move(builder);

  return arangodb::Result(TRI_ERROR_NO_ERROR);  // assume mock view persisted OK
}

TRI_voc_tick_t StorageEngineMock::currentTick() const {
  return TRI_CurrentTickServer();
}

std::string StorageEngineMock::dataPath() const {
  before();
  return "";  // no valid path filesystem persisted, return empty string
}

std::string StorageEngineMock::databasePath(TRI_vocbase_t const* vocbase) const {
  before();
  return "";  // no valid path filesystem persisted, return empty string
}

arangodb::Result StorageEngineMock::dropCollection(TRI_vocbase_t& vocbase,
                                                   arangodb::LogicalCollection& collection) {
  return arangodb::Result(TRI_ERROR_NO_ERROR);  // assume physical collection dropped OK
}

arangodb::Result StorageEngineMock::dropDatabase(TRI_vocbase_t& vocbase) {
  TRI_ASSERT(false);
  return arangodb::Result();
}

arangodb::Result StorageEngineMock::dropView(TRI_vocbase_t const& vocbase,
                                             arangodb::LogicalView const& view) {
  before();
  TRI_ASSERT(views.find(std::make_pair(vocbase.id(), view.id())) != views.end());
  views.erase(std::make_pair(vocbase.id(), view.id()));

  return arangodb::Result(TRI_ERROR_NO_ERROR);  // assume mock view dropped OK
}

arangodb::Result StorageEngineMock::firstTick(uint64_t&) {
  TRI_ASSERT(false);
  return arangodb::Result(TRI_ERROR_NOT_IMPLEMENTED);
}

void StorageEngineMock::getCollectionInfo(TRI_vocbase_t& vocbase, TRI_voc_cid_t cid,
                                          arangodb::velocypack::Builder& result,
                                          bool includeIndexes, TRI_voc_tick_t maxTick) {
  arangodb::velocypack::Builder parameters;

  parameters.openObject();
  parameters.close();

  result.openObject();
  result.add("parameters", parameters.slice());  // required entry of type object
  result.close();

  // nothing more required, assume info used for PhysicalCollectionMock
}

int StorageEngineMock::getCollectionsAndIndexes(TRI_vocbase_t& vocbase,
                                                arangodb::velocypack::Builder& result,
                                                bool wasCleanShutdown, bool isUpgrade) {
  TRI_ASSERT(false);
  return TRI_ERROR_INTERNAL;
}

void StorageEngineMock::getDatabases(arangodb::velocypack::Builder& result) {
  before();
  arangodb::velocypack::Builder system;

  system.openObject();
  system.add("name", arangodb::velocypack::Value(arangodb::StaticStrings::SystemDatabase));
  system.close();

  // array expected
  result.openArray();
  result.add(system.slice());
  result.close();
}

void StorageEngineMock::cleanupReplicationContexts() {
  // nothing to do here
}

arangodb::velocypack::Builder StorageEngineMock::getReplicationApplierConfiguration(
    TRI_vocbase_t& vocbase, int& result) {
  before();
  result = TRI_ERROR_FILE_NOT_FOUND;  // assume no ReplicationApplierConfiguration for vocbase

  return arangodb::velocypack::Builder();
}

arangodb::velocypack::Builder StorageEngineMock::getReplicationApplierConfiguration(int& result) {
  before();
  result = TRI_ERROR_FILE_NOT_FOUND;

  return arangodb::velocypack::Builder();
}

int StorageEngineMock::getViews(TRI_vocbase_t& vocbase, arangodb::velocypack::Builder& result) {
  result.openArray();

  for (auto& entry : views) {
    result.add(entry.second.slice());
  }

  result.close();

  return TRI_ERROR_NO_ERROR;
}

arangodb::Result StorageEngineMock::handleSyncKeys(arangodb::DatabaseInitialSyncer& syncer,
                                                   arangodb::LogicalCollection& col,
                                                   std::string const& keysId) {
  TRI_ASSERT(false);
  return arangodb::Result();
}

arangodb::RecoveryState StorageEngineMock::recoveryState() {
  return recoveryStateResult;
}
TRI_voc_tick_t StorageEngineMock::recoveryTick() {
  if (recoveryTickCallback) {
    recoveryTickCallback();
  }
  return recoveryTickResult;
}

arangodb::Result StorageEngineMock::lastLogger(
    TRI_vocbase_t& vocbase, 
    uint64_t tickStart, uint64_t tickEnd, arangodb::velocypack::Builder& builderSPtr) {
  TRI_ASSERT(false);
  return arangodb::Result(TRI_ERROR_NOT_IMPLEMENTED);
}

std::unique_ptr<TRI_vocbase_t> StorageEngineMock::openDatabase(arangodb::CreateDatabaseInfo&& info,
                                                               bool isUpgrade) {
  before();

  auto new_info = info;
  new_info.setId(++vocbaseCount);

  return std::make_unique<TRI_vocbase_t>(TRI_vocbase_type_e::TRI_VOCBASE_TYPE_NORMAL,
                                         std::move(new_info));
}

TRI_voc_tick_t StorageEngineMock::releasedTick() const {
  before();
  return _releasedTick;
}

void StorageEngineMock::releaseTick(TRI_voc_tick_t tick) {
  before();
  _releasedTick = tick;
}

int StorageEngineMock::removeReplicationApplierConfiguration(TRI_vocbase_t& vocbase) {
  TRI_ASSERT(false);
  return TRI_ERROR_NO_ERROR;
}

int StorageEngineMock::removeReplicationApplierConfiguration() {
  TRI_ASSERT(false);
  return TRI_ERROR_NO_ERROR;
}

arangodb::Result StorageEngineMock::renameCollection(TRI_vocbase_t& vocbase,
                                                     arangodb::LogicalCollection const& collection,
                                                     std::string const& oldName) {
  TRI_ASSERT(false);
  return arangodb::Result(TRI_ERROR_INTERNAL);
}

int StorageEngineMock::saveReplicationApplierConfiguration(TRI_vocbase_t& vocbase,
                                                           arangodb::velocypack::Slice slice,
                                                           bool doSync) {
  TRI_ASSERT(false);
  return TRI_ERROR_NO_ERROR;
}

int StorageEngineMock::saveReplicationApplierConfiguration(arangodb::velocypack::Slice, bool) {
  TRI_ASSERT(false);
  return TRI_ERROR_NO_ERROR;
}

std::string StorageEngineMock::versionFilename(TRI_voc_tick_t) const {
  return versionFilenameResult;
}

void StorageEngineMock::waitForEstimatorSync(std::chrono::milliseconds) {
  TRI_ASSERT(false);
}

std::vector<std::string> StorageEngineMock::currentWalFiles() const {
  return std::vector<std::string>();
}

arangodb::Result StorageEngineMock::flushWal(bool waitForSync, bool waitForCollector,
                                             bool writeShutdownFile) {
  TRI_ASSERT(false);
  return arangodb::Result();
}

TransactionCollectionMock::TransactionCollectionMock(arangodb::TransactionState* state,
                                                     TRI_voc_cid_t cid,
                                                     arangodb::AccessMode::Type accessType)
    : TransactionCollection(state, cid, accessType) {}

bool TransactionCollectionMock::canAccess(arangodb::AccessMode::Type accessType) const {
  return nullptr != _collection;  // collection must have be opened previously
}

bool TransactionCollectionMock::hasOperations() const {
  TRI_ASSERT(false);
  return false;
}

void TransactionCollectionMock::releaseUsage() {
  if (_collection) {
    if (!arangodb::ServerState::instance()->isCoordinator()) {
      _transaction->vocbase().releaseCollection(_collection.get());
    }
    _collection = nullptr;
  }
}

arangodb::Result TransactionCollectionMock::lockUsage() {
  bool shouldLock = !arangodb::AccessMode::isNone(_accessType);

  if (shouldLock && !isLocked()) {
    // r/w lock the collection
    arangodb::Result res = doLock(_accessType);

    if (res.is(TRI_ERROR_LOCKED)) {
      // TRI_ERROR_LOCKED is not an error, but it indicates that the lock
      // operation has actually acquired the lock (and that the lock has not
      // been held before)
      res.reset();
    } else if (res.fail()) {
      return res;
    }
  }

  if (!_collection) {
    if (arangodb::ServerState::instance()->isCoordinator()) {
      auto& ci = _transaction->vocbase()
                     .server()
                     .getFeature<arangodb::ClusterFeature>()
                     .clusterInfo();
      _collection =
          ci.getCollectionNT(_transaction->vocbase().name(), std::to_string(_cid));
    } else {
      _collection = _transaction->vocbase().useCollection(_cid, true);
    }
  }

  return arangodb::Result(_collection ? TRI_ERROR_NO_ERROR : TRI_ERROR_ARANGO_DATA_SOURCE_NOT_FOUND);
}

arangodb::Result TransactionCollectionMock::doLock(arangodb::AccessMode::Type type) {
  if (_lockType > _accessType) {
    return {TRI_ERROR_INTERNAL};
  }

  _lockType = type;

  return {};
}

arangodb::Result TransactionCollectionMock::doUnlock(arangodb::AccessMode::Type type) {
  if (_lockType != type) {
    return {TRI_ERROR_INTERNAL};
  }

  _lockType = arangodb::AccessMode::Type::NONE;

  return {};
}

size_t TransactionStateMock::abortTransactionCount;
size_t TransactionStateMock::beginTransactionCount;
size_t TransactionStateMock::commitTransactionCount;

// ensure each transaction state has a unique ID
TransactionStateMock::TransactionStateMock(TRI_vocbase_t& vocbase, TRI_voc_tid_t tid,
                                           arangodb::transaction::Options const& options)
    : TransactionState(vocbase, tid, options) {}

arangodb::Result TransactionStateMock::abortTransaction(arangodb::transaction::Methods* trx) {
  ++abortTransactionCount;
  updateStatus(arangodb::transaction::Status::ABORTED);
//  releaseUsage();
  // avoid use of TransactionManagerFeature::manager()->unregisterTransaction(...)
  const_cast<TRI_voc_tid_t&>(_id) = 0;

  return arangodb::Result();
}

arangodb::Result TransactionStateMock::beginTransaction(arangodb::transaction::Hints hints) {
  ++beginTransactionCount;
  _hints = hints;
  
  arangodb::Result res = useCollections();
  if (res.fail()) { // something is wrong
    return res;
  }


  if (!res.ok()) {
    updateStatus(arangodb::transaction::Status::ABORTED);
    // avoid use of TransactionManagerFeature::manager()->unregisterTransaction(...)
    const_cast<TRI_voc_tid_t&>(_id) = 0;
    return res;
  }
  updateStatus(arangodb::transaction::Status::RUNNING);
  return arangodb::Result();
}

arangodb::Result TransactionStateMock::commitTransaction(arangodb::transaction::Methods* trx) {
  ++commitTransactionCount;
  updateStatus(arangodb::transaction::Status::COMMITTED);
  // avoid use of TransactionManagerFeature::manager()->unregisterTransaction(...)
  const_cast<TRI_voc_tid_t&>(_id) = 0;
//  releaseUsage();

  return arangodb::Result();
}

bool TransactionStateMock::hasFailedOperations() const {
  return false;  // assume no failed operations
}

// -----------------------------------------------------------------------------
// --SECTION--                                                       END-OF-FILE
// -----------------------------------------------------------------------------<|MERGE_RESOLUTION|>--- conflicted
+++ resolved
@@ -1353,16 +1353,9 @@
         expectedRev = arangodb::RevisionId::fromSlice(newSlice);
       }
       TRI_ASSERT(doc.isObject());
-<<<<<<< HEAD
       arangodb::RevisionId oldRev = arangodb::RevisionId::fromSlice(doc);
-      int res = checkRevision(trx, expectedRev, oldRev);
-      if (res != TRI_ERROR_NO_ERROR) {
-        return arangodb::Result(res);
-=======
-      TRI_voc_rid_t oldRev = TRI_ExtractRevisionId(doc);
       if (!checkRevision(trx, expectedRev, oldRev)) {
         return arangodb::Result(TRI_ERROR_ARANGO_CONFLICT, "_rev values mismatch");
->>>>>>> 3269d3df
       }
     }
     arangodb::velocypack::Builder builder;
