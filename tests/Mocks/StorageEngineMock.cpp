--- conflicted
+++ resolved
@@ -1233,17 +1233,9 @@
 
   auto it = _documents.find(std::string_view{key});
   if (it != _documents.end()) {
-<<<<<<< HEAD
-    if (_documents.find(std::string_view{key}) != _documents.end()) {
-      result.first = it->second.docId();
-      result.second = arangodb::RevisionId::fromSlice(it->second.data());
-      return arangodb::Result();
-    }
-=======
     result.first = it->second.docId();
     result.second = arangodb::RevisionId::fromSlice(it->second.data());
     return arangodb::Result();
->>>>>>> 8f1338e6
   }
 
   result.first = arangodb::LocalDocumentId::none();
