--- conflicted
+++ resolved
@@ -163,8 +163,7 @@
           auto res = _collection->getPhysical()->read(
               _trx, docId,
               [&](arangodb::LocalDocumentId const& token,
-                  arangodb::velocypack::Slice doc,
-                  arangodb::velocypack::Slice /*extra*/) -> bool {
+                  arangodb::velocypack::Slice doc) -> bool {
                 // The nextExtra API in EdgeIndex will deliver the _id value of
                 // the oposite vertex. We simulate that here by reading the real
                 // document one more time and just extracting this value.
@@ -765,13 +764,8 @@
 
   bool nextCoveringImpl(CoveringCallback const& cb, size_t limit) override {
     while (limit && _begin != _end) {
-<<<<<<< HEAD
-      cb(_begin->first, _begin->second.slice(),
-         arangodb::velocypack::Slice::emptyArraySlice());
-=======
       auto data = SliceCoveringData(_begin->second.slice());
       cb(_begin->first, data);
->>>>>>> 506f33dd
       ++_begin;
       --limit;
     }
@@ -1408,8 +1402,7 @@
   before();
   auto it = _documents.find(key);
   if (it != _documents.end()) {
-    cb(it->second.docId(), arangodb::velocypack::Slice(it->second.vptr()),
-       arangodb::velocypack::Slice::emptyArraySlice());
+    cb(it->second.docId(), arangodb::velocypack::Slice(it->second.vptr()));
     return arangodb::Result(TRI_ERROR_NO_ERROR);
   }
   return arangodb::Result(TRI_ERROR_ARANGO_DOCUMENT_NOT_FOUND);
@@ -1423,7 +1416,7 @@
   for (auto const& entry : _documents) {
     auto& doc = entry.second;
     if (doc.docId() == token) {
-      cb(token, doc.data(), arangodb::velocypack::Slice::emptyArraySlice());
+      cb(token, doc.data());
       return arangodb::Result{};
     }
   }
