--- conflicted
+++ resolved
@@ -259,16 +259,13 @@
   // Nothing to do here. We do not have any special index conditions
 }
 
-<<<<<<< HEAD
 bool MockGraphProvider::isResponsible(Step const& step) const { return true; }
-=======
+
 bool MockGraphProvider::hasDepthSpecificLookup(uint64_t depth) const noexcept {
   // TODO: This needs to be implemented / checked.
   LOG_DEVEL << "----- Adjustments needed here -----";
   return false;
 }
->>>>>>> ba934448
-
 [[nodiscard]] transaction::Methods* MockGraphProvider::trx() { return &_trx; }
 
 aql::TraversalStats MockGraphProvider::stealStats() {
