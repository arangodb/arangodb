////////////////////////////////////////////////////////////////////////////////
/// DISCLAIMER
///
/// Copyright 2014-2020 ArangoDB GmbH, Cologne, Germany
/// Copyright 2004-2014 triAGENS GmbH, Cologne, Germany
///
/// Licensed under the Apache License, Version 2.0 (the "License");
/// you may not use this file except in compliance with the License.
/// You may obtain a copy of the License at
///
///     http://www.apache.org/licenses/LICENSE-2.0
///
/// Unless required by applicable law or agreed to in writing, software
/// distributed under the License is distributed on an "AS IS" BASIS,
/// WITHOUT WARRANTIES OR CONDITIONS OF ANY KIND, either express or implied.
/// See the License for the specific language governing permissions and
/// limitations under the License.
///
/// Copyright holder is ArangoDB GmbH, Cologne, Germany
///
/// @author Tobias Gödderz
////////////////////////////////////////////////////////////////////////////////

#include <memory>
#include <type_traits>

#include "gtest/gtest.h"

#include "Mocks/LogLevels.h"
#include "Mocks/Servers.h"

#include "Cluster/RebootTracker.h"
#include "Logger/Logger.h"
#include "Metrics/MetricsFeature.h"
#include "Scheduler/SchedulerFeature.h"
#include "Scheduler/SupervisedScheduler.h"

using namespace arangodb;
using namespace arangodb::cluster;
using namespace arangodb::tests;
using namespace arangodb::tests::mocks;

class CallbackGuardTest : public ::testing::Test {
 protected:
  uint64_t counterA{0};
  uint64_t counterB{0};
  fu2::function<void() noexcept> incrCounterA;
  fu2::function<void() noexcept> incrCounterB;

  void SetUp() override {
    counterA = 0;
    counterB = 0;
    incrCounterA = [&counterA = this->counterA]() noexcept { ++counterA; };
    incrCounterB = [&counterB = this->counterB]() noexcept { ++counterB; };
  }
};

TEST_F(CallbackGuardTest, test_default_constructor) {
  // should do nothing, especially not cause an error during destruction
  CallbackGuard guard{};
}

TEST_F(CallbackGuardTest, test_deleted_copy_semantics) {
  EXPECT_FALSE(std::is_copy_constructible<CallbackGuard>::value)
      << "CallbackGuard should not be copy constructible";
  EXPECT_FALSE(std::is_copy_assignable<CallbackGuard>::value)
      << "CallbackGuard should not be copy assignable";
}

TEST_F(CallbackGuardTest, test_constructor) {
  {
    CallbackGuard guard{incrCounterA};
    EXPECT_EQ(0, counterA) << "construction should not invoke the callback";
  }
  EXPECT_EQ(1, counterA) << "destruction should invoke the callback";
}

TEST_F(CallbackGuardTest, test_move_constructor_inline) {
  {
    CallbackGuard guard{CallbackGuard(incrCounterA)};
    EXPECT_EQ(0, counterA)
        << "move construction should not invoke the callback";
  }
  EXPECT_EQ(1, counterA) << "destruction should invoke the callback";
}

TEST_F(CallbackGuardTest, test_move_constructor_explicit) {
  {
    CallbackGuard guardA1{incrCounterA};
    EXPECT_EQ(0, counterA) << "construction should not invoke the callback";
    {
      CallbackGuard guardA2{std::move(guardA1)};
      EXPECT_EQ(0, counterA)
          << "move construction should not invoke the callback";
    }
    EXPECT_EQ(1, counterA)
        << "destroying a move constructed guard should invoke the callback";
  }

  EXPECT_EQ(1, counterA)
      << "destroying a moved guard should not invoke the callback";
}

TEST_F(CallbackGuardTest, test_move_operator_eq_construction) {
  {
    auto guard = CallbackGuard{incrCounterA};
    EXPECT_EQ(0, counterA)
        << "initialization with operator= should not invoke the callback";
  }
  EXPECT_EQ(1, counterA) << "destruction should invoke the callback";
}

TEST_F(CallbackGuardTest, test_move_operator_eq_explicit) {
  {
    CallbackGuard guardA{incrCounterA};
    EXPECT_EQ(0, counterA) << "construction should not invoke the callback";
    {
      CallbackGuard guardB{incrCounterB};
      EXPECT_EQ(0, counterB) << "construction should not invoke the callback";
      guardA = std::move(guardB);
      EXPECT_EQ(0, counterB) << "being moved should not invoke the callback";
      EXPECT_EQ(1, counterA) << "being overwritten should invoke the callback";
    }
    EXPECT_EQ(0, counterB)
        << "destroying a moved guard should not invoke the callback";
    EXPECT_EQ(1, counterA) << "destroying a moved guard should not invoke the "
                              "overwritten callback again";
  }
  EXPECT_EQ(1, counterB)
      << "destroying an overwritten guard should invoke its new callback";
  EXPECT_EQ(1, counterA) << "destroying an overwritten guard should not invoke "
                            "its old callback again";
}

class RebootTrackerTest
    : public ::testing::Test,
      public LogSuppressor<Logger::CLUSTER, LogLevel::WARN> {
 protected:
// MSVC new/malloc only guarantees 8 byte alignment, but SupervisedScheduler
// needs 64. Disable warning:
#if (_MSC_VER >= 1)
#pragma warning(push)
#pragma warning(disable : 4316)  // Object allocated on the heap may not be
                                 // aligned for this type
#endif
  RebootTrackerTest()
      : mockApplicationServer(),
        scheduler(std::make_unique<SupervisedScheduler>(
            mockApplicationServer.server(), 2, 64, 128, 1024 * 1024, 4096, 4096,
<<<<<<< HEAD
            128, 0.0,
            mockApplicationServer.server()
                .template getFeature<arangodb::metrics::MetricsFeature>())) {}
=======
            128, 0.0, 42)) {}
>>>>>>> 9aac5844
#if (_MSC_VER >= 1)
#pragma warning(pop)
#endif

  MockRestServer mockApplicationServer;
  std::unique_ptr<SupervisedScheduler> scheduler;

  // ApplicationServer needs to be prepared in order for the scheduler to start
  // threads.

  void SetUp() override { scheduler->start(); }
  void TearDown() override { scheduler->shutdown(); }

  bool schedulerEmpty() const {
    auto stats = scheduler->queueStatistics();

    return stats._queued == 0 && stats._working == 0;
  }

  void waitForSchedulerEmpty() const {
    while (!schedulerEmpty()) {
      std::this_thread::yield();
    }
  }

  static ServerID const serverA;
  static ServerID const serverB;
  static ServerID const serverC;
};

ServerID const RebootTrackerTest::serverA = "PRMR-srv-A";
ServerID const RebootTrackerTest::serverB = "PRMR-srv-B";
ServerID const RebootTrackerTest::serverC = "PRMR-srv-C";

// Test that a registered callback is called once on the next change, but not
// after that
TEST_F(RebootTrackerTest, one_server_call_once_after_change) {
  auto state = containers::FlatHashMap<ServerID, ServerHealthState>{
      {serverA, ServerHealthState{.rebootId = RebootId{1},
                                  .status = ServerHealth::kGood}}};

  uint64_t numCalled = 0;
  auto callback = [&numCalled]() { ++numCalled; };

  {
    RebootTracker rebootTracker{scheduler.get()};
    std::vector<CallbackGuard> guards{};
    CallbackGuard guard;

    // Set state to { serverA => 1 }
    rebootTracker.updateServerState(state);

    // Register callback
    guard = rebootTracker.callMeOnChange({serverA, RebootId{1}}, callback, "");
    guards.emplace_back(std::move(guard));
    waitForSchedulerEmpty();
    EXPECT_EQ(0, numCalled) << "Callback must not be called before a change";

    // Set state to { serverA => 2 }
    state.insert_or_assign(serverA,
                           ServerHealthState{.rebootId = RebootId{2},
                                             .status = ServerHealth::kGood});
    rebootTracker.updateServerState(state);
    waitForSchedulerEmpty();
    EXPECT_EQ(1, numCalled) << "Callback must be called after a change";

    // Set state to { serverA => 3 }
    state.insert_or_assign(serverA,
                           ServerHealthState{.rebootId = RebootId{3},
                                             .status = ServerHealth::kGood});
    rebootTracker.updateServerState(state);
    waitForSchedulerEmpty();
    EXPECT_EQ(1, numCalled) << "Callback must not be called twice";

    guards.clear();
    EXPECT_EQ(1, numCalled)
        << "Callback must not be called when guards are destroyed";
  }
  // RebootTracker was destroyed now

  waitForSchedulerEmpty();
  EXPECT_EQ(1, numCalled) << "Callback must not be called during destruction";
}

// Test that a registered callback is called immediately when its reboot id
// is lower than the last known one, but not after that
TEST_F(RebootTrackerTest, one_server_call_once_with_old_rebootid) {
  auto state = containers::FlatHashMap<ServerID, ServerHealthState>{
      {serverA, ServerHealthState{.rebootId = RebootId{2},
                                  .status = ServerHealth::kGood}}};

  uint64_t numCalled = 0;
  auto callback = [&numCalled]() { ++numCalled; };

  {
    RebootTracker rebootTracker{scheduler.get()};
    std::vector<CallbackGuard> guards{};
    CallbackGuard guard;

    // Set state to { serverA => 2 }
    rebootTracker.updateServerState(state);

    // Register callback
    guard = rebootTracker.callMeOnChange({serverA, RebootId{1}}, callback, "");
    guards.emplace_back(std::move(guard));
    waitForSchedulerEmpty();
    EXPECT_EQ(1, numCalled)
        << "Callback with lower value must be called immediately";

    // Set state to { serverA => 3 }
    state.insert_or_assign(serverA,
                           ServerHealthState{.rebootId = RebootId{3},
                                             .status = ServerHealth::kGood});
    rebootTracker.updateServerState(state);
    waitForSchedulerEmpty();
    EXPECT_EQ(1, numCalled) << "Callback must not be called again";

    guards.clear();
    EXPECT_EQ(1, numCalled)
        << "Callback must not be called when guards are destroyed";
  }
  // RebootTracker was destroyed now

  waitForSchedulerEmpty();
  EXPECT_EQ(1, numCalled) << "Callback must not be called during destruction";
}

// Tests that callbacks and interleaved updates don't interfere
TEST_F(RebootTrackerTest, one_server_call_interleaved) {
  auto state = containers::FlatHashMap<ServerID, ServerHealthState>{
      {serverA, ServerHealthState{.rebootId = RebootId{1},
                                  .status = ServerHealth::kGood}}};

  uint64_t numCalled = 0;
  auto callback = [&numCalled]() { ++numCalled; };

  {
    RebootTracker rebootTracker{scheduler.get()};
    std::vector<CallbackGuard> guards{};
    CallbackGuard guard;

    // Set state to { serverA => 1 }
    rebootTracker.updateServerState(state);

    // Register callback
    guard = rebootTracker.callMeOnChange({serverA, RebootId{1}}, callback, "");
    guards.emplace_back(std::move(guard));
    waitForSchedulerEmpty();
    EXPECT_EQ(0, numCalled) << "Callback must not be called before a change";

    // Set state to { serverA => 2 }
    state.insert_or_assign(serverA,
                           ServerHealthState{.rebootId = RebootId{2},
                                             .status = ServerHealth::kGood});
    rebootTracker.updateServerState(state);
    waitForSchedulerEmpty();
    EXPECT_EQ(1, numCalled) << "Callback must be called after a change";

    // Set state to { serverA => 3 }
    state.insert_or_assign(serverA,
                           ServerHealthState{.rebootId = RebootId{3},
                                             .status = ServerHealth::kGood});
    rebootTracker.updateServerState(state);
    waitForSchedulerEmpty();
    EXPECT_EQ(1, numCalled) << "Callback must not be called twice";

    // Register callback
    guard = rebootTracker.callMeOnChange({serverA, RebootId{3}}, callback, "");
    guards.emplace_back(std::move(guard));
    waitForSchedulerEmpty();
    EXPECT_EQ(1, numCalled) << "Callback must not be called before a change";

    // Set state to { serverA => 4 }
    state.insert_or_assign(serverA,
                           ServerHealthState{.rebootId = RebootId{4},
                                             .status = ServerHealth::kGood});
    rebootTracker.updateServerState(state);
    waitForSchedulerEmpty();
    EXPECT_EQ(2, numCalled) << "Callback must be called after a change";

    // Set state to { serverA => 5 }
    state.insert_or_assign(serverA,
                           ServerHealthState{.rebootId = RebootId{5},
                                             .status = ServerHealth::kGood});
    rebootTracker.updateServerState(state);
    waitForSchedulerEmpty();
    EXPECT_EQ(2, numCalled) << "Callback must not be called twice";

    guards.clear();
    EXPECT_EQ(2, numCalled)
        << "Callback must not be called when guards are destroyed";
  }
  // RebootTracker was destroyed now

  waitForSchedulerEmpty();
  EXPECT_EQ(2, numCalled) << "Callback must not be called during destruction";
}

// Tests that multiple callbacks and updates don't interfere
TEST_F(RebootTrackerTest, one_server_call_sequential) {
  auto state = containers::FlatHashMap<ServerID, ServerHealthState>{
      {serverA, ServerHealthState{.rebootId = RebootId{1},
                                  .status = ServerHealth::kGood}}};

  uint64_t numCalled = 0;
  auto callback = [&numCalled]() { ++numCalled; };

  {
    RebootTracker rebootTracker{scheduler.get()};
    std::vector<CallbackGuard> guards{};
    CallbackGuard guard;

    // Set state to { serverA => 1 }
    rebootTracker.updateServerState(state);

    // Register callback
    guard = rebootTracker.callMeOnChange({serverA, RebootId{1}}, callback, "");
    guards.emplace_back(std::move(guard));
    waitForSchedulerEmpty();
    EXPECT_EQ(0, numCalled) << "Callback must not be called before a change";

    // Register callback
    guard = rebootTracker.callMeOnChange({serverA, RebootId{1}}, callback, "");
    guards.emplace_back(std::move(guard));
    waitForSchedulerEmpty();
    EXPECT_EQ(0, numCalled) << "Callback must not be called before a change";

    // Set state to { serverA => 2 }
    state.insert_or_assign(serverA,
                           ServerHealthState{.rebootId = RebootId{2},
                                             .status = ServerHealth::kGood});
    rebootTracker.updateServerState(state);
    waitForSchedulerEmpty();
    EXPECT_EQ(2, numCalled) << "Both callbacks must be called after a change";

    // Set state to { serverA => 3 }
    state.insert_or_assign(serverA,
                           ServerHealthState{.rebootId = RebootId{3},
                                             .status = ServerHealth::kGood});
    rebootTracker.updateServerState(state);
    waitForSchedulerEmpty();
    EXPECT_EQ(2, numCalled) << "No callback must be called twice";

    guards.clear();
    EXPECT_EQ(2, numCalled)
        << "Callback must not be called when guards are destroyed";
  }
  // RebootTracker was destroyed now

  waitForSchedulerEmpty();
  EXPECT_EQ(2, numCalled) << "Callback must not be called during destruction";
}

// Test that a registered callback is removed when its guard is destroyed
TEST_F(RebootTrackerTest, one_server_guard_removes_callback) {
  auto state = containers::FlatHashMap<ServerID, ServerHealthState>{
      {serverA, ServerHealthState{.rebootId = RebootId{1},
                                  .status = ServerHealth::kGood}}};

  uint64_t numCalled = 0;
  auto callback = [&numCalled]() { ++numCalled; };

  {
    RebootTracker rebootTracker{scheduler.get()};

    // Set state to { serverA => 1 }
    rebootTracker.updateServerState(state);

    {
      // Register callback
      auto guard =
          rebootTracker.callMeOnChange({serverA, RebootId{1}}, callback, "");
      waitForSchedulerEmpty();
      EXPECT_EQ(0, numCalled) << "Callback must not be called before a change";
    }
    waitForSchedulerEmpty();
    EXPECT_EQ(0, numCalled)
        << "Callback must not be called when the guard is destroyed";

    // Set state to { serverA => 2 }
    state.insert_or_assign(serverA,
                           ServerHealthState{.rebootId = RebootId{2},
                                             .status = ServerHealth::kGood});
    rebootTracker.updateServerState(state);
    waitForSchedulerEmpty();
    EXPECT_EQ(0, numCalled) << "Callback must not be called after a change "
                               "when the guard was destroyed before";
  }
  // RebootTracker was destroyed now

  waitForSchedulerEmpty();
  EXPECT_EQ(0, numCalled) << "Callback must not be called during destruction";
}

// Test that callback removed by a guard doesn't interfere with other registered
// callbacks for the same server and reboot id
TEST_F(RebootTrackerTest, one_server_guard_doesnt_interfere) {
  auto state = containers::FlatHashMap<ServerID, ServerHealthState>{
      {serverA, ServerHealthState{.rebootId = RebootId{1},
                                  .status = ServerHealth::kGood}}};

  uint64_t counterA = 0;
  uint64_t counterB = 0;
  uint64_t counterC = 0;
  auto incrCounterA = [&counterA]() { ++counterA; };
  auto incrCounterB = [&counterB]() { ++counterB; };
  auto incrCounterC = [&counterC]() { ++counterC; };

  {
    RebootTracker rebootTracker{scheduler.get()};
    std::vector<CallbackGuard> guards{};
    CallbackGuard guard;

    // Set state to { serverA => 1 }
    rebootTracker.updateServerState(state);

    // Register callback
    guard =
        rebootTracker.callMeOnChange({serverA, RebootId{1}}, incrCounterA, "");
    guards.emplace_back(std::move(guard));
    waitForSchedulerEmpty();
    EXPECT_EQ(0, counterA) << "Callback must not be called before a change";

    {
      // Register callback with a local guard
      auto localGuard = rebootTracker.callMeOnChange({serverA, RebootId{1}},
                                                     incrCounterB, "");
      waitForSchedulerEmpty();
      EXPECT_EQ(0, counterA) << "Callback must not be called before a change";
      EXPECT_EQ(0, counterB) << "Callback must not be called before a change";

      // Register callback
      guard = rebootTracker.callMeOnChange({serverA, RebootId{1}}, incrCounterC,
                                           "");
      guards.emplace_back(std::move(guard));
      waitForSchedulerEmpty();
      EXPECT_EQ(0, counterA) << "Callback must not be called before a change";
      EXPECT_EQ(0, counterB) << "Callback must not be called before a change";
      EXPECT_EQ(0, counterC) << "Callback must not be called before a change";
    }
    waitForSchedulerEmpty();
    EXPECT_EQ(0, counterA)
        << "Callback must not be called when the guard is destroyed";
    EXPECT_EQ(0, counterB)
        << "Callback must not be called when the guard is destroyed";
    EXPECT_EQ(0, counterC)
        << "Callback must not be called when the guard is destroyed";

    // Set state to { serverA => 2 }
    state.insert_or_assign(serverA,
                           ServerHealthState{.rebootId = RebootId{2},
                                             .status = ServerHealth::kGood});
    rebootTracker.updateServerState(state);
    waitForSchedulerEmpty();
    EXPECT_EQ(1, counterA) << "Callback must be called after a change";
    EXPECT_EQ(0, counterB)
        << "Removed callback must not be called after a change";
    EXPECT_EQ(1, counterC) << "Callback must be called after a change";

    // Set state to { serverA => 3 }
    state.insert_or_assign(serverA,
                           ServerHealthState{.rebootId = RebootId{3},
                                             .status = ServerHealth::kGood});
    rebootTracker.updateServerState(state);
    waitForSchedulerEmpty();
    EXPECT_EQ(1, counterA) << "No callback must be called twice";
    EXPECT_EQ(0, counterB)
        << "Removed callback must not be called after a change";
    EXPECT_EQ(1, counterC) << "No callback must be called twice";
  }
  // RebootTracker was destroyed now

  waitForSchedulerEmpty();
  EXPECT_EQ(1, counterA) << "Callback must not be called during destruction";
  EXPECT_EQ(0, counterB) << "Callback must not be called during destruction";
  EXPECT_EQ(1, counterC) << "Callback must not be called during destruction";
}

TEST_F(RebootTrackerTest, one_server_add_callback_before_state_with_same_id) {
  auto state = containers::FlatHashMap<ServerID, ServerHealthState>{};

  uint64_t numCalled = 0;
  auto callback = [&numCalled]() { ++numCalled; };

  {
    RebootTracker rebootTracker{scheduler.get()};
    CallbackGuard guard;

    // State is empty { }

    // Register callback
    EXPECT_THROW(guard = rebootTracker.callMeOnChange({serverA, RebootId{1}},
                                                      callback, ""),
                 arangodb::basics::Exception)
        << "Trying to add a callback for an unknown server should be refused";
    waitForSchedulerEmpty();
    EXPECT_EQ(0, numCalled) << "Callback must not be called before a change";

    // Set state to { serverA => 1 }
    state.emplace(serverA, ServerHealthState{.rebootId = RebootId{1},
                                             .status = ServerHealth::kGood});
    rebootTracker.updateServerState(state);
    waitForSchedulerEmpty();
    EXPECT_EQ(0, numCalled)
        << "Callback must not be called when the state is "
           "set to the same RebootId, as it shouldn't have been registered";

    // Set state to { serverA => 2 }
    state.insert_or_assign(serverA,
                           ServerHealthState{.rebootId = RebootId{2},
                                             .status = ServerHealth::kGood});
    rebootTracker.updateServerState(state);
    waitForSchedulerEmpty();
    EXPECT_EQ(0, numCalled) << "Callback must not be called after a change, as "
                               "it shouldn't have been registered";
  }
  // RebootTracker was destroyed now

  waitForSchedulerEmpty();
  EXPECT_EQ(0, numCalled) << "Callback must not be called during destruction";
}

TEST_F(RebootTrackerTest, one_server_add_callback_before_state_with_older_id) {
  auto state = containers::FlatHashMap<ServerID, ServerHealthState>{};

  uint64_t numCalled = 0;
  auto callback = [&numCalled]() { ++numCalled; };

  {
    RebootTracker rebootTracker{scheduler.get()};
    CallbackGuard guard;

    // State is empty { }

    // Register callback
    EXPECT_THROW(guard = rebootTracker.callMeOnChange({serverA, RebootId{2}},
                                                      callback, ""),
                 arangodb::basics::Exception)
        << "Trying to add a callback for an unknown server should be refused";
    waitForSchedulerEmpty();
    EXPECT_EQ(0, numCalled) << "Callback must not be called before a change";

    // Set state to { serverA => 1 }
    state.emplace(serverA, ServerHealthState{.rebootId = RebootId{1},
                                             .status = ServerHealth::kGood});
    rebootTracker.updateServerState(state);
    waitForSchedulerEmpty();
    EXPECT_EQ(0, numCalled) << "Callback must not be called when the state is "
                               "set to an older RebootId";

    // Set state to { serverA => 2 }
    state.insert_or_assign(serverA,
                           ServerHealthState{.rebootId = RebootId{2},
                                             .status = ServerHealth::kGood});
    rebootTracker.updateServerState(state);
    waitForSchedulerEmpty();
    EXPECT_EQ(0, numCalled) << "Callback must not be called when the state is "
                               "set to the same RebootId";

    // Set state to { serverA => 3 }
    state.insert_or_assign(serverA,
                           ServerHealthState{.rebootId = RebootId{3},
                                             .status = ServerHealth::kGood});
    rebootTracker.updateServerState(state);
    waitForSchedulerEmpty();
    EXPECT_EQ(0, numCalled) << "Callback must not be called after a change, as "
                               "it shouldn't have been registered";
  }
  // RebootTracker was destroyed now

  waitForSchedulerEmpty();
  EXPECT_EQ(0, numCalled) << "Callback must not be called during destruction";
}

TEST_F(RebootTrackerTest, two_servers_call_interleaved) {
  auto state = containers::FlatHashMap<ServerID, ServerHealthState>{
      {serverA, ServerHealthState{.rebootId = RebootId{1},
                                  .status = ServerHealth::kGood}}};

  uint64_t numCalled = 0;
  auto callback = [&numCalled]() { ++numCalled; };

  {
    RebootTracker rebootTracker{scheduler.get()};
    std::vector<CallbackGuard> guards{};
    CallbackGuard guard;

    // Set state to { serverA => 1 }
    rebootTracker.updateServerState(state);

    // Register callback
    guard = rebootTracker.callMeOnChange({serverA, RebootId{1}}, callback, "");
    guards.emplace_back(std::move(guard));
    waitForSchedulerEmpty();
    EXPECT_EQ(0, numCalled) << "Callback must not be called before a change";

    // Set state to { serverA => 2 }
    state.insert_or_assign(serverA,
                           ServerHealthState{.rebootId = RebootId{2},
                                             .status = ServerHealth::kGood});
    rebootTracker.updateServerState(state);
    waitForSchedulerEmpty();
    EXPECT_EQ(1, numCalled) << "Callback must be called after a change";

    // Set state to { serverA => 3 }
    state.insert_or_assign(serverA,
                           ServerHealthState{.rebootId = RebootId{3},
                                             .status = ServerHealth::kGood});
    rebootTracker.updateServerState(state);
    waitForSchedulerEmpty();
    EXPECT_EQ(1, numCalled) << "Callback must not be called twice";

    // Register callback
    guard = rebootTracker.callMeOnChange({serverA, RebootId{3}}, callback, "");
    guards.emplace_back(std::move(guard));
    waitForSchedulerEmpty();
    EXPECT_EQ(1, numCalled) << "Callback must not be called before a change";

    // Set state to { serverA => 4 }
    state.insert_or_assign(serverA,
                           ServerHealthState{.rebootId = RebootId{4},
                                             .status = ServerHealth::kGood});
    rebootTracker.updateServerState(state);
    waitForSchedulerEmpty();
    EXPECT_EQ(2, numCalled) << "Callback must be called after a change";

    // Set state to { serverA => 5 }
    state.insert_or_assign(serverA,
                           ServerHealthState{.rebootId = RebootId{5},
                                             .status = ServerHealth::kGood});
    rebootTracker.updateServerState(state);
    waitForSchedulerEmpty();
    EXPECT_EQ(2, numCalled) << "Callback must not be called twice";

    guards.clear();
    EXPECT_EQ(2, numCalled)
        << "Callback must not be called when guards are destroyed";
  }
  // RebootTracker was destroyed now

  waitForSchedulerEmpty();
  EXPECT_EQ(2, numCalled) << "Callback must not be called during destruction";
}<|MERGE_RESOLUTION|>--- conflicted
+++ resolved
@@ -147,13 +147,9 @@
       : mockApplicationServer(),
         scheduler(std::make_unique<SupervisedScheduler>(
             mockApplicationServer.server(), 2, 64, 128, 1024 * 1024, 4096, 4096,
-<<<<<<< HEAD
-            128, 0.0,
+            128, 0.0, 42,
             mockApplicationServer.server()
                 .template getFeature<arangodb::metrics::MetricsFeature>())) {}
-=======
-            128, 0.0, 42)) {}
->>>>>>> 9aac5844
 #if (_MSC_VER >= 1)
 #pragma warning(pop)
 #endif
