--- conflicted
+++ resolved
@@ -42,11 +42,7 @@
 public:
   ClusterCommTester()
     : ClusterComm(false),
-<<<<<<< HEAD
-      _oldSched(nullptr), _testerSched(1, 2, 3)
-=======
       _oldSched(nullptr), _testerSched(1, 2, 3, 4, 5)
->>>>>>> 4bd3571a
   {
     // fake a scheduler object
     _oldSched = SchedulerFeature::SCHEDULER;
