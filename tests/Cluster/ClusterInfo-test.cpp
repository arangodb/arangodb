--- conflicted
+++ resolved
@@ -253,18 +253,11 @@
                  database->createDatabase(1, "testDatabase", vocbase)));
     ASSERT_TRUE((nullptr != vocbase));
 
-<<<<<<< HEAD
-    ASSERT_TRUE((arangodb::methods::Databases::create(
-                     vocbase->name(), arangodb::velocypack::Slice::emptyObjectSlice(),
-                     arangodb::velocypack::Slice::emptyObjectSlice())
-                     .ok()));
-=======
     // simulate heartbeat thread
     ASSERT_TRUE(arangodb::AgencyComm().setValue("Current/Databases/testDatabase", arangodb::velocypack::Slice::emptyObjectSlice(), 0.0).successful());
     ASSERT_TRUE(ci->createDatabaseCoordinator(
                   vocbase->name(),
                   arangodb::velocypack::Slice::emptyObjectSlice(), 0.0).ok());
->>>>>>> df504bb6
 
     // initial view creation
     {
@@ -274,18 +267,10 @@
       ASSERT_TRUE((false == !logicalView));
     }
     EXPECT_TRUE((ci->dropDatabaseCoordinator(vocbase->name(), 0.0).ok()));
-<<<<<<< HEAD
-    ASSERT_TRUE((arangodb::methods::Databases::create(
-                     vocbase->name(), arangodb::velocypack::Slice::emptyObjectSlice(),
-                     arangodb::velocypack::Slice::emptyObjectSlice())
-                     .ok()));
-
-=======
     ASSERT_TRUE(arangodb::AgencyComm().setValue("Current/Databases/testDatabase", arangodb::velocypack::Slice::emptyObjectSlice(), 0.0).successful());
     EXPECT_TRUE((ci->createDatabaseCoordinator(
                    vocbase->name(),
                    arangodb::velocypack::Slice::emptyObjectSlice(), 0.0).ok()));
->>>>>>> df504bb6
     arangodb::LogicalView::ptr logicalView;
     EXPECT_TRUE(
         (viewFactory.create(logicalView, *vocbase, viewCreateJson->slice()).ok()));
