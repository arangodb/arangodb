////////////////////////////////////////////////////////////////////////////////
/// DISCLAIMER
///
/// Copyright 2018 ArangoDB GmbH, Cologne, Germany
///
/// Licensed under the Apache License, Version 2.0 (the "License");
/// you may not use this file except in compliance with the License.
/// You may obtain a copy of the License at
///
///     http://www.apache.org/licenses/LICENSE-2.0
///
/// Unless required by applicable law or agreed to in writing, software
/// distributed under the License is distributed on an "AS IS" BASIS,
/// WITHOUT WARRANTIES OR CONDITIONS OF ANY KIND, either express or implied.
/// See the License for the specific language governing permissions and
/// limitations under the License.
///
/// Copyright holder is ArangoDB GmbH, Cologne, Germany
///
/// @author Jan Steemann
////////////////////////////////////////////////////////////////////////////////

#include "gtest/gtest.h"

#include "../IResearch/common.h"
#include "../IResearch/RestHandlerMock.h"
#include "../Mocks/StorageEngineMock.h"
#include "Aql/QueryRegistry.h"
#include "Basics/Result.h"
#if USE_ENTERPRISE
#include "Enterprise/Ldap/LdapFeature.h"
#endif
#include "GeneralServer/AuthenticationFeature.h"
#include "RestServer/DatabaseFeature.h"
#include "RestServer/QueryRegistryFeature.h"
#include "StorageEngine/EngineSelectorFeature.h"

#include <velocypack/Builder.h>
#include <velocypack/Iterator.h>
#include <velocypack/Parser.h>

using namespace arangodb;

static const VPackBuilder testDatabaseBuilder = dbArgsBuilder("testVocbase");
static const VPackSlice   testDatabaseArgs = testDatabaseBuilder.slice();
// -----------------------------------------------------------------------------
// --SECTION--                                                 setup / tear-down
// -----------------------------------------------------------------------------

class PhysicalCollectionTest : public ::testing::Test {
 protected:
  StorageEngineMock engine;
  arangodb::application_features::ApplicationServer server;
  std::vector<arangodb::application_features::ApplicationFeature*> features;

  PhysicalCollectionTest() : engine(server), server(nullptr, nullptr) {
    arangodb::EngineSelectorFeature::ENGINE = &engine;

    // setup required application features
    features.emplace_back(new arangodb::AuthenticationFeature(server));  // required for VocbaseContext
    features.emplace_back(new arangodb::DatabaseFeature(server));
    features.emplace_back(new arangodb::QueryRegistryFeature(server));  // required for TRI_vocbase_t

#if USE_ENTERPRISE
    features.emplace_back(new arangodb::LdapFeature(server));
#endif

    for (auto& f : features) {
      arangodb::application_features::ApplicationServer::server->addFeature(f);
    }

    for (auto& f : features) {
      f->prepare();
    }
  }

  ~PhysicalCollectionTest() {
    arangodb::application_features::ApplicationServer::server = nullptr;
    arangodb::EngineSelectorFeature::ENGINE = nullptr;

    for (auto& f : features) {
      f->unprepare();
    }
  }
};

// -----------------------------------------------------------------------------
// --SECTION--                                                        test suite
// -----------------------------------------------------------------------------

TEST_F(PhysicalCollectionTest, test_new_object_for_insert) {
<<<<<<< HEAD
  TRI_vocbase_t vocbase(TRI_vocbase_type_e::TRI_VOCBASE_TYPE_NORMAL, 1, testDatabaseArgs);
=======
  TRI_vocbase_t vocbase(TRI_vocbase_type_e::TRI_VOCBASE_TYPE_NORMAL, 1,
                        "testVocbase");
>>>>>>> 737dac3f

  auto json = arangodb::velocypack::Parser::fromJson("{ \"name\": \"test\" }");
  auto collection = vocbase.createCollection(json->slice());

  auto physical = engine.createPhysicalCollection(*collection, json->slice());

  auto doc = arangodb::velocypack::Parser::fromJson(
      "{ \"doc1\":\"test1\", \"doc100\":\"test2\", \"doc2\":\"test3\", "
      "\"z\":1, \"b\":2, \"a\":3, \"Z\":1, \"B\":2, \"A\": 3, \"_foo\":1, "
      "\"_bar\":2, \"_zoo\":3 }");

  TRI_voc_rid_t revisionId = 0;
  arangodb::velocypack::Builder builder;
  Result res = physical->newObjectForInsert(nullptr, doc->slice(), false,
                                            builder, false, revisionId);
  EXPECT_TRUE(res.ok());
  EXPECT_TRUE(revisionId > 0);

  auto slice = builder.slice();

  EXPECT_TRUE(slice.hasKey("_key"));
  EXPECT_TRUE(slice.get("_key").isString());
  EXPECT_TRUE(slice.hasKey("_id"));
  EXPECT_TRUE(slice.get("_id").isCustom());
  EXPECT_TRUE(slice.hasKey("_rev"));
  EXPECT_TRUE(slice.get("_rev").isString());

  EXPECT_TRUE(slice.get("doc1").isString());
  EXPECT_EQ("test1", slice.get("doc1").copyString());
  EXPECT_TRUE(slice.get("doc100").isString());
  EXPECT_EQ("test2", slice.get("doc100").copyString());
  EXPECT_TRUE(slice.get("doc2").isString());
  EXPECT_EQ("test3", slice.get("doc2").copyString());

  EXPECT_TRUE(slice.hasKey("z"));
  EXPECT_TRUE(slice.get("z").isNumber());
  EXPECT_EQ(1, slice.get("z").getNumber<int>());
  EXPECT_TRUE(slice.hasKey("b"));
  EXPECT_TRUE(slice.get("b").isNumber());
  EXPECT_EQ(2, slice.get("b").getNumber<int>());
  EXPECT_TRUE(slice.hasKey("a"));
  EXPECT_TRUE(slice.get("a").isNumber());
  EXPECT_EQ(3, slice.get("a").getNumber<int>());

  EXPECT_TRUE(slice.hasKey("Z"));
  EXPECT_TRUE(slice.get("Z").isNumber());
  EXPECT_EQ(1, slice.get("Z").getNumber<int>());
  EXPECT_TRUE(slice.hasKey("B"));
  EXPECT_TRUE(slice.get("B").isNumber());
  EXPECT_EQ(2, slice.get("B").getNumber<int>());
  EXPECT_TRUE(slice.hasKey("A"));
  EXPECT_TRUE(slice.get("A").isNumber());
  EXPECT_EQ(3, slice.get("A").getNumber<int>());

  EXPECT_TRUE(slice.hasKey("_foo"));
  EXPECT_TRUE(slice.get("_foo").isNumber());
  EXPECT_EQ(1, slice.get("_foo").getNumber<int>());
  EXPECT_TRUE(slice.hasKey("_bar"));
  EXPECT_TRUE(slice.get("_bar").isNumber());
  EXPECT_EQ(2, slice.get("_bar").getNumber<int>());
  EXPECT_TRUE(slice.hasKey("_zoo"));
  EXPECT_TRUE(slice.get("_zoo").isNumber());
  EXPECT_EQ(3, slice.get("_zoo").getNumber<int>());

  EXPECT_TRUE(slice.isObject());
  EXPECT_TRUE(slice.head() == 0xbU);

  // iterate over the data in the order that is stored in the builder
  {
    velocypack::ObjectIterator it(slice, true);
    std::vector<std::string> expected{"_key", "_id", "_rev", "doc1", "doc100",
                                      "doc2", "z",   "b",    "a",    "Z",
                                      "B",    "A",   "_foo", "_bar", "_zoo"};

    for (auto const& key : expected) {
      EXPECT_TRUE(it.valid());
      EXPECT_EQ(key, it.key().copyString());
      it.next();
    }
  }

  // iterate over the data in the order that is stored in the index table
  {
    velocypack::ObjectIterator it(slice, false);
    std::vector<std::string> expected{"A",   "B",    "Z",      "_bar", "_foo",
                                      "_id", "_key", "_rev",   "_zoo", "a",
                                      "b",   "doc1", "doc100", "doc2", "z"};

    for (auto const& key : expected) {
      EXPECT_TRUE(it.valid());
      EXPECT_EQ(key, it.key().copyString());
      it.next();
    }
  }
}

class MockIndex : public Index {
 public:
  MockIndex(Index::IndexType type, bool needsReversal, TRI_idx_iid_t id,
            LogicalCollection& collection, const std::string& name,
            std::vector<std::vector<arangodb::basics::AttributeName>> const& fields,
            bool unique, bool sparse)
      : Index(id, collection, name, fields, unique, sparse),
        _type(type),
        _needsReversal(needsReversal) {}

  bool needsReversal() const override { return _needsReversal; }
  IndexType type() const override { return _type; }
  char const* typeName() const override { return "IndexMock"; }
  bool isPersistent() const override { return true; }
  bool canBeDropped() const override { return true; }
  bool isSorted() const override { return false; }
  bool isHidden() const override { return false; }
  bool hasSelectivityEstimate() const override { return false; }
  size_t memory() const override { return 0; }
  void load() override {}
  void unload() override {}

 private:
  Index::IndexType _type;
  bool _needsReversal;
};

TEST_F(PhysicalCollectionTest, test_index_ordeing) {
  TRI_vocbase_t vocbase(TRI_vocbase_type_e::TRI_VOCBASE_TYPE_NORMAL, 1,
                        "testVocbase");
  auto json = arangodb::velocypack::Parser::fromJson("{ \"name\": \"test\" }");
  auto collection = vocbase.createCollection(json->slice());
  std::vector<std::vector<arangodb::basics::AttributeName>> dummyFields;
  PhysicalCollection::IndexContainerType test_container;
  // also regular index but no need to be reversed
  test_container.insert(std::make_shared<MockIndex>(Index::TRI_IDX_TYPE_HASH_INDEX,
                                                    false, 2, *collection, "4",
                                                    dummyFields, false, false));
  // Edge index- should go right after primary and after all other non-reversable edge indexes
  test_container.insert(std::make_shared<MockIndex>(Index::TRI_IDX_TYPE_EDGE_INDEX,
                                                    true, 3, *collection, "3",
                                                    dummyFields, false, false));
  // Edge index- non-reversable should go right after primary
  test_container.insert(std::make_shared<MockIndex>(Index::TRI_IDX_TYPE_EDGE_INDEX,
                                                    false, 4, *collection, "2",
                                                    dummyFields, false, false));
  // Primary index. Should be first!
  test_container.insert(std::make_shared<MockIndex>(Index::TRI_IDX_TYPE_PRIMARY_INDEX,
                                                    true, 5, *collection, "1",
                                                    dummyFields, true, false));
  // should execute last - regular index with reversal possible
  test_container.insert(std::make_shared<MockIndex>(Index::TRI_IDX_TYPE_HASH_INDEX,
                                                    true, 1, *collection, "5",
                                                    dummyFields, false, false));

  TRI_idx_iid_t prevId = 5;
  for (auto idx : test_container) {
    ASSERT_EQ(prevId, idx->id());
    --prevId;
  }
}<|MERGE_RESOLUTION|>--- conflicted
+++ resolved
@@ -89,12 +89,7 @@
 // -----------------------------------------------------------------------------
 
 TEST_F(PhysicalCollectionTest, test_new_object_for_insert) {
-<<<<<<< HEAD
   TRI_vocbase_t vocbase(TRI_vocbase_type_e::TRI_VOCBASE_TYPE_NORMAL, 1, testDatabaseArgs);
-=======
-  TRI_vocbase_t vocbase(TRI_vocbase_type_e::TRI_VOCBASE_TYPE_NORMAL, 1,
-                        "testVocbase");
->>>>>>> 737dac3f
 
   auto json = arangodb::velocypack::Parser::fromJson("{ \"name\": \"test\" }");
   auto collection = vocbase.createCollection(json->slice());
@@ -220,7 +215,7 @@
 
 TEST_F(PhysicalCollectionTest, test_index_ordeing) {
   TRI_vocbase_t vocbase(TRI_vocbase_type_e::TRI_VOCBASE_TYPE_NORMAL, 1,
-                        "testVocbase");
+                        testDatabaseArgs);
   auto json = arangodb::velocypack::Parser::fromJson("{ \"name\": \"test\" }");
   auto collection = vocbase.createCollection(json->slice());
   std::vector<std::vector<arangodb::basics::AttributeName>> dummyFields;
