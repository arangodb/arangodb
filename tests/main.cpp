--- conflicted
+++ resolved
@@ -73,10 +73,7 @@
     }
   }
 
-<<<<<<< HEAD
-=======
   ARGV0 = subargv[0];
->>>>>>> 03edbf44
   arangodb::Logger::setShowLineNumber(logLineNumbers);
   arangodb::Logger::initialize(false);
   arangodb::LogAppender::addAppender("-"); 
