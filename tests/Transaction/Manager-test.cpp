--- conflicted
+++ resolved
@@ -84,12 +84,7 @@
   TRI_voc_tid_t tid;
 
   TransactionManagerTest()
-<<<<<<< HEAD
-      : vocbase(setup.server.server(),
-                TRI_vocbase_type_e::TRI_VOCBASE_TYPE_NORMAL, 1, "testVocbase"),
-=======
-      : vocbase(TRI_vocbase_type_e::TRI_VOCBASE_TYPE_NORMAL, testDBInfo()),
->>>>>>> 1b9cc85c
+      : vocbase(TRI_vocbase_type_e::TRI_VOCBASE_TYPE_NORMAL, testDBInfo(setup.server.server())),
         mgr(transaction::ManagerFeature::manager()),
         tid(TRI_NewTickServer()) {}
 
