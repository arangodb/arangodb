--- conflicted
+++ resolved
@@ -77,12 +77,8 @@
   LambdaExecutorInfos(LambdaExecutorInfos const&) = delete;
   ~LambdaExecutorInfos() = default;
 
-<<<<<<< HEAD
-  auto getLambda() const -> ProduceCall const&;
+  auto getProduceLambda() const -> ProduceCall const&;
   auto reset() -> void;
-=======
-  auto getProduceLambda() const -> ProduceCall const&;
->>>>>>> bd2daac9
 
  private:
   ProduceCall _produceLambda;
