////////////////////////////////////////////////////////////////////////////////
/// DISCLAIMER
///
/// Copyright 2019 ArangoDB GmbH, Cologne, Germany
///
/// Licensed under the Apache License, Version 2.0 (the "License");
/// you may not use this file except in compliance with the License.
/// You may obtain a copy of the License at
///
///     http://www.apache.org/licenses/LICENSE-2.0
///
/// Unless required by applicable law or agreed to in writing, software
/// distributed under the License is distributed on an "AS IS" BASIS,
/// WITHOUT WARRANTIES OR CONDITIONS OF ANY KIND, either express or implied.
/// See the License for the specific language governing permissions and
/// limitations under the License.
///
/// Copyright holder is ArangoDB GmbH, Cologne, Germany
///
/// @author Markus Pfeiffer
////////////////////////////////////////////////////////////////////////////////

#include "gtest/gtest.h"

#include "QueryHelper.h"

#include "Aql/AqlItemBlockSerializationFormat.h"
#include "Aql/Ast.h"
#include "Aql/ExecutionPlan.h"
#include "Aql/Query.h"
#include "Aql/SubqueryEndExecutionNode.h"
#include "Aql/SubqueryStartExecutionNode.h"
#include "Aql/WalkerWorker.h"
#include "RestServer/QueryRegistryFeature.h"

#include "velocypack/Builder.h"
#include "velocypack/Slice.h"
#include "velocypack/velocypack-aliases.h"

#include "../IResearch/IResearchQueryCommon.h"
#include "../Mocks/Servers.h"

#include "Logger/LogMacros.h"

using namespace arangodb::aql;
using namespace arangodb::containers;

namespace {
struct Comparator final : public WalkerWorker<ExecutionNode> {
  Comparator(Comparator const&) = delete;
  Comparator& operator=(Comparator const&) = delete;

  Comparator(ExecutionPlan* other, bool expectNormalSubqueries)
      : _other(other), _expectNormalSubqueries(expectNormalSubqueries) {}

  static bool isSubqueryRelated(ExecutionNode* en) {
    return en->getType() == ExecutionNode::SUBQUERY ||
           en->getType() == ExecutionNode::SUBQUERY_START ||
           en->getType() == ExecutionNode::SUBQUERY_END ||
           en->getType() == ExecutionNode::SINGLETON;
  }

  bool before(ExecutionNode* en) final {
    std::set<size_t> depids, otherdepids;

    if (!isSubqueryRelated(en)) {
      try {
        auto otherNode = _other->getNodeById(en->id());
        auto otherDeps = otherNode->getDependencies();

        for (auto d : otherDeps) {
          if (!isSubqueryRelated(d)) {
            otherdepids.insert(d->id());
          }
        }

        for (auto d : en->getDependencies()) {
          if (!isSubqueryRelated(d)) {
            depids.insert(d->id());
          }
        }

        EXPECT_EQ(depids, otherdepids);
      } catch (...) {
        EXPECT_TRUE(false) << "expected node with id " << en->id() << " of type "
                           << en->getTypeString() << " to be present in optimized plan";
      }
    }
    return false;
  }

  void after(ExecutionNode* en) final {}

  bool enterSubquery(ExecutionNode*, ExecutionNode* sub) final {
    EXPECT_TRUE(_expectNormalSubqueries) << "Optimized plan must not contain SUBQUERY nodes";
    return false;
  }

 private:
  ExecutionPlan* _other{};
  bool _expectNormalSubqueries{};
};

}  // namespace

namespace arangodb {
namespace tests {
namespace aql {

class SpliceSubqueryNodeOptimizerRuleTest : public ::testing::Test {
 protected:
  mocks::MockAqlServer server;
  QueryRegistry* queryRegistry{QueryRegistryFeature::registry()};

  std::shared_ptr<VPackBuilder> enableRuleOptions(const char* const additionalOptionsString) const {
    auto const additionalOptions = VPackParser::fromJson(additionalOptionsString);
    auto const enableRuleOptionString = R"({"optimizer": { "rules": [ "+splice-subqueries" ] } })";
    return std::make_shared<VPackBuilder>(basics::VelocyPackHelper::merge(
        VPackParser::fromJson(enableRuleOptionString)->slice(),
        additionalOptions->slice(), false, false));
  }

  std::shared_ptr<VPackBuilder> disableRuleOptions(const char* const additionalOptionsString) const {
    auto const additionalOptions = VPackParser::fromJson(additionalOptionsString);
    auto const disableRuleOptionString =
        R"({"optimizer": { "rules": [ "-splice-subqueries" ] } })";
    return std::make_shared<VPackBuilder>(basics::VelocyPackHelper::merge(
        VPackParser::fromJson(disableRuleOptionString)->slice(),
        additionalOptions->slice(), false, false));
  }

  // The last parameter, expectedNumberOfUnsplicedSubqueries, can be removed
  // (and replaced with zero everywhere), as soon as the optimizer rule
  // splice-subqueries is enabled for all subqueries, after the subquery
  // implementation with shadow rows works with skipping, too.
  void verifySubquerySplicing(std::string const& querystring,
                              size_t const expectedNumberOfSplicedSubqueries,
                              size_t const expectedNumberOfUnsplicedSubqueries = 0,
                              const char* additionalOptions = "{}"
                              ) {
    auto const expectedNumberOfSubqueries =
        expectedNumberOfSplicedSubqueries + expectedNumberOfUnsplicedSubqueries;
    ASSERT_NE(queryRegistry, nullptr)
              << "query string: " << querystring;
    ASSERT_EQ(queryRegistry->numberRegisteredQueries(), 0)
              << "query string: " << querystring;

    auto const bindParameters = VPackParser::fromJson("{ }");
    arangodb::aql::Query notSplicedQuery(false, server.getSystemDatabase(),
                                         arangodb::aql::QueryString(querystring), nullptr,
                                         disableRuleOptions(additionalOptions),
                                         arangodb::aql::PART_MAIN);
    notSplicedQuery.prepare(queryRegistry, SerializationFormat::SHADOWROWS);
    ASSERT_EQ(queryRegistry->numberRegisteredQueries(), 0)
              << "query string: " << querystring;

    auto notSplicedPlan = notSplicedQuery.plan();
    ASSERT_NE(notSplicedPlan, nullptr)
              << "query string: " << querystring;

    SmallVector<ExecutionNode*>::allocator_type::arena_type a;
    SmallVector<ExecutionNode*> notSplicedSubqueryNodes{a};
    SmallVector<ExecutionNode*> notSplicedSubqueryStartNodes{a};
    SmallVector<ExecutionNode*> notSplicedSubqueryEndNodes{a};

    notSplicedPlan->findNodesOfType(notSplicedSubqueryNodes, ExecutionNode::SUBQUERY, true);
    notSplicedPlan->findNodesOfType(notSplicedSubqueryStartNodes,
                                    ExecutionNode::SUBQUERY_START, true);
    notSplicedPlan->findNodesOfType(notSplicedSubqueryEndNodes,
                                    ExecutionNode::SUBQUERY_END, true);

    arangodb::aql::Query splicedQuery(false, server.getSystemDatabase(),
                                      arangodb::aql::QueryString(querystring),
                                      nullptr, enableRuleOptions(additionalOptions),
                                      arangodb::aql::PART_MAIN);
    splicedQuery.prepare(queryRegistry, SerializationFormat::SHADOWROWS);
    ASSERT_EQ(queryRegistry->numberRegisteredQueries(), 0)
              << "query string: " << querystring;

    auto splicedPlan = splicedQuery.plan();
    ASSERT_NE(splicedPlan, nullptr)
              << "query string: " << querystring;

    SmallVector<ExecutionNode*> splicedSubqueryNodes{a};
    SmallVector<ExecutionNode*> splicedSubqueryStartNodes{a};
    SmallVector<ExecutionNode*> splicedSubqueryEndNodes{a};
    SmallVector<ExecutionNode*> splicedSubquerySingletonNodes{a};
    splicedPlan->findNodesOfType(splicedSubqueryNodes, ExecutionNode::SUBQUERY, true);
    splicedPlan->findNodesOfType(splicedSubqueryStartNodes,
                                 ExecutionNode::SUBQUERY_START, true);
    splicedPlan->findNodesOfType(splicedSubqueryEndNodes, ExecutionNode::SUBQUERY_END, true);

    splicedPlan->findNodesOfType(splicedSubquerySingletonNodes,
                                 ExecutionNode::SINGLETON, true);

    EXPECT_EQ(0, notSplicedSubqueryStartNodes.size())
      << "query string: " << querystring;
    EXPECT_EQ(0, notSplicedSubqueryEndNodes.size())
              << "query string: " << querystring;

    EXPECT_EQ(expectedNumberOfUnsplicedSubqueries, splicedSubqueryNodes.size())
              << "query string: " << querystring;
    EXPECT_EQ(expectedNumberOfSplicedSubqueries, splicedSubqueryStartNodes.size())
              << "query string: " << querystring;
    EXPECT_EQ(expectedNumberOfSplicedSubqueries, splicedSubqueryEndNodes.size())
              << "query string: " << querystring;
    EXPECT_EQ(expectedNumberOfSubqueries, notSplicedSubqueryNodes.size())
              << "query string: " << querystring;

    EXPECT_EQ(splicedSubquerySingletonNodes.size(), 1 + expectedNumberOfUnsplicedSubqueries)
              << "query string: " << querystring;

    // Make sure no nodes got lost (currently does not check SubqueryNodes,
    // SubqueryStartNode, SubqueryEndNode correctness)
    Comparator compare(notSplicedPlan, expectedNumberOfSubqueries > 0);
    splicedPlan->root()->walk(compare);
  }

<<<<<<< HEAD
  void compareQueryResultToSlice(QueryResult const& result, bool ruleEnabled,
                                 VPackSlice expected) {
    ASSERT_TRUE(expected.isArray()) << "Invalid input";
    ASSERT_TRUE(result.ok())
        << "Reason: " << result.errorNumber() << " => " << result.errorMessage()
        << " rule was on: " << std::boolalpha << ruleEnabled;
    auto resultSlice = result.data->slice();
    ASSERT_TRUE(resultSlice.isArray()) << " rule was on: " << std::boolalpha << ruleEnabled;
    ASSERT_EQ(expected.length(), resultSlice.length())
        << " rule was on: " << std::boolalpha << ruleEnabled;
    for (VPackValueLength i = 0; i < expected.length(); ++i) {
      EXPECT_TRUE(basics::VelocyPackHelper::equal(resultSlice.at(i), expected.at(i), false))
          << "Line " << i << ": " << resultSlice.at(i).toJson()
          << " (found) != " << expected.at(i).toJson()
          << " (expected) rule was on: " << std::boolalpha << ruleEnabled;
    }
  }

  void verifyQueryResult(std::string const& query, VPackSlice expected,
                         const char* additionalOptions = "{}") {
=======
  void verifyQueryResult(std::string const& query, VPackSlice expected) {
>>>>>>> d1b4cfc9
    auto const bindParameters = VPackParser::fromJson("{ }");
    SCOPED_TRACE("Query: " + query);
    // First test original Query (rule-disabled)
    {
      auto queryResult =
<<<<<<< HEAD
          arangodb::tests::executeQuery(server.getSystemDatabase(), query, bindParameters,
                                        disableRuleOptions(additionalOptions)->toJson());
      compareQueryResultToSlice(queryResult, false, expected);
=======
          arangodb::tests::executeQuery(server.getSystemDatabase(), query,
                                        bindParameters, disableRuleOptions());
      SCOPED_TRACE("rule was disabled");
      AssertQueryResultToSlice(queryResult, expected);
>>>>>>> d1b4cfc9
    }

    // Second test optimized Query (rule-enabled)
    {
      auto queryResult =
<<<<<<< HEAD
          arangodb::tests::executeQuery(server.getSystemDatabase(), query, bindParameters,
                                        enableRuleOptions(additionalOptions)->toJson());
      compareQueryResultToSlice(queryResult, true, expected);
=======
          arangodb::tests::executeQuery(server.getSystemDatabase(), query,
                                        bindParameters, enableRuleOptions());
      SCOPED_TRACE("rule was enabled");
      AssertQueryResultToSlice(queryResult, expected);
>>>>>>> d1b4cfc9
    }
  }

 public:
  SpliceSubqueryNodeOptimizerRuleTest() {}

};  // namespace aql

TEST_F(SpliceSubqueryNodeOptimizerRuleTest, splice_subquery_no_subquery_plan) {
  auto query = "RETURN 15";
  verifySubquerySplicing(query, 0);

  auto expected = arangodb::velocypack::Parser::fromJson(R"([15])");
  verifyQueryResult(query, expected->slice());
}

TEST_F(SpliceSubqueryNodeOptimizerRuleTest, splice_subquery_single_input) {
  auto query = R"aql(FOR d IN 1..1
                      LET first =
                        (RETURN 1)
                      RETURN first)aql";
  verifySubquerySplicing(query, 1);

  auto expected = arangodb::velocypack::Parser::fromJson(R"([[1]])");
  verifyQueryResult(query, expected->slice());
}

TEST_F(SpliceSubqueryNodeOptimizerRuleTest, splice_subquery_plan) {
  auto query = R"aql(FOR d IN 1..2
                      LET first =
                        (FOR e IN 1..2 FILTER d == e RETURN e)
                      RETURN first)aql";
  verifySubquerySplicing(query, 1);

  auto expected = arangodb::velocypack::Parser::fromJson(R"([[1],[2]])");
  verifyQueryResult(query, expected->slice());
}

TEST_F(SpliceSubqueryNodeOptimizerRuleTest, splice_subquery_in_subquery_plan) {
  auto query = R"aql(FOR d IN 1..2
                        LET first = (FOR e IN 1..2
                                        LET second = (FOR f IN 1..2 RETURN f)
                                        FILTER d == e RETURN [e, second])
                         RETURN first)aql";
  verifySubquerySplicing(query, 2);

  auto expected = arangodb::velocypack::Parser::fromJson(R"([
    [[1, [1,2]]],
    [[2, [1,2]]]
  ])");
  verifyQueryResult(query, expected->slice());
}

TEST_F(SpliceSubqueryNodeOptimizerRuleTest, splice_subquery_after_subquery_plan) {
  auto query = R"aql(FOR d IN 1..2
                        LET first = (FOR e IN 1..2 FILTER d == e RETURN e)
                        LET second = (FOR e IN 1..2 FILTER d != e RETURN e)
                        RETURN [first, second])aql";
  verifySubquerySplicing(query, 2);

  auto expected = arangodb::velocypack::Parser::fromJson(R"([[[1],[2]],[[2],[1]]])");
  verifyQueryResult(query, expected->slice());
}

TEST_F(SpliceSubqueryNodeOptimizerRuleTest, splice_subquery_with_sort) {
  auto query = R"aql(
    FOR i IN 1..2
      LET sorted = (
        FOR k IN [1,5,3,2,4,6]
          LET h = k * i
          SORT h DESC
        RETURN h
      )
      RETURN sorted)aql";
  verifySubquerySplicing(query, 1);

  auto expected = arangodb::velocypack::Parser::fromJson(R"([[6,5,4,3,2,1], [12,10,8,6,4,2]])");
  verifyQueryResult(query, expected->slice());
}

// Must be changed as soon as the subquery implementation with shadow rows handle skipping,
// and the splice-subqueries optimizer rule is changed to allow it.
TEST_F(SpliceSubqueryNodeOptimizerRuleTest, dont_splice_subquery_with_skip__inner_limit_offset) {
  auto const queryString = R"aql(FOR i IN 0..2
    LET a = (FOR j IN 0..2 LIMIT 1, 1 RETURN 3*i + j)
    RETURN FIRST(a))aql";
  auto const expectedString = R"res([1, 4, 7])res";

  verifySubquerySplicing(queryString, 0, 1);
  auto expected = arangodb::velocypack::Parser::fromJson(expectedString);
  verifyQueryResult(queryString, expected->slice());
}

// Must be changed as soon as the subquery implementation with shadow rows handle skipping,
// and the splice-subqueries optimizer rule is changed to allow it.
TEST_F(SpliceSubqueryNodeOptimizerRuleTest, dont_splice_subquery_with_skip__outer_limit_offset) {
  auto const queryString = R"aql(FOR i IN 0..2
    LET a = (FOR j IN 0..2 RETURN 3*i + j)
    LIMIT 1, 1
    RETURN FIRST(a))aql";
  auto const expectedString = R"res([3])res";

  verifySubquerySplicing(queryString, 0, 1);
  auto expected = arangodb::velocypack::Parser::fromJson(expectedString);
  verifyQueryResult(queryString, expected->slice());
}

// Must be changed as soon as the subquery implementation with shadow rows handle skipping,
// and the splice-subqueries optimizer rule is changed to allow it.
TEST_F(SpliceSubqueryNodeOptimizerRuleTest, dont_splice_subquery_with_skip__inner_collect_count) {
  auto const queryString = R"aql(FOR i IN 0..2
    LET a = (FOR j IN 0..i COLLECT WITH COUNT INTO n RETURN n)
    RETURN FIRST(a))aql";
  auto const expectedString = R"res([1, 2, 3])res";

  verifySubquerySplicing(queryString, 0, 1);
  auto expected = arangodb::velocypack::Parser::fromJson(expectedString);
  verifyQueryResult(queryString, expected->slice());
}

// Must be changed as soon as the subquery implementation with shadow rows handle skipping,
// and the splice-subqueries optimizer rule is changed to allow it.
TEST_F(SpliceSubqueryNodeOptimizerRuleTest, dont_splice_subquery_with_skip__outer_collect_count) {
  // the RAND() is there to avoid the subquery being removed
  auto const queryString = R"aql(FOR i IN 0..2
    LET a = (FOR j IN 0..FLOOR(2*RAND()) RETURN 1)
    COLLECT WITH COUNT INTO n
    RETURN n)aql";
  auto const expectedString = R"res([3])res";

  verifySubquerySplicing(queryString, 0, 1);
  auto expected = arangodb::velocypack::Parser::fromJson(expectedString);
  verifyQueryResult(queryString, expected->slice());
}

// Must be changed as soon as the subquery implementation with shadow rows handle skipping,
// and the splice-subqueries optimizer rule is changed to allow it.
TEST_F(SpliceSubqueryNodeOptimizerRuleTest, dont_splice_subquery_with_skip__full_count) {
  // the RAND() is there to avoid the subquery being removed
  auto const queryString = R"aql(FOR i IN 0..2
    LET a = (FOR j IN 0..FLOOR(2*RAND()) RETURN 1)
    LIMIT 1
    RETURN i)aql";
  auto const expectedString = R"res([0])res";

  verifySubquerySplicing(queryString, 0, 1, R"opts({"fullCount": true})opts");
  auto expected = arangodb::velocypack::Parser::fromJson(expectedString);
  verifyQueryResult(queryString, expected->slice());
}

// Must be changed as soon as the subquery implementation with shadow rows handle skipping,
// and the splice-subqueries optimizer rule is changed to allow it.
TEST_F(SpliceSubqueryNodeOptimizerRuleTest, splice_nested_subquery) {
  auto const queryString = R"aql(
    FOR i IN 0..1
    LET js = ( // this subquery should be spliced
      FOR j IN 0..1 + FLOOR(RAND())
      LET ks = ( // this subquery should be spliced
        FOR k IN 0..1 + FLOOR(RAND())
        RETURN 4*i + 2*j + k
      )
      RETURN ks
    )
    RETURN js
  )aql";
  auto const expectedString = R"res([[[0, 1], [2, 3]], [[4, 5], [6, 7]]])res";

  verifySubquerySplicing(queryString, 2);
  auto expected = arangodb::velocypack::Parser::fromJson(expectedString);
  verifyQueryResult(queryString, expected->slice());
}

// Must be changed as soon as the subquery implementation with shadow rows handle skipping,
// and the splice-subqueries optimizer rule is changed to allow it.
TEST_F(SpliceSubqueryNodeOptimizerRuleTest, splice_nested_subquery_with_innermost_skip) {
  auto const queryString = R"aql(
    FOR i IN 0..1
    LET js = ( // this subquery should be spliced
      FOR j IN 0..1 + FLOOR(RAND())
      LET ks = ( // this subquery should not be spliced
        FOR k IN 0..2 + FLOOR(RAND())
        LIMIT 1, 2
        RETURN 6*i + 3*j + k
      )
      RETURN ks
    )
    RETURN js
  )aql";
  auto const expectedString = R"res([[[1, 2], [4, 5]], [[7, 8], [10, 11]]])res";

  verifySubquerySplicing(queryString, 1, 1);
  auto expected = arangodb::velocypack::Parser::fromJson(expectedString);
  verifyQueryResult(queryString, expected->slice());
}

// Must be changed as soon as the subquery implementation with shadow rows handle skipping,
// and the splice-subqueries optimizer rule is changed to allow it.
// This is a test for a specific problem where constant subqueries did not work
// inside spliced subqueries correctly.
TEST_F(SpliceSubqueryNodeOptimizerRuleTest, splice_nested_subquery_with_innermost_constant_skip) {
  auto const queryString = R"aql(
    FOR a IN 1..2
      LET b = (RETURN (FOR c IN 2..4 LIMIT 1, null RETURN c) )
    RETURN {a, b}
  )aql";
  auto const expectedString = R"res([{"a": 1, "b": [[3, 4]]}, {"a": 2, "b": [[3, 4]]}])res";

  verifySubquerySplicing(queryString, 1, 1);
  auto expected = arangodb::velocypack::Parser::fromJson(expectedString);
  verifyQueryResult(queryString, expected->slice());
}

// Must be changed as soon as the subquery implementation with shadow rows handle skipping,
// and the splice-subqueries optimizer rule is changed to allow it.
TEST_F(SpliceSubqueryNodeOptimizerRuleTest, splice_nested_subquery_with_outermost_skip) {
  auto const queryString = R"aql(
    FOR i IN 0..2
    LET js = ( // this subquery should not be spliced
      FOR j IN 0..1 + FLOOR(RAND())
      LET ks = ( // this subquery should be spliced
        FOR k IN 0..1 + FLOOR(RAND())
        RETURN 4*i + 2*j + k
      )
      RETURN ks
    )
    LIMIT 1, 2
    RETURN js
  )aql";
  auto const expectedString = R"res([[[4, 5], [6, 7]], [[8, 9], [10, 11]]])res";

  verifySubquerySplicing(queryString, 1, 1);
  auto expected = arangodb::velocypack::Parser::fromJson(expectedString);
  verifyQueryResult(queryString, expected->slice());
}

// Must be changed as soon as the subquery implementation with shadow rows handle skipping,
// and the splice-subqueries optimizer rule is changed to allow it.
TEST_F(SpliceSubqueryNodeOptimizerRuleTest, dont_splice_subquery_with_limit_and_no_offset) {
  auto query = R"aql(
    FOR i IN 2..4
      LET a = (FOR j IN [i, i+10, i+20] LIMIT 0, 1 RETURN j)
      RETURN FIRST(a))aql";
  verifySubquerySplicing(query, 0, 1);

  auto expected = arangodb::velocypack::Parser::fromJson(R"([2, 3, 4])");
  verifyQueryResult(query, expected->slice());
}

// Disabled as long as the subquery implementation with shadow rows cannot yet handle skipping.
TEST_F(SpliceSubqueryNodeOptimizerRuleTest, DISABLED_splice_subquery_with_limit_and_offset) {
  auto query = R"aql(
    FOR i IN 2..4
      LET a = (FOR j IN [0, i, i+10] LIMIT 1, 1 RETURN j)
      RETURN FIRST(a))aql";
  verifySubquerySplicing(query, 1);

  auto expected = arangodb::velocypack::Parser::fromJson(R"([2, 3, 4])");
  verifyQueryResult(query, expected->slice());
}

// Disabled as long as the subquery implementation with shadow rows cannot yet handle skipping.
TEST_F(SpliceSubqueryNodeOptimizerRuleTest,
       DISABLED_splice_subquery_collect_within_empty_nested_subquery) {
  auto query = R"aql(
    FOR k IN 1..2
      LET sub1 = (
        FOR x IN []
          LET sub2 = (
            COLLECT WITH COUNT INTO q
            RETURN q
          )
        RETURN sub2
      )
    RETURN [k, sub1])aql";
  verifySubquerySplicing(query, 2);

  auto expected = arangodb::velocypack::Parser::fromJson(R"([[1, []], [2, []]])");
  verifyQueryResult(query, expected->slice());
}

// TODO Check isInSplicedSubquery
// TODO Test cluster rules

}  // namespace aql
}  // namespace tests
}  // namespace arangodb<|MERGE_RESOLUTION|>--- conflicted
+++ resolved
@@ -216,60 +216,26 @@
     splicedPlan->root()->walk(compare);
   }
 
-<<<<<<< HEAD
-  void compareQueryResultToSlice(QueryResult const& result, bool ruleEnabled,
-                                 VPackSlice expected) {
-    ASSERT_TRUE(expected.isArray()) << "Invalid input";
-    ASSERT_TRUE(result.ok())
-        << "Reason: " << result.errorNumber() << " => " << result.errorMessage()
-        << " rule was on: " << std::boolalpha << ruleEnabled;
-    auto resultSlice = result.data->slice();
-    ASSERT_TRUE(resultSlice.isArray()) << " rule was on: " << std::boolalpha << ruleEnabled;
-    ASSERT_EQ(expected.length(), resultSlice.length())
-        << " rule was on: " << std::boolalpha << ruleEnabled;
-    for (VPackValueLength i = 0; i < expected.length(); ++i) {
-      EXPECT_TRUE(basics::VelocyPackHelper::equal(resultSlice.at(i), expected.at(i), false))
-          << "Line " << i << ": " << resultSlice.at(i).toJson()
-          << " (found) != " << expected.at(i).toJson()
-          << " (expected) rule was on: " << std::boolalpha << ruleEnabled;
-    }
-  }
-
   void verifyQueryResult(std::string const& query, VPackSlice expected,
                          const char* additionalOptions = "{}") {
-=======
-  void verifyQueryResult(std::string const& query, VPackSlice expected) {
->>>>>>> d1b4cfc9
     auto const bindParameters = VPackParser::fromJson("{ }");
     SCOPED_TRACE("Query: " + query);
     // First test original Query (rule-disabled)
     {
       auto queryResult =
-<<<<<<< HEAD
           arangodb::tests::executeQuery(server.getSystemDatabase(), query, bindParameters,
                                         disableRuleOptions(additionalOptions)->toJson());
-      compareQueryResultToSlice(queryResult, false, expected);
-=======
-          arangodb::tests::executeQuery(server.getSystemDatabase(), query,
-                                        bindParameters, disableRuleOptions());
       SCOPED_TRACE("rule was disabled");
       AssertQueryResultToSlice(queryResult, expected);
->>>>>>> d1b4cfc9
     }
 
     // Second test optimized Query (rule-enabled)
     {
       auto queryResult =
-<<<<<<< HEAD
           arangodb::tests::executeQuery(server.getSystemDatabase(), query, bindParameters,
                                         enableRuleOptions(additionalOptions)->toJson());
-      compareQueryResultToSlice(queryResult, true, expected);
-=======
-          arangodb::tests::executeQuery(server.getSystemDatabase(), query,
-                                        bindParameters, enableRuleOptions());
       SCOPED_TRACE("rule was enabled");
       AssertQueryResultToSlice(queryResult, expected);
->>>>>>> d1b4cfc9
     }
   }
 
