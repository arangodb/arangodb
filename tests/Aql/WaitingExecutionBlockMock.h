////////////////////////////////////////////////////////////////////////////////
/// DISCLAIMER
///
/// Copyright 2018 ArangoDB GmbH, Cologne, Germany
///
/// Licensed under the Apache License, Version 2.0 (the "License");
/// you may not use this file except in compliance with the License.
/// You may obtain a copy of the License at
///
///     http://www.apache.org/licenses/LICENSE-2.0
///
/// Unless required by applicable law or agreed to in writing, software
/// distributed under the License is distributed on an "AS IS" BASIS,
/// WITHOUT WARRANTIES OR CONDITIONS OF ANY KIND, either express or implied.
/// See the License for the specific language governing permissions and
/// limitations under the License.
///
/// Copyright holder is ArangoDB GmbH, Cologne, Germany
///
/// @author Michael Hackstein
////////////////////////////////////////////////////////////////////////////////

#ifndef ARANGODB_TESTS_WAITING_EXECUTION_BLOCK_MOCK_H
#define ARANGODB_TESTS_WAITING_EXECUTION_BLOCK_MOCK_H 1

#include "Aql/ExecutionBlock.h"
#include "Aql/ExecutionState.h"
#include "Aql/ResourceUsage.h"

#include <velocypack/Builder.h>

namespace arangodb {
namespace aql {
class AqlItemBlock;
class ExecutionEngine;
class ExecutionNode;
struct ResourceMonitor;
}  // namespace aql

namespace tests {
namespace aql {

/**
 * @brief A Execution block that simulates the WAITING, HASMORE, DONE API.
 */
class WaitingExecutionBlockMock final : public arangodb::aql::ExecutionBlock {
 public:
  /**
   * @brief Define how often this Block should return "WAITING"
   */
  enum WaitingBehaviour {
    NEVER,  // Never return WAITING
    ONCE,  // Return WAITING on the first execute call, afterwards return all blocks
    ALWAYS  // Return Waiting once for every execute Call.
  };

  /**
   * @brief Create a WAITING ExecutionBlockMock
   *
   * @param engine Required by API.
   * @param node Required by API.
   * @param data Must be a shared_ptr to an VPackArray.
   * @param variant The waiting behaviour of this block (default ONCE), see WaitingBehaviour
   */
  WaitingExecutionBlockMock(arangodb::aql::ExecutionEngine* engine,
                            arangodb::aql::ExecutionNode const* node,
                            std::deque<arangodb::aql::SharedAqlItemBlockPtr>&& data,
                            WaitingBehaviour variant = WaitingBehaviour::ALWAYS);

  virtual std::pair<arangodb::aql::ExecutionState, Result> shutdown(int errorCode) override;

  /**
   * @brief Initialize the cursor. Return values will be alternating.
   *
   * @param items Will be ignored
   * @param pos Will be ignored
   *
   * @return First <WAITING, TRI_ERROR_NO_ERROR>
   *         Second <DONE, TRI_ERROR_NO_ERROR>
   */
  std::pair<arangodb::aql::ExecutionState, arangodb::Result> initializeCursor(
      arangodb::aql::InputAqlItemRow const& input) override;

  /**
   * @brief The return values are alternating. On non-WAITING case
   *        it will return atMost many elements from _data.
   *
   *
   * @param atMost This many elements will be returned at Most
   *
   * @return First: <WAITING, nullptr>
   *         Second: <HASMORE/DONE, _data-part>
   */
  std::pair<arangodb::aql::ExecutionState, arangodb::aql::SharedAqlItemBlockPtr> getSome(size_t atMost) override;

  /**
   * @brief The return values are alternating. On non-WAITING case
   *        it will return atMost, or whatever is not skipped over on data,
   * whichever number is lower.
   *
   *
   * @param atMost This many elements will be skipped at most
   *
   * @return First: <WAITING, 0>
   *         Second: <HASMORE/DONE, min(atMost,_data.length)>
   */
  std::pair<arangodb::aql::ExecutionState, size_t> skipSome(size_t atMost) override;

  std::tuple<arangodb::aql::ExecutionState, size_t, arangodb::aql::SharedAqlItemBlockPtr> execute(
      arangodb::aql::AqlCallStack stack) override;

 private:
  void dropBlock();

<<<<<<< HEAD
=======
  // Implementation of execute
  std::tuple<arangodb::aql::ExecutionState, size_t, arangodb::aql::SharedAqlItemBlockPtr> executeWithoutTrace(
      arangodb::aql::AqlCallStack stack);

>>>>>>> d4d3cd3f
 private:
  std::deque<arangodb::aql::SharedAqlItemBlockPtr> _data;
  arangodb::aql::ResourceMonitor _resourceMonitor;
  size_t _inflight;
  bool _returnedDone = false;
  bool _hasWaited;
  WaitingBehaviour _variant;
};
}  // namespace aql

}  // namespace tests
}  // namespace arangodb

#endif<|MERGE_RESOLUTION|>--- conflicted
+++ resolved
@@ -112,13 +112,10 @@
  private:
   void dropBlock();
 
-<<<<<<< HEAD
-=======
   // Implementation of execute
   std::tuple<arangodb::aql::ExecutionState, size_t, arangodb::aql::SharedAqlItemBlockPtr> executeWithoutTrace(
       arangodb::aql::AqlCallStack stack);
 
->>>>>>> d4d3cd3f
  private:
   std::deque<arangodb::aql::SharedAqlItemBlockPtr> _data;
   arangodb::aql::ResourceMonitor _resourceMonitor;
