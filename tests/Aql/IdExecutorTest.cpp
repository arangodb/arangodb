--- conflicted
+++ resolved
@@ -22,13 +22,8 @@
 
 #include "gtest/gtest.h"
 
-<<<<<<< HEAD
-#include "AqlItemBlockHelper.h"
-#include "ExecutorTestHelper.h"
-=======
 #include "AqlExecutorTestCase.h"
 #include "AqlItemBlockHelper.h"
->>>>>>> 174b5d0f
 #include "RowFetcherHelper.h"
 
 #include "Aql/AqlCall.h"
@@ -55,12 +50,7 @@
 using TestParam = std::tuple<size_t,         // The input data 0 -> number
                              ExecutorState,  // The upstream state
                              AqlCall,        // The client Call,
-<<<<<<< HEAD
-                             bool,  // flag to decide if we need to do couting
-                             OutputAqlItemRow::CopyRowBehavior  // How the data is handled within outputRow
-=======
                              bool  // flag to decide if we need to do couting
->>>>>>> 174b5d0f
                              >;
 
 class IdExecutorTestCombiner : public AqlExecutorTestCaseWithParam<TestParam> {
@@ -81,11 +71,7 @@
   }
 
   auto doCount() -> bool {
-<<<<<<< HEAD
-    auto const& [a, b, c, doCount, d] = GetParam();
-=======
     auto const& [a, b, c, doCount] = GetParam();
->>>>>>> 174b5d0f
     return doCount;
   }
 
@@ -94,29 +80,17 @@
   }
 
   auto getInput() -> size_t {
-<<<<<<< HEAD
-    auto const& [input, a, b, c, d] = GetParam();
-=======
     auto const& [input, a, b, c] = GetParam();
->>>>>>> 174b5d0f
     return input;
   }
 
   auto getCall() -> AqlCall {
-<<<<<<< HEAD
-    auto const& [a, b, call, c, d] = GetParam();
-=======
     auto const& [a, b, call, c] = GetParam();
->>>>>>> 174b5d0f
     return call;
   }
 
   auto getUpstreamState() -> ExecutorState {
-<<<<<<< HEAD
-    auto const& [a, state, b, c, d] = GetParam();
-=======
     auto const& [a, state, b, c] = GetParam();
->>>>>>> 174b5d0f
     return state;
   }
 
@@ -178,31 +152,11 @@
     auto toWrite = make_shared_unordered_set({});
     auto toKeep = make_shared_unordered_set({0});
     auto toClear = make_shared_unordered_set();
-<<<<<<< HEAD
-    auto const& [unused, upstreamState, clientCall, unused2, copyBehaviour] = GetParam();
-    AqlCall callCopy = clientCall;
-    if (copyBehaviour == OutputAqlItemRow::CopyRowBehavior::DoNotCopyInputRows) {
-      // For passthrough we reuse the block
-      return OutputAqlItemRow(input, toWrite, toKeep, toClear,
-                              std::move(callCopy), copyBehaviour);
-    }
-    // Otherwise we need to create a fresh block (or forward nullptr)
-    if (input == nullptr) {
-      SharedAqlItemBlockPtr outBlock{nullptr};
-      return OutputAqlItemRow(outBlock, toWrite, toKeep, toClear,
-                              std::move(callCopy), copyBehaviour);
-    }
-    SharedAqlItemBlockPtr outBlock{
-        new AqlItemBlock(manager(), input->size(), input->getNrRegs())};
-    return OutputAqlItemRow(outBlock, toWrite, toKeep, toClear,
-                            std::move(callCopy), copyBehaviour);
-=======
     auto const& [unused, upstreamState, clientCall, unused2] = GetParam();
     AqlCall callCopy = clientCall;
     // For passthrough we reuse the block
     return OutputAqlItemRow(input, toWrite, toKeep, toClear, std::move(callCopy),
                             OutputAqlItemRow::CopyRowBehavior::DoNotCopyInputRows);
->>>>>>> 174b5d0f
   }
 };
 
@@ -226,42 +180,6 @@
 
   // We can never forward any offset.
   EXPECT_EQ(call.getOffset(), 0);
-<<<<<<< HEAD
-
-  // The limits need to be reduced by input size.
-  EXPECT_EQ(call.softLimit + input, clientCall.softLimit);
-  EXPECT_EQ(call.hardLimit + input, clientCall.hardLimit);
-
-  // We can forward fullCount if it is there.
-  EXPECT_EQ(call.needsFullCount(), clientCall.needsFullCount());
-
-  // This internally actually asserts that all input rows are "copied".
-  EXPECT_TRUE(outputRow.allRowsUsed());
-  auto result = outputRow.stealBlock();
-  if (input > 0) {
-    ASSERT_NE(result, nullptr);
-    ASSERT_EQ(result->size(), input);
-    for (size_t i = 0; i < input; ++i) {
-      auto val = result->getValueReference(i, 0);
-      ASSERT_TRUE(val.isNumber());
-      EXPECT_EQ(val.toInt64(), i);
-    }
-  } else {
-    EXPECT_EQ(result, nullptr);
-  }
-}
-
-TEST_P(IdExecutorTestCombiner, test_produce_datarange_singleRowFetcher) {
-  ExecutorTestHelper<1, 1>(*fakedQuery)
-      .setExecBlock<IdExecutor<SingleRowFetcher<::arangodb::aql::BlockPassthrough::Enable>>>(
-          makeInfos(), ExecutionNode::SINGLETON)
-      .setInputFromRowNum(getInput())
-      .setCall(getCall())
-      .expectedState(getExpectedState())
-      .expectSkipped(getSkip())
-      .expectOutput({0}, getOutput())
-      .expectedStats(getStats())
-=======
 
   // The limits need to be reduced by input size.
   EXPECT_EQ(call.softLimit + input, clientCall.softLimit);
@@ -478,194 +396,6 @@
       .expectOutput({0}, {{1}, {2}})
       .expectSkipped(0)
       .expectedState(ExecutionState::DONE)
->>>>>>> 174b5d0f
-      .run();
-}
-
-/**
-<<<<<<< HEAD
- * In order to test this executor
- * Only the following input cases are relevant:
- * 1) Empty input and Done
- * 2) Empty input and HasMore
- * 3) Input with data and done
- * 4) Input with data and HasMore
- *
- * And only the following Call cases are relevant:
- * 1) Call limit > data, fullCount: false
- * 2) Call limit > data, fullCount: true
- * 3) Call limit == data, fullCount: false
- * 4) Call limit == data, fullCount: true
- * 5) Unlimited call
- *
- * All other cases are excluded by Passhtrough.
- *
- * This executor is templated by two fetcher types:
- *   ConstFetcher
- *   SingleRowFetcher<passthrough>
- *
- * The output row has the following copy types
- *   DoNotCopy << This is actually used in production, however we cannot test that we actually do something with it
- *   DoCopy  << This is to assert that copying is performaed
- */
-
-static auto inputs = testing::Values(0,  // Test empty input
-                                     3   // Test input data
-);
-
-auto upstreamStates = testing::Values(ExecutorState::HASMORE, ExecutorState::DONE);
-auto clientCalls = testing::Values(AqlCall{},  // unlimited call
-                                   AqlCall{0, 3, AqlCall::Infinity{}, false},  // softlimit call (note this is equal to length of input data)
-                                   AqlCall{0, AqlCall::Infinity{}, 3, false},  // hardlimit call (note this is equal to length of input data), no fullcount
-                                   AqlCall{0, AqlCall::Infinity{}, 3, true},  // hardlimit call (note this is equal to length of input data), with fullcount
-                                   AqlCall{0, 7, AqlCall::Infinity{}, false},  // softlimit call (note this is larger than length of input data)
-                                   AqlCall{0, AqlCall::Infinity{}, 7, false},  // hardlimit call (note this is larger than length of input data), no fullcount
-                                   AqlCall{0, AqlCall::Infinity{}, 7, true}  // hardlimit call (note this is larger than length of input data), with fullcount
-);
-
-auto copyBehaviours = testing::Values(OutputAqlItemRow::CopyRowBehavior::CopyInputRows,  // Create a new row and write the data
-                                      OutputAqlItemRow::CopyRowBehavior::DoNotCopyInputRows  // Just passthrough (production)
-);
-
-INSTANTIATE_TEST_CASE_P(IdExecutorTest, IdExecutorTestCombiner,
-                        ::testing::Combine(inputs, upstreamStates, clientCalls,
-                                           ::testing::Bool(), copyBehaviours));
-
-class IdExecutionBlockTest : public AqlExecutorTestCase<> {};
-
-// The IdExecutor has a specific initializeCursor method in ExecutionBlockImpl
-TEST_F(IdExecutionBlockTest, test_initialize_cursor_get) {
-  IdExecutorInfos infos{1, {0}, {}, false};
-  ExecutionBlockImpl<IdExecutor<ConstFetcher>> testee{fakedQuery->engine(),
-                                                      generateNodeDummy(),
-                                                      std::move(infos)};
-  auto inputBlock = buildBlock<1>(itemBlockManager, {{0}, {1}, {2}});
-
-  for (size_t i = 0; i < inputBlock->size(); ++i) {
-    InputAqlItemRow input{inputBlock, i};
-    ASSERT_TRUE(input.isInitialized());
-    {
-      // Test first call, executor is done, cannot skip and does not return
-      AqlCall call{};
-      AqlCallStack stack(std::move(call));
-      auto const& [state, skipped, block] = testee.execute(stack);
-      EXPECT_EQ(state, ExecutionState::DONE);
-      EXPECT_EQ(skipped.getSkipCount(), 0);
-      EXPECT_EQ(block, nullptr);
-    }
-    {
-      // Initialize cursor
-      auto const& [state, result] = testee.initializeCursor(input);
-      EXPECT_EQ(state, ExecutionState::DONE);
-      EXPECT_TRUE(result.ok());
-    }
-    {
-      // Test second call, executor needs to return the row
-      AqlCall call{};
-      AqlCallStack stack(std::move(call));
-      auto const& [state, skipped, block] = testee.execute(stack);
-      EXPECT_EQ(state, ExecutionState::DONE);
-      EXPECT_EQ(skipped.getSkipCount(), 0);
-      ASSERT_NE(block, nullptr);
-      EXPECT_EQ(block->size(), 1);
-      auto const& val = block->getValueReference(0, 0);
-      ASSERT_TRUE(val.isNumber());
-      EXPECT_EQ(static_cast<size_t>(val.toInt64()), i);
-    }
-  }
-}
-
-// The IdExecutor has a specific initializeCursor method in ExecutionBlockImpl
-TEST_F(IdExecutionBlockTest, test_initialize_cursor_skip) {
-  IdExecutorInfos infos{1, {0}, {}, false};
-  ExecutionBlockImpl<IdExecutor<ConstFetcher>> testee{fakedQuery->engine(),
-                                                      generateNodeDummy(),
-                                                      std::move(infos)};
-  auto inputBlock = buildBlock<1>(itemBlockManager, {{0}, {1}, {2}});
-
-  for (size_t i = 0; i < inputBlock->size(); ++i) {
-    InputAqlItemRow input{inputBlock, i};
-    ASSERT_TRUE(input.isInitialized());
-    {
-      // Test first call, executor is done, cannot skip and does not return
-      AqlCall call{};
-      call.offset = 10;
-      AqlCallStack stack(std::move(call));
-      auto const& [state, skipped, block] = testee.execute(stack);
-      EXPECT_EQ(state, ExecutionState::DONE);
-      EXPECT_EQ(skipped.getSkipCount(), 0);
-      EXPECT_EQ(block, nullptr);
-    }
-    {
-      // Initialize cursor
-      auto const& [state, result] = testee.initializeCursor(input);
-      EXPECT_EQ(state, ExecutionState::DONE);
-      EXPECT_TRUE(result.ok());
-    }
-    {
-      // Test second call, executor needs to skip the row
-      AqlCall call{};
-      call.offset = 10;
-      AqlCallStack stack(std::move(call));
-      auto const& [state, skipped, block] = testee.execute(stack);
-      EXPECT_EQ(state, ExecutionState::DONE);
-      EXPECT_EQ(skipped.getSkipCount(), 1);
-      ASSERT_EQ(block, nullptr);
-    }
-  }
-}
-
-// The IdExecutor has a specific initializeCursor method in ExecutionBlockImpl
-TEST_F(IdExecutionBlockTest, test_initialize_cursor_fullCount) {
-  IdExecutorInfos infos{1, {0}, {}, false};
-  ExecutionBlockImpl<IdExecutor<ConstFetcher>> testee{fakedQuery->engine(),
-                                                      generateNodeDummy(),
-                                                      std::move(infos)};
-  auto inputBlock = buildBlock<1>(itemBlockManager, {{0}, {1}, {2}});
-
-  for (size_t i = 0; i < inputBlock->size(); ++i) {
-    InputAqlItemRow input{inputBlock, i};
-    ASSERT_TRUE(input.isInitialized());
-    {
-      // Test first call, executor is done, cannot skip and does not return
-      AqlCall call{};
-      call.hardLimit = 0;
-      call.fullCount = true;
-      AqlCallStack stack(std::move(call));
-      auto const& [state, skipped, block] = testee.execute(stack);
-      EXPECT_EQ(state, ExecutionState::DONE);
-      EXPECT_EQ(skipped.getSkipCount(), 0);
-      EXPECT_EQ(block, nullptr);
-    }
-    {
-      // Initialize cursor
-      auto const& [state, result] = testee.initializeCursor(input);
-      EXPECT_EQ(state, ExecutionState::DONE);
-      EXPECT_TRUE(result.ok());
-    }
-    {
-      // Test second call, executor needs to skip the row
-      AqlCall call{};
-      call.hardLimit = 0;
-      call.fullCount = true;
-      AqlCallStack stack(std::move(call));
-      auto const& [state, skipped, block] = testee.execute(stack);
-      EXPECT_EQ(state, ExecutionState::DONE);
-      EXPECT_EQ(skipped.getSkipCount(), 1);
-      ASSERT_EQ(block, nullptr);
-    }
-  }
-}
-
-TEST_F(IdExecutionBlockTest, test_hardlimit_single_row_fetcher) {
-  IdExecutorInfos infos{1, {0}, {}, false};
-  ExecutorTestHelper(*fakedQuery)
-      .setExecBlock<IdExecutor<SingleRowFetcher<BlockPassthrough::Enable>>>(std::move(infos))
-      .setInputValueList(1, 2, 3, 4, 5, 6)
-      .setCall(AqlCall{0, AqlCall::Infinity{}, 2, false})
-      .expectOutput({0}, {{1}, {2}})
-      .expectSkipped(0)
-      .expectedState(ExecutionState::DONE)
       .run();
 }
 
@@ -690,28 +420,6 @@
 
 INSTANTIATE_TEST_CASE_P(IdExecutionBlock, BlockOverloadTest, ::testing::Bool());
 
-=======
- * @brief This are special tests, the ConstFetcher is overloaded
- *  with data rows, now the IdExecutor which is passthrough
- *  asks for a much lower hard limit.
- *  Used in ScatterExecutor logic.
- *  param: useFullCount
- */
-class BlockOverloadTest : public AqlExecutorTestCaseWithParam<bool> {
- protected:
-  auto getTestee() -> ExecutionBlockImpl<IdExecutor<ConstFetcher>> {
-    IdExecutorInfos infos{1, {0}, {}, false};
-    return ExecutionBlockImpl<IdExecutor<ConstFetcher>>{fakedQuery->engine(),
-                                                        generateNodeDummy(),
-                                                        std::move(infos)};
-  }
-
-  auto useFullCount() -> bool { return GetParam(); }
-};
-
-INSTANTIATE_TEST_CASE_P(IdExecutionBlock, BlockOverloadTest, ::testing::Bool());
-
->>>>>>> 174b5d0f
 TEST_P(BlockOverloadTest, test_hardlimit_const_fetcher) {
   auto testee = getTestee();
   {
