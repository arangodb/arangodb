////////////////////////////////////////////////////////////////////////////////
/// DISCLAIMER
///
/// Copyright 2018 ArangoDB GmbH, Cologne, Germany
///
/// Licensed under the Apache License, Version 2.0 (the "License");
/// you may not use this file except in compliance with the License.
/// You may obtain a copy of the License at
///
///     http://www.apache.org/licenses/LICENSE-2.0
///
/// Unless required by applicable law or agreed to in writing, software
/// distributed under the License is distributed on an "AS IS" BASIS,
/// WITHOUT WARRANTIES OR CONDITIONS OF ANY KIND, either express or implied.
/// See the License for the specific language governing permissions and
/// limitations under the License.
///
/// Copyright holder is ArangoDB GmbH, Cologne, Germany
///
/// @author Jan Christoph Uhde
////////////////////////////////////////////////////////////////////////////////

#include "BlockFetcherHelper.h"
#include "catch.hpp"

#include "Aql/AqlItemBlock.h"
#include "Aql/AqlItemBlockShell.h"
#include "Aql/ConstFetcher.h"
#include "Aql/ExecutionBlockImpl.h"
#include "Aql/ExecutorInfos.h"
#include "Aql/IdExecutor.h"
#include "Aql/InputAqlItemRow.h"
#include "Aql/ResourceUsage.h"

#include "tests/Aql/BlockFetcherHelper.h"

#include <velocypack/Builder.h>
#include <velocypack/velocypack-aliases.h>

using namespace arangodb;
using namespace arangodb::aql;

namespace arangodb {
namespace tests {
namespace aql {

SCENARIO("IdExecutor", "[AQL][EXECUTOR][ID]") {
  ExecutionState state;

  ResourceMonitor monitor;
  AqlItemBlockManager itemBlockManager(&monitor);
  auto block = std::make_unique<AqlItemBlock>(&monitor, 1000, 1);
  auto outputRegisters = make_shared_unordered_set();
  auto registersToKeep = make_shared_unordered_set({0});  // this must be set correctly
  auto blockShell =
      std::make_shared<AqlItemBlockShell>(itemBlockManager, std::move(block));

  IdExecutorInfos infos(1 /*nrRegs*/, *registersToKeep /*toKeep*/, {} /*toClear*/);
  OutputAqlItemRow row{std::move(blockShell), outputRegisters, registersToKeep,
                       infos.registersToClear()};
  GIVEN("there are no rows upstream") {
    WHEN("the producer does not wait") {
<<<<<<< HEAD
      ConstFetcherHelper fetcher(itemBlockManager, nullptr);
      IdExecutor testee(fetcher, infos);
=======
      ConstFetcherHelper fetcher(nullptr);
      IdExecutor<ConstFetcher> testee(fetcher, infos);
>>>>>>> 57118545
      NoStats stats{};

      THEN("the executor should return DONE with no block produced") {
        std::tie(state, stats) = testee.produceRow(row);
        REQUIRE(state == ExecutionState::DONE);
        REQUIRE(!row.produced());
      }
    }
  }

  GIVEN("there are rows in the upstream") {
    auto input = VPackParser::fromJson("[ [true], [false], [true] ]");

    WHEN("the producer does not wait") {
<<<<<<< HEAD
      ConstFetcherHelper fetcher(itemBlockManager, input->buffer());
      IdExecutor testee(fetcher, infos);
=======
      ConstFetcherHelper fetcher(input->buffer());
      IdExecutor<ConstFetcher> testee(fetcher, infos);
>>>>>>> 57118545
      NoStats stats{};

      THEN("the executor should return the rows") {
        std::tie(state, stats) = testee.produceRow(row);
        REQUIRE(state == ExecutionState::HASMORE);
        REQUIRE(row.produced());
        row.advanceRow();

        std::tie(state, stats) = testee.produceRow(row);
        REQUIRE(state == ExecutionState::HASMORE);
        REQUIRE(row.produced());
        row.advanceRow();

        std::tie(state, stats) = testee.produceRow(row);
        REQUIRE(state == ExecutionState::DONE);
        REQUIRE(row.produced());
        row.advanceRow();

        AND_THEN("The output should stay stable") {
          std::tie(state, stats) = testee.produceRow(row);
          REQUIRE(state == ExecutionState::DONE);
          REQUIRE(!row.produced());
        }

        // verify result
        AqlValue value;
        auto block = row.stealBlock();
        for (std::size_t index = 0; index < 3; index++) {
          value = block->getValue(index, 0);
          REQUIRE(value.isBoolean());
          REQUIRE(value.toBoolean() == input->slice().at(index).at(0).getBool());
        }

      }  // WHEN
    }    // GIVEN

  }  // GIVEN
}  // SCENARIO

}  // namespace aql
}  // namespace tests
}  // namespace arangodb<|MERGE_RESOLUTION|>--- conflicted
+++ resolved
@@ -60,13 +60,8 @@
                        infos.registersToClear()};
   GIVEN("there are no rows upstream") {
     WHEN("the producer does not wait") {
-<<<<<<< HEAD
       ConstFetcherHelper fetcher(itemBlockManager, nullptr);
-      IdExecutor testee(fetcher, infos);
-=======
-      ConstFetcherHelper fetcher(nullptr);
       IdExecutor<ConstFetcher> testee(fetcher, infos);
->>>>>>> 57118545
       NoStats stats{};
 
       THEN("the executor should return DONE with no block produced") {
@@ -81,13 +76,8 @@
     auto input = VPackParser::fromJson("[ [true], [false], [true] ]");
 
     WHEN("the producer does not wait") {
-<<<<<<< HEAD
       ConstFetcherHelper fetcher(itemBlockManager, input->buffer());
-      IdExecutor testee(fetcher, infos);
-=======
-      ConstFetcherHelper fetcher(input->buffer());
       IdExecutor<ConstFetcher> testee(fetcher, infos);
->>>>>>> 57118545
       NoStats stats{};
 
       THEN("the executor should return the rows") {
