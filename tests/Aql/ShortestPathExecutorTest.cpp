////////////////////////////////////////////////////////////////////////////////
/// DISCLAIMER
///
/// Copyright 2018 ArangoDB GmbH, Cologne, Germany
///
/// Licensed under the Apache License, Version 2.0 (the "License");
/// you may not use this file except in compliance with the License.
/// You may obtain a copy of the License at
///
///     http://www.apache.org/licenses/LICENSE-2.0
///
/// Unless required by applicable law or agreed to in writing, software
/// distributed under the License is distributed on an "AS IS" BASIS,
/// WITHOUT WARRANTIES OR CONDITIONS OF ANY KIND, either express or implied.
/// See the License for the specific language governing permissions and
/// limitations under the License.
///
/// Copyright holder is ArangoDB GmbH, Cologne, Germany
///
/// @author Michael Hackstein
////////////////////////////////////////////////////////////////////////////////

#include "gtest/gtest.h"

#include <velocypack/Builder.h>
#include <velocypack/Slice.h>
#include <velocypack/StringRef.h>
#include <velocypack/velocypack-aliases.h>

#include "Aql/RowFetcherHelper.h"
#include "Mocks/LogLevels.h"
#include "Mocks/Servers.h"

#include "Aql/AqlItemBlock.h"
#include "Aql/AqlItemBlockHelper.h"
#include "Aql/AqlItemBlockManager.h"
#include "Aql/AqlValue.h"
#include "Aql/ExecutorInfos.h"
#include "Aql/InputAqlItemRow.h"
#include "Aql/OutputAqlItemRow.h"
#include "Aql/Query.h"
#include "Aql/ResourceUsage.h"
#include "Aql/ShortestPathExecutor.h"
#include "Aql/Stats.h"
#include "Graph/EdgeDocumentToken.h"
#include "Graph/ShortestPathFinder.h"
#include "Graph/ShortestPathOptions.h"
#include "Graph/ShortestPathResult.h"
#include "Graph/TraverserCache.h"
#include "Graph/TraverserOptions.h"

#include "../Mocks/Servers.h"

using namespace arangodb;
using namespace arangodb::aql;
using namespace arangodb::graph;
using namespace arangodb::tests::mocks;

namespace arangodb {
namespace tests {
namespace aql {

class TokenTranslator : public TraverserCache {
 public:
  TokenTranslator(Query* query, BaseOptions* opts)
      : TraverserCache(query, opts),
        _edges(11, arangodb::basics::VelocyPackHelper::VPackHash(),
               arangodb::basics::VelocyPackHelper::VPackEqual()) {}
  ~TokenTranslator() = default;

  arangodb::velocypack::StringRef makeVertex(std::string const& id) {
    VPackBuilder vertex;
    vertex.openObject();
    vertex.add(StaticStrings::IdString, VPackValue(id));
    vertex.add(StaticStrings::KeyString, VPackValue(id));  // This is not corect but nevermind we fake it anyways.
    vertex.add(StaticStrings::RevString, VPackValue("123"));  // just to have it there
    vertex.close();
    auto vslice = vertex.slice();
    arangodb::velocypack::StringRef ref(vslice.get(StaticStrings::IdString));
    _dataLake.emplace_back(vertex.steal());
    _vertices.emplace(ref, vslice);
    return ref;
  }

  EdgeDocumentToken makeEdge(std::string const& s, std::string const& t) {
    VPackBuilder edge;
    std::string fromVal = s;
    std::string toVal = t;
    edge.openObject();
    edge.add(StaticStrings::RevString, VPackValue("123"));  // just to have it there
    edge.add(StaticStrings::FromString, VPackValue(fromVal));
    edge.add(StaticStrings::ToString, VPackValue(toVal));
    edge.close();
    auto eslice = edge.slice();
    _dataLake.emplace_back(edge.steal());
    _edges.emplace(eslice);
    return EdgeDocumentToken{eslice};
  }

  VPackSlice translateVertex(arangodb::velocypack::StringRef idString) {
    auto it = _vertices.find(idString);
    TRI_ASSERT(it != _vertices.end());
    return it->second;
  }

  AqlValue fetchVertexAqlResult(arangodb::velocypack::StringRef idString) override {
    return AqlValue{translateVertex(idString)};
  }

  AqlValue fetchEdgeAqlResult(EdgeDocumentToken const& edgeTkn) override {
    auto it = _edges.find(VPackSlice(edgeTkn.vpack()));
    TRI_ASSERT(it != _edges.end());
    return AqlValue{*it};
  }

 private:
  std::vector<std::shared_ptr<VPackBuffer<uint8_t>>> _dataLake;
  std::unordered_map<arangodb::velocypack::StringRef, VPackSlice> _vertices;
  std::unordered_set<VPackSlice, arangodb::basics::VelocyPackHelper::VPackHash, arangodb::basics::VelocyPackHelper::VPackEqual> _edges;
};

// FakePathFinder only stores a lump of pairs (source and targets) by which
// sequences of outputs can be found. It also stores which paths it has been
// asked for to verify later whether the outputs produced by the
// ShortestPathExecutor are the ones we expected.
class FakePathFinder : public ShortestPathFinder {
 public:
  FakePathFinder(ShortestPathOptions& opts, TokenTranslator& translator)
      : ShortestPathFinder(opts), _paths(), _translator(translator) {}

  ~FakePathFinder() = default;

  void addPath(std::vector<std::string>&& path) {
    _paths.emplace_back(std::move(path));
  }

  bool shortestPath(VPackSlice const& source, VPackSlice const& target,
                    arangodb::graph::ShortestPathResult& result) override {
    TRI_ASSERT(source.isString());
    TRI_ASSERT(target.isString());
    _calledWith.emplace_back(std::make_pair(source.copyString(), target.copyString()));

    std::string const s = source.copyString();
    std::string const t = target.copyString();
    for (auto const& p : _paths) {
      if (p.front() == s && p.back() == t) {
        // Found a path
        for (size_t i = 0; i < p.size() - 1; ++i) {
          result.addVertex(_translator.makeVertex(p[i]));
          result.addEdge(_translator.makeEdge(p[i], p[i + 1]));
        }
        result.addVertex(_translator.makeVertex(p.back()));
        return true;
      }
    }
    return false;
  }

  std::vector<std::string> const& findPath(std::pair<std::string, std::string> const& src) const {
    for (auto const& p : _paths) {
      if (p.front() == src.first && p.back() == src.second) {
        return p;
      }
    }
    return _theEmptyPath;
  }

  std::pair<std::string, std::string> const& calledAt(size_t index) {
    TRI_ASSERT(index < _calledWith.size());
    return _calledWith[index];
  }

  [[nodiscard]] auto getCalledWith() -> std::vector<std::pair<std::string, std::string>> {
    return _calledWith;
  };

  // Needs to provide lookupFunctionality for Cache
 private:
  std::vector<std::vector<std::string>> _paths;
  std::vector<std::pair<std::string, std::string>> _calledWith;
  std::vector<std::string> const _theEmptyPath{};
  TokenTranslator& _translator;
};

struct TestShortestPathOptions : public ShortestPathOptions {
  TestShortestPathOptions(Query* query) : ShortestPathOptions(query) {
    std::unique_ptr<TraverserCache> cache = std::make_unique<TokenTranslator>(query, this);
    injectTestCache(std::move(cache));
  }
};

using Vertex = ShortestPathExecutorInfos::InputVertex;
using RegisterSet = std::unordered_set<RegisterId>;
using RegisterMapping =
    std::unordered_map<ShortestPathExecutorInfos::OutputName, RegisterId, ShortestPathExecutorInfos::OutputNameHash>;
using Path = std::vector<std::string>;
using PathSequence = std::vector<Path>;

enum class ShortestPathOutput { VERTEX_ONLY, VERTEX_AND_EDGE };

// TODO: this needs a << operator
struct ShortestPathTestParameters {
  static RegisterSet _makeOutputRegisters(ShortestPathOutput in) {
    switch (in) {
      case ShortestPathOutput::VERTEX_ONLY:
        return RegisterSet{std::initializer_list<RegisterId>{2}};
      case ShortestPathOutput::VERTEX_AND_EDGE:
        return RegisterSet{std::initializer_list<RegisterId>{2, 3}};
    }
    return RegisterSet{};
  }
  static RegisterMapping _makeRegisterMapping(ShortestPathOutput in) {
    switch (in) {
      case ShortestPathOutput::VERTEX_ONLY:
        return RegisterMapping{{ShortestPathExecutorInfos::OutputName::VERTEX, 2}};
        break;
      case ShortestPathOutput::VERTEX_AND_EDGE:
        return RegisterMapping{{ShortestPathExecutorInfos::OutputName::VERTEX, 2},
                               {ShortestPathExecutorInfos::OutputName::EDGE, 3}};
    }
    return RegisterMapping{};
  }

  ShortestPathTestParameters(
      std::tuple<Vertex, Vertex, MatrixBuilder<2>, PathSequence, AqlCall, ShortestPathOutput, size_t> params)
      : _source(std::get<0>(params)),
        _target(std::get<1>(params)),
        _outputRegisters(_makeOutputRegisters(std::get<5>(params))),
        _registerMapping(_makeRegisterMapping(std::get<5>(params))),
        _inputMatrix{std::get<2>(params)},
        _inputMatrixCopy{std::get<2>(params)},
        _paths(std::get<3>(params)),
        _call(std::get<4>(params)),
        _blockSize(std::get<6>(params)) {}

  Vertex _source;
  Vertex _target;
  RegisterSet _inputRegisters;
  RegisterSet _outputRegisters;
  RegisterMapping _registerMapping;
  MatrixBuilder<2> _inputMatrix;
  MatrixBuilder<2> _inputMatrixCopy;
  PathSequence _paths;
  AqlCall _call;
  size_t _blockSize{1000};
};

class ShortestPathExecutorTest
    : public ::testing::Test,
      public ::testing::WithParamInterface<std::tuple<Vertex, Vertex, MatrixBuilder<2>, PathSequence, AqlCall, ShortestPathOutput, size_t>> {
 protected:
  ShortestPathTestParameters parameters;

  MockAqlServer server;
  ExecutionState state;
  ResourceMonitor monitor;
  AqlItemBlockManager itemBlockManager;
  std::unique_ptr<arangodb::aql::Query> fakedQuery;
  TestShortestPathOptions options;
  TokenTranslator& translator;

  // parameters are copied because they are const otherwise
  // and that doesn't mix with std::move
  ShortestPathExecutorInfos infos;

  FakePathFinder& finder;

  SharedAqlItemBlockPtr inputBlock;
  AqlItemBlockInputRange input;

  std::shared_ptr<Builder> fakeUnusedBlock;
  SingleRowFetcherHelper<::arangodb::aql::BlockPassthrough::Disable> fetcher;

  ShortestPathExecutor testee;

  ShortestPathExecutorTest()
      : parameters(GetParam()),
        server{},
        itemBlockManager(&monitor, SerializationFormat::SHADOWROWS),
        fakedQuery(server.createFakeQuery()),
        options(fakedQuery.get()),
        translator(*(static_cast<TokenTranslator*>(options.cache()))),
        infos(std::make_shared<RegisterSet>(parameters._inputRegisters),
              std::make_shared<RegisterSet>(parameters._outputRegisters), 2, 4,
              {}, {0, 1}, std::make_unique<FakePathFinder>(options, translator),
              std::move(parameters._registerMapping),
              std::move(parameters._source), std::move(parameters._target)),
        finder(static_cast<FakePathFinder&>(infos.finder())),
        inputBlock(buildBlock<2>(itemBlockManager, std::move(parameters._inputMatrix))),
        input(AqlItemBlockInputRange(ExecutorState::DONE, 0, inputBlock, 0)),
        fakeUnusedBlock(VPackParser::fromJson("[]")),
        fetcher(itemBlockManager, fakeUnusedBlock->steal(), false),
        testee(fetcher, infos) {
    for (auto&& p : parameters._paths) {
      finder.addPath(std::move(p));
    }
  }

  size_t ExpectedNumberOfRowsProduced(size_t expectedFound) {
    if (parameters._call.getOffset() >= expectedFound) {
      return 0;
    } else {
      expectedFound -= parameters._call.getOffset();
    }
    return parameters._call.clampToLimit(expectedFound);
  }

  // We only verify that the shortest path executor was called with
  // correct inputs
  void ValidateCalledWith() {
    auto pathsQueriedBetween = finder.getCalledWith();
    auto block = buildBlock<2>(itemBlockManager, std::move(parameters._inputMatrix));

    // We should always only call the finder at most for all input rows
    ASSERT_LE(pathsQueriedBetween.size(), block->size());

    auto blockIndex = size_t{0};
    for (auto const& input : pathsQueriedBetween) {
      auto source = std::string{};
      auto target = std::string{};

      if (infos.useRegisterForSourceInput()) {
        AqlValue value = block->getValue(blockIndex, infos.getSourceInputRegister());
        ASSERT_TRUE(value.isString());
        source = value.slice().copyString();
      } else {
        source = infos.getSourceInputValue();
      }

      if (infos.useRegisterForTargetInput()) {
        AqlValue value = block->getValue(blockIndex, infos.getTargetInputRegister());
        ASSERT_TRUE(value.isString());
        target = value.slice().copyString();
      } else {
        target = infos.getTargetInputValue();
      }
      ASSERT_EQ(source, input.first);
      ASSERT_EQ(target, input.second);
      blockIndex++;
    }
  }

  // TODO: check fullcount correctness.
  void ValidateResult(std::vector<SharedAqlItemBlockPtr>& results,
                      size_t skippedInitial, size_t skippedFullCount) {
    auto pathsQueriedBetween = finder.getCalledWith();

    FakePathFinder& finder = static_cast<FakePathFinder&>(infos.finder());
    TokenTranslator& translator = *(static_cast<TokenTranslator*>(infos.cache()));

    auto expectedRowsFound = std::vector<std::string>{};
    auto expectedPathStarts = std::set<size_t>{};
    for (auto&& p : pathsQueriedBetween) {
      auto& f = finder.findPath(p);
      expectedPathStarts.insert(expectedRowsFound.size());
      expectedRowsFound.insert(expectedRowsFound.end(), f.begin(), f.end());
    }

    auto expectedNrRowsSkippedInitial =
        std::min(parameters._call.getOffset(), expectedRowsFound.size());
    EXPECT_EQ(skippedInitial, expectedNrRowsSkippedInitial);

    // TODO: Really we're relying on the fact here that the executor
    //       calls the path finder with the correct inputs, where we should
    //       assert/compute the paths that could be produced if the
    //       finder is called with the input parameters given in the test
    auto expectedNrRowsProduced = ExpectedNumberOfRowsProduced(expectedRowsFound.size());

    auto expectedRowsIndex = size_t{skippedInitial};
    for (auto const& block : results) {
      if (block != nullptr) {
        ASSERT_NE(block, nullptr);
        for (size_t blockIndex = 0; blockIndex < block->size(); ++blockIndex, ++expectedRowsIndex) {
          if (infos.usesOutputRegister(ShortestPathExecutorInfos::VERTEX)) {
            AqlValue value =
                block->getValue(blockIndex,
                                infos.getOutputRegister(ShortestPathExecutorInfos::VERTEX));
            EXPECT_TRUE(value.isObject());
            EXPECT_TRUE(arangodb::basics::VelocyPackHelper::compare(
                            value.slice(),
                            translator.translateVertex(arangodb::velocypack::StringRef(
                                expectedRowsFound[expectedRowsIndex])),
                            false) == 0);
          }
          if (infos.usesOutputRegister(ShortestPathExecutorInfos::EDGE)) {
            AqlValue value =
                block->getValue(blockIndex,
                                infos.getOutputRegister(ShortestPathExecutorInfos::EDGE));

            if (expectedPathStarts.find(expectedRowsIndex) != expectedPathStarts.end()) {
              EXPECT_TRUE(value.isNull(false));
            } else {
              EXPECT_TRUE(value.isObject());
              VPackSlice edge = value.slice();
              // FROM and TO checks are enough here.
              EXPECT_TRUE(arangodb::velocypack::StringRef(edge.get(StaticStrings::FromString))
                              .compare(expectedRowsFound[expectedRowsIndex - 1]) == 0);
              EXPECT_TRUE(arangodb::velocypack::StringRef(edge.get(StaticStrings::ToString))
                              .compare(expectedRowsFound[expectedRowsIndex]) == 0);
            }
          }
        }
      }
    }
    ASSERT_EQ(expectedRowsIndex - skippedInitial, expectedNrRowsProduced);

    // If a fullCount was requested, the sum (skippedInitial + produced +
    // skippedFullCount) should be exactly the number of rows we produced.
    if (parameters._call.fullCount) {
      ASSERT_EQ(skippedInitial + (expectedRowsIndex - skippedInitial) + skippedFullCount,
                expectedRowsFound.size());
    }
  }

  void TestExecutor() {
    // We use a copy here because we modify the call and want to keep track
    // of whether things happen the correct way.
    auto ourCall = AqlCall{parameters._call};
    auto skippedInitial = size_t{0};
    auto skippedFullCount = size_t{0};
    auto state = ExecutorState{ExecutorState::HASMORE};
    auto outputs = std::vector<SharedAqlItemBlockPtr>{};

    // TODO: Do we have to emulate pauses because
    //       upstream needs to produce more?
    //       that would require breaking up the input
    //       matrix into chunks and feeding those into
    //       the executor.

    // If an offset is requested, skip
    if (ourCall.getOffset() > 0) {
<<<<<<< HEAD
      std::tie(state, std::ignore /* stats */, skippedInitial, std::ignore) = testee.skipRowsRange(input, ourCall);
=======
      std::tie(state, std::ignore, skippedInitial, std::ignore) =
          testee.skipRowsRange(input, ourCall);
>>>>>>> 54043f3b
    }

    // Produce rows
    while (state == ExecutorState::HASMORE && ourCall.getLimit() > 0) {
      SharedAqlItemBlockPtr block =
          itemBlockManager.requestBlock(parameters._blockSize, 4);

      OutputAqlItemRow output(std::move(block), infos.getOutputRegisters(),
                              infos.registersToKeep(), infos.registersToClear());
      output.setCall(std::move(ourCall));

      std::tie(state, std::ignore, std::ignore) = testee.produceRows(input, output);

      outputs.emplace_back(output.stealBlock());
      ourCall = output.stealClientCall();
    }

    // FullCount
    if (ourCall.needsFullCount()) {
      // Emulate being called with a full count
      ourCall.hardLimit = 0;
      ourCall.softLimit = 0;
<<<<<<< HEAD
      std::tie(state, std::ignore /* stats */, skippedFullCount, std::ignore) = testee.skipRowsRange(input, ourCall);
=======
      std::tie(state, std::ignore, skippedFullCount, std::ignore) =
          testee.skipRowsRange(input, ourCall);
>>>>>>> 54043f3b
    }

    ValidateCalledWith();
    ValidateResult(outputs, skippedInitial, skippedFullCount);
  }
};  // namespace aql

/*
 * We currently only have one test, but it's heavily parameterised.
 * We emulate the call sequence of ExecutionBlockImpl, so, we skip, produce, and
 * fullcount (depending on what the AqlCall parameter prescribes).
 *
 * the test with all combinations of parameters defined below, and compare the
 * produced output of the executor with the expected output (which in turn is
 * computed from the parameters).
 *
 * The parameters are
 *  - sources:    constant or register source (then drawn from input)
 *  - targets:    constant or register source (then drawn from input)
 *  - inputs:     a matrix of input rows
 *  - paths:      paths present in the fakePathFinder
 *  - calls:      AqlCalls giving the offset, limits, and fullCount
 *  - variants:   whether to output vertices only or vertices and edges
 *  - blockSizes: which outputBlock sizes to test with
 *
 * We never actually perform a shortest path search: testing this is the
 * responsibility of the test for the shortest path finder.
 */

TEST_P(ShortestPathExecutorTest, the_test) { TestExecutor(); }

Vertex const constSource("vertex/source"), constTarget("vertex/target"),
    regSource(0), regTarget(1), brokenSource{"IwillBreakYourSearch"},
    brokenTarget{"I will also break your search"};
MatrixBuilder<2> const noneRow{{{{}}}};
MatrixBuilder<2> const oneRow{{{{R"("vertex/source")"}, {R"("vertex/target")"}}}};
MatrixBuilder<2> const twoRows{{{{R"("vertex/source")"}, {R"("vertex/target")"}}},
                               {{{R"("vertex/a")"}, {R"("vertex/b")"}}}};
MatrixBuilder<2> const threeRows{{{{R"("vertex/source")"}, {R"("vertex/target")"}}},
                                 {{{R"("vertex/a")"}, {R"("vertex/b")"}}},
                                 {{{R"("vertex/a")"}, {R"("vertex/target")"}}}};
MatrixBuilder<2> const someRows{{{{R"("vertex/c")"}, {R"("vertex/target")"}}},
                                {{{R"("vertex/b")"}, {R"("vertex/target")"}}},
                                {{{R"("vertex/e")"}, {R"("vertex/target")"}}},
                                {{{R"("vertex/a")"}, {R"("vertex/target")"}}}};

auto pathBetween(std::string const& start, std::string const& end, size_t n) -> Path {
  auto path = std::vector<std::string>{};
  path.push_back(start);
  for (size_t i = 0; i < n; ++i) {
    path.push_back(std::to_string(i));
  }
  path.push_back(end);
  return {path};
}

PathSequence const noPath = {};
PathSequence const onePath = {pathBetween("vertex/source", "vertex/target", 10)};
PathSequence const threePaths = {pathBetween("vertex/source", "vertex/target", 10),
                                 pathBetween("vertex/source", "vertex/b", 100),
                                 pathBetween("vertex/a", "vertex/b", 1000)};
PathSequence const somePaths = {pathBetween("vertex/source", "vertex/target", 10),
                                pathBetween("vertex/source", "vertex/b", 100),
                                pathBetween("vertex/a", "vertex/b", 1000),
                                pathBetween("vertex/c", "vertex/d", 2001)};
PathSequence const someOtherPaths = {pathBetween("vertex/a", "vertex/target", 10),
                                     pathBetween("vertex/b", "vertex/target", 999),
                                     pathBetween("vertex/c", "vertex/target", 1001),
                                     pathBetween("vertex/d", "vertex/target", 2000),
                                     pathBetween("vertex/e", "vertex/target", 200),
                                     pathBetween("vertex/f", "vertex/target", 15),
                                     pathBetween("vertex/g", "vertex/target", 10)};

auto sources = testing::Values(constSource, regSource, brokenSource);
auto targets = testing::Values(constTarget, regTarget, brokenTarget);
static auto inputs = testing::Values(noneRow, oneRow, twoRows, threeRows, someRows);
auto paths = testing::Values(noPath, onePath, threePaths, somePaths);
auto calls =
    testing::Values(AqlCall{}, AqlCall{0, 0, 0, false}, AqlCall{0, 1, 0, false},
                    AqlCall{0, 0, 1, false}, AqlCall{0, 1, 1, false}, AqlCall{1, 1, 1},
                    AqlCall{100, 1, 1}, AqlCall{1000}, AqlCall{0, 0, 0, true},
                    AqlCall{0, AqlCall::Infinity{}, AqlCall::Infinity{}, true});

auto variants = testing::Values(ShortestPathOutput::VERTEX_ONLY,
                                ShortestPathOutput::VERTEX_AND_EDGE);
auto blockSizes = testing::Values(size_t{5}, 1000);

INSTANTIATE_TEST_CASE_P(ShortestPathExecutorTestInstance, ShortestPathExecutorTest,
                        testing::Combine(sources, targets, inputs, paths, calls,
                                         variants, blockSizes));

}  // namespace aql
}  // namespace tests
}  // namespace arangodb<|MERGE_RESOLUTION|>--- conflicted
+++ resolved
@@ -429,12 +429,8 @@
 
     // If an offset is requested, skip
     if (ourCall.getOffset() > 0) {
-<<<<<<< HEAD
-      std::tie(state, std::ignore /* stats */, skippedInitial, std::ignore) = testee.skipRowsRange(input, ourCall);
-=======
-      std::tie(state, std::ignore, skippedInitial, std::ignore) =
+      std::tie(state, std::ignore /* stats */, skippedInitial, std::ignore) =
           testee.skipRowsRange(input, ourCall);
->>>>>>> 54043f3b
     }
 
     // Produce rows
@@ -457,12 +453,8 @@
       // Emulate being called with a full count
       ourCall.hardLimit = 0;
       ourCall.softLimit = 0;
-<<<<<<< HEAD
-      std::tie(state, std::ignore /* stats */, skippedFullCount, std::ignore) = testee.skipRowsRange(input, ourCall);
-=======
-      std::tie(state, std::ignore, skippedFullCount, std::ignore) =
+      std::tie(state, std::ignore /* stats */, skippedFullCount, std::ignore) =
           testee.skipRowsRange(input, ourCall);
->>>>>>> 54043f3b
     }
 
     ValidateCalledWith();
