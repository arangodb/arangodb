--- conflicted
+++ resolved
@@ -25,11 +25,7 @@
 
 #include "gtest/gtest.h"
 
-<<<<<<< HEAD
-#include "ExecutorTestHelper.h"
-=======
 #include "AqlExecutorTestCase.h"
->>>>>>> 174b5d0f
 #include "RowFetcherHelper.h"
 
 #include "Aql/AqlCall.h"
@@ -139,40 +135,17 @@
 // new framework tests
 using EnumerateListTestHelper = ExecutorTestHelper<1, 1>;
 using EnumerateListSplitType = EnumerateListTestHelper::SplitType;
-<<<<<<< HEAD
-
-class EnumerateListExecutorTestProduce
-    : public ::testing::TestWithParam<std::tuple<EnumerateListSplitType>> {
- protected:
-  ResourceMonitor monitor;
-  AqlItemBlockManager itemBlockManager;
-
-  mocks::MockAqlServer server;
-  std::unique_ptr<arangodb::aql::Query> fakedQuery;
-=======
 using EnumerateListParamType = std::tuple<EnumerateListSplitType>;
 
 class EnumerateListExecutorTestProduce
     : public AqlExecutorTestCaseWithParam<EnumerateListParamType, false> {
  protected:
->>>>>>> 174b5d0f
   EnumerateListExecutorInfos infos;
 
   SharedAqlItemBlockPtr block;
   NoStats stats;
 
-<<<<<<< HEAD
-  EnumerateListExecutorTestProduce()
-      : itemBlockManager(&monitor, SerializationFormat::SHADOWROWS),
-        fakedQuery(server.createFakeQuery()),
-        infos(0, 1, 1, 2, {}, {0}) {
-    auto engine =
-        std::make_unique<ExecutionEngine>(*fakedQuery, SerializationFormat::SHADOWROWS);
-    fakedQuery->setEngine(engine.release());
-  }
-=======
   EnumerateListExecutorTestProduce() : infos(0, 1, 1, 2, {}, {0}) {}
->>>>>>> 174b5d0f
 
   auto makeInfos(RegisterId inputRegister = 0, RegisterId outputRegister = 1,
                  RegisterId nrInputRegister = 1, RegisterId nrOutputRegister = 2,
@@ -189,13 +162,8 @@
 TEST_P(EnumerateListExecutorTestProduce, empty_array_1) {
   auto [split] = GetParam();
 
-<<<<<<< HEAD
-  ExecutorTestHelper<1, 1>(*fakedQuery)
-      .setExecBlock<EnumerateListExecutor>(makeInfos())
-=======
-  makeExecutorTestHelper<1, 1>()
-      .addConsumer<EnumerateListExecutor>(makeInfos())
->>>>>>> 174b5d0f
+  makeExecutorTestHelper<1, 1>()
+      .addConsumer<EnumerateListExecutor>(makeInfos())
       .setInputValue({{{R"([])"}}})
       .setInputSplitType(split)
       .expectOutput({}, {})
@@ -209,13 +177,8 @@
   auto [split] = GetParam();
 
   try {
-<<<<<<< HEAD
-    ExecutorTestHelper<1, 1>(*fakedQuery)
-        .setExecBlock<EnumerateListExecutor>(makeInfos())
-=======
     makeExecutorTestHelper<1, 1>()
         .addConsumer<EnumerateListExecutor>(makeInfos())
->>>>>>> 174b5d0f
         .setInputValue({{1}})
         .setInputSplitType(split)
         .setCall(AqlCall{0, AqlCall::Infinity{}, AqlCall::Infinity{}, false})
@@ -232,13 +195,8 @@
 TEST_P(EnumerateListExecutorTestProduce, default_1) {
   auto [split] = GetParam();
 
-<<<<<<< HEAD
-  ExecutorTestHelper<1, 1>(*fakedQuery)
-      .setExecBlock<EnumerateListExecutor>(makeInfos())
-=======
-  makeExecutorTestHelper<1, 1>()
-      .addConsumer<EnumerateListExecutor>(makeInfos())
->>>>>>> 174b5d0f
+  makeExecutorTestHelper<1, 1>()
+      .addConsumer<EnumerateListExecutor>(makeInfos())
       .setInputValue({{{R"([1, 1, 2])"}}})
       .setInputSplitType(split)
       .setCall(AqlCall{0, AqlCall::Infinity{}, AqlCall::Infinity{}, false})
@@ -251,13 +209,8 @@
 TEST_P(EnumerateListExecutorTestProduce, offset_1) {
   auto [split] = GetParam();
 
-<<<<<<< HEAD
-  ExecutorTestHelper(*fakedQuery)
-      .setExecBlock<EnumerateListExecutor>(makeInfos())
-=======
-  makeExecutorTestHelper<1, 1>()
-      .addConsumer<EnumerateListExecutor>(makeInfos())
->>>>>>> 174b5d0f
+  makeExecutorTestHelper<1, 1>()
+      .addConsumer<EnumerateListExecutor>(makeInfos())
       .setInputValue({{{R"([1, 2, 3, 4, 5, 6, 7, 8, 9, 10])"}}})
       .setInputSplitType(split)
       .setCall(AqlCall{5, AqlCall::Infinity{}, AqlCall::Infinity{}, false})
@@ -270,13 +223,8 @@
 TEST_P(EnumerateListExecutorTestProduce, offset_2) {
   auto [split] = GetParam();
 
-<<<<<<< HEAD
-  ExecutorTestHelper(*fakedQuery)
-      .setExecBlock<EnumerateListExecutor>(makeInfos())
-=======
-  makeExecutorTestHelper<1, 1>()
-      .addConsumer<EnumerateListExecutor>(makeInfos())
->>>>>>> 174b5d0f
+  makeExecutorTestHelper<1, 1>()
+      .addConsumer<EnumerateListExecutor>(makeInfos())
       .setInputValue({{{R"([1, 2, 3, 4, 5, 6, 7, 8, 9, 10])"}}})
       .setInputSplitType(split)
       .setCall(AqlCall{3, AqlCall::Infinity{}, 2, false})
@@ -289,13 +237,8 @@
 TEST_P(EnumerateListExecutorTestProduce, offset_3) {
   auto [split] = GetParam();
 
-<<<<<<< HEAD
-  ExecutorTestHelper(*fakedQuery)
-      .setExecBlock<EnumerateListExecutor>(makeInfos())
-=======
-  makeExecutorTestHelper<1, 1>()
-      .addConsumer<EnumerateListExecutor>(makeInfos())
->>>>>>> 174b5d0f
+  makeExecutorTestHelper<1, 1>()
+      .addConsumer<EnumerateListExecutor>(makeInfos())
       .setInputValue({{{R"([1, 2, 3, 4, 5, 6, 7, 8, 9, 10])"}}})
       .setInputSplitType(split)
       .setCall(AqlCall{7, AqlCall::Infinity{}, 3, false})
@@ -308,13 +251,8 @@
 TEST_P(EnumerateListExecutorTestProduce, offset_4) {
   auto [split] = GetParam();
 
-<<<<<<< HEAD
-  ExecutorTestHelper(*fakedQuery)
-      .setExecBlock<EnumerateListExecutor>(makeInfos())
-=======
-  makeExecutorTestHelper<1, 1>()
-      .addConsumer<EnumerateListExecutor>(makeInfos())
->>>>>>> 174b5d0f
+  makeExecutorTestHelper<1, 1>()
+      .addConsumer<EnumerateListExecutor>(makeInfos())
       .setInputValue({{{R"([1, 2, 3, 4, 5, 6, 7, 8, 9, 10])"}}})
       .setInputSplitType(split)
       .setCall(AqlCall{5, AqlCall::Infinity{}, 2, true})
@@ -327,13 +265,8 @@
 TEST_P(EnumerateListExecutorTestProduce, offset_5) {
   auto [split] = GetParam();
 
-<<<<<<< HEAD
-  ExecutorTestHelper(*fakedQuery)
-      .setExecBlock<EnumerateListExecutor>(makeInfos())
-=======
-  makeExecutorTestHelper<1, 1>()
-      .addConsumer<EnumerateListExecutor>(makeInfos())
->>>>>>> 174b5d0f
+  makeExecutorTestHelper<1, 1>()
+      .addConsumer<EnumerateListExecutor>(makeInfos())
       .setInputValue({{{R"([1, 2, 3, 4, 5, 6, 7, 8, 9, 10])"}}})
       .setInputSplitType(split)
       .setCall(AqlCall{7, AqlCall::Infinity{}, 3, true})
@@ -346,13 +279,8 @@
 TEST_P(EnumerateListExecutorTestProduce, default_multiple_1) {
   auto [split] = GetParam();
 
-<<<<<<< HEAD
-  ExecutorTestHelper<4, 5>(*fakedQuery)
-      .setExecBlock<EnumerateListExecutor>(makeInfos(3, 4, 4, 5, {}, {0, 1, 2, 3}))
-=======
-  makeExecutorTestHelper<4, 5>()
-      .addConsumer<EnumerateListExecutor>(makeInfos(3, 4, 4, 5, {}, {0, 1, 2, 3}))
->>>>>>> 174b5d0f
+  makeExecutorTestHelper<4, 5>()
+      .addConsumer<EnumerateListExecutor>(makeInfos(3, 4, 4, 5, {}, {0, 1, 2, 3}))
       .setInputValue({{1, 2, 3, R"([1, 2, 3])"}})
       .setInputSplitType(split)
       .setCall(AqlCall{0, AqlCall::Infinity{}, AqlCall::Infinity{}, false})
@@ -367,13 +295,8 @@
 TEST_P(EnumerateListExecutorTestProduce, default_multiple_2) {
   auto [split] = GetParam();
 
-<<<<<<< HEAD
-  ExecutorTestHelper<4, 5>(*fakedQuery)
-      .setExecBlock<EnumerateListExecutor>(makeInfos(3, 4, 4, 5, {}, {0, 1, 2, 3}))
-=======
-  makeExecutorTestHelper<4, 5>()
-      .addConsumer<EnumerateListExecutor>(makeInfos(3, 4, 4, 5, {}, {0, 1, 2, 3}))
->>>>>>> 174b5d0f
+  makeExecutorTestHelper<4, 5>()
+      .addConsumer<EnumerateListExecutor>(makeInfos(3, 4, 4, 5, {}, {0, 1, 2, 3}))
       .setInputValue({RowBuilder<4>{1, 2, 3, R"([1, 2, 3])"},
                       RowBuilder<4>{1, 2, 3, R"([4, 5, 6])"}})
       .setInputSplitType(split)
@@ -392,13 +315,8 @@
 TEST_P(EnumerateListExecutorTestProduce, default_border_first_array_soft) {
   auto [split] = GetParam();
 
-<<<<<<< HEAD
-  ExecutorTestHelper<4, 5>(*fakedQuery)
-      .setExecBlock<EnumerateListExecutor>(makeInfos(3, 4, 4, 5, {}, {0, 1, 2, 3}))
-=======
-  makeExecutorTestHelper<4, 5>()
-      .addConsumer<EnumerateListExecutor>(makeInfos(3, 4, 4, 5, {}, {0, 1, 2, 3}))
->>>>>>> 174b5d0f
+  makeExecutorTestHelper<4, 5>()
+      .addConsumer<EnumerateListExecutor>(makeInfos(3, 4, 4, 5, {}, {0, 1, 2, 3}))
       .setInputValue({RowBuilder<4>{1, 2, 3, R"([1, 2, 3])"},
                       RowBuilder<4>{1, 2, 3, R"([4, 5, 6])"}})
       .setInputSplitType(split)
@@ -414,13 +332,8 @@
 TEST_P(EnumerateListExecutorTestProduce, default_border_first_array_hard) {
   auto [split] = GetParam();
 
-<<<<<<< HEAD
-  ExecutorTestHelper<4, 5>(*fakedQuery)
-      .setExecBlock<EnumerateListExecutor>(makeInfos(3, 4, 4, 5, {}, {0, 1, 2, 3}))
-=======
-  makeExecutorTestHelper<4, 5>()
-      .addConsumer<EnumerateListExecutor>(makeInfos(3, 4, 4, 5, {}, {0, 1, 2, 3}))
->>>>>>> 174b5d0f
+  makeExecutorTestHelper<4, 5>()
+      .addConsumer<EnumerateListExecutor>(makeInfos(3, 4, 4, 5, {}, {0, 1, 2, 3}))
       .setInputValue({RowBuilder<4>{1, 2, 3, R"([1, 2, 3])"},
                       RowBuilder<4>{1, 2, 3, R"([4, 5, 6])"}})
       .setInputSplitType(split)
@@ -436,13 +349,8 @@
 TEST_P(EnumerateListExecutorTestProduce, default_border_first_array_hard_fullcount) {
   auto [split] = GetParam();
 
-<<<<<<< HEAD
-  ExecutorTestHelper<4, 5>(*fakedQuery)
-      .setExecBlock<EnumerateListExecutor>(makeInfos(3, 4, 4, 5, {}, {0, 1, 2, 3}))
-=======
-  makeExecutorTestHelper<4, 5>()
-      .addConsumer<EnumerateListExecutor>(makeInfos(3, 4, 4, 5, {}, {0, 1, 2, 3}))
->>>>>>> 174b5d0f
+  makeExecutorTestHelper<4, 5>()
+      .addConsumer<EnumerateListExecutor>(makeInfos(3, 4, 4, 5, {}, {0, 1, 2, 3}))
       .setInputValue({RowBuilder<4>{1, 2, 3, R"([1, 2, 3])"},
                       RowBuilder<4>{1, 2, 3, R"([4, 5, 6])"}})
       .setInputSplitType(split)
