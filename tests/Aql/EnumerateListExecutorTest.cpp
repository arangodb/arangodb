////////////////////////////////////////////////////////////////////////////////
/// DISCLAIMER
///
/// Copyright 2014-2020 ArangoDB GmbH, Cologne, Germany
/// Copyright 2004-2014 triAGENS GmbH, Cologne, Germany
///
/// Licensed under the Apache License, Version 2.0 (the "License");
/// you may not use this file except in compliance with the License.
/// You may obtain a copy of the License at
///
///     http://www.apache.org/licenses/LICENSE-2.0
///
/// Unless required by applicable law or agreed to in writing, software
/// distributed under the License is distributed on an "AS IS" BASIS,
/// WITHOUT WARRANTIES OR CONDITIONS OF ANY KIND, either express or implied.
/// See the License for the specific language governing permissions and
/// limitations under the License.
///
/// Copyright holder is ArangoDB GmbH, Cologne, Germany
///
/// @author Tobias Goedderz
/// @author Michael Hackstein
/// @author Heiko Kernbach
/// @author Jan Christoph Uhde
////////////////////////////////////////////////////////////////////////////////

#include "gtest/gtest.h"

#include "AqlExecutorTestCase.h"
#include "RowFetcherHelper.h"

#include "Aql/AqlCall.h"
#include "Aql/AqlItemBlock.h"
#include "Aql/EnumerateListExecutor.h"
#include "Aql/ExecutionBlockImpl.h"
#include "Aql/ExecutionEngine.h"
#include "Aql/OutputAqlItemRow.h"
#include "Aql/Stats.h"
#include "AqlItemBlockHelper.h"
#include "Basics/ResourceUsage.h"
#include "Mocks/Servers.h"
#include "Transaction/Context.h"
#include "Transaction/Methods.h"

#include <velocypack/Builder.h>
#include <velocypack/velocypack-aliases.h>

using namespace arangodb;
using namespace arangodb::aql;

namespace arangodb {
namespace tests {
namespace aql {

// test inner executor behaviour
class EnumerateListExecutorTest : public ::testing::Test {
 protected:
  ExecutionState state;
  NoStats stats;
  AqlCall call;

<<<<<<< HEAD
  arangodb::aql::ResourceMonitor monitor;
  AqlItemBlockManager itemBlockManager{&monitor, SerializationFormat::SHADOWROWS};
=======
  ResourceMonitor monitor;
  AqlItemBlockManager itemBlockManager{monitor, SerializationFormat::SHADOWROWS};
>>>>>>> 561bdc86
  EnumerateListExecutorTest()
      : itemBlockManager(monitor, SerializationFormat::SHADOWROWS) {}
};

TEST_F(EnumerateListExecutorTest, test_check_state_first_row_border) {
  // old styled test, to test the inner step-states of our executor

  // This fetcher will not be called!
  // After Execute is done this fetcher shall be removed, the Executor does not need it anymore!
  auto fakeUnusedBlock = VPackParser::fromJson("[  ]");
  SingleRowFetcherHelper<::arangodb::aql::BlockPassthrough::Disable> fetcher(
      itemBlockManager, fakeUnusedBlock->steal(), false);

  // This is the relevant part of the test
  SharedAqlItemBlockPtr block{new AqlItemBlock(itemBlockManager, 1000, 5)};
  RegisterInfos registerInfos(RegIdSet{3}, RegIdSet{4}, 4, 5, {}, {RegIdSet{0, 1, 2, 3}});
  EnumerateListExecutorInfos executorInfos(3, 4);
  EnumerateListExecutor testee(fetcher, executorInfos);
  SharedAqlItemBlockPtr inBlock =
      buildBlock<4>(itemBlockManager, {{{{1}, {2}, {3}, {R"([true, 1, 2])"}}},
                                       {{{1}, {2}, {3}, {R"([true, 1, 2])"}}}});

  AqlItemBlockInputRange input{ExecutorState::DONE, 0, inBlock, 0};
  OutputAqlItemRow output(std::move(block), registerInfos.getOutputRegisters(),
                          registerInfos.registersToKeep(),
                          registerInfos.registersToClear());

  // receive first 3 of 6 results in total
  AqlCall myCall{0u, AqlCall::Infinity{}, 3u, false};

  output.setCall(std::move(myCall));
  EXPECT_EQ(output.numRowsWritten(), 0);
  {
    // reach the end (edge) of our first row, check that we do not return DONE here!
    auto const [state, stats, call] = testee.produceRows(input, output);
    EXPECT_EQ(state, ExecutorState::HASMORE);
    EXPECT_EQ(output.numRowsWritten(), 3);
  }
}

TEST_F(EnumerateListExecutorTest, test_check_state_second_row_border) {
  // old styled test, to test the inner step-states of our executor

  // This fetcher will not be called!
  // After Execute is done this fetcher shall be removed, the Executor does not need it anymore!
  auto fakeUnusedBlock = VPackParser::fromJson("[  ]");
  SingleRowFetcherHelper<::arangodb::aql::BlockPassthrough::Disable> fetcher(
      itemBlockManager, fakeUnusedBlock->steal(), false);

  // This is the relevant part of the test
  SharedAqlItemBlockPtr block{new AqlItemBlock(itemBlockManager, 1000, 5)};
  RegisterInfos registerInfos(RegIdSet{3}, RegIdSet{4}, 4, 5, {}, {RegIdSet{0, 1, 2, 3}});
  EnumerateListExecutorInfos executorInfos(3, 4);
  EnumerateListExecutor testee(fetcher, executorInfos);
  SharedAqlItemBlockPtr inBlock =
      buildBlock<4>(itemBlockManager, {{{{1}, {2}, {3}, {R"([true, 1, 2])"}}},
                                       {{{1}, {2}, {3}, {R"([true, 1, 2])"}}}});

  AqlItemBlockInputRange input{ExecutorState::DONE, 0, inBlock, 0};
  OutputAqlItemRow output(std::move(block), registerInfos.getOutputRegisters(),
                          registerInfos.registersToKeep(),
                          registerInfos.registersToClear());

  // receive 6 of 6 results in total
  AqlCall myCall{0u, AqlCall::Infinity{}, 6u, false};

  output.setCall(myCall);
  EXPECT_EQ(output.numRowsWritten(), 0);
  {
    // reach the end (edge) of our second row, check that we do not return DONE here!
    auto const [state, stats, call] = testee.produceRows(input, output);
    EXPECT_EQ(state, ExecutorState::DONE);
    EXPECT_EQ(output.numRowsWritten(), 6);
  }
}

// new framework tests
using EnumerateListTestHelper = ExecutorTestHelper<1, 1>;
using EnumerateListSplitType = EnumerateListTestHelper::SplitType;
using EnumerateListParamType = std::tuple<EnumerateListSplitType>;

class EnumerateListExecutorTestProduce
    : public AqlExecutorTestCaseWithParam<EnumerateListParamType, false> {
 protected:
  EnumerateListExecutorInfos executorInfos;

  SharedAqlItemBlockPtr block;
  NoStats stats;

  EnumerateListExecutorTestProduce() : executorInfos(0, 1) {}

  auto makeRegisterInfos(RegisterId inputRegister = 0, RegisterId outputRegister = 1,
                         RegisterId nrInputRegister = 1, RegisterId nrOutputRegister = 2,
                         RegIdSet regToClear = {},
                         RegIdSetStack regToKeep = {RegIdSet{0}}) -> RegisterInfos {
    auto infos = RegisterInfos{RegIdSet{inputRegister},
                               RegIdSet{outputRegister},
                               nrInputRegister,
                               nrOutputRegister,
                               std::move(regToClear),
                               std::move(regToKeep)};
    block = SharedAqlItemBlockPtr{new AqlItemBlock(itemBlockManager, 1000, nrOutputRegister)};
    return infos;
  }

  auto makeExecutorInfos(RegisterId inputRegister = 0, RegisterId outputRegister = 1)
      -> EnumerateListExecutorInfos {
    EnumerateListExecutorInfos infos{inputRegister, outputRegister};
    return infos;
  }
};

TEST_P(EnumerateListExecutorTestProduce, empty_array_1) {
  auto [split] = GetParam();

  makeExecutorTestHelper<1, 1>()
      .addConsumer<EnumerateListExecutor>(makeRegisterInfos(), makeExecutorInfos())
      .setInputValue({{{R"([])"}}})
      .setInputSplitType(split)
      .expectOutput({}, {})
      .setCall(AqlCall{0, AqlCall::Infinity{}, AqlCall::Infinity{}, false})
      .expectSkipped(0)
      .expectedState(ExecutionState::DONE)
      .run();
}

TEST_P(EnumerateListExecutorTestProduce, invalid_value_1) {
  auto [split] = GetParam();

  try {
    makeExecutorTestHelper<1, 1>()
        .addConsumer<EnumerateListExecutor>(makeRegisterInfos(), makeExecutorInfos())
        .setInputValue({{1}})
        .setInputSplitType(split)
        .setCall(AqlCall{0, AqlCall::Infinity{}, AqlCall::Infinity{}, false})
        .expectOutput({}, {})
        .expectSkipped(0)
        .expectedState(ExecutionState::DONE)
        .run();
    FAIL();
  } catch (const arangodb::basics::Exception& e) {
    ASSERT_EQ(e.code(), 1563);
  }
}

TEST_P(EnumerateListExecutorTestProduce, default_1) {
  auto [split] = GetParam();

  makeExecutorTestHelper<1, 1>()
      .addConsumer<EnumerateListExecutor>(makeRegisterInfos(), makeExecutorInfos())
      .setInputValue({{{R"([1, 1, 2])"}}})
      .setInputSplitType(split)
      .setCall(AqlCall{0, AqlCall::Infinity{}, AqlCall::Infinity{}, false})
      .expectOutput({1}, {{1}, {1}, {2}})
      .expectSkipped(0)
      .expectedState(ExecutionState::DONE)
      .run();
}

TEST_P(EnumerateListExecutorTestProduce, offset_1) {
  auto [split] = GetParam();

  makeExecutorTestHelper<1, 1>()
      .addConsumer<EnumerateListExecutor>(makeRegisterInfos(), makeExecutorInfos())
      .setInputValue({{{R"([1, 2, 3, 4, 5, 6, 7, 8, 9, 10])"}}})
      .setInputSplitType(split)
      .setCall(AqlCall{5, AqlCall::Infinity{}, AqlCall::Infinity{}, false})
      .expectOutput({1}, {{6}, {7}, {8}, {9}, {10}})
      .expectSkipped(5)
      .expectedState(ExecutionState::DONE)
      .run();
}

TEST_P(EnumerateListExecutorTestProduce, offset_2) {
  auto [split] = GetParam();

  makeExecutorTestHelper<1, 1>()
      .addConsumer<EnumerateListExecutor>(makeRegisterInfos(), makeExecutorInfos())
      .setInputValue({{{R"([1, 2, 3, 4, 5, 6, 7, 8, 9, 10])"}}})
      .setInputSplitType(split)
      .setCall(AqlCall{3, AqlCall::Infinity{}, 2u, false})
      .expectOutput({1}, {{4}, {5}})
      .expectSkipped(3)
      .expectedState(ExecutionState::DONE)
      .run();
}

TEST_P(EnumerateListExecutorTestProduce, offset_3) {
  auto [split] = GetParam();

  makeExecutorTestHelper<1, 1>()
      .addConsumer<EnumerateListExecutor>(makeRegisterInfos(), makeExecutorInfos())
      .setInputValue({{{R"([1, 2, 3, 4, 5, 6, 7, 8, 9, 10])"}}})
      .setInputSplitType(split)
      .setCall(AqlCall{7, AqlCall::Infinity{}, 3u, false})
      .expectOutput({1}, {{8}, {9}, {10}})
      .expectSkipped(7)
      .expectedState(ExecutionState::DONE)
      .run();
}

TEST_P(EnumerateListExecutorTestProduce, offset_4) {
  auto [split] = GetParam();

  makeExecutorTestHelper<1, 1>()
      .addConsumer<EnumerateListExecutor>(makeRegisterInfos(), makeExecutorInfos())
      .setInputValue({{{R"([1, 2, 3, 4, 5, 6, 7, 8, 9, 10])"}}})
      .setInputSplitType(split)
      .setCall(AqlCall{5, AqlCall::Infinity{}, 2u, true})
      .expectOutput({1}, {{6}, {7}})
      .expectSkipped(8)
      .expectedState(ExecutionState::DONE)
      .run();
}

TEST_P(EnumerateListExecutorTestProduce, offset_5) {
  auto [split] = GetParam();

  makeExecutorTestHelper<1, 1>()
      .addConsumer<EnumerateListExecutor>(makeRegisterInfos(), makeExecutorInfos())
      .setInputValue({{{R"([1, 2, 3, 4, 5, 6, 7, 8, 9, 10])"}}})
      .setInputSplitType(split)
      .setCall(AqlCall{7, AqlCall::Infinity{}, 3u, true})
      .expectOutput({1}, {{8}, {9}, {10}})
      .expectSkipped(7)
      .expectedState(ExecutionState::DONE)
      .run();
}

TEST_P(EnumerateListExecutorTestProduce, default_multiple_1) {
  auto [split] = GetParam();

  makeExecutorTestHelper<4, 5>()
      .addConsumer<EnumerateListExecutor>(makeRegisterInfos(3, 4, 4, 5, {}, {RegIdSet{0, 1, 2, 3}}),
                                          makeExecutorInfos(3, 4))
      .setInputValue({{1, 2, 3, R"([1, 2, 3])"}})
      .setInputSplitType(split)
      .setCall(AqlCall{0, AqlCall::Infinity{}, AqlCall::Infinity{}, false})
      .expectOutput({0, 1, 2, 3, 4}, {{RowBuilder<5>{1, 2, 3, R"([1, 2, 3])", 1},
                                       RowBuilder<5>{1, 2, 3, R"([1, 2, 3])", 2},
                                       RowBuilder<5>{1, 2, 3, R"([1, 2, 3])", 3}}})
      .expectSkipped(0)
      .expectedState(ExecutionState::DONE)
      .run();
}

TEST_P(EnumerateListExecutorTestProduce, default_multiple_2) {
  auto [split] = GetParam();

  makeExecutorTestHelper<4, 5>()
      .addConsumer<EnumerateListExecutor>(makeRegisterInfos(3, 4, 4, 5, {}, {RegIdSet{0, 1, 2, 3}}),
                                          makeExecutorInfos(3, 4))
      .setInputValue({RowBuilder<4>{1, 2, 3, R"([1, 2, 3])"},
                      RowBuilder<4>{1, 2, 3, R"([4, 5, 6])"}})
      .setInputSplitType(split)
      .setCall(AqlCall{0, AqlCall::Infinity{}, AqlCall::Infinity{}, false})
      .expectOutput({0, 1, 2, 3, 4}, {{RowBuilder<5>{1, 2, 3, R"([1, 2, 3])", 1},
                                       RowBuilder<5>{1, 2, 3, R"([1, 2, 3])", 2},
                                       RowBuilder<5>{1, 2, 3, R"([1, 2, 3])", 3},
                                       RowBuilder<5>{1, 2, 3, R"([4, 5, 6])", 4},
                                       RowBuilder<5>{1, 2, 3, R"([4, 5, 6])", 5},
                                       RowBuilder<5>{1, 2, 3, R"([4, 5, 6])", 6}}})
      .expectSkipped(0)
      .expectedState(ExecutionState::DONE)
      .run();
}

TEST_P(EnumerateListExecutorTestProduce, default_border_first_array_soft) {
  auto [split] = GetParam();

  makeExecutorTestHelper<4, 5>()
      .addConsumer<EnumerateListExecutor>(makeRegisterInfos(3, 4, 4, 5, {}, {RegIdSet{0, 1, 2, 3}}),
                                          makeExecutorInfos(3, 4))
      .setInputValue({RowBuilder<4>{1, 2, 3, R"([1, 2, 3])"},
                      RowBuilder<4>{1, 2, 3, R"([4, 5, 6])"}})
      .setInputSplitType(split)
      .setCall(AqlCall{0, 3u, AqlCall::Infinity{}, false})
      .expectOutput({0, 1, 2, 3, 4}, {{RowBuilder<5>{1, 2, 3, R"([1, 2, 3])", 1},
                                       RowBuilder<5>{1, 2, 3, R"([1, 2, 3])", 2},
                                       RowBuilder<5>{1, 2, 3, R"([1, 2, 3])", 3}}})
      .expectSkipped(0)
      .expectedState(ExecutionState::HASMORE)  // hasmore because of softLimit
      .run();
}

TEST_P(EnumerateListExecutorTestProduce, default_border_first_array_hard) {
  auto [split] = GetParam();

  makeExecutorTestHelper<4, 5>()
      .addConsumer<EnumerateListExecutor>(makeRegisterInfos(3, 4, 4, 5, {}, {RegIdSet{0, 1, 2, 3}}),
                                          makeExecutorInfos(3, 4))
      .setInputValue({RowBuilder<4>{1, 2, 3, R"([1, 2, 3])"},
                      RowBuilder<4>{1, 2, 3, R"([4, 5, 6])"}})
      .setInputSplitType(split)
      .setCall(AqlCall{0, AqlCall::Infinity{}, 3u, false})
      .expectOutput({0, 1, 2, 3, 4}, {{RowBuilder<5>{1, 2, 3, R"([1, 2, 3])", 1},
                                       RowBuilder<5>{1, 2, 3, R"([1, 2, 3])", 2},
                                       RowBuilder<5>{1, 2, 3, R"([1, 2, 3])", 3}}})
      .expectSkipped(0)
      .expectedState(ExecutionState::DONE)  // done because of hardLimit
      .run();
}

TEST_P(EnumerateListExecutorTestProduce, default_border_first_array_hard_fullcount) {
  auto [split] = GetParam();

  makeExecutorTestHelper<4, 5>()
      .addConsumer<EnumerateListExecutor>(makeRegisterInfos(3, 4, 4, 5, {}, {RegIdSet{0, 1, 2, 3}}),
                                          makeExecutorInfos(3, 4))
      .setInputValue({RowBuilder<4>{1, 2, 3, R"([1, 2, 3])"},
                      RowBuilder<4>{1, 2, 3, R"([4, 5, 6])"}})
      .setInputSplitType(split)
      .setCall(AqlCall{0, AqlCall::Infinity{}, 3u, true})
      .expectOutput({0, 1, 2, 3, 4}, {{RowBuilder<5>{1, 2, 3, R"([1, 2, 3])", 1},
                                       RowBuilder<5>{1, 2, 3, R"([1, 2, 3])", 2},
                                       RowBuilder<5>{1, 2, 3, R"([1, 2, 3])", 3}}})
      .expectSkipped(3)  // skipped amount of 3 in the fullCount phase
      .expectedState(ExecutionState::DONE)
      .run();
}

template <size_t... vs>
const EnumerateListSplitType splitIntoBlocks =
    EnumerateListSplitType{std::vector<std::size_t>{vs...}};
template <size_t step>
const EnumerateListSplitType splitStep = EnumerateListSplitType{step};

INSTANTIATE_TEST_CASE_P(EnumerateListExecutor, EnumerateListExecutorTestProduce,
                        ::testing::Values(splitIntoBlocks<2, 3>,
                                          splitIntoBlocks<3, 4>, splitStep<2>));

// namespace aql

}  // namespace aql
}  // namespace tests
}  // namespace arangodb<|MERGE_RESOLUTION|>--- conflicted
+++ resolved
@@ -59,13 +59,8 @@
   NoStats stats;
   AqlCall call;
 
-<<<<<<< HEAD
-  arangodb::aql::ResourceMonitor monitor;
-  AqlItemBlockManager itemBlockManager{&monitor, SerializationFormat::SHADOWROWS};
-=======
   ResourceMonitor monitor;
   AqlItemBlockManager itemBlockManager{monitor, SerializationFormat::SHADOWROWS};
->>>>>>> 561bdc86
   EnumerateListExecutorTest()
       : itemBlockManager(monitor, SerializationFormat::SHADOWROWS) {}
 };
