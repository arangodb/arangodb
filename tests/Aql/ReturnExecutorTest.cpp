////////////////////////////////////////////////////////////////////////////////
/// DISCLAIMER
///
/// Copyright 2018 ArangoDB GmbH, Cologne, Germany
///
/// Licensed under the Apache License, Version 2.0 (the "License");
/// you may not use this file except in compliance with the License.
/// You may obtain a copy of the License at
///
///     http://www.apache.org/licenses/LICENSE-2.0
///
/// Unless required by applicable law or agreed to in writing, software
/// distributed under the License is distributed on an "AS IS" BASIS,
/// WITHOUT WARRANTIES OR CONDITIONS OF ANY KIND, either express or implied.
/// See the License for the specific language governing permissions and
/// limitations under the License.
///
/// Copyright holder is ArangoDB GmbH, Cologne, Germany
///
/// @author Jan Christoph Uhde
////////////////////////////////////////////////////////////////////////////////

#include "gtest/gtest.h"

<<<<<<< HEAD
#include "ExecutorTestHelper.h"
=======
#include "AqlExecutorTestCase.h"
>>>>>>> 174b5d0f
#include "RowFetcherHelper.h"

#include "Mocks/Servers.h"

#include "Aql/AqlItemBlock.h"
#include "Aql/ExecutionBlockImpl.h"
#include "Aql/ExecutionEngine.h"
#include "Aql/ExecutorInfos.h"
#include "Aql/InputAqlItemRow.h"
#include "Aql/ResourceUsage.h"
#include "Aql/ReturnExecutor.h"
#include "Aql/SingleRowFetcher.h"

#include <velocypack/Builder.h>
#include <velocypack/velocypack-aliases.h>

using namespace arangodb;
using namespace arangodb::aql;

namespace arangodb {
namespace tests {
namespace aql {

// This is only to get a split-type. The Type is independent of actual template parameters
using ReturnExecutorTestHelper = ExecutorTestHelper<1, 1>;
using ReturnExecutorSplitType = ReturnExecutorTestHelper::SplitType;
using ReturnExecutorParamType = std::tuple<ReturnExecutorSplitType, bool>;

class ReturnExecutorTest : public AqlExecutorTestCaseWithParam<ReturnExecutorParamType> {
 protected:
  auto getSplit() -> ReturnExecutorSplitType {
    auto [split, unused] = GetParam();
    return split;
  }

  auto doCount() -> bool {
    auto [unused, doCount] = GetParam();
    return doCount;
  }

  auto getCountStats(size_t nr) -> ExecutionStats {
    ExecutionStats stats;
    if (doCount()) {
      stats.count = nr;
    }
    return stats;
  }
};

template <size_t... vs>
const ReturnExecutorSplitType splitIntoBlocks =
    ReturnExecutorSplitType{std::vector<std::size_t>{vs...}};
template <size_t step>
const ReturnExecutorSplitType splitStep = ReturnExecutorSplitType{step};

INSTANTIATE_TEST_CASE_P(ReturnExecutor, ReturnExecutorTest,
                        ::testing::Combine(::testing::Values(splitIntoBlocks<2, 3>,
                                                             splitIntoBlocks<3, 4>,
                                                             splitStep<1>, splitStep<2>),
                                           ::testing::Bool()));

/*******
 *  Start test suite
 ******/

/**
 * @brief Test the most basic query.
 *        We have an unlimited produce call
 *        And the data is in register 0 => we expect it to
 *        be passed through.
 */

TEST_P(ReturnExecutorTest, returns_all_from_upstream) {
  ReturnExecutorInfos infos(0 /*input register*/, 1 /*nr in*/, 1 /*nr out*/, doCount());
  AqlCall call{};  // unlimited produce
<<<<<<< HEAD
  ExecutorTestHelper(*fakedQuery)
      .setExecBlock<ReturnExecutor>(std::move(infos), ExecutionNode::RETURN)
=======
  makeExecutorTestHelper()
      .addConsumer<ReturnExecutor>(std::move(infos), ExecutionNode::RETURN)
>>>>>>> 174b5d0f
      .setInputValueList(1, 2, 5, 2, 1, 5, 7, 1)
      .setInputSplitType(getSplit())
      .setCall(call)
      .expectOutput({0}, {{1}, {2}, {5}, {2}, {1}, {5}, {7}, {1}})
      .expectSkipped(0)
      .expectedState(ExecutionState::DONE)
      .expectedStats(getCountStats(8))
      .run();
}

TEST_P(ReturnExecutorTest, handle_soft_limit) {
  ReturnExecutorInfos infos(0 /*input register*/, 1 /*nr in*/, 1 /*nr out*/, doCount());
  AqlCall call{};
  call.softLimit = 3;
<<<<<<< HEAD
  ExecutorTestHelper(*fakedQuery)
      .setExecBlock<ReturnExecutor>(std::move(infos), ExecutionNode::RETURN)
=======
  makeExecutorTestHelper()
      .addConsumer<ReturnExecutor>(std::move(infos), ExecutionNode::RETURN)
>>>>>>> 174b5d0f
      .setInputValueList(1, 2, 5, 2, 1, 5, 7, 1)
      .setInputSplitType(getSplit())
      .setCall(call)
      .expectOutput({0}, {{1}, {2}, {5}})
      .expectSkipped(0)
      .expectedState(ExecutionState::HASMORE)
      .expectedStats(getCountStats(3))
      .run();
}

TEST_P(ReturnExecutorTest, handle_hard_limit) {
  ReturnExecutorInfos infos(0 /*input register*/, 1 /*nr in*/, 1 /*nr out*/, doCount());
  AqlCall call{};
  call.hardLimit = 5;
<<<<<<< HEAD
  ExecutorTestHelper(*fakedQuery)
      .setExecBlock<ReturnExecutor>(std::move(infos), ExecutionNode::RETURN)
=======
  makeExecutorTestHelper()
      .addConsumer<ReturnExecutor>(std::move(infos), ExecutionNode::RETURN)
>>>>>>> 174b5d0f
      .setInputValueList(1, 2, 5, 2, 1, 5, 7, 1)
      .setInputSplitType(getSplit())
      .setCall(call)
      .expectOutput({0}, {{1}, {2}, {5}, {2}, {1}})
      .expectSkipped(0)
      .expectedState(ExecutionState::DONE)
      .expectedStats(getCountStats(5))
      .run();
}

TEST_P(ReturnExecutorTest, handle_offset) {
  ReturnExecutorInfos infos(0 /*input register*/, 1 /*nr in*/, 1 /*nr out*/, doCount());
  AqlCall call{};
  call.offset = 4;
<<<<<<< HEAD
  ExecutorTestHelper(*fakedQuery)
      .setExecBlock<ReturnExecutor>(std::move(infos), ExecutionNode::RETURN)
=======
  makeExecutorTestHelper()
      .addConsumer<ReturnExecutor>(std::move(infos), ExecutionNode::RETURN)
>>>>>>> 174b5d0f
      .setInputValueList(1, 2, 5, 2, 1, 5, 7, 1)
      .setInputSplitType(getSplit())
      .setCall(call)
      .expectOutput({0}, {{1}, {5}, {7}, {1}})
      .expectSkipped(4)
      .expectedState(ExecutionState::DONE)
      .expectedStats(getCountStats(4))
      .run();
}

TEST_P(ReturnExecutorTest, handle_fullcount) {
  ReturnExecutorInfos infos(0 /*input register*/, 1 /*nr in*/, 1 /*nr out*/, doCount());
  AqlCall call{};
  call.hardLimit = 2;
  call.fullCount = true;
<<<<<<< HEAD
  ExecutorTestHelper(*fakedQuery)
      .setExecBlock<ReturnExecutor>(std::move(infos), ExecutionNode::RETURN)
=======
  makeExecutorTestHelper()
      .addConsumer<ReturnExecutor>(std::move(infos), ExecutionNode::RETURN)
>>>>>>> 174b5d0f
      .setInputValueList(1, 2, 5, 2, 1, 5, 7, 1)
      .setInputSplitType(getSplit())
      .setCall(call)
      .expectOutput({0}, {{1}, {2}})
      .expectSkipped(6)
      .expectedState(ExecutionState::DONE)
      .expectedStats(getCountStats(2))
      .run();
}

TEST_P(ReturnExecutorTest, handle_other_inputRegister) {
  ReturnExecutorInfos infos(1 /*input register*/, 2 /*nr in*/, 1 /*nr out*/, doCount());
  AqlCall call{};
  call.hardLimit = 5;
<<<<<<< HEAD
  ExecutorTestHelper<2, 1>(*fakedQuery)
      .setExecBlock<ReturnExecutor>(std::move(infos), ExecutionNode::RETURN)
=======
  makeExecutorTestHelper<2, 1>()
      .addConsumer<ReturnExecutor>(std::move(infos), ExecutionNode::RETURN)
>>>>>>> 174b5d0f
      .setInputValue({{R"("invalid")", 1},
                      {R"("invalid")", 2},
                      {R"("invalid")", 5},
                      {R"("invalid")", 2},
                      {R"("invalid")", 1},
                      {R"("invalid")", 5},
                      {R"("invalid")", 7},
                      {R"("invalid")", 1}})
      .setInputSplitType(getSplit())
      .setCall(call)
      .expectOutput({0}, {{1}, {2}, {5}, {2}, {1}})
      .expectSkipped(0)
      .expectedState(ExecutionState::DONE)
      .expectedStats(getCountStats(5))
      .run();
}
}  // namespace aql
}  // namespace tests
}  // namespace arangodb<|MERGE_RESOLUTION|>--- conflicted
+++ resolved
@@ -22,11 +22,7 @@
 
 #include "gtest/gtest.h"
 
-<<<<<<< HEAD
-#include "ExecutorTestHelper.h"
-=======
 #include "AqlExecutorTestCase.h"
->>>>>>> 174b5d0f
 #include "RowFetcherHelper.h"
 
 #include "Mocks/Servers.h"
@@ -102,13 +98,8 @@
 TEST_P(ReturnExecutorTest, returns_all_from_upstream) {
   ReturnExecutorInfos infos(0 /*input register*/, 1 /*nr in*/, 1 /*nr out*/, doCount());
   AqlCall call{};  // unlimited produce
-<<<<<<< HEAD
-  ExecutorTestHelper(*fakedQuery)
-      .setExecBlock<ReturnExecutor>(std::move(infos), ExecutionNode::RETURN)
-=======
-  makeExecutorTestHelper()
-      .addConsumer<ReturnExecutor>(std::move(infos), ExecutionNode::RETURN)
->>>>>>> 174b5d0f
+  makeExecutorTestHelper()
+      .addConsumer<ReturnExecutor>(std::move(infos), ExecutionNode::RETURN)
       .setInputValueList(1, 2, 5, 2, 1, 5, 7, 1)
       .setInputSplitType(getSplit())
       .setCall(call)
@@ -123,13 +114,8 @@
   ReturnExecutorInfos infos(0 /*input register*/, 1 /*nr in*/, 1 /*nr out*/, doCount());
   AqlCall call{};
   call.softLimit = 3;
-<<<<<<< HEAD
-  ExecutorTestHelper(*fakedQuery)
-      .setExecBlock<ReturnExecutor>(std::move(infos), ExecutionNode::RETURN)
-=======
-  makeExecutorTestHelper()
-      .addConsumer<ReturnExecutor>(std::move(infos), ExecutionNode::RETURN)
->>>>>>> 174b5d0f
+  makeExecutorTestHelper()
+      .addConsumer<ReturnExecutor>(std::move(infos), ExecutionNode::RETURN)
       .setInputValueList(1, 2, 5, 2, 1, 5, 7, 1)
       .setInputSplitType(getSplit())
       .setCall(call)
@@ -144,13 +130,8 @@
   ReturnExecutorInfos infos(0 /*input register*/, 1 /*nr in*/, 1 /*nr out*/, doCount());
   AqlCall call{};
   call.hardLimit = 5;
-<<<<<<< HEAD
-  ExecutorTestHelper(*fakedQuery)
-      .setExecBlock<ReturnExecutor>(std::move(infos), ExecutionNode::RETURN)
-=======
-  makeExecutorTestHelper()
-      .addConsumer<ReturnExecutor>(std::move(infos), ExecutionNode::RETURN)
->>>>>>> 174b5d0f
+  makeExecutorTestHelper()
+      .addConsumer<ReturnExecutor>(std::move(infos), ExecutionNode::RETURN)
       .setInputValueList(1, 2, 5, 2, 1, 5, 7, 1)
       .setInputSplitType(getSplit())
       .setCall(call)
@@ -165,13 +146,8 @@
   ReturnExecutorInfos infos(0 /*input register*/, 1 /*nr in*/, 1 /*nr out*/, doCount());
   AqlCall call{};
   call.offset = 4;
-<<<<<<< HEAD
-  ExecutorTestHelper(*fakedQuery)
-      .setExecBlock<ReturnExecutor>(std::move(infos), ExecutionNode::RETURN)
-=======
-  makeExecutorTestHelper()
-      .addConsumer<ReturnExecutor>(std::move(infos), ExecutionNode::RETURN)
->>>>>>> 174b5d0f
+  makeExecutorTestHelper()
+      .addConsumer<ReturnExecutor>(std::move(infos), ExecutionNode::RETURN)
       .setInputValueList(1, 2, 5, 2, 1, 5, 7, 1)
       .setInputSplitType(getSplit())
       .setCall(call)
@@ -187,13 +163,8 @@
   AqlCall call{};
   call.hardLimit = 2;
   call.fullCount = true;
-<<<<<<< HEAD
-  ExecutorTestHelper(*fakedQuery)
-      .setExecBlock<ReturnExecutor>(std::move(infos), ExecutionNode::RETURN)
-=======
-  makeExecutorTestHelper()
-      .addConsumer<ReturnExecutor>(std::move(infos), ExecutionNode::RETURN)
->>>>>>> 174b5d0f
+  makeExecutorTestHelper()
+      .addConsumer<ReturnExecutor>(std::move(infos), ExecutionNode::RETURN)
       .setInputValueList(1, 2, 5, 2, 1, 5, 7, 1)
       .setInputSplitType(getSplit())
       .setCall(call)
@@ -208,13 +179,8 @@
   ReturnExecutorInfos infos(1 /*input register*/, 2 /*nr in*/, 1 /*nr out*/, doCount());
   AqlCall call{};
   call.hardLimit = 5;
-<<<<<<< HEAD
-  ExecutorTestHelper<2, 1>(*fakedQuery)
-      .setExecBlock<ReturnExecutor>(std::move(infos), ExecutionNode::RETURN)
-=======
   makeExecutorTestHelper<2, 1>()
       .addConsumer<ReturnExecutor>(std::move(infos), ExecutionNode::RETURN)
->>>>>>> 174b5d0f
       .setInputValue({{R"("invalid")", 1},
                       {R"("invalid")", 2},
                       {R"("invalid")", 5},
