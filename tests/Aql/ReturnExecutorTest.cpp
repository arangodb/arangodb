////////////////////////////////////////////////////////////////////////////////
/// DISCLAIMER
///
/// Copyright 2018 ArangoDB GmbH, Cologne, Germany
///
/// Licensed under the Apache License, Version 2.0 (the "License");
/// you may not use this file except in compliance with the License.
/// You may obtain a copy of the License at
///
///     http://www.apache.org/licenses/LICENSE-2.0
///
/// Unless required by applicable law or agreed to in writing, software
/// distributed under the License is distributed on an "AS IS" BASIS,
/// WITHOUT WARRANTIES OR CONDITIONS OF ANY KIND, either express or implied.
/// See the License for the specific language governing permissions and
/// limitations under the License.
///
/// Copyright holder is ArangoDB GmbH, Cologne, Germany
///
/// @author Jan Christoph Uhde
////////////////////////////////////////////////////////////////////////////////

#include "gtest/gtest.h"

#include "ExecutorTestHelper.h"
#include "RowFetcherHelper.h"

#include "Mocks/Servers.h"

#include "Aql/AqlItemBlock.h"
#include "Aql/ExecutionBlockImpl.h"
#include "Aql/ExecutionEngine.h"
#include "Aql/ExecutorInfos.h"
#include "Aql/InputAqlItemRow.h"
#include "Aql/ResourceUsage.h"
#include "Aql/ReturnExecutor.h"
#include "Aql/SingleRowFetcher.h"

#include <velocypack/Builder.h>
#include <velocypack/velocypack-aliases.h>

using namespace arangodb;
using namespace arangodb::aql;

namespace arangodb {
namespace tests {
namespace aql {

// This is only to get a split-type. The Type is independent of actual template parameters
using ReturnExecutorTestHelper = ExecutorTestHelper<1, 1>;
using ReturnExecutorSplitType = ReturnExecutorTestHelper::SplitType;
using ReturnExecutorParamType = std::tuple<ReturnExecutorSplitType, bool>;

class ReturnExecutorTest : public AqlExecutorTestCaseWithParam<ReturnExecutorParamType> {
 protected:
  auto getSplit() -> ReturnExecutorSplitType {
    auto [split, unused] = GetParam();
    return split;
  }

  auto doCount() -> bool {
    auto [unused, doCount] = GetParam();
    return doCount;
  }

  auto getCountStats(size_t nr) -> ExecutionStats {
    ExecutionStats stats;
    if (doCount()) {
      stats.count = nr;
    }
    return stats;
  }
};

template <size_t... vs>
const ReturnExecutorSplitType splitIntoBlocks =
    ReturnExecutorSplitType{std::vector<std::size_t>{vs...}};
template <size_t step>
const ReturnExecutorSplitType splitStep = ReturnExecutorSplitType{step};

INSTANTIATE_TEST_CASE_P(ReturnExecutor, ReturnExecutorTest,
                        ::testing::Combine(::testing::Values(splitIntoBlocks<2, 3>,
                                                             splitIntoBlocks<3, 4>,
                                                             splitStep<1>, splitStep<2>),
                                           ::testing::Bool()));

/*******
 *  Start test suite
 ******/

/**
 * @brief Test the most basic query.
 *        We have an unlimited produce call
 *        And the data is in register 0 => we expect it to
 *        be passed through.
 */

TEST_P(ReturnExecutorTest, returns_all_from_upstream) {
  ReturnExecutorInfos infos(0 /*input register*/, 1 /*nr in*/, 1 /*nr out*/, doCount());
  AqlCall call{};  // unlimited produce
<<<<<<< HEAD
  ExecutorTestHelper<ReturnExecutor>(*fakedQuery)
      .setTesteeNodeType(ExecutionNode::RETURN)
=======
  ExecutorTestHelper(*fakedQuery)
      .setExecBlock<ReturnExecutor>(std::move(infos))
>>>>>>> 20779583
      .setInputValueList(1, 2, 5, 2, 1, 5, 7, 1)
      .setInputSplitType(getSplit())
      .setCall(call)
      .expectOutput({0}, {{1}, {2}, {5}, {2}, {1}, {5}, {7}, {1}})
      .expectSkipped(0)
      .expectedState(ExecutionState::DONE)
      .expectedStats(getCountStats(8))
      .run();
}

TEST_P(ReturnExecutorTest, handle_soft_limit) {
  ReturnExecutorInfos infos(0 /*input register*/, 1 /*nr in*/, 1 /*nr out*/, doCount());
  AqlCall call{};
  call.softLimit = 3;
<<<<<<< HEAD
  ExecutorTestHelper<ReturnExecutor>(*fakedQuery)
      .setTesteeNodeType(ExecutionNode::RETURN)
=======
  ExecutorTestHelper(*fakedQuery)
      .setExecBlock<ReturnExecutor>(std::move(infos))
>>>>>>> 20779583
      .setInputValueList(1, 2, 5, 2, 1, 5, 7, 1)
      .setInputSplitType(getSplit())
      .setCall(call)
      .expectOutput({0}, {{1}, {2}, {5}})
      .expectSkipped(0)
      .expectedState(ExecutionState::HASMORE)
      .expectedStats(getCountStats(3))
      .run();
}

TEST_P(ReturnExecutorTest, handle_hard_limit) {
  ReturnExecutorInfos infos(0 /*input register*/, 1 /*nr in*/, 1 /*nr out*/, doCount());
  AqlCall call{};
  call.hardLimit = 5;
<<<<<<< HEAD
  ExecutorTestHelper<ReturnExecutor>(*fakedQuery)
      .setTesteeNodeType(ExecutionNode::RETURN)
=======
  ExecutorTestHelper(*fakedQuery)
      .setExecBlock<ReturnExecutor>(std::move(infos))
>>>>>>> 20779583
      .setInputValueList(1, 2, 5, 2, 1, 5, 7, 1)
      .setInputSplitType(getSplit())
      .setCall(call)
      .expectOutput({0}, {{1}, {2}, {5}, {2}, {1}})
      .expectSkipped(0)
      .expectedState(ExecutionState::DONE)
      .expectedStats(getCountStats(5))
      .run();
}

TEST_P(ReturnExecutorTest, handle_offset) {
  ReturnExecutorInfos infos(0 /*input register*/, 1 /*nr in*/, 1 /*nr out*/, doCount());
  AqlCall call{};
  call.offset = 4;
<<<<<<< HEAD
  ExecutorTestHelper<ReturnExecutor>(*fakedQuery)
      .setTesteeNodeType(ExecutionNode::RETURN)
=======
  ExecutorTestHelper(*fakedQuery)
      .setExecBlock<ReturnExecutor>(std::move(infos))
>>>>>>> 20779583
      .setInputValueList(1, 2, 5, 2, 1, 5, 7, 1)
      .setInputSplitType(getSplit())
      .setCall(call)
      .expectOutput({0}, {{1}, {5}, {7}, {1}})
      .expectSkipped(4)
      .expectedState(ExecutionState::DONE)
      .expectedStats(getCountStats(4))
      .run();
}

TEST_P(ReturnExecutorTest, handle_fullcount) {
  ReturnExecutorInfos infos(0 /*input register*/, 1 /*nr in*/, 1 /*nr out*/, doCount());
  AqlCall call{};
  call.hardLimit = 2;
  call.fullCount = true;
<<<<<<< HEAD
  ExecutorTestHelper<ReturnExecutor>(*fakedQuery)
      .setTesteeNodeType(ExecutionNode::RETURN)
=======
  ExecutorTestHelper(*fakedQuery)
      .setExecBlock<ReturnExecutor>(std::move(infos))
>>>>>>> 20779583
      .setInputValueList(1, 2, 5, 2, 1, 5, 7, 1)
      .setInputSplitType(getSplit())
      .setCall(call)
      .expectOutput({0}, {{1}, {2}})
      .expectSkipped(6)
      .expectedState(ExecutionState::DONE)
      .expectedStats(getCountStats(2))
      .run();
}

TEST_P(ReturnExecutorTest, handle_other_inputRegister) {
  ReturnExecutorInfos infos(1 /*input register*/, 2 /*nr in*/, 1 /*nr out*/, doCount());
  AqlCall call{};
  call.hardLimit = 5;
<<<<<<< HEAD
  ExecutorTestHelper<ReturnExecutor, 2, 1>(*fakedQuery)
      .setTesteeNodeType(ExecutionNode::RETURN)
=======
  ExecutorTestHelper<2, 1>(*fakedQuery)
      .setExecBlock<ReturnExecutor>(std::move(infos))
>>>>>>> 20779583
      .setInputValue({{R"("invalid")", 1},
                      {R"("invalid")", 2},
                      {R"("invalid")", 5},
                      {R"("invalid")", 2},
                      {R"("invalid")", 1},
                      {R"("invalid")", 5},
                      {R"("invalid")", 7},
                      {R"("invalid")", 1}})
      .setInputSplitType(getSplit())
      .setCall(call)
      .expectOutput({0}, {{1}, {2}, {5}, {2}, {1}})
      .expectSkipped(0)
      .expectedState(ExecutionState::DONE)
      .expectedStats(getCountStats(5))
      .run();
}
}  // namespace aql
}  // namespace tests
}  // namespace arangodb<|MERGE_RESOLUTION|>--- conflicted
+++ resolved
@@ -98,13 +98,8 @@
 TEST_P(ReturnExecutorTest, returns_all_from_upstream) {
   ReturnExecutorInfos infos(0 /*input register*/, 1 /*nr in*/, 1 /*nr out*/, doCount());
   AqlCall call{};  // unlimited produce
-<<<<<<< HEAD
-  ExecutorTestHelper<ReturnExecutor>(*fakedQuery)
-      .setTesteeNodeType(ExecutionNode::RETURN)
-=======
-  ExecutorTestHelper(*fakedQuery)
-      .setExecBlock<ReturnExecutor>(std::move(infos))
->>>>>>> 20779583
+  ExecutorTestHelper(*fakedQuery)
+      .setExecBlock<ReturnExecutor>(std::move(infos), ExecutionNode::RETURN)
       .setInputValueList(1, 2, 5, 2, 1, 5, 7, 1)
       .setInputSplitType(getSplit())
       .setCall(call)
@@ -119,13 +114,8 @@
   ReturnExecutorInfos infos(0 /*input register*/, 1 /*nr in*/, 1 /*nr out*/, doCount());
   AqlCall call{};
   call.softLimit = 3;
-<<<<<<< HEAD
-  ExecutorTestHelper<ReturnExecutor>(*fakedQuery)
-      .setTesteeNodeType(ExecutionNode::RETURN)
-=======
-  ExecutorTestHelper(*fakedQuery)
-      .setExecBlock<ReturnExecutor>(std::move(infos))
->>>>>>> 20779583
+  ExecutorTestHelper(*fakedQuery)
+      .setExecBlock<ReturnExecutor>(std::move(infos), ExecutionNode::RETURN)
       .setInputValueList(1, 2, 5, 2, 1, 5, 7, 1)
       .setInputSplitType(getSplit())
       .setCall(call)
@@ -140,13 +130,8 @@
   ReturnExecutorInfos infos(0 /*input register*/, 1 /*nr in*/, 1 /*nr out*/, doCount());
   AqlCall call{};
   call.hardLimit = 5;
-<<<<<<< HEAD
-  ExecutorTestHelper<ReturnExecutor>(*fakedQuery)
-      .setTesteeNodeType(ExecutionNode::RETURN)
-=======
-  ExecutorTestHelper(*fakedQuery)
-      .setExecBlock<ReturnExecutor>(std::move(infos))
->>>>>>> 20779583
+  ExecutorTestHelper(*fakedQuery)
+      .setExecBlock<ReturnExecutor>(std::move(infos), ExecutionNode::RETURN)
       .setInputValueList(1, 2, 5, 2, 1, 5, 7, 1)
       .setInputSplitType(getSplit())
       .setCall(call)
@@ -161,13 +146,8 @@
   ReturnExecutorInfos infos(0 /*input register*/, 1 /*nr in*/, 1 /*nr out*/, doCount());
   AqlCall call{};
   call.offset = 4;
-<<<<<<< HEAD
-  ExecutorTestHelper<ReturnExecutor>(*fakedQuery)
-      .setTesteeNodeType(ExecutionNode::RETURN)
-=======
-  ExecutorTestHelper(*fakedQuery)
-      .setExecBlock<ReturnExecutor>(std::move(infos))
->>>>>>> 20779583
+  ExecutorTestHelper(*fakedQuery)
+      .setExecBlock<ReturnExecutor>(std::move(infos), ExecutionNode::RETURN)
       .setInputValueList(1, 2, 5, 2, 1, 5, 7, 1)
       .setInputSplitType(getSplit())
       .setCall(call)
@@ -183,13 +163,8 @@
   AqlCall call{};
   call.hardLimit = 2;
   call.fullCount = true;
-<<<<<<< HEAD
-  ExecutorTestHelper<ReturnExecutor>(*fakedQuery)
-      .setTesteeNodeType(ExecutionNode::RETURN)
-=======
-  ExecutorTestHelper(*fakedQuery)
-      .setExecBlock<ReturnExecutor>(std::move(infos))
->>>>>>> 20779583
+  ExecutorTestHelper(*fakedQuery)
+      .setExecBlock<ReturnExecutor>(std::move(infos), ExecutionNode::RETURN)
       .setInputValueList(1, 2, 5, 2, 1, 5, 7, 1)
       .setInputSplitType(getSplit())
       .setCall(call)
@@ -204,13 +179,8 @@
   ReturnExecutorInfos infos(1 /*input register*/, 2 /*nr in*/, 1 /*nr out*/, doCount());
   AqlCall call{};
   call.hardLimit = 5;
-<<<<<<< HEAD
-  ExecutorTestHelper<ReturnExecutor, 2, 1>(*fakedQuery)
-      .setTesteeNodeType(ExecutionNode::RETURN)
-=======
   ExecutorTestHelper<2, 1>(*fakedQuery)
-      .setExecBlock<ReturnExecutor>(std::move(infos))
->>>>>>> 20779583
+      .setExecBlock<ReturnExecutor>(std::move(infos), ExecutionNode::RETURN)
       .setInputValue({{R"("invalid")", 1},
                       {R"("invalid")", 2},
                       {R"("invalid")", 5},
