////////////////////////////////////////////////////////////////////////////////
/// DISCLAIMER
///
/// Copyright 2018 ArangoDB GmbH, Cologne, Germany
///
/// Licensed under the Apache License, Version 2.0 (the "License");
/// you may not use this file except in compliance with the License.
/// You may obtain a copy of the License at
///
///     http://www.apache.org/licenses/LICENSE-2.0
///
/// Unless required by applicable law or agreed to in writing, software
/// distributed under the License is distributed on an "AS IS" BASIS,
/// WITHOUT WARRANTIES OR CONDITIONS OF ANY KIND, either express or implied.
/// See the License for the specific language governing permissions and
/// limitations under the License.
///
/// Copyright holder is ArangoDB GmbH, Cologne, Germany
///
/// @author Tobias Goedderz
/// @author Michael Hackstein
/// @author Heiko Kernbach
/// @author Jan Christoph Uhde
////////////////////////////////////////////////////////////////////////////////

#include "gtest/gtest.h"

<<<<<<< HEAD
#include "AqlItemBlockHelper.h"
#include "ExecutorTestHelper.h"
=======
#include "AqlExecutorTestCase.h"
#include "AqlItemBlockHelper.h"
>>>>>>> 174b5d0f
#include "RowFetcherHelper.h"

#include "Aql/AqlCall.h"
#include "Aql/AqlItemBlock.h"
#include "Aql/ExecutorInfos.h"
#include "Aql/FilterExecutor.h"
#include "Aql/InputAqlItemRow.h"
#include "Aql/OutputAqlItemRow.h"
#include "Aql/ResourceUsage.h"
#include "Aql/Stats.h"

#include <velocypack/Builder.h>
#include <velocypack/velocypack-aliases.h>

using namespace arangodb;
using namespace arangodb::aql;

namespace arangodb {
namespace tests {
namespace aql {

using FilterExecutorTestHelper = ExecutorTestHelper<2, 2>;
using FilterExecutorSplitType = FilterExecutorTestHelper::SplitType;
using FilterExecutorInputParam = std::tuple<FilterExecutorSplitType>;

class FilterExecutorTest : public AqlExecutorTestCaseWithParam<FilterExecutorInputParam> {
 protected:
  ExecutionState state;
  ResourceMonitor monitor;
  AqlItemBlockManager itemBlockManager;
  SharedAqlItemBlockPtr block;
  std::shared_ptr<std::unordered_set<RegisterId>> outputRegisters;
  std::shared_ptr<std::unordered_set<RegisterId>>& registersToKeep;
  FilterExecutorInfos infos;

  FilterExecutorTest()
      : itemBlockManager(&monitor, SerializationFormat::SHADOWROWS),
        block(new AqlItemBlock(itemBlockManager, 1000, 1)),
        outputRegisters(make_shared_unordered_set()),
        registersToKeep(outputRegisters),
        infos(0, 1, 1, {}, {}) {}

  auto getSplit() -> FilterExecutorSplitType {
    auto [split] = GetParam();
    return split;
  }

  auto buildInfos() -> FilterExecutorInfos {
    return FilterExecutorInfos{0, 2, 2, {}, {0, 1}};
  }
};

template <size_t... vs>
const FilterExecutorSplitType splitIntoBlocks =
    FilterExecutorSplitType{std::vector<std::size_t>{vs...}};
template <size_t step>
const FilterExecutorSplitType splitStep = FilterExecutorSplitType{step};

INSTANTIATE_TEST_CASE_P(FilterExecutor, FilterExecutorTest,
                        ::testing::Values(splitIntoBlocks<2, 3>, splitIntoBlocks<3, 4>,
                                          splitStep<1>, splitStep<2>));

TEST_P(FilterExecutorTest, empty_input) {
  auto infos = buildInfos();
  AqlCall call{};
  ExecutionStats{};
<<<<<<< HEAD
  ExecutorTestHelper(*fakedQuery)
      .setExecBlock<FilterExecutor>(std::move(infos))
=======
  makeExecutorTestHelper()
      .addConsumer<FilterExecutor>(std::move(infos))
>>>>>>> 174b5d0f
      .setInputValue({})
      .setInputSplitType(getSplit())
      .setCall(call)
      .expectOutput({1}, {})
      .allowAnyOutputOrder(false)
      .expectSkipped(0)
      .expectedState(ExecutionState::DONE)
      .run();
}

TEST_P(FilterExecutorTest, values) {
  auto infos = buildInfos();
  AqlCall call{};
  ExecutionStats{};
<<<<<<< HEAD
  ExecutorTestHelper<2, 2>(*fakedQuery)
      .setExecBlock<FilterExecutor>(std::move(infos))
=======
  makeExecutorTestHelper<2, 2>()
      .addConsumer<FilterExecutor>(std::move(infos))
>>>>>>> 174b5d0f
      .setInputValue(MatrixBuilder<2>{RowBuilder<2>{1, 0}, RowBuilder<2>{0, 1},
                                      RowBuilder<2>{0, 2}, RowBuilder<2>{0, 3},
                                      RowBuilder<2>{0, 4}, RowBuilder<2>{0, 5},
                                      RowBuilder<2>{0, 6}, RowBuilder<2>{0, 7}})
      .setInputSplitType(getSplit())
      .setCall(call)
      .expectOutput({0, 1}, MatrixBuilder<2>{RowBuilder<2>{1, 0}})
      .allowAnyOutputOrder(false)
      .expectSkipped(0)
      .expectedState(ExecutionState::DONE)
      .run();
}

TEST_P(FilterExecutorTest, odd_values) {
  auto infos = buildInfos();
  AqlCall call{};
  ExecutionStats{};
<<<<<<< HEAD
  ExecutorTestHelper<2, 2>(*fakedQuery)
      .setExecBlock<FilterExecutor>(std::move(infos))
=======
  makeExecutorTestHelper<2, 2>()
      .addConsumer<FilterExecutor>(std::move(infos))
>>>>>>> 174b5d0f
      .setInputValue(MatrixBuilder<2>{RowBuilder<2>{1, 0}, RowBuilder<2>{0, 1},
                                      RowBuilder<2>{1, 2}, RowBuilder<2>{0, 3},
                                      RowBuilder<2>{1, 4}, RowBuilder<2>{0, 5},
                                      RowBuilder<2>{1, 6}, RowBuilder<2>{0, 7}})
      .setInputSplitType(getSplit())
      .setCall(call)
      .expectOutput({0, 1}, MatrixBuilder<2>{RowBuilder<2>{1, 0}, RowBuilder<2>{1, 2},
                                             RowBuilder<2>{1, 4}, RowBuilder<2>{1, 6}})
      .allowAnyOutputOrder(false)
      .expectSkipped(0)
      .expectedState(ExecutionState::DONE)
      .run();
}

TEST_P(FilterExecutorTest, skip_and_odd_values) {
  auto infos = buildInfos();
  AqlCall call{3};
  ExecutionStats{};
<<<<<<< HEAD
  ExecutorTestHelper<2, 2>(*fakedQuery)
      .setExecBlock<FilterExecutor>(std::move(infos))
=======
  makeExecutorTestHelper<2, 2>()
      .addConsumer<FilterExecutor>(std::move(infos))
>>>>>>> 174b5d0f
      .setInputValue(MatrixBuilder<2>{RowBuilder<2>{1, 0}, RowBuilder<2>{0, 1},
                                      RowBuilder<2>{1, 2}, RowBuilder<2>{0, 3},
                                      RowBuilder<2>{1, 4}, RowBuilder<2>{0, 5},
                                      RowBuilder<2>{1, 6}, RowBuilder<2>{0, 7}})
      .setInputSplitType(getSplit())
      .setCall(call)
      .expectOutput({0, 1}, MatrixBuilder<2>{RowBuilder<2>{1, 6}})
      .allowAnyOutputOrder(false)
      .expectSkipped(3)
      .expectedState(ExecutionState::DONE)
      .run();
}

TEST_P(FilterExecutorTest, hard_limit) {
  auto infos = buildInfos();
  AqlCall call{};
  call.hardLimit = 0;
  call.fullCount = true;
  ExecutionStats{};
<<<<<<< HEAD
  ExecutorTestHelper<2, 2>(*fakedQuery)
      .setExecBlock<FilterExecutor>(std::move(infos))
=======
  makeExecutorTestHelper<2, 2>()
      .addConsumer<FilterExecutor>(std::move(infos))
>>>>>>> 174b5d0f
      .setInputValue(MatrixBuilder<2>{})
      .setInputSplitType(getSplit())
      .setCall(call)
      .expectOutput({0, 1}, MatrixBuilder<2>{})
      .allowAnyOutputOrder(false)
      .expectSkipped(0)
      .expectedState(ExecutionState::DONE)
      .run();
}  // namespace aql

}  // namespace aql
}  // namespace tests
}  // namespace arangodb<|MERGE_RESOLUTION|>--- conflicted
+++ resolved
@@ -25,13 +25,8 @@
 
 #include "gtest/gtest.h"
 
-<<<<<<< HEAD
-#include "AqlItemBlockHelper.h"
-#include "ExecutorTestHelper.h"
-=======
 #include "AqlExecutorTestCase.h"
 #include "AqlItemBlockHelper.h"
->>>>>>> 174b5d0f
 #include "RowFetcherHelper.h"
 
 #include "Aql/AqlCall.h"
@@ -98,13 +93,8 @@
   auto infos = buildInfos();
   AqlCall call{};
   ExecutionStats{};
-<<<<<<< HEAD
-  ExecutorTestHelper(*fakedQuery)
-      .setExecBlock<FilterExecutor>(std::move(infos))
-=======
   makeExecutorTestHelper()
       .addConsumer<FilterExecutor>(std::move(infos))
->>>>>>> 174b5d0f
       .setInputValue({})
       .setInputSplitType(getSplit())
       .setCall(call)
@@ -119,13 +109,8 @@
   auto infos = buildInfos();
   AqlCall call{};
   ExecutionStats{};
-<<<<<<< HEAD
-  ExecutorTestHelper<2, 2>(*fakedQuery)
-      .setExecBlock<FilterExecutor>(std::move(infos))
-=======
   makeExecutorTestHelper<2, 2>()
       .addConsumer<FilterExecutor>(std::move(infos))
->>>>>>> 174b5d0f
       .setInputValue(MatrixBuilder<2>{RowBuilder<2>{1, 0}, RowBuilder<2>{0, 1},
                                       RowBuilder<2>{0, 2}, RowBuilder<2>{0, 3},
                                       RowBuilder<2>{0, 4}, RowBuilder<2>{0, 5},
@@ -143,13 +128,8 @@
   auto infos = buildInfos();
   AqlCall call{};
   ExecutionStats{};
-<<<<<<< HEAD
-  ExecutorTestHelper<2, 2>(*fakedQuery)
-      .setExecBlock<FilterExecutor>(std::move(infos))
-=======
   makeExecutorTestHelper<2, 2>()
       .addConsumer<FilterExecutor>(std::move(infos))
->>>>>>> 174b5d0f
       .setInputValue(MatrixBuilder<2>{RowBuilder<2>{1, 0}, RowBuilder<2>{0, 1},
                                       RowBuilder<2>{1, 2}, RowBuilder<2>{0, 3},
                                       RowBuilder<2>{1, 4}, RowBuilder<2>{0, 5},
@@ -168,13 +148,8 @@
   auto infos = buildInfos();
   AqlCall call{3};
   ExecutionStats{};
-<<<<<<< HEAD
-  ExecutorTestHelper<2, 2>(*fakedQuery)
-      .setExecBlock<FilterExecutor>(std::move(infos))
-=======
   makeExecutorTestHelper<2, 2>()
       .addConsumer<FilterExecutor>(std::move(infos))
->>>>>>> 174b5d0f
       .setInputValue(MatrixBuilder<2>{RowBuilder<2>{1, 0}, RowBuilder<2>{0, 1},
                                       RowBuilder<2>{1, 2}, RowBuilder<2>{0, 3},
                                       RowBuilder<2>{1, 4}, RowBuilder<2>{0, 5},
@@ -194,13 +169,8 @@
   call.hardLimit = 0;
   call.fullCount = true;
   ExecutionStats{};
-<<<<<<< HEAD
-  ExecutorTestHelper<2, 2>(*fakedQuery)
-      .setExecBlock<FilterExecutor>(std::move(infos))
-=======
   makeExecutorTestHelper<2, 2>()
       .addConsumer<FilterExecutor>(std::move(infos))
->>>>>>> 174b5d0f
       .setInputValue(MatrixBuilder<2>{})
       .setInputSplitType(getSplit())
       .setCall(call)
