////////////////////////////////////////////////////////////////////////////////
/// DISCLAIMER
///
/// Copyright 2018 ArangoDB GmbH, Cologne, Germany
///
/// Licensed under the Apache License, Version 2.0 (the "License");
/// you may not use this file except in compliance with the License.
/// You may obtain a copy of the License at
///
///     http://www.apache.org/licenses/LICENSE-2.0
///
/// Unless required by applicable law or agreed to in writing, software
/// distributed under the License is distributed on an "AS IS" BASIS,
/// WITHOUT WARRANTIES OR CONDITIONS OF ANY KIND, either express or implied.
/// See the License for the specific language governing permissions and
/// limitations under the License.
///
/// Copyright holder is ArangoDB GmbH, Cologne, Germany
///
/// @author Heiko Kernbach
////////////////////////////////////////////////////////////////////////////////

#include "gtest/gtest.h"

<<<<<<< HEAD
#include "ExecutorTestHelper.h"
=======
#include "AqlExecutorTestCase.h"
>>>>>>> 174b5d0f
#include "TestLambdaExecutor.h"

#include "Aql/CountCollectExecutor.h"
#include "Aql/SingleRowFetcher.h"
#include "Aql/Stats.h"
#include "Aql/SubqueryEndExecutor.h"
#include "Aql/SubqueryStartExecutor.h"

using namespace arangodb;
using namespace arangodb::aql;

using LambdaExe = TestLambdaSkipExecutor;

namespace arangodb {
namespace tests {
namespace aql {

using CountCollectTestHelper = ExecutorTestHelper<1, 1>;
using CountCollectSplitType = CountCollectTestHelper::SplitType;
using CountCollectParamType = std::tuple<CountCollectSplitType>;

class CountCollectExecutorTest
    : public AqlExecutorTestCaseWithParam<CountCollectParamType, false> {
 protected:
  auto MakeInfos(RegisterId outReg) -> CountCollectExecutorInfos {
    return CountCollectExecutorInfos{
        outReg, outReg /*inputRegisters*/, outReg + 1 /*outputRegisters*/, {}, {}};
  }
  auto GetSplit() -> CountCollectSplitType {
    auto const& [split] = GetParam();
    return split;
  }

  auto MakeSubqueryStartInfos() -> SubqueryStartExecutor::Infos {
    auto inputRegisterSet = make_shared_unordered_set({0});
    auto outputRegisterSet = make_shared_unordered_set({});

    auto toKeepRegisterSet = std::unordered_set<RegisterId>{0};

    return SubqueryStartExecutor::Infos(inputRegisterSet, outputRegisterSet,
                                        inputRegisterSet->size(),
                                        inputRegisterSet->size() +
                                            outputRegisterSet->size(),
                                        {}, toKeepRegisterSet);
  }

  auto MakeSubqueryEndInfos(RegisterId inputRegister) -> SubqueryEndExecutor::Infos {
    auto const outputRegister = RegisterId{inputRegister + 1};
    auto inputRegisterSet = make_shared_unordered_set({});
    for (RegisterId r = 0; r <= inputRegister; ++r) {
      inputRegisterSet->emplace(r);
    }
    auto outputRegisterSet = make_shared_unordered_set({outputRegister});
    auto toKeepRegisterSet = std::unordered_set<RegisterId>{};

    return SubqueryEndExecutor::Infos(inputRegisterSet, outputRegisterSet,
                                      inputRegisterSet->size(),
                                      inputRegisterSet->size() +
                                          outputRegisterSet->size(),
                                      {}, toKeepRegisterSet, nullptr,
                                      inputRegister, outputRegister, false);
  }

  auto MakeRemoveAllLinesInfos() -> LambdaExe::Infos {
    auto numRegs = size_t{1};

    auto inRegisterList = make_shared_unordered_set({});
    auto outRegisterList = make_shared_unordered_set({});

    std::unordered_set<RegisterId> toKeep;

    for (RegisterId r = 0; r < numRegs; ++r) {
      toKeep.emplace(r);
    }

    ProduceCall prod = [](AqlItemBlockInputRange& input, OutputAqlItemRow& output)
        -> std::tuple<ExecutorState, LambdaExe::Stats, AqlCall> {
      EXPECT_TRUE(false) << "Should never be called";
      return {ExecutorState::DONE, NoStats{}, AqlCall{0, true, 0, AqlCall::LimitType::HARD}};
    };

    SkipCall skip = [](AqlItemBlockInputRange& input, AqlCall& call)
        -> std::tuple<ExecutorState, LambdaExe::Stats, size_t, AqlCall> {
      std::ignore = input.skipAll();
      return {input.upstreamState(), NoStats{}, 0,
              AqlCall{0, true, 0, AqlCall::LimitType::HARD}};
    };

    return LambdaExe::Infos(inRegisterList, outRegisterList, numRegs, numRegs,
                            {}, toKeep, prod, skip);
  }
};

template <size_t... vs>
const CountCollectSplitType splitIntoBlocks =
    CountCollectSplitType{std::vector<std::size_t>{vs...}};
template <size_t step>
const CountCollectSplitType splitStep = CountCollectSplitType{step};

INSTANTIATE_TEST_CASE_P(CountCollectExecutor, CountCollectExecutorTest,
                        ::testing::Values(CountCollectSplitType{std::monostate()},
                                          splitStep<1>, splitIntoBlocks<2, 3>,
                                          splitStep<2>));

TEST_P(CountCollectExecutorTest, empty_input) {
<<<<<<< HEAD
  ExecutorTestHelper<1, 1>(*fakedQuery)
      .setExecBlock<CountCollectExecutor>(MakeInfos(1), ExecutionNode::COLLECT)
=======
  makeExecutorTestHelper<1, 1>()
      .addConsumer<CountCollectExecutor>(MakeInfos(1), ExecutionNode::COLLECT)
>>>>>>> 174b5d0f
      .expectedStats(ExecutionStats{})
      .setInputSplitType(GetSplit())
      .setInputValue({})
      .expectedState(ExecutionState::DONE)
      .expectOutput({1}, {{0}})
      .expectSkipped(0)
      .setCall(AqlCall{})
      .run();
}

TEST_P(CountCollectExecutorTest, count_input) {
<<<<<<< HEAD
  ExecutorTestHelper<1, 1>(*fakedQuery)
      .setExecBlock<CountCollectExecutor>(MakeInfos(1), ExecutionNode::COLLECT)
=======
  makeExecutorTestHelper<1, 1>()
      .addConsumer<CountCollectExecutor>(MakeInfos(1), ExecutionNode::COLLECT)
>>>>>>> 174b5d0f
      .expectedStats(ExecutionStats{})
      .setInputSplitType(GetSplit())
      .setInputValue({{0}, {1}, {2}, {3}})
      .expectedState(ExecutionState::DONE)
      .expectOutput({1}, {{4}})
      .expectSkipped(0)
      .setCall(AqlCall{})
      .run();
}

TEST_P(CountCollectExecutorTest, empty_input_skip) {
<<<<<<< HEAD
  ExecutorTestHelper<1, 1>(*fakedQuery)
      .setExecBlock<CountCollectExecutor>(MakeInfos(1), ExecutionNode::COLLECT)
=======
  makeExecutorTestHelper<1, 1>()
      .addConsumer<CountCollectExecutor>(MakeInfos(1), ExecutionNode::COLLECT)
>>>>>>> 174b5d0f
      .expectedStats(ExecutionStats{})
      .setInputSplitType(GetSplit())
      .setInputValue({})
      .expectedState(ExecutionState::DONE)
      .expectOutput({1}, {})
      .expectSkipped(1)
      .setCall(AqlCall{10})
      .run();
<<<<<<< HEAD
}

TEST_P(CountCollectExecutorTest, count_input_skip) {
  ExecutorTestHelper<1, 1>(*fakedQuery)
      .setExecBlock<CountCollectExecutor>(MakeInfos(1), ExecutionNode::COLLECT)
      .expectedStats(ExecutionStats{})
      .setInputSplitType(GetSplit())
      .setInputValue({{0}, {1}, {2}, {3}})
      .expectedState(ExecutionState::DONE)
      .expectOutput({1}, {})
      .expectSkipped(1)
      .setCall(AqlCall{10})
      .run();
}

TEST_P(CountCollectExecutorTest, empty_input_fullCount) {
  ExecutorTestHelper<1, 1>(*fakedQuery)
      .setExecBlock<CountCollectExecutor>(MakeInfos(1), ExecutionNode::COLLECT)
      .expectedStats(ExecutionStats{})
      .setInputSplitType(GetSplit())
      .setInputValue({})
      .expectedState(ExecutionState::DONE)
      .expectOutput({1}, {})
      .expectSkipped(1)
      .setCall(AqlCall{0, true, 0, AqlCall::LimitType::HARD})
      .run();
}

TEST_P(CountCollectExecutorTest, count_input_fullCount) {
  ExecutorTestHelper<1, 1>(*fakedQuery)
      .setExecBlock<CountCollectExecutor>(MakeInfos(1), ExecutionNode::COLLECT)
=======
}

TEST_P(CountCollectExecutorTest, count_input_skip) {
  makeExecutorTestHelper<1, 1>()
      .addConsumer<CountCollectExecutor>(MakeInfos(1), ExecutionNode::COLLECT)
      .expectedStats(ExecutionStats{})
      .setInputSplitType(GetSplit())
      .setInputValue({{0}, {1}, {2}, {3}})
      .expectedState(ExecutionState::DONE)
      .expectOutput({1}, {})
      .expectSkipped(1)
      .setCall(AqlCall{10})
      .run();
}

TEST_P(CountCollectExecutorTest, empty_input_fullCount) {
  makeExecutorTestHelper<1, 1>()
      .addConsumer<CountCollectExecutor>(MakeInfos(1), ExecutionNode::COLLECT)
      .expectedStats(ExecutionStats{})
      .setInputSplitType(GetSplit())
      .setInputValue({})
      .expectedState(ExecutionState::DONE)
      .expectOutput({1}, {})
      .expectSkipped(1)
      .setCall(AqlCall{0, true, 0, AqlCall::LimitType::HARD})
      .run();
}

TEST_P(CountCollectExecutorTest, count_input_fullCount) {
  makeExecutorTestHelper<1, 1>()
      .addConsumer<CountCollectExecutor>(MakeInfos(1), ExecutionNode::COLLECT)
>>>>>>> 174b5d0f
      .expectedStats(ExecutionStats{})
      .setInputSplitType(GetSplit())
      .setInputValue({{0}, {1}, {2}, {3}})
      .expectedState(ExecutionState::DONE)
      .expectOutput({1}, {})
      .expectSkipped(1)
      .setCall(AqlCall{0, true, 0, AqlCall::LimitType::HARD})
      .run();
<<<<<<< HEAD
=======
}

TEST_P(CountCollectExecutorTest, count_input_softlimit) {
  makeExecutorTestHelper<1, 1>()
      .addConsumer<CountCollectExecutor>(MakeInfos(1), ExecutionNode::COLLECT)
      .expectedStats(ExecutionStats{})
      .setInputSplitType(GetSplit())
      .setInputValue({{0}, {1}, {2}, {3}})
      .expectedState(ExecutionState::DONE)
      .expectOutput({1}, {{4}})
      .expectSkipped(0)
      .setCall(AqlCall{0, false, 1, AqlCall::LimitType::SOFT})
      .run();
}

TEST_P(CountCollectExecutorTest, count_in_empty_subquery) {
  auto helper = makeExecutorTestHelper<1, 1>();

  helper
      .addConsumer<SubqueryStartExecutor>(MakeSubqueryStartInfos(), ExecutionNode::SUBQUERY_START)
      .addConsumer<LambdaExe>(MakeRemoveAllLinesInfos(), ExecutionNode::FILTER)
      .addConsumer<CountCollectExecutor>(MakeInfos(1), ExecutionNode::COLLECT)
      .addConsumer<SubqueryEndExecutor>(MakeSubqueryEndInfos(1), ExecutionNode::SUBQUERY_END)
      .expectedStats(ExecutionStats{})
      .setInputSplitType(GetSplit())
      .setInputValue({{0}, {1}, {2}, {3}})
      .expectedState(ExecutionState::DONE)
      .expectOutput({2}, {{R"([0])"}, {R"([0])"}, {R"([0])"}, {R"([0])"}})
      .expectSkipped(0)
      .setCall(AqlCall{})
      .run();
>>>>>>> 174b5d0f
}
TEST_P(CountCollectExecutorTest, count_in_subquery) {
  //   makeExecutorTestHelper<1, 1> helper();
  auto helper = makeExecutorTestHelper<1, 1>();

<<<<<<< HEAD
TEST_P(CountCollectExecutorTest, count_input_softlimit) {
  ExecutorTestHelper<1, 1>(*fakedQuery)
      .setExecBlock<CountCollectExecutor>(MakeInfos(1), ExecutionNode::COLLECT)
      .expectedStats(ExecutionStats{})
      .setInputSplitType(GetSplit())
      .setInputValue({{0}, {1}, {2}, {3}})
      .expectedState(ExecutionState::DONE)
      .expectOutput({1}, {{4}})
      .expectSkipped(0)
      .setCall(AqlCall{0, false, 1, AqlCall::LimitType::SOFT})
      .run();
}

TEST_P(CountCollectExecutorTest, count_in_empty_subquery) {
  ExecutorTestHelper<1, 1> helper(*fakedQuery);

  Pipeline pipe{};
  pipe.addConsumer(helper.createExecBlock<SubqueryStartExecutor>(MakeSubqueryStartInfos(),
                                                                 ExecutionNode::SUBQUERY_START))
      .addConsumer(helper.createExecBlock<LambdaExe>(MakeRemoveAllLinesInfos(),
                                                     ExecutionNode::FILTER))
      .addConsumer(helper.createExecBlock<CountCollectExecutor>(MakeInfos(1), ExecutionNode::COLLECT))
      .addConsumer(helper.createExecBlock<SubqueryEndExecutor>(MakeSubqueryEndInfos(1),
                                                               ExecutionNode::SUBQUERY_END));

  helper.setPipeline(std::move(pipe))
      .expectedStats(ExecutionStats{})
      .setInputSplitType(GetSplit())
      .setInputValue({{0}, {1}, {2}, {3}})
      .expectedState(ExecutionState::DONE)
      .expectOutput({2}, {{R"([0])"}, {R"([0])"}, {R"([0])"}, {R"([0])"}})
      .expectSkipped(0)
      .setCall(AqlCall{})
      .run();
}

TEST_P(CountCollectExecutorTest, count_in_subquery) {
  ExecutorTestHelper<1, 1> helper(*fakedQuery);

  Pipeline pipe{};
  pipe.addConsumer(helper.createExecBlock<SubqueryStartExecutor>(MakeSubqueryStartInfos(),
                                                                 ExecutionNode::SUBQUERY_START))
      .addConsumer(helper.createExecBlock<CountCollectExecutor>(MakeInfos(1), ExecutionNode::COLLECT))
      .addConsumer(helper.createExecBlock<SubqueryEndExecutor>(MakeSubqueryEndInfos(1),
                                                               ExecutionNode::SUBQUERY_END));

  helper.setPipeline(std::move(pipe))
=======
  helper
      .addConsumer<SubqueryStartExecutor>(MakeSubqueryStartInfos(), ExecutionNode::SUBQUERY_START)
      .addConsumer<CountCollectExecutor>(MakeInfos(1), ExecutionNode::COLLECT)
      .addConsumer<SubqueryEndExecutor>(MakeSubqueryEndInfos(1), ExecutionNode::SUBQUERY_END)
>>>>>>> 174b5d0f
      .expectedStats(ExecutionStats{})
      .setInputSplitType(GetSplit())
      .setInputValue({{0}, {1}, {2}, {3}})
      .expectedState(ExecutionState::DONE)
      .expectOutput({2}, {{R"([1])"}, {R"([1])"}, {R"([1])"}, {R"([1])"}})
      .expectSkipped(0)
      .setCall(AqlCall{})
      .run();
}

}  // namespace aql
}  // namespace tests
}  // namespace arangodb<|MERGE_RESOLUTION|>--- conflicted
+++ resolved
@@ -22,11 +22,7 @@
 
 #include "gtest/gtest.h"
 
-<<<<<<< HEAD
-#include "ExecutorTestHelper.h"
-=======
 #include "AqlExecutorTestCase.h"
->>>>>>> 174b5d0f
 #include "TestLambdaExecutor.h"
 
 #include "Aql/CountCollectExecutor.h"
@@ -132,13 +128,8 @@
                                           splitStep<2>));
 
 TEST_P(CountCollectExecutorTest, empty_input) {
-<<<<<<< HEAD
-  ExecutorTestHelper<1, 1>(*fakedQuery)
-      .setExecBlock<CountCollectExecutor>(MakeInfos(1), ExecutionNode::COLLECT)
-=======
-  makeExecutorTestHelper<1, 1>()
-      .addConsumer<CountCollectExecutor>(MakeInfos(1), ExecutionNode::COLLECT)
->>>>>>> 174b5d0f
+  makeExecutorTestHelper<1, 1>()
+      .addConsumer<CountCollectExecutor>(MakeInfos(1), ExecutionNode::COLLECT)
       .expectedStats(ExecutionStats{})
       .setInputSplitType(GetSplit())
       .setInputValue({})
@@ -150,13 +141,8 @@
 }
 
 TEST_P(CountCollectExecutorTest, count_input) {
-<<<<<<< HEAD
-  ExecutorTestHelper<1, 1>(*fakedQuery)
-      .setExecBlock<CountCollectExecutor>(MakeInfos(1), ExecutionNode::COLLECT)
-=======
-  makeExecutorTestHelper<1, 1>()
-      .addConsumer<CountCollectExecutor>(MakeInfos(1), ExecutionNode::COLLECT)
->>>>>>> 174b5d0f
+  makeExecutorTestHelper<1, 1>()
+      .addConsumer<CountCollectExecutor>(MakeInfos(1), ExecutionNode::COLLECT)
       .expectedStats(ExecutionStats{})
       .setInputSplitType(GetSplit())
       .setInputValue({{0}, {1}, {2}, {3}})
@@ -168,13 +154,8 @@
 }
 
 TEST_P(CountCollectExecutorTest, empty_input_skip) {
-<<<<<<< HEAD
-  ExecutorTestHelper<1, 1>(*fakedQuery)
-      .setExecBlock<CountCollectExecutor>(MakeInfos(1), ExecutionNode::COLLECT)
-=======
-  makeExecutorTestHelper<1, 1>()
-      .addConsumer<CountCollectExecutor>(MakeInfos(1), ExecutionNode::COLLECT)
->>>>>>> 174b5d0f
+  makeExecutorTestHelper<1, 1>()
+      .addConsumer<CountCollectExecutor>(MakeInfos(1), ExecutionNode::COLLECT)
       .expectedStats(ExecutionStats{})
       .setInputSplitType(GetSplit())
       .setInputValue({})
@@ -183,12 +164,11 @@
       .expectSkipped(1)
       .setCall(AqlCall{10})
       .run();
-<<<<<<< HEAD
 }
 
 TEST_P(CountCollectExecutorTest, count_input_skip) {
-  ExecutorTestHelper<1, 1>(*fakedQuery)
-      .setExecBlock<CountCollectExecutor>(MakeInfos(1), ExecutionNode::COLLECT)
+  makeExecutorTestHelper<1, 1>()
+      .addConsumer<CountCollectExecutor>(MakeInfos(1), ExecutionNode::COLLECT)
       .expectedStats(ExecutionStats{})
       .setInputSplitType(GetSplit())
       .setInputValue({{0}, {1}, {2}, {3}})
@@ -200,8 +180,8 @@
 }
 
 TEST_P(CountCollectExecutorTest, empty_input_fullCount) {
-  ExecutorTestHelper<1, 1>(*fakedQuery)
-      .setExecBlock<CountCollectExecutor>(MakeInfos(1), ExecutionNode::COLLECT)
+  makeExecutorTestHelper<1, 1>()
+      .addConsumer<CountCollectExecutor>(MakeInfos(1), ExecutionNode::COLLECT)
       .expectedStats(ExecutionStats{})
       .setInputSplitType(GetSplit())
       .setInputValue({})
@@ -213,51 +193,16 @@
 }
 
 TEST_P(CountCollectExecutorTest, count_input_fullCount) {
-  ExecutorTestHelper<1, 1>(*fakedQuery)
-      .setExecBlock<CountCollectExecutor>(MakeInfos(1), ExecutionNode::COLLECT)
-=======
-}
-
-TEST_P(CountCollectExecutorTest, count_input_skip) {
-  makeExecutorTestHelper<1, 1>()
-      .addConsumer<CountCollectExecutor>(MakeInfos(1), ExecutionNode::COLLECT)
-      .expectedStats(ExecutionStats{})
-      .setInputSplitType(GetSplit())
-      .setInputValue({{0}, {1}, {2}, {3}})
-      .expectedState(ExecutionState::DONE)
-      .expectOutput({1}, {})
-      .expectSkipped(1)
-      .setCall(AqlCall{10})
-      .run();
-}
-
-TEST_P(CountCollectExecutorTest, empty_input_fullCount) {
-  makeExecutorTestHelper<1, 1>()
-      .addConsumer<CountCollectExecutor>(MakeInfos(1), ExecutionNode::COLLECT)
-      .expectedStats(ExecutionStats{})
-      .setInputSplitType(GetSplit())
-      .setInputValue({})
+  makeExecutorTestHelper<1, 1>()
+      .addConsumer<CountCollectExecutor>(MakeInfos(1), ExecutionNode::COLLECT)
+      .expectedStats(ExecutionStats{})
+      .setInputSplitType(GetSplit())
+      .setInputValue({{0}, {1}, {2}, {3}})
       .expectedState(ExecutionState::DONE)
       .expectOutput({1}, {})
       .expectSkipped(1)
       .setCall(AqlCall{0, true, 0, AqlCall::LimitType::HARD})
       .run();
-}
-
-TEST_P(CountCollectExecutorTest, count_input_fullCount) {
-  makeExecutorTestHelper<1, 1>()
-      .addConsumer<CountCollectExecutor>(MakeInfos(1), ExecutionNode::COLLECT)
->>>>>>> 174b5d0f
-      .expectedStats(ExecutionStats{})
-      .setInputSplitType(GetSplit())
-      .setInputValue({{0}, {1}, {2}, {3}})
-      .expectedState(ExecutionState::DONE)
-      .expectOutput({1}, {})
-      .expectSkipped(1)
-      .setCall(AqlCall{0, true, 0, AqlCall::LimitType::HARD})
-      .run();
-<<<<<<< HEAD
-=======
 }
 
 TEST_P(CountCollectExecutorTest, count_input_softlimit) {
@@ -289,66 +234,15 @@
       .expectSkipped(0)
       .setCall(AqlCall{})
       .run();
->>>>>>> 174b5d0f
 }
 TEST_P(CountCollectExecutorTest, count_in_subquery) {
   //   makeExecutorTestHelper<1, 1> helper();
   auto helper = makeExecutorTestHelper<1, 1>();
 
-<<<<<<< HEAD
-TEST_P(CountCollectExecutorTest, count_input_softlimit) {
-  ExecutorTestHelper<1, 1>(*fakedQuery)
-      .setExecBlock<CountCollectExecutor>(MakeInfos(1), ExecutionNode::COLLECT)
-      .expectedStats(ExecutionStats{})
-      .setInputSplitType(GetSplit())
-      .setInputValue({{0}, {1}, {2}, {3}})
-      .expectedState(ExecutionState::DONE)
-      .expectOutput({1}, {{4}})
-      .expectSkipped(0)
-      .setCall(AqlCall{0, false, 1, AqlCall::LimitType::SOFT})
-      .run();
-}
-
-TEST_P(CountCollectExecutorTest, count_in_empty_subquery) {
-  ExecutorTestHelper<1, 1> helper(*fakedQuery);
-
-  Pipeline pipe{};
-  pipe.addConsumer(helper.createExecBlock<SubqueryStartExecutor>(MakeSubqueryStartInfos(),
-                                                                 ExecutionNode::SUBQUERY_START))
-      .addConsumer(helper.createExecBlock<LambdaExe>(MakeRemoveAllLinesInfos(),
-                                                     ExecutionNode::FILTER))
-      .addConsumer(helper.createExecBlock<CountCollectExecutor>(MakeInfos(1), ExecutionNode::COLLECT))
-      .addConsumer(helper.createExecBlock<SubqueryEndExecutor>(MakeSubqueryEndInfos(1),
-                                                               ExecutionNode::SUBQUERY_END));
-
-  helper.setPipeline(std::move(pipe))
-      .expectedStats(ExecutionStats{})
-      .setInputSplitType(GetSplit())
-      .setInputValue({{0}, {1}, {2}, {3}})
-      .expectedState(ExecutionState::DONE)
-      .expectOutput({2}, {{R"([0])"}, {R"([0])"}, {R"([0])"}, {R"([0])"}})
-      .expectSkipped(0)
-      .setCall(AqlCall{})
-      .run();
-}
-
-TEST_P(CountCollectExecutorTest, count_in_subquery) {
-  ExecutorTestHelper<1, 1> helper(*fakedQuery);
-
-  Pipeline pipe{};
-  pipe.addConsumer(helper.createExecBlock<SubqueryStartExecutor>(MakeSubqueryStartInfos(),
-                                                                 ExecutionNode::SUBQUERY_START))
-      .addConsumer(helper.createExecBlock<CountCollectExecutor>(MakeInfos(1), ExecutionNode::COLLECT))
-      .addConsumer(helper.createExecBlock<SubqueryEndExecutor>(MakeSubqueryEndInfos(1),
-                                                               ExecutionNode::SUBQUERY_END));
-
-  helper.setPipeline(std::move(pipe))
-=======
   helper
       .addConsumer<SubqueryStartExecutor>(MakeSubqueryStartInfos(), ExecutionNode::SUBQUERY_START)
       .addConsumer<CountCollectExecutor>(MakeInfos(1), ExecutionNode::COLLECT)
       .addConsumer<SubqueryEndExecutor>(MakeSubqueryEndInfos(1), ExecutionNode::SUBQUERY_END)
->>>>>>> 174b5d0f
       .expectedStats(ExecutionStats{})
       .setInputSplitType(GetSplit())
       .setInputValue({{0}, {1}, {2}, {3}})
