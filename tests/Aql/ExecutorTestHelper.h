////////////////////////////////////////////////////////////////////////////////
/// DISCLAIMER
///
/// Copyright 2019 ArangoDB GmbH, Cologne, Germany
///
/// Licensed under the Apache License, Version 2.0 (the "License");
/// you may not use this file except in compliance with the License.
/// You may obtain a copy of the License at
///
///     http://www.apache.org/licenses/LICENSE-2.0
///
/// Unless required by applicable law or agreed to in writing, software
/// distributed under the License is distributed on an "AS IS" BASIS,
/// WITHOUT WARRANTIES OR CONDITIONS OF ANY KIND, either express or implied.
/// See the License for the specific language governing permissions and
/// limitations under the License.
///
/// Copyright holder is ArangoDB GmbH, Cologne, Germany
///
/// @author Tobias Gödderz
////////////////////////////////////////////////////////////////////////////////

#ifndef TESTS_AQL_EXECUTORTESTHELPER_H
#define TESTS_AQL_EXECUTORTESTHELPER_H

#include "gtest/gtest.h"

#include "AqlItemBlockHelper.h"
#include "Mocks/Servers.h"
#include "WaitingExecutionBlockMock.h"

#include "Aql/AqlCall.h"
#include "Aql/AqlCallStack.h"
#include "Aql/ExecutionBlock.h"
#include "Aql/ExecutionBlockImpl.h"
#include "Aql/ExecutionState.h"
#include "Aql/ExecutionStats.h"
#include "Aql/OutputAqlItemRow.h"
#include "Aql/Query.h"
#include "Aql/SharedAqlItemBlockPtr.h"

#include <tuple>

namespace arangodb {
namespace tests {
namespace aql {
/**
 * @brief Static helper class just offers helper methods
 * Do never instantiate
 *
 */
class asserthelper {
 private:
  asserthelper() {}

 public:
  static auto AqlValuesAreIdentical(AqlValue const& lhs, AqlValue const& rhs) -> bool;

  static auto RowsAreIdentical(SharedAqlItemBlockPtr actual, size_t actualRow,
                               SharedAqlItemBlockPtr expected, size_t expectedRow,
                               std::optional<std::vector<RegisterId>> const& onlyCompareRegisters = std::nullopt)
      -> bool;

  static auto ValidateAqlValuesAreEqual(SharedAqlItemBlockPtr actual,
                                        size_t actualRow, RegisterId actualRegister,
                                        SharedAqlItemBlockPtr expected, size_t expectedRow,
                                        RegisterId expectedRegister) -> void;

  static auto ValidateBlocksAreEqual(
      SharedAqlItemBlockPtr actual, SharedAqlItemBlockPtr expected,
      std::optional<std::vector<RegisterId>> const& onlyCompareRegisters = std::nullopt)
      -> void;

  static auto ValidateBlocksAreEqualUnordered(
      SharedAqlItemBlockPtr actual, SharedAqlItemBlockPtr expected,
      std::size_t numRowsNotContained = 0,
      std::optional<std::vector<RegisterId>> const& onlyCompareRegisters = std::nullopt)
      -> void;

  static auto ValidateBlocksAreEqualUnordered(
      SharedAqlItemBlockPtr actual, SharedAqlItemBlockPtr expected,
      std::unordered_set<size_t>& matchedRows, std::size_t numRowsNotContained = 0,
      std::optional<std::vector<RegisterId>> const& onlyCompareRegisters = std::nullopt)
      -> void;
};

/**
 * @brief Base class for ExecutorTests in Aql.
 *        It will provide a test server, including
 *        an AqlQuery, as well as the ability to generate
 *        Dummy ExecutionNodes.
 *
 * @tparam enableQueryTrace Enable Aql Profile Trace logging
 */
template <bool enableQueryTrace = false>
class AqlExecutorTestCase : public ::testing::Test {
 public:
  // Creating a server instance costs a lot of time, so do it only once.
  // Note that newer version of gtest call these SetUpTestSuite/TearDownTestSuite
  static void SetUpTestCase() {
    _server = std::make_unique<mocks::MockAqlServer>();
  }

  static void TearDownTestCase() { _server.reset(); }

 protected:
  AqlExecutorTestCase();
  virtual ~AqlExecutorTestCase() = default;

  /**
   * @brief Creates and manages a ExecutionNode.
   *        These nodes can be used to create the Executors
   *        Caller does not need to manage the memory.
   *
   * @return ExecutionNode* Pointer to a dummy ExecutionNode. Memory is managed, do not delete.
   */
  auto generateNodeDummy() -> ExecutionNode*;

  auto manager() const -> AqlItemBlockManager&;

 private:
  static inline std::unique_ptr<mocks::MockAqlServer> _server;
  std::vector<std::unique_ptr<ExecutionNode>> _execNodes;

 protected:
  // available variables
  ResourceMonitor monitor{};
  AqlItemBlockManager itemBlockManager{&monitor, SerializationFormat::SHADOWROWS};
  std::unique_ptr<arangodb::aql::Query> fakedQuery;
};

/**
 * @brief Shortcut handle for parameterized AqlExecutorTestCases with param
 *
 * @tparam T The Test Parameter used for gtest.
 * @tparam enableQueryTrace Enable Aql Profile Trace logging
 */
template <typename T, bool enableQueryTrace = false>
class AqlExecutorTestCaseWithParam : public AqlExecutorTestCase<enableQueryTrace>,
                                     public ::testing::WithParamInterface<T> {};

template <typename E, std::size_t inputColumns = 1, std::size_t outputColumns = 1>
struct ExecutorTestHelper {
  using SplitType = std::variant<std::vector<std::size_t>, std::size_t, std::monostate>;

  ExecutorTestHelper(ExecutorTestHelper const&) = delete;
  ExecutorTestHelper(ExecutorTestHelper&&) = delete;
  explicit ExecutorTestHelper(arangodb::aql::Query& query)
      : _expectedSkip{0},
        _expectedState{ExecutionState::HASMORE},
        _testStats{false},
<<<<<<< HEAD
        _emptyOutput{false},
=======
        _unorderedOutput{false},
        _appendEmptyBlock{false},
        _unorderedSkippedRows{0},
>>>>>>> 1871aeb2
        _query(query),
        _dummyNode{std::make_unique<SingletonNode>(_query.plan(), 42)} {}

  auto setCall(AqlCall c) -> ExecutorTestHelper& {
    _call = c;
    return *this;
  }

  auto setInputValue(MatrixBuilder<inputColumns> in) -> ExecutorTestHelper& {
    _input = std::move(in);
    return *this;
  }

  template <typename... Ts>
  auto setInputValueList(Ts&&... ts) -> ExecutorTestHelper& {
    _input = MatrixBuilder<inputColumns>{{ts}...};
    return *this;
  }

  auto setInputSplit(std::vector<std::size_t> const& list) -> ExecutorTestHelper& {
    _inputSplit = list;
    return *this;
  }

  auto setInputSplitStep(std::size_t step) -> ExecutorTestHelper& {
    _inputSplit = step;
    return *this;
  }

  auto setInputSplitType(SplitType split) -> ExecutorTestHelper& {
    _inputSplit = split;
    return *this;
  }

  template <typename T>
  auto setOutputSplit(T&& list) -> ExecutorTestHelper& {
    ASSERT_FALSE(true);
    _outputSplit = std::forward<T>(list);
    return *this;
  }

  auto expectOutput(std::array<RegisterId, outputColumns> const& regs,
                    MatrixBuilder<outputColumns> const& out) -> ExecutorTestHelper& {
    _outputRegisters = regs;
    _output = out;
    return *this;
  }

  auto expectEmptyOutput() -> ExecutorTestHelper& {
    _emptyOutput = true;
    return *this;
  }

  template <typename... Ts>
  auto expectOutputValueList(Ts&&... ts) -> ExecutorTestHelper& {
    static_assert(outputColumns == 1);
    _outputRegisters[0] = 1;
    _output = MatrixBuilder<outputColumns>{{ts}...};
    return *this;
  }

  auto expectSkipped(std::size_t skip) -> ExecutorTestHelper& {
    _expectedSkip = skip;
    return *this;
  }

  auto expectedState(ExecutionState state) -> ExecutorTestHelper& {
    _expectedState = state;
    return *this;
  }

  auto expectedStats(ExecutionStats stats) -> ExecutorTestHelper& {
    _expectedStats = stats;
    _testStats = true;
    return *this;
  };

  auto allowAnyOutputOrder(bool expected, size_t skippedRows = 0) -> ExecutorTestHelper& {
    _unorderedOutput = expected;
    _unorderedSkippedRows = skippedRows;
    return *this;
  }

  /**
   * @brief This appends an empty block after the input fully created.
   *        It simulates a situation where the Producer lies about the
   *        the last input with HASMORE, but it actually is not able
   *        to produce more.
   *
   * @param append If this should be enabled or not
   * @return ExecutorTestHelper& this for chaining
   */
  auto appendEmptyBlock(bool append) -> ExecutorTestHelper& {
    _appendEmptyBlock = append;
    return *this;
  }

  auto run(typename E::Infos infos) -> void {
    ResourceMonitor monitor;
    AqlItemBlockManager itemBlockManager(&monitor, SerializationFormat::SHADOWROWS);

    auto inputBlock = generateInputRanges(itemBlockManager);

    auto testeeNode = std::make_unique<SingletonNode>(_query.plan(), 1);

    ExecutionBlockImpl<E> testee{_query.engine(), testeeNode.get(), std::move(infos)};
    testee.addDependency(inputBlock.get());

    AqlCallStack stack{_call};
    auto const [state, skipped, result] = testee.execute(stack);
    EXPECT_EQ(skipped, _expectedSkip);

    EXPECT_EQ(state, _expectedState);
    if (result == nullptr) {
      // Empty output, possible if we skip all
      EXPECT_EQ(_output.size(), 0)
          << "Executor does not yield output, although it is expected";
    } else {
      SharedAqlItemBlockPtr expectedOutputBlock =
          buildBlock<outputColumns>(itemBlockManager, std::move(_output));
      std::vector<RegisterId> outRegVector(_outputRegisters.begin(),
                                           _outputRegisters.end());
      if (_unorderedOutput) {
        asserthelper::ValidateBlocksAreEqualUnordered(result, expectedOutputBlock,
                                                      _unorderedSkippedRows, outRegVector);
      } else {
        asserthelper::ValidateBlocksAreEqual(result, expectedOutputBlock, outRegVector);
      }
    }

<<<<<<< HEAD
    SharedAqlItemBlockPtr expectedOutputBlock =
        buildBlock<outputColumns>(itemBlockManager, std::move(_output));

    if (result == nullptr) {
      EXPECT_EQ(expectedOutputBlock, nullptr);
      EXPECT_EQ(_emptyOutput, true);
      return;
    }
    ASSERT_EQ(_emptyOutput, false);

    testOutputBlock(result, expectedOutputBlock);
=======
>>>>>>> 1871aeb2
    if (_testStats) {
      auto actualStats = _query.engine()->getStats();
      EXPECT_EQ(actualStats, _expectedStats);
    }
  };

 private:
  auto generateInputRanges(AqlItemBlockManager& itemBlockManager)
      -> std::unique_ptr<ExecutionBlock> {
    using VectorSizeT = std::vector<std::size_t>;

    MatrixBuilder<inputColumns> matrix;

    std::deque<SharedAqlItemBlockPtr> blockDeque;

    std::optional<VectorSizeT::iterator> iter, end;

    if (std::holds_alternative<VectorSizeT>(_inputSplit)) {
      iter = std::get<VectorSizeT>(_inputSplit).begin();
      end = std::get<VectorSizeT>(_inputSplit).end();
    }

    for (auto const& value : _input) {
      matrix.push_back(value);

      bool openNewBlock =
          std::visit(overload{[&](VectorSizeT& list) {
                                if (*iter != *end && matrix.size() == **iter) {
                                  iter->operator++();
                                  return true;
                                }

                                return false;
                              },
                              [&](std::size_t size) {
                                return matrix.size() == size;
                              },
                              [](auto) { return false; }},
                     _inputSplit);
      if (openNewBlock) {
        SharedAqlItemBlockPtr inputBlock =
            buildBlock<inputColumns>(itemBlockManager, std::move(matrix));
        blockDeque.emplace_back(inputBlock);
        matrix.clear();
      }
    }

    if (!matrix.empty()) {
      SharedAqlItemBlockPtr inputBlock =
          buildBlock<inputColumns>(itemBlockManager, std::move(matrix));
      blockDeque.emplace_back(inputBlock);
    }
    if (_appendEmptyBlock) {
      blockDeque.emplace_back(nullptr);
    }

    return std::make_unique<WaitingExecutionBlockMock>(
        _query.engine(), _dummyNode.get(), std::move(blockDeque),
        WaitingExecutionBlockMock::WaitingBehaviour::NEVER);
  }

  AqlCall _call;
  MatrixBuilder<inputColumns> _input;
  MatrixBuilder<outputColumns> _output;
  std::array<RegisterId, outputColumns> _outputRegisters;
  std::size_t _expectedSkip;
  ExecutionState _expectedState;
  ExecutionStats _expectedStats;
  bool _testStats;
<<<<<<< HEAD
  bool _emptyOutput;
=======
  bool _unorderedOutput;
  bool _appendEmptyBlock;
  std::size_t _unorderedSkippedRows;
>>>>>>> 1871aeb2

  SplitType _inputSplit = {std::monostate()};
  SplitType _outputSplit = {std::monostate()};

  arangodb::aql::Query& _query;
  std::unique_ptr<arangodb::aql::ExecutionNode> _dummyNode;
};

enum class ExecutorCall {
  SKIP_ROWS,
  PRODUCE_ROWS,
  FETCH_FOR_PASSTHROUGH,
  EXPECTED_NR_ROWS,
};

std::ostream& operator<<(std::ostream& stream, ExecutorCall call);

using ExecutorStepResult = std::tuple<ExecutorCall, arangodb::aql::ExecutionState, size_t>;

// TODO Add skipRows by passing 3 additional integers i, j, k, saying we should
//  - skip i rows
//  - produce j rows
//  - skip k rows
// TODO Make the calls to skipRows, fetchBlockForPassthrough and (later) expectedNumberOfRows
//  somehow optional. e.g. call a templated function or so.
// TODO Add calls to expectedNumberOfRows

template <class Executor>
std::tuple<arangodb::aql::SharedAqlItemBlockPtr, std::vector<ExecutorStepResult>, arangodb::aql::ExecutionStats>
runExecutor(arangodb::aql::AqlItemBlockManager& manager, Executor& executor,
            arangodb::aql::OutputAqlItemRow& outputRow, size_t const numSkip,
            size_t const numProduce, bool const skipRest) {
  using namespace arangodb::aql;
  ExecutionState state = ExecutionState::HASMORE;
  std::vector<ExecutorStepResult> results{};
  ExecutionStats stats{};

  uint64_t rowsLeft = 0;
  size_t skippedTotal = 0;
  size_t producedTotal = 0;

  enum class RunState {
    SKIP_OFFSET,
    FETCH_FOR_PASSTHROUGH,
    PRODUCE,
    SKIP_REST,
    BREAK
  };

  while (state != ExecutionState::DONE) {
    RunState const runState = [&]() {
      if (skippedTotal < numSkip) {
        return RunState::SKIP_OFFSET;
      }
      if (rowsLeft == 0 && (producedTotal < numProduce || numProduce == 0)) {
        return RunState::FETCH_FOR_PASSTHROUGH;
      }
      if (producedTotal < numProduce || !skipRest) {
        return RunState::PRODUCE;
      }
      if (skipRest) {
        return RunState::SKIP_REST;
      }
      return RunState::BREAK;
    }();

    switch (runState) {
      // Skip first
      // TODO don't do this for executors which don't have skipRows
      case RunState::SKIP_OFFSET: {
        size_t skipped;
        typename Executor::Stats executorStats{};
        std::tie(state, executorStats, skipped) = executor.skipRows(numSkip);
        results.emplace_back(std::make_tuple(ExecutorCall::SKIP_ROWS, state, skipped));
        stats += executorStats;
        skippedTotal += skipped;
      } break;
      // Get a new block for pass-through if we still need to produce rows and
      // the current (imagined, via rowsLeft) block is "empty".
      // TODO: Don't do this at all for non-passThrough blocks
      case RunState::FETCH_FOR_PASSTHROUGH: {
        ExecutionState fetchBlockState;
        typename Executor::Stats executorStats{};
        SharedAqlItemBlockPtr block{};
        std::tie(fetchBlockState, executorStats, block) =
            executor.fetchBlockForPassthrough(1000);
        size_t const blockSize = block != nullptr ? block->size() : 0;
        results.emplace_back(std::make_tuple(ExecutorCall::FETCH_FOR_PASSTHROUGH,
                                             fetchBlockState, blockSize));
        stats += executorStats;
        rowsLeft = blockSize;
        if (fetchBlockState != ExecutionState::WAITING &&
            fetchBlockState != ExecutionState::DONE) {
          EXPECT_GT(rowsLeft, 0);
        }
        if (fetchBlockState != ExecutionState::WAITING && block == nullptr) {
          EXPECT_EQ(ExecutionState::DONE, fetchBlockState);
          // Abort
          state = ExecutionState::DONE;
        }
      } break;
      // Produce rows
      case RunState::PRODUCE: {
        EXPECT_GT(rowsLeft, 0);
        typename Executor::Stats executorStats{};
        size_t const rowsBefore = outputRow.numRowsWritten();
        std::tie(state, executorStats) = executor.produceRows(outputRow);
        size_t const rowsAfter = outputRow.numRowsWritten();
        size_t const rowsProduced = rowsAfter - rowsBefore;
        results.emplace_back(std::make_tuple(ExecutorCall::PRODUCE_ROWS, state, rowsProduced));
        stats += executorStats;
        EXPECT_LE(rowsProduced, rowsLeft);
        rowsLeft -= rowsProduced;
        producedTotal += rowsProduced;

        if (outputRow.produced()) {
          outputRow.advanceRow();
        }
      } break;
      // TODO don't do this for executors which don't have skipRows
      case RunState::SKIP_REST: {
        size_t skipped;
        typename Executor::Stats executorStats{};
        std::tie(state, executorStats, skipped) =
            executor.skipRows(ExecutionBlock::SkipAllSize());
        results.emplace_back(std::make_tuple(ExecutorCall::SKIP_ROWS, state, skipped));
        stats += executorStats;
      } break;
      // We're done
      case RunState::BREAK: {
        state = ExecutionState::DONE;
      } break;
    }
  }

  return {outputRow.stealBlock(), results, stats};
}

}  // namespace aql
}  // namespace tests
}  // namespace arangodb

#endif  // TESTS_AQL_EXECUTORTESTHELPER_H<|MERGE_RESOLUTION|>--- conflicted
+++ resolved
@@ -149,13 +149,9 @@
       : _expectedSkip{0},
         _expectedState{ExecutionState::HASMORE},
         _testStats{false},
-<<<<<<< HEAD
-        _emptyOutput{false},
-=======
         _unorderedOutput{false},
         _appendEmptyBlock{false},
         _unorderedSkippedRows{0},
->>>>>>> 1871aeb2
         _query(query),
         _dummyNode{std::make_unique<SingletonNode>(_query.plan(), 42)} {}
 
@@ -201,11 +197,6 @@
                     MatrixBuilder<outputColumns> const& out) -> ExecutorTestHelper& {
     _outputRegisters = regs;
     _output = out;
-    return *this;
-  }
-
-  auto expectEmptyOutput() -> ExecutorTestHelper& {
-    _emptyOutput = true;
     return *this;
   }
 
@@ -286,20 +277,6 @@
       }
     }
 
-<<<<<<< HEAD
-    SharedAqlItemBlockPtr expectedOutputBlock =
-        buildBlock<outputColumns>(itemBlockManager, std::move(_output));
-
-    if (result == nullptr) {
-      EXPECT_EQ(expectedOutputBlock, nullptr);
-      EXPECT_EQ(_emptyOutput, true);
-      return;
-    }
-    ASSERT_EQ(_emptyOutput, false);
-
-    testOutputBlock(result, expectedOutputBlock);
-=======
->>>>>>> 1871aeb2
     if (_testStats) {
       auto actualStats = _query.engine()->getStats();
       EXPECT_EQ(actualStats, _expectedStats);
@@ -369,13 +346,9 @@
   ExecutionState _expectedState;
   ExecutionStats _expectedStats;
   bool _testStats;
-<<<<<<< HEAD
-  bool _emptyOutput;
-=======
   bool _unorderedOutput;
   bool _appendEmptyBlock;
   std::size_t _unorderedSkippedRows;
->>>>>>> 1871aeb2
 
   SplitType _inputSplit = {std::monostate()};
   SplitType _outputSplit = {std::monostate()};
