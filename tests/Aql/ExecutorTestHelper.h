--- conflicted
+++ resolved
@@ -294,9 +294,6 @@
     return *this;
   }
 
-<<<<<<< HEAD
-  auto run() -> void {
-=======
   auto allowAnyOutputOrder(bool expected, size_t skippedRows = 0) -> ExecutorTestHelper& {
     _unorderedOutput = expected;
     _unorderedSkippedRows = skippedRows;
@@ -317,8 +314,7 @@
     return *this;
   }
 
-  auto run(typename E::Infos infos) -> void {
->>>>>>> 1a547620
+  auto run() -> void {
     ResourceMonitor monitor;
     AqlItemBlockManager itemBlockManager(&monitor, SerializationFormat::SHADOWROWS);
 
@@ -378,7 +374,6 @@
   };
 
  private:
-<<<<<<< HEAD
   void testOutputBlock(SharedAqlItemBlockPtr const& outputBlock,
                        SharedAqlItemBlockPtr const& expectedOutputBlock) {
     velocypack::Options vpackOptions;
@@ -402,8 +397,6 @@
     }
   }
 
-=======
->>>>>>> 1a547620
   auto generateInputRanges(AqlItemBlockManager& itemBlockManager)
       -> std::unique_ptr<ExecutionBlock> {
     using VectorSizeT = std::vector<std::size_t>;
