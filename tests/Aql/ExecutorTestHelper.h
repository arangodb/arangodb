--- conflicted
+++ resolved
@@ -36,10 +36,7 @@
 #include "Aql/ExecutionBlock.h"
 #include "Aql/ExecutionBlockImpl.h"
 #include "Aql/ExecutionEngine.h"
-<<<<<<< HEAD
 #include "Aql/ExecutionNode.h"
-=======
->>>>>>> 20779583
 #include "Aql/ExecutionState.h"
 #include "Aql/ExecutionStats.h"
 #include "Aql/OutputAqlItemRow.h"
@@ -295,19 +292,32 @@
     return *this;
   }
 
+  /**
+   * @brief Set the Execution Block object
+   *
+   * @tparam E The executor
+   * @param infos to build the executor
+   * @param nodeType The type of executor node, only used for debug printing, defaults to SINGLETON
+   * @return ExecutorTestHelper&
+   */
   template <typename E>
-  auto setExecBlock(typename E::Infos infos) -> ExecutorTestHelper& {
+  auto setExecBlock(typename E::Infos infos,
+                    ExecutionNode::NodeType nodeType = ExecutionNode::SINGLETON)
+      -> ExecutorTestHelper& {
     auto& testeeNode = _execNodes.emplace_back(std::move(
-        std::make_unique<SingletonNode>(_query.plan(), _execNodes.size())));
-    setPipeline(Pipeline{std::make_unique<ExecutionBlockImpl<E>>(_query.engine(),
-                                                      testeeNode.get(), std::move(infos))});
+        std::make_unique<MockTypedNode>(_query.plan(), _execNodes.size(), nodeType)));
+    setPipeline(Pipeline{
+        std::make_unique<ExecutionBlockImpl<E>>(_query.engine(), testeeNode.get(),
+                                                std::move(infos))});
     return *this;
   }
 
   template <typename E>
-  auto createExecBlock(typename E::Infos infos) -> ExecBlock {
-    auto& testeeNode = _execNodes.emplace_back(std::move(
-        std::make_unique<SingletonNode>(_query.plan(), _execNodes.size())));
+  auto createExecBlock(typename E::Infos infos,
+                       ExecutionNode::NodeType nodeType = ExecutionNode::SINGLETON)
+      -> ExecBlock {
+    auto& testeeNode = _execNodes.emplace_back(
+        std::move(std::make_unique<MockTypedNode>(_query.plan(), _execNodes.size()), nodeType));
     return std::make_unique<ExecutionBlockImpl<E>>(_query.engine(), testeeNode.get(),
                                                    std::move(infos));
   }
@@ -337,65 +347,49 @@
     return *this;
   }
 
-<<<<<<< HEAD
-  auto run(typename E::Infos infos, bool const loop = false) -> void {
-    // NOTE: These may be different to outputColumns. The check of output is only on a subset of registers.
-    auto blockOutputColumns = infos.numberOfOutputRegisters();
-=======
-  auto run() -> void {
->>>>>>> 20779583
+  auto run(bool const loop = false) -> void {
     ResourceMonitor monitor;
     AqlItemBlockManager itemBlockManager(&monitor, SerializationFormat::SHADOWROWS);
 
     auto inputBlock = generateInputRanges(itemBlockManager);
 
-<<<<<<< HEAD
-    auto testeeNode = std::make_unique<MockTypedNode>(_query.plan(), 1, _testeeNodeType);
-
-    ExecutionBlockImpl<E> testee{_query.engine(), testeeNode.get(), std::move(infos)};
-    testee.addDependency(inputBlock.get());
-
     auto skippedTotal = size_t{0};
     auto finalState = ExecutionState::HASMORE;
-=======
+
     TRI_ASSERT(!_pipeline.empty());
     _pipeline.get().back()->addDependency(inputBlock.get());
 
-    AqlCallStack stack{_call};
-    auto const [state, skipped, result] = _pipeline.get().front()->execute(stack);
-    EXPECT_EQ(skipped, _expectedSkip);
->>>>>>> 20779583
-
-    auto allResults = AqlItemMatrix{blockOutputColumns};
+    BlockCollector allResults{&itemBlockManager};
 
     if (!loop) {
       AqlCallStack stack{_call};
-      auto const [state, skipped, result] = testee.execute(stack);
+      auto const [state, skipped, result] = _pipeline.get().front()->execute(stack);
       skippedTotal = skipped;
       finalState = state;
       if (result != nullptr) {
-        allResults.addBlock(result);
+        allResults.add(result);
       }
     } else {
       auto call = _call;
       do {
         AqlCallStack stack{call};
-        auto const [state, skipped, result] = testee.execute(stack);
+        auto const [state, skipped, result] = _pipeline.get().front()->execute(stack);
         finalState = state;
         skippedTotal += skipped;
         if (result != nullptr) {
-          allResults.addBlock(result);
+          allResults.add(result);
         }
         call = _call;
         call.didSkip(skippedTotal);
-        call.didProduce(allResults.size());
+        call.didProduce(allResults.totalSize());
       } while (finalState != ExecutionState::DONE &&
                (!call.hasSoftLimit() || (call.getLimit() + call.getOffset()) > 0));
     }
 
     EXPECT_EQ(skippedTotal, _expectedSkip);
     EXPECT_EQ(finalState, _expectedState);
-    if (allResults.empty()) {
+    SharedAqlItemBlockPtr result = allResults.steal();
+    if (result == nullptr) {
       // Empty output, possible if we skip all
       EXPECT_EQ(_output.size(), 0)
           << "Executor does not yield output, although it is expected";
@@ -404,21 +398,6 @@
           buildBlock<outputColumns>(itemBlockManager, std::move(_output));
       std::vector<RegisterId> outRegVector(_outputRegisters.begin(),
                                            _outputRegisters.end());
-      auto regsToKeep = std::make_shared<std::unordered_set<RegisterId>>();
-      for (auto const& it : _outputRegisters) {
-        regsToKeep->emplace(it);
-      }
-      SharedAqlItemBlockPtr result{new AqlItemBlock(itemBlockManager, allResults.size(),
-                                                    allResults.getNrRegisters())};
-
-      OutputAqlItemRow out(result, std::make_shared<std::unordered_set<RegisterId>>(), regsToKeep,
-                           std::make_shared<std::unordered_set<RegisterId>>());
-      // TODO join Matrix => result.
-      for (auto const& index : allResults.produceRowIndexes()) {
-        auto const& in = allResults.getRow(index);
-        out.copyRow(in);
-        out.advanceRow();
-      }
       if (_unorderedOutput) {
         asserthelper::ValidateBlocksAreEqualUnordered(result, expectedOutputBlock,
                                                       _unorderedSkippedRows, outRegVector);
