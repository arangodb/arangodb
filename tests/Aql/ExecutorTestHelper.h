////////////////////////////////////////////////////////////////////////////////
/// DISCLAIMER
///
/// Copyright 2019 ArangoDB GmbH, Cologne, Germany
///
/// Licensed under the Apache License, Version 2.0 (the "License");
/// you may not use this file except in compliance with the License.
/// You may obtain a copy of the License at
///
///     http://www.apache.org/licenses/LICENSE-2.0
///
/// Unless required by applicable law or agreed to in writing, software
/// distributed under the License is distributed on an "AS IS" BASIS,
/// WITHOUT WARRANTIES OR CONDITIONS OF ANY KIND, either express or implied.
/// See the License for the specific language governing permissions and
/// limitations under the License.
///
/// Copyright holder is ArangoDB GmbH, Cologne, Germany
///
/// @author Tobias Gödderz
////////////////////////////////////////////////////////////////////////////////

#ifndef TESTS_AQL_EXECUTORTESTHELPER_H
#define TESTS_AQL_EXECUTORTESTHELPER_H

#include "gtest/gtest.h"

#include "AqlItemBlockHelper.h"
#include "MockTypedNode.h"
#include "Mocks/Servers.h"
#include "WaitingExecutionBlockMock.h"

#include "Aql/AqlCall.h"
#include "Aql/AqlCallStack.h"
#include "Aql/AqlItemMatrix.h"
#include "Aql/ExecutionBlock.h"
#include "Aql/ExecutionBlockImpl.h"
#include "Aql/ExecutionEngine.h"
#include "Aql/ExecutionNode.h"
#include "Aql/ExecutionState.h"
#include "Aql/ExecutionStats.h"
#include "Aql/OutputAqlItemRow.h"
#include "Aql/Query.h"
#include "Aql/SharedAqlItemBlockPtr.h"
#include "Logger/LogMacros.h"

#include <numeric>
#include <tuple>

namespace arangodb {
namespace tests {
namespace aql {
/**
 * @brief Static helper class just offers helper methods
 * Do never instantiate
 *
 */
class asserthelper {
 private:
  asserthelper() {}

 public:
  static auto AqlValuesAreIdentical(AqlValue const& lhs, AqlValue const& rhs) -> bool;

  static auto RowsAreIdentical(SharedAqlItemBlockPtr actual, size_t actualRow,
                               SharedAqlItemBlockPtr expected, size_t expectedRow,
                               std::optional<std::vector<RegisterId>> const& onlyCompareRegisters = std::nullopt)
      -> bool;

  static auto ValidateAqlValuesAreEqual(SharedAqlItemBlockPtr actual,
                                        size_t actualRow, RegisterId actualRegister,
                                        SharedAqlItemBlockPtr expected, size_t expectedRow,
                                        RegisterId expectedRegister) -> void;

  static auto ValidateBlocksAreEqual(
      SharedAqlItemBlockPtr actual, SharedAqlItemBlockPtr expected,
      std::optional<std::vector<RegisterId>> const& onlyCompareRegisters = std::nullopt)
      -> void;

  static auto ValidateBlocksAreEqualUnordered(
      SharedAqlItemBlockPtr actual, SharedAqlItemBlockPtr expected,
      std::size_t numRowsNotContained = 0,
      std::optional<std::vector<RegisterId>> const& onlyCompareRegisters = std::nullopt)
      -> void;

  static auto ValidateBlocksAreEqualUnordered(
      SharedAqlItemBlockPtr actual, SharedAqlItemBlockPtr expected,
      std::unordered_set<size_t>& matchedRows, std::size_t numRowsNotContained = 0,
      std::optional<std::vector<RegisterId>> const& onlyCompareRegisters = std::nullopt)
      -> void;
};

/**
 * @brief Base class for ExecutorTests in Aql.
 *        It will provide a test server, including
 *        an AqlQuery, as well as the ability to generate
 *        Dummy ExecutionNodes.
 *
 * @tparam enableQueryTrace Enable Aql Profile Trace logging
 */
template <bool enableQueryTrace = false>
class AqlExecutorTestCase : public ::testing::Test {
 public:
  // Creating a server instance costs a lot of time, so do it only once.
  // Note that newer version of gtest call these SetUpTestSuite/TearDownTestSuite
  static void SetUpTestCase() {
    _server = std::make_unique<mocks::MockAqlServer>();
  }

  static void TearDownTestCase() { _server.reset(); }

 protected:
  AqlExecutorTestCase();
  virtual ~AqlExecutorTestCase() = default;

  /**
   * @brief Creates and manages a ExecutionNode.
   *        These nodes can be used to create the Executors
   *        Caller does not need to manage the memory.
   *
   * @return ExecutionNode* Pointer to a dummy ExecutionNode. Memory is managed, do not delete.
   */
  auto generateNodeDummy() -> ExecutionNode*;

  auto manager() const -> AqlItemBlockManager&;

 private:
  static inline std::unique_ptr<mocks::MockAqlServer> _server;
  std::vector<std::unique_ptr<ExecutionNode>> _execNodes;

 protected:
  // available variables
  ResourceMonitor monitor{};
  AqlItemBlockManager itemBlockManager{&monitor, SerializationFormat::SHADOWROWS};
  std::unique_ptr<arangodb::aql::Query> fakedQuery;
};

/**
 * @brief Shortcut handle for parameterized AqlExecutorTestCases with param
 *
 * @tparam T The Test Parameter used for gtest.
 * @tparam enableQueryTrace Enable Aql Profile Trace logging
 */
template <typename T, bool enableQueryTrace = false>
class AqlExecutorTestCaseWithParam : public AqlExecutorTestCase<enableQueryTrace>,
                                     public ::testing::WithParamInterface<T> {};

template <typename E, std::size_t inputColumns = 1, std::size_t outputColumns = 1>
struct ExecutorTestHelper {
  using SplitType = std::variant<std::vector<std::size_t>, std::size_t, std::monostate>;

  ExecutorTestHelper(ExecutorTestHelper const&) = delete;
  ExecutorTestHelper(ExecutorTestHelper&&) = delete;
  explicit ExecutorTestHelper(arangodb::aql::Query& query)
      : _expectedSkip{0},
        _expectedState{ExecutionState::HASMORE},
        _testStats{false},
        _unorderedOutput{false},
        _appendEmptyBlock{false},
        _unorderedSkippedRows{0},
        _query(query),
        _dummyNode{std::make_unique<SingletonNode>(_query.plan(), 42)} {}

  auto setCall(AqlCall c) -> ExecutorTestHelper& {
    _call = c;
    return *this;
  }

  auto setInputValue(MatrixBuilder<inputColumns> in) -> ExecutorTestHelper& {
    _input = std::move(in);
    return *this;
  }

  template <typename... Ts>
  auto setInputValueList(Ts&&... ts) -> ExecutorTestHelper& {
    _input = MatrixBuilder<inputColumns>{{ts}...};
    return *this;
  }

  auto setInputFromRowNum(size_t rows) -> ExecutorTestHelper& {
    static_assert(inputColumns == 1);
    _input.clear();
    for (auto i = size_t{0}; i < rows; ++i) {
      _input.emplace_back(RowBuilder<1>{i});
    }
    return *this;
  }

  auto setInputSplit(std::vector<std::size_t> const& list) -> ExecutorTestHelper& {
    _inputSplit = list;
    return *this;
  }

  auto setInputSplitStep(std::size_t step) -> ExecutorTestHelper& {
    _inputSplit = step;
    return *this;
  }

  auto setInputSplitType(SplitType split) -> ExecutorTestHelper& {
    _inputSplit = split;
    return *this;
  }

  template <typename T>
  auto setOutputSplit(T&& list) -> ExecutorTestHelper& {
    ASSERT_FALSE(true);
    _outputSplit = std::forward<T>(list);
    return *this;
  }

<<<<<<< HEAD
  auto setTesteeNodeType(ExecutionNode::NodeType nodeType) -> ExecutorTestHelper& {
    _testeeNodeType = nodeType;
    return *this;
  }

  auto setWaitingBehaviour(WaitingExecutionBlockMock::WaitingBehaviour waitingBehaviour)
      -> ExecutorTestHelper& {
    _waitingBehaviour = waitingBehaviour;
    return *this;
  }

  // Whether the last result with data returns DONE (not lying), or returns
  // HASMORE and DONE (without any data) only after that.
  auto setLieAboutHasmore(bool lieAboutHasmore) -> ExecutorTestHelper& {
    _lieAboutHasmore = lieAboutHasmore;
    return *this;
  }

  auto expectOutput(std::array<std::size_t, outputColumns> const& regs,
=======
  auto expectOutput(std::array<RegisterId, outputColumns> const& regs,
>>>>>>> 1871aeb2
                    MatrixBuilder<outputColumns> const& out) -> ExecutorTestHelper& {
    _outputRegisters = regs;
    _output = out;
    return *this;
  }

  template <typename... Ts>
  auto expectOutputValueList(Ts&&... ts) -> ExecutorTestHelper& {
    static_assert(outputColumns == 1);
    _outputRegisters[0] = 1;
    _output = MatrixBuilder<outputColumns>{{ts}...};
    return *this;
  }

  auto expectSkipped(std::size_t skip) -> ExecutorTestHelper& {
    _expectedSkip = skip;
    return *this;
  }

  auto expectedState(ExecutionState state) -> ExecutorTestHelper& {
    _expectedState = state;
    return *this;
  }

  auto expectedStats(ExecutionStats stats) -> ExecutorTestHelper& {
    _expectedStats = stats;
    _testStats = true;
    return *this;
  };

<<<<<<< HEAD
  auto run(typename E::Infos infos, bool const loop = false) -> void {
=======
  auto allowAnyOutputOrder(bool expected, size_t skippedRows = 0) -> ExecutorTestHelper& {
    _unorderedOutput = expected;
    _unorderedSkippedRows = skippedRows;
    return *this;
  }

  /**
   * @brief This appends an empty block after the input fully created.
   *        It simulates a situation where the Producer lies about the
   *        the last input with HASMORE, but it actually is not able
   *        to produce more.
   *
   * @param append If this should be enabled or not
   * @return ExecutorTestHelper& this for chaining
   */
  auto appendEmptyBlock(bool append) -> ExecutorTestHelper& {
    _appendEmptyBlock = append;
    return *this;
  }

  auto run(typename E::Infos infos) -> void {
>>>>>>> 1871aeb2
    ResourceMonitor monitor;
    AqlItemBlockManager itemBlockManager(&monitor, SerializationFormat::SHADOWROWS);

    auto inputBlock = generateInputRanges(itemBlockManager);

    auto testeeNode = std::make_unique<MockTypedNode>(_query.plan(), 1, _testeeNodeType);

    ExecutionBlockImpl<E> testee{_query.engine(), testeeNode.get(), std::move(infos)};
    testee.addDependency(inputBlock.get());

    auto skippedTotal = size_t{0};
    auto finalState = ExecutionState::HASMORE;
    auto allResults = AqlItemMatrix{outputColumns};

    if (!loop) {
      AqlCallStack stack{_call};
      auto const [state, skipped, result] = testee.execute(stack);
      skippedTotal = skipped;
      finalState = state;
      if (result != nullptr) {
        allResults.addBlock(result);
      }
    } else {
      auto call = _call;
      do {
        AqlCallStack stack{call};
        auto const [state, skipped, result] = testee.execute(stack);
        finalState = state;
        skippedTotal += skipped;
        if (result != nullptr) {
          allResults.addBlock(result);
        }
        call = _call;
        call.didSkip(skippedTotal);
        call.didProduce(allResults.size());
      } while (finalState != ExecutionState::DONE &&
               (!call.hasSoftLimit() || (call.getLimit() + call.getOffset()) > 0));
    }

<<<<<<< HEAD
    EXPECT_EQ(skippedTotal, _expectedSkip);
    EXPECT_EQ(finalState, _expectedState);

    SharedAqlItemBlockPtr expectedOutputBlock =
        buildBlock<outputColumns>(itemBlockManager, std::move(_output));
    testOutputBlock(allResults, expectedOutputBlock);
=======
    EXPECT_EQ(state, _expectedState);
    if (result == nullptr) {
      // Empty output, possible if we skip all
      EXPECT_EQ(_output.size(), 0)
          << "Executor does not yield output, although it is expected";
    } else {
      SharedAqlItemBlockPtr expectedOutputBlock =
          buildBlock<outputColumns>(itemBlockManager, std::move(_output));
      std::vector<RegisterId> outRegVector(_outputRegisters.begin(),
                                           _outputRegisters.end());
      if (_unorderedOutput) {
        asserthelper::ValidateBlocksAreEqualUnordered(result, expectedOutputBlock,
                                                      _unorderedSkippedRows, outRegVector);
      } else {
        asserthelper::ValidateBlocksAreEqual(result, expectedOutputBlock, outRegVector);
      }
    }

>>>>>>> 1871aeb2
    if (_testStats) {
      auto actualStats = _query.engine()->getStats();
      EXPECT_EQ(actualStats, _expectedStats);
    }
  };

 private:
<<<<<<< HEAD
  void testOutputBlock(AqlItemMatrix const& outputBlocks,
                       SharedAqlItemBlockPtr const& expectedOutputBlock) {
    velocypack::Options vpackOptions;

    EXPECT_EQ(outputBlocks.empty(), expectedOutputBlock == nullptr);
    if (expectedOutputBlock == nullptr) {
      return;
    }
    EXPECT_EQ(outputBlocks.size(), expectedOutputBlock->size());
    auto const outputIndexes = outputBlocks.produceRowIndexes();
    TRI_ASSERT(outputIndexes.size() == outputBlocks.size());

    auto const size = std::max(outputBlocks.size(),
                               static_cast<uint64_t>(expectedOutputBlock->size()));
    for (size_t i = 0; i < size; i++) {
      for (RegisterId j = 0; j < outputColumns; j++) {
        auto const none = AqlValue{};
        // Allow comparison of blocks of different sizes
        AqlValue const& x =
            i < outputBlocks.size()
                ? outputBlocks.getRow(outputIndexes[i]).getValue(_outputRegisters[j])
                : none;
        AqlValue const& y = i < expectedOutputBlock->size()
                                ? expectedOutputBlock->getValueReference(i, j)
                                : none;

        EXPECT_TRUE(AqlValue::Compare(&vpackOptions, x, y, true) == 0)
            << "Row " << i << " Column " << j << " (Reg " << _outputRegisters[j]
            << ") do not agree. "
               "Expected "
            << y.slice().toJson() << ", got " << x.slice().toJson() << ".";
      }
    }
  }

=======
>>>>>>> 1871aeb2
  auto generateInputRanges(AqlItemBlockManager& itemBlockManager)
      -> std::unique_ptr<ExecutionBlock> {
    using VectorSizeT = std::vector<std::size_t>;

    MatrixBuilder<inputColumns> matrix;

    std::deque<SharedAqlItemBlockPtr> blockDeque;

    std::optional<VectorSizeT::iterator> iter, end;

    if (std::holds_alternative<VectorSizeT>(_inputSplit)) {
      iter = std::get<VectorSizeT>(_inputSplit).begin();
      end = std::get<VectorSizeT>(_inputSplit).end();
    }

    for (auto const& value : _input) {
      matrix.push_back(value);

      TRI_ASSERT(!_inputSplit.valueless_by_exception());
      TRI_ASSERT(!std::holds_alternative<std::monostate>(_inputSplit));

      bool openNewBlock =
          std::visit(overload{[&](VectorSizeT& list) {
                                if (*iter != *end && matrix.size() == **iter) {
                                  iter->operator++();
                                  return true;
                                }

                                return false;
                              },
                              [&](std::size_t size) {
                                return matrix.size() == size;
                              },
                              [](auto) { return false; }},
                     _inputSplit);
      if (openNewBlock) {
        SharedAqlItemBlockPtr inputBlock =
            buildBlock<inputColumns>(itemBlockManager, std::move(matrix));
        blockDeque.emplace_back(inputBlock);
        matrix.clear();
      }
    }

    if (!matrix.empty()) {
      SharedAqlItemBlockPtr inputBlock =
          buildBlock<inputColumns>(itemBlockManager, std::move(matrix));
      blockDeque.emplace_back(inputBlock);
    }
    if (_appendEmptyBlock) {
      blockDeque.emplace_back(nullptr);
    }

    return std::make_unique<WaitingExecutionBlockMock>(_query.engine(),
                                                       _dummyNode.get(),
                                                       std::move(blockDeque), _waitingBehaviour,
                                                       _lieAboutHasmore);
  }

  AqlCall _call;
  MatrixBuilder<inputColumns> _input;
  MatrixBuilder<outputColumns> _output;
  std::array<RegisterId, outputColumns> _outputRegisters;
  std::size_t _expectedSkip;
  ExecutionState _expectedState;
  ExecutionStats _expectedStats;
  bool _testStats;
<<<<<<< HEAD
  ExecutionNode::NodeType _testeeNodeType{ExecutionNode::MAX_NODE_TYPE_VALUE};
  WaitingExecutionBlockMock::WaitingBehaviour _waitingBehaviour =
      WaitingExecutionBlockMock::NEVER;
  bool _lieAboutHasmore = false;
=======
  bool _unorderedOutput;
  bool _appendEmptyBlock;
  std::size_t _unorderedSkippedRows;
>>>>>>> 1871aeb2

  SplitType _inputSplit = {std::monostate()};
  SplitType _outputSplit = {std::monostate()};

  arangodb::aql::Query& _query;
  std::unique_ptr<arangodb::aql::ExecutionNode> _dummyNode;
};

enum class ExecutorCall {
  SKIP_ROWS,
  PRODUCE_ROWS,
  FETCH_FOR_PASSTHROUGH,
  EXPECTED_NR_ROWS,
};

std::ostream& operator<<(std::ostream& stream, ExecutorCall call);

using ExecutorStepResult = std::tuple<ExecutorCall, arangodb::aql::ExecutionState, size_t>;

// TODO Add skipRows by passing 3 additional integers i, j, k, saying we should
//  - skip i rows
//  - produce j rows
//  - skip k rows
// TODO Make the calls to skipRows, fetchBlockForPassthrough and (later) expectedNumberOfRows
//  somehow optional. e.g. call a templated function or so.
// TODO Add calls to expectedNumberOfRows

template <class Executor>
std::tuple<arangodb::aql::SharedAqlItemBlockPtr, std::vector<ExecutorStepResult>, arangodb::aql::ExecutionStats>
runExecutor(arangodb::aql::AqlItemBlockManager& manager, Executor& executor,
            arangodb::aql::OutputAqlItemRow& outputRow, size_t const numSkip,
            size_t const numProduce, bool const skipRest) {
  using namespace arangodb::aql;
  ExecutionState state = ExecutionState::HASMORE;
  std::vector<ExecutorStepResult> results{};
  ExecutionStats stats{};

  uint64_t rowsLeft = 0;
  size_t skippedTotal = 0;
  size_t producedTotal = 0;

  enum class RunState {
    SKIP_OFFSET,
    FETCH_FOR_PASSTHROUGH,
    PRODUCE,
    SKIP_REST,
    BREAK
  };

  while (state != ExecutionState::DONE) {
    RunState const runState = [&]() {
      if (skippedTotal < numSkip) {
        return RunState::SKIP_OFFSET;
      }
      if (rowsLeft == 0 && (producedTotal < numProduce || numProduce == 0)) {
        return RunState::FETCH_FOR_PASSTHROUGH;
      }
      if (producedTotal < numProduce || !skipRest) {
        return RunState::PRODUCE;
      }
      if (skipRest) {
        return RunState::SKIP_REST;
      }
      return RunState::BREAK;
    }();

    switch (runState) {
      // Skip first
      // TODO don't do this for executors which don't have skipRows
      case RunState::SKIP_OFFSET: {
        size_t skipped;
        typename Executor::Stats executorStats{};
        std::tie(state, executorStats, skipped) = executor.skipRows(numSkip);
        results.emplace_back(std::make_tuple(ExecutorCall::SKIP_ROWS, state, skipped));
        stats += executorStats;
        skippedTotal += skipped;
      } break;
      // Get a new block for pass-through if we still need to produce rows and
      // the current (imagined, via rowsLeft) block is "empty".
      // TODO: Don't do this at all for non-passThrough blocks
      case RunState::FETCH_FOR_PASSTHROUGH: {
        ExecutionState fetchBlockState;
        typename Executor::Stats executorStats{};
        SharedAqlItemBlockPtr block{};
        std::tie(fetchBlockState, executorStats, block) =
            executor.fetchBlockForPassthrough(1000);
        size_t const blockSize = block != nullptr ? block->size() : 0;
        results.emplace_back(std::make_tuple(ExecutorCall::FETCH_FOR_PASSTHROUGH,
                                             fetchBlockState, blockSize));
        stats += executorStats;
        rowsLeft = blockSize;
        if (fetchBlockState != ExecutionState::WAITING &&
            fetchBlockState != ExecutionState::DONE) {
          EXPECT_GT(rowsLeft, 0);
        }
        if (fetchBlockState != ExecutionState::WAITING && block == nullptr) {
          EXPECT_EQ(ExecutionState::DONE, fetchBlockState);
          // Abort
          state = ExecutionState::DONE;
        }
      } break;
      // Produce rows
      case RunState::PRODUCE: {
        EXPECT_GT(rowsLeft, 0);
        typename Executor::Stats executorStats{};
        size_t const rowsBefore = outputRow.numRowsWritten();
        std::tie(state, executorStats) = executor.produceRows(outputRow);
        size_t const rowsAfter = outputRow.numRowsWritten();
        size_t const rowsProduced = rowsAfter - rowsBefore;
        results.emplace_back(std::make_tuple(ExecutorCall::PRODUCE_ROWS, state, rowsProduced));
        stats += executorStats;
        EXPECT_LE(rowsProduced, rowsLeft);
        rowsLeft -= rowsProduced;
        producedTotal += rowsProduced;

        if (outputRow.produced()) {
          outputRow.advanceRow();
        }
      } break;
      // TODO don't do this for executors which don't have skipRows
      case RunState::SKIP_REST: {
        size_t skipped;
        typename Executor::Stats executorStats{};
        std::tie(state, executorStats, skipped) =
            executor.skipRows(ExecutionBlock::SkipAllSize());
        results.emplace_back(std::make_tuple(ExecutorCall::SKIP_ROWS, state, skipped));
        stats += executorStats;
      } break;
      // We're done
      case RunState::BREAK: {
        state = ExecutionState::DONE;
      } break;
    }
  }

  return {outputRow.stealBlock(), results, stats};
}

}  // namespace aql
}  // namespace tests
}  // namespace arangodb

#endif  // TESTS_AQL_EXECUTORTESTHELPER_H<|MERGE_RESOLUTION|>--- conflicted
+++ resolved
@@ -208,7 +208,6 @@
     return *this;
   }
 
-<<<<<<< HEAD
   auto setTesteeNodeType(ExecutionNode::NodeType nodeType) -> ExecutorTestHelper& {
     _testeeNodeType = nodeType;
     return *this;
@@ -227,10 +226,7 @@
     return *this;
   }
 
-  auto expectOutput(std::array<std::size_t, outputColumns> const& regs,
-=======
   auto expectOutput(std::array<RegisterId, outputColumns> const& regs,
->>>>>>> 1871aeb2
                     MatrixBuilder<outputColumns> const& out) -> ExecutorTestHelper& {
     _outputRegisters = regs;
     _output = out;
@@ -261,9 +257,6 @@
     return *this;
   };
 
-<<<<<<< HEAD
-  auto run(typename E::Infos infos, bool const loop = false) -> void {
-=======
   auto allowAnyOutputOrder(bool expected, size_t skippedRows = 0) -> ExecutorTestHelper& {
     _unorderedOutput = expected;
     _unorderedSkippedRows = skippedRows;
@@ -284,8 +277,7 @@
     return *this;
   }
 
-  auto run(typename E::Infos infos) -> void {
->>>>>>> 1871aeb2
+  auto run(typename E::Infos infos, bool const loop = false) -> void {
     ResourceMonitor monitor;
     AqlItemBlockManager itemBlockManager(&monitor, SerializationFormat::SHADOWROWS);
 
@@ -325,16 +317,9 @@
                (!call.hasSoftLimit() || (call.getLimit() + call.getOffset()) > 0));
     }
 
-<<<<<<< HEAD
     EXPECT_EQ(skippedTotal, _expectedSkip);
     EXPECT_EQ(finalState, _expectedState);
-
-    SharedAqlItemBlockPtr expectedOutputBlock =
-        buildBlock<outputColumns>(itemBlockManager, std::move(_output));
-    testOutputBlock(allResults, expectedOutputBlock);
-=======
-    EXPECT_EQ(state, _expectedState);
-    if (result == nullptr) {
+    if (allResults.empty()) {
       // Empty output, possible if we skip all
       EXPECT_EQ(_output.size(), 0)
           << "Executor does not yield output, although it is expected";
@@ -343,6 +328,21 @@
           buildBlock<outputColumns>(itemBlockManager, std::move(_output));
       std::vector<RegisterId> outRegVector(_outputRegisters.begin(),
                                            _outputRegisters.end());
+      auto regsToKeep = std::make_shared<std::unordered_set<RegisterId>>();
+      for (auto const& it : _outputRegisters) {
+        regsToKeep->emplace(it);
+      }
+      SharedAqlItemBlockPtr result{new AqlItemBlock(itemBlockManager, allResults.size(),
+                                                    allResults.getNrRegisters())};
+
+      OutputAqlItemRow out(result, std::make_shared<std::unordered_set<RegisterId>>(), regsToKeep,
+                           std::make_shared<std::unordered_set<RegisterId>>());
+      // TODO join Matrix => result.
+      for (auto const& index : allResults.produceRowIndexes()) {
+        auto const& in = allResults.getRow(index);
+        out.copyRow(in);
+        out.advanceRow();
+      }
       if (_unorderedOutput) {
         asserthelper::ValidateBlocksAreEqualUnordered(result, expectedOutputBlock,
                                                       _unorderedSkippedRows, outRegVector);
@@ -351,7 +351,6 @@
       }
     }
 
->>>>>>> 1871aeb2
     if (_testStats) {
       auto actualStats = _query.engine()->getStats();
       EXPECT_EQ(actualStats, _expectedStats);
@@ -359,44 +358,6 @@
   };
 
  private:
-<<<<<<< HEAD
-  void testOutputBlock(AqlItemMatrix const& outputBlocks,
-                       SharedAqlItemBlockPtr const& expectedOutputBlock) {
-    velocypack::Options vpackOptions;
-
-    EXPECT_EQ(outputBlocks.empty(), expectedOutputBlock == nullptr);
-    if (expectedOutputBlock == nullptr) {
-      return;
-    }
-    EXPECT_EQ(outputBlocks.size(), expectedOutputBlock->size());
-    auto const outputIndexes = outputBlocks.produceRowIndexes();
-    TRI_ASSERT(outputIndexes.size() == outputBlocks.size());
-
-    auto const size = std::max(outputBlocks.size(),
-                               static_cast<uint64_t>(expectedOutputBlock->size()));
-    for (size_t i = 0; i < size; i++) {
-      for (RegisterId j = 0; j < outputColumns; j++) {
-        auto const none = AqlValue{};
-        // Allow comparison of blocks of different sizes
-        AqlValue const& x =
-            i < outputBlocks.size()
-                ? outputBlocks.getRow(outputIndexes[i]).getValue(_outputRegisters[j])
-                : none;
-        AqlValue const& y = i < expectedOutputBlock->size()
-                                ? expectedOutputBlock->getValueReference(i, j)
-                                : none;
-
-        EXPECT_TRUE(AqlValue::Compare(&vpackOptions, x, y, true) == 0)
-            << "Row " << i << " Column " << j << " (Reg " << _outputRegisters[j]
-            << ") do not agree. "
-               "Expected "
-            << y.slice().toJson() << ", got " << x.slice().toJson() << ".";
-      }
-    }
-  }
-
-=======
->>>>>>> 1871aeb2
   auto generateInputRanges(AqlItemBlockManager& itemBlockManager)
       -> std::unique_ptr<ExecutionBlock> {
     using VectorSizeT = std::vector<std::size_t>;
@@ -416,7 +377,6 @@
       matrix.push_back(value);
 
       TRI_ASSERT(!_inputSplit.valueless_by_exception());
-      TRI_ASSERT(!std::holds_alternative<std::monostate>(_inputSplit));
 
       bool openNewBlock =
           std::visit(overload{[&](VectorSizeT& list) {
@@ -463,23 +423,20 @@
   ExecutionState _expectedState;
   ExecutionStats _expectedStats;
   bool _testStats;
-<<<<<<< HEAD
   ExecutionNode::NodeType _testeeNodeType{ExecutionNode::MAX_NODE_TYPE_VALUE};
   WaitingExecutionBlockMock::WaitingBehaviour _waitingBehaviour =
       WaitingExecutionBlockMock::NEVER;
   bool _lieAboutHasmore = false;
-=======
   bool _unorderedOutput;
   bool _appendEmptyBlock;
   std::size_t _unorderedSkippedRows;
->>>>>>> 1871aeb2
 
   SplitType _inputSplit = {std::monostate()};
   SplitType _outputSplit = {std::monostate()};
 
   arangodb::aql::Query& _query;
   std::unique_ptr<arangodb::aql::ExecutionNode> _dummyNode;
-};
+};  // namespace aql
 
 enum class ExecutorCall {
   SKIP_ROWS,
