////////////////////////////////////////////////////////////////////////////////
/// DISCLAIMER
///
/// Copyright 2019 ArangoDB GmbH, Cologne, Germany
///
/// Licensed under the Apache License, Version 2.0 (the "License");
/// you may not use this file except in compliance with the License.
/// You may obtain a copy of the License at
///
///     http://www.apache.org/licenses/LICENSE-2.0
///
/// Unless required by applicable law or agreed to in writing, software
/// distributed under the License is distributed on an "AS IS" BASIS,
/// WITHOUT WARRANTIES OR CONDITIONS OF ANY KIND, either express or implied.
/// See the License for the specific language governing permissions and
/// limitations under the License.
///
/// Copyright holder is ArangoDB GmbH, Cologne, Germany
///
/// @author Tobias Gödderz
////////////////////////////////////////////////////////////////////////////////

#ifndef TESTS_AQL_EXECUTORTESTHELPER_H
#define TESTS_AQL_EXECUTORTESTHELPER_H

#include "gtest/gtest.h"

#include "AqlItemBlockHelper.h"
#include "Mocks/Servers.h"
#include "WaitingExecutionBlockMock.h"

#include "Aql/AqlCall.h"
#include "Aql/AqlCallStack.h"
#include "Aql/ExecutionBlock.h"
#include "Aql/ExecutionBlockImpl.h"
#include "Aql/ExecutionState.h"
#include "Aql/ExecutionStats.h"
#include "Aql/OutputAqlItemRow.h"
#include "Aql/Query.h"
#include "Aql/SharedAqlItemBlockPtr.h"

#include <tuple>

namespace arangodb {
namespace tests {
namespace aql {
/**
 * @brief Static helper class just offers helper methods
 * Do never instantiate
 *
 */
class asserthelper {
 private:
  asserthelper() {}

 public:
  static auto AqlValuesAreIdentical(AqlValue const& lhs, AqlValue const& rhs) -> bool;

  static auto RowsAreIdentical(SharedAqlItemBlockPtr actual, size_t actualRow,
                               SharedAqlItemBlockPtr expected, size_t expectedRow,
                               std::optional<std::vector<RegisterId>> const& onlyCompareRegisters = std::nullopt)
      -> bool;

  static auto ValidateAqlValuesAreEqual(SharedAqlItemBlockPtr actual,
                                        size_t actualRow, RegisterId actualRegister,
                                        SharedAqlItemBlockPtr expected, size_t expectedRow,
                                        RegisterId expectedRegister) -> void;

  static auto ValidateBlocksAreEqual(
      SharedAqlItemBlockPtr actual, SharedAqlItemBlockPtr expected,
      std::optional<std::vector<RegisterId>> const& onlyCompareRegisters = std::nullopt)
      -> void;

  static auto ValidateBlocksAreEqualUnordered(
      SharedAqlItemBlockPtr actual, SharedAqlItemBlockPtr expected,
      std::size_t numRowsNotContained = 0,
      std::optional<std::vector<RegisterId>> const& onlyCompareRegisters = std::nullopt)
      -> void;

  static auto ValidateBlocksAreEqualUnordered(
      SharedAqlItemBlockPtr actual, SharedAqlItemBlockPtr expected,
      std::unordered_set<size_t>& matchedRows, std::size_t numRowsNotContained = 0,
      std::optional<std::vector<RegisterId>> const& onlyCompareRegisters = std::nullopt)
      -> void;
};

/**
 * @brief Base class for ExecutorTests in Aql.
 *        It will provide a test server, including
 *        an AqlQuery, as well as the ability to generate
 *        Dummy ExecutionNodes.
 *
 * @tparam enableQueryTrace Enable Aql Profile Trace logging
 */
template <bool enableQueryTrace = false>
class AqlExecutorTestCase : public ::testing::Test {
 public:
  // Creating a server instance costs a lot of time, so do it only once.
  // Note that newer version of gtest call these SetUpTestSuite/TearDownTestSuite
  static void SetUpTestCase() {
    _server = std::make_unique<mocks::MockAqlServer>();
  }

  static void TearDownTestCase() { _server.reset(); }

 protected:
  AqlExecutorTestCase();
  virtual ~AqlExecutorTestCase() = default;

  /**
   * @brief Creates and manages a ExecutionNode.
   *        These nodes can be used to create the Executors
   *        Caller does not need to manage the memory.
   *
   * @return ExecutionNode* Pointer to a dummy ExecutionNode. Memory is managed, do not delete.
   */
  auto generateNodeDummy() -> ExecutionNode*;

  auto manager() const -> AqlItemBlockManager&;

 private:
<<<<<<< HEAD
=======
  static inline std::unique_ptr<mocks::MockAqlServer> _server;
>>>>>>> 1a547620
  std::vector<std::unique_ptr<ExecutionNode>> _execNodes;

 protected:
  // available variables
  mocks::MockAqlServer _server;
  ResourceMonitor monitor{};
  AqlItemBlockManager itemBlockManager{&monitor, SerializationFormat::SHADOWROWS};
  std::unique_ptr<arangodb::aql::Query> fakedQuery;
};

/**
 * @brief Shortcut handle for parameterized AqlExecutorTestCases with param
 *
 * @tparam T The Test Parameter used for gtest.
 * @tparam enableQueryTrace Enable Aql Profile Trace logging
 */
template <typename T, bool enableQueryTrace = false>
class AqlExecutorTestCaseWithParam : public AqlExecutorTestCase<enableQueryTrace>,
                                     public ::testing::WithParamInterface<T> {};

template <typename E, std::size_t inputColumns = 1, std::size_t outputColumns = 1>
struct ExecutorTestHelper {
  using SplitType = std::variant<std::vector<std::size_t>, std::size_t, std::monostate>;

  ExecutorTestHelper(ExecutorTestHelper const&) = delete;
  ExecutorTestHelper(ExecutorTestHelper&&) = delete;
  explicit ExecutorTestHelper(arangodb::aql::Query& query)
      : _expectedSkip{0},
        _expectedState{ExecutionState::HASMORE},
        _testStats{false},
        _unorderedOutput{false},
        _appendEmptyBlock{false},
        _unorderedSkippedRows{0},
        _query(query),
        _dummyNode{std::make_unique<SingletonNode>(_query.plan(), 42)} {}

  auto setCall(AqlCall c) -> ExecutorTestHelper& {
    _call = c;
    return *this;
  }

  auto setInputValue(MatrixBuilder<inputColumns> in) -> ExecutorTestHelper& {
    _input = std::move(in);
    return *this;
  }

  template <typename... Ts>
  auto setInputValueList(Ts&&... ts) -> ExecutorTestHelper& {
    _input = MatrixBuilder<inputColumns>{{ts}...};
    return *this;
  }

  auto setInputSplit(std::vector<std::size_t> const& list) -> ExecutorTestHelper& {
    _inputSplit = list;
    return *this;
  }

  auto setInputSplitStep(std::size_t step) -> ExecutorTestHelper& {
    _inputSplit = step;
    return *this;
  }

  auto setInputSplitType(SplitType split) -> ExecutorTestHelper& {
    _inputSplit = split;
    return *this;
  }

  template <typename T>
  auto setOutputSplit(T&& list) -> ExecutorTestHelper& {
    ASSERT_FALSE(true);
    _outputSplit = std::forward<T>(list);
    return *this;
  }

  auto expectOutput(std::array<RegisterId, outputColumns> const& regs,
                    MatrixBuilder<outputColumns> const& out) -> ExecutorTestHelper& {
    _outputRegisters = regs;
    _output = out;
    return *this;
  }

  template <typename... Ts>
  auto expectOutputValueList(Ts&&... ts) -> ExecutorTestHelper& {
    static_assert(outputColumns == 1);
    _outputRegisters[0] = 1;
    _output = MatrixBuilder<outputColumns>{{ts}...};
    return *this;
  }

  auto expectSkipped(std::size_t skip) -> ExecutorTestHelper& {
    _expectedSkip = skip;
    return *this;
  }

  auto expectedState(ExecutionState state) -> ExecutorTestHelper& {
    _expectedState = state;
    return *this;
  }

  auto expectedStats(ExecutionStats stats) -> ExecutorTestHelper& {
    _expectedStats = stats;
    _testStats = true;
    return *this;
  };

  auto allowAnyOutputOrder(bool expected, size_t skippedRows = 0) -> ExecutorTestHelper& {
    _unorderedOutput = expected;
    _unorderedSkippedRows = skippedRows;
    return *this;
  }

  /**
   * @brief This appends an empty block after the input fully created.
   *        It simulates a situation where the Producer lies about the
   *        the last input with HASMORE, but it actually is not able
   *        to produce more.
   *
   * @param append If this should be enabled or not
   * @return ExecutorTestHelper& this for chaining
   */
  auto appendEmptyBlock(bool append) -> ExecutorTestHelper& {
    _appendEmptyBlock = append;
    return *this;
  }

  auto run(typename E::Infos infos) -> void {
    ResourceMonitor monitor;
    AqlItemBlockManager itemBlockManager(&monitor, SerializationFormat::SHADOWROWS);

    auto inputBlock = generateInputRanges(itemBlockManager);

    auto testeeNode = std::make_unique<SingletonNode>(_query.plan(), 1);

    ExecutionBlockImpl<E> testee{_query.engine(), testeeNode.get(), std::move(infos)};
    testee.addDependency(inputBlock.get());

    AqlCallStack stack{_call};
    auto const [state, skipped, result] = testee.execute(stack);
    EXPECT_EQ(skipped, _expectedSkip);

    EXPECT_EQ(state, _expectedState);
    if (result == nullptr) {
      // Empty output, possible if we skip all
      EXPECT_EQ(_output.size(), 0)
          << "Executor does not yield output, although it is expected";
    } else {
      SharedAqlItemBlockPtr expectedOutputBlock =
          buildBlock<outputColumns>(itemBlockManager, std::move(_output));
      std::vector<RegisterId> outRegVector(_outputRegisters.begin(),
                                           _outputRegisters.end());
      if (_unorderedOutput) {
        asserthelper::ValidateBlocksAreEqualUnordered(result, expectedOutputBlock,
                                                      _unorderedSkippedRows, outRegVector);
      } else {
        asserthelper::ValidateBlocksAreEqual(result, expectedOutputBlock, outRegVector);
      }
    }

    if (_testStats) {
      auto actualStats = _query.engine()->getStats();
      EXPECT_EQ(actualStats, _expectedStats);
    }
  };

 private:
  auto generateInputRanges(AqlItemBlockManager& itemBlockManager)
      -> std::unique_ptr<ExecutionBlock> {
    using VectorSizeT = std::vector<std::size_t>;

    MatrixBuilder<inputColumns> matrix;

    std::deque<SharedAqlItemBlockPtr> blockDeque;

    std::optional<VectorSizeT::iterator> iter, end;

    if (std::holds_alternative<VectorSizeT>(_inputSplit)) {
      iter = std::get<VectorSizeT>(_inputSplit).begin();
      end = std::get<VectorSizeT>(_inputSplit).end();
    }

    for (auto const& value : _input) {
      matrix.push_back(value);

      bool openNewBlock =
          std::visit(overload{[&](VectorSizeT& list) {
                                if (*iter != *end && matrix.size() == **iter) {
                                  iter->operator++();
                                  return true;
                                }

                                return false;
                              },
                              [&](std::size_t size) {
                                return matrix.size() == size;
                              },
                              [](auto) { return false; }},
                     _inputSplit);
      if (openNewBlock) {
        SharedAqlItemBlockPtr inputBlock =
            buildBlock<inputColumns>(itemBlockManager, std::move(matrix));
        blockDeque.emplace_back(inputBlock);
        matrix.clear();
      }
    }

    if (!matrix.empty()) {
      SharedAqlItemBlockPtr inputBlock =
          buildBlock<inputColumns>(itemBlockManager, std::move(matrix));
      blockDeque.emplace_back(inputBlock);
    }
    if (_appendEmptyBlock) {
      blockDeque.emplace_back(nullptr);
    }

    return std::make_unique<WaitingExecutionBlockMock>(
        _query.engine(), _dummyNode.get(), std::move(blockDeque),
        WaitingExecutionBlockMock::WaitingBehaviour::NEVER);
  }

  AqlCall _call;
  MatrixBuilder<inputColumns> _input;
  MatrixBuilder<outputColumns> _output;
  std::array<RegisterId, outputColumns> _outputRegisters;
  std::size_t _expectedSkip;
  ExecutionState _expectedState;
  ExecutionStats _expectedStats;
  bool _testStats;
  bool _unorderedOutput;
  bool _appendEmptyBlock;
  std::size_t _unorderedSkippedRows;

  SplitType _inputSplit = {std::monostate()};
  SplitType _outputSplit = {std::monostate()};

  arangodb::aql::Query& _query;
  std::unique_ptr<arangodb::aql::ExecutionNode> _dummyNode;
};

enum class ExecutorCall {
  SKIP_ROWS,
  PRODUCE_ROWS,
  FETCH_FOR_PASSTHROUGH,
  EXPECTED_NR_ROWS,
};

std::ostream& operator<<(std::ostream& stream, ExecutorCall call);

using ExecutorStepResult = std::tuple<ExecutorCall, arangodb::aql::ExecutionState, size_t>;

// TODO Add skipRows by passing 3 additional integers i, j, k, saying we should
//  - skip i rows
//  - produce j rows
//  - skip k rows
// TODO Make the calls to skipRows, fetchBlockForPassthrough and (later) expectedNumberOfRows
//  somehow optional. e.g. call a templated function or so.
// TODO Add calls to expectedNumberOfRows

template <class Executor>
std::tuple<arangodb::aql::SharedAqlItemBlockPtr, std::vector<ExecutorStepResult>, arangodb::aql::ExecutionStats>
runExecutor(arangodb::aql::AqlItemBlockManager& manager, Executor& executor,
            arangodb::aql::OutputAqlItemRow& outputRow, size_t const numSkip,
            size_t const numProduce, bool const skipRest) {
  using namespace arangodb::aql;
  ExecutionState state = ExecutionState::HASMORE;
  std::vector<ExecutorStepResult> results{};
  ExecutionStats stats{};

  uint64_t rowsLeft = 0;
  size_t skippedTotal = 0;
  size_t producedTotal = 0;

  enum class RunState {
    SKIP_OFFSET,
    FETCH_FOR_PASSTHROUGH,
    PRODUCE,
    SKIP_REST,
    BREAK
  };

  while (state != ExecutionState::DONE) {
    RunState const runState = [&]() {
      if (skippedTotal < numSkip) {
        return RunState::SKIP_OFFSET;
      }
      if (rowsLeft == 0 && (producedTotal < numProduce || numProduce == 0)) {
        return RunState::FETCH_FOR_PASSTHROUGH;
      }
      if (producedTotal < numProduce || !skipRest) {
        return RunState::PRODUCE;
      }
      if (skipRest) {
        return RunState::SKIP_REST;
      }
      return RunState::BREAK;
    }();

    switch (runState) {
      // Skip first
      // TODO don't do this for executors which don't have skipRows
      case RunState::SKIP_OFFSET: {
        size_t skipped;
        typename Executor::Stats executorStats{};
        std::tie(state, executorStats, skipped) = executor.skipRows(numSkip);
        results.emplace_back(std::make_tuple(ExecutorCall::SKIP_ROWS, state, skipped));
        stats += executorStats;
        skippedTotal += skipped;
      } break;
      // Get a new block for pass-through if we still need to produce rows and
      // the current (imagined, via rowsLeft) block is "empty".
      // TODO: Don't do this at all for non-passThrough blocks
      case RunState::FETCH_FOR_PASSTHROUGH: {
        ExecutionState fetchBlockState;
        typename Executor::Stats executorStats{};
        SharedAqlItemBlockPtr block{};
        std::tie(fetchBlockState, executorStats, block) =
            executor.fetchBlockForPassthrough(1000);
        size_t const blockSize = block != nullptr ? block->size() : 0;
        results.emplace_back(std::make_tuple(ExecutorCall::FETCH_FOR_PASSTHROUGH,
                                             fetchBlockState, blockSize));
        stats += executorStats;
        rowsLeft = blockSize;
        if (fetchBlockState != ExecutionState::WAITING &&
            fetchBlockState != ExecutionState::DONE) {
          EXPECT_GT(rowsLeft, 0);
        }
        if (fetchBlockState != ExecutionState::WAITING && block == nullptr) {
          EXPECT_EQ(ExecutionState::DONE, fetchBlockState);
          // Abort
          state = ExecutionState::DONE;
        }
      } break;
      // Produce rows
      case RunState::PRODUCE: {
        EXPECT_GT(rowsLeft, 0);
        typename Executor::Stats executorStats{};
        size_t const rowsBefore = outputRow.numRowsWritten();
        std::tie(state, executorStats) = executor.produceRows(outputRow);
        size_t const rowsAfter = outputRow.numRowsWritten();
        size_t const rowsProduced = rowsAfter - rowsBefore;
        results.emplace_back(std::make_tuple(ExecutorCall::PRODUCE_ROWS, state, rowsProduced));
        stats += executorStats;
        EXPECT_LE(rowsProduced, rowsLeft);
        rowsLeft -= rowsProduced;
        producedTotal += rowsProduced;

        if (outputRow.produced()) {
          outputRow.advanceRow();
        }
      } break;
      // TODO don't do this for executors which don't have skipRows
      case RunState::SKIP_REST: {
        size_t skipped;
        typename Executor::Stats executorStats{};
        std::tie(state, executorStats, skipped) =
            executor.skipRows(ExecutionBlock::SkipAllSize());
        results.emplace_back(std::make_tuple(ExecutorCall::SKIP_ROWS, state, skipped));
        stats += executorStats;
      } break;
      // We're done
      case RunState::BREAK: {
        state = ExecutionState::DONE;
      } break;
    }
  }

  return {outputRow.stealBlock(), results, stats};
}

}  // namespace aql
}  // namespace tests
}  // namespace arangodb

#endif  // TESTS_AQL_EXECUTORTESTHELPER_H<|MERGE_RESOLUTION|>--- conflicted
+++ resolved
@@ -119,15 +119,11 @@
   auto manager() const -> AqlItemBlockManager&;
 
  private:
-<<<<<<< HEAD
-=======
-  static inline std::unique_ptr<mocks::MockAqlServer> _server;
->>>>>>> 1a547620
   std::vector<std::unique_ptr<ExecutionNode>> _execNodes;
 
  protected:
   // available variables
-  mocks::MockAqlServer _server;
+  static inline std::unique_ptr<mocks::MockAqlServer> _server;
   ResourceMonitor monitor{};
   AqlItemBlockManager itemBlockManager{&monitor, SerializationFormat::SHADOWROWS};
   std::unique_ptr<arangodb::aql::Query> fakedQuery;
