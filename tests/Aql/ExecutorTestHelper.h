--- conflicted
+++ resolved
@@ -138,7 +138,6 @@
 template <typename T, bool enableQueryTrace = false>
 class AqlExecutorTestCaseWithParam : public AqlExecutorTestCase<enableQueryTrace>,
                                      public ::testing::WithParamInterface<T> {};
-<<<<<<< HEAD
 
 using ExecBlock = std::unique_ptr<ExecutionBlock>;
 
@@ -161,8 +160,6 @@
       b.release();
     }
   };
-=======
->>>>>>> 1a547620
 
   bool empty() const { return _pipeline.empty(); }
   void reset() { _pipeline.clear(); }
@@ -290,14 +287,11 @@
                                                    std::move(infos));
   }
 
-<<<<<<< HEAD
   auto setPipeline(Pipeline&& pipeline) -> ExecutorTestHelper& {
     _pipeline = std::move(pipeline);
     return *this;
   }
 
-=======
->>>>>>> 1a547620
   auto allowAnyOutputOrder(bool expected, size_t skippedRows = 0) -> ExecutorTestHelper& {
     _unorderedOutput = expected;
     _unorderedSkippedRows = skippedRows;
@@ -318,11 +312,7 @@
     return *this;
   }
 
-<<<<<<< HEAD
   auto run() -> void {
-=======
-  auto run(typename E::Infos infos) -> void {
->>>>>>> 1a547620
     ResourceMonitor monitor;
     AqlItemBlockManager itemBlockManager(&monitor, SerializationFormat::SHADOWROWS);
 
@@ -395,7 +385,6 @@
   };
 
  private:
-<<<<<<< HEAD
   void testOutputBlock(SharedAqlItemBlockPtr const& outputBlock,
                        SharedAqlItemBlockPtr const& expectedOutputBlock) {
     velocypack::Options vpackOptions;
@@ -419,8 +408,6 @@
     }
   }
 
-=======
->>>>>>> 1a547620
   auto generateInputRanges(AqlItemBlockManager& itemBlockManager)
       -> std::unique_ptr<ExecutionBlock> {
     using VectorSizeT = std::vector<std::size_t>;
