--- conflicted
+++ resolved
@@ -186,12 +186,8 @@
     vars.reserve(amount);
     std::array<Variable*, amount> ptrs{};
     for (size_t i = 0; i < amount; ++i) {
-<<<<<<< HEAD
-      vars.emplace_back("var" + arangodb::basics::StringUtils::itoa(i), i);
+      vars.emplace_back("var" + arangodb::basics::StringUtils::itoa(i), i, false);
       ptrs[i] = &vars[i];
-=======
-      res.emplace_back("var" + arangodb::basics::StringUtils::itoa(i), i, false);
->>>>>>> 79343b54
     }
 
     return {std::move(vars), ptrs};
