////////////////////////////////////////////////////////////////////////////////
/// DISCLAIMER
///
/// Copyright 2017-2019 ArangoDB GmbH, Cologne, Germany
///
/// Licensed under the Apache License, Version 2.0 (the "License");
/// you may not use this file except in compliance with the License.
/// You may obtain a copy of the License at
///
///     http://www.apache.org/licenses/LICENSE-2.0
///
/// Unless required by applicable law or agreed to in writing, software
/// distributed under the License is distributed on an "AS IS" BASIS,
/// WITHOUT WARRANTIES OR CONDITIONS OF ANY KIND, either express or implied.
/// See the License for the specific language governing permissions and
/// limitations under the License.
///
/// Copyright holder is ArangoDB GmbH, Cologne, Germany
///
/// @author Dan Larkin-York
////////////////////////////////////////////////////////////////////////////////

#include "gtest/gtest.h"

#include <velocypack/Builder.h>
#include <velocypack/Iterator.h>
#include <velocypack/velocypack-aliases.h>

// test setup
#include "IResearch/common.h"
#include "Mocks/LogLevels.h"
#include "Mocks/Servers.h"
#include "Mocks/StorageEngineMock.h"

#include "Aql/AqlFunctionFeature.h"
#include "Aql/ExecutionPlan.h"
#include "Aql/OptimizerRulesFeature.h"
#include "Aql/Query.h"
#include "Basics/VelocyPackHelper.h"
#include "Cluster/TraverserEngineRegistry.h"
#include "ClusterEngine/ClusterEngine.h"
#include "Logger/LogTopic.h"
#include "Logger/Logger.h"
#include "Random/RandomGenerator.h"
#include "RestServer/AqlFeature.h"
#include "RestServer/DatabaseFeature.h"
#include "RestServer/DatabasePathFeature.h"
#include "RestServer/QueryRegistryFeature.h"
#include "RestServer/SystemDatabaseFeature.h"
#include "RestServer/TraverserEngineRegistryFeature.h"
#include "StorageEngine/EngineSelectorFeature.h"
#include "Transaction/Methods.h"
#include "Transaction/StandaloneContext.h"
#include "Utils/SingleCollectionTransaction.h"
#include "VocBase/LogicalCollection.h"

extern const char* ARGV0;  // defined in main.cpp

// -----------------------------------------------------------------------------
// --SECTION--                                                        test suite
// -----------------------------------------------------------------------------

////////////////////////////////////////////////////////////////////////////////
/// @brief setup
////////////////////////////////////////////////////////////////////////////////

class SortLimitTest
    : public ::testing::Test,
      public arangodb::tests::LogSuppressor<arangodb::Logger::FIXME, arangodb::LogLevel::ERR> {
 protected:
  arangodb::tests::mocks::MockAqlServer server;
  std::vector<std::pair<arangodb::application_features::ApplicationFeature&, bool>> features;

  std::unique_ptr<TRI_vocbase_t> vocbase;
  std::vector<arangodb::velocypack::Builder> insertedDocs;

  SortLimitTest() : server() {
    arangodb::transaction::Methods::clearDataSourceRegistrationCallbacks();
    arangodb::ClusterEngine::Mocking = true;
    arangodb::RandomGenerator::initialize(arangodb::RandomGenerator::RandomType::MERSENNE);

    vocbase = std::make_unique<TRI_vocbase_t>(TRI_vocbase_type_e::TRI_VOCBASE_TYPE_NORMAL, testDBInfo(server.server()));

    CreateCollection();
  }

  ~SortLimitTest() {
    vocbase.reset();
  }

  std::string sorterType(TRI_vocbase_t& vocbase, std::string const& queryString,
                         std::string rules = "") {
    auto options = arangodb::velocypack::Parser::fromJson(
        "{\"optimizer\": {\"rules\": [" + rules + "]}}");
    arangodb::aql::Query query(false, vocbase, arangodb::aql::QueryString(queryString),
                               nullptr, options, arangodb::aql::PART_MAIN);

    auto result = query.explain();
    VPackSlice nodes = result.data->slice().get("nodes");
    EXPECT_TRUE(nodes.isArray());

    std::string strategy;
    for (auto const& it : VPackArrayIterator(nodes)) {
      if (!it.get("type").isEqualString("SortNode")) {
        continue;
      }

      EXPECT_TRUE(strategy.empty());
      strategy = it.get("strategy").copyString();
    }

    EXPECT_FALSE(strategy.empty());
    return strategy;
  }

  bool verifyExpectedResults(TRI_vocbase_t& vocbase, std::string const& queryString,
                             std::vector<size_t> const& expected,
                             std::string rules = "") {
    auto options = arangodb::velocypack::Parser::fromJson(
        "{\"optimizer\": {\"rules\": [" + rules + "]}}");
    arangodb::aql::Query query(false, vocbase, arangodb::aql::QueryString(queryString),
                               nullptr, options, arangodb::aql::PART_MAIN);
    std::shared_ptr<arangodb::aql::SharedQueryState> ss = query.sharedState();
    arangodb::aql::QueryResult result;

    while (true) {
      auto state = query.execute(arangodb::QueryRegistryFeature::registry(), result);
      if (state == arangodb::aql::ExecutionState::WAITING) {
        ss->waitForAsyncResponse();
      } else {
        break;
      }
    }

    EXPECT_TRUE(result.result.ok());
    auto slice = result.data->slice();
    EXPECT_TRUE(slice.isArray());

    if (slice.length() != expected.size()) {
      return false;
    }

    size_t i = 0;
    for (arangodb::velocypack::ArrayIterator itr(slice); itr.valid(); ++itr) {
      auto const resolved = itr.value().resolveExternals();
      if (0 != arangodb::basics::VelocyPackHelper::compare(
                   insertedDocs[expected[i++]].slice(), resolved, true)) {
        return false;
      }
    }

    return true;
  }

  // create collection0, insertedDocs[0, 999]
  void CreateCollection() {
    auto createJson = arangodb::velocypack::Parser::fromJson(
        "{ \"name\": \"testCollection0\" }");
    auto collection = vocbase->createCollection(createJson->slice());
    ASSERT_NE(nullptr, collection);

    std::vector<std::shared_ptr<arangodb::velocypack::Builder>> docs;
    size_t total = 1000;
    for (size_t i = 0; i < total; i++) {
      docs.emplace_back(arangodb::velocypack::Parser::fromJson(
          "{ \"valAsc\": " + std::to_string(i) +
          ", \"valDsc\": " + std::to_string(total - 1 - i) +
          ", \"mod\": " + std::to_string(i % 100) + "}"));
    }

    arangodb::OperationOptions options;
    options.returnNew = true;
    arangodb::SingleCollectionTransaction trx(arangodb::transaction::StandaloneContext::Create(*vocbase),
                                              *collection,
                                              arangodb::AccessMode::Type::WRITE);
    EXPECT_TRUE(trx.begin().ok());

    for (auto& entry : docs) {
      auto res = trx.insert(collection->name(), entry->slice(), options);
      EXPECT_TRUE(res.ok());
      insertedDocs.emplace_back(res.slice().get("new"));
    }

    EXPECT_TRUE(trx.commit().ok());
    EXPECT_EQ(insertedDocs.size(), total);
  }
};

TEST_F(SortLimitTest, CheckSimpleLimitSortedAscInInsertionOrder) {
  std::string query =
      "FOR d IN testCollection0 SORT d.valAsc LIMIT 0, 10 RETURN d";
  std::vector<size_t> expected = {0, 1, 2, 3, 4, 5, 6, 7, 8, 9};
<<<<<<< HEAD
  EXPECT_EQ("constrained-heap", sorterType(*vocbase, query));
=======
  EXPECT_EQ(sorterType(*vocbase, query), "constrained-heap");
>>>>>>> e9ab15db
  EXPECT_TRUE(verifyExpectedResults(*vocbase, query, expected));
}

TEST_F(SortLimitTest, CheckLimitWithOffsetSortedAscInInsertionOrder) {
  std::string query =
      "FOR d IN testCollection0 SORT d.valAsc LIMIT 10, 10 RETURN d";
  std::vector<size_t> expected = {10, 11, 12, 13, 14, 15, 16, 17, 18, 19};
<<<<<<< HEAD
  EXPECT_EQ("constrained-heap", sorterType(*vocbase, query));
=======
  EXPECT_EQ(sorterType(*vocbase, query), "constrained-heap");
>>>>>>> e9ab15db
  EXPECT_TRUE(verifyExpectedResults(*vocbase, query, expected));
}

TEST_F(SortLimitTest, CheckSimpleLimitSortedAscInReverseInsertionOrder) {
  std::string query =
      "FOR d IN testCollection0 SORT d.valDsc LIMIT 0, 10 RETURN d";
  std::vector<size_t> expected = {999, 998, 997, 996, 995,
                                  994, 993, 992, 991, 990};
<<<<<<< HEAD
  EXPECT_EQ("constrained-heap", sorterType(*vocbase, query));
=======
  EXPECT_EQ(sorterType(*vocbase, query), "constrained-heap");
>>>>>>> e9ab15db
  EXPECT_TRUE(verifyExpectedResults(*vocbase, query, expected));
}

TEST_F(SortLimitTest, CheckLimitWithOffsetSortedAscInReverseInsertionOrder) {
  std::string query =
      "FOR d IN testCollection0 SORT d.valDsc LIMIT 10, 10 RETURN d";
  std::vector<size_t> expected = {989, 988, 987, 986, 985,
                                  984, 983, 982, 981, 980};
<<<<<<< HEAD
  EXPECT_EQ("constrained-heap", sorterType(*vocbase, query));
=======
  EXPECT_EQ(sorterType(*vocbase, query), "constrained-heap");
>>>>>>> e9ab15db
  EXPECT_TRUE(verifyExpectedResults(*vocbase, query, expected));
}

TEST_F(SortLimitTest, CheckSimpleLimitSortedDscInInsertionOrder) {
  std::string query =
      "FOR d IN testCollection0 SORT d.valAsc DESC LIMIT 0, 10 RETURN d";
  std::vector<size_t> expected = {999, 998, 997, 996, 995,
                                  994, 993, 992, 991, 990};
<<<<<<< HEAD
  EXPECT_EQ("constrained-heap", sorterType(*vocbase, query));
=======
  EXPECT_EQ(sorterType(*vocbase, query), "constrained-heap");
>>>>>>> e9ab15db
  EXPECT_TRUE(verifyExpectedResults(*vocbase, query, expected));
}

TEST_F(SortLimitTest, CheckLimitWithOffsetSortedDscInInsertionOrder) {
  std::string query =
      "FOR d IN testCollection0 SORT d.valAsc DESC LIMIT 10, 10 RETURN d";
  std::vector<size_t> expected = {989, 988, 987, 986, 985,
                                  984, 983, 982, 981, 980};
<<<<<<< HEAD
  EXPECT_EQ("constrained-heap", sorterType(*vocbase, query));
=======
  EXPECT_EQ(sorterType(*vocbase, query), "constrained-heap");
>>>>>>> e9ab15db
  EXPECT_TRUE(verifyExpectedResults(*vocbase, query, expected));
}

TEST_F(SortLimitTest, CheckSimpleLimitSortedDscInReverseInsertionOrder) {
  std::string query =
      "FOR d IN testCollection0 SORT d.valDsc DESC LIMIT 0, 10 RETURN d";
  std::vector<size_t> expected = {0, 1, 2, 3, 4, 5, 6, 7, 8, 9};
<<<<<<< HEAD
  EXPECT_EQ("constrained-heap", sorterType(*vocbase, query));
=======
  EXPECT_EQ(sorterType(*vocbase, query), "constrained-heap");
>>>>>>> e9ab15db
  EXPECT_TRUE(verifyExpectedResults(*vocbase, query, expected));
}

TEST_F(SortLimitTest, CheckLimitWithOffsetSortedDscInReverseInsertionOrder) {
  std::string query =
      "FOR d IN testCollection0 SORT d.valDsc DESC LIMIT 10, 10 RETURN d";
  std::vector<size_t> expected = {10, 11, 12, 13, 14, 15, 16, 17, 18, 19};
<<<<<<< HEAD
  EXPECT_EQ("constrained-heap", sorterType(*vocbase, query));
=======
  EXPECT_EQ(sorterType(*vocbase, query), "constrained-heap");
>>>>>>> e9ab15db
  EXPECT_TRUE(verifyExpectedResults(*vocbase, query, expected));
}

TEST_F(SortLimitTest, CheckLimitWithOffsetCompoundSort) {
  std::string query =
      "FOR d IN testCollection0 SORT d.mod, d.valAsc LIMIT 2, 5 RETURN  d";
  std::vector<size_t> expected = {200, 300, 400, 500, 600};
<<<<<<< HEAD
  EXPECT_EQ("constrained-heap", sorterType(*vocbase, query));
=======
  EXPECT_EQ(sorterType(*vocbase, query), "constrained-heap");
>>>>>>> e9ab15db
  EXPECT_TRUE(verifyExpectedResults(*vocbase, query, expected));
}

TEST_F(SortLimitTest, CheckLimitWithOffsetCompoundSortAgain) {
  std::string query =
      "FOR d IN testCollection0 SORT d.mod, d.valAsc LIMIT 10, 10 RETURN d";
  std::vector<size_t> expected = {1,   101, 201, 301, 401,
                                  501, 601, 701, 801, 901};
<<<<<<< HEAD
  EXPECT_EQ("constrained-heap", sorterType(*vocbase, query));
=======
  EXPECT_EQ(sorterType(*vocbase, query), "constrained-heap");
>>>>>>> e9ab15db
  EXPECT_TRUE(verifyExpectedResults(*vocbase, query, expected));
}

TEST_F(SortLimitTest, CheckInterloperFilterMovedUp) {
  std::string query =
      "FOR d IN testCollection0 SORT d.valAsc FILTER d.mod == 0 LIMIT 0, 10 "
      "RETURN d";
  std::vector<size_t> expected = {0,   100, 200, 300, 400,
                                  500, 600, 700, 800, 900};
<<<<<<< HEAD
  EXPECT_EQ("constrained-heap", sorterType(*vocbase, query));
=======
  EXPECT_EQ(sorterType(*vocbase, query), "constrained-heap");
>>>>>>> e9ab15db
  EXPECT_TRUE(verifyExpectedResults(*vocbase, query, expected));
}

TEST_F(SortLimitTest, CheckInterloperFilterNotMoved) {
  std::string query =
      "FOR d IN testCollection0 SORT d.valAsc FILTER d.mod == 0 LIMIT 0, 10 "
      "RETURN d";
  std::string rules = "\"-move-filters-up\", \"-move-filters-up-2\"";
  std::vector<size_t> expected = {0,   100, 200, 300, 400,
                                  500, 600, 700, 800, 900};
<<<<<<< HEAD
  EXPECT_EQ("standard", sorterType(*vocbase, query, rules));
=======
  EXPECT_EQ(sorterType(*vocbase, query, rules), "standard");
>>>>>>> e9ab15db
  EXPECT_TRUE(verifyExpectedResults(*vocbase, query, expected, rules));
}

TEST_F(SortLimitTest, CheckInterloperEnumerateList) {
  std::string query =
      "FOR d IN testCollection0 SORT d.valAsc FOR e IN 1..10 FILTER e == 1 "
      "LIMIT 0, 10 RETURN d";
  std::vector<size_t> expected = {0, 1, 2, 3, 4, 5, 6, 7, 8, 9};
<<<<<<< HEAD
  EXPECT_EQ("standard", sorterType(*vocbase, query));
=======
  EXPECT_EQ(sorterType(*vocbase, query), "standard");
>>>>>>> e9ab15db
  EXPECT_TRUE(verifyExpectedResults(*vocbase, query, expected));
}<|MERGE_RESOLUTION|>--- conflicted
+++ resolved
@@ -190,11 +190,7 @@
   std::string query =
       "FOR d IN testCollection0 SORT d.valAsc LIMIT 0, 10 RETURN d";
   std::vector<size_t> expected = {0, 1, 2, 3, 4, 5, 6, 7, 8, 9};
-<<<<<<< HEAD
-  EXPECT_EQ("constrained-heap", sorterType(*vocbase, query));
-=======
-  EXPECT_EQ(sorterType(*vocbase, query), "constrained-heap");
->>>>>>> e9ab15db
+  EXPECT_EQ(sorterType(*vocbase, query), "constrained-heap");
   EXPECT_TRUE(verifyExpectedResults(*vocbase, query, expected));
 }
 
@@ -202,11 +198,7 @@
   std::string query =
       "FOR d IN testCollection0 SORT d.valAsc LIMIT 10, 10 RETURN d";
   std::vector<size_t> expected = {10, 11, 12, 13, 14, 15, 16, 17, 18, 19};
-<<<<<<< HEAD
-  EXPECT_EQ("constrained-heap", sorterType(*vocbase, query));
-=======
-  EXPECT_EQ(sorterType(*vocbase, query), "constrained-heap");
->>>>>>> e9ab15db
+  EXPECT_EQ(sorterType(*vocbase, query), "constrained-heap");
   EXPECT_TRUE(verifyExpectedResults(*vocbase, query, expected));
 }
 
@@ -215,11 +207,7 @@
       "FOR d IN testCollection0 SORT d.valDsc LIMIT 0, 10 RETURN d";
   std::vector<size_t> expected = {999, 998, 997, 996, 995,
                                   994, 993, 992, 991, 990};
-<<<<<<< HEAD
-  EXPECT_EQ("constrained-heap", sorterType(*vocbase, query));
-=======
-  EXPECT_EQ(sorterType(*vocbase, query), "constrained-heap");
->>>>>>> e9ab15db
+  EXPECT_EQ(sorterType(*vocbase, query), "constrained-heap");
   EXPECT_TRUE(verifyExpectedResults(*vocbase, query, expected));
 }
 
@@ -228,11 +216,7 @@
       "FOR d IN testCollection0 SORT d.valDsc LIMIT 10, 10 RETURN d";
   std::vector<size_t> expected = {989, 988, 987, 986, 985,
                                   984, 983, 982, 981, 980};
-<<<<<<< HEAD
-  EXPECT_EQ("constrained-heap", sorterType(*vocbase, query));
-=======
-  EXPECT_EQ(sorterType(*vocbase, query), "constrained-heap");
->>>>>>> e9ab15db
+  EXPECT_EQ(sorterType(*vocbase, query), "constrained-heap");
   EXPECT_TRUE(verifyExpectedResults(*vocbase, query, expected));
 }
 
@@ -241,11 +225,7 @@
       "FOR d IN testCollection0 SORT d.valAsc DESC LIMIT 0, 10 RETURN d";
   std::vector<size_t> expected = {999, 998, 997, 996, 995,
                                   994, 993, 992, 991, 990};
-<<<<<<< HEAD
-  EXPECT_EQ("constrained-heap", sorterType(*vocbase, query));
-=======
-  EXPECT_EQ(sorterType(*vocbase, query), "constrained-heap");
->>>>>>> e9ab15db
+  EXPECT_EQ(sorterType(*vocbase, query), "constrained-heap");
   EXPECT_TRUE(verifyExpectedResults(*vocbase, query, expected));
 }
 
@@ -254,11 +234,7 @@
       "FOR d IN testCollection0 SORT d.valAsc DESC LIMIT 10, 10 RETURN d";
   std::vector<size_t> expected = {989, 988, 987, 986, 985,
                                   984, 983, 982, 981, 980};
-<<<<<<< HEAD
-  EXPECT_EQ("constrained-heap", sorterType(*vocbase, query));
-=======
-  EXPECT_EQ(sorterType(*vocbase, query), "constrained-heap");
->>>>>>> e9ab15db
+  EXPECT_EQ(sorterType(*vocbase, query), "constrained-heap");
   EXPECT_TRUE(verifyExpectedResults(*vocbase, query, expected));
 }
 
@@ -266,11 +242,7 @@
   std::string query =
       "FOR d IN testCollection0 SORT d.valDsc DESC LIMIT 0, 10 RETURN d";
   std::vector<size_t> expected = {0, 1, 2, 3, 4, 5, 6, 7, 8, 9};
-<<<<<<< HEAD
-  EXPECT_EQ("constrained-heap", sorterType(*vocbase, query));
-=======
-  EXPECT_EQ(sorterType(*vocbase, query), "constrained-heap");
->>>>>>> e9ab15db
+  EXPECT_EQ(sorterType(*vocbase, query), "constrained-heap");
   EXPECT_TRUE(verifyExpectedResults(*vocbase, query, expected));
 }
 
@@ -278,11 +250,7 @@
   std::string query =
       "FOR d IN testCollection0 SORT d.valDsc DESC LIMIT 10, 10 RETURN d";
   std::vector<size_t> expected = {10, 11, 12, 13, 14, 15, 16, 17, 18, 19};
-<<<<<<< HEAD
-  EXPECT_EQ("constrained-heap", sorterType(*vocbase, query));
-=======
-  EXPECT_EQ(sorterType(*vocbase, query), "constrained-heap");
->>>>>>> e9ab15db
+  EXPECT_EQ(sorterType(*vocbase, query), "constrained-heap");
   EXPECT_TRUE(verifyExpectedResults(*vocbase, query, expected));
 }
 
@@ -290,11 +258,7 @@
   std::string query =
       "FOR d IN testCollection0 SORT d.mod, d.valAsc LIMIT 2, 5 RETURN  d";
   std::vector<size_t> expected = {200, 300, 400, 500, 600};
-<<<<<<< HEAD
-  EXPECT_EQ("constrained-heap", sorterType(*vocbase, query));
-=======
-  EXPECT_EQ(sorterType(*vocbase, query), "constrained-heap");
->>>>>>> e9ab15db
+  EXPECT_EQ(sorterType(*vocbase, query), "constrained-heap");
   EXPECT_TRUE(verifyExpectedResults(*vocbase, query, expected));
 }
 
@@ -303,11 +267,7 @@
       "FOR d IN testCollection0 SORT d.mod, d.valAsc LIMIT 10, 10 RETURN d";
   std::vector<size_t> expected = {1,   101, 201, 301, 401,
                                   501, 601, 701, 801, 901};
-<<<<<<< HEAD
-  EXPECT_EQ("constrained-heap", sorterType(*vocbase, query));
-=======
-  EXPECT_EQ(sorterType(*vocbase, query), "constrained-heap");
->>>>>>> e9ab15db
+  EXPECT_EQ(sorterType(*vocbase, query), "constrained-heap");
   EXPECT_TRUE(verifyExpectedResults(*vocbase, query, expected));
 }
 
@@ -317,11 +277,7 @@
       "RETURN d";
   std::vector<size_t> expected = {0,   100, 200, 300, 400,
                                   500, 600, 700, 800, 900};
-<<<<<<< HEAD
-  EXPECT_EQ("constrained-heap", sorterType(*vocbase, query));
-=======
-  EXPECT_EQ(sorterType(*vocbase, query), "constrained-heap");
->>>>>>> e9ab15db
+  EXPECT_EQ(sorterType(*vocbase, query), "constrained-heap");
   EXPECT_TRUE(verifyExpectedResults(*vocbase, query, expected));
 }
 
@@ -332,11 +288,7 @@
   std::string rules = "\"-move-filters-up\", \"-move-filters-up-2\"";
   std::vector<size_t> expected = {0,   100, 200, 300, 400,
                                   500, 600, 700, 800, 900};
-<<<<<<< HEAD
-  EXPECT_EQ("standard", sorterType(*vocbase, query, rules));
-=======
   EXPECT_EQ(sorterType(*vocbase, query, rules), "standard");
->>>>>>> e9ab15db
   EXPECT_TRUE(verifyExpectedResults(*vocbase, query, expected, rules));
 }
 
@@ -345,10 +297,6 @@
       "FOR d IN testCollection0 SORT d.valAsc FOR e IN 1..10 FILTER e == 1 "
       "LIMIT 0, 10 RETURN d";
   std::vector<size_t> expected = {0, 1, 2, 3, 4, 5, 6, 7, 8, 9};
-<<<<<<< HEAD
-  EXPECT_EQ("standard", sorterType(*vocbase, query));
-=======
   EXPECT_EQ(sorterType(*vocbase, query), "standard");
->>>>>>> e9ab15db
   EXPECT_TRUE(verifyExpectedResults(*vocbase, query, expected));
 }