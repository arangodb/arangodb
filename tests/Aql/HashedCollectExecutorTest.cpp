--- conflicted
+++ resolved
@@ -118,13 +118,8 @@
     return HashedCollectExecutorInfos{std::move(groupRegisters), RegisterPlan::MaxRegisterId,
                                       std::move(aggregateTypes),
                                       std::move(aggregateRegisters),
-<<<<<<< HEAD
-                                      &VPackOptions::Defaults};
-=======
                                       &VPackOptions::Defaults,
-                                      monitor,
-                                      count};
->>>>>>> 561bdc86
+                                      monitor};
   };
 };
 
@@ -589,12 +584,7 @@
     auto infos = HashedCollectExecutorInfos(std::move(groupRegisters), collectRegister,
                                             std::move(aggregateTypes),
                                             std::move(aggregateRegisters),
-<<<<<<< HEAD
-                                            &VPackOptions::Defaults);
-=======
-                                            &VPackOptions::Defaults, monitor,
-                                            count);
->>>>>>> 561bdc86
+                                            &VPackOptions::Defaults, monitor);
     return infos;
   };
 };
