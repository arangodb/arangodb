--- conflicted
+++ resolved
@@ -75,11 +75,7 @@
     auto inputRegisterSet = RegIdSet{0};
     auto outputRegisterSet = RegIdSet{};
 
-<<<<<<< HEAD
-    auto toKeepRegisterSet = RegIdSetStack{RegIdSet{0}};
-=======
-    auto toKeepRegisterSet = RegIdSetStack{{0},{0},{0}};
->>>>>>> 62eb33ad
+    auto toKeepRegisterSet = RegIdSetStack{RegIdSet{0},RegIdSet{0},RegIdSet{0}};
 
     auto nrInputRegisters = static_cast<RegisterCount>(inputRegisterSet.size());
     auto nrOutputRegisters =
@@ -91,11 +87,7 @@
     auto inputRegisterSet = RegIdSet{0};
     auto outputRegisterSet = RegIdSet{};
 
-<<<<<<< HEAD
-    auto toKeepRegisterSet = RegIdSetStack{RegIdSet{0}};
-=======
-    auto toKeepRegisterSet = RegIdSetStack{{0}, {0}, {0}};
->>>>>>> 62eb33ad
+    auto toKeepRegisterSet = RegIdSetStack{RegIdSet{0}, RegIdSet{0}, RegIdSet{0}};
 
     auto nrInputRegisters = static_cast<RegisterCount>(inputRegisterSet.size());
     auto nrOutputRegisters =
@@ -111,11 +103,7 @@
       inputRegisterSet.emplace(r);
     }
     auto outputRegisterSet = RegIdSet{outputRegister};
-<<<<<<< HEAD
-    auto toKeepRegisterSet = RegIdSetStack{RegIdSet{0}};
-=======
-    auto toKeepRegisterSet = RegIdSetStack{{inputRegisterSet}, {inputRegisterSet}, {inputRegisterSet}};
->>>>>>> 62eb33ad
+    auto toKeepRegisterSet = RegIdSetStack{RegIdSet{inputRegisterSet}, RegIdSet{inputRegisterSet}, RegIdSet{inputRegisterSet}};
 
     auto nrInputRegisters = static_cast<RegisterCount>(inputRegisterSet.size());
     auto nrOutputRegisters =
@@ -134,16 +122,12 @@
   auto makeDoNothingRegisterInfos() -> RegisterInfos {
     auto numRegs = size_t{1};
 
-    RegIdSet prototype;
+    RegIdSet prototype{};
     for (RegisterId r = 0; r < numRegs; ++r) {
       prototype.emplace(r);
     }
 
-<<<<<<< HEAD
-    return RegisterInfos(RegIdSet{0}, RegIdSet{1}, 1, 2, {}, toKeepRegisterSet);
-=======
-    return RegisterInfos({0}, {1}, 1, 2, {}, {prototype, prototype, prototype});
->>>>>>> 62eb33ad
+    return RegisterInfos(RegIdSet{0}, RegIdSet{1}, 1, 2, {}, {prototype, prototype, prototype});
   }
 
   auto makeDoNothingExecutorInfos() -> LambdaExe::Infos {
@@ -152,16 +136,12 @@
 
   auto makeAssertRegisterInfos() -> RegisterInfos {
     auto numRegs = size_t{1};
-    RegIdSet  prototype;
+    RegIdSet  prototype{};
     for (RegisterId r = 0; r < numRegs; ++r) {
       prototype.emplace(r);
     }
 
-<<<<<<< HEAD
-    return RegisterInfos(RegIdSet{0}, RegIdSet{1}, 1, 2, {}, toKeep);
-=======
-    return RegisterInfos({0}, {1}, 1, 2, {}, {{prototype}, {prototype}});
->>>>>>> 62eb33ad
+    return RegisterInfos(RegIdSet{0}, RegIdSet{1}, 1, 2, {}, {{prototype}, {prototype}});
   }
 
   auto makeAssertExecutorInfos() -> LambdaExe::Infos {
