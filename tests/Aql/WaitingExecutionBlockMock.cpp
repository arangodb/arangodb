--- conflicted
+++ resolved
@@ -111,10 +111,6 @@
   }
 }
 
-<<<<<<< HEAD
-// NOTE: Does not care for shadowrows!
-std::tuple<ExecutionState, size_t, SharedAqlItemBlockPtr> WaitingExecutionBlockMock::execute(AqlCallStack stack) {
-=======
 std::tuple<ExecutionState, size_t, SharedAqlItemBlockPtr> WaitingExecutionBlockMock::execute(AqlCallStack stack) {
   traceExecuteBegin(stack);
   auto res = executeWithoutTrace(stack);
@@ -125,7 +121,6 @@
 // NOTE: Does not care for shadowrows!
 std::tuple<ExecutionState, size_t, SharedAqlItemBlockPtr> WaitingExecutionBlockMock::executeWithoutTrace(
     AqlCallStack stack) {
->>>>>>> d4d3cd3f
   while (!stack.isRelevant()) {
     stack.pop();
   }
@@ -155,17 +150,6 @@
       skipped += canSkip;
       continue;
     } else if (myCall.getLimit() > 0) {
-<<<<<<< HEAD
-      size_t canReturn = _data.front()->size() - _inflight;
-
-      if (canReturn <= myCall.getLimit()) {
-        if (result != nullptr) {
-          // Sorry we can only return one block.
-          // This means we have prepared the first block.
-          // But still need more data.
-          return {ExecutionState::HASMORE, skipped, result};
-        }
-=======
       if (result != nullptr) {
         // Sorry we can only return one block.
         // This means we have prepared the first block.
@@ -176,7 +160,6 @@
       size_t canReturn = _data.front()->size() - _inflight;
 
       if (canReturn <= myCall.getLimit()) {
->>>>>>> d4d3cd3f
         // We can return the remainder of this block
         if (_inflight == 0) {
           // use full block
