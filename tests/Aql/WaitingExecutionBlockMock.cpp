////////////////////////////////////////////////////////////////////////////////
/// DISCLAIMER
///
/// Copyright 2018 ArangoDB GmbH, Cologne, Germany
///
/// Licensed under the Apache License, Version 2.0 (the "License");
/// you may not use this file except in compliance with the License.
/// You may obtain a copy of the License at
///
///     http://www.apache.org/licenses/LICENSE-2.0
///
/// Unless required by applicable law or agreed to in writing, software
/// distributed under the License is distributed on an "AS IS" BASIS,
/// WITHOUT WARRANTIES OR CONDITIONS OF ANY KIND, either express or implied.
/// See the License for the specific language governing permissions and
/// limitations under the License.
///
/// Copyright holder is ArangoDB GmbH, Cologne, Germany
///
/// @author Michael Hackstein
////////////////////////////////////////////////////////////////////////////////

#include "WaitingExecutionBlockMock.h"

#include "Aql/AqlCallStack.h"
#include "Aql/AqlItemBlock.h"
#include "Aql/ExecutionEngine.h"
#include "Aql/ExecutionState.h"
#include "Aql/QueryOptions.h"
#include "Aql/SkipResult.h"

#include "Logger/LogMacros.h"

#include <velocypack/velocypack-aliases.h>

using namespace arangodb;
using namespace arangodb::aql;
using namespace arangodb::tests;
using namespace arangodb::tests::aql;

WaitingExecutionBlockMock::WaitingExecutionBlockMock(ExecutionEngine* engine,
                                                     ExecutionNode const* node,
                                                     std::deque<SharedAqlItemBlockPtr>&& data,
                                                     WaitingBehaviour variant)
    : ExecutionBlock(engine, node),
      _data(std::move(data)),
      _resourceMonitor(),
      _inflight(0),
      _hasWaited(false),
      _variant{variant} {}

std::pair<arangodb::aql::ExecutionState, arangodb::Result> WaitingExecutionBlockMock::initializeCursor(
    arangodb::aql::InputAqlItemRow const& input) {
  if (!_hasWaited) {
    _hasWaited = true;
    return {ExecutionState::WAITING, TRI_ERROR_NO_ERROR};
  }
  _hasWaited = false;
  _inflight = 0;
  return {ExecutionState::DONE, TRI_ERROR_NO_ERROR};
}

std::pair<arangodb::aql::ExecutionState, Result> WaitingExecutionBlockMock::shutdown(int errorCode) {
  ExecutionState state;
  Result res;
  return std::make_pair(state, res);
}

<<<<<<< HEAD
std::tuple<ExecutionState, SkipResult, SharedAqlItemBlockPtr> WaitingExecutionBlockMock::execute(AqlCallStack stack) {
  traceExecuteBegin(stack);
  auto res = executeWithoutTrace(stack);
  traceExecuteEnd(res);
  return res;
}
=======
std::pair<arangodb::aql::ExecutionState, SharedAqlItemBlockPtr> WaitingExecutionBlockMock::getSome(size_t atMost) {
  if (_variant != WaitingBehaviour::NEVER && !_hasWaited) {
    _hasWaited = true;
    if (_returnedDone) {
      return {ExecutionState::DONE, nullptr};
    }
    return {ExecutionState::WAITING, nullptr};
  }
  _hasWaited = false;
>>>>>>> 174b5d0f

// NOTE: Does not care for shadowrows!
std::tuple<ExecutionState, SkipResult, SharedAqlItemBlockPtr> WaitingExecutionBlockMock::executeWithoutTrace(
    AqlCallStack stack) {
  while (!stack.isRelevant()) {
    stack.pop();
  }
  auto myCall = stack.popCall();

  TRI_ASSERT(!(myCall.getOffset() == 0 && myCall.softLimit == AqlCall::Limit{0}));
  TRI_ASSERT(!(myCall.hasSoftLimit() && myCall.fullCount));
  TRI_ASSERT(!(myCall.hasSoftLimit() && myCall.hasHardLimit()));

<<<<<<< HEAD
  if (_variant != WaitingBehaviour::NEVER && !_hasWaited) {
    // If we ordered waiting check on _hasWaited and wait if not
=======
std::pair<arangodb::aql::ExecutionState, size_t> WaitingExecutionBlockMock::skipSome(size_t atMost) {
  traceSkipSomeBegin(atMost);
  if (_variant != WaitingBehaviour::NEVER && !_hasWaited) {
>>>>>>> 174b5d0f
    _hasWaited = true;
    return {ExecutionState::WAITING, SkipResult{}, nullptr};
  }
  if (_variant == WaitingBehaviour::ALWAYS) {
    // If we always wait, reset.
    _hasWaited = false;
  }
  size_t skipped = 0;
  SharedAqlItemBlockPtr result = nullptr;
  if (!_data.empty() && _data.front() == nullptr) {
    dropBlock();
  }
  while (!_data.empty()) {
    if (_data.front() == nullptr) {
      if ((skipped > 0 || result != nullptr) &&
          !(myCall.hasHardLimit() && myCall.getLimit() == 0)) {
        // This is a specific break point return now.
        // Sorry we can only return one block.
        // This means we have prepared the first block.
        // But still need more data.
        SkipResult skipRes{};
        skipRes.didSkip(skipped);
        return {ExecutionState::HASMORE, skipRes, result};
      } else {
        dropBlock();
        continue;
      }
    }
    if (_data.front()->size() <= _inflight) {
      dropBlock();
      continue;
    }
    TRI_ASSERT(_data.front()->size() > _inflight);
    // Drop while skip
    if (myCall.getOffset() > 0) {
      size_t canSkip = (std::min)(_data.front()->size() - _inflight, myCall.getOffset());
      _inflight += canSkip;
      myCall.didSkip(canSkip);
      skipped += canSkip;
      continue;
    } else if (myCall.getLimit() > 0) {
      if (result != nullptr) {
        // Sorry we can only return one block.
        // This means we have prepared the first block.
        // But still need more data.
        SkipResult skipRes{};
        skipRes.didSkip(skipped);
        return {ExecutionState::HASMORE, skipRes, result};
      }

      size_t canReturn = _data.front()->size() - _inflight;

      if (canReturn <= myCall.getLimit()) {
        // We can return the remainder of this block
        if (_inflight == 0) {
          // use full block
          result = std::move(_data.front());
        } else {
          // Slice out the last part
          result = _data.front()->slice(_inflight, _data.front()->size());
        }
        dropBlock();
      } else {
        // Slice out limit many rows starting at _inflight
        result = _data.front()->slice(_inflight, _inflight + myCall.getLimit());
        // adjust _inflight to the fist non-returned row.
        _inflight += myCall.getLimit();
      }
      TRI_ASSERT(result != nullptr);
      myCall.didProduce(result->size());
    } else if (myCall.needsFullCount()) {
      size_t counts = _data.front()->size() - _inflight;
      dropBlock();
      myCall.didSkip(counts);
      skipped += counts;
    } else {
      if (myCall.getLimit() == 0 && !myCall.needsFullCount() && myCall.hasHardLimit()) {
        while (!_data.empty()) {
          // Drop data we are in fastForward phase
          dropBlock();
        }
      }
      SkipResult skipRes{};
      skipRes.didSkip(skipped);
      if (!_data.empty()) {
        return {ExecutionState::HASMORE, skipRes, result};
      } else if (result != nullptr && result->size() < myCall.hardLimit) {
        return {ExecutionState::HASMORE, skipRes, result};
      } else {
        return {ExecutionState::DONE, skipRes, result};
      }
    }
  }
<<<<<<< HEAD
=======
}

std::tuple<ExecutionState, SkipResult, SharedAqlItemBlockPtr> WaitingExecutionBlockMock::execute(AqlCallStack stack) {
  traceExecuteBegin(stack);
  auto res = executeWithoutTrace(stack);
  traceExecuteEnd(res);
  return res;
}

// NOTE: Does not care for shadowrows!
std::tuple<ExecutionState, SkipResult, SharedAqlItemBlockPtr> WaitingExecutionBlockMock::executeWithoutTrace(
    AqlCallStack stack) {
  while (!stack.isRelevant()) {
    stack.pop();
  }
  auto myCall = stack.popCall();

  TRI_ASSERT(!(myCall.getOffset() == 0 && myCall.softLimit == AqlCall::Limit{0}));
  TRI_ASSERT(!(myCall.hasSoftLimit() && myCall.fullCount));
  TRI_ASSERT(!(myCall.hasSoftLimit() && myCall.hasHardLimit()));

  if (_variant != WaitingBehaviour::NEVER && !_hasWaited) {
    // If we ordered waiting check on _hasWaited and wait if not
    _hasWaited = true;
    return {ExecutionState::WAITING, SkipResult{}, nullptr};
  }
  if (_variant == WaitingBehaviour::ALWAYS) {
    // If we always wait, reset.
    _hasWaited = false;
  }
  size_t skipped = 0;
  SharedAqlItemBlockPtr result = nullptr;
  if (!_data.empty() && _data.front() == nullptr) {
    dropBlock();
  }
  while (!_data.empty()) {
    if (_data.front() == nullptr) {
      if ((skipped > 0 || result != nullptr) &&
          !(myCall.hasHardLimit() && myCall.getLimit() == 0)) {
        // This is a specific break point return now.
        // Sorry we can only return one block.
        // This means we have prepared the first block.
        // But still need more data.
        SkipResult skipRes{};
        skipRes.didSkip(skipped);
        return {ExecutionState::HASMORE, skipRes, result};
      } else {
        dropBlock();
        continue;
      }
    }
    if (_data.front()->size() <= _inflight) {
      dropBlock();
      continue;
    }
    TRI_ASSERT(_data.front()->size() > _inflight);
    // Drop while skip
    if (myCall.getOffset() > 0) {
      size_t canSkip = (std::min)(_data.front()->size() - _inflight, myCall.getOffset());
      _inflight += canSkip;
      myCall.didSkip(canSkip);
      skipped += canSkip;
      continue;
    } else if (myCall.getLimit() > 0) {
      if (result != nullptr) {
        // Sorry we can only return one block.
        // This means we have prepared the first block.
        // But still need more data.
        SkipResult skipRes{};
        skipRes.didSkip(skipped);
        return {ExecutionState::HASMORE, skipRes, result};
      }

      size_t canReturn = _data.front()->size() - _inflight;

      if (canReturn <= myCall.getLimit()) {
        // We can return the remainder of this block
        if (_inflight == 0) {
          // use full block
          result = std::move(_data.front());
        } else {
          // Slice out the last part
          result = _data.front()->slice(_inflight, _data.front()->size());
        }
        dropBlock();
      } else {
        // Slice out limit many rows starting at _inflight
        result = _data.front()->slice(_inflight, _inflight + myCall.getLimit());
        // adjust _inflight to the fist non-returned row.
        _inflight += myCall.getLimit();
      }
      TRI_ASSERT(result != nullptr);
      myCall.didProduce(result->size());
    } else if (myCall.needsFullCount()) {
      size_t counts = _data.front()->size() - _inflight;
      dropBlock();
      myCall.didSkip(counts);
      skipped += counts;
    } else {
      if (myCall.getLimit() == 0 && !myCall.needsFullCount() && myCall.hasHardLimit()) {
        while (!_data.empty()) {
          // Drop data we are in fastForward phase
          dropBlock();
        }
      }
      SkipResult skipRes{};
      skipRes.didSkip(skipped);
      if (!_data.empty()) {
        return {ExecutionState::HASMORE, skipRes, result};
      } else if (result != nullptr && result->size() < myCall.hardLimit) {
        return {ExecutionState::HASMORE, skipRes, result};
      } else {
        return {ExecutionState::DONE, skipRes, result};
      }
    }
  }
>>>>>>> 174b5d0f
  SkipResult skipRes{};
  skipRes.didSkip(skipped);
  return {ExecutionState::DONE, skipRes, result};
}

void WaitingExecutionBlockMock::dropBlock() {
  TRI_ASSERT(!_data.empty());
  _data.pop_front();
  _inflight = 0;
}<|MERGE_RESOLUTION|>--- conflicted
+++ resolved
@@ -64,142 +64,6 @@
   ExecutionState state;
   Result res;
   return std::make_pair(state, res);
-}
-
-<<<<<<< HEAD
-std::tuple<ExecutionState, SkipResult, SharedAqlItemBlockPtr> WaitingExecutionBlockMock::execute(AqlCallStack stack) {
-  traceExecuteBegin(stack);
-  auto res = executeWithoutTrace(stack);
-  traceExecuteEnd(res);
-  return res;
-}
-=======
-std::pair<arangodb::aql::ExecutionState, SharedAqlItemBlockPtr> WaitingExecutionBlockMock::getSome(size_t atMost) {
-  if (_variant != WaitingBehaviour::NEVER && !_hasWaited) {
-    _hasWaited = true;
-    if (_returnedDone) {
-      return {ExecutionState::DONE, nullptr};
-    }
-    return {ExecutionState::WAITING, nullptr};
-  }
-  _hasWaited = false;
->>>>>>> 174b5d0f
-
-// NOTE: Does not care for shadowrows!
-std::tuple<ExecutionState, SkipResult, SharedAqlItemBlockPtr> WaitingExecutionBlockMock::executeWithoutTrace(
-    AqlCallStack stack) {
-  while (!stack.isRelevant()) {
-    stack.pop();
-  }
-  auto myCall = stack.popCall();
-
-  TRI_ASSERT(!(myCall.getOffset() == 0 && myCall.softLimit == AqlCall::Limit{0}));
-  TRI_ASSERT(!(myCall.hasSoftLimit() && myCall.fullCount));
-  TRI_ASSERT(!(myCall.hasSoftLimit() && myCall.hasHardLimit()));
-
-<<<<<<< HEAD
-  if (_variant != WaitingBehaviour::NEVER && !_hasWaited) {
-    // If we ordered waiting check on _hasWaited and wait if not
-=======
-std::pair<arangodb::aql::ExecutionState, size_t> WaitingExecutionBlockMock::skipSome(size_t atMost) {
-  traceSkipSomeBegin(atMost);
-  if (_variant != WaitingBehaviour::NEVER && !_hasWaited) {
->>>>>>> 174b5d0f
-    _hasWaited = true;
-    return {ExecutionState::WAITING, SkipResult{}, nullptr};
-  }
-  if (_variant == WaitingBehaviour::ALWAYS) {
-    // If we always wait, reset.
-    _hasWaited = false;
-  }
-  size_t skipped = 0;
-  SharedAqlItemBlockPtr result = nullptr;
-  if (!_data.empty() && _data.front() == nullptr) {
-    dropBlock();
-  }
-  while (!_data.empty()) {
-    if (_data.front() == nullptr) {
-      if ((skipped > 0 || result != nullptr) &&
-          !(myCall.hasHardLimit() && myCall.getLimit() == 0)) {
-        // This is a specific break point return now.
-        // Sorry we can only return one block.
-        // This means we have prepared the first block.
-        // But still need more data.
-        SkipResult skipRes{};
-        skipRes.didSkip(skipped);
-        return {ExecutionState::HASMORE, skipRes, result};
-      } else {
-        dropBlock();
-        continue;
-      }
-    }
-    if (_data.front()->size() <= _inflight) {
-      dropBlock();
-      continue;
-    }
-    TRI_ASSERT(_data.front()->size() > _inflight);
-    // Drop while skip
-    if (myCall.getOffset() > 0) {
-      size_t canSkip = (std::min)(_data.front()->size() - _inflight, myCall.getOffset());
-      _inflight += canSkip;
-      myCall.didSkip(canSkip);
-      skipped += canSkip;
-      continue;
-    } else if (myCall.getLimit() > 0) {
-      if (result != nullptr) {
-        // Sorry we can only return one block.
-        // This means we have prepared the first block.
-        // But still need more data.
-        SkipResult skipRes{};
-        skipRes.didSkip(skipped);
-        return {ExecutionState::HASMORE, skipRes, result};
-      }
-
-      size_t canReturn = _data.front()->size() - _inflight;
-
-      if (canReturn <= myCall.getLimit()) {
-        // We can return the remainder of this block
-        if (_inflight == 0) {
-          // use full block
-          result = std::move(_data.front());
-        } else {
-          // Slice out the last part
-          result = _data.front()->slice(_inflight, _data.front()->size());
-        }
-        dropBlock();
-      } else {
-        // Slice out limit many rows starting at _inflight
-        result = _data.front()->slice(_inflight, _inflight + myCall.getLimit());
-        // adjust _inflight to the fist non-returned row.
-        _inflight += myCall.getLimit();
-      }
-      TRI_ASSERT(result != nullptr);
-      myCall.didProduce(result->size());
-    } else if (myCall.needsFullCount()) {
-      size_t counts = _data.front()->size() - _inflight;
-      dropBlock();
-      myCall.didSkip(counts);
-      skipped += counts;
-    } else {
-      if (myCall.getLimit() == 0 && !myCall.needsFullCount() && myCall.hasHardLimit()) {
-        while (!_data.empty()) {
-          // Drop data we are in fastForward phase
-          dropBlock();
-        }
-      }
-      SkipResult skipRes{};
-      skipRes.didSkip(skipped);
-      if (!_data.empty()) {
-        return {ExecutionState::HASMORE, skipRes, result};
-      } else if (result != nullptr && result->size() < myCall.hardLimit) {
-        return {ExecutionState::HASMORE, skipRes, result};
-      } else {
-        return {ExecutionState::DONE, skipRes, result};
-      }
-    }
-  }
-<<<<<<< HEAD
-=======
 }
 
 std::tuple<ExecutionState, SkipResult, SharedAqlItemBlockPtr> WaitingExecutionBlockMock::execute(AqlCallStack stack) {
@@ -316,7 +180,6 @@
       }
     }
   }
->>>>>>> 174b5d0f
   SkipResult skipRes{};
   skipRes.didSkip(skipped);
   return {ExecutionState::DONE, skipRes, result};
