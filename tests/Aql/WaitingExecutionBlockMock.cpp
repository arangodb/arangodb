--- conflicted
+++ resolved
@@ -66,59 +66,7 @@
   return std::make_pair(state, res);
 }
 
-<<<<<<< HEAD
-std::tuple<ExecutionState, size_t, SharedAqlItemBlockPtr> WaitingExecutionBlockMock::execute(AqlCallStack stack) {
-=======
-std::pair<arangodb::aql::ExecutionState, SharedAqlItemBlockPtr> WaitingExecutionBlockMock::getSome(size_t atMost) {
-  if (_variant != WaitingBehaviour::NEVER && !_hasWaited) {
-    _hasWaited = true;
-    if (_returnedDone) {
-      return {ExecutionState::DONE, nullptr};
-    }
-    return {ExecutionState::WAITING, nullptr};
-  }
-  _hasWaited = false;
-
-  if (_data.empty()) {
-    _returnedDone = true;
-    return {ExecutionState::DONE, nullptr};
-  }
-
-  auto result = std::move(_data.front());
-  _data.pop_front();
-
-  if (_data.empty()) {
-    _returnedDone = true;
-    return {ExecutionState::DONE, std::move(result)};
-  } else {
-    return {ExecutionState::HASMORE, std::move(result)};
-  }
-}
-
-std::pair<arangodb::aql::ExecutionState, size_t> WaitingExecutionBlockMock::skipSome(size_t atMost) {
-  traceSkipSomeBegin(atMost);
-  if (_variant != WaitingBehaviour::NEVER && !_hasWaited) {
-    _hasWaited = true;
-    return traceSkipSomeEnd(ExecutionState::WAITING, 0);
-  }
-  _hasWaited = false;
-
-  if (_data.empty()) {
-    return traceSkipSomeEnd(ExecutionState::DONE, 0);
-  }
-
-  size_t skipped = _data.front()->size();
-  _data.pop_front();
-
-  if (_data.empty()) {
-    return traceSkipSomeEnd(ExecutionState::DONE, skipped);
-  } else {
-    return traceSkipSomeEnd(ExecutionState::HASMORE, skipped);
-  }
-}
-
 std::tuple<ExecutionState, SkipResult, SharedAqlItemBlockPtr> WaitingExecutionBlockMock::execute(AqlCallStack stack) {
->>>>>>> cb425807
   traceExecuteBegin(stack);
   auto res = executeWithoutTrace(stack);
   traceExecuteEnd(res);
