--- conflicted
+++ resolved
@@ -334,11 +334,7 @@
   EXPECT_EQ(output.numRowsWritten(), 3);
 
   EXPECT_EQ(state, ExecutorState::HASMORE);
-<<<<<<< HEAD
-  // EXPECT_TRUE(input.hasMore());
-=======
   EXPECT_TRUE(input.hasDataRow());
->>>>>>> 14cddbfb
   // We still have two values in block: 3 and 4
   {
     // pop 3
@@ -352,11 +348,7 @@
     EXPECT_EQ(state, ExecutorState::DONE);
     EXPECT_EQ(row.getValue(0).toInt64(), 4);
   }
-<<<<<<< HEAD
-  // EXPECT_FALSE(input.hasMore());
-=======
   EXPECT_FALSE(input.hasDataRow());
->>>>>>> 14cddbfb
 }
 
 }  // namespace aql
