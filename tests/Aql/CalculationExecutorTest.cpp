--- conflicted
+++ resolved
@@ -89,12 +89,8 @@
   CalculationExecutorInfos infos;
 
   CalculationExecutorTest()
-<<<<<<< HEAD
-      : itemBlockManager(&monitor),
+      : itemBlockManager(&monitor, SerializationFormat::SHADOWROWS),
         server(),
-=======
-      : itemBlockManager(&monitor, SerializationFormat::SHADOWROWS),
->>>>>>> 9f51c03d
         fakedQuery(server.createFakeQuery()),
         ast(fakedQuery.get()),
         one(ast.createNodeValueInt(1)),
