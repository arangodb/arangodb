////////////////////////////////////////////////////////////////////////////////
/// DISCLAIMER
///
/// Copyright 2014-2020 ArangoDB GmbH, Cologne, Germany
/// Copyright 2004-2014 triAGENS GmbH, Cologne, Germany
///
/// Licensed under the Apache License, Version 2.0 (the "License");
/// you may not use this file except in compliance with the License.
/// You may obtain a copy of the License at
///
///     http://www.apache.org/licenses/LICENSE-2.0
///
/// Unless required by applicable law or agreed to in writing, software
/// distributed under the License is distributed on an "AS IS" BASIS,
/// WITHOUT WARRANTIES OR CONDITIONS OF ANY KIND, either express or implied.
/// See the License for the specific language governing permissions and
/// limitations under the License.
///
/// Copyright holder is ArangoDB GmbH, Cologne, Germany
///
/// @author Michael Hackstein
////////////////////////////////////////////////////////////////////////////////

#include "gtest/gtest.h"

#include "Aql/AqlItemBlock.h"
#include "Aql/ExecutionNode.h"
#include "Aql/InputAqlItemRow.h"
#include "Aql/OutputAqlItemRow.h"
#include "Aql/Query.h"
#include "Aql/RegisterPlan.h"
#include "Aql/SingleRowFetcher.h"
#include "Aql/TraversalExecutor.h"
#include "Basics/GlobalResourceMonitor.h"
#include "Basics/ResourceUsage.h"
#include "Basics/VelocyPackHelper.h"
#include "Graph/Traverser.h"
#include "Graph/TraverserOptions.h"

#include "Aql/AqlItemBlockHelper.h"
#include "Aql/RowFetcherHelper.h"
#include "Mocks/Servers.h"
#include "Transaction/StandaloneContext.h"

#include <velocypack/Buffer.h>
#include <velocypack/Builder.h>
#include <velocypack/Slice.h>
#include <velocypack/velocypack-aliases.h>

using namespace arangodb;
using namespace arangodb::aql;
using namespace arangodb::traverser;

namespace arangodb {
namespace tests {

namespace aql {

class TestGraph {
 public:
  TestGraph(std::string vertexCollection, std::string edgeCollection)
      : _vertexCollection(std::move(vertexCollection)),
        _edgeCollection(std::move(edgeCollection)) {}

  void addVertex(std::string const& key) {
    VPackBuilder vertex;
    vertex.openObject();
    vertex.add(StaticStrings::IdString,
               VPackValue(_vertexCollection + "/" + key));
    vertex.add(StaticStrings::KeyString, VPackValue(key));
    vertex.add(StaticStrings::RevString,
               VPackValue("123"));  // just to have it there
    vertex.close();
    auto vslice = vertex.slice();
    std::string_view id(vslice.get(StaticStrings::IdString).stringView());
    _dataLake.emplace_back(vertex.steal());
    _vertices.emplace(id, vslice);
  }

  void addEdge(std::string const& from, std::string const& to,
               std::string const& key) {
    VPackBuilder edge;
    std::string fromVal = _vertexCollection + "/" + from;
    std::string toVal = _vertexCollection + "/" + to;
    edge.openObject();
    edge.add(StaticStrings::IdString, VPackValue(_edgeCollection + "/" + key));
    edge.add(StaticStrings::KeyString, VPackValue(key));
    edge.add(StaticStrings::RevString,
             VPackValue("123"));  // just to have it there
    edge.add(StaticStrings::FromString, VPackValue(fromVal));
    edge.add(StaticStrings::ToString, VPackValue(toVal));
    edge.close();
    auto eslice = edge.slice();
<<<<<<< HEAD
    _outEdges[eslice.get(StaticStrings::FromString).stringView()].emplace_back(eslice);
    _inEdges[eslice.get(StaticStrings::ToString).stringView()].emplace_back(eslice);
=======
    _outEdges[eslice.get(StaticStrings::FromString).stringView()].emplace_back(
        eslice);
    _inEdges[eslice.get(StaticStrings::ToString).stringView()].emplace_back(
        eslice);
>>>>>>> a6bd3ccd
    _dataLake.emplace_back(edge.steal());
  }

  VPackSlice getVertexData(std::string_view id) const {
    auto const& it = _vertices.find(id);
    TRI_ASSERT(it != _vertices.end());
    return it->second;
  }

  std::vector<VPackSlice> const& getInEdges(std::string_view id) const {
    auto it = _inEdges.find(id);
    if (it == _inEdges.end()) {
      return _noEdges;
    }
    return it->second;
  }

  std::vector<VPackSlice> const& getOutEdges(std::string_view id) const {
    auto it = _outEdges.find(id);
    if (it == _outEdges.end()) {
      return _noEdges;
    }
    return it->second;
  }

 private:
  std::string const _vertexCollection;
  std::string const _edgeCollection;

  std::vector<VPackSlice> _noEdges;
  std::vector<std::shared_ptr<VPackBuffer<uint8_t>>> _dataLake;
  std::unordered_map<std::string_view, VPackSlice> _vertices;
  std::unordered_map<std::string_view, std::vector<VPackSlice>> _outEdges;
  std::unordered_map<std::string_view, std::vector<VPackSlice>> _inEdges;
};

// @brief
// A graph enumerator fakes a PathEnumerator that is indirectly used by the
// TraversalExecutor.
// It mostly does a breath first enumeration on the given TestGraph
// instance originating from the given startVertex.
class GraphEnumerator : public PathEnumerator {
 public:
<<<<<<< HEAD
  GraphEnumerator(Traverser* traverser, TraverserOptions* opts, TestGraph const& g)
=======
  GraphEnumerator(Traverser* traverser, TraverserOptions* opts,
                  TestGraph const& g)
>>>>>>> a6bd3ccd
      : PathEnumerator(traverser, opts), _graph(g), _idx(0), _depth(0) {}

  ~GraphEnumerator() = default;

  void clear() override {
    _idx = 0;
    _depth = 0;
    _currentDepth.clear();
    _nextDepth.clear();
  }

  void setStartVertex(std::string_view startVertex) override {
    PathEnumerator::setStartVertex(startVertex);

    clear();
    _nextDepth.emplace_back(startVertex);
  }

  bool next() override {
    ++_idx;
    while (true) {
      if (_idx < _edges.size()) {
        _nextDepth.emplace_back(_edges.at(_idx).get(StaticStrings::ToString).stringView());
        return true;
      } else {
        if (_currentDepth.empty()) {
          if (_nextDepth.empty() || _depth >= _opts->maxDepth) {
            return false;
          }
          _depth++;
          _currentDepth.swap(_nextDepth);
        }
        _edges = _graph.getOutEdges(_currentDepth.back());
        _idx = 0;
        _currentDepth.pop_back();
      }
    }
  }

  arangodb::aql::AqlValue lastVertexToAqlValue() override {
    return AqlValue(_graph.getVertexData(_nextDepth.back()));
  }

  arangodb::aql::AqlValue lastEdgeToAqlValue() override {
    return AqlValue(_edges.at(_idx));
  }

  arangodb::aql::AqlValue pathToAqlValue(VPackBuilder& builder) override {
    return AqlValue(AqlValueHintNull());
  }

 private:
  TestGraph const& _graph;
  size_t _idx;
  size_t _depth;
  std::vector<VPackSlice> _edges;
  std::vector<std::string_view> _currentDepth;
  std::vector<std::string_view> _nextDepth;
};

class TraverserHelper : public Traverser {
 public:
  TraverserHelper(TraverserOptions* opts, TestGraph const& g)
      : Traverser(opts), _graph(g) {
    _enumerator.reset(new GraphEnumerator(this, _opts, _graph));
  }

  void setStartVertex(std::string const& value) override {
    _usedVertexAt.push_back(value);
    _enumerator->setStartVertex(std::string_view(_usedVertexAt.back()));
    _done = false;
  }

  bool getVertex(VPackSlice, arangodb::traverser::EnumeratedPath&) override {
    // Implement
    return false;
  }

  bool getSingleVertex(VPackSlice edge, std::string_view const sourceVertex,
                       uint64_t depth,
                       std::string_view& targetVertex) override {
    // Implement
    return false;
  }

  bool getVertex(std::string_view vertex, size_t depth) override {
    // Implement
    return false;
  }

  AqlValue fetchVertexData(std::string_view vid) override {
    VPackSlice v = _graph.getVertexData(vid);
    return AqlValue(v);
  }

  void addVertexToVelocyPack(std::string_view vid,
                             VPackBuilder& builder) override {
    TRI_ASSERT(builder.isOpenArray());
    VPackSlice v = _graph.getVertexData(vid);
    builder.add(v);
    return;
  }

  void destroyEngines() override {}
  void clear() override {}

  std::string const& startVertexUsedAt(uint64_t index) {
    TRI_ASSERT(index < _usedVertexAt.size());
    return _usedVertexAt[index];
  }

  std::string const& currentStartVertex() {
    TRI_ASSERT(!_usedVertexAt.empty());
    return _usedVertexAt.back();
  }

 private:
  std::vector<std::string> _usedVertexAt;

  TestGraph const& _graph;
};

static TraverserOptions generateOptions(arangodb::aql::Query* query, size_t min,
                                        size_t max) {
  TraverserOptions options{*query};
  options.minDepth = min;
  options.maxDepth = max;
  return options;
}

class TraversalExecutorTestInputStartVertex : public ::testing::Test {
 protected:
  ExecutorState state;
  mocks::MockAqlServer server{};

  std::shared_ptr<arangodb::aql::Query> fakedQuery;

  arangodb::GlobalResourceMonitor global{};
  arangodb::ResourceMonitor monitor{global};
  AqlItemBlockManager itemBlockManager;
  SharedAqlItemBlockPtr block;

  TraverserOptions traversalOptions;
  std::vector<std::pair<Variable const*, RegisterId>> filterConditionVariables;

  TestGraph myGraph;
  std::unique_ptr<TraverserHelper> traverserPtr;

  RegisterId inReg;
  RegisterId outReg;
  TraverserHelper* traverser;
<<<<<<< HEAD
  std::unordered_map<TraversalExecutorInfosHelper::OutputName, RegisterId, TraversalExecutorInfosHelper::OutputNameHash> registerMapping;
=======
  std::unordered_map<TraversalExecutorInfos::OutputName, RegisterId,
                     TraversalExecutorInfos::OutputNameHash>
      registerMapping;
>>>>>>> a6bd3ccd

  std::string const noFixed;
  RegisterInfos registerInfos;

  std::pair<std::vector<arangodb::graph::IndexAccessor>,
            std::unordered_map<uint64_t, std::vector<arangodb::graph::IndexAccessor>>>
      usedIndexes{};
  const aql::Variable tmpVar{"dummy", 1337, false};
  AqlFunctionsInternalCache aqlCache{};
  arangodb::aql::FixedVarExpressionContext exprContext{
      *server.createFakeTransaction().get(), *fakedQuery.get(), aqlCache};
  arangodb::graph::BaseProviderOptions baseProviderOptions{&tmpVar,
                                                           std::move(usedIndexes),
                                                           exprContext,
                                                           {}};
  arangodb::graph::PathValidatorOptions pathValidatorOptions{&tmpVar, exprContext};
  arangodb::graph::OneSidedEnumeratorOptions enumeratorOptions{1, 1};
  TraversalExecutorInfos executorInfos;  // TODO [GraphRefactor]: We need to test all variants of graph refactor here as well

  TraversalExecutorTestInputStartVertex()
      : fakedQuery(server.createFakeQuery()),
        itemBlockManager(monitor, SerializationFormat::SHADOWROWS),
        block(new AqlItemBlock(itemBlockManager, 1000, 2)),
        traversalOptions(generateOptions(fakedQuery.get(), 1, 1)),
        myGraph("v", "e"),
        traverserPtr(
            std::make_unique<TraverserHelper>(&traversalOptions, myGraph)),
        inReg(0),
        outReg(1),
        traverser(traverserPtr.get()),
        registerMapping{{TraversalExecutorInfosHelper::OutputName::VERTEX, outReg}},
        noFixed(""),
<<<<<<< HEAD
        registerInfos(RegIdSet{inReg}, RegIdSet{outReg}, 1, 2, {}, {RegIdSet{0}}),
        enumeratorOptions(1, 1),
        executorInfos(std::move(traverserPtr), registerMapping, noFixed, inReg,
                      filterConditionVariables, fakedQuery->ast(),
                      traverser::TraverserOptions::UniquenessLevel::NONE,
                      traverser::TraverserOptions::UniquenessLevel::NONE,
                      traverser::TraverserOptions::Order::DFS, false,
                      server.createFakeTransaction().get(), *fakedQuery.get(),
                      std::move(baseProviderOptions), std::move(pathValidatorOptions),
                      std::move(enumeratorOptions)) {}
=======
        registerInfos(RegIdSet{inReg}, RegIdSet{outReg}, 1, 2, {},
                      {RegIdSet{0}}),
        executorInfos(std::move(traverserPtr), registerMapping, noFixed, inReg,
                      filterConditionVariables, fakedQuery->ast())

  {}
>>>>>>> a6bd3ccd
};

TEST_F(TraversalExecutorTestInputStartVertex,
       there_are_no_rows_upstream_producer_doesnt_produce) {
  SingleRowFetcherHelper<::arangodb::aql::BlockPassthrough::Disable> fetcher(
      itemBlockManager, VPackParser::fromJson("[]")->steal(), false);

  TraversalExecutor testee(fetcher, executorInfos);
  TraversalStats stats{};

  auto inputBlock = buildBlock<1>(itemBlockManager, MatrixBuilder<1>{{{}}});
  auto input = AqlItemBlockInputRange{ExecutorState::DONE, 0, inputBlock, 0};

  OutputAqlItemRow result(std::move(block), registerInfos.getOutputRegisters(),
                          registerInfos.registersToKeep(),
                          registerInfos.registersToClear());
  AqlCall call;

  std::tie(state, stats, call) = testee.produceRows(input, result);
  ASSERT_EQ(state, ExecutorState::DONE);
  ASSERT_FALSE(result.produced());
}

TEST_F(TraversalExecutorTestInputStartVertex,
       there_are_rows_upstream_producer_produced) {
  myGraph.addVertex("1");
  myGraph.addVertex("2");
  myGraph.addVertex("3");
  SingleRowFetcherHelper<::arangodb::aql::BlockPassthrough::Disable> fetcher(
      itemBlockManager, VPackParser::fromJson("[]")->steal(), false);
  TraversalExecutor testee(fetcher, executorInfos);
  TraversalStats stats{};

<<<<<<< HEAD
  auto inputBlock =
      buildBlock<1>(itemBlockManager,
                    MatrixBuilder<1>{{{{R"("v/1")"}}}, {{{R"("v/2")"}}}, {{{R"("v/3")"}}}});
=======
  auto inputBlock = buildBlock<1>(
      itemBlockManager,
      MatrixBuilder<1>{{{{R"("v/1")"}}}, {{{R"("v/2")"}}}, {{{R"("v/3")"}}}});
>>>>>>> a6bd3ccd
  auto input = AqlItemBlockInputRange{ExecutorState::DONE, 0, inputBlock, 0};

  OutputAqlItemRow row(std::move(block), registerInfos.getOutputRegisters(),
                       registerInfos.registersToKeep(),
                       registerInfos.registersToClear());
  auto call = AqlCall{};

  std::tie(state, stats, call) = testee.produceRows(input, row);
  ASSERT_EQ(state, ExecutorState::DONE);
  ASSERT_EQ(stats.getFiltered(), 0);
  ASSERT_FALSE(row.produced());

  ASSERT_EQ(traverser->startVertexUsedAt(0), "v/1");
  ASSERT_EQ(traverser->startVertexUsedAt(1), "v/2");
  ASSERT_EQ(traverser->startVertexUsedAt(2), "v/3");

  std::tie(state, stats, call) = testee.produceRows(input, row);
  ASSERT_EQ(state, ExecutorState::DONE);
  ASSERT_EQ(stats.getFiltered(), 0);
  ASSERT_FALSE(row.produced());
}

TEST_F(TraversalExecutorTestInputStartVertex,
       there_are_rows_no_edges_are_connected) {
  myGraph.addVertex("1");
  myGraph.addVertex("2");
  myGraph.addVertex("3");
  SingleRowFetcherHelper<::arangodb::aql::BlockPassthrough::Disable> fetcher(
      itemBlockManager, VPackParser::fromJson("[]")->steal(), true);
  TraversalExecutor testee(fetcher, executorInfos);
  TraversalStats stats{};

<<<<<<< HEAD
  auto inputBlock =
      buildBlock<1>(itemBlockManager,
                    MatrixBuilder<1>{{{{R"("v/1")"}}}, {{{R"("v/2")"}}}, {{{R"("v/3")"}}}});
=======
  auto inputBlock = buildBlock<1>(
      itemBlockManager,
      MatrixBuilder<1>{{{{R"("v/1")"}}}, {{{R"("v/2")"}}}, {{{R"("v/3")"}}}});
>>>>>>> a6bd3ccd
  auto input = AqlItemBlockInputRange{ExecutorState::DONE, 0, inputBlock, 0};

  OutputAqlItemRow row(std::move(block), registerInfos.getOutputRegisters(),
                       registerInfos.registersToKeep(),
                       registerInfos.registersToClear());
  auto call = AqlCall{};

  std::tie(state, stats, call) = testee.produceRows(input, row);
  ASSERT_EQ(state, ExecutorState::DONE);
  ASSERT_EQ(stats.getFiltered(), 0);
  ASSERT_FALSE(row.produced());

  ASSERT_EQ(traverser->startVertexUsedAt(0), "v/1");
  ASSERT_EQ(traverser->startVertexUsedAt(1), "v/2");
  ASSERT_EQ(traverser->startVertexUsedAt(2), "v/3");

  std::tie(state, stats, call) = testee.produceRows(input, row);
  ASSERT_EQ(state, ExecutorState::DONE);
  ASSERT_EQ(stats.getFiltered(), 0);
  ASSERT_FALSE(row.produced());
  // WAITING is not part of called counts
}

TEST_F(TraversalExecutorTestInputStartVertex,
       there_are_rows_upstream_edges_are_connected) {
  myGraph.addVertex("1");
  myGraph.addVertex("2");
  myGraph.addVertex("3");
  SingleRowFetcherHelper<::arangodb::aql::BlockPassthrough::Disable> fetcher(
      itemBlockManager, VPackParser::fromJson("[]")->steal(), true);
  TraversalExecutor testee(fetcher, executorInfos);
  TraversalStats stats{};

<<<<<<< HEAD
  auto inputBlock =
      buildBlock<1>(itemBlockManager,
                    MatrixBuilder<1>{{{{R"("v/1")"}}}, {{{R"("v/2")"}}}, {{{R"("v/3")"}}}});
=======
  auto inputBlock = buildBlock<1>(
      itemBlockManager,
      MatrixBuilder<1>{{{{R"("v/1")"}}}, {{{R"("v/2")"}}}, {{{R"("v/3")"}}}});
>>>>>>> a6bd3ccd
  auto input = AqlItemBlockInputRange{ExecutorState::DONE, 0, inputBlock, 0};

  myGraph.addEdge("1", "2", "1->2");
  myGraph.addEdge("2", "3", "2->3");
  myGraph.addEdge("3", "1", "3->1");

  ExecutionStats total;
  OutputAqlItemRow row(std::move(block), registerInfos.getOutputRegisters(),
                       registerInfos.registersToKeep(),
                       registerInfos.registersToClear());
  auto call = AqlCall{};

  std::tie(state, stats, call) = testee.produceRows(input, row);
  ASSERT_EQ(state, ExecutorState::DONE);
  ASSERT_FALSE(row.produced());

  ASSERT_EQ(traverser->startVertexUsedAt(0), "v/1");
  ASSERT_EQ(traverser->startVertexUsedAt(1), "v/2");
  ASSERT_EQ(traverser->startVertexUsedAt(2), "v/3");

  std::vector<std::string> expectedResult{"v/2", "v/3", "v/1"};
  auto block = row.stealBlock();
  for (std::size_t index = 0; index < 3; index++) {
    AqlValue value = block->getValue(index, outReg);
    ASSERT_TRUE(value.isObject());
<<<<<<< HEAD
    ASSERT_TRUE(arangodb::basics::VelocyPackHelper::compare(
                    value.slice(),
                    myGraph.getVertexData(std::string_view(expectedResult.at(index))),
                    false) == 0);
=======
    ASSERT_TRUE(
        arangodb::basics::VelocyPackHelper::compare(
            value.slice(),
            myGraph.getVertexData(std::string_view(expectedResult.at(index))),
            false) == 0);
>>>>>>> a6bd3ccd
  }
}

class TraversalExecutorTestConstantStartVertex : public ::testing::Test {
 protected:
  ExecutorState state;
  mocks::MockAqlServer server;

  std::shared_ptr<arangodb::aql::Query> fakedQuery;

  arangodb::GlobalResourceMonitor global{};
  arangodb::ResourceMonitor monitor{global};
  AqlItemBlockManager itemBlockManager;
  SharedAqlItemBlockPtr block;

  TraverserOptions traversalOptions;
  std::vector<std::pair<Variable const*, RegisterId>> filterConditionVariables;

  TestGraph myGraph;
  std::unique_ptr<TraverserHelper> traverserPtr;

  RegisterId outReg;
  TraverserHelper* traverser;
  std::shared_ptr<std::unordered_set<RegisterId>> inputRegisters;
  std::shared_ptr<std::unordered_set<RegisterId>> outputRegisters;
<<<<<<< HEAD
  std::unordered_map<TraversalExecutorInfosHelper::OutputName, RegisterId, TraversalExecutorInfosHelper::OutputNameHash> registerMapping;
=======
  std::unordered_map<TraversalExecutorInfos::OutputName, RegisterId,
                     TraversalExecutorInfos::OutputNameHash>
      registerMapping;
>>>>>>> a6bd3ccd

  std::string const fixed;
  RegisterInfos registerInfos;

  std::pair<std::vector<arangodb::graph::IndexAccessor>,
            std::unordered_map<uint64_t, std::vector<arangodb::graph::IndexAccessor>>>
      usedIndexes{};
  const aql::Variable tmpVar{"dummy", 1337, false};
  AqlFunctionsInternalCache aqlCache{};
  arangodb::aql::FixedVarExpressionContext exprContext{
      *server.createFakeTransaction().get(), *fakedQuery.get(), aqlCache};
  arangodb::graph::BaseProviderOptions baseProviderOptions{&tmpVar,
                                                           std::move(usedIndexes),
                                                           exprContext,
                                                           {}};
  arangodb::graph::PathValidatorOptions pathValidatorOptions{&tmpVar, exprContext};
  arangodb::graph::OneSidedEnumeratorOptions enumeratorOptions{1, 1};
  TraversalExecutorInfos executorInfos;  // TODO [GraphRefactor]: We need to test all variants of graph refactor here as well

  TraversalExecutorTestConstantStartVertex()
      : fakedQuery(server.createFakeQuery()),
        itemBlockManager(monitor, SerializationFormat::SHADOWROWS),
        block(new AqlItemBlock(itemBlockManager, 1000, 2)),
        traversalOptions(generateOptions(fakedQuery.get(), 1, 1)),
        myGraph("v", "e"),
        traverserPtr(
            std::make_unique<TraverserHelper>(&traversalOptions, myGraph)),
        outReg(1),
        traverser(traverserPtr.get()),
        registerMapping{{TraversalExecutorInfosHelper::OutputName::VERTEX, outReg}},
        fixed("v/1"),
        registerInfos({}, RegIdSet{1}, 1, 2, {}, {RegIdSet{0}}),
        executorInfos(std::move(traverserPtr), registerMapping, fixed,
                      RegisterPlan::MaxRegisterId, filterConditionVariables,
<<<<<<< HEAD
                      fakedQuery->ast(), traverser::TraverserOptions::UniquenessLevel::NONE,
                      traverser::TraverserOptions::UniquenessLevel::NONE,
                      traverser::TraverserOptions::Order::DFS, false,
                      server.createFakeTransaction().get(), *fakedQuery.get(),
                      std::move(baseProviderOptions), std::move(pathValidatorOptions),
                      std::move(enumeratorOptions)) {}
=======
                      fakedQuery->ast()) {}
>>>>>>> a6bd3ccd
};

TEST_F(TraversalExecutorTestConstantStartVertex,
       no_rows_upstream_producer_doesnt_produce) {
  SingleRowFetcherHelper<::arangodb::aql::BlockPassthrough::Disable> fetcher(
      itemBlockManager, VPackParser::fromJson("[]")->steal(), false);
  TraversalExecutor testee(fetcher, executorInfos);
  TraversalStats stats{};

  auto inputBlock = buildBlock<1>(itemBlockManager, MatrixBuilder<1>{{{{}}}});
  auto input = AqlItemBlockInputRange{ExecutorState::DONE, 0, inputBlock, 0};

  OutputAqlItemRow result(std::move(block), registerInfos.getOutputRegisters(),
                          registerInfos.registersToKeep(),
                          registerInfos.registersToClear());
  AqlCall call;

  std::tie(state, stats, call) = testee.produceRows(input, result);
  ASSERT_EQ(state, ExecutorState::DONE);
  ASSERT_FALSE(result.produced());
}

TEST_F(TraversalExecutorTestConstantStartVertex, no_rows_upstream) {
  SingleRowFetcherHelper<::arangodb::aql::BlockPassthrough::Disable> fetcher(
      itemBlockManager, VPackParser::fromJson("[]")->steal(), true);
  TraversalExecutor testee(fetcher, executorInfos);
  TraversalStats stats{};

  auto inputBlock = buildBlock<1>(itemBlockManager, MatrixBuilder<1>{{{{}}}});
  auto input = AqlItemBlockInputRange{ExecutorState::DONE, 0, inputBlock, 0};

  OutputAqlItemRow result(std::move(block), registerInfos.getOutputRegisters(),
                          registerInfos.registersToKeep(),
                          registerInfos.registersToClear());
  AqlCall call;

  std::tie(state, stats, call) = testee.produceRows(input, result);
  ASSERT_EQ(state, ExecutorState::DONE);
  ASSERT_FALSE(result.produced());
  ASSERT_EQ(stats.getFiltered(), 0);
}

TEST_F(TraversalExecutorTestConstantStartVertex,
       rows_upstream_producer_doesnt_wait) {
  myGraph.addVertex("1");
  myGraph.addVertex("2");
  myGraph.addVertex("3");

  SingleRowFetcherHelper<::arangodb::aql::BlockPassthrough::Disable> fetcher(
      itemBlockManager, VPackParser::fromJson("[]")->steal(), false);
  TraversalExecutor testee(fetcher, executorInfos);
  TraversalStats stats{};

<<<<<<< HEAD
  auto inputBlock =
      buildBlock<1>(itemBlockManager,
                    MatrixBuilder<1>{{{{R"("v/1")"}}}, {{{R"("v/2")"}}}, {{{R"("v/3")"}}}});
=======
  auto inputBlock = buildBlock<1>(
      itemBlockManager,
      MatrixBuilder<1>{{{{R"("v/1")"}}}, {{{R"("v/2")"}}}, {{{R"("v/3")"}}}});
>>>>>>> a6bd3ccd
  auto input = AqlItemBlockInputRange{ExecutorState::DONE, 0, inputBlock, 0};

  OutputAqlItemRow row(std::move(block), registerInfos.getOutputRegisters(),
                       registerInfos.registersToKeep(),
                       registerInfos.registersToClear());
  AqlCall call;

  std::tie(state, stats, call) = testee.produceRows(input, row);
  ASSERT_EQ(state, ExecutorState::DONE);
  ASSERT_EQ(stats.getFiltered(), 0);
  ASSERT_FALSE(row.produced());

  ASSERT_EQ(traverser->startVertexUsedAt(0), "v/1");
  ASSERT_EQ(traverser->startVertexUsedAt(1), "v/1");
  ASSERT_EQ(traverser->startVertexUsedAt(2), "v/1");

  std::tie(state, stats, call) = testee.produceRows(input, row);
  ASSERT_EQ(state, ExecutorState::DONE);
  ASSERT_EQ(stats.getFiltered(), 0);
  ASSERT_FALSE(row.produced());
}

TEST_F(TraversalExecutorTestConstantStartVertex,
       rows_upstream_producer_waits_no_edges_connected) {
  myGraph.addVertex("1");
  myGraph.addVertex("2");
  myGraph.addVertex("3");

  SingleRowFetcherHelper<::arangodb::aql::BlockPassthrough::Disable> fetcher(
      itemBlockManager, VPackParser::fromJson("[]")->steal(), true);
  TraversalExecutor testee(fetcher, executorInfos);
  TraversalStats stats{};
  OutputAqlItemRow row(std::move(block), registerInfos.getOutputRegisters(),
                       registerInfos.registersToKeep(),
                       registerInfos.registersToClear());

<<<<<<< HEAD
  auto inputBlock =
      buildBlock<1>(itemBlockManager,
                    MatrixBuilder<1>{{{{R"("v/1")"}}}, {{{R"("v/2")"}}}, {{{R"("v/3")"}}}});
=======
  auto inputBlock = buildBlock<1>(
      itemBlockManager,
      MatrixBuilder<1>{{{{R"("v/1")"}}}, {{{R"("v/2")"}}}, {{{R"("v/3")"}}}});
>>>>>>> a6bd3ccd
  auto input = AqlItemBlockInputRange{ExecutorState::DONE, 0, inputBlock, 0};

  AqlCall call;

  std::tie(state, stats, call) = testee.produceRows(input, row);
  ASSERT_EQ(state, ExecutorState::DONE);
  ASSERT_EQ(stats.getFiltered(), 0);
  ASSERT_FALSE(row.produced());

  ASSERT_EQ(traverser->startVertexUsedAt(0), "v/1");
  ASSERT_EQ(traverser->startVertexUsedAt(1), "v/1");
  ASSERT_EQ(traverser->startVertexUsedAt(2), "v/1");

  std::tie(state, stats, call) = testee.produceRows(input, row);
  ASSERT_EQ(state, ExecutorState::DONE);
  ASSERT_EQ(stats.getFiltered(), 0);
  ASSERT_FALSE(row.produced());
  // WAITING is not part of called counts
}

TEST_F(TraversalExecutorTestConstantStartVertex, rows_edges_connected) {
  myGraph.addVertex("1");
  myGraph.addVertex("2");
  myGraph.addVertex("3");

  SingleRowFetcherHelper<::arangodb::aql::BlockPassthrough::Disable> fetcher(
      itemBlockManager, VPackParser::fromJson("[]")->steal(), true);
  TraversalExecutor testee(fetcher, executorInfos);
  TraversalStats stats{};
  myGraph.addEdge("1", "2", "1->2");
  myGraph.addEdge("2", "3", "2->3");
  myGraph.addEdge("3", "1", "3->1");
  ExecutionStats total;
  OutputAqlItemRow row(std::move(block), registerInfos.getOutputRegisters(),
                       registerInfos.registersToKeep(),
                       registerInfos.registersToClear());

<<<<<<< HEAD
  auto inputBlock =
      buildBlock<1>(itemBlockManager,
                    MatrixBuilder<1>{{{{R"("v/1")"}}}, {{{R"("v/2")"}}}, {{{R"("v/3")"}}}});
=======
  auto inputBlock = buildBlock<1>(
      itemBlockManager,
      MatrixBuilder<1>{{{{R"("v/1")"}}}, {{{R"("v/2")"}}}, {{{R"("v/3")"}}}});
>>>>>>> a6bd3ccd
  auto input = AqlItemBlockInputRange{ExecutorState::DONE, 0, inputBlock, 0};

  AqlCall call;

  // The traverser will lie
  std::tie(state, stats, call) = testee.produceRows(input, row);
  ASSERT_EQ(state, ExecutorState::DONE);
  ASSERT_FALSE(row.produced());

  ASSERT_EQ(traverser->startVertexUsedAt(0), "v/1");
  ASSERT_EQ(traverser->startVertexUsedAt(1), "v/1");
  ASSERT_EQ(traverser->startVertexUsedAt(2), "v/1");

  std::vector<std::string> expectedResult{"v/2", "v/2", "v/2"};
  auto block = row.stealBlock();
  for (std::size_t index = 0; index < 3; index++) {
    AqlValue value = block->getValue(index, outReg);
    ASSERT_TRUE(value.isObject());
<<<<<<< HEAD
    ASSERT_TRUE(arangodb::basics::VelocyPackHelper::compare(
                    value.slice(),
                    myGraph.getVertexData(std::string_view(expectedResult.at(index))),
                    false) == 0);
=======
    ASSERT_TRUE(
        arangodb::basics::VelocyPackHelper::compare(
            value.slice(),
            myGraph.getVertexData(std::string_view(expectedResult.at(index))),
            false) == 0);
>>>>>>> a6bd3ccd
  }
}

}  // namespace aql
}  // namespace tests
}  // namespace arangodb<|MERGE_RESOLUTION|>--- conflicted
+++ resolved
@@ -91,15 +91,10 @@
     edge.add(StaticStrings::ToString, VPackValue(toVal));
     edge.close();
     auto eslice = edge.slice();
-<<<<<<< HEAD
-    _outEdges[eslice.get(StaticStrings::FromString).stringView()].emplace_back(eslice);
-    _inEdges[eslice.get(StaticStrings::ToString).stringView()].emplace_back(eslice);
-=======
     _outEdges[eslice.get(StaticStrings::FromString).stringView()].emplace_back(
         eslice);
     _inEdges[eslice.get(StaticStrings::ToString).stringView()].emplace_back(
         eslice);
->>>>>>> a6bd3ccd
     _dataLake.emplace_back(edge.steal());
   }
 
@@ -143,12 +138,8 @@
 // instance originating from the given startVertex.
 class GraphEnumerator : public PathEnumerator {
  public:
-<<<<<<< HEAD
-  GraphEnumerator(Traverser* traverser, TraverserOptions* opts, TestGraph const& g)
-=======
   GraphEnumerator(Traverser* traverser, TraverserOptions* opts,
                   TestGraph const& g)
->>>>>>> a6bd3ccd
       : PathEnumerator(traverser, opts), _graph(g), _idx(0), _depth(0) {}
 
   ~GraphEnumerator() = default;
@@ -300,13 +291,7 @@
   RegisterId inReg;
   RegisterId outReg;
   TraverserHelper* traverser;
-<<<<<<< HEAD
   std::unordered_map<TraversalExecutorInfosHelper::OutputName, RegisterId, TraversalExecutorInfosHelper::OutputNameHash> registerMapping;
-=======
-  std::unordered_map<TraversalExecutorInfos::OutputName, RegisterId,
-                     TraversalExecutorInfos::OutputNameHash>
-      registerMapping;
->>>>>>> a6bd3ccd
 
   std::string const noFixed;
   RegisterInfos registerInfos;
@@ -339,7 +324,6 @@
         traverser(traverserPtr.get()),
         registerMapping{{TraversalExecutorInfosHelper::OutputName::VERTEX, outReg}},
         noFixed(""),
-<<<<<<< HEAD
         registerInfos(RegIdSet{inReg}, RegIdSet{outReg}, 1, 2, {}, {RegIdSet{0}}),
         enumeratorOptions(1, 1),
         executorInfos(std::move(traverserPtr), registerMapping, noFixed, inReg,
@@ -350,14 +334,6 @@
                       server.createFakeTransaction().get(), *fakedQuery.get(),
                       std::move(baseProviderOptions), std::move(pathValidatorOptions),
                       std::move(enumeratorOptions)) {}
-=======
-        registerInfos(RegIdSet{inReg}, RegIdSet{outReg}, 1, 2, {},
-                      {RegIdSet{0}}),
-        executorInfos(std::move(traverserPtr), registerMapping, noFixed, inReg,
-                      filterConditionVariables, fakedQuery->ast())
-
-  {}
->>>>>>> a6bd3ccd
 };
 
 TEST_F(TraversalExecutorTestInputStartVertex,
@@ -391,15 +367,9 @@
   TraversalExecutor testee(fetcher, executorInfos);
   TraversalStats stats{};
 
-<<<<<<< HEAD
-  auto inputBlock =
-      buildBlock<1>(itemBlockManager,
-                    MatrixBuilder<1>{{{{R"("v/1")"}}}, {{{R"("v/2")"}}}, {{{R"("v/3")"}}}});
-=======
   auto inputBlock = buildBlock<1>(
       itemBlockManager,
       MatrixBuilder<1>{{{{R"("v/1")"}}}, {{{R"("v/2")"}}}, {{{R"("v/3")"}}}});
->>>>>>> a6bd3ccd
   auto input = AqlItemBlockInputRange{ExecutorState::DONE, 0, inputBlock, 0};
 
   OutputAqlItemRow row(std::move(block), registerInfos.getOutputRegisters(),
@@ -432,15 +402,9 @@
   TraversalExecutor testee(fetcher, executorInfos);
   TraversalStats stats{};
 
-<<<<<<< HEAD
-  auto inputBlock =
-      buildBlock<1>(itemBlockManager,
-                    MatrixBuilder<1>{{{{R"("v/1")"}}}, {{{R"("v/2")"}}}, {{{R"("v/3")"}}}});
-=======
   auto inputBlock = buildBlock<1>(
       itemBlockManager,
       MatrixBuilder<1>{{{{R"("v/1")"}}}, {{{R"("v/2")"}}}, {{{R"("v/3")"}}}});
->>>>>>> a6bd3ccd
   auto input = AqlItemBlockInputRange{ExecutorState::DONE, 0, inputBlock, 0};
 
   OutputAqlItemRow row(std::move(block), registerInfos.getOutputRegisters(),
@@ -474,15 +438,9 @@
   TraversalExecutor testee(fetcher, executorInfos);
   TraversalStats stats{};
 
-<<<<<<< HEAD
-  auto inputBlock =
-      buildBlock<1>(itemBlockManager,
-                    MatrixBuilder<1>{{{{R"("v/1")"}}}, {{{R"("v/2")"}}}, {{{R"("v/3")"}}}});
-=======
   auto inputBlock = buildBlock<1>(
       itemBlockManager,
       MatrixBuilder<1>{{{{R"("v/1")"}}}, {{{R"("v/2")"}}}, {{{R"("v/3")"}}}});
->>>>>>> a6bd3ccd
   auto input = AqlItemBlockInputRange{ExecutorState::DONE, 0, inputBlock, 0};
 
   myGraph.addEdge("1", "2", "1->2");
@@ -508,18 +466,11 @@
   for (std::size_t index = 0; index < 3; index++) {
     AqlValue value = block->getValue(index, outReg);
     ASSERT_TRUE(value.isObject());
-<<<<<<< HEAD
-    ASSERT_TRUE(arangodb::basics::VelocyPackHelper::compare(
-                    value.slice(),
-                    myGraph.getVertexData(std::string_view(expectedResult.at(index))),
-                    false) == 0);
-=======
     ASSERT_TRUE(
         arangodb::basics::VelocyPackHelper::compare(
             value.slice(),
             myGraph.getVertexData(std::string_view(expectedResult.at(index))),
             false) == 0);
->>>>>>> a6bd3ccd
   }
 }
 
@@ -545,13 +496,7 @@
   TraverserHelper* traverser;
   std::shared_ptr<std::unordered_set<RegisterId>> inputRegisters;
   std::shared_ptr<std::unordered_set<RegisterId>> outputRegisters;
-<<<<<<< HEAD
   std::unordered_map<TraversalExecutorInfosHelper::OutputName, RegisterId, TraversalExecutorInfosHelper::OutputNameHash> registerMapping;
-=======
-  std::unordered_map<TraversalExecutorInfos::OutputName, RegisterId,
-                     TraversalExecutorInfos::OutputNameHash>
-      registerMapping;
->>>>>>> a6bd3ccd
 
   std::string const fixed;
   RegisterInfos registerInfos;
@@ -586,16 +531,12 @@
         registerInfos({}, RegIdSet{1}, 1, 2, {}, {RegIdSet{0}}),
         executorInfos(std::move(traverserPtr), registerMapping, fixed,
                       RegisterPlan::MaxRegisterId, filterConditionVariables,
-<<<<<<< HEAD
                       fakedQuery->ast(), traverser::TraverserOptions::UniquenessLevel::NONE,
                       traverser::TraverserOptions::UniquenessLevel::NONE,
                       traverser::TraverserOptions::Order::DFS, false,
                       server.createFakeTransaction().get(), *fakedQuery.get(),
                       std::move(baseProviderOptions), std::move(pathValidatorOptions),
                       std::move(enumeratorOptions)) {}
-=======
-                      fakedQuery->ast()) {}
->>>>>>> a6bd3ccd
 };
 
 TEST_F(TraversalExecutorTestConstantStartVertex,
@@ -649,15 +590,9 @@
   TraversalExecutor testee(fetcher, executorInfos);
   TraversalStats stats{};
 
-<<<<<<< HEAD
-  auto inputBlock =
-      buildBlock<1>(itemBlockManager,
-                    MatrixBuilder<1>{{{{R"("v/1")"}}}, {{{R"("v/2")"}}}, {{{R"("v/3")"}}}});
-=======
   auto inputBlock = buildBlock<1>(
       itemBlockManager,
       MatrixBuilder<1>{{{{R"("v/1")"}}}, {{{R"("v/2")"}}}, {{{R"("v/3")"}}}});
->>>>>>> a6bd3ccd
   auto input = AqlItemBlockInputRange{ExecutorState::DONE, 0, inputBlock, 0};
 
   OutputAqlItemRow row(std::move(block), registerInfos.getOutputRegisters(),
@@ -694,15 +629,9 @@
                        registerInfos.registersToKeep(),
                        registerInfos.registersToClear());
 
-<<<<<<< HEAD
-  auto inputBlock =
-      buildBlock<1>(itemBlockManager,
-                    MatrixBuilder<1>{{{{R"("v/1")"}}}, {{{R"("v/2")"}}}, {{{R"("v/3")"}}}});
-=======
   auto inputBlock = buildBlock<1>(
       itemBlockManager,
       MatrixBuilder<1>{{{{R"("v/1")"}}}, {{{R"("v/2")"}}}, {{{R"("v/3")"}}}});
->>>>>>> a6bd3ccd
   auto input = AqlItemBlockInputRange{ExecutorState::DONE, 0, inputBlock, 0};
 
   AqlCall call;
@@ -740,15 +669,9 @@
                        registerInfos.registersToKeep(),
                        registerInfos.registersToClear());
 
-<<<<<<< HEAD
-  auto inputBlock =
-      buildBlock<1>(itemBlockManager,
-                    MatrixBuilder<1>{{{{R"("v/1")"}}}, {{{R"("v/2")"}}}, {{{R"("v/3")"}}}});
-=======
   auto inputBlock = buildBlock<1>(
       itemBlockManager,
       MatrixBuilder<1>{{{{R"("v/1")"}}}, {{{R"("v/2")"}}}, {{{R"("v/3")"}}}});
->>>>>>> a6bd3ccd
   auto input = AqlItemBlockInputRange{ExecutorState::DONE, 0, inputBlock, 0};
 
   AqlCall call;
@@ -767,18 +690,11 @@
   for (std::size_t index = 0; index < 3; index++) {
     AqlValue value = block->getValue(index, outReg);
     ASSERT_TRUE(value.isObject());
-<<<<<<< HEAD
-    ASSERT_TRUE(arangodb::basics::VelocyPackHelper::compare(
-                    value.slice(),
-                    myGraph.getVertexData(std::string_view(expectedResult.at(index))),
-                    false) == 0);
-=======
     ASSERT_TRUE(
         arangodb::basics::VelocyPackHelper::compare(
             value.slice(),
             myGraph.getVertexData(std::string_view(expectedResult.at(index))),
             false) == 0);
->>>>>>> a6bd3ccd
   }
 }
 
