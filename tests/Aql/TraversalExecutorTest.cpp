--- conflicted
+++ resolved
@@ -308,16 +308,9 @@
   arangodb::graph::PathValidatorOptions pathValidatorOptions{&tmpVar,
                                                              exprContext};
   arangodb::graph::OneSidedEnumeratorOptions enumeratorOptions{1, 1};
-<<<<<<< HEAD
-  //  TraversalExecutorInfos executorInfos;  // TODO [GraphRefactor]: (R) We
-  //  need to
-  //                                         // test all variants of
-  //                                         //  graph refactor here as well
-=======
   TraversalExecutorInfos
       executorInfos;  // TODO [GraphRefactor]: We need to test all variants of
                       // graph refactor here as well.
->>>>>>> cae7e4ef
 
   TraversalExecutorTestInputStartVertex()
       : fakedQuery(server.createFakeQuery()),
