--- conflicted
+++ resolved
@@ -22,11 +22,7 @@
 
 #include "gtest/gtest.h"
 
-<<<<<<< HEAD
-#include "ExecutorTestHelper.h"
-=======
 #include "AqlExecutorTestCase.h"
->>>>>>> 174b5d0f
 #include "RowFetcherHelper.h"
 
 #include "Aql/AqlItemBlock.h"
@@ -99,13 +95,8 @@
 }
 
 TEST_P(SubqueryStartExecutorTest, empty_input_does_not_add_shadow_rows) {
-<<<<<<< HEAD
-  ExecutorTestHelper<1, 1>(*fakedQuery)
-      .setExecBlock<SubqueryStartExecutor>(MakeBaseInfos(1), ExecutionNode::SUBQUERY_START)
-=======
-  makeExecutorTestHelper<1, 1>()
-      .addConsumer<SubqueryStartExecutor>(MakeBaseInfos(1), ExecutionNode::SUBQUERY_START)
->>>>>>> 174b5d0f
+  makeExecutorTestHelper<1, 1>()
+      .addConsumer<SubqueryStartExecutor>(MakeBaseInfos(1), ExecutionNode::SUBQUERY_START)
       .setInputValue({})
       .expectedStats(ExecutionStats{})
       .expectedState(ExecutionState::DONE)
@@ -116,13 +107,8 @@
 }
 
 TEST_P(SubqueryStartExecutorTest, adds_a_shadowrow_after_single_input) {
-<<<<<<< HEAD
-  ExecutorTestHelper<1, 1>(*fakedQuery)
-      .setExecBlock<SubqueryStartExecutor>(MakeBaseInfos(1), ExecutionNode::SUBQUERY_START)
-=======
-  makeExecutorTestHelper<1, 1>()
-      .addConsumer<SubqueryStartExecutor>(MakeBaseInfos(1), ExecutionNode::SUBQUERY_START)
->>>>>>> 174b5d0f
+  makeExecutorTestHelper<1, 1>()
+      .addConsumer<SubqueryStartExecutor>(MakeBaseInfos(1), ExecutionNode::SUBQUERY_START)
       .setInputValue({{R"("a")"}})
       .expectedStats(ExecutionStats{})
       .expectedState(ExecutionState::DONE)
@@ -137,13 +123,8 @@
 // calls. As soon as we can this test needs to re removed, and the one blow needs to be activated.
 TEST_P(SubqueryStartExecutorTest,
        adds_only_one_shadowrow_even_if_more_input_is_available_in_single_pass) {
-<<<<<<< HEAD
-  ExecutorTestHelper<1, 1>(*fakedQuery)
-      .setExecBlock<SubqueryStartExecutor>(MakeBaseInfos(1), ExecutionNode::SUBQUERY_START)
-=======
-  makeExecutorTestHelper<1, 1>()
-      .addConsumer<SubqueryStartExecutor>(MakeBaseInfos(1), ExecutionNode::SUBQUERY_START)
->>>>>>> 174b5d0f
+  makeExecutorTestHelper<1, 1>()
+      .addConsumer<SubqueryStartExecutor>(MakeBaseInfos(1), ExecutionNode::SUBQUERY_START)
       .setInputValue({{{R"("a")"}}, {{R"("b")"}}, {{R"("c")"}}})
       .expectedStats(ExecutionStats{})
       .expectedState(ExecutionState::HASMORE)
@@ -158,13 +139,8 @@
 // As soon as we can support Call look-aheads we need to enable this test.
 // and it needs to pass then
 TEST_P(SubqueryStartExecutorTest, DISABLED_adds_a_shadowrow_after_every_input_line_in_single_pass) {
-<<<<<<< HEAD
-  ExecutorTestHelper<1, 1>(*fakedQuery)
-      .setExecBlock<SubqueryStartExecutor>(MakeBaseInfos(1), ExecutionNode::SUBQUERY_START)
-=======
-  makeExecutorTestHelper<1, 1>()
-      .addConsumer<SubqueryStartExecutor>(MakeBaseInfos(1), ExecutionNode::SUBQUERY_START)
->>>>>>> 174b5d0f
+  makeExecutorTestHelper<1, 1>()
+      .addConsumer<SubqueryStartExecutor>(MakeBaseInfos(1), ExecutionNode::SUBQUERY_START)
       .setInputValue({{{R"("a")"}}, {{R"("b")"}}, {{R"("c")"}}})
       .expectedStats(ExecutionStats{})
       .expectedState(ExecutionState::DONE)
@@ -178,13 +154,8 @@
 // NOTE: As soon as the single_pass test is enabled this test is superflous.
 // It will be identical to the one above
 TEST_P(SubqueryStartExecutorTest, adds_a_shadowrow_after_every_input_line) {
-<<<<<<< HEAD
-  ExecutorTestHelper<1, 1>(*fakedQuery)
-      .setExecBlock<SubqueryStartExecutor>(MakeBaseInfos(1), ExecutionNode::SUBQUERY_START)
-=======
-  makeExecutorTestHelper<1, 1>()
-      .addConsumer<SubqueryStartExecutor>(MakeBaseInfos(1), ExecutionNode::SUBQUERY_START)
->>>>>>> 174b5d0f
+  makeExecutorTestHelper<1, 1>()
+      .addConsumer<SubqueryStartExecutor>(MakeBaseInfos(1), ExecutionNode::SUBQUERY_START)
       .setInputValue({{{R"("a")"}}, {{R"("b")"}}, {{R"("c")"}}})
       .expectedStats(ExecutionStats{})
       .expectedState(ExecutionState::DONE)
@@ -205,13 +176,8 @@
   {
     // First test: Validate that the shadowRow is not written
     // We only do a single call here
-<<<<<<< HEAD
-    ExecutorTestHelper<1, 1>(*fakedQuery)
-        .setExecBlock<SubqueryStartExecutor>(MakeBaseInfos(1), ExecutionNode::SUBQUERY_START)
-=======
-    makeExecutorTestHelper<1, 1>()
-        .addConsumer<SubqueryStartExecutor>(MakeBaseInfos(1), ExecutionNode::SUBQUERY_START)
->>>>>>> 174b5d0f
+    makeExecutorTestHelper<1, 1>()
+        .addConsumer<SubqueryStartExecutor>(MakeBaseInfos(1), ExecutionNode::SUBQUERY_START)
         .setInputValue({{R"("a")"}})
         .expectedStats(ExecutionStats{})
         .expectedState(ExecutionState::HASMORE)
@@ -223,13 +189,8 @@
   {
     // Second test: Validate that the shadowRow is eventually written
     // if we call often enough
-<<<<<<< HEAD
-    ExecutorTestHelper<1, 1>(*fakedQuery)
-        .setExecBlock<SubqueryStartExecutor>(MakeBaseInfos(1), ExecutionNode::SUBQUERY_START)
-=======
-    makeExecutorTestHelper<1, 1>()
-        .addConsumer<SubqueryStartExecutor>(MakeBaseInfos(1), ExecutionNode::SUBQUERY_START)
->>>>>>> 174b5d0f
+    makeExecutorTestHelper<1, 1>()
+        .addConsumer<SubqueryStartExecutor>(MakeBaseInfos(1), ExecutionNode::SUBQUERY_START)
         .setInputValue({{R"("a")"}})
         .expectedStats(ExecutionStats{})
         .expectedState(ExecutionState::DONE)
@@ -241,13 +202,8 @@
 }
 
 TEST_P(SubqueryStartExecutorTest, skip_in_subquery) {
-<<<<<<< HEAD
-  ExecutorTestHelper<1, 1>(*fakedQuery)
-      .setExecBlock<SubqueryStartExecutor>(MakeBaseInfos(1), ExecutionNode::SUBQUERY_START)
-=======
-  makeExecutorTestHelper<1, 1>()
-      .addConsumer<SubqueryStartExecutor>(MakeBaseInfos(1), ExecutionNode::SUBQUERY_START)
->>>>>>> 174b5d0f
+  makeExecutorTestHelper<1, 1>()
+      .addConsumer<SubqueryStartExecutor>(MakeBaseInfos(1), ExecutionNode::SUBQUERY_START)
       .setInputValue({{R"("a")"}})
       .expectedStats(ExecutionStats{})
       .expectedState(ExecutionState::DONE)
@@ -258,13 +214,8 @@
 }
 
 TEST_P(SubqueryStartExecutorTest, fullCount_in_subquery) {
-<<<<<<< HEAD
-  ExecutorTestHelper<1, 1>(*fakedQuery)
-      .setExecBlock<SubqueryStartExecutor>(MakeBaseInfos(1), ExecutionNode::SUBQUERY_START)
-=======
-  makeExecutorTestHelper<1, 1>()
-      .addConsumer<SubqueryStartExecutor>(MakeBaseInfos(1), ExecutionNode::SUBQUERY_START)
->>>>>>> 174b5d0f
+  makeExecutorTestHelper<1, 1>()
+      .addConsumer<SubqueryStartExecutor>(MakeBaseInfos(1), ExecutionNode::SUBQUERY_START)
       .setInputValue({{R"("a")"}})
       .expectedStats(ExecutionStats{})
       .expectedState(ExecutionState::DONE)
@@ -275,25 +226,14 @@
 }
 
 TEST_P(SubqueryStartExecutorTest, shadow_row_forwarding) {
-<<<<<<< HEAD
-  ExecutorTestHelper<1, 1> helper(*fakedQuery);
+  auto helper = makeExecutorTestHelper<1, 1>();
+
   AqlCallStack stack = queryStack(AqlCall{}, AqlCall{});
   stack.pushCall(AqlCall{});
-  Pipeline pipe{};
-  pipe.addConsumer(helper.createExecBlock<SubqueryStartExecutor>(MakeBaseInfos(1),
-                                                                 ExecutionNode::SUBQUERY_START))
-      .addConsumer(helper.createExecBlock<SubqueryStartExecutor>(MakeBaseInfos(1),
-                                                                 ExecutionNode::SUBQUERY_START));
-=======
-  auto helper = makeExecutorTestHelper<1, 1>();
-
-  AqlCallStack stack = queryStack(AqlCall{}, AqlCall{});
-  stack.pushCall(AqlCall{});
 
   helper
       .addConsumer<SubqueryStartExecutor>(MakeBaseInfos(1), ExecutionNode::SUBQUERY_START)
       .addConsumer<SubqueryStartExecutor>(MakeBaseInfos(1), ExecutionNode::SUBQUERY_START);
->>>>>>> 174b5d0f
 
   if (GetCompatMode() == CompatibilityMode::VERSION36) {
     // We will not get this infromation because the
@@ -303,12 +243,7 @@
     helper.expectSkipped(0, 0, 0);
   }
 
-<<<<<<< HEAD
-  helper.setPipeline(std::move(pipe))
-      .setInputValue({{R"("a")"}})
-=======
   helper.setInputValue({{R"("a")"}})
->>>>>>> 174b5d0f
       .expectedStats(ExecutionStats{})
       .expectedState(ExecutionState::DONE)
       .expectOutput({0}, {{R"("a")"}, {R"("a")"}, {R"("a")"}}, {{1, 0}, {2, 1}})
@@ -317,16 +252,6 @@
 }
 
 TEST_P(SubqueryStartExecutorTest, shadow_row_forwarding_many_inputs_single_call) {
-<<<<<<< HEAD
-  ExecutorTestHelper<1, 1> helper(*fakedQuery);
-  AqlCallStack stack = queryStack(AqlCall{}, AqlCall{});
-  stack.pushCall(AqlCall{});
-  Pipeline pipe{};
-  pipe.addConsumer(helper.createExecBlock<SubqueryStartExecutor>(MakeBaseInfos(1),
-                                                                 ExecutionNode::SUBQUERY_START))
-      .addConsumer(helper.createExecBlock<SubqueryStartExecutor>(MakeBaseInfos(1),
-                                                                 ExecutionNode::SUBQUERY_START));
-=======
   auto helper = makeExecutorTestHelper<1, 1>();
   AqlCallStack stack = queryStack(AqlCall{}, AqlCall{});
   stack.pushCall(AqlCall{});
@@ -334,7 +259,6 @@
   helper
       .addConsumer<SubqueryStartExecutor>(MakeBaseInfos(1), ExecutionNode::SUBQUERY_START)
       .addConsumer<SubqueryStartExecutor>(MakeBaseInfos(1), ExecutionNode::SUBQUERY_START);
->>>>>>> 174b5d0f
 
   if (GetCompatMode() == CompatibilityMode::VERSION36) {
     // We will not get this infromation because the
@@ -344,12 +268,7 @@
     helper.expectSkipped(0, 0, 0);
   }
 
-<<<<<<< HEAD
-  helper.setPipeline(std::move(pipe))
-      .setInputValue({{R"("a")"}, {R"("b")"}, {R"("c")"}})
-=======
   helper.setInputValue({{R"("a")"}, {R"("b")"}, {R"("c")"}})
->>>>>>> 174b5d0f
       .expectedStats(ExecutionStats{})
       .expectedState(ExecutionState::HASMORE)
       .expectOutput({0}, {{R"("a")"}, {R"("a")"}, {R"("a")"}}, {{1, 0}, {2, 1}})
@@ -358,16 +277,6 @@
 }
 
 TEST_P(SubqueryStartExecutorTest, shadow_row_forwarding_many_inputs_many_requests) {
-<<<<<<< HEAD
-  ExecutorTestHelper<1, 1> helper(*fakedQuery);
-  AqlCallStack stack = queryStack(AqlCall{}, AqlCall{});
-  stack.pushCall(AqlCall{});
-  Pipeline pipe{};
-  pipe.addConsumer(helper.createExecBlock<SubqueryStartExecutor>(MakeBaseInfos(1),
-                                                                 ExecutionNode::SUBQUERY_START))
-      .addConsumer(helper.createExecBlock<SubqueryStartExecutor>(MakeBaseInfos(1),
-                                                                 ExecutionNode::SUBQUERY_START));
-=======
   auto helper = makeExecutorTestHelper<1, 1>();
   AqlCallStack stack = queryStack(AqlCall{}, AqlCall{});
   stack.pushCall(AqlCall{});
@@ -375,7 +284,6 @@
   helper
       .addConsumer<SubqueryStartExecutor>(MakeBaseInfos(1), ExecutionNode::SUBQUERY_START)
       .addConsumer<SubqueryStartExecutor>(MakeBaseInfos(1), ExecutionNode::SUBQUERY_START);
->>>>>>> 174b5d0f
   if (GetCompatMode() == CompatibilityMode::VERSION36) {
     // We will not get this infromation because the
     // query stack is too small on purpose
@@ -383,12 +291,7 @@
   } else {
     helper.expectSkipped(0, 0, 0);
   }
-<<<<<<< HEAD
-  helper.setPipeline(std::move(pipe))
-      .setInputValue({{R"("a")"}, {R"("b")"}, {R"("c")"}})
-=======
   helper.setInputValue({{R"("a")"}, {R"("b")"}, {R"("c")"}})
->>>>>>> 174b5d0f
       .expectedStats(ExecutionStats{})
       .expectedState(ExecutionState::DONE)
       .expectOutput(
@@ -409,25 +312,14 @@
   {
     // First test: Validate that the shadowRow is not written
     // We only do a single call here
-<<<<<<< HEAD
-    ExecutorTestHelper<1, 1> helper(*fakedQuery);
+    auto helper = makeExecutorTestHelper<1, 1>();
+
     AqlCallStack stack = queryStack(AqlCall{}, AqlCall{});
     stack.pushCall(AqlCall{});
-    Pipeline pipe{};
-    pipe.addConsumer(helper.createExecBlock<SubqueryStartExecutor>(MakeBaseInfos(1),
-                                                                   ExecutionNode::SUBQUERY_START))
-        .addConsumer(helper.createExecBlock<SubqueryStartExecutor>(MakeBaseInfos(1),
-                                                                   ExecutionNode::SUBQUERY_START));
-=======
-    auto helper = makeExecutorTestHelper<1, 1>();
-
-    AqlCallStack stack = queryStack(AqlCall{}, AqlCall{});
-    stack.pushCall(AqlCall{});
 
     helper
         .addConsumer<SubqueryStartExecutor>(MakeBaseInfos(1), ExecutionNode::SUBQUERY_START)
         .addConsumer<SubqueryStartExecutor>(MakeBaseInfos(1), ExecutionNode::SUBQUERY_START);
->>>>>>> 174b5d0f
 
     if (GetCompatMode() == CompatibilityMode::VERSION36) {
       // We will not get this infromation because the
@@ -436,12 +328,7 @@
     } else {
       helper.expectSkipped(0, 0, 0);
     }
-<<<<<<< HEAD
-    helper.setPipeline(std::move(pipe))
-        .setInputValue({{R"("a")"}, {R"("b")"}, {R"("c")"}})
-=======
     helper.setInputValue({{R"("a")"}, {R"("b")"}, {R"("c")"}})
->>>>>>> 174b5d0f
         .expectedStats(ExecutionStats{})
         .expectedState(ExecutionState::HASMORE)
         .expectOutput({0}, {{R"("a")"}, {R"("a")"}}, {{1, 0}})
@@ -451,25 +338,14 @@
   {
     // Second test: Validate that the shadowRow is eventually written
     // Wedo call as many times as we need to.
-<<<<<<< HEAD
-    ExecutorTestHelper<1, 1> helper(*fakedQuery);
+    auto helper = makeExecutorTestHelper<1, 1>();
+
     AqlCallStack stack = queryStack(AqlCall{}, AqlCall{});
     stack.pushCall(AqlCall{});
-    Pipeline pipe{};
-    pipe.addConsumer(helper.createExecBlock<SubqueryStartExecutor>(MakeBaseInfos(1),
-                                                                   ExecutionNode::SUBQUERY_START))
-        .addConsumer(helper.createExecBlock<SubqueryStartExecutor>(MakeBaseInfos(1),
-                                                                   ExecutionNode::SUBQUERY_START));
-=======
-    auto helper = makeExecutorTestHelper<1, 1>();
-
-    AqlCallStack stack = queryStack(AqlCall{}, AqlCall{});
-    stack.pushCall(AqlCall{});
 
     helper
         .addConsumer<SubqueryStartExecutor>(MakeBaseInfos(1), ExecutionNode::SUBQUERY_START)
         .addConsumer<SubqueryStartExecutor>(MakeBaseInfos(1), ExecutionNode::SUBQUERY_START);
->>>>>>> 174b5d0f
 
     if (GetCompatMode() == CompatibilityMode::VERSION36) {
       // We will not get this infromation because the
@@ -479,12 +355,7 @@
       helper.expectSkipped(0, 0, 0);
     }
 
-<<<<<<< HEAD
-    helper.setPipeline(std::move(pipe))
-        .setInputValue({{R"("a")"}, {R"("b")"}, {R"("c")"}})
-=======
     helper.setInputValue({{R"("a")"}, {R"("b")"}, {R"("c")"}})
->>>>>>> 174b5d0f
         .expectedStats(ExecutionStats{})
         .expectedState(ExecutionState::DONE)
         .expectOutput(
@@ -498,13 +369,8 @@
 
 TEST_P(SubqueryStartExecutorTest, skip_in_outer_subquery) {
   if (GetCompatMode() == CompatibilityMode::VERSION37) {
-<<<<<<< HEAD
-    ExecutorTestHelper<1, 1>(*fakedQuery)
-        .setExecBlock<SubqueryStartExecutor>(MakeBaseInfos(1), ExecutionNode::SUBQUERY_START)
-=======
-    makeExecutorTestHelper<1, 1>()
-        .addConsumer<SubqueryStartExecutor>(MakeBaseInfos(1), ExecutionNode::SUBQUERY_START)
->>>>>>> 174b5d0f
+    makeExecutorTestHelper<1, 1>()
+        .addConsumer<SubqueryStartExecutor>(MakeBaseInfos(1), ExecutionNode::SUBQUERY_START)
         .setInputValue({{R"("a")"}, {R"("b")"}})
         .expectedStats(ExecutionStats{})
         .expectedState(ExecutionState::DONE)
@@ -519,13 +385,8 @@
 
 TEST_P(SubqueryStartExecutorTest, DISABLED_skip_only_in_outer_subquery) {
   if (GetCompatMode() == CompatibilityMode::VERSION37) {
-<<<<<<< HEAD
-    ExecutorTestHelper<1, 1>(*fakedQuery)
-        .setExecBlock<SubqueryStartExecutor>(MakeBaseInfos(1), ExecutionNode::SUBQUERY_START)
-=======
-    makeExecutorTestHelper<1, 1>()
-        .addConsumer<SubqueryStartExecutor>(MakeBaseInfos(1), ExecutionNode::SUBQUERY_START)
->>>>>>> 174b5d0f
+    makeExecutorTestHelper<1, 1>()
+        .addConsumer<SubqueryStartExecutor>(MakeBaseInfos(1), ExecutionNode::SUBQUERY_START)
         .setInputValue({{R"("a")"}, {R"("b")"}})
         .expectedStats(ExecutionStats{})
         .expectedState(ExecutionState::DONE)
@@ -540,13 +401,8 @@
 
 TEST_P(SubqueryStartExecutorTest, fullCount_in_outer_subquery) {
   if (GetCompatMode() == CompatibilityMode::VERSION37) {
-<<<<<<< HEAD
-    ExecutorTestHelper<1, 1>(*fakedQuery)
-        .setExecBlock<SubqueryStartExecutor>(MakeBaseInfos(1), ExecutionNode::SUBQUERY_START)
-=======
-    makeExecutorTestHelper<1, 1>()
-        .addConsumer<SubqueryStartExecutor>(MakeBaseInfos(1), ExecutionNode::SUBQUERY_START)
->>>>>>> 174b5d0f
+    makeExecutorTestHelper<1, 1>()
+        .addConsumer<SubqueryStartExecutor>(MakeBaseInfos(1), ExecutionNode::SUBQUERY_START)
         .setInputValue({{R"("a")"}, {R"("b")"}, {R"("c")"}, {R"("d")"}, {R"("e")"}, {R"("f")"}})
         .expectedStats(ExecutionStats{})
         .expectedState(ExecutionState::DONE)
@@ -561,13 +417,8 @@
 
 TEST_P(SubqueryStartExecutorTest, fastForward_in_inner_subquery) {
   if (GetCompatMode() == CompatibilityMode::VERSION37) {
-<<<<<<< HEAD
-    ExecutorTestHelper<1, 1>(*fakedQuery)
-        .setExecBlock<SubqueryStartExecutor>(MakeBaseInfos(1), ExecutionNode::SUBQUERY_START)
-=======
-    makeExecutorTestHelper<1, 1>()
-        .addConsumer<SubqueryStartExecutor>(MakeBaseInfos(1), ExecutionNode::SUBQUERY_START)
->>>>>>> 174b5d0f
+    makeExecutorTestHelper<1, 1>()
+        .addConsumer<SubqueryStartExecutor>(MakeBaseInfos(1), ExecutionNode::SUBQUERY_START)
         .setInputValue({{R"("a")"}, {R"("b")"}, {R"("c")"}, {R"("d")"}, {R"("e")"}, {R"("f")"}})
         .expectedStats(ExecutionStats{})
         .expectedState(ExecutionState::HASMORE)
@@ -583,13 +434,8 @@
 
 TEST_P(SubqueryStartExecutorTest, skip_out_skip_in) {
   if (GetCompatMode() == CompatibilityMode::VERSION37) {
-<<<<<<< HEAD
-    ExecutorTestHelper<1, 1>(*fakedQuery)
-        .setExecBlock<SubqueryStartExecutor>(MakeBaseInfos(1), ExecutionNode::SUBQUERY_START)
-=======
-    makeExecutorTestHelper<1, 1>()
-        .addConsumer<SubqueryStartExecutor>(MakeBaseInfos(1), ExecutionNode::SUBQUERY_START)
->>>>>>> 174b5d0f
+    makeExecutorTestHelper<1, 1>()
+        .addConsumer<SubqueryStartExecutor>(MakeBaseInfos(1), ExecutionNode::SUBQUERY_START)
         .setInputValue({{R"("a")"}, {R"("b")"}, {R"("c")"}, {R"("d")"}, {R"("e")"}, {R"("f")"}})
         .expectedStats(ExecutionStats{})
         .expectedState(ExecutionState::HASMORE)
@@ -605,13 +451,8 @@
 
 TEST_P(SubqueryStartExecutorTest, fullbypass_in_outer_subquery) {
   if (GetCompatMode() == CompatibilityMode::VERSION37) {
-<<<<<<< HEAD
-    ExecutorTestHelper<1, 1>(*fakedQuery)
-        .setExecBlock<SubqueryStartExecutor>(MakeBaseInfos(1), ExecutionNode::SUBQUERY_START)
-=======
-    makeExecutorTestHelper<1, 1>()
-        .addConsumer<SubqueryStartExecutor>(MakeBaseInfos(1), ExecutionNode::SUBQUERY_START)
->>>>>>> 174b5d0f
+    makeExecutorTestHelper<1, 1>()
+        .addConsumer<SubqueryStartExecutor>(MakeBaseInfos(1), ExecutionNode::SUBQUERY_START)
         .setInputValue({{R"("a")"}, {R"("b")"}, {R"("c")"}, {R"("d")"}, {R"("e")"}, {R"("f")"}})
         .expectedStats(ExecutionStats{})
         .expectedState(ExecutionState::DONE)
