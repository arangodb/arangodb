--- conflicted
+++ resolved
@@ -56,24 +56,23 @@
  * @brief Mock for SingleRowFetcher
  */
 template <bool passBlocksThrough>
-class SingleRowFetcherHelper : public ::arangodb::aql::SingleRowFetcher<passBlocksThrough> {
+class SingleRowFetcherHelper
+    : public ::arangodb::aql::SingleRowFetcher<passBlocksThrough> {
  public:
   SingleRowFetcherHelper(std::shared_ptr<arangodb::velocypack::Buffer<uint8_t>> vPackBuffer,
                          bool returnsWaiting);
   virtual ~SingleRowFetcherHelper();
 
-// NOLINTNEXTLINE google-default-arguments
+  // NOLINTNEXTLINE google-default-arguments
   std::pair<::arangodb::aql::ExecutionState, ::arangodb::aql::InputAqlItemRow> fetchRow(
       size_t atMost = ::arangodb::aql::ExecutionBlock::DefaultBatchSize()) override;
-  uint64_t nrCalled(){ return _nrCalled; }
+  uint64_t nrCalled() { return _nrCalled; }
 
-<<<<<<< HEAD
-  uint64_t nrCalled() const { return _nrCalled; }
+  std::shared_ptr<arangodb::aql::AqlItemBlockShell> getItemBlockShell() {
+    return _itemBlock;
+  }
 
   bool isDone() const { return _returnedDone; }
-=======
-  std::shared_ptr<arangodb::aql::AqlItemBlockShell> getItemBlockShell() { return _itemBlock; }
->>>>>>> 161f9947
 
  private:
   std::shared_ptr<arangodb::velocypack::Buffer<uint8_t>> _vPackBuffer;
