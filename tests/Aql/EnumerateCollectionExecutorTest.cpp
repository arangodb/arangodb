////////////////////////////////////////////////////////////////////////////////
/// DISCLAIMER
///
/// Copyright 2018 ArangoDB GmbH, Cologne, Germany
///
/// Licensed under the Apache License, Version 2.0 (the "License");
/// you may not use this file except in compliance with the License.
/// You may obtain a copy of the License at
///
///     http://www.apache.org/licenses/LICENSE-2.0
///
/// Unless required by applicable law or agreed to in writing, software
/// distributed under the License is distributed on an "AS IS" BASIS,
/// WITHOUT WARRANTIES OR CONDITIONS OF ANY KIND, either express or implied.
/// See the License for the specific language governing permissions and
/// limitations under the License.
///
/// Copyright holder is ArangoDB GmbH, Cologne, Germany
///
/// @author Tobias Goedderz
/// @author Michael Hackstein
/// @author Heiko Kernbach
/// @author Jan Christoph Uhde
////////////////////////////////////////////////////////////////////////////////

#include "gtest/gtest.h"

#include "Aql/AqlCall.h"
#include "AqlItemBlockHelper.h"
#include "ExecutorTestHelper.h"
#include "IResearch/common.h"
#include "Mocks/Servers.h"
#include "QueryHelper.h"
#include "RowFetcherHelper.h"

#include "Aql/AqlItemBlock.h"
#include "Aql/Ast.h"
#include "Aql/Collection.h"
#include "Aql/EnumerateCollectionExecutor.h"
#include "Aql/ExecutionBlockImpl.h"
#include "Aql/ExecutionEngine.h"
#include "Aql/OutputAqlItemRow.h"
#include "Aql/ResourceUsage.h"
#include "Aql/Stats.h"
#include "Aql/Variable.h"
#include "RestServer/QueryRegistryFeature.h"
#include "Sharding/ShardingFeature.h"
#include "StorageEngine/EngineSelectorFeature.h"
#include "Transaction/Context.h"
#include "Transaction/Methods.h"
#include "VocBase/AccessMode.h"
#include "VocBase/LogicalCollection.h"

#include <velocypack/velocypack-aliases.h>
#include <functional>

using namespace arangodb;
using namespace arangodb::aql;

namespace arangodb {
namespace tests {
namespace aql {

// old tests

static const std::string GetAllDocs =
    R"aql(FOR doc IN UnitTestCollection SORT doc.sortValue RETURN doc.value)aql";

using CursorType = arangodb::transaction::Methods::CursorType;

class EnumerateCollectionExecutorTest : public ::testing::Test {
 protected:
  ExecutionState state;
  ResourceMonitor monitor;
  AqlItemBlockManager itemBlockManager;
  arangodb::tests::mocks::MockAqlServer server;
  TRI_vocbase_t& vocbase;
  std::shared_ptr<VPackBuilder> json;
  std::shared_ptr<LogicalCollection> collection;

  std::unique_ptr<arangodb::aql::Query> fakedQuery;
  Ast ast;

  Variable outVariable;
  bool varUsedLater;
  std::unordered_set<RegisterId> const regToClear;
  std::unordered_set<RegisterId> const regToKeep;
  ExecutionEngine* engine;
  Collection aqlCollection;
  std::vector<std::string> const projections;
  std::vector<size_t> const coveringIndexAttributePositions;
  bool useRawPointers;
  bool random;

  EnumerateCollectionExecutorInfos infos;

  SharedAqlItemBlockPtr block;
  VPackBuilder input;

  EnumerateCollectionExecutorTest()
      : itemBlockManager(&monitor, SerializationFormat::SHADOWROWS),
        server(),
        vocbase(server.getSystemDatabase()),
        json(VPackParser::fromJson(R"({"name":"UnitTestCollection"})")),
        collection(vocbase.createCollection(json->slice())),
        fakedQuery(server.createFakeQuery(false, "return 1")),
        ast(fakedQuery.get()),
        outVariable("name", 1),
        varUsedLater(false),
        engine(fakedQuery.get()->engine()),
        aqlCollection("UnitTestCollection", &vocbase, arangodb::AccessMode::Type::READ),
        useRawPointers(false),
        random(false),
        infos(0 /*outReg*/, 1 /*nrIn*/, 1 /*nrOut*/, regToClear, regToKeep, engine,
              &aqlCollection, &outVariable, varUsedLater, nullptr, projections,
              coveringIndexAttributePositions, useRawPointers, random),
        block(new AqlItemBlock(itemBlockManager, 1000, 2)) {}
};

TEST_F(EnumerateCollectionExecutorTest, the_producer_does_not_wait) {
  SingleRowFetcherHelper<::arangodb::aql::BlockPassthrough::Disable> fetcher(
      itemBlockManager, input.steal(), false);
  EnumerateCollectionExecutor testee(fetcher, infos);
  // Use this instead of std::ignore, so the tests will be noticed and
  // updated when someone changes the stats type in the return value of
  // EnumerateCollectionExecutor::produceRows().
  EnumerateCollectionStats stats{};

  OutputAqlItemRow result(std::move(block), infos.getOutputRegisters(),
                          infos.registersToKeep(), infos.registersToClear());
  std::tie(state, stats) = testee.produceRows(result);
  ASSERT_EQ(state, ExecutionState::DONE);
  ASSERT_FALSE(result.produced());
}

TEST_F(EnumerateCollectionExecutorTest, the_producer_waits) {
  SingleRowFetcherHelper<::arangodb::aql::BlockPassthrough::Disable> fetcher(
      itemBlockManager, input.steal(), true);
  EnumerateCollectionExecutor testee(fetcher, infos);
  // Use this instead of std::ignore, so the tests will be noticed and
  // updated when someone changes the stats type in the return value of
  // EnumerateCollectionExecutor::produceRows().
  EnumerateCollectionStats stats{};

  OutputAqlItemRow result(std::move(block), infos.getOutputRegisters(),
                          infos.registersToKeep(), infos.registersToClear());
  std::tie(state, stats) = testee.produceRows(result);
  ASSERT_EQ(state, ExecutionState::WAITING);
  ASSERT_FALSE(result.produced());

  std::tie(state, stats) = testee.produceRows(result);
  ASSERT_EQ(state, ExecutionState::DONE);
  ASSERT_FALSE(result.produced());
}

TEST_F(EnumerateCollectionExecutorTest, the_produce_datarange_empty) {
  SingleRowFetcherHelper<::arangodb::aql::BlockPassthrough::Disable> fetcher(
      itemBlockManager, input.steal(), false);
  EnumerateCollectionExecutor testee(fetcher, infos);
  // Use this instead of std::ignore, so the tests will be noticed and
  // updated when someone changes the stats type in the return value of
  // EnumerateCollectionExecutor::produceRows().

  SharedAqlItemBlockPtr inBlock = buildBlock<1>(itemBlockManager, {{}});

  AqlItemBlockInputRange inputRange{ExecutorState::DONE, inBlock, 0, inBlock->size()};
  OutputAqlItemRow output(std::move(block), infos.getOutputRegisters(),
                          infos.registersToKeep(), infos.registersToClear());

<<<<<<< HEAD
  auto const [state, stats, call] = testee.produceRows( inputRange, output);
=======
  auto const [state, stats, call] = testee.produceRows(inputRange, output);
>>>>>>> 14cddbfb
  ASSERT_EQ(state, ExecutorState::DONE);
  ASSERT_FALSE(output.produced());
}

TEST_F(EnumerateCollectionExecutorTest, the_skip_datarange_empty) {
  SingleRowFetcherHelper<::arangodb::aql::BlockPassthrough::Disable> fetcher(
      itemBlockManager, input.steal(), false);
  EnumerateCollectionExecutor testee(fetcher, infos);
  // Use this instead of std::ignore, so the tests will be noticed and
  // updated when someone changes the stats type in the return value of
  // EnumerateCollectionExecutor::produceRows().

  SharedAqlItemBlockPtr inBlock = buildBlock<1>(itemBlockManager, {{}});

  AqlItemBlockInputRange inputRange{ExecutorState::DONE, inBlock, 0, inBlock->size()};
  OutputAqlItemRow output(std::move(block), infos.getOutputRegisters(),
                          infos.registersToKeep(), infos.registersToClear());
  AqlCall skipCall{1000, AqlCall::Infinity{}, AqlCall::Infinity{}, false};
  auto const [state, stats, skipped, call] = testee.skipRowsRange(inputRange, skipCall);
  ASSERT_EQ(state, ExecutorState::DONE);
  ASSERT_EQ(skipped, 0);
  ASSERT_FALSE(output.produced());
}

TEST_F(EnumerateCollectionExecutorTest, the_produce_datarange) {
  SingleRowFetcherHelper<::arangodb::aql::BlockPassthrough::Disable> fetcher(
      itemBlockManager, input.steal(), false);
  EnumerateCollectionExecutor testee(fetcher, infos);
  // Use this instead of std::ignore, so the tests will be noticed and
  // updated when someone changes the stats type in the return value of
  // EnumerateCollectionExecutor::produceRows().

  SharedAqlItemBlockPtr inBlock =
      buildBlock<1>(itemBlockManager,
                    {{R"({ "cid" : "1337", "name": "UnitTestCollection" })"}});

  // insert 3x documents
  std::string insertQuery =
      R"aql(INSERT {_key: "testee", value: 1, sortValue: 1, nestedObject: {value: 1} } INTO UnitTestCollection)aql";
  SCOPED_TRACE(insertQuery);
  AssertQueryHasResult(vocbase, insertQuery, VPackSlice::emptyArraySlice());
  auto expected = VPackParser::fromJson(R"([1])");
  AssertQueryHasResult(vocbase, GetAllDocs, expected->slice());

  std::string insertQueryB =
      R"aql(INSERT {_key: "testeeB", value: 1, sortValue: 1, nestedObject: {value: 1} } INTO UnitTestCollection)aql";
  SCOPED_TRACE(insertQueryB);
  AssertQueryHasResult(vocbase, insertQueryB, VPackSlice::emptyArraySlice());

  std::string insertQueryC =
      R"aql(INSERT {_key: "testeeC", value: 1, sortValue: 1, nestedObject: {value: 1} } INTO UnitTestCollection)aql";
  SCOPED_TRACE(insertQueryC);
  AssertQueryHasResult(vocbase, insertQueryC, VPackSlice::emptyArraySlice());

  AqlItemBlockInputRange inputRange{ExecutorState::DONE, inBlock, 0, inBlock->size()};
  OutputAqlItemRow output(std::move(block), infos.getOutputRegisters(),
                          infos.registersToKeep(), infos.registersToClear());

  auto const [state, stats, call] = testee.produceRows(inputRange, output);
  ASSERT_EQ(state, ExecutorState::DONE);
  ASSERT_EQ(stats.getFiltered(), 0);
  ASSERT_EQ(stats.getScanned(), 3);
  ASSERT_FALSE(output.produced());
}

TEST_F(EnumerateCollectionExecutorTest, the_skip_datarange) {
  SingleRowFetcherHelper<::arangodb::aql::BlockPassthrough::Disable> fetcher(
      itemBlockManager, input.steal(), false);
  EnumerateCollectionExecutor testee(fetcher, infos);
  // Use this instead of std::ignore, so the tests will be noticed and
  // updated when someone changes the stats type in the return value of
  // EnumerateCollectionExecutor::produceRows().

  SharedAqlItemBlockPtr inBlock =
      buildBlock<1>(itemBlockManager,
                    {{R"({ "cid" : "1337", "name": "UnitTestCollection" })"}});

  // insert 3x documents
  std::string insertQuery =
      R"aql(INSERT {_key: "testee", value: 1, sortValue: 1, nestedObject: {value: 1} } INTO UnitTestCollection)aql";
  SCOPED_TRACE(insertQuery);
  AssertQueryHasResult(vocbase, insertQuery, VPackSlice::emptyArraySlice());
  auto expected = VPackParser::fromJson(R"([1])");
  AssertQueryHasResult(vocbase, GetAllDocs, expected->slice());

  std::string insertQueryB =
      R"aql(INSERT {_key: "testeeB", value: 1, sortValue: 1, nestedObject: {value: 1} } INTO UnitTestCollection)aql";
  SCOPED_TRACE(insertQueryB);
  AssertQueryHasResult(vocbase, insertQueryB, VPackSlice::emptyArraySlice());

  std::string insertQueryC =
      R"aql(INSERT {_key: "testeeC", value: 1, sortValue: 1, nestedObject: {value: 1} } INTO UnitTestCollection)aql";
  SCOPED_TRACE(insertQueryC);
  AssertQueryHasResult(vocbase, insertQueryC, VPackSlice::emptyArraySlice());

  AqlItemBlockInputRange inputRange{ExecutorState::DONE, inBlock, 0, inBlock->size()};
  OutputAqlItemRow output(std::move(block), infos.getOutputRegisters(),
                          infos.registersToKeep(), infos.registersToClear());

  AqlCall skipCall{1000, AqlCall::Infinity{}, AqlCall::Infinity{}, false};
  auto const [state, stats, skipped, call] = testee.skipRowsRange(inputRange, skipCall);
  ASSERT_EQ(state, ExecutorState::DONE);
  ASSERT_EQ(skipped, 3);
  ASSERT_FALSE(output.produced());
}

// new tests
// new framework tests
using EnumerateCollectionTestHelper =
    ExecutorTestHelper<EnumerateCollectionExecutor, 1, 1>;
using EnumerateCollectionSplitType = EnumerateCollectionTestHelper::SplitType;

class EnumerateCollectionExecutorTestProduce
    : public ::testing::TestWithParam<std::tuple<EnumerateCollectionSplitType>> {
 protected:
  ResourceMonitor monitor;
  AqlItemBlockManager itemBlockManager;

  mocks::MockAqlServer server;
  TRI_vocbase_t& vocbase;
  std::shared_ptr<VPackBuilder> json;
  std::shared_ptr<LogicalCollection> collection;
  std::unique_ptr<arangodb::aql::Query> fakedQuery;

  SharedAqlItemBlockPtr block;
  NoStats stats;
  Ast ast;

  // needed for infos
  Variable outVariable;
  bool varUsedLater;
  ExecutionEngine* engine;
  std::vector<std::string> const projections;
  std::vector<size_t> const coveringIndexAttributePositions;
  Collection aqlCollection;
  bool useRawPointers;
  bool random;

  EnumerateCollectionExecutorInfos infos;

  EnumerateCollectionExecutorTestProduce()
      : itemBlockManager(&monitor, SerializationFormat::SHADOWROWS),
        server(),
        vocbase(server.getSystemDatabase()),
        json(VPackParser::fromJson(R"({"name":"UnitTestCollection"})")),
        collection(vocbase.createCollection(json->slice())),
        fakedQuery(server.createFakeQuery(true, "return 1")),
        ast(fakedQuery.get()),
        outVariable("name", 1),
        varUsedLater(true),
        engine(fakedQuery.get()->engine()),
        aqlCollection("UnitTestCollection", &vocbase, arangodb::AccessMode::Type::READ),
        useRawPointers(false),
        random(false),
        infos(1, 1, 2, {}, {}, engine, &aqlCollection, &outVariable, varUsedLater, nullptr,
              projections, coveringIndexAttributePositions, useRawPointers, random) {
    // auto engine = std::make_unique<ExecutionEngine>(*fakedQuery, SerializationFormat::SHADOWROWS);
    // fakedQuery->setEngine(engine.release());
    // fakedQuery->setEngine(engine);
  }

  auto makeInfos(RegisterId outputRegister = 0, RegisterId nrInputRegister = 1,
                 RegisterId nrOutputRegister = 1,
                 std::unordered_set<RegisterId> regToClear = {},
                 std::unordered_set<RegisterId> regToKeep = {})
      -> EnumerateCollectionExecutorInfos {
    EnumerateCollectionExecutorInfos infos{
        outputRegister, nrInputRegister, nrOutputRegister,
        regToClear,     regToKeep,       engine,
        &aqlCollection, &outVariable,    varUsedLater,
        nullptr,        projections,     coveringIndexAttributePositions,
        useRawPointers, random};
    block = SharedAqlItemBlockPtr{new AqlItemBlock(itemBlockManager, 1000, nrOutputRegister)};
    return infos;
  }

  // insert amount of documents into the vocbase
  void insertDocuments(size_t amount) {
    // TODO: Can be optimized to not use AQL INSERT (trx object directly instead)
    std::string insertQuery =
        R"aql(INSERT {_key: "testee1", value: 1, sortValue: 1, nestedObject: {value: 1} } INTO UnitTestCollection RETURN new)aql";
    SCOPED_TRACE(insertQuery);
    AssertQueryHasResult(vocbase, insertQuery, VPackSlice::emptyArraySlice());
    auto expected = VPackParser::fromJson(R"([1])");
    AssertQueryHasResult(vocbase, GetAllDocs, expected->slice());

    for (size_t i = 2; i <= amount; i++) {
      std::string insertQueryPart1 = R"aql(INSERT {_key: "testee)aql";
      std::string insertQueryPart2 = std::to_string(i);
      std::string insertQueryPart3 =
          R"(", value: 1, sortValue: 1, nestedObject: {value: 1} } INTO UnitTestCollection RETURN new)";
      std::string final = insertQueryPart1 + insertQueryPart2 + insertQueryPart3;
      SCOPED_TRACE(final);
      AssertQueryHasResult(vocbase, final, VPackSlice::emptyArraySlice());
    }
  }
};

TEST_P(EnumerateCollectionExecutorTestProduce, produce_all_documents) {
  auto [split] = GetParam();

  insertDocuments(10);
  /*
  LOG_DEVEL << "Amount: "
            << vocbase.lookupCollection("UnitTestCollection")
                   ->numberDocuments(fakedQuery->trx(), transaction::CountType::Normal);
                   */

  ExecutorTestHelper<EnumerateCollectionExecutor, 1, 1>(*fakedQuery)
      .setInputValue({{RowBuilder<1>{R"("unused")"}}})
      .setInputSplitType(split)
      .setCall(AqlCall{0, AqlCall::Infinity{}, AqlCall::Infinity{}, false})
      .expectSkipped(0)
      .expectOutput({0}, {{R"(null)"},
                          {R"(null)"},
                          {R"(null)"},
                          {R"(null)"},
                          {R"(null)"},
                          {R"(null)"},
                          {R"(null)"},
                          {R"(null)"},
                          {R"(null)"},
                          {R"(null)"}})
      .expectedState(ExecutionState::DONE)
      .run(makeInfos());
}

TEST_P(EnumerateCollectionExecutorTestProduce, produce_5_documents) {
  auto [split] = GetParam();

  insertDocuments(10);

  ExecutorTestHelper<EnumerateCollectionExecutor, 1, 1>(*fakedQuery)
      .setInputValue({{RowBuilder<1>{R"("unused")"}}})
      .setInputSplitType(split)
      .setCall(AqlCall{0, 5, AqlCall::Infinity{}, false})
      .expectSkipped(0)
      .expectOutput({0}, {{R"(null)"},
                          {R"(null)"},
                          {R"(null)"},
                          {R"(null)"},
                          {R"(null)"}})
      .expectedState(ExecutionState::HASMORE)
      .run(makeInfos());
}

/*
TEST_P(EnumerateCollectionExecutorTestProduce, skip_5_documents_default) {
  auto [split] = GetParam();

  insertDocuments(10);

  ExecutorTestHelper<EnumerateCollectionExecutor, 1, 1>(*fakedQuery)
      .setInputValue({{RowBuilder<1>{R"({ "cid" : "1337", "name": "UnitTestCollection" })"}}})
      .setInputSplitType(split)
      .setCall(AqlCall{5, AqlCall::Infinity{}, AqlCall::Infinity{}, false})
      .expectSkipped(5)
      .expectOutput({0}, {{R"(null)"},
                          {R"(null)"},
                          {R"(null)"},
                          {R"(null)"},
                          {R"(null)"}})
      .expectedState(ExecutionState::DONE)
      .run(makeInfos());
}
*/

template <size_t... vs>
const EnumerateCollectionSplitType splitIntoBlocks =
    EnumerateCollectionSplitType{std::vector<std::size_t>{vs...}};
template <size_t step>
const EnumerateCollectionSplitType splitStep = EnumerateCollectionSplitType{step};

INSTANTIATE_TEST_CASE_P(EnumerateCollectionExecutor, EnumerateCollectionExecutorTestProduce,
                        ::testing::Values(splitIntoBlocks<2, 3>,
                                          splitIntoBlocks<3, 4>, splitStep<2>));

}  // namespace aql
}  // namespace tests
}  // namespace arangodb<|MERGE_RESOLUTION|>--- conflicted
+++ resolved
@@ -167,11 +167,7 @@
   OutputAqlItemRow output(std::move(block), infos.getOutputRegisters(),
                           infos.registersToKeep(), infos.registersToClear());
 
-<<<<<<< HEAD
-  auto const [state, stats, call] = testee.produceRows( inputRange, output);
-=======
   auto const [state, stats, call] = testee.produceRows(inputRange, output);
->>>>>>> 14cddbfb
   ASSERT_EQ(state, ExecutorState::DONE);
   ASSERT_FALSE(output.produced());
 }
