////////////////////////////////////////////////////////////////////////////////
/// DISCLAIMER
///
/// Copyright 2018 ArangoDB GmbH, Cologne, Germany
///
/// Licensed under the Apache License, Version 2.0 (the "License");
/// you may not use this file except in compliance with the License.
/// You may obtain a copy of the License at
///
///     http://www.apache.org/licenses/LICENSE-2.0
///
/// Unless required by applicable law or agreed to in writing, software
/// distributed under the License is distributed on an "AS IS" BASIS,
/// WITHOUT WARRANTIES OR CONDITIONS OF ANY KIND, either express or implied.
/// See the License for the specific language governing permissions and
/// limitations under the License.
///
/// Copyright holder is ArangoDB GmbH, Cologne, Germany
///
/// @author Tobias Goedderz
/// @author Michael Hackstein
/// @author Heiko Kernbach
/// @author Jan Christoph Uhde
////////////////////////////////////////////////////////////////////////////////

#include "gtest/gtest.h"

#include "Aql/AqlCall.h"
#include "AqlExecutorTestCase.h"
#include "AqlItemBlockHelper.h"
#include "IResearch/common.h"
#include "Mocks/Servers.h"
#include "QueryHelper.h"
#include "RowFetcherHelper.h"

#include "Aql/AqlItemBlock.h"
#include "Aql/Ast.h"
#include "Aql/Collection.h"
#include "Aql/EnumerateCollectionExecutor.h"
#include "Aql/ExecutionBlockImpl.h"
#include "Aql/ExecutionEngine.h"
#include "Aql/OutputAqlItemRow.h"
#include "Aql/ResourceUsage.h"
#include "Aql/Stats.h"
#include "Aql/Variable.h"
#include "RestServer/QueryRegistryFeature.h"
#include "Sharding/ShardingFeature.h"
#include "StorageEngine/EngineSelectorFeature.h"
#include "Transaction/Context.h"
#include "Transaction/Methods.h"
#include "VocBase/AccessMode.h"
#include "VocBase/LogicalCollection.h"

#include <velocypack/velocypack-aliases.h>
#include <functional>
#include <utility>

using namespace arangodb;
using namespace arangodb::aql;

namespace arangodb {
namespace tests {
namespace aql {

// old tests

static const std::string GetAllDocs =
    R"aql(FOR doc IN UnitTestCollection SORT doc.sortValue RETURN doc.value)aql";

using CursorType = arangodb::transaction::Methods::CursorType;

class EnumerateCollectionExecutorTest : public AqlExecutorTestCase<false> {
 protected:
  ExecutionState state;
  AqlItemBlockManager itemBlockManager;
  TRI_vocbase_t& vocbase;
  std::shared_ptr<VPackBuilder> json;
  std::shared_ptr<LogicalCollection> collection;

  Ast ast;

  Variable outVariable;
  bool varUsedLater;
  ExecutionEngine* engine;
  Collection aqlCollection;
  std::vector<std::string> const projections;
  std::vector<size_t> const coveringIndexAttributePositions;
  bool random;
  bool count;

  RegisterInfos registerInfos;
  EnumerateCollectionExecutorInfos executorInfos;

  SharedAqlItemBlockPtr block;
  VPackBuilder input;

  EnumerateCollectionExecutorTest()
      : AqlExecutorTestCase(),
        itemBlockManager(&monitor, SerializationFormat::SHADOWROWS),
        vocbase(_server->getSystemDatabase()),
        json(VPackParser::fromJson(R"({"name":"UnitTestCollection"})")),
        // collection(),
        // fakedQuery(server.createFakeQuery(false, "return 1")),
        ast(*fakedQuery.get()),
        outVariable("name", 1, false),
        varUsedLater(false),
        engine(fakedQuery->rootEngine()),
        aqlCollection("UnitTestCollection", &vocbase, arangodb::AccessMode::Type::READ),
        random(false),
<<<<<<< HEAD
        count(false),
        registerInfos(make_shared_unordered_set(), make_shared_unordered_set({0}),
                      1 /*nrIn*/, 1 /*nrOut*/, regToClear, regToKeep),
=======
        registerInfos({},{0},
                      1 /*nrIn*/, 1 /*nrOut*/, {}, {{}}),
>>>>>>> 54737031
        executorInfos(0 /*outReg*/, *fakedQuery, &aqlCollection, &outVariable, varUsedLater,
                      nullptr, projections, coveringIndexAttributePositions, random, count),
        block(new AqlItemBlock(itemBlockManager, 1000, 2)) {
    try {
      collection = vocbase.createCollection(json->slice());
    } catch (std::exception const&) {
      // ignore, already created the collection
    }
  }
};

TEST_F(EnumerateCollectionExecutorTest, the_produce_datarange_empty) {
  SingleRowFetcherHelper<::arangodb::aql::BlockPassthrough::Disable> fetcher(
      itemBlockManager, input.steal(), false);
  EnumerateCollectionExecutor testee(fetcher, executorInfos);
  // Use this instead of std::ignore, so the tests will be noticed and
  // updated when someone changes the stats type in the return value of
  // EnumerateCollectionExecutor::produceRows().

  SharedAqlItemBlockPtr inBlock = buildBlock<1>(itemBlockManager, {{}});

  AqlItemBlockInputRange inputRange{ExecutorState::DONE, 0, inBlock, 0};
  OutputAqlItemRow output(std::move(block), registerInfos.getOutputRegisters(),
                          registerInfos.registersToKeep(),
                          registerInfos.registersToClear());

  auto const [state, stats, call] = testee.produceRows(inputRange, output);
  ASSERT_EQ(state, ExecutorState::DONE);
  ASSERT_FALSE(output.produced());
}

TEST_F(EnumerateCollectionExecutorTest, the_skip_datarange_empty) {
  SingleRowFetcherHelper<::arangodb::aql::BlockPassthrough::Disable> fetcher(
      itemBlockManager, input.steal(), false);
  EnumerateCollectionExecutor testee(fetcher, executorInfos);
  // Use this instead of std::ignore, so the tests will be noticed and
  // updated when someone changes the stats type in the return value of
  // EnumerateCollectionExecutor::produceRows().

  SharedAqlItemBlockPtr inBlock = buildBlock<1>(itemBlockManager, {{}});

  AqlItemBlockInputRange inputRange{ExecutorState::DONE, 0, inBlock, 0};
  OutputAqlItemRow output(std::move(block), registerInfos.getOutputRegisters(),
                          registerInfos.registersToKeep(),
                          registerInfos.registersToClear());
  AqlCall skipCall{1000, AqlCall::Infinity{}, AqlCall::Infinity{}, false};
  auto const [state, stats, skipped, call] = testee.skipRowsRange(inputRange, skipCall);
  ASSERT_EQ(state, ExecutorState::DONE);
  ASSERT_EQ(skipped, 0);
  ASSERT_FALSE(output.produced());
}

TEST_F(EnumerateCollectionExecutorTest, the_produce_datarange) {
  SingleRowFetcherHelper<::arangodb::aql::BlockPassthrough::Disable> fetcher(
      itemBlockManager, input.steal(), false);
  EnumerateCollectionExecutor testee(fetcher, executorInfos);
  // Use this instead of std::ignore, so the tests will be noticed and
  // updated when someone changes the stats type in the return value of
  // EnumerateCollectionExecutor::produceRows().

  SharedAqlItemBlockPtr inBlock =
      buildBlock<1>(itemBlockManager,
                    {{R"({ "cid" : "1337", "name": "UnitTestCollection" })"}});

  // insert 3x documents
  std::string insertQuery =
      R"aql(INSERT {_key: "testee", value: 1, sortValue: 1, nestedObject: {value: 1} } INTO UnitTestCollection)aql";
  SCOPED_TRACE(insertQuery);
  AssertQueryHasResult(vocbase, insertQuery, VPackSlice::emptyArraySlice());
  auto expected = VPackParser::fromJson(R"([1])");
  AssertQueryHasResult(vocbase, GetAllDocs, expected->slice());

  std::string insertQueryB =
      R"aql(INSERT {_key: "testeeB", value: 1, sortValue: 1, nestedObject: {value: 1} } INTO UnitTestCollection)aql";
  SCOPED_TRACE(insertQueryB);
  AssertQueryHasResult(vocbase, insertQueryB, VPackSlice::emptyArraySlice());

  std::string insertQueryC =
      R"aql(INSERT {_key: "testeeC", value: 1, sortValue: 1, nestedObject: {value: 1} } INTO UnitTestCollection)aql";
  SCOPED_TRACE(insertQueryC);
  AssertQueryHasResult(vocbase, insertQueryC, VPackSlice::emptyArraySlice());

  AqlItemBlockInputRange inputRange{ExecutorState::DONE, 0, inBlock, 0};
  OutputAqlItemRow output(std::move(block), registerInfos.getOutputRegisters(),
                          registerInfos.registersToKeep(),
                          registerInfos.registersToClear());

  auto const [state, stats, call] = testee.produceRows(inputRange, output);
  ASSERT_EQ(state, ExecutorState::DONE);
  ASSERT_EQ(stats.getFiltered(), 0);
  ASSERT_EQ(stats.getScanned(), 3);
  ASSERT_FALSE(output.produced());
}

TEST_F(EnumerateCollectionExecutorTest, the_skip_datarange) {
  SingleRowFetcherHelper<::arangodb::aql::BlockPassthrough::Disable> fetcher(
      itemBlockManager, input.steal(), false);
  EnumerateCollectionExecutor testee(fetcher, executorInfos);
  // Use this instead of std::ignore, so the tests will be noticed and
  // updated when someone changes the stats type in the return value of
  // EnumerateCollectionExecutor::produceRows().

  SharedAqlItemBlockPtr inBlock =
      buildBlock<1>(itemBlockManager,
                    {{R"({ "cid" : "1337", "name": "UnitTestCollection" })"}});

  /* WE ALREADY inserted 3x documents in the test before TODO: clean this up -> proper setup/teardown
  // insert 3x documents
  std::string insertQuery =
      R"aql(INSERT {_key: "testee", value: 1, sortValue: 1, nestedObject: {value: 1} } INTO UnitTestCollection)aql";
  SCOPED_TRACE(insertQuery);
  AssertQueryHasResult(vocbase, insertQuery, VPackSlice::emptyArraySlice());
  auto expected = VPackParser::fromJson(R"([1])");
  AssertQueryHasResult(vocbase, GetAllDocs, expected->slice());

  std::string insertQueryB =
      R"aql(INSERT {_key: "testeeB", value: 1, sortValue: 1, nestedObject: {value: 1} } INTO UnitTestCollection)aql";
  SCOPED_TRACE(insertQueryB);
  AssertQueryHasResult(vocbase, insertQueryB, VPackSlice::emptyArraySlice());

  std::string insertQueryC =
      R"aql(INSERT {_key: "testeeC", value: 1, sortValue: 1, nestedObject: {value: 1} } INTO UnitTestCollection)aql";
  SCOPED_TRACE(insertQueryC);
  AssertQueryHasResult(vocbase, insertQueryC, VPackSlice::emptyArraySlice());
   */
  AqlItemBlockInputRange inputRange{ExecutorState::DONE, 0, inBlock, 0};
  OutputAqlItemRow output(std::move(block), registerInfos.getOutputRegisters(),
                          registerInfos.registersToKeep(),
                          registerInfos.registersToClear());

  AqlCall skipCall{1000, AqlCall::Infinity{}, AqlCall::Infinity{}, false};
  auto const [state, stats, skipped, call] = testee.skipRowsRange(inputRange, skipCall);
  ASSERT_EQ(state, ExecutorState::DONE);
  ASSERT_EQ(skipped, 3);
  ASSERT_FALSE(output.produced());
}

// new framework tests

// This is only to get a split-type. The Type is independent of actual template parameters
using EnumerateCollectionTestHelper = ExecutorTestHelper<1, 1>;
using EnumerateCollectionSplitType = EnumerateCollectionTestHelper::SplitType;
using EnumerateCollectionInputParam = std::tuple<EnumerateCollectionSplitType>;

class EnumerateCollectionExecutorTestProduce
    : public AqlExecutorTestCaseWithParam<EnumerateCollectionInputParam> {
 protected:
  ResourceMonitor monitor;
  AqlItemBlockManager itemBlockManager;

  TRI_vocbase_t& vocbase;
  std::shared_ptr<VPackBuilder> json;
  std::shared_ptr<LogicalCollection> collection;

  SharedAqlItemBlockPtr block;
  NoStats stats;
  Ast ast;

  // needed for infos
  Variable outVariable;
  bool varUsedLater;
  ExecutionEngine* engine;
  std::vector<std::string> const projections;
  std::vector<size_t> const coveringIndexAttributePositions;
  Collection aqlCollection;
  bool random;
  bool count;

  RegisterInfos registerInfos;
  EnumerateCollectionExecutorInfos executorInfos;

  EnumerateCollectionExecutorTestProduce()
      : itemBlockManager(&monitor, SerializationFormat::SHADOWROWS),
        vocbase(_server->getSystemDatabase()),
        json(VPackParser::fromJson(R"({"name":"UnitTestCollection"})")),
        collection(vocbase.createCollection(json->slice())),
        ast(*fakedQuery.get()),
        outVariable("name", 1, false),
        varUsedLater(true),
        engine(fakedQuery.get()->rootEngine()),
        aqlCollection("UnitTestCollection", &vocbase, arangodb::AccessMode::Type::READ),
        random(false),
<<<<<<< HEAD
        count(false),
        registerInfos(make_shared_unordered_set(), make_shared_unordered_set({1}),
                      1 /*nrIn*/, 1 /*nrOut*/, {}, {}),
=======
        registerInfos({}, {1},
                      1 /*nrIn*/, 1 /*nrOut*/, {}, {{}}),
>>>>>>> 54737031
        executorInfos(1, *fakedQuery, &aqlCollection, &outVariable, varUsedLater, nullptr,
                      projections, coveringIndexAttributePositions, random, count) {}

  auto makeRegisterInfos(RegisterId outputRegister = 0, RegisterId nrInputRegister = 1,
                         RegisterId nrOutputRegister = 1, RegIdSet regToClear = {},
                         RegIdSetStack regToKeep = {{}}) -> RegisterInfos {
    RegisterInfos registerInfos{{},
                                {outputRegister},
                                nrInputRegister,
                                nrOutputRegister,
                                std::move(regToClear),
                                std::move(regToKeep)};
    return registerInfos;
  }

  auto makeExecutorInfos(RegisterId outputRegister = 0, RegisterId nrOutputRegister = 1)
      -> EnumerateCollectionExecutorInfos {
    auto infos = EnumerateCollectionExecutorInfos{
        outputRegister, *fakedQuery,
        &aqlCollection, &outVariable,
        varUsedLater,   nullptr,
        projections,    coveringIndexAttributePositions,
        random, count};
    block = SharedAqlItemBlockPtr{new AqlItemBlock(itemBlockManager, 1000, nrOutputRegister)};
    return infos;
  }

  // insert amount of documents into the vocbase
  VPackOptions* insertDocuments(size_t amount, std::vector<std::string>& queryResults) {
    // TODO: Can be optimized to not use AQL INSERT (trx object directly instead)
    std::string insertQuery =
        R"aql(INSERT {_key: "testee1", value: 1, sortValue: 1, nestedObject: {value: 1} } INTO UnitTestCollection RETURN NEW)aql";
    SCOPED_TRACE(insertQuery);
    auto queryRes = arangodb::tests::executeQuery(vocbase, insertQuery, {});
    queryResults.push_back(queryRes.data.get()->slice().at(0).toJson(
        queryRes.context->getVPackOptions()));

    for (size_t i = 2; i <= amount; i++) {
      std::string insertQueryPart1 = R"aql(INSERT {_key: "testee)aql";
      std::string insertQueryPart2 = std::to_string(i);
      std::string insertQueryPart3 =
          R"(", value: 1, sortValue: 1, nestedObject: {value: 1} } INTO UnitTestCollection RETURN NEW)";
      std::string finalQuery = insertQueryPart1 + insertQueryPart2 + insertQueryPart3;
      SCOPED_TRACE(finalQuery);
      auto queryResInner = arangodb::tests::executeQuery(vocbase, finalQuery, {});
      queryResults.push_back(queryResInner.data.get()->slice().at(0).toJson(
          queryResInner.context->getVPackOptions()));
    }

    return queryRes.context->getVPackOptions();
  }

  MatrixBuilder<1> buildQueryDocumentsMatrix(std::vector<std::string>& queryResults) {
    size_t documentAmount = queryResults.size();
    MatrixBuilder<1> matrix;
    matrix.reserve(documentAmount);
    for (auto const& documentStr : queryResults) {
      const char* cstr = documentStr.c_str();
      matrix.emplace_back(RowBuilder<1>{cstr});
    }

    return matrix;
  }
};

// DISABLED because we need to be able to compare real documents (currently not possible)
TEST_P(EnumerateCollectionExecutorTestProduce, DISABLED_produce_all_documents) {
  auto [split] = GetParam();

  uint64_t numberOfDocumentsToInsert = 10;
  std::vector<std::string> queryResults;
  std::ignore = insertDocuments(numberOfDocumentsToInsert, queryResults);
  /* TODO: protected _trx
  EXPECT_EQ(vocbase.lookupCollection("UnitTestCollection")
            ->numberDocuments(&(*fakedQuery->_trx), transaction::CountType::Normal),
            numberOfDocumentsToInsert);  // validate that our document inserts worked
  */
  makeExecutorTestHelper<1, 1>()
      .setInputValue({{RowBuilder<1>{R"("unused")"}}})
      .setInputSplitType(split)
      .setCall(AqlCall{0, AqlCall::Infinity{}, AqlCall::Infinity{}, false})
      //.setQueryVpackOptions(true, vpackOptions)
      //.allowAnyOutputOrder(true)
      .expectSkipped(0)
      //.expectOutput({0}, buildQueryDocumentsMatrix(queryResults))
      /*    .expectOutput({0}, {
                              {R"(null)"},
                              {R"(null)"},
                              {R"(null)"},
                              {R"(null)"},
                              {R"(null)"},
                              {R"(null)"},
                              {R"(null)"},
                              {R"(null)"},
                              {R"(null)"},
                              {R"(null)"}})*/
      .expectedState(ExecutionState::DONE)
      .addConsumer<EnumerateCollectionExecutor>(makeRegisterInfos(), makeExecutorInfos())
      .run();
}

// DISABLED because we need to be able to compare real documents (currently not possible)
TEST_P(EnumerateCollectionExecutorTestProduce, DISABLED_produce_5_documents) {
  auto [split] = GetParam();

  uint64_t numberOfDocumentsToInsert = 10;
  std::vector<std::string> queryResults;
  // auto vpackOptions = insertDocuments(numberOfDocumentsToInsert, queryResults);
  std::ignore = insertDocuments(numberOfDocumentsToInsert, queryResults);

  makeExecutorTestHelper<1, 1>()
      .setInputValue({{RowBuilder<1>{R"({ "cid" : "1337", "name": "UnitTestCollection" })"}}})
      // .setInputValue({{RowBuilder<1>{R"("unused")"}}})
      .setInputSplitType(split)
      .setCall(AqlCall{0, 5, AqlCall::Infinity{}, false})
      .expectSkipped(0)
      .expectOutput({0}, {{R"(null)"}, {R"(null)"}, {R"(null)"}, {R"(null)"}, {R"(null)"}})
      .expectedState(ExecutionState::HASMORE)
      .addConsumer<EnumerateCollectionExecutor>(makeRegisterInfos(), makeExecutorInfos())
      .run();
}

// DISABLED because we need to be able to compare real documents (currently not possible)
TEST_P(EnumerateCollectionExecutorTestProduce, DISABLED_skip_5_documents_default) {
  auto [split] = GetParam();

  uint64_t numberOfDocumentsToInsert = 10;
  std::vector<std::string> queryResults;
  std::ignore = insertDocuments(numberOfDocumentsToInsert, queryResults);

  makeExecutorTestHelper<1, 1>()
      .setInputValue({{RowBuilder<1>{R"({ "cid" : "1337", "name":
"UnitTestCollection" })"}}})
      .setInputSplitType(split)
      .setCall(AqlCall{5, AqlCall::Infinity{}, AqlCall::Infinity{}, false})
      .expectSkipped(5)
      .expectOutput({0}, {{R"(null)"}, {R"(null)"}, {R"(null)"}, {R"(null)"}, {R"(null)"}})
      .expectedState(ExecutionState::DONE)
      .addConsumer<EnumerateCollectionExecutor>(makeRegisterInfos(), makeExecutorInfos())
      .run();
}

template <size_t... vs>
const EnumerateCollectionSplitType splitIntoBlocks =
    EnumerateCollectionSplitType{std::vector<std::size_t>{vs...}};
template <size_t step>
const EnumerateCollectionSplitType splitStep = EnumerateCollectionSplitType{step};

INSTANTIATE_TEST_CASE_P(EnumerateCollectionExecutor, EnumerateCollectionExecutorTestProduce,
                        ::testing::Values(splitIntoBlocks<2, 3>,
                                          splitIntoBlocks<3, 4>, splitStep<2>));

}  // namespace aql
}  // namespace tests
}  // namespace arangodb<|MERGE_RESOLUTION|>--- conflicted
+++ resolved
@@ -107,14 +107,9 @@
         engine(fakedQuery->rootEngine()),
         aqlCollection("UnitTestCollection", &vocbase, arangodb::AccessMode::Type::READ),
         random(false),
-<<<<<<< HEAD
         count(false),
-        registerInfos(make_shared_unordered_set(), make_shared_unordered_set({0}),
-                      1 /*nrIn*/, 1 /*nrOut*/, regToClear, regToKeep),
-=======
         registerInfos({},{0},
                       1 /*nrIn*/, 1 /*nrOut*/, {}, {{}}),
->>>>>>> 54737031
         executorInfos(0 /*outReg*/, *fakedQuery, &aqlCollection, &outVariable, varUsedLater,
                       nullptr, projections, coveringIndexAttributePositions, random, count),
         block(new AqlItemBlock(itemBlockManager, 1000, 2)) {
@@ -297,14 +292,9 @@
         engine(fakedQuery.get()->rootEngine()),
         aqlCollection("UnitTestCollection", &vocbase, arangodb::AccessMode::Type::READ),
         random(false),
-<<<<<<< HEAD
         count(false),
-        registerInfos(make_shared_unordered_set(), make_shared_unordered_set({1}),
-                      1 /*nrIn*/, 1 /*nrOut*/, {}, {}),
-=======
         registerInfos({}, {1},
                       1 /*nrIn*/, 1 /*nrOut*/, {}, {{}}),
->>>>>>> 54737031
         executorInfos(1, *fakedQuery, &aqlCollection, &outVariable, varUsedLater, nullptr,
                       projections, coveringIndexAttributePositions, random, count) {}
 
