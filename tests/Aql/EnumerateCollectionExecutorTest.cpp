////////////////////////////////////////////////////////////////////////////////
/// DISCLAIMER
///
/// Copyright 2018 ArangoDB GmbH, Cologne, Germany
///
/// Licensed under the Apache License, Version 2.0 (the "License");
/// you may not use this file except in compliance with the License.
/// You may obtain a copy of the License at
///
///     http://www.apache.org/licenses/LICENSE-2.0
///
/// Unless required by applicable law or agreed to in writing, software
/// distributed under the License is distributed on an "AS IS" BASIS,
/// WITHOUT WARRANTIES OR CONDITIONS OF ANY KIND, either express or implied.
/// See the License for the specific language governing permissions and
/// limitations under the License.
///
/// Copyright holder is ArangoDB GmbH, Cologne, Germany
///
/// @author Tobias Goedderz
/// @author Michael Hackstein
/// @author Heiko Kernbach
/// @author Jan Christoph Uhde
////////////////////////////////////////////////////////////////////////////////

#include "BlockFetcherHelper.h"
#include "catch.hpp"
#include "fakeit.hpp"

#include "Aql/AqlItemBlock.h"
#include "Aql/Collection.h"
#include "Aql/EnumerateCollectionExecutor.h"
#include "Aql/ExecutionBlockImpl.h"
#include "Aql/ExecutionEngine.h"
#include "Aql/ExecutorInfos.h"
#include "Aql/OutputAqlItemRow.h"
#include "Aql/ResourceUsage.h"
#include "Aql/SingleRowFetcher.h"
#include "StorageEngine/EngineSelectorFeature.h"
#include "StorageEngine/StorageEngine.h"
#include "Transaction/Context.h"
#include "Transaction/Methods.h"
#include "VocBase/AccessMode.h"
#include "VocBase/LogicalCollection.h"

#include "arangod/Transaction/Methods.h"

#include <velocypack/Builder.h>
#include <velocypack/velocypack-aliases.h>
#include <functional>

using namespace arangodb;
using namespace arangodb::aql;

namespace arangodb {
namespace tests {
namespace aql {

using CursorType = arangodb::transaction::Methods::CursorType;

SCENARIO("EnumerateCollectionExecutor",
         "[AQL][EXECUTOR][ENUMERATECOLLECTIONEXECUTOR]") {
  ExecutionState state;

  ResourceMonitor monitor;
  AqlItemBlockManager itemBlockManager{&monitor};

  GIVEN("there are no rows upstream") {
    fakeit::Mock<ExecutionEngine> mockEngine;

    // fake transaction::Methods
    fakeit::Mock<transaction::Methods> mockTrx;
    // fake indexScan
    fakeit::Mock<OperationCursor> mockCursor;
    fakeit::Fake(Dtor(mockCursor));
    fakeit::Fake(Method(mockCursor, reset));
    OperationCursor& cursor = mockCursor.get();  // required as return value for index scan
    fakeit::When(Method(mockTrx, indexScan))
        .AlwaysDo(std::function<std::unique_ptr<OperationCursor>(std::string const&, CursorType&)>(
            [&cursor](std::string const&, CursorType&) -> std::unique_ptr<OperationCursor> {
              return std::unique_ptr<OperationCursor>(&cursor);
            }));
    // fake transaction::Methods - end

    fakeit::Mock<TRI_vocbase_t> vocbaseMock;
    TRI_vocbase_t& vocbase = vocbaseMock.get();  // required to create collection

    // parameters for infos in order of ctor
    Variable outVariable("name", 1);
    bool varUsedLater = false;
    std::unordered_set<RegisterId> const regToClear{};
    std::unordered_set<RegisterId> const regToKeep{};
    ExecutionEngine& engine = mockEngine.get();
    Collection const abc("blabli", &vocbase, arangodb::AccessMode::Type::READ);
    std::vector<std::string> const projections;
    transaction::Methods& trx = mockTrx.get();
    std::vector<size_t> const coveringIndexAttributePositions;
    bool useRawPointers = false;
    bool random = false;

    EnumerateCollectionExecutorInfos infos(0 /*outReg*/, 1 /*nrIn*/, 1 /*nrOut*/,
<<<<<<< HEAD
                                           regToClear, &engine, &abc, &outVariable,
                                           varUsedLater, projections, &trx,
                                           coveringIndexAttributePositions,
=======
                                           regToClear, regToKeep, &engine, &abc,
                                           &outVariable, varUsedLater, projections,
                                           &trx, coveringIndexAttributePositions,
                                           allowCoveringIndexOptimization,
>>>>>>> dd6329da
                                           useRawPointers, random);

    auto block = std::make_unique<AqlItemBlock>(&monitor, 1000, 2);
    auto outputBlockShell =
        std::make_shared<AqlItemBlockShell>(itemBlockManager, std::move(block));
    VPackBuilder input;

    WHEN("the producer does not wait") {
      SingleRowFetcherHelper<false> fetcher(input.steal(), false);
      EnumerateCollectionExecutor testee(fetcher, infos);
      // Use this instead of std::ignore, so the tests will be noticed and
      // updated when someone changes the stats type in the return value of
      // EnumerateCollectionExecutor::produceRow().
      EnumerateCollectionStats stats{};

      THEN("the executor should return DONE") {
        OutputAqlItemRow result(std::move(outputBlockShell), infos.getOutputRegisters(),
                                infos.registersToKeep(), infos.registersToClear());
        std::tie(state, stats) = testee.produceRow(result);
        REQUIRE(state == ExecutionState::DONE);
        REQUIRE(!result.produced());
      }
    }

    WHEN("the producer waits") {
      SingleRowFetcherHelper<false> fetcher(input.steal(), true);
      EnumerateCollectionExecutor testee(fetcher, infos);
      // Use this instead of std::ignore, so the tests will be noticed and
      // updated when someone changes the stats type in the return value of
      // EnumerateCollectionExecutor::produceRow().
      EnumerateCollectionStats stats{};

      THEN("the executor should first return WAIT") {
        OutputAqlItemRow result(std::move(outputBlockShell), infos.getOutputRegisters(),
                                infos.registersToKeep(), infos.registersToClear());
        std::tie(state, stats) = testee.produceRow(result);
        REQUIRE(state == ExecutionState::WAITING);
        REQUIRE(!result.produced());

        AND_THEN("the executor should return DONE") {
          std::tie(state, stats) = testee.produceRow(result);
          REQUIRE(state == ExecutionState::DONE);
          REQUIRE(!result.produced());
        }
      }
    }
  }
}

}  // namespace aql
}  // namespace tests
}  // namespace arangodb<|MERGE_RESOLUTION|>--- conflicted
+++ resolved
@@ -99,16 +99,10 @@
     bool random = false;
 
     EnumerateCollectionExecutorInfos infos(0 /*outReg*/, 1 /*nrIn*/, 1 /*nrOut*/,
-<<<<<<< HEAD
-                                           regToClear, &engine, &abc, &outVariable,
-                                           varUsedLater, projections, &trx,
-                                           coveringIndexAttributePositions,
-=======
                                            regToClear, regToKeep, &engine, &abc,
                                            &outVariable, varUsedLater, projections,
                                            &trx, coveringIndexAttributePositions,
                                            allowCoveringIndexOptimization,
->>>>>>> dd6329da
                                            useRawPointers, random);
 
     auto block = std::make_unique<AqlItemBlock>(&monitor, 1000, 2);
