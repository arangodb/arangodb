--- conflicted
+++ resolved
@@ -107,13 +107,8 @@
         engine(fakedQuery->rootEngine()),
         aqlCollection("UnitTestCollection", &vocbase, arangodb::AccessMode::Type::READ),
         random(false),
-<<<<<<< HEAD
         count(false),
-        registerInfos({},{0},
-                      1 /*nrIn*/, 1 /*nrOut*/, {}, {{}}),
-=======
         registerInfos({}, RegIdSet{0}, 1 /*nrIn*/, 1 /*nrOut*/, RegIdFlatSet{}, {{}}),
->>>>>>> 1ad765bb
         executorInfos(0 /*outReg*/, *fakedQuery, &aqlCollection, &outVariable, varUsedLater,
                       nullptr, projections, coveringIndexAttributePositions, random, count),
         block(new AqlItemBlock(itemBlockManager, 1000, 2)) {
@@ -296,14 +291,9 @@
         engine(fakedQuery.get()->rootEngine()),
         aqlCollection("UnitTestCollection", &vocbase, arangodb::AccessMode::Type::READ),
         random(false),
-<<<<<<< HEAD
         count(false),
-        registerInfos({}, {1},
-                      1 /*nrIn*/, 1 /*nrOut*/, {}, {{}}),
-=======
         registerInfos({}, RegIdSet{1}, 1 /*nrIn*/, 1 /*nrOut*/, RegIdFlatSet{},
                       RegIdFlatSetStack{{}}),
->>>>>>> 1ad765bb
         executorInfos(1, *fakedQuery, &aqlCollection, &outVariable, varUsedLater, nullptr,
                       projections, coveringIndexAttributePositions, random, count) {}
 
