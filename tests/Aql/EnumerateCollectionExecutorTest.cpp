////////////////////////////////////////////////////////////////////////////////
/// DISCLAIMER
///
/// Copyright 2018 ArangoDB GmbH, Cologne, Germany
///
/// Licensed under the Apache License, Version 2.0 (the "License");
/// you may not use this file except in compliance with the License.
/// You may obtain a copy of the License at
///
///     http://www.apache.org/licenses/LICENSE-2.0
///
/// Unless required by applicable law or agreed to in writing, software
/// distributed under the License is distributed on an "AS IS" BASIS,
/// WITHOUT WARRANTIES OR CONDITIONS OF ANY KIND, either express or implied.
/// See the License for the specific language governing permissions and
/// limitations under the License.
///
/// Copyright holder is ArangoDB GmbH, Cologne, Germany
///
/// @author Tobias Goedderz
/// @author Michael Hackstein
/// @author Heiko Kernbach
/// @author Jan Christoph Uhde
////////////////////////////////////////////////////////////////////////////////

#include "gtest/gtest.h"

#include "IResearch/common.h"
#include "Mocks/Servers.h"
#include "RowFetcherHelper.h"
#include "fakeit.hpp"

#include "Aql/AqlItemBlock.h"
#include "Aql/Collection.h"
#include "Aql/EnumerateCollectionExecutor.h"
#include "Aql/ExecutionBlockImpl.h"
#include "Aql/ExecutionEngine.h"
#include "Aql/ExecutorInfos.h"
#include "Aql/OutputAqlItemRow.h"
#include "Aql/ResourceUsage.h"
#include "Aql/SingleRowFetcher.h"
#include "Mocks/StorageEngineMock.h"
#include "RestServer/DatabaseFeature.h"
#include "RestServer/QueryRegistryFeature.h"
#include "Sharding/ShardingFeature.h"
#include "StorageEngine/EngineSelectorFeature.h"
#include "StorageEngine/StorageEngine.h"
#include "Transaction/Context.h"
#include "Transaction/Methods.h"
#include "VocBase/AccessMode.h"
#include "VocBase/LogicalCollection.h"

#include <velocypack/Builder.h>
#include <velocypack/velocypack-aliases.h>
#include <functional>

using namespace arangodb;
using namespace arangodb::aql;

namespace arangodb {
namespace tests {
namespace aql {

using CursorType = arangodb::transaction::Methods::CursorType;

class EnumerateCollectionExecutorTestNoRowsUpstream : public ::testing::Test {
 protected:
  ExecutionState state;
  ResourceMonitor monitor;
  AqlItemBlockManager itemBlockManager;
  arangodb::tests::mocks::MockAqlServer server;
  TRI_vocbase_t vocbase;  // required to create collection
  std::shared_ptr<VPackBuilder> json;
  arangodb::LogicalCollection collection;
  fakeit::Mock<ExecutionEngine> mockEngine;
  fakeit::Mock<transaction::Methods> mockTrx;  // fake transaction::Methods

  Variable outVariable;
  bool varUsedLater;
  std::unordered_set<RegisterId> const regToClear;
  std::unordered_set<RegisterId> const regToKeep;
  ExecutionEngine& engine;
  Collection abc;
  std::vector<std::string> const projections;
  transaction::Methods& trx;
  std::vector<size_t> const coveringIndexAttributePositions;
  bool useRawPointers;
  bool random;

  EnumerateCollectionExecutorInfos infos;

  SharedAqlItemBlockPtr block;
  VPackBuilder input;

  EnumerateCollectionExecutorTestNoRowsUpstream()
<<<<<<< HEAD
      : itemBlockManager(&monitor),
        server(),
        vocbase(TRI_vocbase_type_e::TRI_VOCBASE_TYPE_NORMAL, systemDBInfo(server.server())),
=======
      : itemBlockManager(&monitor, SerializationFormat::SHADOWROWS),
        options(std::make_shared<options::ProgramOptions>("arangod", "something",
                                                          "", "path")),
        server(options, "path"),
        storageEngine(server),
        storageEngineInitialized(::initStorageEngine(storageEngine)),
        vocbase(vocbaseMock.get()),
>>>>>>> 9f51c03d
        json(arangodb::velocypack::Parser::fromJson(
            "{ \"cid\" : \"1337\", \"name\": \"UnitTestCollection\" }")),
        collection(vocbase, json->slice(), true),
        outVariable("name", 1),
        varUsedLater(false),
        engine(mockEngine.get()),
        abc("blabli", &vocbase, arangodb::AccessMode::Type::READ),
        trx(mockTrx.get()),
        useRawPointers(false),
        random(false),
        infos(0 /*outReg*/, 1 /*nrIn*/, 1 /*nrOut*/, regToClear, regToKeep,
              &engine, &abc, &outVariable, varUsedLater, projections, &trx,
              coveringIndexAttributePositions, useRawPointers, random),
        block(new AqlItemBlock(itemBlockManager, 1000, 2)) {
    // fake indexScan
    fakeit::When(Method(mockTrx, indexScan))
        .AlwaysDo(std::function<std::unique_ptr<IndexIterator>(std::string const&, CursorType&)>(
            [this](std::string const&, CursorType&) -> std::unique_ptr<IndexIterator> {
              return std::make_unique<EmptyIndexIterator>(&collection, &(mockTrx.get()));
            }));
  }
};

TEST_F(EnumerateCollectionExecutorTestNoRowsUpstream, the_producer_does_not_wait) {
  SingleRowFetcherHelper<false> fetcher(itemBlockManager, input.steal(), false);
  EnumerateCollectionExecutor testee(fetcher, infos);
  // Use this instead of std::ignore, so the tests will be noticed and
  // updated when someone changes the stats type in the return value of
  // EnumerateCollectionExecutor::produceRows().
  EnumerateCollectionStats stats{};

  OutputAqlItemRow result(std::move(block), infos.getOutputRegisters(),
                          infos.registersToKeep(), infos.registersToClear());
  std::tie(state, stats) = testee.produceRows(result);
  ASSERT_TRUE(state == ExecutionState::DONE);
  ASSERT_TRUE(!result.produced());
}

TEST_F(EnumerateCollectionExecutorTestNoRowsUpstream, the_producer_waits) {
  SingleRowFetcherHelper<false> fetcher(itemBlockManager, input.steal(), true);
  EnumerateCollectionExecutor testee(fetcher, infos);
  // Use this instead of std::ignore, so the tests will be noticed and
  // updated when someone changes the stats type in the return value of
  // EnumerateCollectionExecutor::produceRows().
  EnumerateCollectionStats stats{};

  OutputAqlItemRow result(std::move(block), infos.getOutputRegisters(),
                          infos.registersToKeep(), infos.registersToClear());
  std::tie(state, stats) = testee.produceRows(result);
  ASSERT_TRUE(state == ExecutionState::WAITING);
  ASSERT_TRUE(!result.produced());

  std::tie(state, stats) = testee.produceRows(result);
  ASSERT_TRUE(state == ExecutionState::DONE);
  ASSERT_TRUE(!result.produced());
}

}  // namespace aql
}  // namespace tests
}  // namespace arangodb<|MERGE_RESOLUTION|>--- conflicted
+++ resolved
@@ -93,19 +93,9 @@
   VPackBuilder input;
 
   EnumerateCollectionExecutorTestNoRowsUpstream()
-<<<<<<< HEAD
-      : itemBlockManager(&monitor),
+      : itemBlockManager(&monitor, SerializationFormat::SHADOWROWS),
         server(),
         vocbase(TRI_vocbase_type_e::TRI_VOCBASE_TYPE_NORMAL, systemDBInfo(server.server())),
-=======
-      : itemBlockManager(&monitor, SerializationFormat::SHADOWROWS),
-        options(std::make_shared<options::ProgramOptions>("arangod", "something",
-                                                          "", "path")),
-        server(options, "path"),
-        storageEngine(server),
-        storageEngineInitialized(::initStorageEngine(storageEngine)),
-        vocbase(vocbaseMock.get()),
->>>>>>> 9f51c03d
         json(arangodb::velocypack::Parser::fromJson(
             "{ \"cid\" : \"1337\", \"name\": \"UnitTestCollection\" }")),
         collection(vocbase, json->slice(), true),
