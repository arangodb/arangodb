--- conflicted
+++ resolved
@@ -88,13 +88,8 @@
    * @return ExecutionNode* Pointer to a dummy ExecutionNode. Memory is managed, do not delete.
    */
   ExecutionNode* generateNodeDummy() {
-<<<<<<< HEAD
     auto dummy = std::make_unique<SingletonNode>(
       const_cast<ExecutionPlan*>(fakedQuery->rootEngine()->root()->getPlanNode()->plan()), ExecutionNodeId{_execNodes.size()});
-=======
-    auto dummy = std::make_unique<SingletonNode>(fakedQuery->plan(),
-                                                 ExecutionNodeId{_execNodes.size()});
->>>>>>> 834f0396
     auto res = dummy.get();
     _execNodes.emplace_back(std::move(dummy));
     return res;
