--- conflicted
+++ resolved
@@ -1088,7 +1088,9 @@
   auto gotCalled(AqlCall const& got) -> void {
     call++;
     SCOPED_TRACE("In call " + std::to_string(call) + " of " +
-                 std::to_string(maxCall) + " state " + std::to_string(state));
+                 std::to_string(maxCall) + " state " +
+                 std::to_string(
+                     static_cast<typename std::underlying_type<CallAsserterState>::type>(state)));
     gotCalledWithoutTrace(got);
     EXPECT_LE(call, maxCall);
     if (call > maxCall) {
@@ -1127,11 +1129,6 @@
     state = initialState;
   }
 
-  auto reset() -> void override {
-    BaseCallAsserter::reset();
-    firstCall = false;
-  }
-
   auto gotCalledWithoutTrace(AqlCall const& got) -> void override {
     switch (state) {
       case CallAsserterState::SKIP: {
@@ -1236,11 +1233,6 @@
     // Make sure setup worked
     EXPECT_GT(maxCall, 0);
     EXPECT_NE(state, CallAsserterState::DONE);
-  }
-
-  auto reset() -> void override {
-    BaseCallAsserter::reset();
-    firstCall = false;
   }
 
   auto gotCalledWithoutTrace(AqlCall const& got) -> void override {
@@ -1733,43 +1725,7 @@
   CallAsserter lowerState{getCall()};
   auto lower = forwardBlock(lowerState, upper.get(), outReg);
 
-<<<<<<< HEAD
   auto const& call = getCall();
-=======
-  auto testForwarding =
-      [&](AqlItemBlockInputRange& inputRange,
-          OutputAqlItemRow& output) -> std::tuple<ExecutorState, LambdaExe::Stats, AqlCall> {
-    upperState.gotCalled(output.getClientCall());
-    while (inputRange.hasDataRow() && !output.isFull()) {
-      auto const& [state, input] = inputRange.nextDataRow();
-      EXPECT_TRUE(input.isInitialized());
-      output.copyRow(input);
-      output.advanceRow();
-    }
-    return {inputRange.upstreamState(), NoStats{}, output.getClientCall()};
-  };
-  auto forwardCall = [&](AqlItemBlockInputRange& inputRange, OutputAqlItemRow& output)
-      -> std::tuple<ExecutorState, LambdaExe::Stats, AqlCall> {
-    lowerState.gotCalled(output.getClientCall());
-    while (inputRange.hasDataRow() && !output.isFull()) {
-      auto const& [state, input] = inputRange.nextDataRow();
-      EXPECT_TRUE(input.isInitialized());
-      output.copyRow(input);
-      output.advanceRow();
-    }
-    return {inputRange.upstreamState(), NoStats{}, output.getClientCall()};
-  };
-  auto upper = std::make_unique<ExecutionBlockImpl<LambdaExePassThrough>>(
-      fakedQuery->engine(), generateNodeDummy(),
-      makeInfos(std::move(testForwarding), outReg, outReg));
-  upper->addDependency(producer.get());
-  auto lower = std::make_unique<ExecutionBlockImpl<LambdaExePassThrough>>(
-      fakedQuery->engine(), generateNodeDummy(),
-      makeInfos(std::move(forwardCall), outReg, outReg));
-  lower->addDependency(upper.get());
-
-  auto const& call = GetParam();
->>>>>>> aee8efde
   AqlCallStack stack{call};
   if (doesWaiting()) {
     auto const [state, skipped, block] = lower->execute(stack);
