////////////////////////////////////////////////////////////////////////////////
/// DISCLAIMER
///
/// Copyright 2020-2020 ArangoDB GmbH, Cologne, Germany
///
/// Licensed under the Apache License, Version 2.0 (the "License");
/// you may not use this file except in compliance with the License.
/// You may obtain a copy of the License at
///
///     http://www.apache.org/licenses/LICENSE-2.0
///
/// Unless required by applicable law or agreed to in writing, software
/// distributed under the License is distributed on an "AS IS" BASIS,
/// WITHOUT WARRANTIES OR CONDITIONS OF ANY KIND, either express or implied.
/// See the License for the specific language governing permissions and
/// limitations under the License.
///
/// Copyright holder is ArangoDB GmbH, Cologne, Germany
///
/// @author Michael Hackstein
////////////////////////////////////////////////////////////////////////////////

#include "gtest/gtest.h"

#include "./GraphTestTools.h"
#include "./MockGraph.h"
#include "./MockGraphProvider.h"

#include "Basics/GlobalResourceMonitor.h"
#include "Basics/ResourceUsage.h"
#include "Mocks/PreparedResponseConnectionPool.h"
#include "Mocks/MockQuery.h"

#include "Graph/Providers/ClusterProvider.h"
#include "Graph/Providers/SingleServerProvider.h"
#include "Graph/Steps/SingleServerProviderStep.h"
#include "Graph/TraverserOptions.h"

#include <unordered_set>

using namespace arangodb;
using namespace arangodb::tests;
using namespace arangodb::tests::graph;
using namespace arangodb::graph;

namespace arangodb {
namespace tests {
namespace generic_graph_provider_test {

static_assert(GTEST_HAS_TYPED_TEST, "We need typed tests for the following:");

// Add more providers here
using TypesToTest =
    ::testing::Types<MockGraphProvider,
                     SingleServerProvider<SingleServerProviderStep>,
                     ClusterProvider<ClusterProviderStep>>;

template<class ProviderType>
class GraphProviderTest : public ::testing::Test {
 public:
  using Step = typename ProviderType::Step;

 protected:
  // Only used to mock a singleServer
  std::unique_ptr<GraphTestSetup> s{nullptr};
  std::unique_ptr<MockGraphDatabase> singleServer{nullptr};
  std::unique_ptr<mocks::MockServer> server{nullptr};
  std::shared_ptr<arangodb::aql::Query> query{nullptr};
  std::unique_ptr<std::unordered_map<ServerID, aql::EngineId>> clusterEngines{
      nullptr};
  std::unique_ptr<arangodb::transaction::Methods> _trx{};

  arangodb::GlobalResourceMonitor global{};
  arangodb::ResourceMonitor resourceMonitor{global};
  arangodb::aql::AqlFunctionsInternalCache _functionsCache{};
  std::unique_ptr<arangodb::aql::FixedVarExpressionContext> _expressionContext;

  std::unordered_map<std::string, std::vector<std::string>> _emptyShardMap{};
  aql::Projections _vertexProjections{};
  aql::Projections _edgeProjections{};

  GraphProviderTest() {}
  ~GraphProviderTest() {}

  auto makeProvider(
      MockGraph const& graph,
      std::unordered_map<size_t, std::vector<std::pair<size_t, size_t>>> const&
          expectedVerticesEdgesBundleToFetch) -> ProviderType {
    // Setup code for each provider type
    if constexpr (std::is_same_v<ProviderType, MockGraphProvider>) {
      s = std::make_unique<GraphTestSetup>();
      singleServer =
          std::make_unique<MockGraphDatabase>(s->server, "testVocbase");
      singleServer->addGraph(graph);

      // We now have collections "v" and "e"
      query = singleServer->getQuery("RETURN 1", {"v", "e"});

      return MockGraphProvider(
          *query.get(),
          MockGraphProviderOptions{graph,
                                   MockGraphProvider::LooseEndBehaviour::NEVER},
          resourceMonitor);
    }
    if constexpr (std::is_same_v<ProviderType, SingleServerProvider<
                                                   SingleServerProviderStep>>) {
      s = std::make_unique<GraphTestSetup>();
      singleServer =
          std::make_unique<MockGraphDatabase>(s->server, "testVocbase");
      singleServer->addGraph(graph);

      // We now have collections "v" and "e"
      query = singleServer->getQuery("RETURN 1", {"v", "e"});
      _trx = std::make_unique<arangodb::transaction::Methods>(
          query->newTrxContext());

      auto edgeIndexHandle = singleServer->getEdgeIndexHandle("e");
      auto tmpVar = singleServer->generateTempVar(query.get());
      auto indexCondition =
          singleServer->buildOutboundCondition(query.get(), tmpVar);

      std::vector<IndexAccessor> usedIndexes{};
      usedIndexes.emplace_back(IndexAccessor{edgeIndexHandle, indexCondition, 0,
                                             nullptr, std::nullopt, 0,
                                             TRI_EDGE_OUT});

      _expressionContext =
          std::make_unique<arangodb::aql::FixedVarExpressionContext>(
              *_trx.get(), *query, _functionsCache);
      std::vector<Variable const*> vars;
      std::vector<RegisterId const*> regs;

      SingleServerBaseProviderOptions opts(
          tmpVar,
          std::make_pair(
              std::move(usedIndexes),
              std::unordered_map<uint64_t, std::vector<IndexAccessor>>{}),
          *_expressionContext.get(), {}, _emptyShardMap, _vertexProjections,
          _edgeProjections, /*produceVertices*/ true);
      return SingleServerProvider<SingleServerProviderStep>(
          *query.get(), std::move(opts), resourceMonitor);
    }
    if constexpr (std::is_same_v<ProviderType,
                                 ClusterProvider<ClusterProviderStep>>) {
      // Prepare the DBServerResponses
      std::vector<arangodb::tests::PreparedRequestResponse> preparedResponses;
      uint64_t engineId = 0;
      {
        arangodb::tests::mocks::MockDBServer server{"PRMR_0001", true, true};
        graph.prepareServer(server);

        auto queryString =
            arangodb::aql::QueryString(std::string_view("RETURN 1"));

        auto ctx = std::make_shared<arangodb::transaction::StandaloneContext>(
            server.getSystemDatabase());
        auto fakeQuery = std::make_shared<MockQuery>(ctx, queryString);
        try {
          fakeQuery->collections().add("s9880", AccessMode::Type::READ,
                                       arangodb::aql::Collection::Hint::Shard);
        } catch (...) {
        }
        fakeQuery->prepareQuery(SerializationFormat::SHADOWROWS);
        auto ast = fakeQuery->ast();
        auto tmpVar = ast->variables()->createTemporaryVariable();
        auto tmpVarRef = ast->createNodeReference(tmpVar);
        auto tmpIdNode = ast->createNodeValueString("", 0);

        ShortestPathOptions opts{*fakeQuery};
        opts.setVariable(tmpVar);

        auto const* access = ast->createNodeAttributeAccess(
            tmpVarRef, StaticStrings::FromString);
        auto const* cond = ast->createNodeBinaryOperator(
            NODE_TYPE_OPERATOR_BINARY_EQ, access, tmpIdNode);
        auto fromCondition =
            ast->createNodeNaryOperator(NODE_TYPE_OPERATOR_NARY_AND);
        fromCondition->addMember(cond);
        opts.addLookupInfo(fakeQuery->plan(), "s9880",
                           StaticStrings::FromString, fromCondition,
                           /*onlyEdgeIndexes*/ false, TRI_EDGE_OUT);

        auto const* revAccess =
            ast->createNodeAttributeAccess(tmpVarRef, StaticStrings::ToString);
        auto const* revCond = ast->createNodeBinaryOperator(
            NODE_TYPE_OPERATOR_BINARY_EQ, revAccess, tmpIdNode);
        auto toCondition =
            ast->createNodeNaryOperator(NODE_TYPE_OPERATOR_NARY_AND);
        toCondition->addMember(revCond);
        opts.addReverseLookupInfo(fakeQuery->plan(), "s9880",
                                  StaticStrings::ToString, toCondition,
                                  /*onlyEdgeIndexes*/ false, TRI_EDGE_IN);

        std::tie(preparedResponses, engineId) =
            graph.simulateApi(server, expectedVerticesEdgesBundleToFetch, opts);
        // Note: Please don't remove for debugging purpose.
#if 0
        for (auto const& resp : preparedResponses) {
          auto payload = resp.generateResponse()->copyPayload();
          VPackSlice husti(payload->data());
          LOG_DEVEL << husti.toJson();
        }
#endif
      }

      server =
          std::make_unique<mocks::MockCoordinator>("CRDN_0001", true, false);
      mocks::MockCoordinator* srv =
          static_cast<mocks::MockCoordinator*>(server.get());
      graph.prepareServer(*srv);
      auto dbServerEndpoint = srv->registerFakedDBServer("PRMR_0001");
      auto pool = srv->getPool();
      static_cast<arangodb::tests::PreparedResponseConnectionPool*>(pool)
          ->addPreparedResponses(dbServerEndpoint,
                                 std::move(preparedResponses));

      {
        auto queryString =
            arangodb::aql::QueryString(std::string_view("RETURN 1"));

        auto ctx = std::make_shared<arangodb::transaction::StandaloneContext>(
            server->getSystemDatabase());
        query = arangodb::aql::Query::create(ctx, queryString, nullptr);

        query->collections().add("v", AccessMode::Type::READ,
                                 arangodb::aql::Collection::Hint::Collection);
        query->collections().add("e", AccessMode::Type::READ,
                                 arangodb::aql::Collection::Hint::Collection);

        query->prepareQuery(SerializationFormat::SHADOWROWS);
      }

      clusterEngines =
          std::make_unique<std::unordered_map<ServerID, aql::EngineId>>();
      clusterEngines->emplace("PRMR_0001", engineId);

      auto clusterCache =
          std::make_shared<RefactoredClusterTraverserCache>(resourceMonitor);

      ClusterBaseProviderOptions opts(clusterCache, clusterEngines.get(), false,
                                      true);
      return ClusterProvider<ClusterProviderStep>(*query.get(), std::move(opts),
                                                  resourceMonitor);
    }
    THROW_ARANGO_EXCEPTION(TRI_ERROR_NOT_IMPLEMENTED);
  }
};

TYPED_TEST_CASE(GraphProviderTest, TypesToTest);

TYPED_TEST(GraphProviderTest, no_results_if_graph_is_empty) {
  MockGraph empty{};

  std::unordered_map<size_t, std::vector<std::pair<size_t, size_t>>> const&
      expectedVerticesEdgesBundleToFetch = {{0, {}}};
  // IMPORTANT Note: As soon as we're going to include vertices here with a
  // depth > 1, we have to adjust the API of MockGraph::simulateApi. As
  // This value is currently fixed into the prepared responses payload.
  TypeParam testee =
      this->makeProvider(empty, expectedVerticesEdgesBundleToFetch);
  std::string startString = "v/0";
  VPackHashedStringRef startH{startString.c_str(),
                              static_cast<uint32_t>(startString.length())};
  auto start = testee.startVertex(startH);

  if (start.isLooseEnd()) {
    std::vector<decltype(start)*> looseEnds{};
    looseEnds.emplace_back(&start);
    auto futures = testee.fetch(looseEnds);
    auto steps = futures.get();
  }

  std::vector<typename decltype(testee)::Step> result{};
  testee.expand(start, 0, [&](typename decltype(testee)::Step n) -> void {
    result.emplace_back(std::move(n));
  });

  EXPECT_EQ(result.size(), 0U);
  TraversalStats stats = testee.stealStats();
  EXPECT_EQ(stats.getFiltered(), 0U);

  if constexpr (std::is_same_v<TypeParam, SingleServerProvider<
                                              SingleServerProviderStep>> ||
                std::is_same_v<TypeParam, MockGraphProvider>) {
    EXPECT_EQ(stats.getHttpRequests(), 0U);
  } else if (std::is_same_v<TypeParam, ClusterProvider<ClusterProviderStep>>) {
    EXPECT_EQ(stats.getHttpRequests(), 2U);
  }

  // We have no edges, so nothing scanned in the Index.
  EXPECT_EQ(stats.getScannedIndex(), 0U);
}

TYPED_TEST(GraphProviderTest, should_enumerate_a_single_edge) {
  MockGraph g{};
  g.addEdge(0, 1);

  std::unordered_map<size_t, std::vector<std::pair<size_t, size_t>>> const&
      expectedVerticesEdgesBundleToFetch = {{0, {}}};
  // IMPORTANT Note: As soon as we're going to include vertices here with a
  // depth > 1, we have to adjust the API of MockGraph::simulateApi. As
  // This value is currently fixed into the prepared responses payload.

  auto testee = this->makeProvider(g, expectedVerticesEdgesBundleToFetch);
  std::string startString = "v/0";
  VPackHashedStringRef startH{startString.c_str(),
                              static_cast<uint32_t>(startString.length())};
  auto start = testee.startVertex(startH);

  if (start.isLooseEnd()) {
    std::vector<decltype(start)*> looseEnds{};
    looseEnds.emplace_back(&start);
    auto futures = testee.fetch(looseEnds);
    auto steps = futures.get();
  }

  std::vector<typename decltype(testee)::Step> result{};
  testee.expand(start, 0, [&result](typename decltype(testee)::Step n) -> void {
    result.emplace_back(std::move(n));
  });

<<<<<<< HEAD
  ASSERT_EQ(result.size(), 1u);
  auto const& f = result.at(0);
  EXPECT_EQ(f.getVertex().getID().toString(), "v/1");
  EXPECT_EQ(f.getPrevious(), 0u);
=======
  ASSERT_EQ(result.size(), 1U);
  auto const& f = result.at(0);
  EXPECT_EQ(f.getVertex().getID().toString(), "v/1");
  EXPECT_EQ(f.getPrevious(), 0U);
>>>>>>> f382be88

  {
    TraversalStats stats = testee.stealStats();
    EXPECT_EQ(stats.getFiltered(), 0U);
    if constexpr (std::is_same_v<TypeParam, SingleServerProvider<
                                                SingleServerProviderStep>> ||
                  std::is_same_v<TypeParam, MockGraphProvider>) {
      EXPECT_EQ(stats.getHttpRequests(), 0U);
    } else if (std::is_same_v<TypeParam,
                              ClusterProvider<ClusterProviderStep>>) {
      EXPECT_EQ(stats.getHttpRequests(), 2U);
    }

    if constexpr (std::is_same_v<TypeParam, SingleServerProvider<
                                                SingleServerProviderStep>> ||
                  std::is_same_v<TypeParam, MockGraphProvider>) {
      // We have 1 edge, this shall be counted
      EXPECT_EQ(stats.getScannedIndex(), 1U);
    } else if (std::is_same_v<TypeParam,
                              ClusterProvider<ClusterProviderStep>>) {
      EXPECT_EQ(stats.getScannedIndex(), 2U);  // we count edge + start vertex
    }
  }
  {
    // Make sure stats are reset after we stole them
    // So steal again works, but on empty statistics
    TraversalStats stats = testee.stealStats();
    EXPECT_EQ(stats.getFiltered(), 0U);
    EXPECT_EQ(stats.getHttpRequests(), 0U);
    EXPECT_EQ(stats.getScannedIndex(), 0U);
  }
}

TYPED_TEST(GraphProviderTest, should_enumerate_all_edges) {
  MockGraph g{};
  g.addEdge(0, 1);
  g.addEdge(0, 2);
  g.addEdge(0, 3);
  std::unordered_set<std::string> found{};

  std::unordered_map<size_t, std::vector<std::pair<size_t, size_t>>> const&
      expectedVerticesEdgesBundleToFetch = {{0, {}}};
  // IMPORTANT Note: As soon as we're going to include vertices here with a
  // depth > 1, we have to adjust the API of MockGraph::simulateApi. As
  // This value is currently fixed into the prepared responses payload.

  auto testee = this->makeProvider(g, expectedVerticesEdgesBundleToFetch);
  std::string startString = g.vertexToId(0);
  VPackHashedStringRef startH{startString.c_str(),
                              static_cast<uint32_t>(startString.length())};
  auto start = testee.startVertex(startH);

  if (start.isLooseEnd()) {
    std::vector<decltype(start)*> looseEnds{};
    looseEnds.emplace_back(&start);
    auto futures = testee.fetch(looseEnds);
    auto steps = futures.get();
  }

  std::vector<typename decltype(testee)::Step> result{};
  testee.expand(start, 0, [&](typename decltype(testee)::Step n) -> void {
    result.emplace_back(std::move(n));
  });

  ASSERT_EQ(result.size(), 3U);
  for (auto const& f : result) {
    // All expand of the same previous
    EXPECT_EQ(f.getPrevious(), 0U);
    auto const& v = f.getVertex().getID().toString();
    // We can only range from 1 to 3
    EXPECT_GE(v, "v/1");
    EXPECT_LE(v, "v/3");
    // We need to find each exactly once
    auto const [_, didInsert] = found.emplace(v);
    EXPECT_TRUE(didInsert);
  }

  {
    TraversalStats stats = testee.stealStats();
    EXPECT_EQ(stats.getFiltered(), 0U);
    if constexpr (std::is_same_v<TypeParam, SingleServerProvider<
                                                SingleServerProviderStep>> ||
                  std::is_same_v<TypeParam, MockGraphProvider>) {
      EXPECT_EQ(stats.getHttpRequests(), 0U);
    } else if (std::is_same_v<TypeParam,
                              ClusterProvider<ClusterProviderStep>>) {
      EXPECT_EQ(stats.getHttpRequests(), 2U);
    }
    if constexpr (std::is_same_v<TypeParam, SingleServerProvider<
                                                SingleServerProviderStep>> ||
                  std::is_same_v<TypeParam, MockGraphProvider>) {
      // We have 3 edges, this shall be counted
      EXPECT_EQ(stats.getScannedIndex(), 3U);
    } else if (std::is_same_v<TypeParam,
                              ClusterProvider<ClusterProviderStep>>) {
      EXPECT_EQ(stats.getScannedIndex(), 4U);  // we count edge + start vertex
    }
  }
}

TYPED_TEST(GraphProviderTest, destroy_engines) {
  MockGraph empty{};
  std::unordered_map<size_t, std::vector<std::pair<size_t, size_t>>> const&
      expectedVerticesEdgesBundleToFetch = {};
  // IMPORTANT Note: As soon as we're going to include vertices here with a
  // depth > 1, we have to adjust the API of MockGraph::simulateApi. As
  // This value is currently fixed into the prepared responses payload.
  TypeParam testee =
      this->makeProvider(empty, expectedVerticesEdgesBundleToFetch);

  // steel the stats, so we reset them internally and have a clean state
  std::ignore = testee.stealStats();

  testee.destroyEngines();
  TraversalStats statsAfterSteal = testee.stealStats();
  if constexpr (std::is_same_v<TypeParam, SingleServerProvider<
                                              SingleServerProviderStep>> ||
                std::is_same_v<TypeParam, MockGraphProvider>) {
    EXPECT_EQ(statsAfterSteal.getHttpRequests(), 0U);
  } else if (std::is_same_v<TypeParam, ClusterProvider<ClusterProviderStep>>) {
    EXPECT_EQ(statsAfterSteal.getHttpRequests(),
              this->clusterEngines.get()->size());
  }
}

}  // namespace generic_graph_provider_test
}  // namespace tests
}  // namespace arangodb<|MERGE_RESOLUTION|>--- conflicted
+++ resolved
@@ -319,17 +319,10 @@
     result.emplace_back(std::move(n));
   });
 
-<<<<<<< HEAD
-  ASSERT_EQ(result.size(), 1u);
-  auto const& f = result.at(0);
-  EXPECT_EQ(f.getVertex().getID().toString(), "v/1");
-  EXPECT_EQ(f.getPrevious(), 0u);
-=======
   ASSERT_EQ(result.size(), 1U);
   auto const& f = result.at(0);
   EXPECT_EQ(f.getVertex().getID().toString(), "v/1");
   EXPECT_EQ(f.getPrevious(), 0U);
->>>>>>> f382be88
 
   {
     TraversalStats stats = testee.stealStats();
