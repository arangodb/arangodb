////////////////////////////////////////////////////////////////////////////////
/// DISCLAIMER
///
/// Copyright 2020-2020 ArangoDB GmbH, Cologne, Germany
///
/// Licensed under the Apache License, Version 2.0 (the "License");
/// you may not use this file except in compliance with the License.
/// You may obtain a copy of the License at
///
///     http://www.apache.org/licenses/LICENSE-2.0
///
/// Unless required by applicable law or agreed to in writing, software
/// distributed under the License is distributed on an "AS IS" BASIS,
/// WITHOUT WARRANTIES OR CONDITIONS OF ANY KIND, either express or implied.
/// See the License for the specific language governing permissions and
/// limitations under the License.
///
/// Copyright holder is ArangoDB GmbH, Cologne, Germany
///
/// @author Michael Hackstein
////////////////////////////////////////////////////////////////////////////////

#include "gtest/gtest.h"

#include "./GraphTestTools.h"
#include "./MockGraph.h"
#include "./MockGraphProvider.h"

#include "Basics/GlobalResourceMonitor.h"
#include "Basics/ResourceUsage.h"
#include "Mocks/PreparedResponseConnectionPool.h"

#include "Graph/Providers/ClusterProvider.h"
#include "Graph/Providers/SingleServerProvider.h"
#include "Graph/Steps/SingleServerProviderStep.h"
#include "Graph/TraverserOptions.h"

#include <velocypack/velocypack-aliases.h>
#include <unordered_set>

using namespace arangodb;
using namespace arangodb::tests;
using namespace arangodb::tests::graph;
using namespace arangodb::graph;

namespace arangodb {
namespace tests {
namespace generic_graph_provider_test {

static_assert(GTEST_HAS_TYPED_TEST, "We need typed tests for the following:");

// Add more providers here
using TypesToTest =
    ::testing::Types<MockGraphProvider, SingleServerProvider<SingleServerProviderStep>, ClusterProvider>;

template <class ProviderType>
class GraphProviderTest : public ::testing::Test {
 public:
  using Step = typename ProviderType::Step;

 protected:
  // Only used to mock a singleServer
  std::unique_ptr<GraphTestSetup> s{nullptr};
  std::unique_ptr<MockGraphDatabase> singleServer{nullptr};
  std::unique_ptr<mocks::MockServer> server{nullptr};
  std::shared_ptr<arangodb::aql::Query> query{nullptr};
  std::unique_ptr<std::unordered_map<ServerID, aql::EngineId>> clusterEngines{nullptr};
  std::unique_ptr<arangodb::transaction::Methods> _trx{};

  arangodb::GlobalResourceMonitor global{};
  arangodb::ResourceMonitor resourceMonitor{global};
  arangodb::aql::AqlFunctionsInternalCache _functionsCache{};
  std::unique_ptr<arangodb::aql::FixedVarExpressionContext> _expressionContext;

  std::unordered_map<std::string, std::vector<std::string>> _emptyShardMap{};

  GraphProviderTest() {}
  ~GraphProviderTest() {}

  auto makeProvider(MockGraph const& graph,
                    std::unordered_map<size_t, std::vector<std::pair<size_t, size_t>>> const& expectedVerticesEdgesBundleToFetch)
      -> ProviderType {
    // Setup code for each provider type
    if constexpr (std::is_same_v<ProviderType, MockGraphProvider>) {
      s = std::make_unique<GraphTestSetup>();
      singleServer =
          std::make_unique<MockGraphDatabase>(s->server, "testVocbase");
      singleServer->addGraph(graph);

      // We now have collections "v" and "e"
      query = singleServer->getQuery("RETURN 1", {"v", "e"});

      return MockGraphProvider(*query.get(),
                               MockGraphProviderOptions{graph, MockGraphProvider::LooseEndBehaviour::NEVER},
                               resourceMonitor);
    }
    if constexpr (std::is_same_v<ProviderType, SingleServerProvider<SingleServerProviderStep>>) {
      s = std::make_unique<GraphTestSetup>();
      singleServer =
          std::make_unique<MockGraphDatabase>(s->server, "testVocbase");
      singleServer->addGraph(graph);

      // We now have collections "v" and "e"
      query = singleServer->getQuery("RETURN 1", {"v", "e"});
      _trx = std::make_unique<arangodb::transaction::Methods>(query->newTrxContext());

      auto edgeIndexHandle = singleServer->getEdgeIndexHandle("e");
      auto tmpVar = singleServer->generateTempVar(query.get());
      auto indexCondition = singleServer->buildOutboundCondition(query.get(), tmpVar);

      std::vector<IndexAccessor> usedIndexes{};
      usedIndexes.emplace_back(IndexAccessor{edgeIndexHandle, indexCondition, 0, nullptr, 0});

      _expressionContext =
          std::make_unique<arangodb::aql::FixedVarExpressionContext>(*_trx.get(), *query,
                                                                     _functionsCache);

      BaseProviderOptions opts(
          tmpVar,
          std::make_pair(std::move(usedIndexes),
                         std::unordered_map<uint64_t, std::vector<IndexAccessor>>{}),
          *_expressionContext.get(), _emptyShardMap);
      return SingleServerProvider<SingleServerProviderStep>(*query.get(), std::move(opts),
                                                            resourceMonitor);
    }
    if constexpr (std::is_same_v<ProviderType, ClusterProvider>) {
      // Prepare the DBServerResponses
      std::vector<arangodb::tests::PreparedRequestResponse> preparedResponses;
      uint64_t engineId = 0;
      {
        arangodb::tests::mocks::MockDBServer server{true, true};
        graph.prepareServer(server);

        auto queryString = arangodb::aql::QueryString("RETURN 1");

        auto ctx = std::make_shared<arangodb::transaction::StandaloneContext>(
            server.getSystemDatabase());
        auto fakeQuery = arangodb::aql::Query::create(ctx, queryString, nullptr);
        try {
<<<<<<< HEAD
          fakeQuery.collections().add("s9880", AccessMode::Type::READ,
                                      arangodb::aql::Collection::Hint::Shard);
        } catch (...) {
=======
          fakeQuery->collections().add("s9880", AccessMode::Type::READ,
                                       arangodb::aql::Collection::Hint::Shard);
        } catch(...) {
>>>>>>> 9e3e291e
        }
        fakeQuery->prepareQuery(SerializationFormat::SHADOWROWS);
        auto ast = fakeQuery->ast();
        auto tmpVar = ast->variables()->createTemporaryVariable();
        auto tmpVarRef = ast->createNodeReference(tmpVar);
        auto tmpIdNode = ast->createNodeValueString("", 0);

        ShortestPathOptions opts{*fakeQuery};
        opts.setVariable(tmpVar);

        auto const* access =
            ast->createNodeAttributeAccess(tmpVarRef, StaticStrings::FromString.c_str(),
                                           StaticStrings::FromString.length());
        auto const* cond =
            ast->createNodeBinaryOperator(NODE_TYPE_OPERATOR_BINARY_EQ, access, tmpIdNode);
        auto fromCondition = ast->createNodeNaryOperator(NODE_TYPE_OPERATOR_NARY_AND);
        fromCondition->addMember(cond);
        opts.addLookupInfo(fakeQuery->plan(), "s9880", StaticStrings::FromString, fromCondition);

        auto const* revAccess =
            ast->createNodeAttributeAccess(tmpVarRef, StaticStrings::ToString.c_str(),
                                           StaticStrings::ToString.length());
        auto const* revCond = ast->createNodeBinaryOperator(NODE_TYPE_OPERATOR_BINARY_EQ,
                                                            revAccess, tmpIdNode);
        auto toCondition = ast->createNodeNaryOperator(NODE_TYPE_OPERATOR_NARY_AND);
        toCondition->addMember(revCond);
        opts.addReverseLookupInfo(fakeQuery->plan(), "s9880",
                                  StaticStrings::FromString, toCondition);

        std::tie(preparedResponses, engineId) =
            graph.simulateApi(server, expectedVerticesEdgesBundleToFetch, opts);
        // Note: Please don't remove for debugging purpose.
#if 0
        for (auto const& resp : preparedResponses) {
          auto payload = resp.generateResponse()->copyPayload();
          VPackSlice husti(payload->data());
          LOG_DEVEL << husti.toJson();
        }
#endif
      }

      server = std::make_unique<mocks::MockCoordinator>(true, false);
      mocks::MockCoordinator* srv = static_cast<mocks::MockCoordinator*>(server.get());
      graph.prepareServer(*srv);
      auto dbServerEndpoint = srv->registerFakedDBServer("PRMR_0001");
      auto pool = srv->getPool();
      static_cast<arangodb::tests::PreparedResponseConnectionPool*>(pool)
          ->addPreparedResponses(dbServerEndpoint, std::move(preparedResponses));

      {
        auto queryString = arangodb::aql::QueryString("RETURN 1");

        auto ctx = std::make_shared<arangodb::transaction::StandaloneContext>(
            server->getSystemDatabase());
        query = arangodb::aql::Query::create(ctx, queryString, nullptr);

        query->collections().add("v", AccessMode::Type::READ,
                                 arangodb::aql::Collection::Hint::Collection);
        query->collections().add("e", AccessMode::Type::READ,
                                 arangodb::aql::Collection::Hint::Collection);

        query->prepareQuery(SerializationFormat::SHADOWROWS);
      }

      clusterEngines = std::make_unique<std::unordered_map<ServerID, aql::EngineId>>();
      clusterEngines->emplace("PRMR_0001", engineId);

      auto clusterCache = std::make_shared<RefactoredClusterTraverserCache>(resourceMonitor);

      ClusterBaseProviderOptions opts(clusterCache, clusterEngines.get(), false);
      return ClusterProvider(*query.get(), std::move(opts), resourceMonitor);
    }
    THROW_ARANGO_EXCEPTION(TRI_ERROR_NOT_IMPLEMENTED);
  }
};

TYPED_TEST_CASE(GraphProviderTest, TypesToTest);

TYPED_TEST(GraphProviderTest, no_results_if_graph_is_empty) {
  MockGraph empty{};

  std::unordered_map<size_t, std::vector<std::pair<size_t, size_t>>> const& expectedVerticesEdgesBundleToFetch = {
      {0, {}}};
  TypeParam testee = this->makeProvider(empty, expectedVerticesEdgesBundleToFetch);
  std::string startString = "v/0";
  VPackHashedStringRef startH{startString.c_str(),
                              static_cast<uint32_t>(startString.length())};
  auto start = testee.startVertex(startH);

  if (start.isLooseEnd()) {
    std::vector<decltype(start)*> looseEnds{};
    looseEnds.emplace_back(&start);
    auto futures = testee.fetch(looseEnds);
    auto steps = futures.get();
  }

  std::vector<typename decltype(testee)::Step> result{};
  testee.expand(start, 0, [&](typename decltype(testee)::Step n) -> void {
    result.emplace_back(std::move(n));
  });

  EXPECT_EQ(result.size(), 0);
  TraversalStats stats = testee.stealStats();
  EXPECT_EQ(stats.getFiltered(), 0);

  if constexpr (std::is_same_v<TypeParam, SingleServerProvider<SingleServerProviderStep>> ||
                std::is_same_v<TypeParam, MockGraphProvider>) {
    EXPECT_EQ(stats.getHttpRequests(), 0);
  } else if (std::is_same_v<TypeParam, ClusterProvider>) {
    EXPECT_EQ(stats.getHttpRequests(), 2);
  }

  // We have no edges, so nothing scanned in the Index.
  EXPECT_EQ(stats.getScannedIndex(), 0);
}

TYPED_TEST(GraphProviderTest, should_enumerate_a_single_edge) {
  MockGraph g{};
  g.addEdge(0, 1);

  std::unordered_map<size_t, std::vector<std::pair<size_t, size_t>>> const& expectedVerticesEdgesBundleToFetch = {
      {0, {}}};

  auto testee = this->makeProvider(g, expectedVerticesEdgesBundleToFetch);
  std::string startString = "v/0";
  VPackHashedStringRef startH{startString.c_str(),
                              static_cast<uint32_t>(startString.length())};
  auto start = testee.startVertex(startH);

  if (start.isLooseEnd()) {
    std::vector<decltype(start)*> looseEnds{};
    looseEnds.emplace_back(&start);
    auto futures = testee.fetch(looseEnds);
    auto steps = futures.get();
  }

  std::vector<typename decltype(testee)::Step> result{};
  testee.expand(start, 0, [&result](typename decltype(testee)::Step n) -> void {
    result.emplace_back(std::move(n));
  });

  ASSERT_EQ(result.size(), 1);
  auto const& f = result.at(0);
  EXPECT_EQ(f.getVertex().getID().toString(), "v/1");
  EXPECT_EQ(f.getPrevious(), 0);

  {
    TraversalStats stats = testee.stealStats();
    EXPECT_EQ(stats.getFiltered(), 0);
    if constexpr (std::is_same_v<TypeParam, SingleServerProvider<SingleServerProviderStep>> ||
                  std::is_same_v<TypeParam, MockGraphProvider>) {
      EXPECT_EQ(stats.getHttpRequests(), 0);
    } else if (std::is_same_v<TypeParam, ClusterProvider>) {
      EXPECT_EQ(stats.getHttpRequests(), 2);
    }
    // We have 1 edge, this shall be counted
    EXPECT_EQ(stats.getScannedIndex(), 1);
  }
  {
    // Make sure stats are reset after we stole them
    // So steal again works, but on empty statistics
    TraversalStats stats = testee.stealStats();
    EXPECT_EQ(stats.getFiltered(), 0);
    EXPECT_EQ(stats.getHttpRequests(), 0);
    EXPECT_EQ(stats.getScannedIndex(), 0);
  }
}

TYPED_TEST(GraphProviderTest, should_enumerate_all_edges) {
  MockGraph g{};
  g.addEdge(0, 1);
  g.addEdge(0, 2);
  g.addEdge(0, 3);
  std::unordered_set<std::string> found{};

  std::unordered_map<size_t, std::vector<std::pair<size_t, size_t>>> const& expectedVerticesEdgesBundleToFetch = {
      {0, {}}};
  auto testee = this->makeProvider(g, expectedVerticesEdgesBundleToFetch);
  std::string startString = g.vertexToId(0);
  VPackHashedStringRef startH{startString.c_str(),
                              static_cast<uint32_t>(startString.length())};
  auto start = testee.startVertex(startH);

  if (start.isLooseEnd()) {
    std::vector<decltype(start)*> looseEnds{};
    looseEnds.emplace_back(&start);
    auto futures = testee.fetch(looseEnds);
    auto steps = futures.get();
  }

  std::vector<typename decltype(testee)::Step> result{};
  testee.expand(start, 0, [&](typename decltype(testee)::Step n) -> void {
    result.emplace_back(std::move(n));
  });

  ASSERT_EQ(result.size(), 3);
  for (auto const& f : result) {
    // All expand of the same previous
    EXPECT_EQ(f.getPrevious(), 0);
    auto const& v = f.getVertex().getID().toString();
    // We can only range from 1 to 3
    EXPECT_GE(v, "v/1");
    EXPECT_LE(v, "v/3");
    // We need to find each exactly once
    auto const [_, didInsert] = found.emplace(v);
    EXPECT_TRUE(didInsert);
  }

  {
    TraversalStats stats = testee.stealStats();
    EXPECT_EQ(stats.getFiltered(), 0);
    if constexpr (std::is_same_v<TypeParam, SingleServerProvider<SingleServerProviderStep>> ||
                  std::is_same_v<TypeParam, MockGraphProvider>) {
      EXPECT_EQ(stats.getHttpRequests(), 0);
    } else if (std::is_same_v<TypeParam, ClusterProvider>) {
      EXPECT_EQ(stats.getHttpRequests(), 2);
    }
    // We have 3 edges, this shall be counted
    EXPECT_EQ(stats.getScannedIndex(), 3);
  }
}

TYPED_TEST(GraphProviderTest, destroy_engines) {
  MockGraph empty{};
  std::unordered_map<size_t, std::vector<std::pair<size_t, size_t>>> const& expectedVerticesEdgesBundleToFetch = {};
  TypeParam testee = this->makeProvider(empty, expectedVerticesEdgesBundleToFetch);

  // steel the stats, so we reset them internally and have a clean state
  std::ignore = testee.stealStats();

  testee.destroyEngines();
  TraversalStats statsAfterSteal = testee.stealStats();
  if constexpr (std::is_same_v<TypeParam, SingleServerProvider<SingleServerProviderStep>> ||
                std::is_same_v<TypeParam, MockGraphProvider>) {
    EXPECT_EQ(statsAfterSteal.getHttpRequests(), 0);
  } else if (std::is_same_v<TypeParam, ClusterProvider>) {
    EXPECT_EQ(statsAfterSteal.getHttpRequests(), this->clusterEngines.get()->size());
  }
}

}  // namespace generic_graph_provider_test
}  // namespace tests
}  // namespace arangodb<|MERGE_RESOLUTION|>--- conflicted
+++ resolved
@@ -137,15 +137,9 @@
             server.getSystemDatabase());
         auto fakeQuery = arangodb::aql::Query::create(ctx, queryString, nullptr);
         try {
-<<<<<<< HEAD
-          fakeQuery.collections().add("s9880", AccessMode::Type::READ,
-                                      arangodb::aql::Collection::Hint::Shard);
-        } catch (...) {
-=======
           fakeQuery->collections().add("s9880", AccessMode::Type::READ,
                                        arangodb::aql::Collection::Hint::Shard);
         } catch(...) {
->>>>>>> 9e3e291e
         }
         fakeQuery->prepareQuery(SerializationFormat::SHADOWROWS);
         auto ast = fakeQuery->ast();
