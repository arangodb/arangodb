--- conflicted
+++ resolved
@@ -133,6 +133,14 @@
   }
 };
 
+TEST_F(RefactoredClusterTraverserCacheTest, gives_a_reference_to_a_datalake) {
+  auto& testee = cache();
+  auto& lake = testee.datalake();
+  // We only test that we can access a valid empty datalake after construction.
+  // Datalake needs it's own test;
+  EXPECT_EQ(lake.numEntries(), 0);
+}
+
 TEST_F(RefactoredClusterTraverserCacheTest, cache_a_single_vertex) {
   auto data = VPackParser::fromJson(R"({"_key":"123", "value":123})");
   VPackSlice doc = data->slice();
@@ -153,7 +161,8 @@
 }
 
 TEST_F(RefactoredClusterTraverserCacheTest, persist_a_single_edge) {
-  auto data = VPackParser::fromJson(R"({"_id": "xyz/123", "_key": "123", "_from": "a/b", "_to": "b/a"})");
+  auto data = VPackParser::fromJson(
+      R"({"_id": "xyz/123", "_key": "123", "_from": "a/b", "_to": "b/a"})");
   VPackSlice doc = data->slice();
   HashedStringRef id{doc.get("_id")};
   auto& testee = cache();
@@ -163,9 +172,9 @@
   EXPECT_TRUE(basics::VelocyPackHelper::equal(result.first, doc, true));
   EXPECT_TRUE(result.second);
 
-
   EXPECT_TRUE(testee.isEdgeCached(id));
-  EXPECT_LT(resourceBefore, _monitor.currentMemoryUsage()) << "Did not increase memory usage.";
+  EXPECT_LT(resourceBefore, _monitor.currentMemoryUsage())
+      << "Did not increase memory usage.";
   {
     auto result = testee.getCachedEdge(id);
     EXPECT_FALSE(result.isNull());
@@ -214,11 +223,13 @@
 }
 
 TEST_F(RefactoredClusterTraverserCacheTest, cache_multiple_edges) {
-  auto data = VPackParser::fromJson(R"({"_id": "xyz/123", "_key": "123", "_from": "a/b", "_to": "b/a"})");
+  auto data = VPackParser::fromJson(
+      R"({"_id": "xyz/123", "_key": "123", "_from": "a/b", "_to": "b/a"})");
   VPackSlice doc = data->slice();
   HashedStringRef id{doc.get("_id")};
 
-  auto data2 = VPackParser::fromJson(R"({"_id": "xyz/456", "_key": "456", "_from": "a/b", "_to": "b/a"})");
+  auto data2 = VPackParser::fromJson(
+      R"({"_id": "xyz/456", "_key": "456", "_from": "a/b", "_to": "b/a"})");
   VPackSlice doc2 = data2->slice();
   HashedStringRef id2{doc2.get("_id")};
   auto& testee = cache();
@@ -229,12 +240,14 @@
   testee.persistEdgeData(doc);
 
   auto resourceAfterFirstInsert = _monitor.currentMemoryUsage();
-  EXPECT_LT(resourceBefore, resourceAfterFirstInsert) << "Did not increase memory usage.";
+  EXPECT_LT(resourceBefore, resourceAfterFirstInsert)
+      << "Did not increase memory usage.";
 
   testee.persistEdgeData(doc2);
 
   auto resourceAfterSecondInsert = _monitor.currentMemoryUsage();
-  EXPECT_LT(resourceAfterFirstInsert, resourceAfterSecondInsert) << "Did not increase memory usage.";
+  EXPECT_LT(resourceAfterFirstInsert, resourceAfterSecondInsert)
+      << "Did not increase memory usage.";
 
   EXPECT_TRUE(testee.isEdgeCached(id));
   {
@@ -295,17 +308,17 @@
   }
 }
 
-<<<<<<< HEAD
-=======
 TEST_F(RefactoredClusterTraverserCacheTest, cache_same_edge_twice) {
-  auto data = VPackParser::fromJson(R"({"_id": "xyz/123", "_key": "123", "_from": "a/c", "_to": "b/c"})");
+  auto data = VPackParser::fromJson(
+      R"({"_id": "xyz/123", "_key": "123", "_from": "a/c", "_to": "b/c"})");
   VPackSlice doc = data->slice();
   HashedStringRef id{doc.get("_id")};
 
   // We simulate that we get the same Edge data from two sources.
   // To make sure we keep the first copy, we try to insert different _from and _to values for the same _key
   // This will not happen in production, just to varify results here.
-  auto data2 = VPackParser::fromJson(R"({"_id": "xyz/123", "_key": "123", "_from": "a/b", "_to": "b/a"})");
+  auto data2 = VPackParser::fromJson(
+      R"({"_id": "xyz/123", "_key": "123", "_from": "a/b", "_to": "b/a"})");
   VPackSlice doc2 = data2->slice();
   HashedStringRef id2{doc2.get("_id")};
 
@@ -317,12 +330,14 @@
   testee.persistEdgeData(doc);
 
   auto resourceAfterFirstInsert = _monitor.currentMemoryUsage();
-  EXPECT_LT(resourceBefore, resourceAfterFirstInsert) << "Did not increase memory usage.";
+  EXPECT_LT(resourceBefore, resourceAfterFirstInsert)
+      << "Did not increase memory usage.";
 
   testee.persistEdgeData(doc2);
 
   auto resourceAfterSecondInsert = _monitor.currentMemoryUsage();
-  EXPECT_EQ(resourceAfterFirstInsert, resourceAfterSecondInsert) << "Did count the same vertex twice";
+  EXPECT_EQ(resourceAfterFirstInsert, resourceAfterSecondInsert)
+      << "Did count the same vertex twice";
 
   EXPECT_TRUE(testee.isEdgeCached(id));
   {
@@ -339,7 +354,6 @@
   }
 }
 
->>>>>>> 159087bf
 TEST_F(RefactoredClusterTraverserCacheTest, cache_same_vertex_twice_after_clear) {
   auto data = VPackParser::fromJson(R"({"_key":"123", "value":123})");
   VPackSlice doc = data->slice();
@@ -387,7 +401,6 @@
   }
 }
 
-<<<<<<< HEAD
 TEST_F(RefactoredClusterTraverserCacheTest, persist_single_string) {
   auto data = VPackParser::fromJson(R"("123")");
   VPackSlice doc = data->slice();
@@ -519,16 +532,19 @@
   auto resourceAfterSecondInsert = _monitor.currentMemoryUsage();
   EXPECT_EQ(resourceAfterFirstInsert, resourceAfterSecondInsert)
       << "Persisting of the same key has different costs.";
-=======
+}
+
 TEST_F(RefactoredClusterTraverserCacheTest, cache_same_edge_twice_after_clear) {
-  auto data = VPackParser::fromJson(R"({"_id": "xyz/123", "_key": "123", "_from": "a/c", "_to": "b/c"})");
+  auto data = VPackParser::fromJson(
+      R"({"_id": "xyz/123", "_key": "123", "_from": "a/c", "_to": "b/c"})");
   VPackSlice doc = data->slice();
   HashedStringRef id{doc.get("_id")};
 
   // We simulate that we get the same Document data from two sources.
   // To make sure we keep the first copy, we try to insert a different value for the same _key
   // This will not happen in production, just to varify results here.
-  auto data2 = VPackParser::fromJson(R"({"_id": "xyz/123", "_key": "123", "_from": "a/b", "_to": "b/a"})");
+  auto data2 = VPackParser::fromJson(
+      R"({"_id": "xyz/123", "_key": "123", "_from": "a/b", "_to": "b/a"})");
   VPackSlice doc2 = data2->slice();
   HashedStringRef id2{doc2.get("_id")};
 
@@ -540,20 +556,24 @@
   testee.persistEdgeData(doc);
 
   auto resourceAfterFirstInsert = _monitor.currentMemoryUsage();
-  EXPECT_LT(resourceBefore, resourceAfterFirstInsert) << "Did not increase memory usage.";
+  EXPECT_LT(resourceBefore, resourceAfterFirstInsert)
+      << "Did not increase memory usage.";
 
   testee.clear();
 
   // Test everything is empty.
   expectEdgeIsNotCached(id);
   expectEdgeIsNotCached(id2);
-  EXPECT_EQ(resourceBefore, _monitor.currentMemoryUsage()) << "Did not reset resource monitor.";
+  EXPECT_EQ(resourceBefore, _monitor.currentMemoryUsage())
+      << "Did not reset resource monitor.";
 
   testee.persistEdgeData(doc2);
 
   auto resourceAfterSecondInsert = _monitor.currentMemoryUsage();
-  EXPECT_LT(resourceBefore, resourceAfterSecondInsert) << "Did not increase memory usage.";
-  EXPECT_EQ(resourceAfterFirstInsert, resourceAfterSecondInsert) << "Did count different counts";
+  EXPECT_LT(resourceBefore, resourceAfterSecondInsert)
+      << "Did not increase memory usage.";
+  EXPECT_EQ(resourceAfterFirstInsert, resourceAfterSecondInsert)
+      << "Did count different counts";
 
   EXPECT_TRUE(testee.isEdgeCached(id2));
   {
@@ -561,7 +581,6 @@
     EXPECT_FALSE(result.isNull());
     EXPECT_TRUE(basics::VelocyPackHelper::equal(result, doc2, true));
   }
->>>>>>> 159087bf
 }
 
 }  // namespace cluster_traverser_cache_test
