////////////////////////////////////////////////////////////////////////////////
/// DISCLAIMER
///
/// Copyright 2020-2020 ArangoDB GmbH, Cologne, Germany
///
/// Licensed under the Apache License, Version 2.0 (the "License");
/// you may not use this file except in compliance with the License.
/// You may obtain a copy of the License at
///
///     http://www.apache.org/licenses/LICENSE-2.0
///
/// Unless required by applicable law or agreed to in writing, software
/// distributed under the License is distributed on an "AS IS" BASIS,
/// WITHOUT WARRANTIES OR CONDITIONS OF ANY KIND, either express or implied.
/// See the License for the specific language governing permissions and
/// limitations under the License.
///
/// Copyright holder is ArangoDB GmbH, Cologne, Germany
///
/// @author Michael Hackstein
////////////////////////////////////////////////////////////////////////////////

#include "gtest/gtest.h"

#include "./MockGraph.h"
#include "./MockGraphProvider.h"

// Used for StringUtils size_t variant
#include "Basics/operating-system.h"

#include "../Mocks/Servers.h"

#include "Aql/Query.h"
#include "Basics/GlobalResourceMonitor.h"
#include "Basics/ResourceUsage.h"
#include "Basics/StaticStrings.h"
#include "Basics/StringUtils.h"
#include "Graph/Enumerators/TwoSidedEnumerator.h"
#include "Graph/Options/TwoSidedEnumeratorOptions.h"
#include "Graph/PathManagement/PathStore.h"
#include "Graph/Queues/LifoQueue.h"

// Needed in case of enabled tracing
#include "Graph/PathManagement/PathStoreTracer.h"
#include "Graph/Queues/QueueTracer.h"
#include "Graph/algorithm-aliases.h"

#include <velocypack/HashedStringRef.h>
#include <velocypack/velocypack-aliases.h>

using namespace arangodb;
using namespace arangodb::graph;
using namespace arangodb::velocypack;

namespace arangodb {
namespace tests {
namespace graph {

class DFSFinderTest : public ::testing::TestWithParam<MockGraphProvider::LooseEndBehaviour> {
  // using DFSFinder = DFSEnumerator<MockGraphProvider, VertexUniquenessLevel::PATH>;
  using DFSFinder = TracedDFSEnumerator<MockGraphProvider, VertexUniquenessLevel::PATH>;

 protected:
  bool activateLogging{false};
  MockGraph mockGraph;
  mocks::MockAqlServer _server{true};
  std::shared_ptr<arangodb::aql::Query> _query{_server.createFakeQuery()};
  arangodb::GlobalResourceMonitor global{};
  arangodb::ResourceMonitor resourceMonitor{global};

  // PathValidatorOptions parts (used for API not under test here)
  arangodb::transaction::Methods _trx{_query->newTrxContext()};
  aql::Variable _tmpVar{"tmp", 0, false};
  arangodb::aql::AqlFunctionsInternalCache _functionsCache{};
  arangodb::aql::FixedVarExpressionContext _expressionContext{_trx, *_query.get(),
                                                              _functionsCache};

  DFSFinderTest() {
    if (activateLogging) {
      Logger::GRAPHS.setLogLevel(LogLevel::TRACE);
    }

    // Important Note:
    // Tests are using a LifoQueue. In those tests we do guarantee fetching in order
    // e.g. (1) expands to (2), (3), (4)
    // we will first traverse (4), then (3), then (2)

    /* a chain 1->2->3->4 */
    mockGraph.addEdge(1, 2);
    mockGraph.addEdge(2, 3);
    mockGraph.addEdge(3, 4);

    /* a diamond 5->6|7|8->9 */
    mockGraph.addEdge(5, 6);
    mockGraph.addEdge(5, 7);
    mockGraph.addEdge(5, 8);
    mockGraph.addEdge(6, 9);
    mockGraph.addEdge(7, 9);
    mockGraph.addEdge(8, 9);

    /* many path lengths */
    mockGraph.addEdge(10, 11);
    mockGraph.addEdge(10, 12);
    mockGraph.addEdge(12, 11);
    mockGraph.addEdge(12, 13);
    mockGraph.addEdge(13, 11);
    mockGraph.addEdge(13, 14);
    mockGraph.addEdge(14, 11);

    /* loop path */
    mockGraph.addEdge(20, 21);
    mockGraph.addEdge(21, 20);
    mockGraph.addEdge(21, 21);
    mockGraph.addEdge(21, 22);

    /* triangle loop */
    mockGraph.addEdge(30, 31);
    mockGraph.addEdge(31, 32);
    mockGraph.addEdge(32, 33);
    mockGraph.addEdge(33, 31);
    mockGraph.addEdge(32, 34);

    /* many neighbors at source (35 -> 40) */
    /* neighbors at start loop back to start */
    mockGraph.addEdge(35, 36);
    mockGraph.addEdge(36, 37);
    mockGraph.addEdge(37, 38);
    mockGraph.addEdge(38, 39);
    mockGraph.addEdge(39, 40);
    mockGraph.addEdge(35, 41);
    mockGraph.addEdge(35, 42);
    mockGraph.addEdge(35, 43);
    mockGraph.addEdge(35, 44);
    mockGraph.addEdge(35, 45);
    mockGraph.addEdge(35, 46);
    mockGraph.addEdge(35, 47);
    mockGraph.addEdge(41, 35);
    mockGraph.addEdge(42, 35);
    mockGraph.addEdge(43, 35);
    mockGraph.addEdge(44, 35);
    mockGraph.addEdge(45, 35);
    mockGraph.addEdge(46, 35);
    mockGraph.addEdge(47, 35);

    /* many neighbors at target (48 -> 53) */
    /* neighbors at target loop back to target */
    mockGraph.addEdge(48, 49);
    mockGraph.addEdge(49, 50);
    mockGraph.addEdge(50, 51);
    mockGraph.addEdge(51, 52);
    mockGraph.addEdge(52, 53);
    mockGraph.addEdge(54, 53);
    mockGraph.addEdge(55, 53);
    mockGraph.addEdge(56, 53);
    mockGraph.addEdge(57, 53);
    mockGraph.addEdge(58, 53);
    mockGraph.addEdge(59, 53);
    mockGraph.addEdge(53, 52);
    mockGraph.addEdge(53, 54);
    mockGraph.addEdge(53, 55);
    mockGraph.addEdge(53, 56);
    mockGraph.addEdge(53, 57);
    mockGraph.addEdge(53, 58);
    mockGraph.addEdge(53, 59);
  }

  auto looseEndBehaviour() const -> MockGraphProvider::LooseEndBehaviour {
    return GetParam();
  }

  auto pathFinder(size_t minDepth, size_t maxDepth) -> DFSFinder {
    arangodb::graph::OneSidedEnumeratorOptions options{minDepth, maxDepth};
    PathValidatorOptions validatorOpts{&_tmpVar, _expressionContext};
    return DFSFinder({*_query.get(),
                      MockGraphProviderOptions{mockGraph, looseEndBehaviour(), false},
                      resourceMonitor},
                     std::move(options), std::move(validatorOpts), resourceMonitor);
  }

  auto vId(size_t nr) -> std::string {
    return "v/" + basics::StringUtils::itoa(nr);
  }

  auto pathStructureValid(VPackSlice path, size_t depth) -> void {
    ASSERT_TRUE(path.isObject());
    {
      // Check Vertices
      ASSERT_TRUE(path.hasKey(StaticStrings::GraphQueryVertices));
      auto vertices = path.get(StaticStrings::GraphQueryVertices);
      ASSERT_TRUE(vertices.isArray());
      ASSERT_EQ(vertices.length(), depth + 1);
      for (auto const& v : VPackArrayIterator(vertices)) {
        EXPECT_TRUE(v.isObject());
      }
    }
    {
      // Check Edges
      ASSERT_TRUE(path.hasKey(StaticStrings::GraphQueryEdges));
      auto edges = path.get(StaticStrings::GraphQueryEdges);
      ASSERT_TRUE(edges.isArray());
      ASSERT_EQ(edges.length(), depth);
      for (auto const& e : VPackArrayIterator(edges)) {
        EXPECT_TRUE(e.isObject());
      }
    }
  }

  auto verticesToString(VPackSlice path) -> std::string {
    TRI_ASSERT(path.isObject());
    TRI_ASSERT(path.hasKey(StaticStrings::GraphQueryVertices));
    auto vertices = path.get(StaticStrings::GraphQueryVertices);

    std::string res;
    for (auto const& v : VPackArrayIterator(vertices)) {
      res += v.get(StaticStrings::KeyString).copyString();
    }
    return res;
  }

  auto edgesToString(VPackSlice path) -> std::string {
    TRI_ASSERT(path.isObject());
    TRI_ASSERT(path.hasKey(StaticStrings::GraphQueryEdges));
    auto edges = path.get(StaticStrings::GraphQueryEdges);

    std::string res;
    for (auto const& e : VPackArrayIterator(edges)) {
      res += e.get(StaticStrings::KeyString).copyString();
    }
    return res;
  }

  auto pathEquals(VPackSlice path, std::vector<size_t> const& vertexIds) -> void {
    ASSERT_TRUE(path.isObject());
    ASSERT_TRUE(path.hasKey(StaticStrings::GraphQueryVertices));
    auto vertices = path.get(StaticStrings::GraphQueryVertices);
    size_t i = 0;
    ASSERT_EQ(vertices.length(), vertexIds.size());

    for (auto const& v : VPackArrayIterator(vertices)) {
      auto key = v.get(StaticStrings::KeyString);
      EXPECT_TRUE(key.isEqualString(basics::StringUtils::itoa(vertexIds[i])))
          << key.toJson() << " does not match " << vertexIds[i]
          << " at position: " << i;
      ++i;
    }
  }

  auto toHashedStringRef(std::string const& id) -> HashedStringRef {
    return HashedStringRef(id.data(), static_cast<uint32_t>(id.length()));
  }
};

INSTANTIATE_TEST_CASE_P(DFSFinderTestRunner, DFSFinderTest,
                        ::testing::Values(MockGraphProvider::LooseEndBehaviour::NEVER,
                                          MockGraphProvider::LooseEndBehaviour::ALWAYS));

TEST_P(DFSFinderTest, no_path_exists) {
  VPackBuilder result;
  auto source = vId(91);
  auto finder = pathFinder(0, 0);
  finder.reset(toHashedStringRef(source));

  EXPECT_FALSE(finder.isDone());
  {
    result.clear();
    auto hasPath = finder.getNextPath();
    EXPECT_TRUE(hasPath);
    hasPath->toVelocyPack(result);
    pathEquals(result.slice(), {91});
    pathStructureValid(result.slice(), 0);
    EXPECT_TRUE(finder.isDone());
  }

  {
    result.clear();
    // Try again to make sure we stay at non-existing
    auto hasPath = finder.getNextPath();
    EXPECT_FALSE(hasPath);
    EXPECT_TRUE(finder.isDone());
  }
  {
    aql::TraversalStats stats = finder.stealStats();
    EXPECT_EQ(stats.getScannedIndex(), 1);
  }
}

TEST_P(DFSFinderTest, path_depth_0) {
  VPackBuilder result;
  // Search 0 depth
  auto finder = pathFinder(0, 0);

  // Source
  auto source = vId(1);

  finder.reset(toHashedStringRef(source));

  EXPECT_FALSE(finder.isDone());
  {
    result.clear();
    auto hasPath = finder.getNextPath();
    EXPECT_TRUE(hasPath);
    hasPath->toVelocyPack(result);

    pathEquals(result.slice(), {1});
    pathStructureValid(result.slice(), 0);
    EXPECT_TRUE(finder.isDone());
  }

  {
    result.clear();
    // Try again to make sure we stay at non-existing
    auto hasPath = finder.getNextPath();
    EXPECT_FALSE(hasPath);
    EXPECT_TRUE(finder.isDone());
  }
  {
    aql::TraversalStats stats = finder.stealStats();
    EXPECT_EQ(stats.getScannedIndex(), 1);
  }
}

TEST_P(DFSFinderTest, path_depth_1) {
  VPackBuilder result;
  auto finder = pathFinder(1, 1);

  // Source
  auto source = vId(1);

  finder.reset(toHashedStringRef(source));

  EXPECT_FALSE(finder.isDone());
  {
    result.clear();
    auto hasPath = finder.getNextPath();
    EXPECT_TRUE(hasPath);
    hasPath->toVelocyPack(result);

    pathStructureValid(result.slice(), 1);
    pathEquals(result.slice(), {1, 2});

    EXPECT_TRUE(finder.isDone());
  }

  {
    result.clear();
    // Try again to make sure we stay at non-existing
    auto hasPath = finder.getNextPath();
    EXPECT_FALSE(hasPath);
    EXPECT_TRUE(finder.isDone());
  }

  {
    aql::TraversalStats stats = finder.stealStats();
    // We have to lookup both vertices, and the edge
    EXPECT_EQ(stats.getScannedIndex(), 3);
  }
}

TEST_P(DFSFinderTest, path_depth_2) {
  VPackBuilder result;
  auto finder = pathFinder(2, 2);

  auto source = vId(1);

  finder.reset(toHashedStringRef(source));

  EXPECT_FALSE(finder.isDone());
  {
    result.clear();
    auto hasPath = finder.getNextPath();
    EXPECT_TRUE(hasPath);
    hasPath->toVelocyPack(result);

    pathStructureValid(result.slice(), 2);
    pathEquals(result.slice(), {1, 2, 3});

    EXPECT_TRUE(finder.isDone());
  }

  {
    // Try again to make sure we stay at non-existing
    auto hasPath = finder.getNextPath();
    EXPECT_FALSE(hasPath);
    EXPECT_TRUE(finder.isDone());
  }
  {
    aql::TraversalStats stats = finder.stealStats();
    // We have to lookup 3 vertices + 2 edges
    EXPECT_EQ(stats.getScannedIndex(), 5);
  }
}

TEST_P(DFSFinderTest, path_depth_3) {
  VPackBuilder result;
  // Search 0 depth
  auto finder = pathFinder(3, 3);
  auto source = vId(1);

  finder.reset(toHashedStringRef(source));

  EXPECT_FALSE(finder.isDone());
  {
    result.clear();
    auto hasPath = finder.getNextPath();
    EXPECT_TRUE(hasPath);
    hasPath->toVelocyPack(result);

    pathStructureValid(result.slice(), 3);
    pathEquals(result.slice(), {1, 2, 3, 4});

    EXPECT_TRUE(finder.isDone());
  }

  {
    // Try again to make sure we stay at non-existing
    auto hasPath = finder.getNextPath();
    EXPECT_FALSE(hasPath);
    EXPECT_TRUE(finder.isDone());
  }

  {
    aql::TraversalStats stats = finder.stealStats();
    // We have to lookup 4 vertices + 3 edges
    EXPECT_EQ(stats.getScannedIndex(), 7);
  }
}

TEST_P(DFSFinderTest, path_diamond) {
  VPackBuilder result;
  // Search 0 depth
  auto finder = pathFinder(2, 2);
  auto source = vId(5);

  finder.reset(toHashedStringRef(source));

  EXPECT_FALSE(finder.isDone());
  {
    result.clear();
    auto hasPath = finder.getNextPath();
    EXPECT_TRUE(hasPath);
    hasPath->toVelocyPack(result);

    pathStructureValid(result.slice(), 2);

    EXPECT_FALSE(finder.isDone());
  }
  {
    result.clear();
    auto hasPath = finder.getNextPath();
    EXPECT_TRUE(hasPath);
    hasPath->toVelocyPack(result);

    pathStructureValid(result.slice(), 2);

    EXPECT_FALSE(finder.isDone());
  }
  {
    result.clear();
    auto hasPath = finder.getNextPath();
    EXPECT_TRUE(hasPath);
    hasPath->toVelocyPack(result);

    pathStructureValid(result.slice(), 2);

    EXPECT_TRUE(finder.isDone());
  }

  {
    // Try again to make sure we stay at non-existing
    auto hasPath = finder.getNextPath();
    EXPECT_FALSE(hasPath);
    EXPECT_TRUE(finder.isDone());
  }
  {
    aql::TraversalStats stats = finder.stealStats();
    // We have 3 paths.
    // Each path has 3 vertices + 2 edges to lookup
    EXPECT_EQ(stats.getScannedIndex(), 15);
  }
}

TEST_P(DFSFinderTest, path_depth_1_to_2) {
  VPackBuilder result;
  auto finder = pathFinder(1, 2);
  auto source = vId(10);

  finder.reset(toHashedStringRef(source));

  EXPECT_FALSE(finder.isDone());
  {
    result.clear();
    auto hasPath = finder.getNextPath();
    EXPECT_TRUE(hasPath);
    hasPath->toVelocyPack(result);

    pathStructureValid(result.slice(), 1);
    pathEquals(result.slice(), {10, 12});

    EXPECT_FALSE(finder.isDone());
  }

  {
    result.clear();
    auto hasPath = finder.getNextPath();
    EXPECT_TRUE(hasPath);
    hasPath->toVelocyPack(result);

    pathStructureValid(result.slice(), 2);
    pathEquals(result.slice(), {10, 12, 13});
    EXPECT_FALSE(finder.isDone());
  }

  {
    result.clear();
    auto hasPath = finder.getNextPath();
    EXPECT_TRUE(hasPath);
    hasPath->toVelocyPack(result);

    pathStructureValid(result.slice(), 2);
    pathEquals(result.slice(), {10, 12, 11});
    EXPECT_FALSE(finder.isDone());
  }

  {
    result.clear();
    auto hasPath = finder.getNextPath();
    EXPECT_TRUE(hasPath);
    hasPath->toVelocyPack(result);

    pathStructureValid(result.slice(), 1);
    pathEquals(result.slice(), {10, 11});
    EXPECT_TRUE(finder.isDone());
  }

  {
    // Try again to make sure we stay at non-existing
    auto hasPath = finder.getNextPath();
    EXPECT_FALSE(hasPath);
    EXPECT_TRUE(finder.isDone());
  }
}

TEST_P(DFSFinderTest, path_depth_1_to_2_skip) {
  VPackBuilder result;
  auto finder = pathFinder(1, 2);
  auto source = vId(10);

  finder.reset(toHashedStringRef(source));

  EXPECT_FALSE(finder.isDone());
  {
    result.clear();
    auto hasPath = finder.getNextPath();
    EXPECT_TRUE(hasPath);
    hasPath->toVelocyPack(result);

    pathStructureValid(result.slice(), 1);
    pathEquals(result.slice(), {10, 12});

    EXPECT_FALSE(finder.isDone());
  }

  {
    result.clear();
    auto skipped = finder.skipPath();
    EXPECT_TRUE(skipped);
    EXPECT_FALSE(finder.isDone());
  }

  {
    result.clear();
    auto hasPath = finder.getNextPath();
    EXPECT_TRUE(hasPath);
    hasPath->toVelocyPack(result);

    pathStructureValid(result.slice(), 2);
    pathEquals(result.slice(), {10, 12, 11});
    EXPECT_FALSE(finder.isDone());
  }

  {
    result.clear();
    auto hasPath = finder.getNextPath();
    EXPECT_TRUE(hasPath);
    hasPath->toVelocyPack(result);

    pathStructureValid(result.slice(), 1);
    pathEquals(result.slice(), {10, 11});
    EXPECT_TRUE(finder.isDone());
  }

  {
    // Try again to make sure we stay at non-existing
    auto hasPath = finder.getNextPath();
    EXPECT_FALSE(hasPath);
    EXPECT_TRUE(finder.isDone());
  }
}

TEST_P(DFSFinderTest, path_loop) {
  VPackBuilder result;
  auto finder = pathFinder(1, 10);

  // Source and target are direct neighbors, there is only one path between them
  auto source = vId(20);

  finder.reset(toHashedStringRef(source));

  EXPECT_FALSE(finder.isDone());
  {
    result.clear();
    auto hasPath = finder.getNextPath();
    EXPECT_TRUE(hasPath);
    hasPath->toVelocyPack(result);

    pathStructureValid(result.slice(), 1);
    pathEquals(result.slice(), {20, 21});

    EXPECT_FALSE(finder.isDone());
  }

  {
    result.clear();
    auto hasPath = finder.getNextPath();
    EXPECT_TRUE(hasPath);
    hasPath->toVelocyPack(result);

    pathStructureValid(result.slice(), 2);
    pathEquals(result.slice(), {20, 21, 22});

    EXPECT_FALSE(finder.isDone());
  }

  {
    auto hasPath = finder.getNextPath();
    EXPECT_FALSE(hasPath);
    EXPECT_TRUE(finder.isDone());
  }
}

TEST_P(DFSFinderTest, triangle_loop) {
  VPackBuilder result;
  auto finder = pathFinder(1, 10);
  auto source = vId(30);

  finder.reset(toHashedStringRef(source));

  EXPECT_FALSE(finder.isDone());
  {
    result.clear();
    auto hasPath = finder.getNextPath();
    EXPECT_TRUE(hasPath);
    hasPath->toVelocyPack(result);

    pathStructureValid(result.slice(), 1);
    pathEquals(result.slice(), {30, 31});

    EXPECT_FALSE(finder.isDone());
  }

  {
    result.clear();
    auto hasPath = finder.getNextPath();
    EXPECT_TRUE(hasPath);
    hasPath->toVelocyPack(result);

    pathStructureValid(result.slice(), 2);
    pathEquals(result.slice(), {30, 31, 32});

    EXPECT_FALSE(finder.isDone());
  }

  {
    result.clear();
    auto hasPath = finder.getNextPath();
    EXPECT_TRUE(hasPath);
    hasPath->toVelocyPack(result);

    pathStructureValid(result.slice(), 3);
    pathEquals(result.slice(), {30, 31, 32, 34});

    EXPECT_FALSE(finder.isDone());
  }

  {
    result.clear();
    auto hasPath = finder.getNextPath();
    EXPECT_TRUE(hasPath);
    hasPath->toVelocyPack(result);

    pathStructureValid(result.slice(), 3);
    pathEquals(result.slice(), {30, 31, 32, 33});

    EXPECT_FALSE(finder.isDone());
  }

  {
    // Try again to make sure we stay at non-existing
    auto hasPath = finder.getNextPath();
    EXPECT_FALSE(hasPath);
    EXPECT_TRUE(finder.isDone());
  }
}

TEST_P(DFSFinderTest, triangle_loop_skip) {
  VPackBuilder result;
  auto finder = pathFinder(1, 10);
  auto source = vId(30);

  finder.reset(toHashedStringRef(source));

  EXPECT_FALSE(finder.isDone());
  {
    result.clear();
    auto hasPath = finder.getNextPath();
    EXPECT_TRUE(hasPath);
    hasPath->toVelocyPack(result);

    pathStructureValid(result.slice(), 1);
    pathEquals(result.slice(), {30, 31});

    EXPECT_FALSE(finder.isDone());
  }

  {
    result.clear();
    auto hasPath = finder.getNextPath();
    EXPECT_TRUE(hasPath);
    hasPath->toVelocyPack(result);

    pathStructureValid(result.slice(), 2);
    pathEquals(result.slice(), {30, 31, 32});

    EXPECT_FALSE(finder.isDone());
  }

  {
    result.clear();
    bool skipped = finder.skipPath();
    EXPECT_TRUE(skipped);
    EXPECT_FALSE(finder.isDone());
  }

  {
    result.clear();
    auto hasPath = finder.getNextPath();
    EXPECT_TRUE(hasPath);
    hasPath->toVelocyPack(result);

    pathStructureValid(result.slice(), 3);
    pathEquals(result.slice(), {30, 31, 32, 33});

    EXPECT_FALSE(finder.isDone());
  }

  {
    result.clear();
    // Try again to make sure we stay at non-existing
    auto hasPath = finder.getNextPath();
<<<<<<< HEAD
    EXPECT_FALSE(hasPath);
    EXPECT_TRUE(result.isEmpty());
    EXPECT_TRUE(finder.isDone());
  }
}

TEST_P(DFSFinderTest, path_loop) {
  VPackBuilder result;
  auto finder = pathFinder(1, 10);

  // Source and target are direct neighbors, there is only one path between them
  auto source = vId(20);

  finder.reset(toHashedStringRef(source));

  EXPECT_FALSE(finder.isDone());
  {
    result.clear();
    auto hasPath = finder.getNextPath();
    EXPECT_TRUE(hasPath);
    hasPath->toVelocyPack(result);

    pathStructureValid(result.slice(), 1);
    pathEquals(result.slice(), {20, 21});

    EXPECT_FALSE(finder.isDone());
  }

  {
    result.clear();
    auto hasPath = finder.getNextPath();
    EXPECT_TRUE(hasPath);
    hasPath->toVelocyPack(result);

    pathStructureValid(result.slice(), 2);
    pathEquals(result.slice(), {20, 21, 22});

    EXPECT_FALSE(finder.isDone());
  }

  {
    result.clear();
    auto hasPath = finder.getNextPath();
    EXPECT_FALSE(hasPath);
    EXPECT_TRUE(result.isEmpty());
    EXPECT_TRUE(finder.isDone());
  }
}

TEST_P(DFSFinderTest, triangle_loop) {
  VPackBuilder result;
  auto finder = pathFinder(1, 10);
  auto source = vId(30);

  finder.reset(toHashedStringRef(source));

  EXPECT_FALSE(finder.isDone());
  {
    result.clear();
    auto hasPath = finder.getNextPath();
    EXPECT_TRUE(hasPath);
    hasPath->toVelocyPack(result);

    pathStructureValid(result.slice(), 1);
    pathEquals(result.slice(), {30, 31});

    EXPECT_FALSE(finder.isDone());
  }

  {
    result.clear();
    auto hasPath = finder.getNextPath();
    EXPECT_TRUE(hasPath);
    hasPath->toVelocyPack(result);

    pathStructureValid(result.slice(), 2);
    pathEquals(result.slice(), {30, 31, 32});

    EXPECT_FALSE(finder.isDone());
  }

  {
    result.clear();
    auto hasPath = finder.getNextPath();
    EXPECT_TRUE(hasPath);
    hasPath->toVelocyPack(result);

    pathStructureValid(result.slice(), 3);
    pathEquals(result.slice(), {30, 31, 32, 34});

    EXPECT_FALSE(finder.isDone());
  }

  {
    result.clear();
    auto hasPath = finder.getNextPath();
    EXPECT_TRUE(hasPath);
    hasPath->toVelocyPack(result);

    pathStructureValid(result.slice(), 3);
    pathEquals(result.slice(), {30, 31, 32, 33});

    EXPECT_FALSE(finder.isDone());
  }

  {
    result.clear();
    // Try again to make sure we stay at non-existing
    auto hasPath = finder.getNextPath();
    EXPECT_FALSE(hasPath);
    EXPECT_TRUE(result.isEmpty());
    EXPECT_TRUE(finder.isDone());
  }
}

TEST_P(DFSFinderTest, triangle_loop_skip) {
  VPackBuilder result;
  auto finder = pathFinder(1, 10);
  auto source = vId(30);

  finder.reset(toHashedStringRef(source));

  EXPECT_FALSE(finder.isDone());
  {
    result.clear();
    auto hasPath = finder.getNextPath();
    EXPECT_TRUE(hasPath);
    hasPath->toVelocyPack(result);

    pathStructureValid(result.slice(), 1);
    pathEquals(result.slice(), {30, 31});

    EXPECT_FALSE(finder.isDone());
  }

  {
    result.clear();
    auto hasPath = finder.getNextPath();
    EXPECT_TRUE(hasPath);
    hasPath->toVelocyPack(result);

    pathStructureValid(result.slice(), 2);
    pathEquals(result.slice(), {30, 31, 32});

    EXPECT_FALSE(finder.isDone());
  }

  {
    result.clear();
    bool skipped = finder.skipPath();
    EXPECT_TRUE(skipped);
    EXPECT_FALSE(finder.isDone());
  }

  {
    result.clear();
    auto hasPath = finder.getNextPath();
    EXPECT_TRUE(hasPath);
    hasPath->toVelocyPack(result);

    pathStructureValid(result.slice(), 3);
    pathEquals(result.slice(), {30, 31, 32, 33});

    EXPECT_FALSE(finder.isDone());
  }

  {
    result.clear();
    // Try again to make sure we stay at non-existing
    auto hasPath = finder.getNextPath();
=======
>>>>>>> 9e3e291e
    EXPECT_FALSE(hasPath);
    EXPECT_TRUE(result.isEmpty());
    EXPECT_TRUE(finder.isDone());
  }
}

/* TODO: Add more tests
 * - path_depth_2_to_3
 * - many_neighbours_source
 * - many_neighbours_target
 */

}  // namespace graph
}  // namespace tests
}  // namespace arangodb<|MERGE_RESOLUTION|>--- conflicted
+++ resolved
@@ -757,179 +757,6 @@
     result.clear();
     // Try again to make sure we stay at non-existing
     auto hasPath = finder.getNextPath();
-<<<<<<< HEAD
-    EXPECT_FALSE(hasPath);
-    EXPECT_TRUE(result.isEmpty());
-    EXPECT_TRUE(finder.isDone());
-  }
-}
-
-TEST_P(DFSFinderTest, path_loop) {
-  VPackBuilder result;
-  auto finder = pathFinder(1, 10);
-
-  // Source and target are direct neighbors, there is only one path between them
-  auto source = vId(20);
-
-  finder.reset(toHashedStringRef(source));
-
-  EXPECT_FALSE(finder.isDone());
-  {
-    result.clear();
-    auto hasPath = finder.getNextPath();
-    EXPECT_TRUE(hasPath);
-    hasPath->toVelocyPack(result);
-
-    pathStructureValid(result.slice(), 1);
-    pathEquals(result.slice(), {20, 21});
-
-    EXPECT_FALSE(finder.isDone());
-  }
-
-  {
-    result.clear();
-    auto hasPath = finder.getNextPath();
-    EXPECT_TRUE(hasPath);
-    hasPath->toVelocyPack(result);
-
-    pathStructureValid(result.slice(), 2);
-    pathEquals(result.slice(), {20, 21, 22});
-
-    EXPECT_FALSE(finder.isDone());
-  }
-
-  {
-    result.clear();
-    auto hasPath = finder.getNextPath();
-    EXPECT_FALSE(hasPath);
-    EXPECT_TRUE(result.isEmpty());
-    EXPECT_TRUE(finder.isDone());
-  }
-}
-
-TEST_P(DFSFinderTest, triangle_loop) {
-  VPackBuilder result;
-  auto finder = pathFinder(1, 10);
-  auto source = vId(30);
-
-  finder.reset(toHashedStringRef(source));
-
-  EXPECT_FALSE(finder.isDone());
-  {
-    result.clear();
-    auto hasPath = finder.getNextPath();
-    EXPECT_TRUE(hasPath);
-    hasPath->toVelocyPack(result);
-
-    pathStructureValid(result.slice(), 1);
-    pathEquals(result.slice(), {30, 31});
-
-    EXPECT_FALSE(finder.isDone());
-  }
-
-  {
-    result.clear();
-    auto hasPath = finder.getNextPath();
-    EXPECT_TRUE(hasPath);
-    hasPath->toVelocyPack(result);
-
-    pathStructureValid(result.slice(), 2);
-    pathEquals(result.slice(), {30, 31, 32});
-
-    EXPECT_FALSE(finder.isDone());
-  }
-
-  {
-    result.clear();
-    auto hasPath = finder.getNextPath();
-    EXPECT_TRUE(hasPath);
-    hasPath->toVelocyPack(result);
-
-    pathStructureValid(result.slice(), 3);
-    pathEquals(result.slice(), {30, 31, 32, 34});
-
-    EXPECT_FALSE(finder.isDone());
-  }
-
-  {
-    result.clear();
-    auto hasPath = finder.getNextPath();
-    EXPECT_TRUE(hasPath);
-    hasPath->toVelocyPack(result);
-
-    pathStructureValid(result.slice(), 3);
-    pathEquals(result.slice(), {30, 31, 32, 33});
-
-    EXPECT_FALSE(finder.isDone());
-  }
-
-  {
-    result.clear();
-    // Try again to make sure we stay at non-existing
-    auto hasPath = finder.getNextPath();
-    EXPECT_FALSE(hasPath);
-    EXPECT_TRUE(result.isEmpty());
-    EXPECT_TRUE(finder.isDone());
-  }
-}
-
-TEST_P(DFSFinderTest, triangle_loop_skip) {
-  VPackBuilder result;
-  auto finder = pathFinder(1, 10);
-  auto source = vId(30);
-
-  finder.reset(toHashedStringRef(source));
-
-  EXPECT_FALSE(finder.isDone());
-  {
-    result.clear();
-    auto hasPath = finder.getNextPath();
-    EXPECT_TRUE(hasPath);
-    hasPath->toVelocyPack(result);
-
-    pathStructureValid(result.slice(), 1);
-    pathEquals(result.slice(), {30, 31});
-
-    EXPECT_FALSE(finder.isDone());
-  }
-
-  {
-    result.clear();
-    auto hasPath = finder.getNextPath();
-    EXPECT_TRUE(hasPath);
-    hasPath->toVelocyPack(result);
-
-    pathStructureValid(result.slice(), 2);
-    pathEquals(result.slice(), {30, 31, 32});
-
-    EXPECT_FALSE(finder.isDone());
-  }
-
-  {
-    result.clear();
-    bool skipped = finder.skipPath();
-    EXPECT_TRUE(skipped);
-    EXPECT_FALSE(finder.isDone());
-  }
-
-  {
-    result.clear();
-    auto hasPath = finder.getNextPath();
-    EXPECT_TRUE(hasPath);
-    hasPath->toVelocyPack(result);
-
-    pathStructureValid(result.slice(), 3);
-    pathEquals(result.slice(), {30, 31, 32, 33});
-
-    EXPECT_FALSE(finder.isDone());
-  }
-
-  {
-    result.clear();
-    // Try again to make sure we stay at non-existing
-    auto hasPath = finder.getNextPath();
-=======
->>>>>>> 9e3e291e
     EXPECT_FALSE(hasPath);
     EXPECT_TRUE(result.isEmpty());
     EXPECT_TRUE(finder.isDone());
