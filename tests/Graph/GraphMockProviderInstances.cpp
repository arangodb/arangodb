--- conflicted
+++ resolved
@@ -39,24 +39,6 @@
 
 using namespace ::arangodb::graph;
 using namespace ::arangodb::tests::graph;
-<<<<<<< HEAD
-
-template class ::arangodb::graph::TwoSidedPathResult<MockGraphProvider,
-                                                     MockGraphProvider::Step>;
-
-template class ::arangodb::graph::SingleSidedPathResult<
-    MockGraphProvider, PathStore<MockGraphProvider::Step>,
-    MockGraphProvider::Step>;
-
-template class ::arangodb::graph::SingleSidedPathResult<
-    MockGraphProvider, PathStoreTracer<PathStore<MockGraphProvider::Step>>,
-    MockGraphProvider::Step>;
-
-template class ::arangodb::graph::ProviderTracer<MockGraphProvider>;
-
-template class ::arangodb::graph::PathStore<MockGraphProvider::Step>;
-
-=======
 
 template class ::arangodb::graph::PathResult<MockGraphProvider,
                                              MockGraphProvider::Step>;
@@ -73,7 +55,6 @@
 
 template class ::arangodb::graph::PathStore<MockGraphProvider::Step>;
 
->>>>>>> ebe97b08
 template class ::arangodb::graph::PathValidator<
     MockGraphProvider, PathStore<MockGraphProvider::Step>,
     VertexUniquenessLevel::PATH, EdgeUniquenessLevel::PATH>;
