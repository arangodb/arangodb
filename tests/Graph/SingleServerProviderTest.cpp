////////////////////////////////////////////////////////////////////////////////
/// DISCLAIMER
///
/// Copyright 2020-2020 ArangoDB GmbH, Cologne, Germany
///
/// Licensed under the Apache License, Version 2.0 (the "License");
/// you may not use this file except in compliance with the License.
/// You may obtain a copy of the License at
///
///     http://www.apache.org/licenses/LICENSE-2.0
///
/// Unless required by applicable law or agreed to in writing, software
/// distributed under the License is distributed on an "AS IS" BASIS,
/// WITHOUT WARRANTIES OR CONDITIONS OF ANY KIND, either express or implied.
/// See the License for the specific language governing permissions and
/// limitations under the License.
///
/// Copyright holder is ArangoDB GmbH, Cologne, Germany
///
/// @author Heiko Kernbach
////////////////////////////////////////////////////////////////////////////////

#include "gtest/gtest.h"

#include "./GraphTestTools.h"
#include "./MockGraph.h"
#include "./MockGraphProvider.h"

#include "Basics/GlobalResourceMonitor.h"
#include "Basics/ResourceUsage.h"
#include "Graph/Providers/SingleServerProvider.h"
#include "Graph/Steps/SingleServerProviderStep.h"

#include <velocypack/velocypack-aliases.h>
#include <unordered_set>

using namespace arangodb;
using namespace arangodb::tests;
using namespace arangodb::tests::graph;
using namespace arangodb::graph;

namespace {
aql::AstNode* InitializeReference(aql::Ast& ast, aql::Variable& var) {
  ast.scopes()->start(aql::ScopeType::AQL_SCOPE_MAIN);
  ast.scopes()->addVariable(&var);
  aql::AstNode* a = ast.createNodeReference(var.name);
  ast.scopes()->endCurrent();
  return a;
}
}  // namespace

namespace arangodb {
namespace tests {
namespace single_server_provider_test {

using Step = SingleServerProviderStep;

class SingleServerProviderTest : public ::testing::Test {
 protected:
  // Only used to mock a singleServer
  std::unique_ptr<GraphTestSetup> s{nullptr};
  std::unique_ptr<MockGraphDatabase> singleServer{nullptr};
  std::shared_ptr<arangodb::aql::Query> query{nullptr};
  arangodb::GlobalResourceMonitor _global{};
  arangodb::ResourceMonitor _resourceMonitor{_global};
  arangodb::aql::AqlFunctionsInternalCache _functionsCache{};
  std::unique_ptr<arangodb::aql::FixedVarExpressionContext> _expressionContext;
  std::unique_ptr<arangodb::transaction::Methods> _trx{};

  // Expression Parts
  aql::Variable* _tmpVar{nullptr};
  aql::AstNode* _varNode{nullptr};
<<<<<<< HEAD

  std::unordered_map<std::string, std::vector<std::string>> _emptyShardMap{};

  std::string stringToMatch = "0-1";
=======

  std::unordered_map<std::string, std::vector<std::string>> _emptyShardMap{};

  // can be used for further testing to generate a expression
  // std::string stringToMatch = "0-1";
>>>>>>> 9e3e291e

  SingleServerProviderTest() {}
  ~SingleServerProviderTest() {}

  auto makeProvider(MockGraph const& graph)
      -> arangodb::graph::SingleServerProvider<SingleServerProviderStep> {
    // Setup code for each provider type
    s = std::make_unique<GraphTestSetup>();
    singleServer =
        std::make_unique<MockGraphDatabase>(s->server, "testVocbase");
    singleServer->addGraph(graph);

    // We now have collections "v" and "e"
    query = singleServer->getQuery("RETURN 1", {"v", "e"});
    _trx = std::make_unique<arangodb::transaction::Methods>(query->newTrxContext());

    auto edgeIndexHandle = singleServer->getEdgeIndexHandle("e");
    _tmpVar = singleServer->generateTempVar(query.get());
<<<<<<< HEAD

    auto indexCondition = singleServer->buildOutboundCondition(query.get(), _tmpVar);
    _varNode = ::InitializeReference(*query->ast(), *_tmpVar);

    std::vector<IndexAccessor> usedIndexes{};
    auto expr = conditionKeyMatches(stringToMatch);
    usedIndexes.emplace_back(IndexAccessor{edgeIndexHandle, indexCondition, 0, expr, 0});

=======

    auto indexCondition = singleServer->buildOutboundCondition(query.get(), _tmpVar);
    _varNode = ::InitializeReference(*query->ast(), *_tmpVar);

    std::vector<IndexAccessor> usedIndexes{};

    // can be used to create an expression, currently unused but may be helpful for additional tests
    // auto expr = conditionKeyMatches(stringToMatch);
    usedIndexes.emplace_back(IndexAccessor{edgeIndexHandle, indexCondition, 0, nullptr, 0});

>>>>>>> 9e3e291e
    _expressionContext =
        std::make_unique<arangodb::aql::FixedVarExpressionContext>(*_trx, *query, _functionsCache);
    BaseProviderOptions opts(_tmpVar,
                             std::make_pair(std::move(usedIndexes),
                                            std::unordered_map<uint64_t, std::vector<IndexAccessor>>{}),
                             *_expressionContext.get(), _emptyShardMap);
    return {*query.get(), std::move(opts), _resourceMonitor};
  }

  /*
   * generates a condition #TMP._key == '<toMatch>'
   */
<<<<<<< HEAD
  std::shared_ptr<aql::Expression> conditionKeyMatches(std::string const& toMatch) {
=======
  std::unique_ptr<aql::Expression> conditionKeyMatches(std::string const& toMatch) {
>>>>>>> 9e3e291e
    auto expectedKey =
        query->ast()->createNodeValueString(toMatch.c_str(), toMatch.length());
    auto keyAccess =
        query->ast()->createNodeAttributeAccess(_varNode,
                                                StaticStrings::KeyString.c_str(),
                                                StaticStrings::KeyString.length());
    // This condition cannot be fulfilled
    auto condition = query->ast()->createNodeBinaryOperator(aql::AstNodeType::NODE_TYPE_OPERATOR_BINARY_EQ,
                                                            keyAccess, expectedKey);
<<<<<<< HEAD
    return std::make_shared<aql::Expression>(query->ast(), condition);
=======
    return std::make_unique<aql::Expression>(query->ast(), condition);
>>>>>>> 9e3e291e
  }
};

TEST_F(SingleServerProviderTest, it_can_provide_edges) {
  MockGraph g;
  g.addEdge(0, 1, 2);
  g.addEdge(0, 2, 3);
  g.addEdge(1, 2, 1);
  auto testee = makeProvider(g);
  auto startVertex = g.vertexToId(0);
  HashedStringRef hashedStart{startVertex.c_str(),
                              static_cast<uint32_t>(startVertex.length())};
  Step s = testee.startVertex(hashedStart);

<<<<<<< HEAD
  testee.expand(s, 0, [&](Step next) {
    VPackBuilder hund;
    testee.addEdgeToBuilder(next.getEdge(), hund);
    LOG_DEVEL << next.getVertexIdentifier() << " e: " << hund.toJson();
  });
=======
  std::vector<std::string> results = {};
  VPackBuilder builder;

  testee.expand(s, 0, [&](Step next) {
    results.push_back(next.getVertex().getID().toString());
  });

  // Order is not guaranteed
  ASSERT_EQ(results.size(), 2);
  if (results.at(0) == "v/1") {
    ASSERT_EQ(results.at(1), "v/2");
  } else {
    ASSERT_EQ(results.at(0), "v/2");
    ASSERT_EQ(results.at(1), "v/1");
  }
>>>>>>> 9e3e291e
}

}  // namespace single_server_provider_test
}  // namespace tests
}  // namespace arangodb<|MERGE_RESOLUTION|>--- conflicted
+++ resolved
@@ -70,18 +70,11 @@
   // Expression Parts
   aql::Variable* _tmpVar{nullptr};
   aql::AstNode* _varNode{nullptr};
-<<<<<<< HEAD
-
-  std::unordered_map<std::string, std::vector<std::string>> _emptyShardMap{};
-
-  std::string stringToMatch = "0-1";
-=======
 
   std::unordered_map<std::string, std::vector<std::string>> _emptyShardMap{};
 
   // can be used for further testing to generate a expression
   // std::string stringToMatch = "0-1";
->>>>>>> 9e3e291e
 
   SingleServerProviderTest() {}
   ~SingleServerProviderTest() {}
@@ -100,16 +93,6 @@
 
     auto edgeIndexHandle = singleServer->getEdgeIndexHandle("e");
     _tmpVar = singleServer->generateTempVar(query.get());
-<<<<<<< HEAD
-
-    auto indexCondition = singleServer->buildOutboundCondition(query.get(), _tmpVar);
-    _varNode = ::InitializeReference(*query->ast(), *_tmpVar);
-
-    std::vector<IndexAccessor> usedIndexes{};
-    auto expr = conditionKeyMatches(stringToMatch);
-    usedIndexes.emplace_back(IndexAccessor{edgeIndexHandle, indexCondition, 0, expr, 0});
-
-=======
 
     auto indexCondition = singleServer->buildOutboundCondition(query.get(), _tmpVar);
     _varNode = ::InitializeReference(*query->ast(), *_tmpVar);
@@ -120,7 +103,6 @@
     // auto expr = conditionKeyMatches(stringToMatch);
     usedIndexes.emplace_back(IndexAccessor{edgeIndexHandle, indexCondition, 0, nullptr, 0});
 
->>>>>>> 9e3e291e
     _expressionContext =
         std::make_unique<arangodb::aql::FixedVarExpressionContext>(*_trx, *query, _functionsCache);
     BaseProviderOptions opts(_tmpVar,
@@ -133,11 +115,7 @@
   /*
    * generates a condition #TMP._key == '<toMatch>'
    */
-<<<<<<< HEAD
-  std::shared_ptr<aql::Expression> conditionKeyMatches(std::string const& toMatch) {
-=======
   std::unique_ptr<aql::Expression> conditionKeyMatches(std::string const& toMatch) {
->>>>>>> 9e3e291e
     auto expectedKey =
         query->ast()->createNodeValueString(toMatch.c_str(), toMatch.length());
     auto keyAccess =
@@ -147,11 +125,7 @@
     // This condition cannot be fulfilled
     auto condition = query->ast()->createNodeBinaryOperator(aql::AstNodeType::NODE_TYPE_OPERATOR_BINARY_EQ,
                                                             keyAccess, expectedKey);
-<<<<<<< HEAD
-    return std::make_shared<aql::Expression>(query->ast(), condition);
-=======
     return std::make_unique<aql::Expression>(query->ast(), condition);
->>>>>>> 9e3e291e
   }
 };
 
@@ -166,13 +140,6 @@
                               static_cast<uint32_t>(startVertex.length())};
   Step s = testee.startVertex(hashedStart);
 
-<<<<<<< HEAD
-  testee.expand(s, 0, [&](Step next) {
-    VPackBuilder hund;
-    testee.addEdgeToBuilder(next.getEdge(), hund);
-    LOG_DEVEL << next.getVertexIdentifier() << " e: " << hund.toJson();
-  });
-=======
   std::vector<std::string> results = {};
   VPackBuilder builder;
 
@@ -188,7 +155,6 @@
     ASSERT_EQ(results.at(0), "v/2");
     ASSERT_EQ(results.at(1), "v/1");
   }
->>>>>>> 9e3e291e
 }
 
 }  // namespace single_server_provider_test
