--- conflicted
+++ resolved
@@ -60,28 +60,13 @@
 
 using Step = typename graph::MockGraphProvider::Step;
 
-<<<<<<< HEAD
 // TODO [GraphRefactor]: Add matrix out of all variants we have here (added EdgeUniquenessLevel)
 using TypesToTest = ::testing::Types<
     PathValidator<graph::MockGraphProvider, PathStore<graph::MockGraphProvider::Step>, VertexUniquenessLevel::NONE, EdgeUniquenessLevel::NONE>,
     PathValidator<graph::MockGraphProvider, PathStore<graph::MockGraphProvider::Step>, VertexUniquenessLevel::PATH, EdgeUniquenessLevel::PATH>,
     PathValidator<graph::MockGraphProvider, PathStore<graph::MockGraphProvider::Step>, VertexUniquenessLevel::GLOBAL, EdgeUniquenessLevel::GLOBAL>>;
 
-template <class ValidatorType>
-=======
-using TypesToTest =
-    ::testing::Types<PathValidator<graph::MockGraphProvider,
-                                   PathStore<graph::MockGraphProvider::Step>,
-                                   VertexUniquenessLevel::NONE>,
-                     PathValidator<graph::MockGraphProvider,
-                                   PathStore<graph::MockGraphProvider::Step>,
-                                   VertexUniquenessLevel::PATH>,
-                     PathValidator<graph::MockGraphProvider,
-                                   PathStore<graph::MockGraphProvider::Step>,
-                                   VertexUniquenessLevel::GLOBAL>>;
-
 template<class ValidatorType>
->>>>>>> a6bd3ccd
 class PathValidatorTest : public ::testing::Test {
  protected:
   graph::MockGraph mockGraph;
@@ -110,24 +95,10 @@
   PathValidatorOptions _opts{&_tmpVar, _expressionContext};
 
  protected:
-<<<<<<< HEAD
   VertexUniquenessLevel getVertexUniquness() { // TODO [GraphRefactor]: Also integrate getEdgeUniqueness here.
     if constexpr (std::is_same_v<ValidatorType, PathValidator<graph::MockGraphProvider, PathStore<Step>, VertexUniquenessLevel::NONE, EdgeUniquenessLevel::NONE>>) {
       return VertexUniquenessLevel::NONE;
     } else if constexpr (std::is_same_v<ValidatorType, PathValidator<graph::MockGraphProvider, PathStore<Step>, VertexUniquenessLevel::PATH, EdgeUniquenessLevel::PATH>>) {
-=======
-  VertexUniquenessLevel getVertexUniquness() {
-    if constexpr (std::is_same_v<
-                      ValidatorType,
-                      PathValidator<graph::MockGraphProvider, PathStore<Step>,
-                                    VertexUniquenessLevel::NONE>>) {
-      return VertexUniquenessLevel::NONE;
-    } else if constexpr (std::is_same_v<
-                             ValidatorType,
-                             PathValidator<graph::MockGraphProvider,
-                                           PathStore<Step>,
-                                           VertexUniquenessLevel::PATH>>) {
->>>>>>> a6bd3ccd
       return VertexUniquenessLevel::PATH;
     } else {
       return VertexUniquenessLevel::GLOBAL;
@@ -180,18 +151,9 @@
   /*
    * generates a condition #TMP._key == '<toMatch>'
    */
-<<<<<<< HEAD
   std::unique_ptr<aql::Expression> conditionKeyMatches(std::string const& toMatch) {
     auto expectedKey = _ast->createNodeValueString(toMatch.c_str(), toMatch.length());
     auto keyAccess = _ast->createNodeAttributeAccess(_varNode, StaticStrings::KeyString);
-=======
-  std::unique_ptr<aql::Expression> conditionKeyMatches(
-      std::string const& toMatch) {
-    auto expectedKey =
-        _ast->createNodeValueString(toMatch.c_str(), toMatch.length());
-    auto keyAccess =
-        _ast->createNodeAttributeAccess(_varNode, StaticStrings::KeyString);
->>>>>>> a6bd3ccd
     // This condition cannot be fulfilled
     auto condition = _ast->createNodeBinaryOperator(
         aql::AstNodeType::NODE_TYPE_OPERATOR_BINARY_EQ, keyAccess, expectedKey);
