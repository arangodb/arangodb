--- conflicted
+++ resolved
@@ -75,23 +75,11 @@
     arangodb::LogTopic::setLogLevel(arangodb::Logger::FIXME.name(), arangodb::LogLevel::ERR);  // suppress WARNING DefaultCustomTypeHandler called
 
     // setup required application features
-<<<<<<< HEAD
     features.emplace_back(server.addFeature<arangodb::DatabasePathFeature>(), false);
     features.emplace_back(server.addFeature<arangodb::DatabaseFeature>(), false);
     features.emplace_back(server.addFeature<arangodb::QueryRegistryFeature>(), false);  // must be first
-    system = std::make_unique<TRI_vocbase_t>(server, TRI_vocbase_type_e::TRI_VOCBASE_TYPE_NORMAL,
-                                             0, TRI_VOC_SYSTEM_DATABASE);
-    features.emplace_back(server.addFeature<arangodb::SystemDatabaseFeature>(
-                              system.get()),
-=======
-    features.emplace_back(new arangodb::DatabasePathFeature(server), false);
-    features.emplace_back(new arangodb::DatabaseFeature(server), false);
-    features.emplace_back(new arangodb::QueryRegistryFeature(server), false);  // must be first
-    arangodb::application_features::ApplicationServer::server->addFeature(
-        features.back().first);  // need QueryRegistryFeature feature to be added now in order to create the system database
-    system = std::make_unique<TRI_vocbase_t>(TRI_vocbase_type_e::TRI_VOCBASE_TYPE_NORMAL, systemDBInfo());
-    features.emplace_back(new arangodb::SystemDatabaseFeature(server, system.get()),
->>>>>>> 1b9cc85c
+    system = std::make_unique<TRI_vocbase_t>(TRI_vocbase_type_e::TRI_VOCBASE_TYPE_NORMAL, systemDBInfo(server));
+    features.emplace_back(server.addFeature<arangodb::SystemDatabaseFeature>(system.get()),
                           false);  // required for IResearchAnalyzerFeature
     features.emplace_back(server.addFeature<arangodb::TraverserEngineRegistryFeature>(),
                           false);  // must be before AqlFeature
@@ -139,14 +127,8 @@
   std::vector<arangodb::aql::Query*> queries;
   std::vector<arangodb::graph::ShortestPathOptions*> spos;
 
-<<<<<<< HEAD
   MockGraphDatabase(application_features::ApplicationServer& server, std::string name)
-      : vocbase(server, TRI_vocbase_type_e::TRI_VOCBASE_TYPE_NORMAL, 1, name) {}
-=======
-  MockGraphDatabase(std::string name) :
-    vocbase(TRI_vocbase_type_e::TRI_VOCBASE_TYPE_NORMAL, createInfo(name, 1))
-  {}
->>>>>>> 1b9cc85c
+      : vocbase(TRI_vocbase_type_e::TRI_VOCBASE_TYPE_NORMAL, createInfo(server, name, 1)) {}
 
   ~MockGraphDatabase() {
     for (auto& q : queries) {
