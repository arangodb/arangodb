//////////////////////////////////////////////////////////////////////////////
/// DISCLAIMER
///
/// Copyright 2017 EMC Corporation
///
/// Licensed under the Apache License, Version 2.0 (the "License");
/// you may not use this file except in compliance with the License.
/// You may obtain a copy of the License at
///
///     http://www.apache.org/licenses/LICENSE-2.0
///
/// Unless required by applicable law or agreed to in writing, software
/// distributed under the License is distributed on an "AS IS" BASIS,
/// WITHOUT WARRANTIES OR CONDITIONS OF ANY KIND, either express or implied.
/// See the License for the specific language governing permissions and
/// limitations under the License.
///
/// Copyright holder is EMC Corporation
///
/// @author Andrey Abramov
/// @author Vasiliy Nabatchikov
////////////////////////////////////////////////////////////////////////////////

#include "gtest/gtest.h"

#include "../Mocks/StorageEngineMock.h"
#include "ExpressionContextMock.h"
#include "common.h"

#if USE_ENTERPRISE
#include "Enterprise/Ldap/LdapFeature.h"
#endif

#include "Aql/AqlFunctionFeature.h"
#include "Aql/Ast.h"
#include "Aql/ExecutionPlan.h"
#include "Aql/ExpressionContext.h"
#include "Aql/Query.h"
#include "Cluster/ClusterFeature.h"
#include "GeneralServer/AuthenticationFeature.h"
#include "IResearch/AqlHelper.h"
#include "IResearch/ExpressionFilter.h"
#include "IResearch/IResearchAnalyzerFeature.h"
#include "IResearch/IResearchCommon.h"
#include "IResearch/IResearchFeature.h"
#include "IResearch/IResearchFilterFactory.h"
#include "IResearch/IResearchLinkMeta.h"
#include "IResearch/IResearchViewMeta.h"
#include "Logger/LogTopic.h"
#include "Logger/Logger.h"
#include "RestServer/AqlFeature.h"
#include "RestServer/DatabaseFeature.h"
#include "RestServer/QueryRegistryFeature.h"
#include "RestServer/SystemDatabaseFeature.h"
#include "RestServer/TraverserEngineRegistryFeature.h"
#include "RestServer/ViewTypesFeature.h"
#include "StorageEngine/EngineSelectorFeature.h"
#include "Transaction/StandaloneContext.h"
#include "V8Server/V8DealerFeature.h"

#include "analysis/analyzers.hpp"
#include "analysis/token_attributes.hpp"
#include "analysis/token_streams.hpp"
#include "search/all_filter.hpp"
#include "search/boolean_filter.hpp"
#include "search/column_existence_filter.hpp"
#include "search/granular_range_filter.hpp"
#include "search/phrase_filter.hpp"
#include "search/prefix_filter.hpp"
#include "search/range_filter.hpp"
#include "search/term_filter.hpp"

// -----------------------------------------------------------------------------
// --SECTION--                                                 setup / tear-down
// -----------------------------------------------------------------------------

class IResearchFilterInTest : public ::testing::Test {
 protected:
  StorageEngineMock engine;
  arangodb::application_features::ApplicationServer server;
  std::vector<std::pair<arangodb::application_features::ApplicationFeature*, bool>> features;

  IResearchFilterInTest() : engine(server), server(nullptr, nullptr) {
    arangodb::EngineSelectorFeature::ENGINE = &engine;
    arangodb::aql::AqlFunctionFeature* functions = nullptr;

    arangodb::tests::init();

    // suppress INFO {authentication} Authentication is turned on (system only), authentication for unix sockets is turned on
    // suppress WARNING {authentication} --server.jwt-secret is insecure. Use --server.jwt-secret-keyfile instead
    arangodb::LogTopic::setLogLevel(arangodb::Logger::AUTHENTICATION.name(),
                                    arangodb::LogLevel::ERR);

    // suppress log messages since tests check error conditions
    arangodb::LogTopic::setLogLevel(arangodb::iresearch::TOPIC.name(),
                                    arangodb::LogLevel::FATAL);
    irs::logger::output_le(iresearch::logger::IRL_FATAL, stderr);

    // setup required application features
    features.emplace_back(new arangodb::AuthenticationFeature(server), true);
    features.emplace_back(new arangodb::DatabaseFeature(server), false);
    features.emplace_back(new arangodb::QueryRegistryFeature(server), false);  // must be first
    arangodb::application_features::ApplicationServer::server->addFeature(
        features.back().first);  // need QueryRegistryFeature feature to be added now in order to create the system database
    features.emplace_back(new arangodb::SystemDatabaseFeature(server), true);  // required for IResearchAnalyzerFeature
    features.emplace_back(new arangodb::TraverserEngineRegistryFeature(server), false);  // must be before AqlFeature
    features.emplace_back(new arangodb::V8DealerFeature(server),
                          false);  // required for DatabaseFeature::createDatabase(...)
    features.emplace_back(new arangodb::ViewTypesFeature(server), false);  // required for IResearchFeature
    features.emplace_back(new arangodb::AqlFeature(server), true);
    features.emplace_back(functions = new arangodb::aql::AqlFunctionFeature(server),
                          true);  // required for IResearchAnalyzerFeature
    features.emplace_back(new arangodb::iresearch::IResearchAnalyzerFeature(server), true);
    features.emplace_back(new arangodb::iresearch::IResearchFeature(server), true);

#if USE_ENTERPRISE
    features.emplace_back(new arangodb::LdapFeature(server),
                          false);  // required for AuthenticationFeature with USE_ENTERPRISE
#endif

    // required for V8DealerFeature::prepare(), ClusterFeature::prepare() not required
    arangodb::application_features::ApplicationServer::server->addFeature(
        new arangodb::ClusterFeature(server));

    for (auto& f : features) {
      arangodb::application_features::ApplicationServer::server->addFeature(f.first);
    }

    for (auto& f : features) {
      f.first->prepare();
    }

    auto const databases = arangodb::velocypack::Parser::fromJson(
        std::string("[ { \"name\": \"") +
        arangodb::StaticStrings::SystemDatabase + "\" } ]");
    auto* dbFeature =
        arangodb::application_features::ApplicationServer::lookupFeature<arangodb::DatabaseFeature>(
            "Database");
    dbFeature->loadDatabases(databases->slice());

    for (auto& f : features) {
      if (f.second) {
        f.first->start();
      }
    }

    // register fake non-deterministic function in order to suppress optimizations
    functions->add(arangodb::aql::Function{
        "_NONDETERM_", ".",
        arangodb::aql::Function::makeFlags(
            // fake non-deterministic
            arangodb::aql::Function::Flags::CanRunOnDBServer),
        [](arangodb::aql::ExpressionContext*, arangodb::transaction::Methods*,
           arangodb::aql::VPackFunctionParameters const& params) {
          TRI_ASSERT(!params.empty());
          return params[0];
        }});

    // register fake non-deterministic function in order to suppress optimizations
    functions->add(arangodb::aql::Function{
        "_FORWARD_", ".",
        arangodb::aql::Function::makeFlags(
            // fake deterministic
            arangodb::aql::Function::Flags::Deterministic, arangodb::aql::Function::Flags::Cacheable,
            arangodb::aql::Function::Flags::CanRunOnDBServer),
        [](arangodb::aql::ExpressionContext*, arangodb::transaction::Methods*,
           arangodb::aql::VPackFunctionParameters const& params) {
          TRI_ASSERT(!params.empty());
          return params[0];
        }});

    auto* analyzers =
        arangodb::application_features::ApplicationServer::lookupFeature<arangodb::iresearch::IResearchAnalyzerFeature>();
    arangodb::iresearch::IResearchAnalyzerFeature::EmplaceResult result;
    TRI_vocbase_t* vocbase;

    dbFeature->createDatabase(1, "testVocbase", vocbase);  // required for IResearchAnalyzerFeature::emplace(...)
    analyzers->emplace(result, "testVocbase::test_analyzer", "TestAnalyzer",
                       "abc");  // cache analyzer
  }

  ~IResearchFilterInTest() {
    arangodb::AqlFeature(server).stop();  // unset singleton instance
    arangodb::LogTopic::setLogLevel(arangodb::iresearch::TOPIC.name(),
                                    arangodb::LogLevel::DEFAULT);
    arangodb::application_features::ApplicationServer::server = nullptr;

    // destroy application features
    for (auto& f : features) {
      if (f.second) {
        f.first->stop();
      }
    }

    for (auto& f : features) {
      f.first->unprepare();
    }

    arangodb::LogTopic::setLogLevel(arangodb::Logger::AUTHENTICATION.name(),
                                    arangodb::LogLevel::DEFAULT);
    arangodb::EngineSelectorFeature::ENGINE = nullptr;
  }
};  // IResearchFilterSetup

// -----------------------------------------------------------------------------
// --SECTION--                                                        test suite
// -----------------------------------------------------------------------------

TEST_F(IResearchFilterInTest, BinaryIn) {
  // simple attribute
  {
    irs::Or expected;
    auto& root = expected.add<irs::Or>();
    root.add<irs::by_term>().field(mangleStringIdentity("a")).term("1");
    root.add<irs::by_term>().field(mangleStringIdentity("a")).term("2");
    root.add<irs::by_term>().field(mangleStringIdentity("a")).term("3");

    assertFilterSuccess(
        "FOR d IN collection FILTER d.a in ['1','2','3'] RETURN d", expected);
    assertFilterSuccess(
        "FOR d IN collection FILTER d['a'] in ['1','2','3'] RETURN d", expected);
  }

  // simple offset
  {
    irs::Or expected;
    auto& root = expected.add<irs::Or>();
    root.add<irs::by_term>().field(mangleStringIdentity("[1]")).term("1");
    root.add<irs::by_term>().field(mangleStringIdentity("[1]")).term("2");
    root.add<irs::by_term>().field(mangleStringIdentity("[1]")).term("3");

    assertFilterSuccess(
        "FOR d IN collection FILTER d[1] in ['1','2','3'] RETURN d", expected);
    assertFilterSuccess(
        "FOR d IN collection FILTER ANALYZER(d[1] in ['1','2','3'], "
        "'identity') RETURN d",
        expected);
  }

  // simple offset
  {
    irs::Or expected;
    auto& root = expected.add<irs::Or>();
    root.add<irs::by_term>().field(mangleStringIdentity("a[1]")).term("1");
    root.add<irs::by_term>().field(mangleStringIdentity("a[1]")).term("2");
    root.add<irs::by_term>().field(mangleStringIdentity("a[1]")).term("3");

    assertFilterSuccess(
        "FOR d IN collection FILTER d.a[1] in ['1','2','3'] RETURN d", expected);
    assertFilterSuccess(
        "FOR d IN collection FILTER d['a'][1] in ['1','2','3'] RETURN d", expected);
  }

  // complex attribute name
  {
    irs::Or expected;
    auto& root = expected.add<irs::Or>();
    root.add<irs::by_term>().field(mangleStringIdentity("a.b.c.e.f")).term("1");
    root.add<irs::by_term>().field(mangleStringIdentity("a.b.c.e.f")).term("2");
    root.add<irs::by_term>().field(mangleStringIdentity("a.b.c.e.f")).term("3");

    assertFilterSuccess(
        "FOR d IN collection FILTER d.a['b']['c'].e.f in ['1','2','3'] RETURN "
        "d",
        expected);
    assertFilterSuccess(
        "FOR d IN collection FILTER d.a.b.c.e.f in ['1','2','3'] RETURN d", expected);
  }

  // complex attribute name with offset
  {
    irs::Or expected;
    auto& root = expected.add<irs::Or>();
    root.add<irs::by_term>()
        .field(mangleStringIdentity("a.b.c[412].e.f"))
        .term("1");
    root.add<irs::by_term>()
        .field(mangleStringIdentity("a.b.c[412].e.f"))
        .term("2");
    root.add<irs::by_term>()
        .field(mangleStringIdentity("a.b.c[412].e.f"))
        .term("3");

    assertFilterSuccess(
        "FOR d IN collection FILTER d.a['b']['c'][412].e.f in ['1','2','3'] "
        "RETURN d",
        expected);
    assertFilterSuccess(
        "FOR d IN collection FILTER d.a.b.c[412].e.f in ['1','2','3'] RETURN d", expected);
  }

  // complex attribute name with offset, analyzer
  {
    irs::Or expected;
    auto& root = expected.add<irs::Or>();
    root.add<irs::by_term>()
        .field(mangleString("a.b.c[412].e.f", "test_analyzer"))
        .term("1");
    root.add<irs::by_term>()
        .field(mangleString("a.b.c[412].e.f", "test_analyzer"))
        .term("2");
    root.add<irs::by_term>()
        .field(mangleString("a.b.c[412].e.f", "test_analyzer"))
        .term("3");

    assertFilterSuccess(
        "FOR d IN collection FILTER ANALYZER(d.a['b']['c'][412].e.f in "
        "['1','2','3'], 'test_analyzer') RETURN d",
        expected);
    assertFilterSuccess(
        "FOR d IN collection FILTER ANALYZER(d.a.b.c[412].e.f in "
        "['1','2','3'], 'test_analyzer') RETURN d",
        expected);
  }

  // complex attribute name with offset, boost
  {
    irs::Or expected;
    auto& root = expected.add<irs::Or>();
    root.boost(2.5);
    root.add<irs::by_term>()
        .field(mangleStringIdentity("a.b.c[412].e.f"))
        .term("1");
    root.add<irs::by_term>()
        .field(mangleStringIdentity("a.b.c[412].e.f"))
        .term("2");
    root.add<irs::by_term>()
        .field(mangleStringIdentity("a.b.c[412].e.f"))
        .term("3");

    assertFilterSuccess(
        "FOR d IN collection FILTER BOOST(d.a['b']['c'][412].e.f in "
        "['1','2','3'], 2.5) RETURN d",
        expected);
    assertFilterSuccess(
        "FOR d IN collection FILTER BOOST(d.a.b.c[412].e.f in ['1','2','3'], "
        "2.5) RETURN d",
        expected);
  }

  // complex attribute name with offset, boost, analyzer
  {
    irs::Or expected;
    auto& root = expected.add<irs::Or>();
    root.boost(2.5);
    root.add<irs::by_term>()
        .field(mangleString("a.b.c[412].e.f", "test_analyzer"))
        .term("1");
    root.add<irs::by_term>()
        .field(mangleString("a.b.c[412].e.f", "test_analyzer"))
        .term("2");
    root.add<irs::by_term>()
        .field(mangleString("a.b.c[412].e.f", "test_analyzer"))
        .term("3");

    assertFilterSuccess(
        "FOR d IN collection FILTER ANALYZER(BOOST(d.a['b']['c'][412].e.f in "
        "['1','2','3'], 2.5), 'test_analyzer') RETURN d",
        expected);
    assertFilterSuccess(
        "FOR d IN collection FILTER BOOST(ANALYZER(d.a.b.c[412].e.f in "
        "['1','2','3'], 'test_analyzer'), 2.5) RETURN d",
        expected);
  }

  // heterogeneous array values
  {
    irs::Or expected;
    auto& root = expected.add<irs::Or>();
    root.add<irs::by_term>()
        .field(mangleStringIdentity("quick.brown.fox"))
        .term("1");
    root.add<irs::by_term>().field(mangleNull("quick.brown.fox")).term(irs::null_token_stream::value_null());
    root.add<irs::by_term>().field(mangleBool("quick.brown.fox")).term(irs::boolean_token_stream::value_true());
    root.add<irs::by_term>().field(mangleBool("quick.brown.fox")).term(irs::boolean_token_stream::value_false());
    {
      irs::numeric_token_stream stream;
      auto& term = stream.attributes().get<irs::term_attribute>();
      stream.reset(2.);
      EXPECT_TRUE(stream.next());
      root.add<irs::by_term>().field(mangleNumeric("quick.brown.fox")).term(term->value());
    }

    assertFilterSuccess(
        "FOR d IN collection FILTER d.quick.brown.fox in "
        "['1',null,true,false,2] RETURN d",
        expected);
    assertFilterSuccess(
        "FOR d IN collection FILTER d.quick['brown'].fox in "
        "['1',null,true,false,2] RETURN d",
        expected);
  }

  // heterogeneous array values, analyzer
  {
    irs::Or expected;
    auto& root = expected.add<irs::Or>();
    root.add<irs::by_term>()
        .field(mangleString("quick.brown.fox", "test_analyzer"))
        .term("1");
    root.add<irs::by_term>().field(mangleNull("quick.brown.fox")).term(irs::null_token_stream::value_null());
    root.add<irs::by_term>().field(mangleBool("quick.brown.fox")).term(irs::boolean_token_stream::value_true());
    root.add<irs::by_term>().field(mangleBool("quick.brown.fox")).term(irs::boolean_token_stream::value_false());
    {
      irs::numeric_token_stream stream;
      auto& term = stream.attributes().get<irs::term_attribute>();
      stream.reset(2.);
      EXPECT_TRUE(stream.next());
      root.add<irs::by_term>().field(mangleNumeric("quick.brown.fox")).term(term->value());
    }

    assertFilterSuccess(
        "FOR d IN collection FILTER ANALYZER(d.quick.brown.fox in "
        "['1',null,true,false,2], 'test_analyzer') RETURN d",
        expected);
    assertFilterSuccess(
        "FOR d IN collection FILTER ANALYZER(d.quick['brown'].fox in "
        "['1',null,true,false,2], 'test_analyzer') RETURN d",
        expected);
  }

  // heterogeneous array values, boost
  {
    irs::Or expected;
    auto& root = expected.add<irs::Or>();
    root.boost(1.5);
    root.add<irs::by_term>()
        .field(mangleStringIdentity("quick.brown.fox"))
        .term("1");
    root.add<irs::by_term>().field(mangleNull("quick.brown.fox")).term(irs::null_token_stream::value_null());
    root.add<irs::by_term>().field(mangleBool("quick.brown.fox")).term(irs::boolean_token_stream::value_true());
    root.add<irs::by_term>().field(mangleBool("quick.brown.fox")).term(irs::boolean_token_stream::value_false());
    {
      irs::numeric_token_stream stream;
      auto& term = stream.attributes().get<irs::term_attribute>();
      stream.reset(2.);
      EXPECT_TRUE(stream.next());
      root.add<irs::by_term>().field(mangleNumeric("quick.brown.fox")).term(term->value());
    }

    assertFilterSuccess(
        "FOR d IN collection FILTER booST(d.quick.brown.fox in "
        "['1',null,true,false,2], 1.5) RETURN d",
        expected);
    assertFilterSuccess(
        "FOR d IN collection FILTER Boost(d.quick['brown'].fox in "
        "['1',null,true,false,2], 1.5) RETURN d",
        expected);
  }

  // heterogeneous array values, analyzer, boost
  {
    irs::Or expected;
    auto& root = expected.add<irs::Or>();
    root.boost(1.5);
    root.add<irs::by_term>()
        .field(mangleString("quick.brown.fox", "test_analyzer"))
        .term("1");
    root.add<irs::by_term>().field(mangleNull("quick.brown.fox")).term(irs::null_token_stream::value_null());
    root.add<irs::by_term>().field(mangleBool("quick.brown.fox")).term(irs::boolean_token_stream::value_true());
    root.add<irs::by_term>().field(mangleBool("quick.brown.fox")).term(irs::boolean_token_stream::value_false());
    {
      irs::numeric_token_stream stream;
      auto& term = stream.attributes().get<irs::term_attribute>();
      stream.reset(2.);
      EXPECT_TRUE(stream.next());
      root.add<irs::by_term>().field(mangleNumeric("quick.brown.fox")).term(term->value());
    }

    assertFilterSuccess(
        "FOR d IN collection FILTER ANALYZER(BOOST(d.quick.brown.fox in "
        "['1',null,true,false,2], 1.5), 'test_analyzer') RETURN d",
        expected);
    assertFilterSuccess(
        "FOR d IN collection FILTER BOOST(ANALYZER(d.quick['brown'].fox in "
        "['1',null,true,false,2], 'test_analyzer'), 1.5) RETURN d",
        expected);
  }

  // empty array
  {
    irs::Or expected;
    expected.add<irs::empty>();

    assertFilterSuccess(
        "FOR d IN collection FILTER d.quick.brown.fox in [] RETURN d", expected);
    assertFilterSuccess(
        "FOR d IN collection FILTER d['quick'].brown.fox in [] RETURN d", expected);
  }

  // dynamic complex attribute name
  {
    ExpressionContextMock ctx;
    ctx.vars.emplace("a", arangodb::aql::AqlValue(arangodb::aql::AqlValue{"a"}));
    ctx.vars.emplace("c", arangodb::aql::AqlValue(arangodb::aql::AqlValue{"c"}));
    ctx.vars.emplace("offsetInt", arangodb::aql::AqlValue(arangodb::aql::AqlValue(
                                      arangodb::aql::AqlValueHintInt{4})));
    ctx.vars.emplace("offsetDbl", arangodb::aql::AqlValue(arangodb::aql::AqlValue(
                                      arangodb::aql::AqlValueHintDouble{5.6})));

    irs::Or expected;
    auto& root = expected.add<irs::Or>();
    root.add<irs::by_term>()
        .field(mangleStringIdentity("a.b.c.e[4].f[5].g[3].g.a"))
        .term("1");
    root.add<irs::by_term>()
        .field(mangleStringIdentity("a.b.c.e[4].f[5].g[3].g.a"))
        .term("2");
    root.add<irs::by_term>()
        .field(mangleStringIdentity("a.b.c.e[4].f[5].g[3].g.a"))
        .term("3");

    assertFilterSuccess(
        "LET a='a' LET c='c' LET offsetInt=4 LET offsetDbl=5.6 FOR d IN "
        "collection FILTER "
        "d[a].b[c].e[offsetInt].f[offsetDbl].g[_FORWARD_(3)].g[_FORWARD_('a')] "
        "in ['1','2','3'] RETURN d",
        expected, &ctx);
  }

  // invalid dynamic attribute name
  {
    ExpressionContextMock ctx;
    ctx.vars.emplace("a", arangodb::aql::AqlValue(arangodb::aql::AqlValue{"a"}));
    ctx.vars.emplace("c", arangodb::aql::AqlValue(arangodb::aql::AqlValue{"c"}));
    ctx.vars.emplace("offsetDbl", arangodb::aql::AqlValue(arangodb::aql::AqlValue(
                                      arangodb::aql::AqlValueHintDouble{5.6})));

    assertFilterExecutionFail(
        "LET a='a' LET c='c' LET offsetInt=4 LET offsetDbl=5.6 FOR d IN "
        "collection FILTER "
        "d[a].b[c].e[offsetInt].f[offsetDbl].g[_FORWARD_(3)].g[_FORWARD_('a')] "
        "in ['1','2','3'] RETURN d",
        &ctx);
  }

  // invalid dynamic attribute name (null value)
  {
    ExpressionContextMock ctx;
    ctx.vars.emplace("a", arangodb::aql::AqlValue(arangodb::aql::AqlValueHintNull{}));  // invalid value type
    ctx.vars.emplace("c", arangodb::aql::AqlValue(arangodb::aql::AqlValue{"c"}));
    ctx.vars.emplace("offsetInt", arangodb::aql::AqlValue(arangodb::aql::AqlValue(
                                      arangodb::aql::AqlValueHintInt{4})));
    ctx.vars.emplace("offsetDbl", arangodb::aql::AqlValue(arangodb::aql::AqlValue(
                                      arangodb::aql::AqlValueHintDouble{5.6})));

    assertFilterExecutionFail(
        "LET a=null LET c='c' LET offsetInt=4 LET offsetDbl=5.6 FOR d IN "
        "collection FILTER "
        "d[a].b[c].e[offsetInt].f[offsetDbl].g[_FORWARD_(3)].g[_FORWARD_('a')] "
        "in ['1','2','3'] RETURN d",
        &ctx);
  }

  // invalid dynamic attribute name (bool value)
  {
    ExpressionContextMock ctx;
    ctx.vars.emplace("a", arangodb::aql::AqlValue(arangodb::aql::AqlValueHintBool{false}));  // invalid value type
    ctx.vars.emplace("c", arangodb::aql::AqlValue(arangodb::aql::AqlValue{"c"}));
    ctx.vars.emplace("offsetInt", arangodb::aql::AqlValue(arangodb::aql::AqlValue(
                                      arangodb::aql::AqlValueHintInt{4})));
    ctx.vars.emplace("offsetDbl", arangodb::aql::AqlValue(arangodb::aql::AqlValue(
                                      arangodb::aql::AqlValueHintDouble{5.6})));

    assertFilterExecutionFail(
        "LET a=false LET c='c' LET offsetInt=4 LET offsetDbl=5.6 FOR d IN "
        "collection FILTER "
        "d[a].b[c].e[offsetInt].f[offsetDbl].g[_FORWARD_(3)].g[_FORWARD_('a')] "
        "in ['1','2','3'] RETURN d",
        &ctx);
  }

  // reference in array
  {
    arangodb::aql::Variable var("c", 0);
    arangodb::aql::AqlValue value(arangodb::aql::AqlValueHintInt(2));
    arangodb::aql::AqlValueGuard guard(value, true);

    irs::numeric_token_stream stream;
    stream.reset(2.);
    EXPECT_TRUE(stream.next());
    auto& term = stream.attributes().get<irs::term_attribute>();

    ExpressionContextMock ctx;
    ctx.vars.emplace(var.name, value);

    irs::Or expected;
    auto& root = expected.add<irs::Or>();
    root.add<irs::by_term>().field(mangleStringIdentity("a.b.c.e.f")).term("1");
    root.add<irs::by_term>().field(mangleNumeric("a.b.c.e.f")).term(term->value());
    root.add<irs::by_term>().field(mangleStringIdentity("a.b.c.e.f")).term("3");

    // not a constant in array
    assertFilterSuccess(
        "LET c=2 FOR d IN collection FILTER d.a.b.c.e.f in ['1', c, '3'] "
        "RETURN d",
        expected,
        &ctx  // expression context
    );
  }

  // array as reference
  {
    auto obj = arangodb::velocypack::Parser::fromJson("[ \"1\", 2, \"3\"]");
    arangodb::aql::AqlValue value(obj->slice());
    arangodb::aql::AqlValueGuard guard(value, true);

    irs::numeric_token_stream stream;
    stream.reset(2.);
    EXPECT_TRUE(stream.next());
    auto& term = stream.attributes().get<irs::term_attribute>();

    ExpressionContextMock ctx;
    ctx.vars.emplace("x", value);

    irs::Or expected;
    auto& root = expected.add<irs::Or>();
    root.add<irs::by_term>().field(mangleStringIdentity("a.b.c.e.f")).term("1");
    root.add<irs::by_term>().field(mangleNumeric("a.b.c.e.f")).term(term->value());
    root.add<irs::by_term>().field(mangleStringIdentity("a.b.c.e.f")).term("3");

    assertFilterSuccess(
        "LET x=['1', 2, '3'] FOR d IN collection FILTER d.a.b.c.e.f in x "
        "RETURN d",
        expected, &ctx);
  }

  // array as reference, analyzer
  {
    auto obj = arangodb::velocypack::Parser::fromJson("[ \"1\", 2, \"3\"]");
    arangodb::aql::AqlValue value(obj->slice());
    arangodb::aql::AqlValueGuard guard(value, true);

    irs::numeric_token_stream stream;
    stream.reset(2.);
    EXPECT_TRUE(stream.next());
    auto& term = stream.attributes().get<irs::term_attribute>();

    ExpressionContextMock ctx;
    ctx.vars.emplace("x", value);

    irs::Or expected;
    auto& root = expected.add<irs::Or>();
    root.add<irs::by_term>()
        .field(mangleString("a.b.c.e.f", "test_analyzer"))
        .term("1");
    root.add<irs::by_term>().field(mangleNumeric("a.b.c.e.f")).term(term->value());
    root.add<irs::by_term>()
        .field(mangleString("a.b.c.e.f", "test_analyzer"))
        .term("3");

    assertFilterSuccess(
        "LET x=['1', 2, '3'] FOR d IN collection FILTER ANALYZER(d.a.b.c.e.f "
        "in x, 'test_analyzer') RETURN d",
        expected, &ctx);
  }

  // array as reference, boost
  {
    auto obj = arangodb::velocypack::Parser::fromJson("[ \"1\", 2, \"3\"]");
    arangodb::aql::AqlValue value(obj->slice());
    arangodb::aql::AqlValueGuard guard(value, true);

    irs::numeric_token_stream stream;
    stream.reset(2.);
    EXPECT_TRUE(stream.next());
    auto& term = stream.attributes().get<irs::term_attribute>();

    ExpressionContextMock ctx;
    ctx.vars.emplace("x", value);

    irs::Or expected;
    auto& root = expected.add<irs::Or>();
    root.boost(1.5);
    root.add<irs::by_term>().field(mangleStringIdentity("a.b.c.e.f")).term("1");
    root.add<irs::by_term>().field(mangleNumeric("a.b.c.e.f")).term(term->value());
    root.add<irs::by_term>().field(mangleStringIdentity("a.b.c.e.f")).term("3");

    assertFilterSuccess(
        "LET x=['1', 2, '3'] FOR d IN collection FILTER BOOST(d.a.b.c.e.f in "
        "x, 1.5) RETURN d",
        expected, &ctx);
  }

  // array as reference, boost, analyzer
  {
    auto obj = arangodb::velocypack::Parser::fromJson("[ \"1\", 2, \"3\"]");
    arangodb::aql::AqlValue value(obj->slice());
    arangodb::aql::AqlValueGuard guard(value, true);

    irs::numeric_token_stream stream;
    stream.reset(2.);
    EXPECT_TRUE(stream.next());
    auto& term = stream.attributes().get<irs::term_attribute>();

    ExpressionContextMock ctx;
    ctx.vars.emplace("x", value);

    irs::Or expected;
    auto& root = expected.add<irs::Or>();
    root.boost(1.5);
    root.add<irs::by_term>()
        .field(mangleString("a.b.c.e.f", "test_analyzer"))
        .term("1");
    root.add<irs::by_term>().field(mangleNumeric("a.b.c.e.f")).term(term->value());
    root.add<irs::by_term>()
        .field(mangleString("a.b.c.e.f", "test_analyzer"))
        .term("3");

    assertFilterSuccess(
        "LET x=['1', 2, '3'] FOR d IN collection FILTER "
        "ANALYZER(BOOST(d.a.b.c.e.f in x, 1.5), 'test_analyzer') RETURN d",
        expected, &ctx);
    assertFilterSuccess(
        "LET x=['1', 2, '3'] FOR d IN collection FILTER "
        "BOOST(ANALYZER(d.a.b.c.e.f in x, 'test_analyzer'), 1.5) RETURN d",
        expected, &ctx);
  }

  // nondeterministic value
  {
    std::string const queryString =
        "FOR d IN collection FILTER d.a.b.c.e.f in [ '1', RAND(), '3' ] RETURN "
        "d";
    std::string const refName = "d";

    TRI_vocbase_t vocbase(TRI_vocbase_type_e::TRI_VOCBASE_TYPE_NORMAL, 1,
                          "testVocbase");

    auto options = std::make_shared<arangodb::velocypack::Builder>();

    arangodb::aql::Query query(false, vocbase, arangodb::aql::QueryString(queryString),
                               nullptr, options, arangodb::aql::PART_MAIN);

    auto const parseResult = query.parse();
    ASSERT_TRUE(parseResult.result.ok());

    auto* ast = query.ast();
    ASSERT_TRUE(ast);

    auto* root = ast->root();
    ASSERT_TRUE(root);

    // find first FILTER node
    arangodb::aql::AstNode* filterNode = nullptr;
    for (size_t i = 0; i < root->numMembers(); ++i) {
      auto* node = root->getMemberUnchecked(i);
      ASSERT_TRUE(node);

      if (arangodb::aql::NODE_TYPE_FILTER == node->type) {
        filterNode = node;
        break;
      }
    }
    ASSERT_TRUE(filterNode);

    // find referenced variable
    auto* allVars = ast->variables();
    ASSERT_TRUE(allVars);
    arangodb::aql::Variable* ref = nullptr;
    for (auto entry : allVars->variables(true)) {
      if (entry.second == refName) {
        ref = allVars->getVariable(entry.first);
        break;
      }
    }
    ASSERT_TRUE(ref);

    // supportsFilterCondition
    {
<<<<<<< HEAD
      arangodb::iresearch::QueryContext const ctx{nullptr, nullptr, nullptr, nullptr, ref};
      EXPECT_TRUE((arangodb::iresearch::FilterFactory::filter(nullptr, ctx, *filterNode)));
=======
      arangodb::iresearch::QueryContext const ctx{ nullptr, nullptr, nullptr, nullptr, ref };
      CHECK((arangodb::iresearch::FilterFactory::filter(nullptr, ctx, *filterNode).ok()));
>>>>>>> d194cfc3
    }

    // iteratorForCondition
    {
      arangodb::transaction::Methods trx(arangodb::transaction::StandaloneContext::Create(vocbase),
                                         {}, {}, {}, arangodb::transaction::Options());

      auto dummyPlan = arangodb::tests::planFromQuery(vocbase, "RETURN 1");

      irs::Or actual;
<<<<<<< HEAD
      arangodb::iresearch::QueryContext const ctx{&trx, dummyPlan.get(), ast,
                                                  &ExpressionContextMock::EMPTY, ref};
      EXPECT_TRUE((arangodb::iresearch::FilterFactory::filter(&actual, ctx, *filterNode)));
=======
      arangodb::iresearch::QueryContext const ctx{ &trx, dummyPlan.get(), ast, &ExpressionContextMock::EMPTY, ref };
      CHECK((arangodb::iresearch::FilterFactory::filter(&actual, ctx, *filterNode).ok()));
>>>>>>> d194cfc3

      {
        EXPECT_TRUE(1 == actual.size());
        auto& root = dynamic_cast<irs::Or&>(*actual.begin());
        EXPECT_TRUE(irs::Or::type() == root.type());
        EXPECT_TRUE(3 == root.size());
        auto begin = root.begin();

        // 1st filter
        {
          irs::by_term expected;
          expected.field(mangleStringIdentity("a.b.c.e.f")).term("1");
          EXPECT_TRUE(expected == *begin);
        }

        // 2nd filter
        {
          ++begin;
          EXPECT_TRUE(arangodb::iresearch::ByExpression::type() == begin->type());
          EXPECT_TRUE(nullptr !=
                      dynamic_cast<arangodb::iresearch::ByExpression const*>(&*begin));
        }

        // 3rd filter
        {
          ++begin;
          irs::by_term expected;
          expected.field(mangleStringIdentity("a.b.c.e.f")).term("3");
          EXPECT_TRUE(expected == *begin);
        }

        EXPECT_TRUE(root.end() == ++begin);
      }
    }
  }

  // self-referenced value
  {
    std::string const queryString =
        "FOR d IN collection FILTER d.a.b.c.e.f in [ '1', d, '3' ] RETURN d";
    std::string const refName = "d";

    TRI_vocbase_t vocbase(TRI_vocbase_type_e::TRI_VOCBASE_TYPE_NORMAL, 1,
                          "testVocbase");

    auto options = std::make_shared<arangodb::velocypack::Builder>();

    arangodb::aql::Query query(false, vocbase, arangodb::aql::QueryString(queryString),
                               nullptr, options, arangodb::aql::PART_MAIN);

    auto const parseResult = query.parse();
    ASSERT_TRUE(parseResult.result.ok());

    auto* ast = query.ast();
    ASSERT_TRUE(ast);

    auto* root = ast->root();
    ASSERT_TRUE(root);

    // find first FILTER node
    arangodb::aql::AstNode* filterNode = nullptr;
    for (size_t i = 0; i < root->numMembers(); ++i) {
      auto* node = root->getMemberUnchecked(i);
      ASSERT_TRUE(node);

      if (arangodb::aql::NODE_TYPE_FILTER == node->type) {
        filterNode = node;
        break;
      }
    }
    ASSERT_TRUE(filterNode);

    // find referenced variable
    auto* allVars = ast->variables();
    ASSERT_TRUE(allVars);
    arangodb::aql::Variable* ref = nullptr;
    for (auto entry : allVars->variables(true)) {
      if (entry.second == refName) {
        ref = allVars->getVariable(entry.first);
        break;
      }
    }
    ASSERT_TRUE(ref);

    // supportsFilterCondition
    {
<<<<<<< HEAD
      arangodb::iresearch::QueryContext const ctx{nullptr, nullptr, nullptr, nullptr, ref};
      EXPECT_TRUE((arangodb::iresearch::FilterFactory::filter(nullptr, ctx, *filterNode)));
=======
      arangodb::iresearch::QueryContext const ctx{ nullptr, nullptr, nullptr, nullptr, ref };
      CHECK((arangodb::iresearch::FilterFactory::filter(nullptr, ctx, *filterNode).ok()));
>>>>>>> d194cfc3
    }

    // iteratorForCondition
    {
      arangodb::transaction::Methods trx(arangodb::transaction::StandaloneContext::Create(vocbase),
                                         {}, {}, {}, arangodb::transaction::Options());

      auto dummyPlan = arangodb::tests::planFromQuery(vocbase, "RETURN 1");

      irs::Or actual;
<<<<<<< HEAD
      arangodb::iresearch::QueryContext const ctx{&trx, dummyPlan.get(), ast,
                                                  &ExpressionContextMock::EMPTY, ref};
      EXPECT_TRUE((arangodb::iresearch::FilterFactory::filter(&actual, ctx, *filterNode)));
=======
      arangodb::iresearch::QueryContext const ctx{ &trx, dummyPlan.get(), ast, &ExpressionContextMock::EMPTY, ref };
      CHECK((arangodb::iresearch::FilterFactory::filter(&actual, ctx, *filterNode).ok()));
>>>>>>> d194cfc3

      {
        EXPECT_TRUE(1 == actual.size());
        auto& root = dynamic_cast<irs::Or&>(*actual.begin());
        EXPECT_TRUE(irs::Or::type() == root.type());
        EXPECT_TRUE(3 == root.size());
        auto begin = root.begin();

        // 1st filter
        {
          irs::by_term expected;
          expected.field(mangleStringIdentity("a.b.c.e.f")).term("1");
          EXPECT_TRUE(expected == *begin);
        }

        // 2nd filter
        {
          ++begin;
          EXPECT_TRUE(arangodb::iresearch::ByExpression::type() == begin->type());
          EXPECT_TRUE(nullptr !=
                      dynamic_cast<arangodb::iresearch::ByExpression const*>(&*begin));
        }

        // 3rd filter
        {
          ++begin;
          irs::by_term expected;
          expected.field(mangleStringIdentity("a.b.c.e.f")).term("3");
          EXPECT_TRUE(expected == *begin);
        }

        EXPECT_TRUE(root.end() == ++begin);
      }
    }
  }

  // self-referenced value
  {
    std::string const queryString =
        "FOR d IN collection FILTER d.a.b.c.e.f in [ '1', d.e, d.a.b.c.e.f ] "
        "RETURN d";
    std::string const refName = "d";

    TRI_vocbase_t vocbase(TRI_vocbase_type_e::TRI_VOCBASE_TYPE_NORMAL, 1,
                          "testVocbase");

    auto options = std::make_shared<arangodb::velocypack::Builder>();

    arangodb::aql::Query query(false, vocbase, arangodb::aql::QueryString(queryString),
                               nullptr, options, arangodb::aql::PART_MAIN);

    auto const parseResult = query.parse();
    ASSERT_TRUE(parseResult.result.ok());

    auto* ast = query.ast();
    ASSERT_TRUE(ast);

    auto* root = ast->root();
    ASSERT_TRUE(root);

    // find first FILTER node
    arangodb::aql::AstNode* filterNode = nullptr;
    for (size_t i = 0; i < root->numMembers(); ++i) {
      auto* node = root->getMemberUnchecked(i);
      ASSERT_TRUE(node);

      if (arangodb::aql::NODE_TYPE_FILTER == node->type) {
        filterNode = node;
        break;
      }
    }
    ASSERT_TRUE(filterNode);

    // find referenced variable
    auto* allVars = ast->variables();
    ASSERT_TRUE(allVars);
    arangodb::aql::Variable* ref = nullptr;
    for (auto entry : allVars->variables(true)) {
      if (entry.second == refName) {
        ref = allVars->getVariable(entry.first);
        break;
      }
    }
    ASSERT_TRUE(ref);

    // supportsFilterCondition
    {
<<<<<<< HEAD
      arangodb::iresearch::QueryContext const ctx{nullptr, nullptr, nullptr, nullptr, ref};
      EXPECT_TRUE((arangodb::iresearch::FilterFactory::filter(nullptr, ctx, *filterNode)));
=======
      arangodb::iresearch::QueryContext const ctx{ nullptr, nullptr, nullptr, nullptr, ref };
      CHECK((arangodb::iresearch::FilterFactory::filter(nullptr, ctx, *filterNode).ok()));
>>>>>>> d194cfc3
    }

    // iteratorForCondition
    {
      arangodb::transaction::Methods trx(arangodb::transaction::StandaloneContext::Create(vocbase),
                                         {}, {}, {}, arangodb::transaction::Options());

      auto dummyPlan = arangodb::tests::planFromQuery(vocbase, "RETURN 1");

      irs::Or actual;
<<<<<<< HEAD
      arangodb::iresearch::QueryContext const ctx{&trx, dummyPlan.get(), ast,
                                                  &ExpressionContextMock::EMPTY, ref};
      EXPECT_TRUE((arangodb::iresearch::FilterFactory::filter(&actual, ctx, *filterNode)));
=======
      arangodb::iresearch::QueryContext const ctx{ &trx, dummyPlan.get(), ast, &ExpressionContextMock::EMPTY, ref };
      CHECK((arangodb::iresearch::FilterFactory::filter(&actual, ctx, *filterNode).ok()));
>>>>>>> d194cfc3

      {
        EXPECT_TRUE(1 == actual.size());
        auto& root = dynamic_cast<irs::Or&>(*actual.begin());
        EXPECT_TRUE(irs::Or::type() == root.type());
        EXPECT_TRUE(3 == root.size());
        auto begin = root.begin();

        // 1st filter
        {
          irs::by_term expected;
          expected.field(mangleStringIdentity("a.b.c.e.f")).term("1");
          EXPECT_TRUE(expected == *begin);
        }

        // 2nd filter
        {
          ++begin;
          EXPECT_TRUE(arangodb::iresearch::ByExpression::type() == begin->type());
          EXPECT_TRUE(nullptr !=
                      dynamic_cast<arangodb::iresearch::ByExpression const*>(&*begin));
        }

        // 3rd filter
        {
          ++begin;
          EXPECT_TRUE(arangodb::iresearch::ByExpression::type() == begin->type());
          EXPECT_TRUE(nullptr !=
                      dynamic_cast<arangodb::iresearch::ByExpression const*>(&*begin));
        }

        EXPECT_TRUE(root.end() == ++begin);
      }
    }
  }

  // self-referenced value
  {
    std::string const queryString =
        "FOR d IN collection FILTER d.a.b.c.e.f in [ '1', 1+d.b, '3' ] RETURN "
        "d";
    std::string const refName = "d";

    TRI_vocbase_t vocbase(TRI_vocbase_type_e::TRI_VOCBASE_TYPE_NORMAL, 1,
                          "testVocbase");

    auto options = std::make_shared<arangodb::velocypack::Builder>();

    arangodb::aql::Query query(false, vocbase, arangodb::aql::QueryString(queryString),
                               nullptr, options, arangodb::aql::PART_MAIN);

    auto const parseResult = query.parse();
    ASSERT_TRUE(parseResult.result.ok());

    auto* ast = query.ast();
    ASSERT_TRUE(ast);

    auto* root = ast->root();
    ASSERT_TRUE(root);

    // find first FILTER node
    arangodb::aql::AstNode* filterNode = nullptr;
    for (size_t i = 0; i < root->numMembers(); ++i) {
      auto* node = root->getMemberUnchecked(i);
      ASSERT_TRUE(node);

      if (arangodb::aql::NODE_TYPE_FILTER == node->type) {
        filterNode = node;
        break;
      }
    }
    ASSERT_TRUE(filterNode);

    // find referenced variable
    auto* allVars = ast->variables();
    ASSERT_TRUE(allVars);
    arangodb::aql::Variable* ref = nullptr;
    for (auto entry : allVars->variables(true)) {
      if (entry.second == refName) {
        ref = allVars->getVariable(entry.first);
        break;
      }
    }
    ASSERT_TRUE(ref);

    // supportsFilterCondition
    {
<<<<<<< HEAD
      arangodb::iresearch::QueryContext const ctx{nullptr, nullptr, nullptr, nullptr, ref};
      EXPECT_TRUE((arangodb::iresearch::FilterFactory::filter(nullptr, ctx, *filterNode)));
=======
      arangodb::iresearch::QueryContext const ctx{ nullptr, nullptr, nullptr, nullptr, ref };
      CHECK((arangodb::iresearch::FilterFactory::filter(nullptr, ctx, *filterNode).ok()));
>>>>>>> d194cfc3
    }

    // iteratorForCondition
    {
      arangodb::transaction::Methods trx(arangodb::transaction::StandaloneContext::Create(vocbase),
                                         {}, {}, {}, arangodb::transaction::Options());

      auto dummyPlan = arangodb::tests::planFromQuery(vocbase, "RETURN 1");

      irs::Or actual;
<<<<<<< HEAD
      arangodb::iresearch::QueryContext const ctx{&trx, dummyPlan.get(), ast,
                                                  &ExpressionContextMock::EMPTY, ref};
      EXPECT_TRUE((arangodb::iresearch::FilterFactory::filter(&actual, ctx, *filterNode)));
=======
      arangodb::iresearch::QueryContext const ctx{ &trx, dummyPlan.get(), ast, &ExpressionContextMock::EMPTY, ref };
      CHECK((arangodb::iresearch::FilterFactory::filter(&actual, ctx, *filterNode).ok()));
>>>>>>> d194cfc3

      {
        EXPECT_TRUE(1 == actual.size());
        auto& root = dynamic_cast<irs::Or&>(*actual.begin());
        EXPECT_TRUE(irs::Or::type() == root.type());
        EXPECT_TRUE(3 == root.size());
        auto begin = root.begin();

        // 1st filter
        {
          irs::by_term expected;
          expected.field(mangleStringIdentity("a.b.c.e.f")).term("1");
          EXPECT_TRUE(expected == *begin);
        }

        // 2nd filter
        {
          ++begin;
          EXPECT_TRUE(arangodb::iresearch::ByExpression::type() == begin->type());
          EXPECT_TRUE(nullptr !=
                      dynamic_cast<arangodb::iresearch::ByExpression const*>(&*begin));
        }

        // 3rd filter
        {
          ++begin;
          irs::by_term expected;
          expected.field(mangleStringIdentity("a.b.c.e.f")).term("3");
          EXPECT_TRUE(expected == *begin);
        }

        EXPECT_TRUE(root.end() == ++begin);
      }
    }
  }

  // nondeterministic attribute access in value
  {
    std::string const queryString =
        "FOR d IN collection FILTER 4 in [ 1, d.a[_NONDETERM_('abc')], 4 ] "
        "RETURN d";
    std::string const refName = "d";

    TRI_vocbase_t vocbase(TRI_vocbase_type_e::TRI_VOCBASE_TYPE_NORMAL, 1,
                          "testVocbase");

    auto options = std::make_shared<arangodb::velocypack::Builder>();

    arangodb::aql::Query query(false, vocbase, arangodb::aql::QueryString(queryString),
                               nullptr, options, arangodb::aql::PART_MAIN);

    auto const parseResult = query.parse();
    ASSERT_TRUE(parseResult.result.ok());

    auto* ast = query.ast();
    ASSERT_TRUE(ast);

    auto* root = ast->root();
    ASSERT_TRUE(root);

    // find first FILTER node
    arangodb::aql::AstNode* filterNode = nullptr;
    for (size_t i = 0; i < root->numMembers(); ++i) {
      auto* node = root->getMemberUnchecked(i);
      ASSERT_TRUE(node);

      if (arangodb::aql::NODE_TYPE_FILTER == node->type) {
        filterNode = node;
        break;
      }
    }
    ASSERT_TRUE(filterNode);

    // find referenced variable
    auto* allVars = ast->variables();
    ASSERT_TRUE(allVars);
    arangodb::aql::Variable* ref = nullptr;
    for (auto entry : allVars->variables(true)) {
      if (entry.second == refName) {
        ref = allVars->getVariable(entry.first);
        break;
      }
    }
    ASSERT_TRUE(ref);

    // supportsFilterCondition
    {
<<<<<<< HEAD
      arangodb::iresearch::QueryContext const ctx{nullptr, nullptr, nullptr, nullptr, ref};
      EXPECT_TRUE((arangodb::iresearch::FilterFactory::filter(nullptr, ctx, *filterNode)));
=======
      arangodb::iresearch::QueryContext const ctx{ nullptr, nullptr, nullptr, nullptr, ref };
      CHECK((arangodb::iresearch::FilterFactory::filter(nullptr, ctx, *filterNode).ok()));
>>>>>>> d194cfc3
    }

    // iteratorForCondition
    {
      arangodb::transaction::Methods trx(arangodb::transaction::StandaloneContext::Create(vocbase),
                                         {}, {}, {}, arangodb::transaction::Options());

      auto dummyPlan = arangodb::tests::planFromQuery(vocbase, "RETURN 1");

      irs::Or actual;
<<<<<<< HEAD
      arangodb::iresearch::QueryContext const ctx{&trx, dummyPlan.get(), ast,
                                                  &ExpressionContextMock::EMPTY, ref};
      EXPECT_TRUE((arangodb::iresearch::FilterFactory::filter(&actual, ctx, *filterNode)));
=======
      arangodb::iresearch::QueryContext const ctx{ &trx, dummyPlan.get(), ast, &ExpressionContextMock::EMPTY, ref };
      CHECK((arangodb::iresearch::FilterFactory::filter(&actual, ctx, *filterNode).ok()));
>>>>>>> d194cfc3

      {
        EXPECT_TRUE(1 == actual.size());
        auto& root = dynamic_cast<irs::Or&>(*actual.begin());
        EXPECT_TRUE(irs::Or::type() == root.type());
        EXPECT_TRUE(3 == root.size());
        auto begin = root.begin();

        // 1st filter
        { EXPECT_TRUE(irs::empty() == *begin); }

        // 2nd filter
        {
          ++begin;
          EXPECT_TRUE(arangodb::iresearch::ByExpression::type() == begin->type());
          EXPECT_TRUE(nullptr !=
                      dynamic_cast<arangodb::iresearch::ByExpression const*>(&*begin));
        }

        // 3rd filter
        { EXPECT_TRUE(irs::all() == *++begin); }

        EXPECT_TRUE(root.end() == ++begin);
      }
    }
  }

  // self-reference in value
  {
    std::string const queryString =
        "FOR d IN collection FILTER 4 in [ 1, d.b.a, 4 ] RETURN d";
    std::string const refName = "d";

    TRI_vocbase_t vocbase(TRI_vocbase_type_e::TRI_VOCBASE_TYPE_NORMAL, 1,
                          "testVocbase");

    auto options = std::make_shared<arangodb::velocypack::Builder>();

    arangodb::aql::Query query(false, vocbase, arangodb::aql::QueryString(queryString),
                               nullptr, options, arangodb::aql::PART_MAIN);

    auto const parseResult = query.parse();
    ASSERT_TRUE(parseResult.result.ok());

    auto* ast = query.ast();
    ASSERT_TRUE(ast);

    auto* root = ast->root();
    ASSERT_TRUE(root);

    // find first FILTER node
    arangodb::aql::AstNode* filterNode = nullptr;
    for (size_t i = 0; i < root->numMembers(); ++i) {
      auto* node = root->getMemberUnchecked(i);
      ASSERT_TRUE(node);

      if (arangodb::aql::NODE_TYPE_FILTER == node->type) {
        filterNode = node;
        break;
      }
    }
    ASSERT_TRUE(filterNode);

    // find referenced variable
    auto* allVars = ast->variables();
    ASSERT_TRUE(allVars);
    arangodb::aql::Variable* ref = nullptr;
    for (auto entry : allVars->variables(true)) {
      if (entry.second == refName) {
        ref = allVars->getVariable(entry.first);
        break;
      }
    }
    ASSERT_TRUE(ref);

    // supportsFilterCondition
    {
<<<<<<< HEAD
      arangodb::iresearch::QueryContext const ctx{nullptr, nullptr, nullptr, nullptr, ref};
      EXPECT_TRUE((arangodb::iresearch::FilterFactory::filter(nullptr, ctx, *filterNode)));
=======
      arangodb::iresearch::QueryContext const ctx{ nullptr, nullptr, nullptr, nullptr, ref };
      CHECK((arangodb::iresearch::FilterFactory::filter(nullptr, ctx, *filterNode).ok()));
>>>>>>> d194cfc3
    }

    // iteratorForCondition
    {
      arangodb::transaction::Methods trx(arangodb::transaction::StandaloneContext::Create(vocbase),
                                         {}, {}, {}, arangodb::transaction::Options());

      auto dummyPlan = arangodb::tests::planFromQuery(vocbase, "RETURN 1");

      irs::Or actual;
<<<<<<< HEAD
      arangodb::iresearch::QueryContext const ctx{&trx, dummyPlan.get(), ast,
                                                  &ExpressionContextMock::EMPTY, ref};
      EXPECT_TRUE((arangodb::iresearch::FilterFactory::filter(&actual, ctx, *filterNode)));
=======
      arangodb::iresearch::QueryContext const ctx{ &trx, dummyPlan.get(), ast, &ExpressionContextMock::EMPTY, ref };
      CHECK((arangodb::iresearch::FilterFactory::filter(&actual, ctx, *filterNode).ok()));
>>>>>>> d194cfc3

      {
        EXPECT_TRUE(1 == actual.size());
        auto& root = dynamic_cast<irs::Or&>(*actual.begin());
        EXPECT_TRUE(irs::Or::type() == root.type());
        EXPECT_TRUE(3 == root.size());
        auto begin = root.begin();

        // 1st filter
        { EXPECT_TRUE(irs::empty() == *begin); }

        // 2nd filter
        {
          irs::numeric_token_stream stream;
          stream.reset(4.0);
          auto& term = stream.attributes().get<irs::term_attribute>();
          EXPECT_TRUE(stream.next());

          irs::by_term expected;
          expected.field(mangleNumeric("b.a")).term(term->value());
          EXPECT_TRUE(expected == *++begin);
        }

        // 3rd filter
        { EXPECT_TRUE(irs::all() == *++begin); }

        EXPECT_TRUE(root.end() == ++begin);
      }
    }
  }

  assertExpressionFilter(
      "FOR d IN collection FILTER 4 in [ 1, 1+d.b, 4 ] RETURN d");

  // heterogeneous references and expression in array
  {
    ExpressionContextMock ctx;
    ctx.vars.emplace("strVal", arangodb::aql::AqlValue("str"));
    ctx.vars.emplace("boolVal",
                     arangodb::aql::AqlValue(arangodb::aql::AqlValueHintBool(false)));
    ctx.vars.emplace("numVal", arangodb::aql::AqlValue(arangodb::aql::AqlValueHintInt(2)));
    ctx.vars.emplace("nullVal", arangodb::aql::AqlValue(arangodb::aql::AqlValueHintNull{}));

    irs::numeric_token_stream stream;
    stream.reset(3.);
    EXPECT_TRUE(stream.next());
    auto& term = stream.attributes().get<irs::term_attribute>();

    irs::Or expected;
    auto& root = expected.add<irs::Or>();
    root.add<irs::by_term>().field(mangleStringIdentity("a.b.c.e.f")).term("1");
    root.add<irs::by_term>()
        .field(mangleStringIdentity("a.b.c.e.f"))
        .term("str");
    root.add<irs::by_term>().field(mangleBool("a.b.c.e.f")).term(irs::boolean_token_stream::value_false());
    root.add<irs::by_term>().field(mangleNumeric("a.b.c.e.f")).term(term->value());
    root.add<irs::by_term>().field(mangleNull("a.b.c.e.f")).term(irs::null_token_stream::value_null());

    // not a constant in array
    assertFilterSuccess(
        "LET strVal='str' LET boolVal=false LET numVal=2 LET nullVal=null FOR "
        "d IN collection FILTER d.a.b.c.e.f in ['1', strVal, boolVal, "
        "numVal+1, nullVal] RETURN d",
        expected,
        &ctx  // expression context
    );
  }

  // heterogeneous references and expression in array, boost
  {
    ExpressionContextMock ctx;
    ctx.vars.emplace("strVal", arangodb::aql::AqlValue("str"));
    ctx.vars.emplace("boolVal",
                     arangodb::aql::AqlValue(arangodb::aql::AqlValueHintBool(false)));
    ctx.vars.emplace("numVal", arangodb::aql::AqlValue(arangodb::aql::AqlValueHintInt(2)));
    ctx.vars.emplace("nullVal", arangodb::aql::AqlValue(arangodb::aql::AqlValueHintNull{}));

    irs::numeric_token_stream stream;
    stream.reset(3.);
    EXPECT_TRUE(stream.next());
    auto& term = stream.attributes().get<irs::term_attribute>();

    irs::Or expected;
    auto& root = expected.add<irs::Or>();
    root.boost(1.5);
    root.add<irs::by_term>().field(mangleStringIdentity("a.b.c.e.f")).term("1");
    root.add<irs::by_term>()
        .field(mangleStringIdentity("a.b.c.e.f"))
        .term("str");
    root.add<irs::by_term>().field(mangleBool("a.b.c.e.f")).term(irs::boolean_token_stream::value_false());
    root.add<irs::by_term>().field(mangleNumeric("a.b.c.e.f")).term(term->value());
    root.add<irs::by_term>().field(mangleNull("a.b.c.e.f")).term(irs::null_token_stream::value_null());

    // not a constant in array
    assertFilterSuccess(
        "LET strVal='str' LET boolVal=false LET numVal=2 LET nullVal=null FOR "
        "d IN collection FILTER boost(boost(d.a.b.c.e.f in ['1', strVal, "
        "boolVal, numVal+1, nullVal], 1), 1.5) RETURN d",
        expected,
        &ctx  // expression context
    );
  }

  // heterogeneous references and expression in array, analyzer
  {
    ExpressionContextMock ctx;
    ctx.vars.emplace("strVal", arangodb::aql::AqlValue("str"));
    ctx.vars.emplace("boolVal",
                     arangodb::aql::AqlValue(arangodb::aql::AqlValueHintBool(false)));
    ctx.vars.emplace("numVal", arangodb::aql::AqlValue(arangodb::aql::AqlValueHintInt(2)));
    ctx.vars.emplace("nullVal", arangodb::aql::AqlValue(arangodb::aql::AqlValueHintNull{}));

    irs::numeric_token_stream stream;
    stream.reset(3.);
    EXPECT_TRUE(stream.next());
    auto& term = stream.attributes().get<irs::term_attribute>();

    irs::Or expected;
    auto& root = expected.add<irs::Or>();
    root.add<irs::by_term>()
        .field(mangleString("a.b.c.e.f", "test_analyzer"))
        .term("1");
    root.add<irs::by_term>()
        .field(mangleString("a.b.c.e.f", "test_analyzer"))
        .term("str");
    root.add<irs::by_term>().field(mangleBool("a.b.c.e.f")).term(irs::boolean_token_stream::value_false());
    root.add<irs::by_term>().field(mangleNumeric("a.b.c.e.f")).term(term->value());
    root.add<irs::by_term>().field(mangleNull("a.b.c.e.f")).term(irs::null_token_stream::value_null());

    // not a constant in array
    assertFilterSuccess(
        "LET strVal='str' LET boolVal=false LET numVal=2 LET nullVal=null FOR "
        "d IN collection FILTER ANALYZER(d.a.b.c.e.f in ['1', strVal, boolVal, "
        "numVal+1, nullVal], 'test_analyzer') RETURN d",
        expected,
        &ctx  // expression context
    );
  }

  // heterogeneous references and expression in array, analyzer, boost
  {
    ExpressionContextMock ctx;
    ctx.vars.emplace("strVal", arangodb::aql::AqlValue("str"));
    ctx.vars.emplace("boolVal",
                     arangodb::aql::AqlValue(arangodb::aql::AqlValueHintBool(false)));
    ctx.vars.emplace("numVal", arangodb::aql::AqlValue(arangodb::aql::AqlValueHintInt(2)));
    ctx.vars.emplace("nullVal", arangodb::aql::AqlValue(arangodb::aql::AqlValueHintNull{}));

    irs::numeric_token_stream stream;
    stream.reset(3.);
    EXPECT_TRUE(stream.next());
    auto& term = stream.attributes().get<irs::term_attribute>();

    irs::Or expected;
    auto& root = expected.add<irs::Or>();
    root.boost(2.5);
    root.add<irs::by_term>()
        .field(mangleString("a.b.c.e.f", "test_analyzer"))
        .term("1");
    root.add<irs::by_term>()
        .field(mangleString("a.b.c.e.f", "test_analyzer"))
        .term("str");
    root.add<irs::by_term>().field(mangleBool("a.b.c.e.f")).term(irs::boolean_token_stream::value_false());
    root.add<irs::by_term>().field(mangleNumeric("a.b.c.e.f")).term(term->value());
    root.add<irs::by_term>().field(mangleNull("a.b.c.e.f")).term(irs::null_token_stream::value_null());

    // not a constant in array
    assertFilterSuccess(
        "LET strVal='str' LET boolVal=false LET numVal=2 LET nullVal=null FOR "
        "d IN collection FILTER boost(ANALYZER(d.a.b.c.e.f in ['1', strVal, "
        "boolVal, numVal+1, nullVal], 'test_analyzer'),2.5) RETURN d",
        expected,
        &ctx  // expression context
    );
    assertFilterSuccess(
        "LET strVal='str' LET boolVal=false LET numVal=2 LET nullVal=null FOR "
        "d IN collection FILTER ANALYZER(boost(d.a.b.c.e.f in ['1', strVal, "
        "boolVal, numVal+1, nullVal], 2.5), 'test_analyzer') RETURN d",
        expected,
        &ctx  // expression context
    );
  }

  assertExpressionFilter("FOR d IN myView FILTER [1,2,'3'] in d.a RETURN d");

  // non-deterministic expression name in array
  assertExpressionFilter(
      "LET a='a' LET c='c' LET offsetInt=4 LET offsetDbl=5.6 FOR d IN "
      "collection FILTER "
      "d[a].b[c].e[offsetInt].f[offsetDbl].g[_FORWARD_(3)].g[_NONDETERM_('a')] "
      "in ['1','2','3'] RETURN d");

  // self-reference
  assertExpressionFilter("FOR d IN myView FILTER d in [1,2,3] RETURN d");
  assertExpressionFilter("FOR d IN myView FILTER d[*] in [1,2,3] RETURN d");
  assertExpressionFilter("FOR d IN myView FILTER d.a[*] in [1,2,3] RETURN d");

  // no reference provided
  assertFilterExecutionFail(
      "LET x={} FOR d IN myView FILTER d.a in [1,x.a,3] RETURN d",
      &ExpressionContextMock::EMPTY);

  // false expression
  {
    irs::Or expected;
    expected.add<irs::empty>();

    assertFilterSuccess("FOR d IN myView FILTER [] in [1,2,3] RETURN d",
                        expected, &ExpressionContextMock::EMPTY);
    assertFilterSuccess("FOR d IN myView FILTER ['d'] in [1,2,3] RETURN d",
                        expected, &ExpressionContextMock::EMPTY);
    assertFilterSuccess("FOR d IN myView FILTER 'd.a' in [1,2,3] RETURN d",
                        expected, &ExpressionContextMock::EMPTY);
    assertFilterSuccess("FOR d IN myView FILTER null in [1,2,3] RETURN d",
                        expected, &ExpressionContextMock::EMPTY);
    assertFilterSuccess("FOR d IN myView FILTER true in [1,2,3] RETURN d",
                        expected, &ExpressionContextMock::EMPTY);
    assertFilterSuccess("FOR d IN myView FILTER false in [1,2,3] RETURN d",
                        expected, &ExpressionContextMock::EMPTY);
    assertFilterSuccess("FOR d IN myView FILTER 4 in [1,2,3] RETURN d",
                        expected, &ExpressionContextMock::EMPTY);
    assertFilterSuccess("FOR d IN myView FILTER 4.5 in [1,2,3] RETURN d",
                        expected, &ExpressionContextMock::EMPTY);
    assertFilterSuccess("FOR d IN myView FILTER 1..2 in [1,2,3] RETURN d", expected,
                        &ExpressionContextMock::EMPTY);  // by some reason arangodb evaluates it to false
  }

  // true expression
  {
    irs::Or expected;
    expected.add<irs::all>();

    assertFilterSuccess("FOR d IN myView FILTER 4 in [1,2,3,4] RETURN d",
                        expected, &ExpressionContextMock::EMPTY);
  }

  // not a value in array
  assertFilterFail(
      "FOR d IN collection FILTER d.a in ['1',['2'],'3'] RETURN d");
  assertFilterFail(
      "FOR d IN collection FILTER d.a in ['1', {\"abc\": \"def\"},'3'] RETURN "
      "d");

  // numeric range
  {
    irs::numeric_token_stream minTerm;
    minTerm.reset(4.0);
    irs::numeric_token_stream maxTerm;
    maxTerm.reset(5.0);

    irs::Or expected;
    auto& range = expected.add<irs::by_granular_range>();
    range.field(mangleNumeric("a.b.c.e.f"));
    range.include<irs::Bound::MIN>(true).insert<irs::Bound::MIN>(minTerm);
    range.include<irs::Bound::MAX>(true).insert<irs::Bound::MAX>(maxTerm);

    assertFilterSuccess(
        "FOR d IN collection FILTER d.a.b.c.e.f in 4..5 RETURN d", expected,
        &ExpressionContextMock::EMPTY);
    assertFilterSuccess(
        "FOR d IN collection FILTER d['a'].b['c'].e.f in 4..5 RETURN d",
        expected, &ExpressionContextMock::EMPTY);
  }

  // numeric range, boost
  {
    irs::numeric_token_stream minTerm;
    minTerm.reset(4.0);
    irs::numeric_token_stream maxTerm;
    maxTerm.reset(5.0);

    irs::Or expected;
    auto& range = expected.add<irs::by_granular_range>();
    range.boost(2.5);
    range.field(mangleNumeric("a.b.c.e.f"));
    range.include<irs::Bound::MIN>(true).insert<irs::Bound::MIN>(minTerm);
    range.include<irs::Bound::MAX>(true).insert<irs::Bound::MAX>(maxTerm);

    assertFilterSuccess(
        "FOR d IN collection FILTER boost(d.a.b.c.e.f in 4..5, 2.5) RETURN d",
        expected, &ExpressionContextMock::EMPTY);
    assertFilterSuccess(
        "FOR d IN collection FILTER boost(d['a'].b['c'].e.f in 4..5, 2.5) "
        "RETURN d",
        expected, &ExpressionContextMock::EMPTY);
  }

  // numeric range, boost
  {
    irs::numeric_token_stream minTerm;
    minTerm.reset(4.0);
    irs::numeric_token_stream maxTerm;
    maxTerm.reset(5.0);

    irs::Or expected;
    auto& range = expected.add<irs::by_granular_range>();
    range.boost(2.5);
    range.field(mangleNumeric("a.b.c.e.f"));
    range.include<irs::Bound::MIN>(true).insert<irs::Bound::MIN>(minTerm);
    range.include<irs::Bound::MAX>(true).insert<irs::Bound::MAX>(maxTerm);

    assertFilterSuccess(
        "FOR d IN collection FILTER analyZER(boost(d.a.b.c.e.f in 4..5, 2.5), "
        "'test_analyzer') RETURN d",
        expected, &ExpressionContextMock::EMPTY);
    assertFilterSuccess(
        "FOR d IN collection FILTER analyZER(boost(d['a'].b['c'].e.f in 4..5, "
        "2.5), 'test_analyzer') RETURN d",
        expected, &ExpressionContextMock::EMPTY);
  }

  // numeric floating range
  {
    irs::numeric_token_stream minTerm;
    minTerm.reset(4.0);
    irs::numeric_token_stream maxTerm;
    maxTerm.reset(5.0);

    irs::Or expected;
    auto& range = expected.add<irs::by_granular_range>();
    range.field(mangleNumeric("a.b.c.e.f"));
    range.include<irs::Bound::MIN>(true).insert<irs::Bound::MIN>(minTerm);
    range.include<irs::Bound::MAX>(true).insert<irs::Bound::MAX>(maxTerm);

    assertFilterSuccess(
        "FOR d IN collection FILTER d.a.b.c.e.f in 4.5..5.0 RETURN d", expected,
        &ExpressionContextMock::EMPTY);
    assertFilterSuccess(
        "FOR d IN collection FILTER d.a.b['c.e.f'] in 4.5..5.0 RETURN d",
        expected, &ExpressionContextMock::EMPTY);
  }

  // numeric int-float range
  {
    irs::numeric_token_stream minTerm;
    minTerm.reset(4.0);
    irs::numeric_token_stream maxTerm;
    maxTerm.reset(5.0);

    irs::Or expected;
    auto& range = expected.add<irs::by_granular_range>();
    range.field(mangleNumeric("a.b.c.e.f"));
    range.include<irs::Bound::MIN>(true).insert<irs::Bound::MIN>(minTerm);
    range.include<irs::Bound::MAX>(true).insert<irs::Bound::MAX>(maxTerm);

    assertFilterSuccess(
        "FOR d IN collection FILTER d.a.b.c.e.f in 4..5.0 RETURN d", expected,
        &ExpressionContextMock::EMPTY);
    assertFilterSuccess(
        "FOR d IN collection FILTER d['a']['b'].c.e['f'] in 4..5.0 RETURN d",
        expected, &ExpressionContextMock::EMPTY);
  }

  // numeric int-float range, boost
  {
    irs::numeric_token_stream minTerm;
    minTerm.reset(4.0);
    irs::numeric_token_stream maxTerm;
    maxTerm.reset(5.0);

    irs::Or expected;
    auto& range = expected.add<irs::by_granular_range>();
    range.boost(1.5);
    range.field(mangleNumeric("a.b.c.e.f"));
    range.include<irs::Bound::MIN>(true).insert<irs::Bound::MIN>(minTerm);
    range.include<irs::Bound::MAX>(true).insert<irs::Bound::MAX>(maxTerm);

    assertFilterSuccess(
        "FOR d IN collection FILTER boost(d.a.b.c.e.f in 4..5.0, 1.5) RETURN d",
        expected, &ExpressionContextMock::EMPTY);
    assertFilterSuccess(
        "FOR d IN collection FILTER boost(d['a']['b'].c.e['f'] in 4..5.0, 1.5) "
        "RETURN d",
        expected, &ExpressionContextMock::EMPTY);
  }

  // numeric expression in range
  {
    arangodb::aql::Variable var("c", 0);
    arangodb::aql::AqlValue value(arangodb::aql::AqlValueHintInt(2));
    arangodb::aql::AqlValueGuard guard(value, true);

    ExpressionContextMock ctx;
    ctx.vars.emplace(var.name, value);

    irs::numeric_token_stream minTerm;
    minTerm.reset(2.0);
    irs::numeric_token_stream maxTerm;
    maxTerm.reset(102.0);

    irs::Or expected;
    auto& range = expected.add<irs::by_granular_range>();
    range.field(mangleNumeric("a[100].b.c[1].e.f"));
    range.include<irs::Bound::MIN>(true).insert<irs::Bound::MIN>(minTerm);
    range.include<irs::Bound::MAX>(true).insert<irs::Bound::MAX>(maxTerm);

    assertFilterSuccess(
        "LET c=2 FOR d IN collection FILTER d.a[100].b.c[1].e.f in c..c+100 "
        "RETURN d",
        expected, &ctx);
    assertFilterSuccess(
        "LET c=2 FOR d IN collection FILTER d.a[100]['b'].c[1].e.f in c..c+100 "
        "RETURN d",
        expected, &ctx);
  }

  // numeric expression in range, boost
  {
    arangodb::aql::Variable var("c", 0);
    arangodb::aql::AqlValue value(arangodb::aql::AqlValueHintInt(2));
    arangodb::aql::AqlValueGuard guard(value, true);

    ExpressionContextMock ctx;
    ctx.vars.emplace(var.name, value);

    irs::numeric_token_stream minTerm;
    minTerm.reset(2.0);
    irs::numeric_token_stream maxTerm;
    maxTerm.reset(102.0);

    irs::Or expected;
    auto& range = expected.add<irs::by_granular_range>();
    range.boost(1.5);
    range.field(mangleNumeric("a[100].b.c[1].e.f"));
    range.include<irs::Bound::MIN>(true).insert<irs::Bound::MIN>(minTerm);
    range.include<irs::Bound::MAX>(true).insert<irs::Bound::MAX>(maxTerm);

    assertFilterSuccess(
        "LET c=2 FOR d IN collection FILTER boost(d.a[100].b.c[1].e.f in "
        "c..c+100, 1.5) RETURN d",
        expected, &ctx);
    assertFilterSuccess(
        "LET c=2 FOR d IN collection FILTER boost(d.a[100]['b'].c[1].e.f in "
        "c..c+100, 1.5) RETURN d",
        expected, &ctx);
  }

  // dynamic complex attribute name in range
  {
    ExpressionContextMock ctx;
    ctx.vars.emplace("a", arangodb::aql::AqlValue(arangodb::aql::AqlValue{"a"}));
    ctx.vars.emplace("c", arangodb::aql::AqlValue(arangodb::aql::AqlValue{"c"}));
    ctx.vars.emplace("offsetInt", arangodb::aql::AqlValue(arangodb::aql::AqlValue(
                                      arangodb::aql::AqlValueHintInt{4})));
    ctx.vars.emplace("offsetDbl", arangodb::aql::AqlValue(arangodb::aql::AqlValue(
                                      arangodb::aql::AqlValueHintDouble{5.6})));

    irs::numeric_token_stream minTerm;
    minTerm.reset(2.0);
    irs::numeric_token_stream maxTerm;
    maxTerm.reset(102.0);

    irs::Or expected;
    auto& range = expected.add<irs::by_granular_range>();
    range.field(mangleNumeric("a.b.c.e[4].f[5].g[3].g.a"));
    range.include<irs::Bound::MIN>(true).insert<irs::Bound::MIN>(minTerm);
    range.include<irs::Bound::MAX>(true).insert<irs::Bound::MAX>(maxTerm);

    assertFilterSuccess(
        "LET a='a' LET c='c' LET offsetInt=4 LET offsetDbl=5.6 FOR d IN "
        "collection FILTER "
        "d[a].b[c].e[offsetInt].f[offsetDbl].g[_FORWARD_(3)].g[_FORWARD_('a')] "
        "in 2..102 RETURN d",
        expected, &ctx);
  }

  // invalid dynamic attribute name
  {
    ExpressionContextMock ctx;
    ctx.vars.emplace("a", arangodb::aql::AqlValue(arangodb::aql::AqlValue{"a"}));
    ctx.vars.emplace("c", arangodb::aql::AqlValue(arangodb::aql::AqlValue{"c"}));
    ctx.vars.emplace("offsetDbl", arangodb::aql::AqlValue(arangodb::aql::AqlValue(
                                      arangodb::aql::AqlValueHintDouble{5.6})));

    assertFilterExecutionFail(
        "LET a='a' LET c='c' LET offsetInt=4 LET offsetDbl=5.6 FOR d IN "
        "collection FILTER "
        "d[a].b[c].e[offsetInt].f[offsetDbl].g[_FORWARD_(3)].g[_FORWARD_('a')] "
        "in 2..102 RETURN d",
        &ctx);
  }

  // invalid dynamic attribute name (null value)
  {
    ExpressionContextMock ctx;
    ctx.vars.emplace("a", arangodb::aql::AqlValue(arangodb::aql::AqlValueHintNull{}));  // invalid value type
    ctx.vars.emplace("c", arangodb::aql::AqlValue(arangodb::aql::AqlValue{"c"}));
    ctx.vars.emplace("offsetInt", arangodb::aql::AqlValue(arangodb::aql::AqlValue(
                                      arangodb::aql::AqlValueHintInt{4})));
    ctx.vars.emplace("offsetDbl", arangodb::aql::AqlValue(arangodb::aql::AqlValue(
                                      arangodb::aql::AqlValueHintDouble{5.6})));

    assertFilterExecutionFail(
        "LET a=null LET c='c' LET offsetInt=4 LET offsetDbl=5.6 FOR d IN "
        "collection FILTER "
        "d[a].b[c].e[offsetInt].f[offsetDbl].g[_FORWARD_(3)].g[_FORWARD_('a')] "
        "in 2..102 RETURN d",
        &ctx);
  }

  // invalid dynamic attribute name (bool value)
  {
    ExpressionContextMock ctx;
    ctx.vars.emplace("a", arangodb::aql::AqlValue(arangodb::aql::AqlValueHintBool{false}));  // invalid value type
    ctx.vars.emplace("c", arangodb::aql::AqlValue(arangodb::aql::AqlValue{"c"}));
    ctx.vars.emplace("offsetInt", arangodb::aql::AqlValue(arangodb::aql::AqlValue(
                                      arangodb::aql::AqlValueHintInt{4})));
    ctx.vars.emplace("offsetDbl", arangodb::aql::AqlValue(arangodb::aql::AqlValue(
                                      arangodb::aql::AqlValueHintDouble{5.6})));

    assertFilterExecutionFail(
        "LET a=false LET c='c' LET offsetInt=4 LET offsetDbl=5.6 FOR d IN "
        "collection FILTER "
        "d[a].b[c].e[offsetInt].f[offsetDbl].g[_FORWARD_(3)].g[_FORWARD_('a')] "
        "in 2..102 RETURN d",
        &ctx);
  }

  // string range
  {
    irs::numeric_token_stream minTerm;
    minTerm.reset(4.0);
    irs::numeric_token_stream maxTerm;
    maxTerm.reset(5.0);
    irs::Or expected;
    auto& range = expected.add<irs::by_granular_range>();
    range.field(mangleNumeric("a.b.c.e.f"));
    range.include<irs::Bound::MIN>(true).insert<irs::Bound::MIN>(minTerm);
    range.include<irs::Bound::MAX>(true).insert<irs::Bound::MAX>(maxTerm);

    assertFilterSuccess(
        "FOR d IN collection FILTER d.a.b.c.e.f in '4'..'5' RETURN d", expected,
        &ExpressionContextMock::EMPTY);
    assertFilterSuccess(
        "FOR d IN collection FILTER d.a['b.c.e.f'] in '4'..'5' RETURN d",
        expected, &ExpressionContextMock::EMPTY);
    assertFilterSuccess(
        "FOR d IN collection FILTER d['a']['b.c.e.f'] in '4'..'5' RETURN d",
        expected, &ExpressionContextMock::EMPTY);
  }

  // string range, attribute offset
  {
    irs::numeric_token_stream minTerm;
    minTerm.reset(4.0);
    irs::numeric_token_stream maxTerm;
    maxTerm.reset(5.0);
    irs::Or expected;
    auto& range = expected.add<irs::by_granular_range>();
    range.field(mangleNumeric("a.b.c.e.f[4]"));
    range.include<irs::Bound::MIN>(true).insert<irs::Bound::MIN>(minTerm);
    range.include<irs::Bound::MAX>(true).insert<irs::Bound::MAX>(maxTerm);

    assertFilterSuccess(
        "FOR d IN collection FILTER d.a.b.c.e.f[4] in '4'..'5' RETURN d",
        expected, &ExpressionContextMock::EMPTY);
    assertFilterSuccess(
        "FOR d IN collection FILTER d.a['b.c.e.f'][4] in '4'..'5' RETURN d",
        expected, &ExpressionContextMock::EMPTY);
    assertFilterSuccess(
        "FOR d IN collection FILTER d['a']['b.c.e.f[4]'] in '4'..'5' RETURN d",
        expected, &ExpressionContextMock::EMPTY);
  }

  // string range, attribute offset, boost
  {
    irs::numeric_token_stream minTerm;
    minTerm.reset(4.0);
    irs::numeric_token_stream maxTerm;
    maxTerm.reset(5.0);
    irs::Or expected;
    auto& range = expected.add<irs::by_granular_range>();
    range.boost(1.5);
    range.field(mangleNumeric("a.b.c.e.f[4]"));
    range.include<irs::Bound::MIN>(true).insert<irs::Bound::MIN>(minTerm);
    range.include<irs::Bound::MAX>(true).insert<irs::Bound::MAX>(maxTerm);

    assertFilterSuccess(
        "FOR d IN collection FILTER boost(d.a.b.c.e.f[4] in '4'..'5', 1.5) "
        "RETURN d",
        expected, &ExpressionContextMock::EMPTY);
    assertFilterSuccess(
        "FOR d IN collection FILTER boost(d.a['b.c.e.f'][4] in '4'..'5', 1.5) "
        "RETURN d",
        expected, &ExpressionContextMock::EMPTY);
    assertFilterSuccess(
        "FOR d IN collection FILTER boost(d['a']['b.c.e.f[4]'] in '4'..'5', "
        "1.5) RETURN d",
        expected, &ExpressionContextMock::EMPTY);
  }

  // string range, attribute offset
  {
    irs::numeric_token_stream minTerm;
    minTerm.reset(4.0);
    irs::numeric_token_stream maxTerm;
    maxTerm.reset(5.0);
    irs::Or expected;
    auto& range = expected.add<irs::by_granular_range>();
    range.field(mangleNumeric("a.b.c.e.f[4]"));
    range.include<irs::Bound::MIN>(true).insert<irs::Bound::MIN>(minTerm);
    range.include<irs::Bound::MAX>(true).insert<irs::Bound::MAX>(maxTerm);

    assertFilterSuccess(
        "FOR d IN collection FILTER d.a.b.c.e.f[4] in '4a'..'5' RETURN d",
        expected, &ExpressionContextMock::EMPTY);
    assertFilterSuccess(
        "FOR d IN collection FILTER d['a']['b.c.e.f[4]'] in '4'..'5av' RETURN "
        "d",
        expected, &ExpressionContextMock::EMPTY);
  }

  // string range, attribute offset
  {
    irs::numeric_token_stream minTerm;
    minTerm.reset(0.0);
    irs::numeric_token_stream maxTerm;
    maxTerm.reset(5.0);
    irs::Or expected;
    auto& range = expected.add<irs::by_granular_range>();
    range.field(mangleNumeric("a.b.c.e.f[4]"));
    range.include<irs::Bound::MIN>(true).insert<irs::Bound::MIN>(minTerm);
    range.include<irs::Bound::MAX>(true).insert<irs::Bound::MAX>(maxTerm);

    assertFilterSuccess(
        "FOR d IN collection FILTER d.a['b.c.e.f'][4] in 'a4'..'5' RETURN d",
        expected, &ExpressionContextMock::EMPTY);
  }

  // string expression in range
  {
    arangodb::aql::Variable var("c", 0);
    arangodb::aql::AqlValue value(arangodb::aql::AqlValueHintInt(2));
    arangodb::aql::AqlValueGuard guard(value, true);

    ExpressionContextMock ctx;
    ctx.vars.emplace(var.name, value);

    irs::numeric_token_stream minTerm;
    minTerm.reset(2.0);
    irs::numeric_token_stream maxTerm;
    maxTerm.reset(4.0);
    irs::Or expected;
    auto& range = expected.add<irs::by_granular_range>();
    range.field(mangleNumeric("a[100].b.c[1].e.f"));
    range.include<irs::Bound::MIN>(true).insert<irs::Bound::MIN>(minTerm);
    range.include<irs::Bound::MAX>(true).insert<irs::Bound::MAX>(maxTerm);

    assertFilterSuccess(
        "LET c=2 FOR d IN collection FILTER d.a[100].b.c[1].e.f in "
        "TO_STRING(c)..TO_STRING(c+2) RETURN d",
        expected, &ctx);
    assertFilterSuccess(
        "LET c=2 FOR d IN collection FILTER d.a[100].b.c[1]['e'].f in "
        "TO_STRING(c)..TO_STRING(c+2) RETURN d",
        expected, &ctx);
  }

  // dynamic complex attribute name in range
  {
    ExpressionContextMock ctx;
    ctx.vars.emplace("a", arangodb::aql::AqlValue(arangodb::aql::AqlValue{"a"}));
    ctx.vars.emplace("c", arangodb::aql::AqlValue(arangodb::aql::AqlValue{"c"}));
    ctx.vars.emplace("offsetInt", arangodb::aql::AqlValue(arangodb::aql::AqlValue(
                                      arangodb::aql::AqlValueHintInt{4})));
    ctx.vars.emplace("offsetDbl", arangodb::aql::AqlValue(arangodb::aql::AqlValue(
                                      arangodb::aql::AqlValueHintDouble{5.6})));

    irs::numeric_token_stream minTerm;
    minTerm.reset(2.0);
    irs::numeric_token_stream maxTerm;
    maxTerm.reset(4.0);
    irs::Or expected;
    auto& range = expected.add<irs::by_granular_range>();
    range.field(mangleNumeric("a.b.c.e[4].f[5].g[3].g.a"));
    range.include<irs::Bound::MIN>(true).insert<irs::Bound::MIN>(minTerm);
    range.include<irs::Bound::MAX>(true).insert<irs::Bound::MAX>(maxTerm);

    assertFilterSuccess(
        "LET a='a' LET c='c' LET offsetInt=4 LET offsetDbl=5.6 FOR d IN "
        "collection FILTER "
        "d[a].b[c].e[offsetInt].f[offsetDbl].g[_FORWARD_(3)].g[_FORWARD_('a')] "
        "in '2'..'4' RETURN d",
        expected, &ctx);
  }

  // invalid dynamic attribute name in range
  {
    ExpressionContextMock ctx;
    ctx.vars.emplace("a", arangodb::aql::AqlValue(arangodb::aql::AqlValue{"a"}));
    ctx.vars.emplace("c", arangodb::aql::AqlValue(arangodb::aql::AqlValue{"c"}));
    ctx.vars.emplace("offsetDbl", arangodb::aql::AqlValue(arangodb::aql::AqlValue(
                                      arangodb::aql::AqlValueHintDouble{5.6})));

    assertFilterExecutionFail(
        "LET a='a' LET c='c' LET offsetInt=4 LET offsetDbl=5.6 FOR d IN "
        "collection FILTER "
        "d[a].b[c].e[offsetInt].f[offsetDbl].g[_FORWARD_(3)].g[_FORWARD_('a')] "
        "in '2'..'4' RETURN d",
        &ctx);
  }

  // invalid dynamic attribute name in range (null value)
  {
    ExpressionContextMock ctx;
    ctx.vars.emplace("a", arangodb::aql::AqlValue(arangodb::aql::AqlValueHintNull{}));  // invalid value type
    ctx.vars.emplace("c", arangodb::aql::AqlValue(arangodb::aql::AqlValue{"c"}));
    ctx.vars.emplace("offsetInt", arangodb::aql::AqlValue(arangodb::aql::AqlValue(
                                      arangodb::aql::AqlValueHintInt{4})));
    ctx.vars.emplace("offsetDbl", arangodb::aql::AqlValue(arangodb::aql::AqlValue(
                                      arangodb::aql::AqlValueHintDouble{5.6})));

    assertFilterExecutionFail(
        "LET a=null LET c='c' LET offsetInt=4 LET offsetDbl=5.6 FOR d IN "
        "collection FILTER "
        "d[a].b[c].e[offsetInt].f[offsetDbl].g[_FORWARD_(3)].g[_FORWARD_('a')] "
        "in '2'..'4' RETURN d",
        &ctx);
  }

  // invalid dynamic attribute name in range (bool value)
  {
    ExpressionContextMock ctx;
    ctx.vars.emplace("a", arangodb::aql::AqlValue(arangodb::aql::AqlValueHintBool{false}));  // invalid value type
    ctx.vars.emplace("c", arangodb::aql::AqlValue(arangodb::aql::AqlValue{"c"}));
    ctx.vars.emplace("offsetInt", arangodb::aql::AqlValue(arangodb::aql::AqlValue(
                                      arangodb::aql::AqlValueHintInt{4})));
    ctx.vars.emplace("offsetDbl", arangodb::aql::AqlValue(arangodb::aql::AqlValue(
                                      arangodb::aql::AqlValueHintDouble{5.6})));

    assertFilterExecutionFail(
        "LET a=false LET c='c' LET offsetInt=4 LET offsetDbl=5.6 FOR d IN "
        "collection FILTER "
        "d[a].b[c].e[offsetInt].f[offsetDbl].g[_FORWARD_(3)].g[_FORWARD_('a')] "
        "in '2'..'4' RETURN d",
        &ctx);
  }

  // boolean range
  {
    irs::numeric_token_stream minTerm;
    minTerm.reset(0.0);
    irs::numeric_token_stream maxTerm;
    maxTerm.reset(1.0);
    irs::Or expected;
    auto& range = expected.add<irs::by_granular_range>();
    range.field(mangleNumeric("a.b.c.e.f"));
    range.include<irs::Bound::MIN>(true).insert<irs::Bound::MIN>(minTerm);
    range.include<irs::Bound::MAX>(true).insert<irs::Bound::MAX>(maxTerm);

    assertFilterSuccess(
        "FOR d IN collection FILTER d.a.b.c.e.f in false..true RETURN d",
        expected, &ExpressionContextMock::EMPTY);
    assertFilterSuccess(
        "FOR d IN collection FILTER d['a'].b.c.e.f in false..true RETURN d",
        expected, &ExpressionContextMock::EMPTY);
    assertFilterSuccess(
        "FOR d IN collection FILTER d['a'].b['c.e.f'] in false..true RETURN d",
        expected, &ExpressionContextMock::EMPTY);
  }

  // boolean range, attribute offset
  {
    irs::numeric_token_stream minTerm;
    minTerm.reset(0.0);
    irs::numeric_token_stream maxTerm;
    maxTerm.reset(1.0);
    irs::Or expected;
    auto& range = expected.add<irs::by_granular_range>();
    range.field(mangleNumeric("[100].a.b.c.e.f"));
    range.include<irs::Bound::MIN>(true).insert<irs::Bound::MIN>(minTerm);
    range.include<irs::Bound::MAX>(true).insert<irs::Bound::MAX>(maxTerm);

    assertFilterSuccess(
        "FOR d IN collection FILTER d[100].a.b.c.e.f in false..true RETURN d",
        expected, &ExpressionContextMock::EMPTY);
    assertFilterSuccess(
        "FOR d IN collection FILTER d[100]['a'].b.c.e.f in false..true RETURN "
        "d",
        expected, &ExpressionContextMock::EMPTY);
    assertFilterSuccess(
        "FOR d IN collection FILTER d[100]['a'].b['c.e.f'] in false..true "
        "RETURN d",
        expected, &ExpressionContextMock::EMPTY);
  }

  // boolean range, attribute offset
  {
    irs::numeric_token_stream minTerm;
    minTerm.reset(0.0);
    irs::numeric_token_stream maxTerm;
    maxTerm.reset(1.0);
    irs::Or expected;
    auto& range = expected.add<irs::by_granular_range>();
    range.boost(2.5);
    range.field(mangleNumeric("[100].a.b.c.e.f"));
    range.include<irs::Bound::MIN>(true).insert<irs::Bound::MIN>(minTerm);
    range.include<irs::Bound::MAX>(true).insert<irs::Bound::MAX>(maxTerm);

    assertFilterSuccess(
        "FOR d IN collection FILTER BOOST(d[100].a.b.c.e.f in false..true, "
        "2.5) RETURN d",
        expected, &ExpressionContextMock::EMPTY);
    assertFilterSuccess(
        "FOR d IN collection FILTER BOOST(d[100]['a'].b.c.e.f in false..true, "
        "2.5) RETURN d",
        expected, &ExpressionContextMock::EMPTY);
    assertFilterSuccess(
        "FOR d IN collection FILTER BOOST(d[100]['a'].b['c.e.f'] in "
        "false..true, 2.5) RETURN d",
        expected, &ExpressionContextMock::EMPTY);
  }

  // boolean expression in range
  {
    arangodb::aql::Variable var("c", 0);
    arangodb::aql::AqlValue value(arangodb::aql::AqlValueHintInt(2));
    arangodb::aql::AqlValueGuard guard(value, true);

    ExpressionContextMock ctx;
    ctx.vars.emplace(var.name, value);

    irs::numeric_token_stream minTerm;
    minTerm.reset(1.0);
    irs::numeric_token_stream maxTerm;
    maxTerm.reset(0.0);
    irs::Or expected;
    auto& range = expected.add<irs::by_granular_range>();
    range.field(mangleNumeric("a[100].b.c[1].e.f"));
    range.include<irs::Bound::MIN>(true).insert<irs::Bound::MIN>(minTerm);
    range.include<irs::Bound::MAX>(true).insert<irs::Bound::MAX>(maxTerm);

    assertFilterSuccess(
        "LET c=2 FOR d IN collection FILTER d.a[100].b.c[1].e.f in "
        "TO_BOOL(c)..IS_NULL(TO_BOOL(c-2)) RETURN d",
        expected, &ctx);
    assertFilterSuccess(
        "LET c=2 FOR d IN collection FILTER d.a[100].b.c[1]['e'].f in "
        "TO_BOOL(c)..TO_BOOL(c-2) RETURN d",
        expected, &ctx);
  }

  // dynamic complex attribute name in range
  {
    ExpressionContextMock ctx;
    ctx.vars.emplace("a", arangodb::aql::AqlValue(arangodb::aql::AqlValue{"a"}));
    ctx.vars.emplace("c", arangodb::aql::AqlValue(arangodb::aql::AqlValue{"c"}));
    ctx.vars.emplace("offsetInt", arangodb::aql::AqlValue(arangodb::aql::AqlValue(
                                      arangodb::aql::AqlValueHintInt{4})));
    ctx.vars.emplace("offsetDbl", arangodb::aql::AqlValue(arangodb::aql::AqlValue(
                                      arangodb::aql::AqlValueHintDouble{5.6})));

    irs::numeric_token_stream minTerm;
    minTerm.reset(1.0);
    irs::numeric_token_stream maxTerm;
    maxTerm.reset(0.0);
    irs::Or expected;
    auto& range = expected.add<irs::by_granular_range>();
    range.field(mangleNumeric("a.b.c.e[4].f[5].g[3].g.a"));
    range.include<irs::Bound::MIN>(true).insert<irs::Bound::MIN>(minTerm);
    range.include<irs::Bound::MAX>(true).insert<irs::Bound::MAX>(maxTerm);

    assertFilterSuccess(
        "LET a='a' LET c='c' LET offsetInt=4 LET offsetDbl=5.6 FOR d IN "
        "collection FILTER "
        "d[a].b[c].e[offsetInt].f[offsetDbl].g[_FORWARD_(3)].g[_FORWARD_('a')] "
        "in true..false RETURN d",
        expected, &ctx);
  }

  // invalid dynamic attribute name in range
  {
    ExpressionContextMock ctx;
    ctx.vars.emplace("a", arangodb::aql::AqlValue(arangodb::aql::AqlValue{"a"}));
    ctx.vars.emplace("c", arangodb::aql::AqlValue(arangodb::aql::AqlValue{"c"}));
    ctx.vars.emplace("offsetDbl", arangodb::aql::AqlValue(arangodb::aql::AqlValue(
                                      arangodb::aql::AqlValueHintDouble{5.6})));

    assertFilterExecutionFail(
        "LET a='a' LET c='c' LET offsetInt=4 LET offsetDbl=5.6 FOR d IN "
        "collection FILTER "
        "d[a].b[c].e[offsetInt].f[offsetDbl].g[_FORWARD_(3)].g[_FORWARD_('a')] "
        "in true..false RETURN d",
        &ctx);
  }

  // invalid dynamic attribute name in range (null value)
  {
    ExpressionContextMock ctx;
    ctx.vars.emplace("a", arangodb::aql::AqlValue(arangodb::aql::AqlValueHintNull{}));  // invalid value type
    ctx.vars.emplace("c", arangodb::aql::AqlValue(arangodb::aql::AqlValue{"c"}));
    ctx.vars.emplace("offsetInt", arangodb::aql::AqlValue(arangodb::aql::AqlValue(
                                      arangodb::aql::AqlValueHintInt{4})));
    ctx.vars.emplace("offsetDbl", arangodb::aql::AqlValue(arangodb::aql::AqlValue(
                                      arangodb::aql::AqlValueHintDouble{5.6})));

    assertFilterExecutionFail(
        "LET a=null LET c='c' LET offsetInt=4 LET offsetDbl=5.6 FOR d IN "
        "collection FILTER "
        "d[a].b[c].e[offsetInt].f[offsetDbl].g[_FORWARD_(3)].g[_FORWARD_('a')] "
        "in true..false RETURN d",
        &ctx);
  }

  // invalid dynamic attribute name in range (bool value)
  {
    ExpressionContextMock ctx;
    ctx.vars.emplace("a", arangodb::aql::AqlValue(arangodb::aql::AqlValueHintBool{false}));  // invalid value type
    ctx.vars.emplace("c", arangodb::aql::AqlValue(arangodb::aql::AqlValue{"c"}));
    ctx.vars.emplace("offsetInt", arangodb::aql::AqlValue(arangodb::aql::AqlValue(
                                      arangodb::aql::AqlValueHintInt{4})));
    ctx.vars.emplace("offsetDbl", arangodb::aql::AqlValue(arangodb::aql::AqlValue(
                                      arangodb::aql::AqlValueHintDouble{5.6})));

    assertFilterExecutionFail(
        "LET a=false LET c='c' LET offsetInt=4 LET offsetDbl=5.6 FOR d IN "
        "collection FILTER "
        "d[a].b[c].e[offsetInt].f[offsetDbl].g[_FORWARD_(3)].g[_FORWARD_('a')] "
        "in false..true RETURN d",
        &ctx);
  }

  // null range
  {
    irs::numeric_token_stream minTerm;
    minTerm.reset(0.0);
    irs::numeric_token_stream maxTerm;
    maxTerm.reset(0.0);
    irs::Or expected;
    auto& range = expected.add<irs::by_granular_range>();
    range.field(mangleNumeric("a.b.c.e.f"));
    range.include<irs::Bound::MIN>(true).insert<irs::Bound::MIN>(minTerm);
    range.include<irs::Bound::MAX>(true).insert<irs::Bound::MAX>(maxTerm);

    assertFilterSuccess(
        "FOR d IN collection FILTER d.a.b.c.e.f in null..null RETURN d",
        expected, &ExpressionContextMock::EMPTY);
    assertFilterSuccess(
        "FOR d IN collection FILTER d['a.b.c.e.f'] in null..null RETURN d",
        expected, &ExpressionContextMock::EMPTY);
  }

  // null range
  {
    irs::numeric_token_stream minTerm;
    minTerm.reset(0.0);
    irs::numeric_token_stream maxTerm;
    maxTerm.reset(0.0);
    irs::Or expected;
    auto& range = expected.add<irs::by_granular_range>();
    range.field(mangleNumeric("a[100].b.c[1].e[32].f"));
    range.include<irs::Bound::MIN>(true).insert<irs::Bound::MIN>(minTerm);
    range.include<irs::Bound::MAX>(true).insert<irs::Bound::MAX>(maxTerm);

    assertFilterSuccess(
        "FOR d IN collection FILTER d.a[100].b.c[1].e[32].f in null..null "
        "RETURN d",
        expected, &ExpressionContextMock::EMPTY);
    assertFilterSuccess(
        "FOR d IN collection FILTER d['a[100].b.c[1].e[32].f'] in null..null "
        "RETURN d",
        expected, &ExpressionContextMock::EMPTY);
  }

  // null expression in range
  {
    arangodb::aql::Variable var("c", 0);
    arangodb::aql::AqlValue value(arangodb::aql::AqlValueHintNull{});
    arangodb::aql::AqlValueGuard guard(value, true);

    ExpressionContextMock ctx;
    ctx.vars.emplace(var.name, value);

    irs::numeric_token_stream minTerm;
    minTerm.reset(0.0);
    irs::numeric_token_stream maxTerm;
    maxTerm.reset(0.0);
    irs::Or expected;
    auto& range = expected.add<irs::by_granular_range>();
    range.field(mangleNumeric("a[100].b.c[1].e.f"));
    range.include<irs::Bound::MIN>(true).insert<irs::Bound::MIN>(minTerm);
    range.include<irs::Bound::MAX>(true).insert<irs::Bound::MAX>(maxTerm);

    assertFilterSuccess(
        "LET c=null FOR d IN collection FILTER d.a[100].b.c[1].e.f in c..null "
        "RETURN d",
        expected, &ctx);
    assertFilterSuccess(
        "LET c=null FOR d IN collection FILTER d.a[100].b.c[1]['e'].f in "
        "c..null RETURN d",
        expected, &ctx);
  }

  // null expression in range
  {
    arangodb::aql::Variable var("c", 0);
    arangodb::aql::AqlValue value(arangodb::aql::AqlValueHintNull{});
    arangodb::aql::AqlValueGuard guard(value, true);

    ExpressionContextMock ctx;
    ctx.vars.emplace(var.name, value);

    irs::numeric_token_stream minTerm;
    minTerm.reset(0.0);
    irs::numeric_token_stream maxTerm;
    maxTerm.reset(0.0);
    irs::Or expected;
    auto& range = expected.add<irs::by_granular_range>();
    range.boost(1.5);
    range.field(mangleNumeric("a[100].b.c[1].e.f"));
    range.include<irs::Bound::MIN>(true).insert<irs::Bound::MIN>(minTerm);
    range.include<irs::Bound::MAX>(true).insert<irs::Bound::MAX>(maxTerm);

    assertFilterSuccess(
        "LET c=null FOR d IN collection FILTER boost(d.a[100].b.c[1].e.f in "
        "c..null, 1.5) RETURN d",
        expected, &ctx);
    assertFilterSuccess(
        "LET c=null FOR d IN collection FILTER boost(d.a[100].b.c[1]['e'].f in "
        "c..null, 1.5) RETURN d",
        expected, &ctx);
  }

  // dynamic complex attribute name in range
  {
    ExpressionContextMock ctx;
    ctx.vars.emplace("a", arangodb::aql::AqlValue(arangodb::aql::AqlValue{"a"}));
    ctx.vars.emplace("c", arangodb::aql::AqlValue(arangodb::aql::AqlValue{"c"}));
    ctx.vars.emplace("offsetInt", arangodb::aql::AqlValue(arangodb::aql::AqlValue(
                                      arangodb::aql::AqlValueHintInt{4})));
    ctx.vars.emplace("offsetDbl", arangodb::aql::AqlValue(arangodb::aql::AqlValue(
                                      arangodb::aql::AqlValueHintDouble{5.6})));

    irs::numeric_token_stream minTerm;
    minTerm.reset(0.0);
    irs::numeric_token_stream maxTerm;
    maxTerm.reset(0.0);
    irs::Or expected;
    auto& range = expected.add<irs::by_granular_range>();
    range.field(mangleNumeric("a.b.c.e[4].f[5].g[3].g.a"));
    range.include<irs::Bound::MIN>(true).insert<irs::Bound::MIN>(minTerm);
    range.include<irs::Bound::MAX>(true).insert<irs::Bound::MAX>(maxTerm);

    assertFilterSuccess(
        "LET a='a' LET c='c' LET offsetInt=4 LET offsetDbl=5.6 FOR d IN "
        "collection FILTER "
        "d[a].b[c].e[offsetInt].f[offsetDbl].g[_FORWARD_(3)].g[_FORWARD_('a')] "
        "in null..null RETURN d",
        expected, &ctx);
  }

  // invalid dynamic attribute name in range
  {
    ExpressionContextMock ctx;
    ctx.vars.emplace("a", arangodb::aql::AqlValue(arangodb::aql::AqlValue{"a"}));
    ctx.vars.emplace("c", arangodb::aql::AqlValue(arangodb::aql::AqlValue{"c"}));
    ctx.vars.emplace("offsetDbl", arangodb::aql::AqlValue(arangodb::aql::AqlValue(
                                      arangodb::aql::AqlValueHintDouble{5.6})));

    assertFilterExecutionFail(
        "LET a='a' LET c='c' LET offsetInt=4 LET offsetDbl=5.6 FOR d IN "
        "collection FILTER "
        "d[a].b[c].e[offsetInt].f[offsetDbl].g[_FORWARD_(3)].g[_FORWARD_('a')] "
        "in null..null RETURN d",
        &ctx);
  }

  // invalid dynamic attribute name in range (null value)
  {
    ExpressionContextMock ctx;
    ctx.vars.emplace("a", arangodb::aql::AqlValue(arangodb::aql::AqlValueHintNull{}));  // invalid value type
    ctx.vars.emplace("c", arangodb::aql::AqlValue(arangodb::aql::AqlValue{"c"}));
    ctx.vars.emplace("offsetInt", arangodb::aql::AqlValue(arangodb::aql::AqlValue(
                                      arangodb::aql::AqlValueHintInt{4})));
    ctx.vars.emplace("offsetDbl", arangodb::aql::AqlValue(arangodb::aql::AqlValue(
                                      arangodb::aql::AqlValueHintDouble{5.6})));

    assertFilterExecutionFail(
        "LET a=null LET c='c' LET offsetInt=4 LET offsetDbl=5.6 FOR d IN "
        "collection FILTER "
        "d[a].b[c].e[offsetInt].f[offsetDbl].g[_FORWARD_(3)].g[_FORWARD_('a')] "
        "in null..null RETURN d",
        &ctx);
  }

  // invalid dynamic attribute name in range (bool value)
  {
    ExpressionContextMock ctx;
    ctx.vars.emplace("a", arangodb::aql::AqlValue(arangodb::aql::AqlValueHintBool{false}));  // invalid value type
    ctx.vars.emplace("c", arangodb::aql::AqlValue(arangodb::aql::AqlValue{"c"}));
    ctx.vars.emplace("offsetInt", arangodb::aql::AqlValue(arangodb::aql::AqlValue(
                                      arangodb::aql::AqlValueHintInt{4})));
    ctx.vars.emplace("offsetDbl", arangodb::aql::AqlValue(arangodb::aql::AqlValue(
                                      arangodb::aql::AqlValueHintDouble{5.6})));

    assertFilterExecutionFail(
        "LET a=false LET c='c' LET offsetInt=4 LET offsetDbl=5.6 FOR d IN "
        "collection FILTER "
        "d[a].b[c].e[offsetInt].f[offsetDbl].g[_FORWARD_(3)].g[_FORWARD_('a')] "
        "in null..null RETURN d",
        &ctx);
  }

  // heterogeneous range
  {
    irs::numeric_token_stream minTerm;
    minTerm.reset(0.0);
    irs::numeric_token_stream maxTerm;
    maxTerm.reset(4.0);
    irs::Or expected;
    auto& range = expected.add<irs::by_granular_range>();
    range.field(mangleNumeric("a"));
    range.include<irs::Bound::MIN>(true).insert<irs::Bound::MIN>(minTerm);
    range.include<irs::Bound::MAX>(true).insert<irs::Bound::MAX>(maxTerm);

    assertFilterSuccess("FOR d IN myView FILTER d.a in 'a'..4 RETURN d",
                        expected, &ExpressionContextMock::EMPTY);
  }

  // heterogeneous range
  {
    irs::numeric_token_stream minTerm;
    minTerm.reset(1.0);
    irs::numeric_token_stream maxTerm;
    maxTerm.reset(0.0);
    irs::Or expected;
    auto& range = expected.add<irs::by_granular_range>();
    range.field(mangleNumeric("a"));
    range.include<irs::Bound::MIN>(true).insert<irs::Bound::MIN>(minTerm);
    range.include<irs::Bound::MAX>(true).insert<irs::Bound::MAX>(maxTerm);

    assertFilterSuccess("FOR d IN myView FILTER d.a in 1..null RETURN d",
                        expected, &ExpressionContextMock::EMPTY);
  }

  // heterogeneous range
  {
    irs::numeric_token_stream minTerm;
    minTerm.reset(0.0);
    irs::numeric_token_stream maxTerm;
    maxTerm.reset(5.0);
    irs::Or expected;
    auto& range = expected.add<irs::by_granular_range>();
    range.field(mangleNumeric("a"));
    range.include<irs::Bound::MIN>(true).insert<irs::Bound::MIN>(minTerm);
    range.include<irs::Bound::MAX>(true).insert<irs::Bound::MAX>(maxTerm);

    assertFilterSuccess("FOR d IN myView FILTER d.a in false..5.5 RETURN d",
                        expected, &ExpressionContextMock::EMPTY);
    assertFilterSuccess("FOR d IN myView FILTER d.a in 1..4..5 RETURN d",
                        expected, &ExpressionContextMock::EMPTY);
  }

  // heterogeneous range
  {
    irs::numeric_token_stream minTerm;
    minTerm.reset(0.0);
    irs::numeric_token_stream maxTerm;
    maxTerm.reset(1.0);
    irs::Or expected;
    auto& range = expected.add<irs::by_granular_range>();
    range.field(mangleNumeric("a"));
    range.include<irs::Bound::MIN>(true).insert<irs::Bound::MIN>(minTerm);
    range.include<irs::Bound::MAX>(true).insert<irs::Bound::MAX>(maxTerm);

    assertFilterSuccess("FOR d IN myView FILTER d.a in 'false'..1 RETURN d",
                        expected, &ExpressionContextMock::EMPTY);
    assertFilterSuccess("FOR d IN myView FILTER d.a in 0..true RETURN d",
                        expected, &ExpressionContextMock::EMPTY);
    assertFilterSuccess("FOR d IN myView FILTER d.a in null..true RETURN d",
                        expected, &ExpressionContextMock::EMPTY);
  }

  // range as reference
  {
    arangodb::aql::AqlValue value(1, 3);
    arangodb::aql::AqlValueGuard guard(value, true);

    irs::numeric_token_stream stream;
    stream.reset(2.);
    EXPECT_TRUE(stream.next());
    stream.attributes().get<irs::term_attribute>();

    ExpressionContextMock ctx;
    ctx.vars.emplace("x", arangodb::aql::AqlValue(1, 3));

    irs::numeric_token_stream minTerm;
    minTerm.reset(1.0);
    irs::numeric_token_stream maxTerm;
    maxTerm.reset(3.0);
    irs::Or expected;
    auto& range = expected.add<irs::by_granular_range>();
    range.field(mangleNumeric("a.b.c.e.f"));
    range.include<irs::Bound::MIN>(true).insert<irs::Bound::MIN>(minTerm);
    range.include<irs::Bound::MAX>(true).insert<irs::Bound::MAX>(maxTerm);

    assertFilterSuccess(
        "LET x=1..3 FOR d IN collection FILTER d.a.b.c.e.f in x RETURN d", expected, &ctx);
  }

  // non-deterministic expression name in range
  assertExpressionFilter(
      "LET a='a' LET c='c' LET offsetInt=4 LET offsetDbl=5.6 FOR d IN "
      "collection FILTER "
      "d[a].b[c].e[offsetInt].f[offsetDbl].g[_FORWARD_(3)].g[_NONDETERM_('a')] "
      "in 4..5 RETURN d");
  assertExpressionFilter(
      "LET a='a' LET c='c' LET offsetInt=4 LET offsetDbl=5.6 FOR d IN "
      "collection FILTER "
      "d[a].b[c].e[offsetInt].f[offsetDbl].g[_FORWARD_(3)].g[_FORWARD_('a')] "
      "in _NONDETERM_(4)..5 RETURN d");

  // self-reference
  assertExpressionFilter("FOR d IN myView FILTER d in 4..5 RETURN d");
  assertExpressionFilter("for d IN myView filter d[*] in 4..5 return d");
  assertExpressionFilter("for d IN myView filter d.a[*] in 4..5 return d");
  assertExpressionFilter("FOR d IN myView FILTER d.a in d.b..5 RETURN d");
  assertFilterExecutionFail(
      "LET x={} FOR d IN myView FILTER 4..5 in x.a RETURN d",
      &ExpressionContextMock::EMPTY);  // no reference to x
  assertFilterExecutionFail("LET x={} FOR d IN myView FILTER 4 in x.a RETURN d",
                            &ExpressionContextMock::EMPTY);  // no reference to x
  assertExpressionFilter("for d IN myView filter 4..5 in d.a return d");  // self-reference
  assertExpressionFilter("FOR d IN myView FILTER 4 in d.b..5 RETURN d");  // self-reference

  // false expression
  {
    irs::Or expected;
    expected.add<irs::empty>();

    assertFilterSuccess("FOR d IN myView FILTER [] in 4..5 RETURN d", expected,
                        &ExpressionContextMock::EMPTY);
    assertFilterSuccess("FOR d IN myView FILTER ['d'] in 4..5 RETURN d",
                        expected, &ExpressionContextMock::EMPTY);
    assertFilterSuccess("FOR d IN myView FILTER 'd.a' in 4..5 RETURN d",
                        expected, &ExpressionContextMock::EMPTY);
    assertFilterSuccess("FOR d IN myView FILTER null in 4..5 RETURN d",
                        expected, &ExpressionContextMock::EMPTY);
    assertFilterSuccess("FOR d IN myView FILTER true in 4..5 RETURN d",
                        expected, &ExpressionContextMock::EMPTY);
    assertFilterSuccess("FOR d IN myView FILTER false in 4..5 RETURN d",
                        expected, &ExpressionContextMock::EMPTY);
    assertFilterSuccess("FOR d IN myView FILTER 4.3 in 4..5 RETURN d", expected,
                        &ExpressionContextMock::EMPTY);  // ArangoDB feature
  }

  // true expression
  {
    irs::Or expected;
    expected.add<irs::all>();

    assertFilterSuccess("FOR d IN myView FILTER 4 in 4..5 RETURN d", expected,
                        &ExpressionContextMock::EMPTY);
    assertFilterSuccess("FOR d IN myView FILTER 4 in 4..4+1 RETURN d", expected,
                        &ExpressionContextMock::EMPTY);
  }
}

TEST_F(IResearchFilterInTest, BinaryNotIn) {
  // simple attribute
  {
    irs::Or expected;
    auto& root = expected.add<irs::Not>().filter<irs::And>();
    root.add<irs::by_term>().field(mangleStringIdentity("a")).term("1");
    root.add<irs::by_term>().field(mangleStringIdentity("a")).term("2");
    root.add<irs::by_term>().field(mangleStringIdentity("a")).term("3");

    assertFilterSuccess(
        "FOR d IN collection FILTER d.a not in ['1','2','3'] RETURN d", expected);
    assertFilterSuccess(
        "FOR d IN collection FILTER d['a'] not in ['1','2','3'] RETURN d", expected);
  }

  // simple offset
  {
    irs::Or expected;
    auto& root = expected.add<irs::Not>().filter<irs::And>();
    root.add<irs::by_term>().field(mangleStringIdentity("[1]")).term("1");
    root.add<irs::by_term>().field(mangleStringIdentity("[1]")).term("2");
    root.add<irs::by_term>().field(mangleStringIdentity("[1]")).term("3");

    assertFilterSuccess(
        "FOR d IN collection FILTER d[1] not in ['1','2','3'] RETURN d", expected);
  }

  // complex attribute name
  {
    irs::Or expected;
    auto& root = expected.add<irs::Not>().filter<irs::And>();
    root.add<irs::by_term>().field(mangleStringIdentity("a.b.c.e.f")).term("1");
    root.add<irs::by_term>().field(mangleStringIdentity("a.b.c.e.f")).term("2");
    root.add<irs::by_term>().field(mangleStringIdentity("a.b.c.e.f")).term("3");

    assertFilterSuccess(
        "FOR d IN collection FILTER d.a.b.c.e.f not in ['1','2','3'] RETURN d", expected);
    assertFilterSuccess(
        "FOR d IN collection FILTER d.a['b'].c.e.f not in ['1','2','3'] RETURN "
        "d",
        expected);
    assertFilterSuccess(
        "FOR d IN collection FILTER d.a['b']['c'].e.f not in ['1','2','3'] "
        "RETURN d",
        expected);
  }

  // complex attribute name, offset
  {
    irs::Or expected;
    auto& root = expected.add<irs::Not>().filter<irs::And>();
    root.add<irs::by_term>()
        .field(mangleStringIdentity("a.b.c[323].e.f"))
        .term("1");
    root.add<irs::by_term>()
        .field(mangleStringIdentity("a.b.c[323].e.f"))
        .term("2");
    root.add<irs::by_term>()
        .field(mangleStringIdentity("a.b.c[323].e.f"))
        .term("3");

    assertFilterSuccess(
        "FOR d IN collection FILTER d.a.b.c[323].e.f not in ['1','2','3'] "
        "RETURN d",
        expected);
    assertFilterSuccess(
        "FOR d IN collection FILTER d.a['b'].c[323].e.f not in ['1','2','3'] "
        "RETURN d",
        expected);
    assertFilterSuccess(
        "FOR d IN collection FILTER d.a['b']['c'][323].e.f not in "
        "['1','2','3'] RETURN d",
        expected);
  }

  // complex attribute name, offset
  {
    irs::Or expected;
    auto& root = expected.add<irs::Not>().filter<irs::And>();
    root.boost(1.5);
    root.add<irs::by_term>()
        .field(mangleStringIdentity("a.b.c[323].e.f"))
        .term("1");
    root.add<irs::by_term>()
        .field(mangleStringIdentity("a.b.c[323].e.f"))
        .term("2");
    root.add<irs::by_term>()
        .field(mangleStringIdentity("a.b.c[323].e.f"))
        .term("3");

    assertFilterSuccess(
        "FOR d IN collection FILTER boost(d.a.b.c[323].e.f not in "
        "['1','2','3'], 1.5) RETURN d",
        expected);
    assertFilterSuccess(
        "FOR d IN collection FILTER boost(d.a['b'].c[323].e.f not in "
        "['1','2','3'], 1.5) RETURN d",
        expected);
    assertFilterSuccess(
        "FOR d IN collection FILTER boost(d.a['b']['c'][323].e.f not in "
        "['1','2','3'], 1.5) RETURN d",
        expected);
  }

  // complex attribute name, offset, analyzer
  {
    irs::Or expected;
    auto& root = expected.add<irs::Not>().filter<irs::And>();
    root.add<irs::by_term>()
        .field(mangleString("a.b.c[323].e.f", "test_analyzer"))
        .term("1");
    root.add<irs::by_term>()
        .field(mangleString("a.b.c[323].e.f", "test_analyzer"))
        .term("2");
    root.add<irs::by_term>()
        .field(mangleString("a.b.c[323].e.f", "test_analyzer"))
        .term("3");

    assertFilterSuccess(
        "FOR d IN collection FILTER analyzer(d.a.b.c[323].e.f not in "
        "['1','2','3'], 'test_analyzer') RETURN d",
        expected);
    assertFilterSuccess(
        "FOR d IN collection FILTER analyzer(d.a['b'].c[323].e.f not in "
        "['1','2','3'], 'test_analyzer') RETURN d",
        expected);
    assertFilterSuccess(
        "FOR d IN collection FILTER analyzer(d.a['b']['c'][323].e.f not in "
        "['1','2','3'], 'test_analyzer') RETURN d",
        expected);
  }

  // complex attribute name, offset, analyzer, boost
  {
    irs::Or expected;
    auto& root = expected.add<irs::Not>().filter<irs::And>();
    root.boost(2.5);
    root.add<irs::by_term>()
        .field(mangleString("a.b.c[323].e.f", "test_analyzer"))
        .term("1");
    root.add<irs::by_term>()
        .field(mangleString("a.b.c[323].e.f", "test_analyzer"))
        .term("2");
    root.add<irs::by_term>()
        .field(mangleString("a.b.c[323].e.f", "test_analyzer"))
        .term("3");

    assertFilterSuccess(
        "FOR d IN collection FILTER boost(analyzer(d.a.b.c[323].e.f not in "
        "['1','2','3'], 'test_analyzer'), 2.5) RETURN d",
        expected);
    assertFilterSuccess(
        "FOR d IN collection FILTER analyzer(boost(d.a['b'].c[323].e.f not in "
        "['1','2','3'], 2.5), 'test_analyzer') RETURN d",
        expected);
    assertFilterSuccess(
        "FOR d IN collection FILTER boost(analyzer(d.a['b']['c'][323].e.f not "
        "in ['1','2','3'], 'test_analyzer'), 2.5) RETURN d",
        expected);
  }

  // heterogeneous array values
  {
    irs::Or expected;
    auto& root = expected.add<irs::Not>().filter<irs::And>();
    root.add<irs::by_term>()
        .field(mangleStringIdentity("quick.brown.fox"))
        .term("1");
    root.add<irs::by_term>().field(mangleNull("quick.brown.fox")).term(irs::null_token_stream::value_null());
    root.add<irs::by_term>().field(mangleBool("quick.brown.fox")).term(irs::boolean_token_stream::value_true());
    root.add<irs::by_term>().field(mangleBool("quick.brown.fox")).term(irs::boolean_token_stream::value_false());
    {
      irs::numeric_token_stream stream;
      auto& term = stream.attributes().get<irs::term_attribute>();
      stream.reset(2.);
      EXPECT_TRUE(stream.next());
      root.add<irs::by_term>().field(mangleNumeric("quick.brown.fox")).term(term->value());
    }

    assertFilterSuccess(
        "FOR d IN collection FILTER d.quick.brown.fox not in "
        "['1',null,true,false,2] RETURN d",
        expected);
    assertFilterSuccess(
        "FOR d IN collection FILTER d.quick['brown'].fox not in "
        "['1',null,true,false,2] RETURN d",
        expected);
    assertFilterSuccess(
        "FOR d IN collection FILTER analyzer(d.quick['brown'].fox not in "
        "['1',null,true,false,2], 'identity') RETURN d",
        expected);
  }

  // heterogeneous array values, analyzer
  {
    irs::Or expected;
    auto& root = expected.add<irs::Not>().filter<irs::And>();
    root.add<irs::by_term>()
        .field(mangleString("quick.brown.fox", "test_analyzer"))
        .term("1");
    root.add<irs::by_term>().field(mangleNull("quick.brown.fox")).term(irs::null_token_stream::value_null());
    root.add<irs::by_term>().field(mangleBool("quick.brown.fox")).term(irs::boolean_token_stream::value_true());
    root.add<irs::by_term>().field(mangleBool("quick.brown.fox")).term(irs::boolean_token_stream::value_false());
    {
      irs::numeric_token_stream stream;
      auto& term = stream.attributes().get<irs::term_attribute>();
      stream.reset(2.);
      EXPECT_TRUE(stream.next());
      root.add<irs::by_term>().field(mangleNumeric("quick.brown.fox")).term(term->value());
    }

    assertFilterSuccess(
        "FOR d IN collection FILTER ANALYZER(d.quick.brown.fox not in "
        "['1',null,true,false,2], 'test_analyzer') RETURN d",
        expected);
    assertFilterSuccess(
        "FOR d IN collection FILTER ANALYZER(d.quick['brown'].fox not in "
        "['1',null,true,false,2], 'test_analyzer') RETURN d",
        expected);
  }

  // heterogeneous array values, analyzer, boost
  {
    irs::Or expected;
    auto& root = expected.add<irs::Not>().filter<irs::And>();
    root.boost(1.5);
    root.add<irs::by_term>()
        .field(mangleString("quick.brown.fox", "test_analyzer"))
        .term("1");
    root.add<irs::by_term>().field(mangleNull("quick.brown.fox")).term(irs::null_token_stream::value_null());
    root.add<irs::by_term>().field(mangleBool("quick.brown.fox")).term(irs::boolean_token_stream::value_true());
    root.add<irs::by_term>().field(mangleBool("quick.brown.fox")).term(irs::boolean_token_stream::value_false());
    {
      irs::numeric_token_stream stream;
      auto& term = stream.attributes().get<irs::term_attribute>();
      stream.reset(2.);
      EXPECT_TRUE(stream.next());
      root.add<irs::by_term>().field(mangleNumeric("quick.brown.fox")).term(term->value());
    }

    assertFilterSuccess(
        "FOR d IN collection FILTER BOOST(ANALYZER(d.quick.brown.fox not in "
        "['1',null,true,false,2], 'test_analyzer'), 1.5) RETURN d",
        expected);
    assertFilterSuccess(
        "FOR d IN collection FILTER ANALYZER(BOOST(d.quick['brown'].fox not in "
        "['1',null,true,false,2], 1.5), 'test_analyzer') RETURN d",
        expected);
  }

  // empty array
  {
    irs::Or expected;
    expected.add<irs::all>();

    assertFilterSuccess(
        "FOR d IN collection FILTER d.quick.brown.fox not in [] RETURN d", expected);
  }

  // dynamic complex attribute name
  {
    ExpressionContextMock ctx;
    ctx.vars.emplace("a", arangodb::aql::AqlValue(arangodb::aql::AqlValue{"a"}));
    ctx.vars.emplace("c", arangodb::aql::AqlValue(arangodb::aql::AqlValue{"c"}));
    ctx.vars.emplace("offsetInt", arangodb::aql::AqlValue(arangodb::aql::AqlValue(
                                      arangodb::aql::AqlValueHintInt{4})));
    ctx.vars.emplace("offsetDbl", arangodb::aql::AqlValue(arangodb::aql::AqlValue(
                                      arangodb::aql::AqlValueHintDouble{5.6})));

    irs::Or expected;
    auto& root = expected.add<irs::Not>().filter<irs::And>();
    root.add<irs::by_term>()
        .field(mangleStringIdentity("a.b.c.e[4].f[5].g[3].g.a"))
        .term("1");
    root.add<irs::by_term>()
        .field(mangleStringIdentity("a.b.c.e[4].f[5].g[3].g.a"))
        .term("2");
    root.add<irs::by_term>()
        .field(mangleStringIdentity("a.b.c.e[4].f[5].g[3].g.a"))
        .term("3");

    assertFilterSuccess(
        "LET a='a' LET c='c' LET offsetInt=4 LET offsetDbl=5.6 FOR d IN "
        "collection FILTER "
        "d[a].b[c].e[offsetInt].f[offsetDbl].g[_FORWARD_(3)].g[_FORWARD_('a')] "
        "not in ['1','2','3'] RETURN d",
        expected, &ctx);
  }

  // invalid dynamic attribute name
  {
    ExpressionContextMock ctx;
    ctx.vars.emplace("a", arangodb::aql::AqlValue(arangodb::aql::AqlValue{"a"}));
    ctx.vars.emplace("c", arangodb::aql::AqlValue(arangodb::aql::AqlValue{"c"}));
    ctx.vars.emplace("offsetDbl", arangodb::aql::AqlValue(arangodb::aql::AqlValue(
                                      arangodb::aql::AqlValueHintDouble{5.6})));

    assertFilterExecutionFail(
        "LET a='a' LET c='c' LET offsetInt=4 LET offsetDbl=5.6 FOR d IN "
        "collection FILTER "
        "d[a].b[c].e[offsetInt].f[offsetDbl].g[_FORWARD_(3)].g[_FORWARD_('a')] "
        "not in ['1','2','3'] RETURN d",
        &ctx);
  }

  // invalid dynamic attribute name (null value)
  {
    ExpressionContextMock ctx;
    ctx.vars.emplace("a", arangodb::aql::AqlValue(arangodb::aql::AqlValueHintNull{}));  // invalid value type
    ctx.vars.emplace("c", arangodb::aql::AqlValue(arangodb::aql::AqlValue{"c"}));
    ctx.vars.emplace("offsetInt", arangodb::aql::AqlValue(arangodb::aql::AqlValue(
                                      arangodb::aql::AqlValueHintInt{4})));
    ctx.vars.emplace("offsetDbl", arangodb::aql::AqlValue(arangodb::aql::AqlValue(
                                      arangodb::aql::AqlValueHintDouble{5.6})));

    assertFilterExecutionFail(
        "LET a=null LET c='c' LET offsetInt=4 LET offsetDbl=5.6 FOR d IN "
        "collection FILTER "
        "d[a].b[c].e[offsetInt].f[offsetDbl].g[_FORWARD_(3)].g[_FORWARD_('a')] "
        "not in ['1','2','3'] RETURN d",
        &ctx);
  }

  // invalid dynamic attribute name (bool value)
  {
    ExpressionContextMock ctx;
    ctx.vars.emplace("a", arangodb::aql::AqlValue(arangodb::aql::AqlValueHintBool{false}));  // invalid value type
    ctx.vars.emplace("c", arangodb::aql::AqlValue(arangodb::aql::AqlValue{"c"}));
    ctx.vars.emplace("offsetInt", arangodb::aql::AqlValue(arangodb::aql::AqlValue(
                                      arangodb::aql::AqlValueHintInt{4})));
    ctx.vars.emplace("offsetDbl", arangodb::aql::AqlValue(arangodb::aql::AqlValue(
                                      arangodb::aql::AqlValueHintDouble{5.6})));

    assertFilterExecutionFail(
        "LET a=false LET c='c' LET offsetInt=4 LET offsetDbl=5.6 FOR d IN "
        "collection FILTER "
        "d[a].b[c].e[offsetInt].f[offsetDbl].g[_FORWARD_(3)].g[_FORWARD_('a')] "
        "not in ['1','2','3'] RETURN d",
        &ctx);
  }

  // array as reference
  {
    auto obj = arangodb::velocypack::Parser::fromJson("[ \"1\", 2, \"3\"]");
    arangodb::aql::AqlValue value(obj->slice());
    arangodb::aql::AqlValueGuard guard(value, true);

    irs::numeric_token_stream stream;
    stream.reset(2.);
    EXPECT_TRUE(stream.next());
    auto& term = stream.attributes().get<irs::term_attribute>();

    ExpressionContextMock ctx;
    ctx.vars.emplace("x", value);

    irs::Or expected;
    auto& root = expected.add<irs::Not>().filter<irs::And>();
    root.add<irs::by_term>().field(mangleStringIdentity("a.b.c.e.f")).term("1");
    root.add<irs::by_term>().field(mangleNumeric("a.b.c.e.f")).term(term->value());
    root.add<irs::by_term>().field(mangleStringIdentity("a.b.c.e.f")).term("3");

    assertFilterSuccess(
        "LET x=['1', 2, '3'] FOR d IN collection FILTER d.a.b.c.e.f not in x "
        "RETURN d",
        expected, &ctx);
    assertFilterSuccess(
        "LET x=['1', 2, '3'] FOR d IN collection FILTER analyzer(d.a.b.c.e.f "
        "not in x, 'identity') RETURN d",
        expected, &ctx);
  }

  // array as reference, analyzer
  {
    auto obj = arangodb::velocypack::Parser::fromJson("[ \"1\", 2, \"3\"]");
    arangodb::aql::AqlValue value(obj->slice());
    arangodb::aql::AqlValueGuard guard(value, true);

    irs::numeric_token_stream stream;
    stream.reset(2.);
    EXPECT_TRUE(stream.next());
    auto& term = stream.attributes().get<irs::term_attribute>();

    ExpressionContextMock ctx;
    ctx.vars.emplace("x", value);

    irs::Or expected;
    auto& root = expected.add<irs::Not>().filter<irs::And>();
    root.add<irs::by_term>()
        .field(mangleString("a.b.c.e.f", "test_analyzer"))
        .term("1");
    root.add<irs::by_term>().field(mangleNumeric("a.b.c.e.f")).term(term->value());
    root.add<irs::by_term>()
        .field(mangleString("a.b.c.e.f", "test_analyzer"))
        .term("3");

    assertFilterSuccess(
        "LET x=['1', 2, '3'] FOR d IN collection FILTER analyzer(d.a.b.c.e.f "
        "not in x, 'test_analyzer') RETURN d",
        expected, &ctx);
  }

  // array as reference, analyzer, boost
  {
    auto obj = arangodb::velocypack::Parser::fromJson("[ \"1\", 2, \"3\"]");
    arangodb::aql::AqlValue value(obj->slice());
    arangodb::aql::AqlValueGuard guard(value, true);

    irs::numeric_token_stream stream;
    stream.reset(2.);
    EXPECT_TRUE(stream.next());
    auto& term = stream.attributes().get<irs::term_attribute>();

    ExpressionContextMock ctx;
    ctx.vars.emplace("x", value);

    irs::Or expected;
    auto& root = expected.add<irs::Not>().filter<irs::And>();
    root.boost(3.5);
    root.add<irs::by_term>()
        .field(mangleString("a.b.c.e.f", "test_analyzer"))
        .term("1");
    root.add<irs::by_term>().field(mangleNumeric("a.b.c.e.f")).term(term->value());
    root.add<irs::by_term>()
        .field(mangleString("a.b.c.e.f", "test_analyzer"))
        .term("3");

    assertFilterSuccess(
        "LET x=['1', 2, '3'] FOR d IN collection FILTER "
        "boost(analyzer(d.a.b.c.e.f not in x, 'test_analyzer'), 3.5) RETURN d",
        expected, &ctx);
    assertFilterSuccess(
        "LET x=['1', 2, '3'] FOR d IN collection FILTER "
        "analyzer(boost(d.a.b.c.e.f not in x, 3.5), 'test_analyzer') RETURN d",
        expected, &ctx);
  }

  // reference in array
  {
    arangodb::aql::Variable var("c", 0);
    arangodb::aql::AqlValue value(arangodb::aql::AqlValueHintInt(2));
    arangodb::aql::AqlValueGuard guard(value, true);

    irs::numeric_token_stream stream;
    stream.reset(2.);
    EXPECT_TRUE(stream.next());
    auto& term = stream.attributes().get<irs::term_attribute>();

    ExpressionContextMock ctx;
    ctx.vars.emplace(var.name, value);

    irs::Or expected;
    auto& root = expected.add<irs::Not>().filter<irs::And>();
    root.add<irs::by_term>().field(mangleStringIdentity("a.b.c.e.f")).term("1");
    root.add<irs::by_term>().field(mangleNumeric("a.b.c.e.f")).term(term->value());
    root.add<irs::by_term>().field(mangleStringIdentity("a.b.c.e.f")).term("3");

    // not a constant in array
    assertFilterSuccess(
        "LET c=2 FOR d IN collection FILTER d.a.b.c.e.f not in ['1', c, '3'] "
        "RETURN d",
        expected,
        &ctx  // expression context
    );
  }

  // reference in array, analyzer
  {
    arangodb::aql::Variable var("c", 0);
    arangodb::aql::AqlValue value(arangodb::aql::AqlValueHintInt(2));
    arangodb::aql::AqlValueGuard guard(value, true);

    irs::numeric_token_stream stream;
    stream.reset(2.);
    EXPECT_TRUE(stream.next());
    auto& term = stream.attributes().get<irs::term_attribute>();

    ExpressionContextMock ctx;
    ctx.vars.emplace(var.name, value);

    irs::Or expected;
    auto& root = expected.add<irs::Not>().filter<irs::And>();
    root.add<irs::by_term>()
        .field(mangleString("a.b.c.e.f", "test_analyzer"))
        .term("1");
    root.add<irs::by_term>().field(mangleNumeric("a.b.c.e.f")).term(term->value());
    root.add<irs::by_term>()
        .field(mangleString("a.b.c.e.f", "test_analyzer"))
        .term("3");

    // not a constant in array
    assertFilterSuccess(
        "LET c=2 FOR d IN collection FILTER analyzer(d.a.b.c.e.f not in ['1', "
        "c, '3'], 'test_analyzer') RETURN d",
        expected,
        &ctx  // expression context
    );
  }

  // reference in array, analyzer, boost
  {
    arangodb::aql::Variable var("c", 0);
    arangodb::aql::AqlValue value(arangodb::aql::AqlValueHintInt(2));
    arangodb::aql::AqlValueGuard guard(value, true);

    irs::numeric_token_stream stream;
    stream.reset(2.);
    EXPECT_TRUE(stream.next());
    auto& term = stream.attributes().get<irs::term_attribute>();

    ExpressionContextMock ctx;
    ctx.vars.emplace(var.name, value);

    irs::Or expected;
    auto& root = expected.add<irs::Not>().filter<irs::And>();
    root.boost(1.5);
    root.add<irs::by_term>()
        .field(mangleString("a.b.c.e.f", "test_analyzer"))
        .term("1");
    root.add<irs::by_term>().field(mangleNumeric("a.b.c.e.f")).term(term->value());
    root.add<irs::by_term>()
        .field(mangleString("a.b.c.e.f", "test_analyzer"))
        .term("3");

    // not a constant in array
    assertFilterSuccess(
        "LET c=2 FOR d IN collection FILTER boost(analyzer(d.a.b.c.e.f not in "
        "['1', c, '3'], 'test_analyzer'), 1.5) RETURN d",
        expected,
        &ctx  // expression context
    );
    assertFilterSuccess(
        "LET c=2 FOR d IN collection FILTER analyzer(boost(d.a.b.c.e.f not in "
        "['1', c, '3'], 1.5), 'test_analyzer') RETURN d",
        expected,
        &ctx  // expression context
    );
  }

  // nondeterministic value
  {
    std::string const queryString =
        "FOR d IN collection FILTER d.a.b.c.e.f not in [ '1', RAND(), '3' ] "
        "RETURN d";
    std::string const refName = "d";

    TRI_vocbase_t vocbase(TRI_vocbase_type_e::TRI_VOCBASE_TYPE_NORMAL, 1,
                          "testVocbase");

    auto options = std::make_shared<arangodb::velocypack::Builder>();

    arangodb::aql::Query query(false, vocbase, arangodb::aql::QueryString(queryString),
                               nullptr, options, arangodb::aql::PART_MAIN);

    auto const parseResult = query.parse();
    ASSERT_TRUE(parseResult.result.ok());

    auto* ast = query.ast();
    ASSERT_TRUE(ast);

    auto* root = ast->root();
    ASSERT_TRUE(root);

    // find first FILTER node
    arangodb::aql::AstNode* filterNode = nullptr;
    for (size_t i = 0; i < root->numMembers(); ++i) {
      auto* node = root->getMemberUnchecked(i);
      ASSERT_TRUE(node);

      if (arangodb::aql::NODE_TYPE_FILTER == node->type) {
        filterNode = node;
        break;
      }
    }
    ASSERT_TRUE(filterNode);

    // find referenced variable
    auto* allVars = ast->variables();
    ASSERT_TRUE(allVars);
    arangodb::aql::Variable* ref = nullptr;
    for (auto entry : allVars->variables(true)) {
      if (entry.second == refName) {
        ref = allVars->getVariable(entry.first);
        break;
      }
    }
    ASSERT_TRUE(ref);

    // supportsFilterCondition
    {
<<<<<<< HEAD
      arangodb::iresearch::QueryContext const ctx{nullptr, nullptr, nullptr, nullptr, ref};
      EXPECT_TRUE((arangodb::iresearch::FilterFactory::filter(nullptr, ctx, *filterNode)));
=======
      arangodb::iresearch::QueryContext const ctx{ nullptr, nullptr, nullptr, nullptr, ref };
      CHECK((arangodb::iresearch::FilterFactory::filter(nullptr, ctx, *filterNode).ok()));
>>>>>>> d194cfc3
    }

    // iteratorForCondition
    {
      arangodb::transaction::Methods trx(arangodb::transaction::StandaloneContext::Create(vocbase),
                                         {}, {}, {}, arangodb::transaction::Options());

      auto dummyPlan = arangodb::tests::planFromQuery(vocbase, "RETURN 1");

      irs::Or actual;
<<<<<<< HEAD
      arangodb::iresearch::QueryContext const ctx{&trx, dummyPlan.get(), ast,
                                                  &ExpressionContextMock::EMPTY, ref};
      EXPECT_TRUE((arangodb::iresearch::FilterFactory::filter(&actual, ctx, *filterNode)));
=======
      arangodb::iresearch::QueryContext const ctx{ &trx, dummyPlan.get(), ast, &ExpressionContextMock::EMPTY, ref };
      CHECK((arangodb::iresearch::FilterFactory::filter(&actual, ctx, *filterNode).ok()));
>>>>>>> d194cfc3

      {
        EXPECT_TRUE(1 == actual.size());

        auto& notNode = dynamic_cast<irs::Not&>(*actual.begin());
        EXPECT_TRUE(irs::Not::type() == notNode.type());

        auto const* andNode = dynamic_cast<irs::And const*>(notNode.filter());
        EXPECT_TRUE(andNode);
        EXPECT_TRUE(irs::And::type() == andNode->type());
        EXPECT_TRUE(3 == andNode->size());

        auto begin = andNode->begin();

        // 1st filter
        {
          irs::by_term expected;
          expected.field(mangleStringIdentity("a.b.c.e.f")).term("1");
          EXPECT_TRUE(expected == *begin);
        }

        // 2nd filter
        {
          ++begin;
          EXPECT_TRUE(arangodb::iresearch::ByExpression::type() == begin->type());
          EXPECT_TRUE(nullptr !=
                      dynamic_cast<arangodb::iresearch::ByExpression const*>(&*begin));
        }

        // 3rd filter
        {
          ++begin;
          irs::by_term expected;
          expected.field(mangleStringIdentity("a.b.c.e.f")).term("3");
          EXPECT_TRUE(expected == *begin);
        }

        EXPECT_TRUE(andNode->end() == ++begin);
      }
    }
  }

  // self-referenced value
  {
    std::string const queryString =
        "FOR d IN collection FILTER d.a.b.c.e.f not in [ '1', d.a, '3' ] "
        "RETURN d";
    std::string const refName = "d";

    TRI_vocbase_t vocbase(TRI_vocbase_type_e::TRI_VOCBASE_TYPE_NORMAL, 1,
                          "testVocbase");

    auto options = std::make_shared<arangodb::velocypack::Builder>();

    arangodb::aql::Query query(false, vocbase, arangodb::aql::QueryString(queryString),
                               nullptr, options, arangodb::aql::PART_MAIN);

    auto const parseResult = query.parse();
    ASSERT_TRUE(parseResult.result.ok());

    auto* ast = query.ast();
    ASSERT_TRUE(ast);

    auto* root = ast->root();
    ASSERT_TRUE(root);

    // find first FILTER node
    arangodb::aql::AstNode* filterNode = nullptr;
    for (size_t i = 0; i < root->numMembers(); ++i) {
      auto* node = root->getMemberUnchecked(i);
      ASSERT_TRUE(node);

      if (arangodb::aql::NODE_TYPE_FILTER == node->type) {
        filterNode = node;
        break;
      }
    }
    ASSERT_TRUE(filterNode);

    // find referenced variable
    auto* allVars = ast->variables();
    ASSERT_TRUE(allVars);
    arangodb::aql::Variable* ref = nullptr;
    for (auto entry : allVars->variables(true)) {
      if (entry.second == refName) {
        ref = allVars->getVariable(entry.first);
        break;
      }
    }
    ASSERT_TRUE(ref);

    // supportsFilterCondition
    {
<<<<<<< HEAD
      arangodb::iresearch::QueryContext const ctx{nullptr, nullptr, nullptr, nullptr, ref};
      EXPECT_TRUE((arangodb::iresearch::FilterFactory::filter(nullptr, ctx, *filterNode)));
=======
      arangodb::iresearch::QueryContext const ctx{ nullptr, nullptr, nullptr, nullptr, ref };
      CHECK((arangodb::iresearch::FilterFactory::filter(nullptr, ctx, *filterNode).ok()));
>>>>>>> d194cfc3
    }

    // iteratorForCondition
    {
      arangodb::transaction::Methods trx(arangodb::transaction::StandaloneContext::Create(vocbase),
                                         {}, {}, {}, arangodb::transaction::Options());

      auto dummyPlan = arangodb::tests::planFromQuery(vocbase, "RETURN 1");

      irs::Or actual;
<<<<<<< HEAD
      arangodb::iresearch::QueryContext const ctx{&trx, dummyPlan.get(), ast,
                                                  &ExpressionContextMock::EMPTY, ref};
      EXPECT_TRUE((arangodb::iresearch::FilterFactory::filter(&actual, ctx, *filterNode)));
=======
      arangodb::iresearch::QueryContext const ctx{ &trx, dummyPlan.get(), ast, &ExpressionContextMock::EMPTY, ref };
      CHECK((arangodb::iresearch::FilterFactory::filter(&actual, ctx, *filterNode).ok()));
>>>>>>> d194cfc3

      {
        EXPECT_TRUE(1 == actual.size());

        auto& notNode = dynamic_cast<irs::Not&>(*actual.begin());
        EXPECT_TRUE(irs::Not::type() == notNode.type());

        auto const* andNode = dynamic_cast<irs::And const*>(notNode.filter());
        EXPECT_TRUE(andNode);
        EXPECT_TRUE(irs::And::type() == andNode->type());
        EXPECT_TRUE(3 == andNode->size());

        auto begin = andNode->begin();

        // 1st filter
        {
          irs::by_term expected;
          expected.field(mangleStringIdentity("a.b.c.e.f")).term("1");
          EXPECT_TRUE(expected == *begin);
        }

        // 2nd filter
        {
          ++begin;
          EXPECT_TRUE(arangodb::iresearch::ByExpression::type() == begin->type());
          EXPECT_TRUE(nullptr !=
                      dynamic_cast<arangodb::iresearch::ByExpression const*>(&*begin));
        }

        // 3rd filter
        {
          ++begin;
          irs::by_term expected;
          expected.field(mangleStringIdentity("a.b.c.e.f")).term("3");
          EXPECT_TRUE(expected == *begin);
        }

        EXPECT_TRUE(andNode->end() == ++begin);
      }
    }
  }

  // self-referenced value
  {
    std::string const queryString =
        "FOR d IN collection FILTER d.a.b.c.e.f not in [ '1', 1+d.a, '3' ] "
        "RETURN d";
    std::string const refName = "d";

    TRI_vocbase_t vocbase(TRI_vocbase_type_e::TRI_VOCBASE_TYPE_NORMAL, 1,
                          "testVocbase");

    auto options = std::make_shared<arangodb::velocypack::Builder>();

    arangodb::aql::Query query(false, vocbase, arangodb::aql::QueryString(queryString),
                               nullptr, options, arangodb::aql::PART_MAIN);

    auto const parseResult = query.parse();
    ASSERT_TRUE(parseResult.result.ok());

    auto* ast = query.ast();
    ASSERT_TRUE(ast);

    auto* root = ast->root();
    ASSERT_TRUE(root);

    // find first FILTER node
    arangodb::aql::AstNode* filterNode = nullptr;
    for (size_t i = 0; i < root->numMembers(); ++i) {
      auto* node = root->getMemberUnchecked(i);
      ASSERT_TRUE(node);

      if (arangodb::aql::NODE_TYPE_FILTER == node->type) {
        filterNode = node;
        break;
      }
    }
    ASSERT_TRUE(filterNode);

    // find referenced variable
    auto* allVars = ast->variables();
    ASSERT_TRUE(allVars);
    arangodb::aql::Variable* ref = nullptr;
    for (auto entry : allVars->variables(true)) {
      if (entry.second == refName) {
        ref = allVars->getVariable(entry.first);
        break;
      }
    }
    ASSERT_TRUE(ref);

    // supportsFilterCondition
    {
<<<<<<< HEAD
      arangodb::iresearch::QueryContext const ctx{nullptr, nullptr, nullptr, nullptr, ref};
      EXPECT_TRUE((arangodb::iresearch::FilterFactory::filter(nullptr, ctx, *filterNode)));
=======
      arangodb::iresearch::QueryContext const ctx{ nullptr, nullptr, nullptr, nullptr, ref };
      CHECK((arangodb::iresearch::FilterFactory::filter(nullptr, ctx, *filterNode).ok()));
>>>>>>> d194cfc3
    }

    // iteratorForCondition
    {
      arangodb::transaction::Methods trx(arangodb::transaction::StandaloneContext::Create(vocbase),
                                         {}, {}, {}, arangodb::transaction::Options());

      auto dummyPlan = arangodb::tests::planFromQuery(vocbase, "RETURN 1");

      irs::Or actual;
<<<<<<< HEAD
      arangodb::iresearch::QueryContext const ctx{&trx, dummyPlan.get(), ast,
                                                  &ExpressionContextMock::EMPTY, ref};
      EXPECT_TRUE((arangodb::iresearch::FilterFactory::filter(&actual, ctx, *filterNode)));
=======
      arangodb::iresearch::QueryContext const ctx{ &trx, dummyPlan.get(), ast, &ExpressionContextMock::EMPTY, ref };
      CHECK((arangodb::iresearch::FilterFactory::filter(&actual, ctx, *filterNode).ok()));
>>>>>>> d194cfc3

      {
        EXPECT_TRUE(1 == actual.size());

        auto& notNode = dynamic_cast<irs::Not&>(*actual.begin());
        EXPECT_TRUE(irs::Not::type() == notNode.type());

        auto const* andNode = dynamic_cast<irs::And const*>(notNode.filter());
        EXPECT_TRUE(andNode);
        EXPECT_TRUE(irs::And::type() == andNode->type());
        EXPECT_TRUE(3 == andNode->size());

        auto begin = andNode->begin();

        // 1st filter
        {
          irs::by_term expected;
          expected.field(mangleStringIdentity("a.b.c.e.f")).term("1");
          EXPECT_TRUE(expected == *begin);
        }

        // 2nd filter
        {
          ++begin;
          EXPECT_TRUE(arangodb::iresearch::ByExpression::type() == begin->type());
          EXPECT_TRUE(nullptr !=
                      dynamic_cast<arangodb::iresearch::ByExpression const*>(&*begin));
        }

        // 3rd filter
        {
          ++begin;
          irs::by_term expected;
          expected.field(mangleStringIdentity("a.b.c.e.f")).term("3");
          EXPECT_TRUE(expected == *begin);
        }

        EXPECT_TRUE(andNode->end() == ++begin);
      }
    }
  }

  // self-referenced value, boost
  {
    std::string const queryString =
        "FOR d IN collection FILTER boost(d.a.b.c.e.f not in [ '1', 1+d.a, '3' "
        "], 1.5) RETURN d";
    std::string const refName = "d";

    TRI_vocbase_t vocbase(TRI_vocbase_type_e::TRI_VOCBASE_TYPE_NORMAL, 1,
                          "testVocbase");

    auto options = std::make_shared<arangodb::velocypack::Builder>();

    arangodb::aql::Query query(false, vocbase, arangodb::aql::QueryString(queryString),
                               nullptr, options, arangodb::aql::PART_MAIN);

    auto const parseResult = query.parse();
    ASSERT_TRUE(parseResult.result.ok());

    auto* ast = query.ast();
    ASSERT_TRUE(ast);

    auto* root = ast->root();
    ASSERT_TRUE(root);

    // find first FILTER node
    arangodb::aql::AstNode* filterNode = nullptr;
    for (size_t i = 0; i < root->numMembers(); ++i) {
      auto* node = root->getMemberUnchecked(i);
      ASSERT_TRUE(node);

      if (arangodb::aql::NODE_TYPE_FILTER == node->type) {
        filterNode = node;
        break;
      }
    }
    ASSERT_TRUE(filterNode);

    // find referenced variable
    auto* allVars = ast->variables();
    ASSERT_TRUE(allVars);
    arangodb::aql::Variable* ref = nullptr;
    for (auto entry : allVars->variables(true)) {
      if (entry.second == refName) {
        ref = allVars->getVariable(entry.first);
        break;
      }
    }
    ASSERT_TRUE(ref);

    // supportsFilterCondition
    {
<<<<<<< HEAD
      arangodb::iresearch::QueryContext const ctx{nullptr, nullptr, nullptr, nullptr, ref};
      EXPECT_TRUE((arangodb::iresearch::FilterFactory::filter(nullptr, ctx, *filterNode)));
=======
      arangodb::iresearch::QueryContext const ctx{ nullptr, nullptr, nullptr, nullptr, ref };
      CHECK((arangodb::iresearch::FilterFactory::filter(nullptr, ctx, *filterNode).ok()));
>>>>>>> d194cfc3
    }

    // iteratorForCondition
    {
      arangodb::transaction::Methods trx(arangodb::transaction::StandaloneContext::Create(vocbase),
                                         {}, {}, {}, arangodb::transaction::Options());

      auto dummyPlan = arangodb::tests::planFromQuery(vocbase, "RETURN 1");

      irs::Or actual;
<<<<<<< HEAD
      arangodb::iresearch::QueryContext const ctx{&trx, dummyPlan.get(), ast,
                                                  &ExpressionContextMock::EMPTY, ref};
      EXPECT_TRUE((arangodb::iresearch::FilterFactory::filter(&actual, ctx, *filterNode)));
=======
      arangodb::iresearch::QueryContext const ctx{ &trx, dummyPlan.get(), ast, &ExpressionContextMock::EMPTY, ref };
      CHECK((arangodb::iresearch::FilterFactory::filter(&actual, ctx, *filterNode).ok()));
>>>>>>> d194cfc3

      {
        EXPECT_TRUE(1 == actual.size());

        auto& notNode = dynamic_cast<irs::Not&>(*actual.begin());
        EXPECT_TRUE(irs::Not::type() == notNode.type());

        auto const* andNode = dynamic_cast<irs::And const*>(notNode.filter());
        EXPECT_TRUE(andNode);
        EXPECT_TRUE(irs::And::type() == andNode->type());
        EXPECT_TRUE(3 == andNode->size());
        EXPECT_TRUE(1.5f == andNode->boost());

        auto begin = andNode->begin();

        // 1st filter
        {
          irs::by_term expected;
          expected.field(mangleStringIdentity("a.b.c.e.f")).term("1");
          EXPECT_TRUE(expected == *begin);
        }

        // 2nd filter
        {
          ++begin;
          EXPECT_TRUE(arangodb::iresearch::ByExpression::type() == begin->type());
          EXPECT_TRUE(nullptr !=
                      dynamic_cast<arangodb::iresearch::ByExpression const*>(&*begin));
        }

        // 3rd filter
        {
          ++begin;
          irs::by_term expected;
          expected.field(mangleStringIdentity("a.b.c.e.f")).term("3");
          EXPECT_TRUE(expected == *begin);
        }

        EXPECT_TRUE(andNode->end() == ++begin);
      }
    }
  }

  // self-referenced value
  {
    std::string const queryString =
        "FOR d IN collection FILTER d.a.b.c.e.f not in [ '1', d.e, d.a.b.c.e.f "
        "] RETURN d";
    std::string const refName = "d";

    TRI_vocbase_t vocbase(TRI_vocbase_type_e::TRI_VOCBASE_TYPE_NORMAL, 1,
                          "testVocbase");

    auto options = std::make_shared<arangodb::velocypack::Builder>();

    arangodb::aql::Query query(false, vocbase, arangodb::aql::QueryString(queryString),
                               nullptr, options, arangodb::aql::PART_MAIN);

    auto const parseResult = query.parse();
    ASSERT_TRUE(parseResult.result.ok());

    auto* ast = query.ast();
    ASSERT_TRUE(ast);

    auto* root = ast->root();
    ASSERT_TRUE(root);

    // find first FILTER node
    arangodb::aql::AstNode* filterNode = nullptr;
    for (size_t i = 0; i < root->numMembers(); ++i) {
      auto* node = root->getMemberUnchecked(i);
      ASSERT_TRUE(node);

      if (arangodb::aql::NODE_TYPE_FILTER == node->type) {
        filterNode = node;
        break;
      }
    }
    ASSERT_TRUE(filterNode);

    // find referenced variable
    auto* allVars = ast->variables();
    ASSERT_TRUE(allVars);
    arangodb::aql::Variable* ref = nullptr;
    for (auto entry : allVars->variables(true)) {
      if (entry.second == refName) {
        ref = allVars->getVariable(entry.first);
        break;
      }
    }
    ASSERT_TRUE(ref);

    // supportsFilterCondition
    {
<<<<<<< HEAD
      arangodb::iresearch::QueryContext const ctx{nullptr, nullptr, nullptr, nullptr, ref};
      EXPECT_TRUE((arangodb::iresearch::FilterFactory::filter(nullptr, ctx, *filterNode)));
=======
      arangodb::iresearch::QueryContext const ctx{ nullptr, nullptr, nullptr, nullptr, ref };
      CHECK((arangodb::iresearch::FilterFactory::filter(nullptr, ctx, *filterNode).ok()));
>>>>>>> d194cfc3
    }

    // iteratorForCondition
    {
      arangodb::transaction::Methods trx(arangodb::transaction::StandaloneContext::Create(vocbase),
                                         {}, {}, {}, arangodb::transaction::Options());

      auto dummyPlan = arangodb::tests::planFromQuery(vocbase, "RETURN 1");

      irs::Or actual;
<<<<<<< HEAD
      arangodb::iresearch::QueryContext const ctx{&trx, dummyPlan.get(), ast,
                                                  &ExpressionContextMock::EMPTY, ref};
      EXPECT_TRUE((arangodb::iresearch::FilterFactory::filter(&actual, ctx, *filterNode)));
=======
      arangodb::iresearch::QueryContext const ctx{ &trx, dummyPlan.get(), ast, &ExpressionContextMock::EMPTY, ref };
      CHECK((arangodb::iresearch::FilterFactory::filter(&actual, ctx, *filterNode).ok()));
>>>>>>> d194cfc3

      {
        EXPECT_TRUE(1 == actual.size());

        auto& notNode = dynamic_cast<irs::Not&>(*actual.begin());
        EXPECT_TRUE(irs::Not::type() == notNode.type());

        auto const* andNode = dynamic_cast<irs::And const*>(notNode.filter());
        EXPECT_TRUE(andNode);
        EXPECT_TRUE(irs::And::type() == andNode->type());
        EXPECT_TRUE(3 == andNode->size());

        auto begin = andNode->begin();

        // 1st filter
        {
          irs::by_term expected;
          expected.field(mangleStringIdentity("a.b.c.e.f")).term("1");
          EXPECT_TRUE(expected == *begin);
        }

        // 2nd filter
        {
          ++begin;
          EXPECT_TRUE(arangodb::iresearch::ByExpression::type() == begin->type());
          EXPECT_TRUE(nullptr !=
                      dynamic_cast<arangodb::iresearch::ByExpression const*>(&*begin));
        }

        // 3rd filter
        {
          ++begin;
          EXPECT_TRUE(arangodb::iresearch::ByExpression::type() == begin->type());
          EXPECT_TRUE(nullptr !=
                      dynamic_cast<arangodb::iresearch::ByExpression const*>(&*begin));
        }

        EXPECT_TRUE(andNode->end() == ++begin);
      }
    }
  }

  // nondeterministic attribute access in value
  {
    std::string const queryString =
        "FOR d IN collection FILTER 4 not in [ 1, d.a[_NONDETERM_('abc')], 4 ] "
        "RETURN d";
    std::string const refName = "d";

    TRI_vocbase_t vocbase(TRI_vocbase_type_e::TRI_VOCBASE_TYPE_NORMAL, 1,
                          "testVocbase");

    auto options = std::make_shared<arangodb::velocypack::Builder>();

    arangodb::aql::Query query(false, vocbase, arangodb::aql::QueryString(queryString),
                               nullptr, options, arangodb::aql::PART_MAIN);

    auto const parseResult = query.parse();
    ASSERT_TRUE(parseResult.result.ok());

    auto* ast = query.ast();
    ASSERT_TRUE(ast);

    auto* root = ast->root();
    ASSERT_TRUE(root);

    // find first FILTER node
    arangodb::aql::AstNode* filterNode = nullptr;
    for (size_t i = 0; i < root->numMembers(); ++i) {
      auto* node = root->getMemberUnchecked(i);
      ASSERT_TRUE(node);

      if (arangodb::aql::NODE_TYPE_FILTER == node->type) {
        filterNode = node;
        break;
      }
    }
    ASSERT_TRUE(filterNode);

    // find referenced variable
    auto* allVars = ast->variables();
    ASSERT_TRUE(allVars);
    arangodb::aql::Variable* ref = nullptr;
    for (auto entry : allVars->variables(true)) {
      if (entry.second == refName) {
        ref = allVars->getVariable(entry.first);
        break;
      }
    }
    ASSERT_TRUE(ref);

    // supportsFilterCondition
    {
<<<<<<< HEAD
      arangodb::iresearch::QueryContext const ctx{nullptr, nullptr, nullptr, nullptr, ref};
      EXPECT_TRUE((arangodb::iresearch::FilterFactory::filter(nullptr, ctx, *filterNode)));
=======
      arangodb::iresearch::QueryContext const ctx{ nullptr, nullptr, nullptr, nullptr, ref };
      CHECK((arangodb::iresearch::FilterFactory::filter(nullptr, ctx, *filterNode).ok()));
>>>>>>> d194cfc3
    }

    // iteratorForCondition
    {
      arangodb::transaction::Methods trx(arangodb::transaction::StandaloneContext::Create(vocbase),
                                         {}, {}, {}, arangodb::transaction::Options());

      auto dummyPlan = arangodb::tests::planFromQuery(vocbase, "RETURN 1");

      irs::Or actual;
<<<<<<< HEAD
      arangodb::iresearch::QueryContext const ctx{&trx, dummyPlan.get(), ast,
                                                  &ExpressionContextMock::EMPTY, ref};
      EXPECT_TRUE((arangodb::iresearch::FilterFactory::filter(&actual, ctx, *filterNode)));
=======
      arangodb::iresearch::QueryContext const ctx{ &trx, dummyPlan.get(), ast, &ExpressionContextMock::EMPTY, ref };
      CHECK((arangodb::iresearch::FilterFactory::filter(&actual, ctx, *filterNode).ok()));
>>>>>>> d194cfc3

      {
        EXPECT_TRUE(1 == actual.size());
        auto& notNode = dynamic_cast<irs::Not&>(*actual.begin());
        EXPECT_TRUE(irs::Not::type() == notNode.type());
        auto const* andNode = dynamic_cast<irs::And const*>(notNode.filter());
        EXPECT_TRUE(andNode);
        EXPECT_TRUE(irs::And::type() == andNode->type());
        EXPECT_TRUE(3 == andNode->size());
        auto begin = andNode->begin();

        // 1st filter
        { EXPECT_TRUE(irs::empty() == *begin); }

        // 2nd filter
        {
          ++begin;
          EXPECT_TRUE(arangodb::iresearch::ByExpression::type() == begin->type());
          EXPECT_TRUE(nullptr !=
                      dynamic_cast<arangodb::iresearch::ByExpression const*>(&*begin));
        }

        // 3rd filter
        { EXPECT_TRUE(irs::all() == *++begin); }

        EXPECT_TRUE(andNode->end() == ++begin);
      }
    }
  }

  // self-reference in value
  {
    std::string const queryString =
        "FOR d IN collection FILTER 4 not in [ 1, d.b.a, 4 ] RETURN d";
    std::string const refName = "d";

    TRI_vocbase_t vocbase(TRI_vocbase_type_e::TRI_VOCBASE_TYPE_NORMAL, 1,
                          "testVocbase");

    auto options = std::make_shared<arangodb::velocypack::Builder>();

    arangodb::aql::Query query(false, vocbase, arangodb::aql::QueryString(queryString),
                               nullptr, options, arangodb::aql::PART_MAIN);

    auto const parseResult = query.parse();
    ASSERT_TRUE(parseResult.result.ok());

    auto* ast = query.ast();
    ASSERT_TRUE(ast);

    auto* root = ast->root();
    ASSERT_TRUE(root);

    // find first FILTER node
    arangodb::aql::AstNode* filterNode = nullptr;
    for (size_t i = 0; i < root->numMembers(); ++i) {
      auto* node = root->getMemberUnchecked(i);
      ASSERT_TRUE(node);

      if (arangodb::aql::NODE_TYPE_FILTER == node->type) {
        filterNode = node;
        break;
      }
    }
    ASSERT_TRUE(filterNode);

    // find referenced variable
    auto* allVars = ast->variables();
    ASSERT_TRUE(allVars);
    arangodb::aql::Variable* ref = nullptr;
    for (auto entry : allVars->variables(true)) {
      if (entry.second == refName) {
        ref = allVars->getVariable(entry.first);
        break;
      }
    }
    ASSERT_TRUE(ref);

    // supportsFilterCondition
    {
<<<<<<< HEAD
      arangodb::iresearch::QueryContext const ctx{nullptr, nullptr, nullptr, nullptr, ref};
      EXPECT_TRUE((arangodb::iresearch::FilterFactory::filter(nullptr, ctx, *filterNode)));
=======
      arangodb::iresearch::QueryContext const ctx{ nullptr, nullptr, nullptr, nullptr, ref };
      CHECK((arangodb::iresearch::FilterFactory::filter(nullptr, ctx, *filterNode).ok()));
>>>>>>> d194cfc3
    }

    // iteratorForCondition
    {
      arangodb::transaction::Methods trx(arangodb::transaction::StandaloneContext::Create(vocbase),
                                         {}, {}, {}, arangodb::transaction::Options());

      auto dummyPlan = arangodb::tests::planFromQuery(vocbase, "RETURN 1");

      irs::Or actual;
<<<<<<< HEAD
      arangodb::iresearch::QueryContext const ctx{&trx, dummyPlan.get(), ast,
                                                  &ExpressionContextMock::EMPTY, ref};
      EXPECT_TRUE((arangodb::iresearch::FilterFactory::filter(&actual, ctx, *filterNode)));
=======
      arangodb::iresearch::QueryContext const ctx{ &trx, dummyPlan.get(), ast, &ExpressionContextMock::EMPTY, ref };
      CHECK((arangodb::iresearch::FilterFactory::filter(&actual, ctx, *filterNode).ok()));
>>>>>>> d194cfc3

      {
        EXPECT_TRUE(1 == actual.size());

        auto& notNode = dynamic_cast<irs::Not&>(*actual.begin());
        EXPECT_TRUE(irs::Not::type() == notNode.type());

        auto const* andNode = dynamic_cast<irs::And const*>(notNode.filter());
        EXPECT_TRUE(andNode);
        EXPECT_TRUE(irs::And::type() == andNode->type());
        EXPECT_TRUE(3 == andNode->size());

        auto begin = andNode->begin();

        // 1st filter
        { EXPECT_TRUE(irs::empty() == *begin); }

        // 2nd filter
        {
          irs::numeric_token_stream stream;
          stream.reset(4.0);
          auto& term = stream.attributes().get<irs::term_attribute>();
          EXPECT_TRUE(stream.next());

          irs::by_term expected;
          expected.field(mangleNumeric("b.a")).term(term->value());
          EXPECT_TRUE(expected == *++begin);
        }

        // 3rd filter
        { EXPECT_TRUE(irs::all() == *++begin); }

        EXPECT_TRUE(andNode->end() == ++begin);
      }
    }
  }

  assertExpressionFilter(
      "FOR d IN collection FILTER 4 not in [ 1, 1+d.b, 4 ] RETURN d");

  // heterogeneous references and expression in array
  {
    ExpressionContextMock ctx;
    ctx.vars.emplace("strVal", arangodb::aql::AqlValue("str"));
    ctx.vars.emplace("boolVal",
                     arangodb::aql::AqlValue(arangodb::aql::AqlValueHintBool(false)));
    ctx.vars.emplace("numVal", arangodb::aql::AqlValue(arangodb::aql::AqlValueHintInt(2)));
    ctx.vars.emplace("nullVal", arangodb::aql::AqlValue(arangodb::aql::AqlValueHintNull{}));

    irs::numeric_token_stream stream;
    stream.reset(3.);
    EXPECT_TRUE(stream.next());
    auto& term = stream.attributes().get<irs::term_attribute>();

    irs::Or expected;
    auto& root = expected.add<irs::Not>().filter<irs::And>();
    root.add<irs::by_term>().field(mangleStringIdentity("a.b.c.e.f")).term("1");
    root.add<irs::by_term>()
        .field(mangleStringIdentity("a.b.c.e.f"))
        .term("str");
    root.add<irs::by_term>().field(mangleBool("a.b.c.e.f")).term(irs::boolean_token_stream::value_false());
    root.add<irs::by_term>().field(mangleNumeric("a.b.c.e.f")).term(term->value());
    root.add<irs::by_term>().field(mangleNull("a.b.c.e.f")).term(irs::null_token_stream::value_null());

    // not a constant in array
    assertFilterSuccess(
        "LET strVal='str' LET boolVal=false LET numVal=2 LET nullVal=null FOR "
        "d IN collection FILTER d.a.b.c.e.f not in ['1', strVal, boolVal, "
        "numVal+1, nullVal] RETURN d",
        expected,
        &ctx  // expression context
    );
  }

  // heterogeneous references and expression in array
  {
    ExpressionContextMock ctx;
    ctx.vars.emplace("strVal", arangodb::aql::AqlValue("str"));
    ctx.vars.emplace("boolVal",
                     arangodb::aql::AqlValue(arangodb::aql::AqlValueHintBool(false)));
    ctx.vars.emplace("numVal", arangodb::aql::AqlValue(arangodb::aql::AqlValueHintInt(2)));
    ctx.vars.emplace("nullVal", arangodb::aql::AqlValue(arangodb::aql::AqlValueHintNull{}));

    irs::numeric_token_stream stream;
    stream.reset(3.);
    EXPECT_TRUE(stream.next());
    auto& term = stream.attributes().get<irs::term_attribute>();

    irs::Or expected;
    auto& root = expected.add<irs::Not>().filter<irs::And>();
    root.boost(2.5);
    root.add<irs::by_term>().field(mangleStringIdentity("a.b.c.e.f")).term("1");
    root.add<irs::by_term>()
        .field(mangleStringIdentity("a.b.c.e.f"))
        .term("str");
    root.add<irs::by_term>().field(mangleBool("a.b.c.e.f")).term(irs::boolean_token_stream::value_false());
    root.add<irs::by_term>().field(mangleNumeric("a.b.c.e.f")).term(term->value());
    root.add<irs::by_term>().field(mangleNull("a.b.c.e.f")).term(irs::null_token_stream::value_null());

    // not a constant in array
    assertFilterSuccess(
        "LET strVal='str' LET boolVal=false LET numVal=2 LET nullVal=null FOR "
        "d IN collection FILTER BOOST(d.a.b.c.e.f not in ['1', strVal, "
        "boolVal, numVal+1, nullVal], 2.5) RETURN d",
        expected,
        &ctx  // expression context
    );
  }

  assertExpressionFilter(
      "FOR d IN myView FILTER [1,2,'3'] not in d.a RETURN d");

  // self-reference
  assertExpressionFilter("FOR d IN myView FILTER d not in [1,2,3] RETURN d");
  assertExpressionFilter("FOR d IN myView FILTER d[*] not in [1,2,3] RETURN d");
  assertExpressionFilter(
      "FOR d IN myView FILTER d.a[*] not in [1,2,3] RETURN d");
  assertExpressionFilter("FOR d IN myView FILTER 4 not in [1,d,3] RETURN d");

  // no reference provided
  assertFilterExecutionFail(
      "LET x={} FOR d IN myView FILTER d.a not in [1,x.a,3] RETURN d",
      &ExpressionContextMock::EMPTY);

  // false expression
  {
    irs::Or expected;
    expected.add<irs::empty>();

    assertFilterSuccess("FOR d IN myView FILTER 4 not in [1,2,3,4] RETURN d",
                        expected, &ExpressionContextMock::EMPTY);
  }

  // true expression
  {
    irs::Or expected;
    expected.add<irs::all>();

    assertFilterSuccess("FOR d IN myView FILTER [] not in [1,2,3] RETURN d",
                        expected, &ExpressionContextMock::EMPTY);
    assertFilterSuccess("FOR d IN myView FILTER ['d'] not in [1,2,3] RETURN d",
                        expected, &ExpressionContextMock::EMPTY);
    assertFilterSuccess("FOR d IN myView FILTER 'd.a' not in [1,2,3] RETURN d",
                        expected, &ExpressionContextMock::EMPTY);
    assertFilterSuccess("FOR d IN myView FILTER null not in [1,2,3] RETURN d",
                        expected, &ExpressionContextMock::EMPTY);
    assertFilterSuccess("FOR d IN myView FILTER true not in [1,2,3] RETURN d",
                        expected, &ExpressionContextMock::EMPTY);
    assertFilterSuccess("FOR d IN myView FILTER false not in [1,2,3] RETURN d",
                        expected, &ExpressionContextMock::EMPTY);
    assertFilterSuccess("FOR d IN myView FILTER 4 not in [1,2,3] RETURN d",
                        expected, &ExpressionContextMock::EMPTY);
    assertFilterSuccess("FOR d IN myView FILTER 4.5 not in [1,2,3] RETURN d",
                        expected, &ExpressionContextMock::EMPTY);
    assertFilterSuccess("FOR d IN myView FILTER 1..2 not in [1,2,3] RETURN d", expected,
                        &ExpressionContextMock::EMPTY);  // by some reason arangodb evaluates it to true
  }

  // true expression, boost
  {
    irs::Or expected;
    expected.add<irs::all>().boost(1.5);

    assertFilterSuccess(
        "FOR d IN myView FILTER BOOST([] not in [1,2,3],1.5) RETURN d",
        expected, &ExpressionContextMock::EMPTY);
    assertFilterSuccess(
        "FOR d IN myView FILTER BOOST(['d'] not in [1,2,3],1.5) RETURN d",
        expected, &ExpressionContextMock::EMPTY);
    assertFilterSuccess(
        "FOR d IN myView FILTER BOOST('d.a' not in [1,2,3],1.5) RETURN d",
        expected, &ExpressionContextMock::EMPTY);
    assertFilterSuccess(
        "FOR d IN myView FILTER BOOST(null not in [1,2,3],1.5) RETURN d",
        expected, &ExpressionContextMock::EMPTY);
    assertFilterSuccess(
        "FOR d IN myView FILTER BOOST(true not in [1,2,3],1.5) RETURN d",
        expected, &ExpressionContextMock::EMPTY);
    assertFilterSuccess(
        "FOR d IN myView FILTER BOOST(false not in [1,2,3],1.5) RETURN d",
        expected, &ExpressionContextMock::EMPTY);
    assertFilterSuccess(
        "FOR d IN myView FILTER BOOST(4 not in [1,2,3],1.5) RETURN d", expected,
        &ExpressionContextMock::EMPTY);
    assertFilterSuccess(
        "FOR d IN myView FILTER BOOST(4.5 not in [1,2,3],1.5) RETURN d",
        expected, &ExpressionContextMock::EMPTY);
    assertFilterSuccess(
        "FOR d IN myView FILTER BOOST(1..2 not in [1,2,3],1.5) RETURN d", expected,
        &ExpressionContextMock::EMPTY);  // by some reason arangodb evaluates it to true
  }

  // not a value in array
  assertFilterFail(
      "FOR d IN collection FILTER d.a not in ['1',['2'],'3'] RETURN d");

  // numeric range
  {
    irs::numeric_token_stream minTerm;
    minTerm.reset(4.0);
    irs::numeric_token_stream maxTerm;
    maxTerm.reset(5.0);

    irs::Or expected;
    auto& range =
        expected.add<irs::Not>().filter<irs::Or>().add<irs::by_granular_range>();
    range.field(mangleNumeric("a.b.c.e.f"));
    range.include<irs::Bound::MIN>(true).insert<irs::Bound::MIN>(minTerm);
    range.include<irs::Bound::MAX>(true).insert<irs::Bound::MAX>(maxTerm);

    assertFilterSuccess(
        "FOR d IN collection FILTER d.a.b.c.e.f not in 4..5 RETURN d", expected,
        &ExpressionContextMock::EMPTY);
    assertFilterSuccess(
        "FOR d IN collection FILTER d.a['b.c.e.f'] not in 4..5 RETURN d",
        expected, &ExpressionContextMock::EMPTY);
  }

  // numeric range, boost
  {
    irs::numeric_token_stream minTerm;
    minTerm.reset(4.0);
    irs::numeric_token_stream maxTerm;
    maxTerm.reset(5.0);

    irs::Or expected;
    auto& range =
        expected.add<irs::Not>().filter<irs::Or>().add<irs::by_granular_range>();
    range.boost(2.5);
    range.field(mangleNumeric("a.b.c.e.f"));
    range.include<irs::Bound::MIN>(true).insert<irs::Bound::MIN>(minTerm);
    range.include<irs::Bound::MAX>(true).insert<irs::Bound::MAX>(maxTerm);

    assertFilterSuccess(
        "FOR d IN collection FILTER boost(d.a.b.c.e.f not in 4..5, 2.5) RETURN "
        "d",
        expected, &ExpressionContextMock::EMPTY);
    assertFilterSuccess(
        "FOR d IN collection FILTER BOOST(d.a['b.c.e.f'] not in 4..5, 2.5) "
        "RETURN d",
        expected, &ExpressionContextMock::EMPTY);
  }

  // numeric range, attribute offset
  {
    irs::numeric_token_stream minTerm;
    minTerm.reset(4.0);
    irs::numeric_token_stream maxTerm;
    maxTerm.reset(5.0);

    irs::Or expected;
    auto& range =
        expected.add<irs::Not>().filter<irs::Or>().add<irs::by_granular_range>();
    range.field(mangleNumeric("a.b[4].c.e.f"));
    range.include<irs::Bound::MIN>(true).insert<irs::Bound::MIN>(minTerm);
    range.include<irs::Bound::MAX>(true).insert<irs::Bound::MAX>(maxTerm);

    assertFilterSuccess(
        "FOR d IN collection FILTER d.a.b[4].c.e.f not in 4..5 RETURN d",
        expected, &ExpressionContextMock::EMPTY);
    assertFilterSuccess(
        "FOR d IN collection FILTER d.a['b[4].c.e.f'] not in 4..5 RETURN d",
        expected, &ExpressionContextMock::EMPTY);
  }

  // numeric floating range
  {
    irs::numeric_token_stream minTerm;
    minTerm.reset(4.0);
    irs::numeric_token_stream maxTerm;
    maxTerm.reset(5.0);

    irs::Or expected;
    auto& range =
        expected.add<irs::Not>().filter<irs::Or>().add<irs::by_granular_range>();
    range.field(mangleNumeric("a.b.c.e.f"));
    range.include<irs::Bound::MIN>(true).insert<irs::Bound::MIN>(minTerm);
    range.include<irs::Bound::MAX>(true).insert<irs::Bound::MAX>(maxTerm);

    assertFilterSuccess(
        "FOR d IN collection FILTER d.a.b.c.e.f not in 4.5..5.0 RETURN d",
        expected, &ExpressionContextMock::EMPTY);
    assertFilterSuccess(
        "FOR d IN collection FILTER d.a['b'].c.e.f not in 4.5..5.0 RETURN d",
        expected, &ExpressionContextMock::EMPTY);
  }

  // numeric floating range, boost
  {
    irs::numeric_token_stream minTerm;
    minTerm.reset(4.0);
    irs::numeric_token_stream maxTerm;
    maxTerm.reset(5.0);

    irs::Or expected;
    auto& range =
        expected.add<irs::Not>().filter<irs::Or>().add<irs::by_granular_range>();
    range.boost(1.5);
    range.field(mangleNumeric("a.b.c.e.f"));
    range.include<irs::Bound::MIN>(true).insert<irs::Bound::MIN>(minTerm);
    range.include<irs::Bound::MAX>(true).insert<irs::Bound::MAX>(maxTerm);

    assertFilterSuccess(
        "FOR d IN collection FILTER boost(d.a.b.c.e.f not in 4.5..5.0, 1.5) "
        "RETURN d",
        expected, &ExpressionContextMock::EMPTY);
    assertFilterSuccess(
        "FOR d IN collection FILTER boost(d.a['b'].c.e.f not in 4.5..5.0, 1.5) "
        "RETURN d",
        expected, &ExpressionContextMock::EMPTY);
  }

  // numeric floating range, attribute offset
  {
    irs::numeric_token_stream minTerm;
    minTerm.reset(4.0);
    irs::numeric_token_stream maxTerm;
    maxTerm.reset(5.0);

    irs::Or expected;
    auto& range =
        expected.add<irs::Not>().filter<irs::Or>().add<irs::by_granular_range>();
    range.field(mangleNumeric("a[3].b[1].c.e.f"));
    range.include<irs::Bound::MIN>(true).insert<irs::Bound::MIN>(minTerm);
    range.include<irs::Bound::MAX>(true).insert<irs::Bound::MAX>(maxTerm);

    assertFilterSuccess(
        "FOR d IN collection FILTER d.a[3].b[1].c.e.f not in 4.5..5.0 RETURN d",
        expected, &ExpressionContextMock::EMPTY);
    assertFilterSuccess(
        "FOR d IN collection FILTER d.a[3]['b'][1].c.e.f not in 4.5..5.0 "
        "RETURN d",
        expected, &ExpressionContextMock::EMPTY);
    assertFilterSuccess(
        "FOR d IN collection FILTER analyzer(d.a[3]['b'][1].c.e.f not in "
        "4.5..5.0, 'test_analyzer') RETURN d",
        expected, &ExpressionContextMock::EMPTY);
  }

  // numeric int-float range
  {
    irs::numeric_token_stream minTerm;
    minTerm.reset(4.0);
    irs::numeric_token_stream maxTerm;
    maxTerm.reset(5.0);

    irs::Or expected;
    auto& range =
        expected.add<irs::Not>().filter<irs::Or>().add<irs::by_granular_range>();
    range.field(mangleNumeric("a.b.c.e.f"));
    range.include<irs::Bound::MIN>(true).insert<irs::Bound::MIN>(minTerm);
    range.include<irs::Bound::MAX>(true).insert<irs::Bound::MAX>(maxTerm);

    assertFilterSuccess(
        "FOR d IN collection FILTER d.a.b.c.e.f not in 4..5.0 RETURN d",
        expected, &ExpressionContextMock::EMPTY);
    assertFilterSuccess(
        "FOR d IN collection FILTER d.a.b.c['e'].f not in 4..5.0 RETURN d",
        expected, &ExpressionContextMock::EMPTY);
  }

  // numeric expression in range
  {
    arangodb::aql::Variable var("c", 0);
    arangodb::aql::AqlValue value(arangodb::aql::AqlValueHintInt(2));
    arangodb::aql::AqlValueGuard guard(value, true);

    ExpressionContextMock ctx;
    ctx.vars.emplace(var.name, value);

    irs::numeric_token_stream minTerm;
    minTerm.reset(2.0);
    irs::numeric_token_stream maxTerm;
    maxTerm.reset(102.0);

    irs::Or expected;
    auto& range =
        expected.add<irs::Not>().filter<irs::Or>().add<irs::by_granular_range>();
    range.field(mangleNumeric("a[100].b.c[1].e.f"));
    range.include<irs::Bound::MIN>(true).insert<irs::Bound::MIN>(minTerm);
    range.include<irs::Bound::MAX>(true).insert<irs::Bound::MAX>(maxTerm);

    assertFilterSuccess(
        "LET c=2 FOR d IN collection FILTER d.a[100].b.c[1].e.f not in "
        "c..c+100 RETURN d",
        expected, &ctx);
    assertFilterSuccess(
        "LET c=2 FOR d IN collection FILTER d.a[100].b.c[1].e.f not in "
        "c..c+100 LIMIT 100 RETURN d",
        expected, &ctx);
    assertFilterSuccess(
        "LET c=2 FOR d IN collection FILTER d.a[100]['b'].c[1].e.f not in "
        "c..c+100 RETURN d",
        expected, &ctx);
  }

  // dynamic complex attribute name in range
  {
    ExpressionContextMock ctx;
    ctx.vars.emplace("a", arangodb::aql::AqlValue(arangodb::aql::AqlValue{"a"}));
    ctx.vars.emplace("c", arangodb::aql::AqlValue(arangodb::aql::AqlValue{"c"}));
    ctx.vars.emplace("offsetInt", arangodb::aql::AqlValue(arangodb::aql::AqlValue(
                                      arangodb::aql::AqlValueHintInt{4})));
    ctx.vars.emplace("offsetDbl", arangodb::aql::AqlValue(arangodb::aql::AqlValue(
                                      arangodb::aql::AqlValueHintDouble{5.6})));

    irs::numeric_token_stream minTerm;
    minTerm.reset(2.0);
    irs::numeric_token_stream maxTerm;
    maxTerm.reset(102.0);

    irs::Or expected;
    auto& range =
        expected.add<irs::Not>().filter<irs::Or>().add<irs::by_granular_range>();
    range.field(mangleNumeric("a.b.c.e[4].f[5].g[3].g.a"));
    range.include<irs::Bound::MIN>(true).insert<irs::Bound::MIN>(minTerm);
    range.include<irs::Bound::MAX>(true).insert<irs::Bound::MAX>(maxTerm);

    assertFilterSuccess(
        "LET a='a' LET c='c' LET offsetInt=4 LET offsetDbl=5.6 FOR d IN "
        "collection FILTER "
        "d[a].b[c].e[offsetInt].f[offsetDbl].g[_FORWARD_(3)].g[_FORWARD_('a')] "
        "not in 2..102 RETURN d",
        expected, &ctx);
  }

  // invalid dynamic attribute name
  {
    ExpressionContextMock ctx;
    ctx.vars.emplace("a", arangodb::aql::AqlValue(arangodb::aql::AqlValue{"a"}));
    ctx.vars.emplace("c", arangodb::aql::AqlValue(arangodb::aql::AqlValue{"c"}));
    ctx.vars.emplace("offsetDbl", arangodb::aql::AqlValue(arangodb::aql::AqlValue(
                                      arangodb::aql::AqlValueHintDouble{5.6})));

    assertFilterExecutionFail(
        "LET a='a' LET c='c' LET offsetInt=4 LET offsetDbl=5.6 FOR d IN "
        "collection FILTER "
        "d[a].b[c].e[offsetInt].f[offsetDbl].g[_FORWARD_(3)].g[_FORWARD_('a')] "
        "not in 2..102 RETURN d",
        &ctx);
  }

  // invalid dynamic attribute name (null value)
  {
    ExpressionContextMock ctx;
    ctx.vars.emplace("a", arangodb::aql::AqlValue(arangodb::aql::AqlValueHintNull{}));  // invalid value type
    ctx.vars.emplace("c", arangodb::aql::AqlValue(arangodb::aql::AqlValue{"c"}));
    ctx.vars.emplace("offsetInt", arangodb::aql::AqlValue(arangodb::aql::AqlValue(
                                      arangodb::aql::AqlValueHintInt{4})));
    ctx.vars.emplace("offsetDbl", arangodb::aql::AqlValue(arangodb::aql::AqlValue(
                                      arangodb::aql::AqlValueHintDouble{5.6})));

    assertFilterExecutionFail(
        "LET a=null LET c='c' LET offsetInt=4 LET offsetDbl=5.6 FOR d IN "
        "collection FILTER "
        "d[a].b[c].e[offsetInt].f[offsetDbl].g[_FORWARD_(3)].g[_FORWARD_('a')] "
        "not in 2..102 RETURN d",
        &ctx);
  }

  // invalid dynamic attribute name (bool value)
  {
    ExpressionContextMock ctx;
    ctx.vars.emplace("a", arangodb::aql::AqlValue(arangodb::aql::AqlValueHintBool{false}));  // invalid value type
    ctx.vars.emplace("c", arangodb::aql::AqlValue(arangodb::aql::AqlValue{"c"}));
    ctx.vars.emplace("offsetInt", arangodb::aql::AqlValue(arangodb::aql::AqlValue(
                                      arangodb::aql::AqlValueHintInt{4})));
    ctx.vars.emplace("offsetDbl", arangodb::aql::AqlValue(arangodb::aql::AqlValue(
                                      arangodb::aql::AqlValueHintDouble{5.6})));

    assertFilterExecutionFail(
        "LET a=false LET c='c' LET offsetInt=4 LET offsetDbl=5.6 FOR d IN "
        "collection FILTER "
        "d[a].b[c].e[offsetInt].f[offsetDbl].g[_FORWARD_(3)].g[_FORWARD_('a')] "
        "not in 2..102 RETURN d",
        &ctx);
  }

  // string range
  {
    irs::numeric_token_stream minTerm;
    minTerm.reset(4.0);
    irs::numeric_token_stream maxTerm;
    maxTerm.reset(5.0);
    irs::Or expected;
    auto& range =
        expected.add<irs::Not>().filter<irs::Or>().add<irs::by_granular_range>();
    range.field(mangleNumeric("a.b.c.e.f"));
    range.include<irs::Bound::MIN>(true).insert<irs::Bound::MIN>(minTerm);
    range.include<irs::Bound::MAX>(true).insert<irs::Bound::MAX>(maxTerm);

    assertFilterSuccess(
        "FOR d IN collection FILTER d.a.b.c.e.f not in '4'..'5' RETURN d",
        expected, &ExpressionContextMock::EMPTY);
    assertFilterSuccess(
        "FOR d IN collection FILTER d.a['b'].c.e.f not in '4'..'5' RETURN d",
        expected, &ExpressionContextMock::EMPTY);
  }

  // string range, boost
  {
    irs::numeric_token_stream minTerm;
    minTerm.reset(4.0);
    irs::numeric_token_stream maxTerm;
    maxTerm.reset(5.0);
    irs::Or expected;
    auto& range =
        expected.add<irs::Not>().filter<irs::Or>().add<irs::by_granular_range>();
    range.boost(2.5);
    range.field(mangleNumeric("a.b.c.e.f"));
    range.include<irs::Bound::MIN>(true).insert<irs::Bound::MIN>(minTerm);
    range.include<irs::Bound::MAX>(true).insert<irs::Bound::MAX>(maxTerm);

    assertFilterSuccess(
        "FOR d IN collection FILTER boost(d.a.b.c.e.f not in '4'..'5', 2.5) "
        "RETURN d",
        expected, &ExpressionContextMock::EMPTY);
    assertFilterSuccess(
        "FOR d IN collection FILTER boost(d.a['b'].c.e.f not in '4'..'5', 2.5) "
        "RETURN d",
        expected, &ExpressionContextMock::EMPTY);
  }

  // string range, attribute offset
  {
    irs::numeric_token_stream minTerm;
    minTerm.reset(4.0);
    irs::numeric_token_stream maxTerm;
    maxTerm.reset(5.0);
    irs::Or expected;
    auto& range =
        expected.add<irs::Not>().filter<irs::Or>().add<irs::by_granular_range>();
    range.field(mangleNumeric("a.b[3].c.e.f"));
    range.include<irs::Bound::MIN>(true).insert<irs::Bound::MIN>(minTerm);
    range.include<irs::Bound::MAX>(true).insert<irs::Bound::MAX>(maxTerm);

    assertFilterSuccess(
        "FOR d IN collection FILTER d.a.b[3].c.e.f not in '4'..'5' RETURN d",
        expected, &ExpressionContextMock::EMPTY);
    assertFilterSuccess(
        "FOR d IN collection FILTER d.a['b'][3].c.e.f not in '4'..'5' RETURN d",
        expected, &ExpressionContextMock::EMPTY);
  }

  // string expression in range
  {
    arangodb::aql::Variable var("c", 0);
    arangodb::aql::AqlValue value(arangodb::aql::AqlValueHintInt(2));
    arangodb::aql::AqlValueGuard guard(value, true);

    ExpressionContextMock ctx;
    ctx.vars.emplace(var.name, value);

    irs::numeric_token_stream minTerm;
    minTerm.reset(2.0);
    irs::numeric_token_stream maxTerm;
    maxTerm.reset(4.0);
    irs::Or expected;
    auto& range =
        expected.add<irs::Not>().filter<irs::Or>().add<irs::by_granular_range>();
    range.field(mangleNumeric("a[100].b.c[1].e.f"));
    range.include<irs::Bound::MIN>(true).insert<irs::Bound::MIN>(minTerm);
    range.include<irs::Bound::MAX>(true).insert<irs::Bound::MAX>(maxTerm);

    assertFilterSuccess(
        "LET c=2 FOR d IN collection FILTER d.a[100].b.c[1].e.f not in "
        "TO_STRING(c)..TO_STRING(c+2) RETURN d",
        expected, &ctx);
    assertFilterSuccess(
        "LET c=2 FOR d IN collection FILTER d.a[100].b.c[1]['e'].f not in "
        "TO_STRING(c)..TO_STRING(c+2) RETURN d",
        expected, &ctx);
  }

  // dynamic complex attribute name in range
  {
    ExpressionContextMock ctx;
    ctx.vars.emplace("a", arangodb::aql::AqlValue(arangodb::aql::AqlValue{"a"}));
    ctx.vars.emplace("c", arangodb::aql::AqlValue(arangodb::aql::AqlValue{"c"}));
    ctx.vars.emplace("offsetInt", arangodb::aql::AqlValue(arangodb::aql::AqlValue(
                                      arangodb::aql::AqlValueHintInt{4})));
    ctx.vars.emplace("offsetDbl", arangodb::aql::AqlValue(arangodb::aql::AqlValue(
                                      arangodb::aql::AqlValueHintDouble{5.6})));

    irs::numeric_token_stream minTerm;
    minTerm.reset(2.0);
    irs::numeric_token_stream maxTerm;
    maxTerm.reset(4.0);
    irs::Or expected;
    auto& range =
        expected.add<irs::Not>().filter<irs::Or>().add<irs::by_granular_range>();
    range.field(mangleNumeric("a.b.c.e[4].f[5].g[3].g.a"));
    range.include<irs::Bound::MIN>(true).insert<irs::Bound::MIN>(minTerm);
    range.include<irs::Bound::MAX>(true).insert<irs::Bound::MAX>(maxTerm);

    assertFilterSuccess(
        "LET a='a' LET c='c' LET offsetInt=4 LET offsetDbl=5.6 FOR d IN "
        "collection FILTER "
        "d[a].b[c].e[offsetInt].f[offsetDbl].g[_FORWARD_(3)].g[_FORWARD_('a')] "
        "not in '2'..'4' RETURN d",
        expected, &ctx);
  }

  // invalid dynamic attribute name in range
  {
    ExpressionContextMock ctx;
    ctx.vars.emplace("a", arangodb::aql::AqlValue(arangodb::aql::AqlValue{"a"}));
    ctx.vars.emplace("c", arangodb::aql::AqlValue(arangodb::aql::AqlValue{"c"}));
    ctx.vars.emplace("offsetDbl", arangodb::aql::AqlValue(arangodb::aql::AqlValue(
                                      arangodb::aql::AqlValueHintDouble{5.6})));

    assertFilterExecutionFail(
        "LET a='a' LET c='c' LET offsetInt=4 LET offsetDbl=5.6 FOR d IN "
        "collection FILTER "
        "d[a].b[c].e[offsetInt].f[offsetDbl].g[_FORWARD_(3)].g[_FORWARD_('a')] "
        "not in '2'..'4' RETURN d",
        &ctx);
  }

  // invalid dynamic attribute name in range (null value)
  {
    ExpressionContextMock ctx;
    ctx.vars.emplace("a", arangodb::aql::AqlValue(arangodb::aql::AqlValueHintNull{}));  // invalid value type
    ctx.vars.emplace("c", arangodb::aql::AqlValue(arangodb::aql::AqlValue{"c"}));
    ctx.vars.emplace("offsetInt", arangodb::aql::AqlValue(arangodb::aql::AqlValue(
                                      arangodb::aql::AqlValueHintInt{4})));
    ctx.vars.emplace("offsetDbl", arangodb::aql::AqlValue(arangodb::aql::AqlValue(
                                      arangodb::aql::AqlValueHintDouble{5.6})));

    assertFilterExecutionFail(
        "LET a=null LET c='c' LET offsetInt=4 LET offsetDbl=5.6 FOR d IN "
        "collection FILTER "
        "d[a].b[c].e[offsetInt].f[offsetDbl].g[_FORWARD_(3)].g[_FORWARD_('a')] "
        "not in '2'..'4' RETURN d",
        &ctx);
  }

  // invalid dynamic attribute name in range (bool value)
  {
    ExpressionContextMock ctx;
    ctx.vars.emplace("a", arangodb::aql::AqlValue(arangodb::aql::AqlValueHintBool{false}));  // invalid value type
    ctx.vars.emplace("c", arangodb::aql::AqlValue(arangodb::aql::AqlValue{"c"}));
    ctx.vars.emplace("offsetInt", arangodb::aql::AqlValue(arangodb::aql::AqlValue(
                                      arangodb::aql::AqlValueHintInt{4})));
    ctx.vars.emplace("offsetDbl", arangodb::aql::AqlValue(arangodb::aql::AqlValue(
                                      arangodb::aql::AqlValueHintDouble{5.6})));

    assertFilterExecutionFail(
        "LET a=false LET c='c' LET offsetInt=4 LET offsetDbl=5.6 FOR d IN "
        "collection FILTER "
        "d[a].b[c].e[offsetInt].f[offsetDbl].g[_FORWARD_(3)].g[_FORWARD_('a')] "
        "not in '2'..'4' RETURN d",
        &ctx);
  }

  // boolean range
  {
    irs::numeric_token_stream minTerm;
    minTerm.reset(0.0);
    irs::numeric_token_stream maxTerm;
    maxTerm.reset(1.0);
    irs::Or expected;
    auto& range =
        expected.add<irs::Not>().filter<irs::Or>().add<irs::by_granular_range>();
    range.field(mangleNumeric("a.b.c.e.f"));
    range.include<irs::Bound::MIN>(true).insert<irs::Bound::MIN>(minTerm);
    range.include<irs::Bound::MAX>(true).insert<irs::Bound::MAX>(maxTerm);

    assertFilterSuccess(
        "FOR d IN collection FILTER d.a.b.c.e.f not in false..true RETURN d",
        expected, &ExpressionContextMock::EMPTY);
    assertFilterSuccess(
        "FOR d IN collection FILTER d['a'].b.c.e.f not in false..true RETURN d",
        expected, &ExpressionContextMock::EMPTY);
  }

  // boolean range, attribute offset
  {
    irs::numeric_token_stream minTerm;
    minTerm.reset(0.0);
    irs::numeric_token_stream maxTerm;
    maxTerm.reset(1.0);
    irs::Or expected;
    auto& range =
        expected.add<irs::Not>().filter<irs::Or>().add<irs::by_granular_range>();
    range.field(mangleNumeric("a.b.c.e.f[1]"));
    range.include<irs::Bound::MIN>(true).insert<irs::Bound::MIN>(minTerm);
    range.include<irs::Bound::MAX>(true).insert<irs::Bound::MAX>(maxTerm);

    assertFilterSuccess(
        "FOR d IN collection FILTER d.a.b.c.e.f[1] not in false..true RETURN d",
        expected, &ExpressionContextMock::EMPTY);
    assertFilterSuccess(
        "FOR d IN collection FILTER d['a'].b.c.e.f[1] not in false..true "
        "RETURN d",
        expected, &ExpressionContextMock::EMPTY);
  }

  // boolean expression in range
  {
    arangodb::aql::Variable var("c", 0);
    arangodb::aql::AqlValue value(arangodb::aql::AqlValueHintInt(2));
    arangodb::aql::AqlValueGuard guard(value, true);

    ExpressionContextMock ctx;
    ctx.vars.emplace(var.name, value);

    irs::numeric_token_stream minTerm;
    minTerm.reset(1.0);
    irs::numeric_token_stream maxTerm;
    maxTerm.reset(0.0);
    irs::Or expected;
    auto& range =
        expected.add<irs::Not>().filter<irs::Or>().add<irs::by_granular_range>();
    range.field(mangleNumeric("a[100].b.c[1].e.f"));
    range.include<irs::Bound::MIN>(true).insert<irs::Bound::MIN>(minTerm);
    range.include<irs::Bound::MAX>(true).insert<irs::Bound::MAX>(maxTerm);

    assertFilterSuccess(
        "LET c=2 FOR d IN collection FILTER d.a[100].b.c[1].e.f not in "
        "TO_BOOL(c)..IS_NULL(TO_BOOL(c-2)) RETURN d",
        expected, &ctx);
    assertFilterSuccess(
        "LET c=2 FOR d IN collection FILTER d.a[100].b.c[1]['e'].f not in "
        "TO_BOOL(c)..TO_BOOL(c-2) RETURN d",
        expected, &ctx);
  }

  // dynamic complex attribute name in range
  {
    ExpressionContextMock ctx;
    ctx.vars.emplace("a", arangodb::aql::AqlValue(arangodb::aql::AqlValue{"a"}));
    ctx.vars.emplace("c", arangodb::aql::AqlValue(arangodb::aql::AqlValue{"c"}));
    ctx.vars.emplace("offsetInt", arangodb::aql::AqlValue(arangodb::aql::AqlValue(
                                      arangodb::aql::AqlValueHintInt{4})));
    ctx.vars.emplace("offsetDbl", arangodb::aql::AqlValue(arangodb::aql::AqlValue(
                                      arangodb::aql::AqlValueHintDouble{5.6})));

    irs::numeric_token_stream minTerm;
    minTerm.reset(1.0);
    irs::numeric_token_stream maxTerm;
    maxTerm.reset(0.0);
    irs::Or expected;
    auto& range =
        expected.add<irs::Not>().filter<irs::Or>().add<irs::by_granular_range>();
    range.field(mangleNumeric("a.b.c.e[4].f[5].g[3].g.a"));
    range.include<irs::Bound::MIN>(true).insert<irs::Bound::MIN>(minTerm);
    range.include<irs::Bound::MAX>(true).insert<irs::Bound::MAX>(maxTerm);

    assertFilterSuccess(
        "LET a='a' LET c='c' LET offsetInt=4 LET offsetDbl=5.6 FOR d IN "
        "collection FILTER "
        "d[a].b[c].e[offsetInt].f[offsetDbl].g[_FORWARD_(3)].g[_FORWARD_('a')] "
        "not in true..false RETURN d",
        expected, &ctx);
  }

  // invalid dynamic attribute name in range
  {
    ExpressionContextMock ctx;
    ctx.vars.emplace("a", arangodb::aql::AqlValue(arangodb::aql::AqlValue{"a"}));
    ctx.vars.emplace("c", arangodb::aql::AqlValue(arangodb::aql::AqlValue{"c"}));
    ctx.vars.emplace("offsetDbl", arangodb::aql::AqlValue(arangodb::aql::AqlValue(
                                      arangodb::aql::AqlValueHintDouble{5.6})));

    assertFilterExecutionFail(
        "LET a='a' LET c='c' LET offsetInt=4 LET offsetDbl=5.6 FOR d IN "
        "collection FILTER "
        "d[a].b[c].e[offsetInt].f[offsetDbl].g[_FORWARD_(3)].g[_FORWARD_('a')] "
        "not in true..false RETURN d",
        &ctx);
  }

  // invalid dynamic attribute name in range (null value)
  {
    ExpressionContextMock ctx;
    ctx.vars.emplace("a", arangodb::aql::AqlValue(arangodb::aql::AqlValueHintNull{}));  // invalid value type
    ctx.vars.emplace("c", arangodb::aql::AqlValue(arangodb::aql::AqlValue{"c"}));
    ctx.vars.emplace("offsetInt", arangodb::aql::AqlValue(arangodb::aql::AqlValue(
                                      arangodb::aql::AqlValueHintInt{4})));
    ctx.vars.emplace("offsetDbl", arangodb::aql::AqlValue(arangodb::aql::AqlValue(
                                      arangodb::aql::AqlValueHintDouble{5.6})));

    assertFilterExecutionFail(
        "LET a=null LET c='c' LET offsetInt=4 LET offsetDbl=5.6 FOR d IN "
        "collection FILTER "
        "d[a].b[c].e[offsetInt].f[offsetDbl].g[_FORWARD_(3)].g[_FORWARD_('a')] "
        "not in true..false RETURN d",
        &ctx);
  }

  // invalid dynamic attribute name in range (bool value)
  {
    ExpressionContextMock ctx;
    ctx.vars.emplace("a", arangodb::aql::AqlValue(arangodb::aql::AqlValueHintBool{false}));  // invalid value type
    ctx.vars.emplace("c", arangodb::aql::AqlValue(arangodb::aql::AqlValue{"c"}));
    ctx.vars.emplace("offsetInt", arangodb::aql::AqlValue(arangodb::aql::AqlValue(
                                      arangodb::aql::AqlValueHintInt{4})));
    ctx.vars.emplace("offsetDbl", arangodb::aql::AqlValue(arangodb::aql::AqlValue(
                                      arangodb::aql::AqlValueHintDouble{5.6})));

    assertFilterExecutionFail(
        "LET a=false LET c='c' LET offsetInt=4 LET offsetDbl=5.6 FOR d IN "
        "collection FILTER "
        "d[a].b[c].e[offsetInt].f[offsetDbl].g[_FORWARD_(3)].g[_FORWARD_('a')] "
        "not in false..true RETURN d",
        &ctx);
  }

  // null range
  {
    irs::numeric_token_stream minTerm;
    minTerm.reset(0.0);
    irs::numeric_token_stream maxTerm;
    maxTerm.reset(0.0);
    irs::Or expected;
    auto& range =
        expected.add<irs::Not>().filter<irs::Or>().add<irs::by_granular_range>();
    range.field(mangleNumeric("a.b.c.e.f"));
    range.include<irs::Bound::MIN>(true).insert<irs::Bound::MIN>(minTerm);
    range.include<irs::Bound::MAX>(true).insert<irs::Bound::MAX>(maxTerm);

    assertFilterSuccess(
        "FOR d IN collection FILTER d.a.b.c.e.f not in null..null RETURN d",
        expected, &ExpressionContextMock::EMPTY);
    assertFilterSuccess(
        "FOR d IN collection FILTER d.a.b.c['e'].f not in null..null RETURN d",
        expected, &ExpressionContextMock::EMPTY);
  }

  // null range, attribute offset
  {
    irs::numeric_token_stream minTerm;
    minTerm.reset(0.0);
    irs::numeric_token_stream maxTerm;
    maxTerm.reset(0.0);
    irs::Or expected;
    auto& range =
        expected.add<irs::Not>().filter<irs::Or>().add<irs::by_granular_range>();
    range.field(mangleNumeric("a.b.c.e[3].f"));
    range.include<irs::Bound::MIN>(true).insert<irs::Bound::MIN>(minTerm);
    range.include<irs::Bound::MAX>(true).insert<irs::Bound::MAX>(maxTerm);

    assertFilterSuccess(
        "FOR d IN collection FILTER d.a.b.c.e[3].f not in null..null RETURN d",
        expected, &ExpressionContextMock::EMPTY);
    assertFilterSuccess(
        "FOR d IN collection FILTER d.a.b.c['e'][3].f not in null..null RETURN "
        "d",
        expected, &ExpressionContextMock::EMPTY);
  }

  // null expression in range
  {
    arangodb::aql::Variable var("c", 0);
    arangodb::aql::AqlValue value(arangodb::aql::AqlValueHintNull{});
    arangodb::aql::AqlValueGuard guard(value, true);

    ExpressionContextMock ctx;
    ctx.vars.emplace(var.name, value);

    irs::numeric_token_stream minTerm;
    minTerm.reset(0.0);
    irs::numeric_token_stream maxTerm;
    maxTerm.reset(0.0);
    irs::Or expected;
    auto& range =
        expected.add<irs::Not>().filter<irs::Or>().add<irs::by_granular_range>();
    range.field(mangleNumeric("a[100].b.c[1].e.f"));
    range.include<irs::Bound::MIN>(true).insert<irs::Bound::MIN>(minTerm);
    range.include<irs::Bound::MAX>(true).insert<irs::Bound::MAX>(maxTerm);

    assertFilterSuccess(
        "LET c=null FOR d IN collection FILTER d.a[100].b.c[1].e.f not in "
        "c..null RETURN d",
        expected, &ctx);
    assertFilterSuccess(
        "LET c=null FOR d IN collection FILTER d.a[100].b.c[1]['e'].f not in "
        "c..null RETURN d",
        expected, &ctx);
  }

  // dynamic complex attribute name in range
  {
    ExpressionContextMock ctx;
    ctx.vars.emplace("a", arangodb::aql::AqlValue(arangodb::aql::AqlValue{"a"}));
    ctx.vars.emplace("c", arangodb::aql::AqlValue(arangodb::aql::AqlValue{"c"}));
    ctx.vars.emplace("offsetInt", arangodb::aql::AqlValue(arangodb::aql::AqlValue(
                                      arangodb::aql::AqlValueHintInt{4})));
    ctx.vars.emplace("offsetDbl", arangodb::aql::AqlValue(arangodb::aql::AqlValue(
                                      arangodb::aql::AqlValueHintDouble{5.6})));

    irs::numeric_token_stream minTerm;
    minTerm.reset(0.0);
    irs::numeric_token_stream maxTerm;
    maxTerm.reset(0.0);
    irs::Or expected;
    auto& range =
        expected.add<irs::Not>().filter<irs::Or>().add<irs::by_granular_range>();
    range.field(mangleNumeric("a.b.c.e[4].f[5].g[3].g.a"));
    range.include<irs::Bound::MIN>(true).insert<irs::Bound::MIN>(minTerm);
    range.include<irs::Bound::MAX>(true).insert<irs::Bound::MAX>(maxTerm);

    assertFilterSuccess(
        "LET a='a' LET c='c' LET offsetInt=4 LET offsetDbl=5.6 FOR d IN "
        "collection FILTER "
        "d[a].b[c].e[offsetInt].f[offsetDbl].g[_FORWARD_(3)].g[_FORWARD_('a')] "
        "not in null..null RETURN d",
        expected, &ctx);
  }

  // invalid dynamic attribute name in range
  {
    ExpressionContextMock ctx;
    ctx.vars.emplace("a", arangodb::aql::AqlValue(arangodb::aql::AqlValue{"a"}));
    ctx.vars.emplace("c", arangodb::aql::AqlValue(arangodb::aql::AqlValue{"c"}));
    ctx.vars.emplace("offsetDbl", arangodb::aql::AqlValue(arangodb::aql::AqlValue(
                                      arangodb::aql::AqlValueHintDouble{5.6})));

    assertFilterExecutionFail(
        "LET a='a' LET c='c' LET offsetInt=4 LET offsetDbl=5.6 FOR d IN "
        "collection FILTER "
        "d[a].b[c].e[offsetInt].f[offsetDbl].g[_FORWARD_(3)].g[_FORWARD_('a')] "
        "not in null..null RETURN d",
        &ctx);
  }

  // invalid dynamic attribute name in range (null value)
  {
    ExpressionContextMock ctx;
    ctx.vars.emplace("a", arangodb::aql::AqlValue(arangodb::aql::AqlValueHintNull{}));  // invalid value type
    ctx.vars.emplace("c", arangodb::aql::AqlValue(arangodb::aql::AqlValue{"c"}));
    ctx.vars.emplace("offsetInt", arangodb::aql::AqlValue(arangodb::aql::AqlValue(
                                      arangodb::aql::AqlValueHintInt{4})));
    ctx.vars.emplace("offsetDbl", arangodb::aql::AqlValue(arangodb::aql::AqlValue(
                                      arangodb::aql::AqlValueHintDouble{5.6})));

    assertFilterExecutionFail(
        "LET a=null LET c='c' LET offsetInt=4 LET offsetDbl=5.6 FOR d IN "
        "collection FILTER "
        "d[a].b[c].e[offsetInt].f[offsetDbl].g[_FORWARD_(3)].g[_FORWARD_('a')] "
        "not in null..null RETURN d",
        &ctx);
  }

  // invalid dynamic attribute name in range (bool value)
  {
    ExpressionContextMock ctx;
    ctx.vars.emplace("a", arangodb::aql::AqlValue(arangodb::aql::AqlValueHintBool{false}));  // invalid value type
    ctx.vars.emplace("c", arangodb::aql::AqlValue(arangodb::aql::AqlValue{"c"}));
    ctx.vars.emplace("offsetInt", arangodb::aql::AqlValue(arangodb::aql::AqlValue(
                                      arangodb::aql::AqlValueHintInt{4})));
    ctx.vars.emplace("offsetDbl", arangodb::aql::AqlValue(arangodb::aql::AqlValue(
                                      arangodb::aql::AqlValueHintDouble{5.6})));

    assertFilterExecutionFail(
        "LET a=false LET c='c' LET offsetInt=4 LET offsetDbl=5.6 FOR d IN "
        "collection FILTER "
        "d[a].b[c].e[offsetInt].f[offsetDbl].g[_FORWARD_(3)].g[_FORWARD_('a')] "
        "not in null..null RETURN d",
        &ctx);
  }

  // heterogeneous range
  {
    irs::numeric_token_stream minTerm;
    minTerm.reset(0.0);
    irs::numeric_token_stream maxTerm;
    maxTerm.reset(4.0);
    irs::Or expected;
    auto& range =
        expected.add<irs::Not>().filter<irs::Or>().add<irs::by_granular_range>();
    range.field(mangleNumeric("a"));
    range.include<irs::Bound::MIN>(true).insert<irs::Bound::MIN>(minTerm);
    range.include<irs::Bound::MAX>(true).insert<irs::Bound::MAX>(maxTerm);

    assertFilterSuccess("FOR d IN myView FILTER d.a not in 'a'..4 RETURN d",
                        expected, &ExpressionContextMock::EMPTY);
  }

  // heterogeneous range
  {
    irs::numeric_token_stream minTerm;
    minTerm.reset(1.0);
    irs::numeric_token_stream maxTerm;
    maxTerm.reset(0.0);
    irs::Or expected;
    auto& range =
        expected.add<irs::Not>().filter<irs::Or>().add<irs::by_granular_range>();
    range.field(mangleNumeric("a"));
    range.include<irs::Bound::MIN>(true).insert<irs::Bound::MIN>(minTerm);
    range.include<irs::Bound::MAX>(true).insert<irs::Bound::MAX>(maxTerm);

    assertFilterSuccess("FOR d IN myView FILTER d.a not in 1..null RETURN d",
                        expected, &ExpressionContextMock::EMPTY);
  }

  // heterogeneous range
  {
    irs::numeric_token_stream minTerm;
    minTerm.reset(0.0);
    irs::numeric_token_stream maxTerm;
    maxTerm.reset(5.0);
    irs::Or expected;
    auto& range =
        expected.add<irs::Not>().filter<irs::Or>().add<irs::by_granular_range>();
    range.field(mangleNumeric("a"));
    range.include<irs::Bound::MIN>(true).insert<irs::Bound::MIN>(minTerm);
    range.include<irs::Bound::MAX>(true).insert<irs::Bound::MAX>(maxTerm);

    assertFilterSuccess("FOR d IN myView FILTER d.a not in false..5.5 RETURN d",
                        expected, &ExpressionContextMock::EMPTY);
    assertFilterSuccess("FOR d IN myView FILTER d.a not in 1..4..5 RETURN d",
                        expected, &ExpressionContextMock::EMPTY);
  }

  // heterogeneous range
  {
    irs::numeric_token_stream minTerm;
    minTerm.reset(0.0);
    irs::numeric_token_stream maxTerm;
    maxTerm.reset(1.0);
    irs::Or expected;
    auto& range =
        expected.add<irs::Not>().filter<irs::Or>().add<irs::by_granular_range>();
    range.field(mangleNumeric("a"));
    range.include<irs::Bound::MIN>(true).insert<irs::Bound::MIN>(minTerm);
    range.include<irs::Bound::MAX>(true).insert<irs::Bound::MAX>(maxTerm);

    assertFilterSuccess("FOR d IN myView FILTER d.a not in 'false'..1 RETURN d",
                        expected, &ExpressionContextMock::EMPTY);
    assertFilterSuccess("FOR d IN myView FILTER d.a not in 0..true RETURN d",
                        expected, &ExpressionContextMock::EMPTY);
    assertFilterSuccess("FOR d IN myView FILTER d.a not in null..true RETURN d",
                        expected, &ExpressionContextMock::EMPTY);
  }

  // range as reference
  {
    arangodb::aql::AqlValue value(1, 3);
    arangodb::aql::AqlValueGuard guard(value, true);

    irs::numeric_token_stream stream;
    stream.reset(2.);
    EXPECT_TRUE(stream.next());

    ExpressionContextMock ctx;
    ctx.vars.emplace("x", arangodb::aql::AqlValue(1, 3));

    irs::numeric_token_stream minTerm;
    minTerm.reset(1.0);
    irs::numeric_token_stream maxTerm;
    maxTerm.reset(3.0);
    irs::Or expected;
    auto& range =
        expected.add<irs::Not>().filter<irs::Or>().add<irs::by_granular_range>();
    range.field(mangleNumeric("a.b.c.e.f"));
    range.include<irs::Bound::MIN>(true).insert<irs::Bound::MIN>(minTerm);
    range.include<irs::Bound::MAX>(true).insert<irs::Bound::MAX>(maxTerm);

    assertFilterSuccess(
        "LET x=1..3 FOR d IN collection FILTER d.a.b.c.e.f not in x RETURN d",
        expected, &ctx);
  }

  // non-deterministic expression name in range
  assertExpressionFilter(
      "LET a='a' LET c='c' LET offsetInt=4 LET offsetDbl=5.6 FOR d IN "
      "collection FILTER "
      "d[a].b[c].e[offsetInt].f[offsetDbl].g[_FORWARD_(3)].g[_NONDETERM_('a')] "
      "not in 4..5 RETURN d");
  assertExpressionFilter(
      "LET a='a' LET c='c' LET offsetInt=4 LET offsetDbl=5.6 FOR d IN "
      "collection FILTER "
      "d[a].b[c].e[offsetInt].f[offsetDbl].g[_FORWARD_(3)].g[_FORWARD_('a')] "
      "not in _NONDETERM_(4)..5 RETURN d");

  // self-reference
  assertExpressionFilter("FOR d IN myView FILTER d not in 4..5 RETURN d");
  assertExpressionFilter("for d IN myView FILTER d[*] not in 4..5 RETURN d");
  assertExpressionFilter("for d IN myView FILTER d.a[*] not in 4..5 RETURN d");
  assertExpressionFilter("FOR d IN myView FILTER d.a not in d.b..5 RETURN d");
  assertExpressionFilter("FOR d IN myView FILTER 4..5 not in d.a RETURN d");
  assertExpressionFilter(
      "FOR d IN myView FILTER [1,2,'3'] not in d.a RETURN d");
  assertExpressionFilter("FOR d IN myView FILTER 4 not in d.a RETURN d");
  assertFilterExecutionFail(
      "LET x={} FOR d IN myView FILTER 4..5 not in x.a RETURN d",
      &ExpressionContextMock::EMPTY);  // no reference to x
  assertFilterExecutionFail(
      "LET x={} FOR d IN myView FILTER 4 in not x.a RETURN d",
      &ExpressionContextMock::EMPTY);  // no reference to x
  assertExpressionFilter("for d IN myView filter 4..5 not in d.a return d");  // self-reference
  assertExpressionFilter("FOR d IN myView FILTER 4 not in d.b..5 RETURN d");  // self-reference

  // true expression
  {
    irs::Or expected;
    expected.add<irs::all>();

    assertFilterSuccess("FOR d IN myView FILTER [] not in 4..5 RETURN d",
                        expected, &ExpressionContextMock::EMPTY);
    assertFilterSuccess("FOR d IN myView FILTER ['d'] not in 4..5 RETURN d",
                        expected, &ExpressionContextMock::EMPTY);
    assertFilterSuccess("FOR d IN myView FILTER 'd.a' not in 4..5 RETURN d",
                        expected, &ExpressionContextMock::EMPTY);
    assertFilterSuccess("FOR d IN myView FILTER null not in 4..5 RETURN d",
                        expected, &ExpressionContextMock::EMPTY);
    assertFilterSuccess("FOR d IN myView FILTER true not in 4..5 RETURN d",
                        expected, &ExpressionContextMock::EMPTY);
    assertFilterSuccess("FOR d IN myView FILTER false not in 4..5 RETURN d",
                        expected, &ExpressionContextMock::EMPTY);
    assertFilterSuccess("FOR d IN myView FILTER 4.3 not in 4..5 RETURN d", expected,
                        &ExpressionContextMock::EMPTY);  // ArangoDB feature
  }

  // false expression
  {
    irs::Or expected;
    expected.add<irs::empty>();

    assertFilterSuccess("FOR d IN myView FILTER 4 not in 4..5 RETURN d",
                        expected, &ExpressionContextMock::EMPTY);
    assertFilterSuccess("FOR d IN myView FILTER 4 not in 4..4+1 RETURN d",
                        expected, &ExpressionContextMock::EMPTY);
  }
}<|MERGE_RESOLUTION|>--- conflicted
+++ resolved
@@ -768,13 +768,9 @@
 
     // supportsFilterCondition
     {
-<<<<<<< HEAD
       arangodb::iresearch::QueryContext const ctx{nullptr, nullptr, nullptr, nullptr, ref};
-      EXPECT_TRUE((arangodb::iresearch::FilterFactory::filter(nullptr, ctx, *filterNode)));
-=======
-      arangodb::iresearch::QueryContext const ctx{ nullptr, nullptr, nullptr, nullptr, ref };
-      CHECK((arangodb::iresearch::FilterFactory::filter(nullptr, ctx, *filterNode).ok()));
->>>>>>> d194cfc3
+      EXPECT_TRUE(
+          (arangodb::iresearch::FilterFactory::filter(nullptr, ctx, *filterNode).ok()));
     }
 
     // iteratorForCondition
@@ -785,14 +781,10 @@
       auto dummyPlan = arangodb::tests::planFromQuery(vocbase, "RETURN 1");
 
       irs::Or actual;
-<<<<<<< HEAD
       arangodb::iresearch::QueryContext const ctx{&trx, dummyPlan.get(), ast,
                                                   &ExpressionContextMock::EMPTY, ref};
-      EXPECT_TRUE((arangodb::iresearch::FilterFactory::filter(&actual, ctx, *filterNode)));
-=======
-      arangodb::iresearch::QueryContext const ctx{ &trx, dummyPlan.get(), ast, &ExpressionContextMock::EMPTY, ref };
-      CHECK((arangodb::iresearch::FilterFactory::filter(&actual, ctx, *filterNode).ok()));
->>>>>>> d194cfc3
+      EXPECT_TRUE(
+          (arangodb::iresearch::FilterFactory::filter(&actual, ctx, *filterNode).ok()));
 
       {
         EXPECT_TRUE(1 == actual.size());
@@ -879,13 +871,9 @@
 
     // supportsFilterCondition
     {
-<<<<<<< HEAD
       arangodb::iresearch::QueryContext const ctx{nullptr, nullptr, nullptr, nullptr, ref};
-      EXPECT_TRUE((arangodb::iresearch::FilterFactory::filter(nullptr, ctx, *filterNode)));
-=======
-      arangodb::iresearch::QueryContext const ctx{ nullptr, nullptr, nullptr, nullptr, ref };
-      CHECK((arangodb::iresearch::FilterFactory::filter(nullptr, ctx, *filterNode).ok()));
->>>>>>> d194cfc3
+      EXPECT_TRUE(
+          (arangodb::iresearch::FilterFactory::filter(nullptr, ctx, *filterNode).ok()));
     }
 
     // iteratorForCondition
@@ -896,14 +884,10 @@
       auto dummyPlan = arangodb::tests::planFromQuery(vocbase, "RETURN 1");
 
       irs::Or actual;
-<<<<<<< HEAD
       arangodb::iresearch::QueryContext const ctx{&trx, dummyPlan.get(), ast,
                                                   &ExpressionContextMock::EMPTY, ref};
-      EXPECT_TRUE((arangodb::iresearch::FilterFactory::filter(&actual, ctx, *filterNode)));
-=======
-      arangodb::iresearch::QueryContext const ctx{ &trx, dummyPlan.get(), ast, &ExpressionContextMock::EMPTY, ref };
-      CHECK((arangodb::iresearch::FilterFactory::filter(&actual, ctx, *filterNode).ok()));
->>>>>>> d194cfc3
+      EXPECT_TRUE(
+          (arangodb::iresearch::FilterFactory::filter(&actual, ctx, *filterNode).ok()));
 
       {
         EXPECT_TRUE(1 == actual.size());
@@ -991,13 +975,9 @@
 
     // supportsFilterCondition
     {
-<<<<<<< HEAD
       arangodb::iresearch::QueryContext const ctx{nullptr, nullptr, nullptr, nullptr, ref};
-      EXPECT_TRUE((arangodb::iresearch::FilterFactory::filter(nullptr, ctx, *filterNode)));
-=======
-      arangodb::iresearch::QueryContext const ctx{ nullptr, nullptr, nullptr, nullptr, ref };
-      CHECK((arangodb::iresearch::FilterFactory::filter(nullptr, ctx, *filterNode).ok()));
->>>>>>> d194cfc3
+      EXPECT_TRUE(
+          (arangodb::iresearch::FilterFactory::filter(nullptr, ctx, *filterNode).ok()));
     }
 
     // iteratorForCondition
@@ -1008,14 +988,10 @@
       auto dummyPlan = arangodb::tests::planFromQuery(vocbase, "RETURN 1");
 
       irs::Or actual;
-<<<<<<< HEAD
       arangodb::iresearch::QueryContext const ctx{&trx, dummyPlan.get(), ast,
                                                   &ExpressionContextMock::EMPTY, ref};
-      EXPECT_TRUE((arangodb::iresearch::FilterFactory::filter(&actual, ctx, *filterNode)));
-=======
-      arangodb::iresearch::QueryContext const ctx{ &trx, dummyPlan.get(), ast, &ExpressionContextMock::EMPTY, ref };
-      CHECK((arangodb::iresearch::FilterFactory::filter(&actual, ctx, *filterNode).ok()));
->>>>>>> d194cfc3
+      EXPECT_TRUE(
+          (arangodb::iresearch::FilterFactory::filter(&actual, ctx, *filterNode).ok()));
 
       {
         EXPECT_TRUE(1 == actual.size());
@@ -1103,13 +1079,9 @@
 
     // supportsFilterCondition
     {
-<<<<<<< HEAD
       arangodb::iresearch::QueryContext const ctx{nullptr, nullptr, nullptr, nullptr, ref};
-      EXPECT_TRUE((arangodb::iresearch::FilterFactory::filter(nullptr, ctx, *filterNode)));
-=======
-      arangodb::iresearch::QueryContext const ctx{ nullptr, nullptr, nullptr, nullptr, ref };
-      CHECK((arangodb::iresearch::FilterFactory::filter(nullptr, ctx, *filterNode).ok()));
->>>>>>> d194cfc3
+      EXPECT_TRUE(
+          (arangodb::iresearch::FilterFactory::filter(nullptr, ctx, *filterNode).ok()));
     }
 
     // iteratorForCondition
@@ -1120,14 +1092,10 @@
       auto dummyPlan = arangodb::tests::planFromQuery(vocbase, "RETURN 1");
 
       irs::Or actual;
-<<<<<<< HEAD
       arangodb::iresearch::QueryContext const ctx{&trx, dummyPlan.get(), ast,
                                                   &ExpressionContextMock::EMPTY, ref};
-      EXPECT_TRUE((arangodb::iresearch::FilterFactory::filter(&actual, ctx, *filterNode)));
-=======
-      arangodb::iresearch::QueryContext const ctx{ &trx, dummyPlan.get(), ast, &ExpressionContextMock::EMPTY, ref };
-      CHECK((arangodb::iresearch::FilterFactory::filter(&actual, ctx, *filterNode).ok()));
->>>>>>> d194cfc3
+      EXPECT_TRUE(
+          (arangodb::iresearch::FilterFactory::filter(&actual, ctx, *filterNode).ok()));
 
       {
         EXPECT_TRUE(1 == actual.size());
@@ -1215,13 +1183,9 @@
 
     // supportsFilterCondition
     {
-<<<<<<< HEAD
       arangodb::iresearch::QueryContext const ctx{nullptr, nullptr, nullptr, nullptr, ref};
-      EXPECT_TRUE((arangodb::iresearch::FilterFactory::filter(nullptr, ctx, *filterNode)));
-=======
-      arangodb::iresearch::QueryContext const ctx{ nullptr, nullptr, nullptr, nullptr, ref };
-      CHECK((arangodb::iresearch::FilterFactory::filter(nullptr, ctx, *filterNode).ok()));
->>>>>>> d194cfc3
+      EXPECT_TRUE(
+          (arangodb::iresearch::FilterFactory::filter(nullptr, ctx, *filterNode).ok()));
     }
 
     // iteratorForCondition
@@ -1232,14 +1196,10 @@
       auto dummyPlan = arangodb::tests::planFromQuery(vocbase, "RETURN 1");
 
       irs::Or actual;
-<<<<<<< HEAD
       arangodb::iresearch::QueryContext const ctx{&trx, dummyPlan.get(), ast,
                                                   &ExpressionContextMock::EMPTY, ref};
-      EXPECT_TRUE((arangodb::iresearch::FilterFactory::filter(&actual, ctx, *filterNode)));
-=======
-      arangodb::iresearch::QueryContext const ctx{ &trx, dummyPlan.get(), ast, &ExpressionContextMock::EMPTY, ref };
-      CHECK((arangodb::iresearch::FilterFactory::filter(&actual, ctx, *filterNode).ok()));
->>>>>>> d194cfc3
+      EXPECT_TRUE(
+          (arangodb::iresearch::FilterFactory::filter(&actual, ctx, *filterNode).ok()));
 
       {
         EXPECT_TRUE(1 == actual.size());
@@ -1317,13 +1277,9 @@
 
     // supportsFilterCondition
     {
-<<<<<<< HEAD
       arangodb::iresearch::QueryContext const ctx{nullptr, nullptr, nullptr, nullptr, ref};
-      EXPECT_TRUE((arangodb::iresearch::FilterFactory::filter(nullptr, ctx, *filterNode)));
-=======
-      arangodb::iresearch::QueryContext const ctx{ nullptr, nullptr, nullptr, nullptr, ref };
-      CHECK((arangodb::iresearch::FilterFactory::filter(nullptr, ctx, *filterNode).ok()));
->>>>>>> d194cfc3
+      EXPECT_TRUE(
+          (arangodb::iresearch::FilterFactory::filter(nullptr, ctx, *filterNode).ok()));
     }
 
     // iteratorForCondition
@@ -1334,14 +1290,10 @@
       auto dummyPlan = arangodb::tests::planFromQuery(vocbase, "RETURN 1");
 
       irs::Or actual;
-<<<<<<< HEAD
       arangodb::iresearch::QueryContext const ctx{&trx, dummyPlan.get(), ast,
                                                   &ExpressionContextMock::EMPTY, ref};
-      EXPECT_TRUE((arangodb::iresearch::FilterFactory::filter(&actual, ctx, *filterNode)));
-=======
-      arangodb::iresearch::QueryContext const ctx{ &trx, dummyPlan.get(), ast, &ExpressionContextMock::EMPTY, ref };
-      CHECK((arangodb::iresearch::FilterFactory::filter(&actual, ctx, *filterNode).ok()));
->>>>>>> d194cfc3
+      EXPECT_TRUE(
+          (arangodb::iresearch::FilterFactory::filter(&actual, ctx, *filterNode).ok()));
 
       {
         EXPECT_TRUE(1 == actual.size());
@@ -3189,13 +3141,9 @@
 
     // supportsFilterCondition
     {
-<<<<<<< HEAD
       arangodb::iresearch::QueryContext const ctx{nullptr, nullptr, nullptr, nullptr, ref};
-      EXPECT_TRUE((arangodb::iresearch::FilterFactory::filter(nullptr, ctx, *filterNode)));
-=======
-      arangodb::iresearch::QueryContext const ctx{ nullptr, nullptr, nullptr, nullptr, ref };
-      CHECK((arangodb::iresearch::FilterFactory::filter(nullptr, ctx, *filterNode).ok()));
->>>>>>> d194cfc3
+      EXPECT_TRUE(
+          (arangodb::iresearch::FilterFactory::filter(nullptr, ctx, *filterNode).ok()));
     }
 
     // iteratorForCondition
@@ -3206,14 +3154,10 @@
       auto dummyPlan = arangodb::tests::planFromQuery(vocbase, "RETURN 1");
 
       irs::Or actual;
-<<<<<<< HEAD
       arangodb::iresearch::QueryContext const ctx{&trx, dummyPlan.get(), ast,
                                                   &ExpressionContextMock::EMPTY, ref};
-      EXPECT_TRUE((arangodb::iresearch::FilterFactory::filter(&actual, ctx, *filterNode)));
-=======
-      arangodb::iresearch::QueryContext const ctx{ &trx, dummyPlan.get(), ast, &ExpressionContextMock::EMPTY, ref };
-      CHECK((arangodb::iresearch::FilterFactory::filter(&actual, ctx, *filterNode).ok()));
->>>>>>> d194cfc3
+      EXPECT_TRUE(
+          (arangodb::iresearch::FilterFactory::filter(&actual, ctx, *filterNode).ok()));
 
       {
         EXPECT_TRUE(1 == actual.size());
@@ -3307,13 +3251,9 @@
 
     // supportsFilterCondition
     {
-<<<<<<< HEAD
       arangodb::iresearch::QueryContext const ctx{nullptr, nullptr, nullptr, nullptr, ref};
-      EXPECT_TRUE((arangodb::iresearch::FilterFactory::filter(nullptr, ctx, *filterNode)));
-=======
-      arangodb::iresearch::QueryContext const ctx{ nullptr, nullptr, nullptr, nullptr, ref };
-      CHECK((arangodb::iresearch::FilterFactory::filter(nullptr, ctx, *filterNode).ok()));
->>>>>>> d194cfc3
+      EXPECT_TRUE(
+          (arangodb::iresearch::FilterFactory::filter(nullptr, ctx, *filterNode).ok()));
     }
 
     // iteratorForCondition
@@ -3324,14 +3264,10 @@
       auto dummyPlan = arangodb::tests::planFromQuery(vocbase, "RETURN 1");
 
       irs::Or actual;
-<<<<<<< HEAD
       arangodb::iresearch::QueryContext const ctx{&trx, dummyPlan.get(), ast,
                                                   &ExpressionContextMock::EMPTY, ref};
-      EXPECT_TRUE((arangodb::iresearch::FilterFactory::filter(&actual, ctx, *filterNode)));
-=======
-      arangodb::iresearch::QueryContext const ctx{ &trx, dummyPlan.get(), ast, &ExpressionContextMock::EMPTY, ref };
-      CHECK((arangodb::iresearch::FilterFactory::filter(&actual, ctx, *filterNode).ok()));
->>>>>>> d194cfc3
+      EXPECT_TRUE(
+          (arangodb::iresearch::FilterFactory::filter(&actual, ctx, *filterNode).ok()));
 
       {
         EXPECT_TRUE(1 == actual.size());
@@ -3425,13 +3361,9 @@
 
     // supportsFilterCondition
     {
-<<<<<<< HEAD
       arangodb::iresearch::QueryContext const ctx{nullptr, nullptr, nullptr, nullptr, ref};
-      EXPECT_TRUE((arangodb::iresearch::FilterFactory::filter(nullptr, ctx, *filterNode)));
-=======
-      arangodb::iresearch::QueryContext const ctx{ nullptr, nullptr, nullptr, nullptr, ref };
-      CHECK((arangodb::iresearch::FilterFactory::filter(nullptr, ctx, *filterNode).ok()));
->>>>>>> d194cfc3
+      EXPECT_TRUE(
+          (arangodb::iresearch::FilterFactory::filter(nullptr, ctx, *filterNode).ok()));
     }
 
     // iteratorForCondition
@@ -3442,14 +3374,10 @@
       auto dummyPlan = arangodb::tests::planFromQuery(vocbase, "RETURN 1");
 
       irs::Or actual;
-<<<<<<< HEAD
       arangodb::iresearch::QueryContext const ctx{&trx, dummyPlan.get(), ast,
                                                   &ExpressionContextMock::EMPTY, ref};
-      EXPECT_TRUE((arangodb::iresearch::FilterFactory::filter(&actual, ctx, *filterNode)));
-=======
-      arangodb::iresearch::QueryContext const ctx{ &trx, dummyPlan.get(), ast, &ExpressionContextMock::EMPTY, ref };
-      CHECK((arangodb::iresearch::FilterFactory::filter(&actual, ctx, *filterNode).ok()));
->>>>>>> d194cfc3
+      EXPECT_TRUE(
+          (arangodb::iresearch::FilterFactory::filter(&actual, ctx, *filterNode).ok()));
 
       {
         EXPECT_TRUE(1 == actual.size());
@@ -3543,13 +3471,9 @@
 
     // supportsFilterCondition
     {
-<<<<<<< HEAD
       arangodb::iresearch::QueryContext const ctx{nullptr, nullptr, nullptr, nullptr, ref};
-      EXPECT_TRUE((arangodb::iresearch::FilterFactory::filter(nullptr, ctx, *filterNode)));
-=======
-      arangodb::iresearch::QueryContext const ctx{ nullptr, nullptr, nullptr, nullptr, ref };
-      CHECK((arangodb::iresearch::FilterFactory::filter(nullptr, ctx, *filterNode).ok()));
->>>>>>> d194cfc3
+      EXPECT_TRUE(
+          (arangodb::iresearch::FilterFactory::filter(nullptr, ctx, *filterNode).ok()));
     }
 
     // iteratorForCondition
@@ -3560,14 +3484,10 @@
       auto dummyPlan = arangodb::tests::planFromQuery(vocbase, "RETURN 1");
 
       irs::Or actual;
-<<<<<<< HEAD
       arangodb::iresearch::QueryContext const ctx{&trx, dummyPlan.get(), ast,
                                                   &ExpressionContextMock::EMPTY, ref};
-      EXPECT_TRUE((arangodb::iresearch::FilterFactory::filter(&actual, ctx, *filterNode)));
-=======
-      arangodb::iresearch::QueryContext const ctx{ &trx, dummyPlan.get(), ast, &ExpressionContextMock::EMPTY, ref };
-      CHECK((arangodb::iresearch::FilterFactory::filter(&actual, ctx, *filterNode).ok()));
->>>>>>> d194cfc3
+      EXPECT_TRUE(
+          (arangodb::iresearch::FilterFactory::filter(&actual, ctx, *filterNode).ok()));
 
       {
         EXPECT_TRUE(1 == actual.size());
@@ -3662,13 +3582,9 @@
 
     // supportsFilterCondition
     {
-<<<<<<< HEAD
       arangodb::iresearch::QueryContext const ctx{nullptr, nullptr, nullptr, nullptr, ref};
-      EXPECT_TRUE((arangodb::iresearch::FilterFactory::filter(nullptr, ctx, *filterNode)));
-=======
-      arangodb::iresearch::QueryContext const ctx{ nullptr, nullptr, nullptr, nullptr, ref };
-      CHECK((arangodb::iresearch::FilterFactory::filter(nullptr, ctx, *filterNode).ok()));
->>>>>>> d194cfc3
+      EXPECT_TRUE(
+          (arangodb::iresearch::FilterFactory::filter(nullptr, ctx, *filterNode).ok()));
     }
 
     // iteratorForCondition
@@ -3679,14 +3595,10 @@
       auto dummyPlan = arangodb::tests::planFromQuery(vocbase, "RETURN 1");
 
       irs::Or actual;
-<<<<<<< HEAD
       arangodb::iresearch::QueryContext const ctx{&trx, dummyPlan.get(), ast,
                                                   &ExpressionContextMock::EMPTY, ref};
-      EXPECT_TRUE((arangodb::iresearch::FilterFactory::filter(&actual, ctx, *filterNode)));
-=======
-      arangodb::iresearch::QueryContext const ctx{ &trx, dummyPlan.get(), ast, &ExpressionContextMock::EMPTY, ref };
-      CHECK((arangodb::iresearch::FilterFactory::filter(&actual, ctx, *filterNode).ok()));
->>>>>>> d194cfc3
+      EXPECT_TRUE(
+          (arangodb::iresearch::FilterFactory::filter(&actual, ctx, *filterNode).ok()));
 
       {
         EXPECT_TRUE(1 == actual.size());
@@ -3780,13 +3692,9 @@
 
     // supportsFilterCondition
     {
-<<<<<<< HEAD
       arangodb::iresearch::QueryContext const ctx{nullptr, nullptr, nullptr, nullptr, ref};
-      EXPECT_TRUE((arangodb::iresearch::FilterFactory::filter(nullptr, ctx, *filterNode)));
-=======
-      arangodb::iresearch::QueryContext const ctx{ nullptr, nullptr, nullptr, nullptr, ref };
-      CHECK((arangodb::iresearch::FilterFactory::filter(nullptr, ctx, *filterNode).ok()));
->>>>>>> d194cfc3
+      EXPECT_TRUE(
+          (arangodb::iresearch::FilterFactory::filter(nullptr, ctx, *filterNode).ok()));
     }
 
     // iteratorForCondition
@@ -3797,14 +3705,10 @@
       auto dummyPlan = arangodb::tests::planFromQuery(vocbase, "RETURN 1");
 
       irs::Or actual;
-<<<<<<< HEAD
       arangodb::iresearch::QueryContext const ctx{&trx, dummyPlan.get(), ast,
                                                   &ExpressionContextMock::EMPTY, ref};
-      EXPECT_TRUE((arangodb::iresearch::FilterFactory::filter(&actual, ctx, *filterNode)));
-=======
-      arangodb::iresearch::QueryContext const ctx{ &trx, dummyPlan.get(), ast, &ExpressionContextMock::EMPTY, ref };
-      CHECK((arangodb::iresearch::FilterFactory::filter(&actual, ctx, *filterNode).ok()));
->>>>>>> d194cfc3
+      EXPECT_TRUE(
+          (arangodb::iresearch::FilterFactory::filter(&actual, ctx, *filterNode).ok()));
 
       {
         EXPECT_TRUE(1 == actual.size());
@@ -3885,13 +3789,9 @@
 
     // supportsFilterCondition
     {
-<<<<<<< HEAD
       arangodb::iresearch::QueryContext const ctx{nullptr, nullptr, nullptr, nullptr, ref};
-      EXPECT_TRUE((arangodb::iresearch::FilterFactory::filter(nullptr, ctx, *filterNode)));
-=======
-      arangodb::iresearch::QueryContext const ctx{ nullptr, nullptr, nullptr, nullptr, ref };
-      CHECK((arangodb::iresearch::FilterFactory::filter(nullptr, ctx, *filterNode).ok()));
->>>>>>> d194cfc3
+      EXPECT_TRUE(
+          (arangodb::iresearch::FilterFactory::filter(nullptr, ctx, *filterNode).ok()));
     }
 
     // iteratorForCondition
@@ -3902,14 +3802,10 @@
       auto dummyPlan = arangodb::tests::planFromQuery(vocbase, "RETURN 1");
 
       irs::Or actual;
-<<<<<<< HEAD
       arangodb::iresearch::QueryContext const ctx{&trx, dummyPlan.get(), ast,
                                                   &ExpressionContextMock::EMPTY, ref};
-      EXPECT_TRUE((arangodb::iresearch::FilterFactory::filter(&actual, ctx, *filterNode)));
-=======
-      arangodb::iresearch::QueryContext const ctx{ &trx, dummyPlan.get(), ast, &ExpressionContextMock::EMPTY, ref };
-      CHECK((arangodb::iresearch::FilterFactory::filter(&actual, ctx, *filterNode).ok()));
->>>>>>> d194cfc3
+      EXPECT_TRUE(
+          (arangodb::iresearch::FilterFactory::filter(&actual, ctx, *filterNode).ok()));
 
       {
         EXPECT_TRUE(1 == actual.size());
