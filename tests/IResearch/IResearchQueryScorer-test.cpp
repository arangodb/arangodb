////////////////////////////////////////////////////////////////////////////////
/// DISCLAIMER
///
/// Copyright 2018 ArangoDB GmbH, Cologne, Germany
///
/// Licensed under the Apache License, Version 2.0 (the "License");
/// you may not use this file except in compliance with the License.
/// You may obtain a copy of the License at
///
///     http://www.apache.org/licenses/LICENSE-2.0
///
/// Unless required by applicable law or agreed to in writing, software
/// distributed under the License is distributed on an "AS IS" BASIS,
/// WITHOUT WARRANTIES OR CONDITIONS OF ANY KIND, either express or implied.
/// See the License for the specific language governing permissions and
/// limitations under the License.
///
/// Copyright holder is ArangoDB GmbH, Cologne, Germany
///
/// @author Andrey Abramov
/// @author Vasiliy Nabatchikov
////////////////////////////////////////////////////////////////////////////////

#include "common.h"
#include "gtest/gtest.h"

#include "../Mocks/StorageEngineMock.h"

#if USE_ENTERPRISE
#include "Enterprise/Ldap/LdapFeature.h"
#endif

#include "3rdParty/iresearch/tests/tests_config.hpp"
#include "Aql/AqlFunctionFeature.h"
#include "Aql/AqlItemBlockSerializationFormat.h"
#include "Aql/Ast.h"
#include "Aql/ExecutionPlan.h"
#include "Aql/ExpressionContext.h"
#include "Aql/IResearchViewNode.h"
#include "Aql/OptimizerRulesFeature.h"
#include "Aql/Query.h"
#include "Basics/SmallVector.h"
#include "Basics/VelocyPackHelper.h"
#include "Cluster/ClusterFeature.h"
#include "GeneralServer/AuthenticationFeature.h"
#include "IResearch/ApplicationServerHelper.h"
#include "IResearch/IResearchAnalyzerFeature.h"
#include "IResearch/IResearchCommon.h"
#include "IResearch/IResearchFeature.h"
#include "IResearch/IResearchFilterFactory.h"
#include "IResearch/IResearchView.h"
#include "Logger/LogTopic.h"
#include "Logger/Logger.h"
#include "RestServer/AqlFeature.h"
#include "RestServer/DatabaseFeature.h"
#include "RestServer/DatabasePathFeature.h"
#include "RestServer/FlushFeature.h"
#include "RestServer/QueryRegistryFeature.h"
#include "RestServer/SystemDatabaseFeature.h"
#include "RestServer/TraverserEngineRegistryFeature.h"
#include "RestServer/ViewTypesFeature.h"
#include "Sharding/ShardingFeature.h"
#include "StorageEngine/EngineSelectorFeature.h"
#include "Transaction/Methods.h"
#include "Transaction/StandaloneContext.h"
#include "Utils/OperationOptions.h"
#include "V8/v8-globals.h"
#include "V8Server/V8DealerFeature.h"
#include "VocBase/LogicalCollection.h"
#include "VocBase/LogicalView.h"
#include "VocBase/ManagedDocumentResult.h"
#include "VocBase/Methods/Collections.h"

#include "IResearch/VelocyPackHelper.h"
#include "analysis/analyzers.hpp"
#include "analysis/token_attributes.hpp"
#include "utils/utf8_path.hpp"

#include <velocypack/Iterator.h>

extern const char* ARGV0;  // defined in main.cpp

namespace {

static const VPackBuilder systemDatabaseBuilder = dbArgsBuilder();
static const VPackSlice   systemDatabaseArgs = systemDatabaseBuilder.slice();
// -----------------------------------------------------------------------------
// --SECTION--                                                 setup / tear-down
// -----------------------------------------------------------------------------

class IResearchQueryScorerTest : public ::testing::Test {
 protected:
  StorageEngineMock engine;
  arangodb::application_features::ApplicationServer server;
  std::vector<std::pair<arangodb::application_features::ApplicationFeature*, bool>> features;

  IResearchQueryScorerTest() : engine(server), server(nullptr, nullptr) {
    arangodb::EngineSelectorFeature::ENGINE = &engine;
    arangodb::aql::AqlFunctionFeature* functions = nullptr;

    arangodb::tests::init(true);

    // suppress INFO {authentication} Authentication is turned on (system only), authentication for unix sockets is turned on
    // suppress WARNING {authentication} --server.jwt-secret is insecure. Use --server.jwt-secret-keyfile instead
    arangodb::LogTopic::setLogLevel(arangodb::Logger::AUTHENTICATION.name(),
                                    arangodb::LogLevel::ERR);

    // suppress log messages since tests check error conditions
    arangodb::LogTopic::setLogLevel(arangodb::Logger::FIXME.name(), arangodb::LogLevel::ERR);  // suppress WARNING DefaultCustomTypeHandler called
    arangodb::LogTopic::setLogLevel(arangodb::iresearch::TOPIC.name(),
                                    arangodb::LogLevel::FATAL);
    irs::logger::output_le(iresearch::logger::IRL_FATAL, stderr);

    // setup required application features
    features.emplace_back(new arangodb::FlushFeature(server), false);
    features.emplace_back(new arangodb::V8DealerFeature(server),
                          false);  // required for DatabaseFeature::createDatabase(...)
    features.emplace_back(new arangodb::ViewTypesFeature(server), true);
    features.emplace_back(new arangodb::AuthenticationFeature(server), true);
    features.emplace_back(new arangodb::DatabasePathFeature(server), false);
    features.emplace_back(new arangodb::DatabaseFeature(server), false);
    features.emplace_back(new arangodb::ShardingFeature(server), false);
    features.emplace_back(new arangodb::QueryRegistryFeature(server), false);  // must be first
    arangodb::application_features::ApplicationServer::server->addFeature(
        features.back().first);  // need QueryRegistryFeature feature to be added now in order to create the system database
    features.emplace_back(new arangodb::SystemDatabaseFeature(server), true);  // required for IResearchAnalyzerFeature
    features.emplace_back(new arangodb::TraverserEngineRegistryFeature(server), false);  // must be before AqlFeature
    features.emplace_back(new arangodb::AqlFeature(server), true);
    features.emplace_back(new arangodb::aql::OptimizerRulesFeature(server), true);
    features.emplace_back(functions = new arangodb::aql::AqlFunctionFeature(server),
                          true);  // required for IResearchAnalyzerFeature
    features.emplace_back(new arangodb::iresearch::IResearchAnalyzerFeature(server), true);
    features.emplace_back(new arangodb::iresearch::IResearchFeature(server), true);

#if USE_ENTERPRISE
    features.emplace_back(new arangodb::LdapFeature(server),
                          false);  // required for AuthenticationFeature with USE_ENTERPRISE
#endif

    // required for V8DealerFeature::prepare(), ClusterFeature::prepare() not required
    arangodb::application_features::ApplicationServer::server->addFeature(
        new arangodb::ClusterFeature(server));

    for (auto& f : features) {
      arangodb::application_features::ApplicationServer::server->addFeature(f.first);
    }

    for (auto& f : features) {
      f.first->prepare();
    }

    auto databases = VPackBuilder();
    databases.openArray();
    databases.add(systemDatabaseArgs);
    databases.close();

    auto* dbFeature =
        arangodb::application_features::ApplicationServer::lookupFeature<arangodb::DatabaseFeature>(
            "Database");
    dbFeature->loadDatabases(databases.slice());

    for (auto& f : features) {
      if (f.second) {
        f.first->start();
      }
    }

    // register fake non-deterministic function in order to suppress optimizations
    functions->add(arangodb::aql::Function{
        "_NONDETERM_", ".",
        arangodb::aql::Function::makeFlags(
            // fake non-deterministic
            arangodb::aql::Function::Flags::CanRunOnDBServer),
        [](arangodb::aql::ExpressionContext*, arangodb::transaction::Methods*,
           arangodb::aql::VPackFunctionParameters const& params) {
          TRI_ASSERT(!params.empty());
          return params[0];
        }});

    // register fake non-deterministic function in order to suppress optimizations
    functions->add(arangodb::aql::Function{
        "_FORWARD_", ".",
        arangodb::aql::Function::makeFlags(
            // fake deterministic
            arangodb::aql::Function::Flags::Deterministic, arangodb::aql::Function::Flags::Cacheable,
            arangodb::aql::Function::Flags::CanRunOnDBServer),
        [](arangodb::aql::ExpressionContext*, arangodb::transaction::Methods*,
           arangodb::aql::VPackFunctionParameters const& params) {
          TRI_ASSERT(!params.empty());
          return params[0];
        }});

    // external function names must be registred in upper-case
    // user defined functions have ':' in the external function name
    // function arguments string format: requiredArg1[,requiredArg2]...[|optionalArg1[,optionalArg2]...]
    arangodb::aql::Function customScorer(
        "CUSTOMSCORER", ".|+",
        arangodb::aql::Function::makeFlags(arangodb::aql::Function::Flags::Deterministic,
                                           arangodb::aql::Function::Flags::Cacheable,
                                           arangodb::aql::Function::Flags::CanRunOnDBServer));
    arangodb::iresearch::addFunction(*arangodb::aql::AqlFunctionFeature::AQLFUNCTIONS,
                                     customScorer);

    auto* analyzers =
        arangodb::application_features::ApplicationServer::lookupFeature<arangodb::iresearch::IResearchAnalyzerFeature>();
    arangodb::iresearch::IResearchAnalyzerFeature::EmplaceResult result;
    TRI_vocbase_t* vocbase;

<<<<<<< HEAD
    dbFeature->createDatabase(1, "testVocbase", vocbase);  // required for IResearchAnalyzerFeature::emplace(...)
    arangodb::methods::Collections::createSystem(*vocbase, arangodb::tests::AnalyzerCollectionName,
                                                 false);
=======
    dbFeature->createDatabase(testDBInfo(), vocbase);  // required for IResearchAnalyzerFeature::emplace(...)
    arangodb::methods::Collections::createSystem(
        *vocbase,
        arangodb::tests::AnalyzerCollectionName, false);
>>>>>>> bba809be
    analyzers->emplace(result, "testVocbase::test_analyzer", "TestAnalyzer",
                       VPackParser::fromJson("\"abc\"")->slice());  // cache analyzer
    analyzers->emplace(result, "testVocbase::test_csv_analyzer",
                       "TestDelimAnalyzer",
<<<<<<< HEAD
                       VPackParser::fromJson("\",\"")->slice());  // cache analyzer
=======
                        VPackParser::fromJson("\",\"")->slice());  // cache analyzer
>>>>>>> bba809be

    auto* dbPathFeature =
        arangodb::application_features::ApplicationServer::getFeature<arangodb::DatabasePathFeature>(
            "DatabasePath");
    arangodb::tests::setDatabasePath(*dbPathFeature);  // ensure test data is stored in a unique directory
  }

  ~IResearchQueryScorerTest() {
    arangodb::AqlFeature(server).stop();  // unset singleton instance
    arangodb::LogTopic::setLogLevel(arangodb::iresearch::TOPIC.name(),
                                    arangodb::LogLevel::DEFAULT);
    arangodb::LogTopic::setLogLevel(arangodb::Logger::FIXME.name(),
                                    arangodb::LogLevel::DEFAULT);
    arangodb::application_features::ApplicationServer::server = nullptr;

    // destroy application features
    for (auto& f : features) {
      if (f.second) {
        f.first->stop();
      }
    }

    for (auto& f : features) {
      f.first->unprepare();
    }

    arangodb::LogTopic::setLogLevel(arangodb::Logger::AUTHENTICATION.name(),
                                    arangodb::LogLevel::DEFAULT);
    arangodb::EngineSelectorFeature::ENGINE = nullptr;
  }
};  // IResearchQueryScorerSetup

}  // namespace

// -----------------------------------------------------------------------------
// --SECTION--                                                        test suite
// -----------------------------------------------------------------------------

TEST_F(IResearchQueryScorerTest, test) {
  static std::vector<std::string> const EMPTY;

  auto createJson = arangodb::velocypack::Parser::fromJson(
      "{ \
    \"name\": \"testView\", \
    \"type\": \"arangosearch\" \
  }");

  TRI_vocbase_t vocbase(TRI_vocbase_type_e::TRI_VOCBASE_TYPE_NORMAL, testDBInfo());
  std::shared_ptr<arangodb::LogicalCollection> logicalCollection1;
  std::shared_ptr<arangodb::LogicalCollection> logicalCollection2;
  std::shared_ptr<arangodb::LogicalCollection> logicalCollection3;

  // add collection_1
  {
    auto collectionJson = arangodb::velocypack::Parser::fromJson(
        "{ \"name\": \"collection_1\" }");
    logicalCollection1 = vocbase.createCollection(collectionJson->slice());
    ASSERT_TRUE((nullptr != logicalCollection1));
  }

  // add collection_2
  {
    auto collectionJson = arangodb::velocypack::Parser::fromJson(
        "{ \"name\": \"collection_2\" }");
    logicalCollection2 = vocbase.createCollection(collectionJson->slice());
    ASSERT_TRUE((nullptr != logicalCollection2));
  }

  // add collection_3
  {
    auto collectionJson = arangodb::velocypack::Parser::fromJson(
        "{ \"name\": \"collection_3\" }");
    logicalCollection3 = vocbase.createCollection(collectionJson->slice());
    ASSERT_TRUE((nullptr != logicalCollection3));
  }

  // add view
  auto view = std::dynamic_pointer_cast<arangodb::iresearch::IResearchView>(
      vocbase.createView(createJson->slice()));
  ASSERT_TRUE((false == !view));

  // add link to collection
  {
    auto updateJson = arangodb::velocypack::Parser::fromJson(
        "{ \"links\": {"
        "\"collection_1\": { \"analyzers\": [ \"test_analyzer\", \"identity\" "
        "], \"includeAllFields\": true, \"trackListPositions\": true },"
        "\"collection_2\": { \"analyzers\": [ \"test_analyzer\", \"identity\" "
        "], \"includeAllFields\": true }"
        "}}");
    EXPECT_TRUE((view->properties(updateJson->slice(), true).ok()));

    arangodb::velocypack::Builder builder;

    builder.openObject();
    view->properties(builder, arangodb::LogicalDataSource::makeFlags(
                                  arangodb::LogicalDataSource::Serialize::Detailed));
    builder.close();

    auto slice = builder.slice();
    EXPECT_TRUE(slice.isObject());
    EXPECT_TRUE(slice.get("name").copyString() == "testView");
    EXPECT_TRUE(slice.get("type").copyString() ==
                arangodb::iresearch::DATA_SOURCE_TYPE.name());
    EXPECT_TRUE(slice.get("deleted").isNone());  // no system properties
    auto tmpSlice = slice.get("links");
    EXPECT_TRUE((true == tmpSlice.isObject() && 2 == tmpSlice.length()));
  }

  std::deque<arangodb::ManagedDocumentResult> insertedDocsView;

  // populate view with the data
  {
    arangodb::OperationOptions opt;

    arangodb::transaction::Methods trx(arangodb::transaction::StandaloneContext::Create(vocbase),
                                       EMPTY, EMPTY, EMPTY,
                                       arangodb::transaction::Options());
    EXPECT_TRUE((trx.begin().ok()));

    // insert into collections
    {
      irs::utf8_path resource;
      resource /= irs::string_ref(arangodb::tests::testResourceDir);
      resource /= irs::string_ref("simple_sequential.json");

      auto builder =
          arangodb::basics::VelocyPackHelper::velocyPackFromFile(resource.utf8());
      auto root = builder.slice();
      ASSERT_TRUE(root.isArray());

      size_t i = 0;

      std::shared_ptr<arangodb::LogicalCollection> collections[]{logicalCollection1,
                                                                 logicalCollection2};

      for (auto doc : arangodb::velocypack::ArrayIterator(root)) {
        insertedDocsView.emplace_back();
        auto const res =
            collections[i % 2]->insert(&trx, doc, insertedDocsView.back(), opt, false);
        EXPECT_TRUE(res.ok());
        ++i;
      }
    }

    // insert into collection_3
    std::deque<arangodb::ManagedDocumentResult> insertedDocsCollection;

    {
      irs::utf8_path resource;
      resource /= irs::string_ref(arangodb::tests::testResourceDir);
      resource /= irs::string_ref("simple_sequential_order.json");

      auto builder =
          arangodb::basics::VelocyPackHelper::velocyPackFromFile(resource.utf8());
      auto root = builder.slice();
      ASSERT_TRUE(root.isArray());

      for (auto doc : arangodb::velocypack::ArrayIterator(root)) {
        insertedDocsCollection.emplace_back();
        auto const res =
            logicalCollection3->insert(&trx, doc, insertedDocsCollection.back(), opt, false);
        EXPECT_TRUE(res.ok());
      }
    }

    EXPECT_TRUE((trx.commit().ok()));
    EXPECT_TRUE(
        (arangodb::tests::executeQuery(vocbase,
                                       "FOR d IN testView SEARCH 1 ==1 OPTIONS "
                                       "{ waitForSync: true } RETURN d")
             .result.ok()));  // commit
  }

  // wrong number of arguments
  {
    std::string const query =
        "FOR d IN testView SEARCH BOOST(d.name == 'A') "
        "RETURN { d, score: BOOSTSCORER(d) }";

    auto queryResult = arangodb::tests::executeQuery(vocbase, query);
    ASSERT_FALSE(queryResult.result.ok());
    ASSERT_TRUE(queryResult.result.is(TRI_ERROR_QUERY_FUNCTION_ARGUMENT_NUMBER_MISMATCH));
  }

  // invalid argument
  {
    std::string const query =
        "FOR d IN testView SEARCH BOOST(d.name == 'A', {}) "
        "RETURN { d, score: BOOSTSCORER(d) }";

    auto queryResult = arangodb::tests::executeQuery(vocbase, query);
    ASSERT_FALSE(queryResult.result.ok());
    ASSERT_TRUE(queryResult.result.is(TRI_ERROR_BAD_PARAMETER));
  }

  // invalid argument
  {
    std::string const query =
        "FOR d IN testView SEARCH BOOST(d.name == 'A', []) "
        "RETURN { d, score: BOOSTSCORER(d) }";

    auto queryResult = arangodb::tests::executeQuery(vocbase, query);
    ASSERT_FALSE(queryResult.result.ok());
    ASSERT_TRUE(queryResult.result.is(TRI_ERROR_BAD_PARAMETER));
  }

  // invalid argument
  {
    std::string const query =
        "FOR d IN testView SEARCH BOOST(d.name == 'A', true) "
        "RETURN { d, score: BOOSTSCORER(d) }";

    auto queryResult = arangodb::tests::executeQuery(vocbase, query);
    ASSERT_FALSE(queryResult.result.ok());
    ASSERT_TRUE(queryResult.result.is(TRI_ERROR_BAD_PARAMETER));
  }

  // invalid argument
  {
    std::string const query =
        "FOR d IN testView SEARCH BOOST(d.name == 'A', null) "
        "RETURN { d, score: BOOSTSCORER(d) }";

    auto queryResult = arangodb::tests::executeQuery(vocbase, query);
    ASSERT_FALSE(queryResult.result.ok());
    ASSERT_TRUE(queryResult.result.is(TRI_ERROR_BAD_PARAMETER));
  }

  // invalid argument
  {
    std::string const query =
        "FOR d IN testView SEARCH BOOST(d.name == 'A', '42') "
        "RETURN { d, score: BOOSTSCORER(d) }";

    auto queryResult = arangodb::tests::executeQuery(vocbase, query);
    ASSERT_FALSE(queryResult.result.ok());
    ASSERT_TRUE(queryResult.result.is(TRI_ERROR_BAD_PARAMETER));
  }

  // non-deterministic argument
  {
    std::string const query =
        "FOR d IN testView SEARCH BOOST(d.name == 'A', RAND()) "
        "RETURN { d, score: BOOSTSCORER(d) }";

    auto queryResult = arangodb::tests::executeQuery(vocbase, query);
    ASSERT_FALSE(queryResult.result.ok());
    ASSERT_TRUE(queryResult.result.is(TRI_ERROR_BAD_PARAMETER));
  }
  // constexpr BOOST (true)
  {
    std::string const query =
        "FOR d IN testView SEARCH BOOST(1==1, 42) "
        "LIMIT 1 "
        "RETURN { d, score: BOOSTSCORER(d) }";
    auto queryResult = arangodb::tests::executeQuery(vocbase, query);
    ASSERT_TRUE(queryResult.result.ok());
    ASSERT_TRUE(queryResult.data->slice().isArray());
    ASSERT_EQ(1, queryResult.data->slice().length());
  }
  // constexpr BOOST (false)
  {
    std::string const query =
        "FOR d IN testView SEARCH BOOST(1==2, 42) "
        "LIMIT 1 "
        "RETURN { d, score: BOOSTSCORER(d) }";
    auto queryResult = arangodb::tests::executeQuery(vocbase, query);
    ASSERT_TRUE(queryResult.result.ok());
    ASSERT_TRUE(queryResult.data->slice().isArray());
    ASSERT_EQ(0, queryResult.data->slice().length());
  }

  {
    std::string const query =
        "FOR d IN testView SEARCH BOOST(d.name == 'A', 42) "
        "RETURN { d, score: BOOSTSCORER(d) }";

    EXPECT_TRUE(arangodb::tests::assertRules(vocbase, query,
                                             {
                                                 arangodb::aql::OptimizerRule::handleArangoSearchViewsRule,
                                             }));

    std::map<float, arangodb::velocypack::Slice> expectedDocs{
        {42.f, arangodb::velocypack::Slice(insertedDocsView[0].vpack())}};

    auto queryResult = arangodb::tests::executeQuery(vocbase, query);
    ASSERT_TRUE(queryResult.result.ok());

    auto result = queryResult.data->slice();
    EXPECT_TRUE(result.isArray());

    arangodb::velocypack::ArrayIterator resultIt(result);
    ASSERT_TRUE(expectedDocs.size() == resultIt.size());

    // Check documents
    for (; resultIt.valid(); resultIt.next()) {
      auto const actualValue = resultIt.value();

      auto actualScoreSlice = actualValue.get("score");
      ASSERT_TRUE(actualScoreSlice.isNumber());
      auto const actualScore = actualScoreSlice.getNumber<float>();
      auto expectedValue = expectedDocs.find(actualScore);
      ASSERT_TRUE(expectedValue != expectedDocs.end());

      auto const actualDoc = actualValue.get("d");
      auto const resolved = actualDoc.resolveExternals();

      EXPECT_TRUE((0 == arangodb::basics::VelocyPackHelper::compare(
                            arangodb::velocypack::Slice(expectedValue->second),
                            resolved, true)));
      expectedDocs.erase(expectedValue);
    }
    EXPECT_TRUE(expectedDocs.empty());
  }

  {
    std::string const query =
        "LET arr = [0,1] "
        "FOR i in 0..1 "
        "  LET rnd = _NONDETERM_(i) "
        "  FOR d IN testView SEARCH IN_RANGE(d.name, 'A', 'C', true, true) "
        "LIMIT 10 "
        "RETURN { d, score: d.seq + 3*customscorer(d, arr[TO_NUMBER(rnd != "
        "0)]) }";

    EXPECT_TRUE(arangodb::tests::assertRules(vocbase, query,
                                             {
                                                 arangodb::aql::OptimizerRule::handleArangoSearchViewsRule,
                                             }));

    std::map<size_t, arangodb::velocypack::Slice> expectedDocs{
        {0, arangodb::velocypack::Slice(insertedDocsView[0].vpack())},
        {1, arangodb::velocypack::Slice(insertedDocsView[1].vpack())},
        {2, arangodb::velocypack::Slice(insertedDocsView[2].vpack())},
        {3, arangodb::velocypack::Slice(insertedDocsView[0].vpack())},
        {4, arangodb::velocypack::Slice(insertedDocsView[1].vpack())},
        {5, arangodb::velocypack::Slice(insertedDocsView[2].vpack())},
    };

    auto queryResult = arangodb::tests::executeQuery(vocbase, query);
    ASSERT_TRUE(queryResult.result.ok());

    auto result = queryResult.data->slice();
    EXPECT_TRUE(result.isArray());

    arangodb::velocypack::ArrayIterator resultIt(result);
    ASSERT_TRUE(expectedDocs.size() == resultIt.size());

    // Check documents
    for (; resultIt.valid(); resultIt.next()) {
      auto const actualValue = resultIt.value();

      auto actualScoreSlice = actualValue.get("score");
      ASSERT_TRUE(actualScoreSlice.isNumber());
      auto const actualScore = actualScoreSlice.getNumber<size_t>();
      auto expectedValue = expectedDocs.find(actualScore);
      ASSERT_TRUE(expectedValue != expectedDocs.end());

      auto const actualDoc = actualValue.get("d");
      auto const resolved = actualDoc.resolveExternals();

      EXPECT_TRUE((0 == arangodb::basics::VelocyPackHelper::compare(
                            arangodb::velocypack::Slice(expectedValue->second),
                            resolved, true)));
      expectedDocs.erase(expectedValue);
    }
    EXPECT_TRUE(expectedDocs.empty());
  }

  // ensure subqueries outstide a loop work fine
  {
    std::string const query =
        "LET x = (FOR j IN testView SEARCH j.name == 'A' SORT BM25(j) RETURN "
        "j) "
        "FOR d in testView SEARCH d.name == 'B' "
        "SORT customscorer(d, x[0].seq) "
        "RETURN { d, 'score' : customscorer(d, x[0].seq) }";

    EXPECT_TRUE(arangodb::tests::assertRules(vocbase, query,
                                             {
                                                 arangodb::aql::OptimizerRule::handleArangoSearchViewsRule,
                                             }));

    std::map<size_t, arangodb::velocypack::Slice> expectedDocs{
        {0, arangodb::velocypack::Slice(insertedDocsView[1].vpack())},
    };

    auto queryResult = arangodb::tests::executeQuery(vocbase, query);
    ASSERT_TRUE(queryResult.result.ok());

    auto result = queryResult.data->slice();
    EXPECT_TRUE(result.isArray());

    arangodb::velocypack::ArrayIterator resultIt(result);
    ASSERT_TRUE(expectedDocs.size() == resultIt.size());

    // Check documents
    for (; resultIt.valid(); resultIt.next()) {
      auto const actualValue = resultIt.value();

      auto actualScoreSlice = actualValue.get("score");
      ASSERT_TRUE(actualScoreSlice.isNumber());
      auto const actualScore = actualScoreSlice.getNumber<size_t>();
      auto expectedValue = expectedDocs.find(actualScore);
      ASSERT_TRUE(expectedValue != expectedDocs.end());

      auto const actualDoc = actualValue.get("d");
      auto const resolved = actualDoc.resolveExternals();

      EXPECT_TRUE((0 == arangodb::basics::VelocyPackHelper::compare(
                            arangodb::velocypack::Slice(expectedValue->second),
                            resolved, true)));
      expectedDocs.erase(expectedValue);
    }
    EXPECT_TRUE(expectedDocs.empty());
  }

  // FIXME
  // inline subqueries aren't supported, e.g. the query below will be transformed into
  //
  // FOR d in testView SEARCH d.name == 'B' LET #1 = customscorer(d, #2[0].seq)
  // LET #2 = (FOR j IN testView SEARCH j.name == 'A' SORT BM25(j) RETURN j)
  // RETURN { d, 'score' : #1 ) }
  {
    std::string const query =
        "FOR d in testView SEARCH d.name == 'B' "
        "RETURN { d, 'score' : customscorer(d, (FOR j IN testView SEARCH "
        "j.name == 'A' SORT BM25(j) RETURN j)[0].seq) }";

    auto queryResult = arangodb::tests::executeQuery(vocbase, query);
    ASSERT_TRUE(queryResult.result.is(TRI_ERROR_INTERNAL));
  }

  // test case covers:
  // https://github.com/arangodb/arangodb/issues/9660
  {
    std::map<size_t, irs::string_ref> expectedDocs{{2, "A"}};

    std::string const query =
        "LET x = FIRST(FOR y IN collection_1 FILTER y.seq == 0 RETURN DISTINCT "
        "y.name) "
        "FOR d IN testView SEARCH d.name == x "
        "LET score = customscorer(d, 1) + 1.0 "
        "COLLECT name = d.name AGGREGATE maxScore = MAX(score) "
        "RETURN { name: name, score: maxScore }";

    auto queryResult = arangodb::tests::executeQuery(vocbase, query);
    ASSERT_TRUE(queryResult.result.ok());

    auto result = queryResult.data->slice();
    EXPECT_TRUE(result.isArray());

    arangodb::velocypack::ArrayIterator resultIt(result);
    ASSERT_EQ(1, resultIt.size());

    for (; resultIt.valid(); resultIt.next()) {
      auto const actualValue = resultIt.value();
      ASSERT_TRUE(actualValue.isObject());

      auto actualScoreSlice = actualValue.get("score");
      ASSERT_TRUE(actualScoreSlice.isNumber());
      auto const actualScore = actualScoreSlice.getNumber<size_t>();
      auto expectedValue = expectedDocs.find(actualScore);
      ASSERT_TRUE(expectedValue != expectedDocs.end());

      auto const actualName = actualValue.get("name");
      ASSERT_EQ(expectedValue->second, actualName.copyString());
    }
  }

  // ensure scorers are deduplicated
  {
    std::string const queryString =
        "LET i = 1"
        "FOR d IN testView SEARCH IN_RANGE(d.name, 'A', 'B', true, false) "
        "RETURN [ customscorer(d, i), customscorer(d, 1) ] ";

    EXPECT_TRUE(arangodb::tests::assertRules(vocbase, queryString,
                                             {
                                                 arangodb::aql::OptimizerRule::handleArangoSearchViewsRule,
                                             }));

    arangodb::aql::Query query(false, vocbase, arangodb::aql::QueryString(queryString),
                               std::shared_ptr<arangodb::velocypack::Builder>(),
                               arangodb::velocypack::Parser::fromJson("{}"),
                               arangodb::aql::PART_MAIN);

    query.prepare(arangodb::QueryRegistryFeature::registry(),
                  arangodb::aql::SerializationFormat::SHADOWROWS);
    auto* plan = query.plan();
    ASSERT_TRUE(plan);

    arangodb::SmallVector<arangodb::aql::ExecutionNode*>::allocator_type::arena_type a;
    arangodb::SmallVector<arangodb::aql::ExecutionNode*> nodes{a};

    // only one scorer
    plan->findNodesOfType(nodes, arangodb::aql::ExecutionNode::ENUMERATE_IRESEARCH_VIEW, true);
    ASSERT_TRUE(1 == nodes.size());
    auto* viewNode =
        arangodb::aql::ExecutionNode::castTo<arangodb::iresearch::IResearchViewNode*>(
            nodes.front());
    ASSERT_TRUE(viewNode);
    auto& scorers = viewNode->scorers();
    ASSERT_TRUE(1 == scorers.size());
    auto* var = scorers.front().var;
    ASSERT_TRUE(var);

    // check scorer
    {
      auto* expr = scorers.front().node;
      ASSERT_TRUE(expr);
      ASSERT_TRUE(arangodb::aql::NODE_TYPE_FCALL == expr->type);
      auto* fn = static_cast<arangodb::aql::Function*>(expr->getData());
      ASSERT_TRUE(fn);
      ASSERT_TRUE(arangodb::iresearch::isScorer(*fn));
      EXPECT_TRUE("CUSTOMSCORER" == fn->name);

      ASSERT_TRUE(1 == expr->numMembers());
      auto* args = expr->getMember(0);
      ASSERT_TRUE(args);
      ASSERT_TRUE(arangodb::aql::NODE_TYPE_ARRAY == args->type);
      ASSERT_TRUE(2 == args->numMembers());
      auto* arg0 = args->getMember(0);  // reference to d
      ASSERT_TRUE(arg0);
      ASSERT_TRUE(static_cast<void const*>(&viewNode->outVariable()) == arg0->getData());
      auto* arg1 = args->getMember(1);
      ASSERT_TRUE(arg1);
      ASSERT_TRUE(arangodb::aql::NODE_TYPE_VALUE == arg1->type);
      ASSERT_TRUE(arangodb::aql::VALUE_TYPE_INT == arg1->value.type);
      ASSERT_TRUE(1 == arg1->getIntValue());
    }

    // and 2 references
    nodes.clear();
    plan->findNodesOfType(nodes, arangodb::aql::ExecutionNode::CALCULATION, true);
    ASSERT_TRUE(1 == nodes.size());
    auto* calcNode =
        arangodb::aql::ExecutionNode::castTo<arangodb::aql::CalculationNode*>(
            nodes.front());
    ASSERT_TRUE(calcNode);
    ASSERT_TRUE(calcNode->expression());
    auto* node = calcNode->expression()->node();
    ASSERT_TRUE(node);
    ASSERT_TRUE(arangodb::aql::NODE_TYPE_ARRAY == node->type);
    ASSERT_TRUE(2 == node->numMembers());
    for (size_t i = 0; i < node->numMembers(); ++i) {
      auto* sub = node->getMember(i);
      ASSERT_TRUE(arangodb::aql::NODE_TYPE_REFERENCE == sub->type);
      EXPECT_TRUE(static_cast<const void*>(var) == sub->getData());
    }

    // check execution
    auto queryResult = arangodb::tests::executeQuery(vocbase, queryString);
    ASSERT_TRUE(queryResult.result.ok());

    auto result = queryResult.data->slice();
    EXPECT_TRUE(result.isArray());

    arangodb::velocypack::ArrayIterator resultIt(result);
    ASSERT_TRUE(1 == resultIt.size());

    for (; resultIt.valid(); resultIt.next()) {
      auto const actualValue = resultIt.value();
      ASSERT_TRUE(actualValue.isArray());

      VPackArrayIterator scoreIt(actualValue);
      EXPECT_TRUE(2 == scoreIt.size());

      for (; scoreIt.valid(); scoreIt.next()) {
        auto const value = scoreIt.value();
        ASSERT_TRUE(value.isNumber());
        EXPECT_TRUE(1 == value.getNumber<size_t>());
      }
    }
  }

  // ensure scorers are deduplicated (attribute access)
  {
    std::string const queryString =
        "LET obj = _NONDETERM_({ value : 2 }) "
        "FOR d IN testView SEARCH IN_RANGE(d.name, 'A', 'C', true, true) "
        "RETURN [ customscorer(d, obj.value), customscorer(d, obj.value) ] ";

    EXPECT_TRUE(arangodb::tests::assertRules(vocbase, queryString,
                                             {
                                                 arangodb::aql::OptimizerRule::handleArangoSearchViewsRule,
                                             }));

    arangodb::aql::Query query(false, vocbase, arangodb::aql::QueryString(queryString),
                               std::shared_ptr<arangodb::velocypack::Builder>(),
                               arangodb::velocypack::Parser::fromJson("{}"),
                               arangodb::aql::PART_MAIN);

    query.prepare(arangodb::QueryRegistryFeature::registry(),
                  arangodb::aql::SerializationFormat::SHADOWROWS);
    auto* plan = query.plan();
    ASSERT_TRUE(plan);

    arangodb::SmallVector<arangodb::aql::ExecutionNode*>::allocator_type::arena_type a;
    arangodb::SmallVector<arangodb::aql::ExecutionNode*> nodes{a};

    // only one scorer
    plan->findNodesOfType(nodes, arangodb::aql::ExecutionNode::ENUMERATE_IRESEARCH_VIEW, true);
    ASSERT_TRUE(1 == nodes.size());
    auto* viewNode =
        arangodb::aql::ExecutionNode::castTo<arangodb::iresearch::IResearchViewNode*>(
            nodes.front());
    ASSERT_TRUE(viewNode);
    auto& scorers = viewNode->scorers();
    ASSERT_TRUE(1 == scorers.size());
    auto* var = scorers.front().var;
    ASSERT_TRUE(var);

    // check scorer
    {
      auto* expr = scorers.front().node;
      ASSERT_TRUE(expr);
      ASSERT_TRUE(arangodb::aql::NODE_TYPE_FCALL == expr->type);
      auto* fn = static_cast<arangodb::aql::Function*>(expr->getData());
      ASSERT_TRUE(fn);
      ASSERT_TRUE(arangodb::iresearch::isScorer(*fn));
      EXPECT_TRUE("CUSTOMSCORER" == fn->name);

      ASSERT_TRUE(1 == expr->numMembers());
      auto* args = expr->getMember(0);
      ASSERT_TRUE(args);
      ASSERT_TRUE(arangodb::aql::NODE_TYPE_ARRAY == args->type);
      ASSERT_TRUE(2 == args->numMembers());
      auto* arg0 = args->getMember(0);  // reference to d
      ASSERT_TRUE(arg0);
      ASSERT_TRUE(static_cast<void const*>(&viewNode->outVariable()) == arg0->getData());
      auto* arg1 = args->getMember(1);
      ASSERT_TRUE(arg1);
      ASSERT_TRUE(arangodb::aql::NODE_TYPE_ATTRIBUTE_ACCESS == arg1->type);
    }

    // and 2 references
    nodes.clear();
    plan->findNodesOfType(nodes, arangodb::aql::ExecutionNode::CALCULATION, true);
    ASSERT_TRUE(2 == nodes.size());
    for (auto const* node : nodes) {
      auto* calcNode =
          arangodb::aql::ExecutionNode::castTo<arangodb::aql::CalculationNode const*>(node);
      ASSERT_TRUE(calcNode);
      ASSERT_TRUE(calcNode->expression());

      if (calcNode->outVariable()->name == "obj") {
        continue;
      }

      auto* exprNode = calcNode->expression()->node();
      ASSERT_TRUE(exprNode);
      ASSERT_TRUE(arangodb::aql::NODE_TYPE_ARRAY == exprNode->type);
      ASSERT_TRUE(2 == exprNode->numMembers());
      for (size_t i = 0; i < exprNode->numMembers(); ++i) {
        auto* sub = exprNode->getMember(i);
        ASSERT_TRUE(arangodb::aql::NODE_TYPE_REFERENCE == sub->type);
        EXPECT_TRUE(static_cast<const void*>(var) == sub->getData());
      }
    }

    // check execution
    auto queryResult = arangodb::tests::executeQuery(vocbase, queryString);
    ASSERT_TRUE(queryResult.result.ok());

    auto result = queryResult.data->slice();
    EXPECT_TRUE(result.isArray());

    arangodb::velocypack::ArrayIterator resultIt(result);
    ASSERT_TRUE(3 == resultIt.size());

    for (; resultIt.valid(); resultIt.next()) {
      auto const actualValue = resultIt.value();
      ASSERT_TRUE(actualValue.isArray());

      VPackArrayIterator scoreIt(actualValue);
      EXPECT_TRUE(2 == scoreIt.size());

      for (; scoreIt.valid(); scoreIt.next()) {
        auto const value = scoreIt.value();
        ASSERT_TRUE(value.isNumber());
        EXPECT_TRUE(2 == value.getNumber<size_t>());
      }
    }
  }

  // ensure scorers are deduplicated (expression)
  {
    std::string const queryString =
        "LET obj = _NONDETERM_({ value : 2 }) "
        "FOR d IN testView SEARCH IN_RANGE(d.name, 'A', 'C', true, true) "
        "RETURN [ customscorer(d, obj.value+1), customscorer(d, obj.value+1) "
        "] ";

    EXPECT_TRUE(arangodb::tests::assertRules(vocbase, queryString,
                                             {
                                                 arangodb::aql::OptimizerRule::handleArangoSearchViewsRule,
                                             }));

    arangodb::aql::Query query(false, vocbase, arangodb::aql::QueryString(queryString),
                               std::shared_ptr<arangodb::velocypack::Builder>(),
                               arangodb::velocypack::Parser::fromJson("{}"),
                               arangodb::aql::PART_MAIN);

    query.prepare(arangodb::QueryRegistryFeature::registry(),
                  arangodb::aql::SerializationFormat::SHADOWROWS);
    auto* plan = query.plan();
    ASSERT_TRUE(plan);

    arangodb::SmallVector<arangodb::aql::ExecutionNode*>::allocator_type::arena_type a;
    arangodb::SmallVector<arangodb::aql::ExecutionNode*> nodes{a};

    // only one scorer
    plan->findNodesOfType(nodes, arangodb::aql::ExecutionNode::ENUMERATE_IRESEARCH_VIEW, true);
    ASSERT_TRUE(1 == nodes.size());
    auto* viewNode =
        arangodb::aql::ExecutionNode::castTo<arangodb::iresearch::IResearchViewNode*>(
            nodes.front());
    ASSERT_TRUE(viewNode);
    auto& scorers = viewNode->scorers();
    ASSERT_TRUE(1 == scorers.size());
    auto* var = scorers.front().var;
    ASSERT_TRUE(var);

    // check scorer
    {
      auto* expr = scorers.front().node;
      ASSERT_TRUE(expr);
      ASSERT_TRUE(arangodb::aql::NODE_TYPE_FCALL == expr->type);
      auto* fn = static_cast<arangodb::aql::Function*>(expr->getData());
      ASSERT_TRUE(fn);
      ASSERT_TRUE(arangodb::iresearch::isScorer(*fn));
      EXPECT_TRUE("CUSTOMSCORER" == fn->name);

      ASSERT_TRUE(1 == expr->numMembers());
      auto* args = expr->getMember(0);
      ASSERT_TRUE(args);
      ASSERT_TRUE(arangodb::aql::NODE_TYPE_ARRAY == args->type);
      ASSERT_TRUE(2 == args->numMembers());
      auto* arg0 = args->getMember(0);  // reference to d
      ASSERT_TRUE(arg0);
      ASSERT_TRUE(static_cast<void const*>(&viewNode->outVariable()) == arg0->getData());
      auto* arg1 = args->getMember(1);
      ASSERT_TRUE(arg1);
      ASSERT_TRUE(arangodb::aql::NODE_TYPE_OPERATOR_BINARY_PLUS == arg1->type);
    }

    // and 2 references
    nodes.clear();
    plan->findNodesOfType(nodes, arangodb::aql::ExecutionNode::CALCULATION, true);
    ASSERT_TRUE(2 == nodes.size());
    for (auto const* node : nodes) {
      auto* calcNode =
          arangodb::aql::ExecutionNode::castTo<arangodb::aql::CalculationNode const*>(node);
      ASSERT_TRUE(calcNode);
      ASSERT_TRUE(calcNode->expression());

      if (calcNode->outVariable()->name == "obj") {
        continue;
      }

      auto* exprNode = calcNode->expression()->node();
      ASSERT_TRUE(exprNode);
      ASSERT_TRUE(arangodb::aql::NODE_TYPE_ARRAY == exprNode->type);
      ASSERT_TRUE(2 == exprNode->numMembers());
      for (size_t i = 0; i < exprNode->numMembers(); ++i) {
        auto* sub = exprNode->getMember(i);
        ASSERT_TRUE(arangodb::aql::NODE_TYPE_REFERENCE == sub->type);
        EXPECT_TRUE(static_cast<const void*>(var) == sub->getData());
      }
    }

    // check execution
    auto queryResult = arangodb::tests::executeQuery(vocbase, queryString);
    ASSERT_TRUE(queryResult.result.ok());

    auto result = queryResult.data->slice();
    EXPECT_TRUE(result.isArray());

    arangodb::velocypack::ArrayIterator resultIt(result);
    ASSERT_TRUE(3 == resultIt.size());

    for (; resultIt.valid(); resultIt.next()) {
      auto const actualValue = resultIt.value();
      ASSERT_TRUE(actualValue.isArray());

      VPackArrayIterator scoreIt(actualValue);
      EXPECT_TRUE(2 == scoreIt.size());

      for (; scoreIt.valid(); scoreIt.next()) {
        auto const value = scoreIt.value();
        ASSERT_TRUE(value.isNumber());
        EXPECT_TRUE(3 == value.getNumber<size_t>());
      }
    }
  }

  // ensure scorers are deduplicated (indexed access)
  {
    std::string const queryString =
        "LET obj = _NONDETERM_([ 2, 5 ]) "
        "FOR d IN testView SEARCH IN_RANGE(d.name, 'A', 'C', true, true) "
        "RETURN [ customscorer(d, obj[1]), customscorer(d, obj[1]) ] ";

    EXPECT_TRUE(arangodb::tests::assertRules(vocbase, queryString,
                                             {
                                                 arangodb::aql::OptimizerRule::handleArangoSearchViewsRule,
                                             }));

    arangodb::aql::Query query(false, vocbase, arangodb::aql::QueryString(queryString),
                               std::shared_ptr<arangodb::velocypack::Builder>(),
                               arangodb::velocypack::Parser::fromJson("{}"),
                               arangodb::aql::PART_MAIN);

    query.prepare(arangodb::QueryRegistryFeature::registry(),
                  arangodb::aql::SerializationFormat::SHADOWROWS);
    auto* plan = query.plan();
    ASSERT_TRUE(plan);

    arangodb::SmallVector<arangodb::aql::ExecutionNode*>::allocator_type::arena_type a;
    arangodb::SmallVector<arangodb::aql::ExecutionNode*> nodes{a};

    // only one scorer
    plan->findNodesOfType(nodes, arangodb::aql::ExecutionNode::ENUMERATE_IRESEARCH_VIEW, true);
    ASSERT_TRUE(1 == nodes.size());
    auto* viewNode =
        arangodb::aql::ExecutionNode::castTo<arangodb::iresearch::IResearchViewNode*>(
            nodes.front());
    ASSERT_TRUE(viewNode);
    auto& scorers = viewNode->scorers();
    ASSERT_TRUE(1 == scorers.size());
    auto* var = scorers.front().var;
    ASSERT_TRUE(var);

    // check scorer
    {
      auto* expr = scorers.front().node;
      ASSERT_TRUE(expr);
      ASSERT_TRUE(arangodb::aql::NODE_TYPE_FCALL == expr->type);
      auto* fn = static_cast<arangodb::aql::Function*>(expr->getData());
      ASSERT_TRUE(fn);
      ASSERT_TRUE(arangodb::iresearch::isScorer(*fn));
      EXPECT_TRUE("CUSTOMSCORER" == fn->name);

      ASSERT_TRUE(1 == expr->numMembers());
      auto* args = expr->getMember(0);
      ASSERT_TRUE(args);
      ASSERT_TRUE(arangodb::aql::NODE_TYPE_ARRAY == args->type);
      ASSERT_TRUE(2 == args->numMembers());
      auto* arg0 = args->getMember(0);  // reference to d
      ASSERT_TRUE(arg0);
      ASSERT_TRUE(static_cast<void const*>(&viewNode->outVariable()) == arg0->getData());
      auto* arg1 = args->getMember(1);
      ASSERT_TRUE(arg1);
      ASSERT_TRUE(arangodb::aql::NODE_TYPE_INDEXED_ACCESS == arg1->type);
    }

    // and 2 references
    nodes.clear();
    plan->findNodesOfType(nodes, arangodb::aql::ExecutionNode::CALCULATION, true);
    ASSERT_TRUE(2 == nodes.size());
    for (auto const* node : nodes) {
      auto* calcNode =
          arangodb::aql::ExecutionNode::castTo<arangodb::aql::CalculationNode const*>(node);
      ASSERT_TRUE(calcNode);
      ASSERT_TRUE(calcNode->expression());

      if (calcNode->outVariable()->name == "obj") {
        continue;
      }

      auto* exprNode = calcNode->expression()->node();
      ASSERT_TRUE(exprNode);
      ASSERT_TRUE(arangodb::aql::NODE_TYPE_ARRAY == exprNode->type);
      ASSERT_TRUE(2 == exprNode->numMembers());
      for (size_t i = 0; i < exprNode->numMembers(); ++i) {
        auto* sub = exprNode->getMember(i);
        ASSERT_TRUE(arangodb::aql::NODE_TYPE_REFERENCE == sub->type);
        EXPECT_TRUE(static_cast<const void*>(var) == sub->getData());
      }
    }

    // check execution
    auto queryResult = arangodb::tests::executeQuery(vocbase, queryString);
    ASSERT_TRUE(queryResult.result.ok());

    auto result = queryResult.data->slice();
    EXPECT_TRUE(result.isArray());

    arangodb::velocypack::ArrayIterator resultIt(result);
    ASSERT_TRUE(3 == resultIt.size());

    for (; resultIt.valid(); resultIt.next()) {
      auto const actualValue = resultIt.value();
      ASSERT_TRUE(actualValue.isArray());

      VPackArrayIterator scoreIt(actualValue);
      EXPECT_TRUE(2 == scoreIt.size());

      for (; scoreIt.valid(); scoreIt.next()) {
        auto const value = scoreIt.value();
        ASSERT_TRUE(value.isNumber());
        EXPECT_TRUE(5 == value.getNumber<size_t>());
      }
    }
  }

  // ensure scorers are deduplicated (ternary)
  {
    std::string const queryString =
        "LET obj = _NONDETERM_([ 2, 5 ]) "
        "FOR d IN testView SEARCH IN_RANGE(d.name, 'A', 'C', true, true) "
        "RETURN [ customscorer(d, obj[0] > obj[1] ? 1 : 2), customscorer(d, "
        "obj[0] > obj[1] ? 1 : 2) ] ";

    EXPECT_TRUE(arangodb::tests::assertRules(vocbase, queryString,
                                             {
                                                 arangodb::aql::OptimizerRule::handleArangoSearchViewsRule,
                                             }));

    arangodb::aql::Query query(false, vocbase, arangodb::aql::QueryString(queryString),
                               std::shared_ptr<arangodb::velocypack::Builder>(),
                               arangodb::velocypack::Parser::fromJson("{}"),
                               arangodb::aql::PART_MAIN);

    query.prepare(arangodb::QueryRegistryFeature::registry(),
                  arangodb::aql::SerializationFormat::SHADOWROWS);
    auto* plan = query.plan();
    ASSERT_TRUE(plan);

    arangodb::SmallVector<arangodb::aql::ExecutionNode*>::allocator_type::arena_type a;
    arangodb::SmallVector<arangodb::aql::ExecutionNode*> nodes{a};

    // only one scorer
    plan->findNodesOfType(nodes, arangodb::aql::ExecutionNode::ENUMERATE_IRESEARCH_VIEW, true);
    ASSERT_TRUE(1 == nodes.size());
    auto* viewNode =
        arangodb::aql::ExecutionNode::castTo<arangodb::iresearch::IResearchViewNode*>(
            nodes.front());
    ASSERT_TRUE(viewNode);
    auto& scorers = viewNode->scorers();
    ASSERT_TRUE(1 == scorers.size());
    auto* var = scorers.front().var;
    ASSERT_TRUE(var);

    // check scorer
    {
      auto* expr = scorers.front().node;
      ASSERT_TRUE(expr);
      ASSERT_TRUE(arangodb::aql::NODE_TYPE_FCALL == expr->type);
      auto* fn = static_cast<arangodb::aql::Function*>(expr->getData());
      ASSERT_TRUE(fn);
      ASSERT_TRUE(arangodb::iresearch::isScorer(*fn));
      EXPECT_TRUE("CUSTOMSCORER" == fn->name);

      ASSERT_TRUE(1 == expr->numMembers());
      auto* args = expr->getMember(0);
      ASSERT_TRUE(args);
      ASSERT_TRUE(arangodb::aql::NODE_TYPE_ARRAY == args->type);
      ASSERT_TRUE(2 == args->numMembers());
      auto* arg0 = args->getMember(0);  // reference to d
      ASSERT_TRUE(arg0);
      ASSERT_TRUE(static_cast<void const*>(&viewNode->outVariable()) == arg0->getData());
      auto* arg1 = args->getMember(1);
      ASSERT_TRUE(arg1);
      ASSERT_TRUE(arangodb::aql::NODE_TYPE_OPERATOR_TERNARY == arg1->type);
    }

    // and 2 references
    nodes.clear();
    plan->findNodesOfType(nodes, arangodb::aql::ExecutionNode::CALCULATION, true);
    ASSERT_TRUE(2 == nodes.size());
    for (auto const* node : nodes) {
      auto* calcNode =
          arangodb::aql::ExecutionNode::castTo<arangodb::aql::CalculationNode const*>(node);
      ASSERT_TRUE(calcNode);
      ASSERT_TRUE(calcNode->expression());

      if (calcNode->outVariable()->name == "obj") {
        continue;
      }

      auto* exprNode = calcNode->expression()->node();
      ASSERT_TRUE(exprNode);
      ASSERT_TRUE(arangodb::aql::NODE_TYPE_ARRAY == exprNode->type);
      ASSERT_TRUE(2 == exprNode->numMembers());
      for (size_t i = 0; i < exprNode->numMembers(); ++i) {
        auto* sub = exprNode->getMember(i);
        ASSERT_TRUE(arangodb::aql::NODE_TYPE_REFERENCE == sub->type);
        EXPECT_TRUE(static_cast<const void*>(var) == sub->getData());
      }
    }

    // check execution
    auto queryResult = arangodb::tests::executeQuery(vocbase, queryString);
    ASSERT_TRUE(queryResult.result.ok());

    auto result = queryResult.data->slice();
    EXPECT_TRUE(result.isArray());

    arangodb::velocypack::ArrayIterator resultIt(result);
    ASSERT_TRUE(3 == resultIt.size());

    for (; resultIt.valid(); resultIt.next()) {
      auto const actualValue = resultIt.value();
      ASSERT_TRUE(actualValue.isArray());

      VPackArrayIterator scoreIt(actualValue);
      EXPECT_TRUE(2 == scoreIt.size());

      for (; scoreIt.valid(); scoreIt.next()) {
        auto const value = scoreIt.value();
        ASSERT_TRUE(value.isNumber());
        EXPECT_TRUE(2 == value.getNumber<size_t>());
      }
    }
  }

  // ensure scorers aren't deduplicated (ternary)
  {
    std::string const queryString =
        "LET obj = _NONDETERM_([ 2, 5 ]) "
        "FOR d IN testView SEARCH IN_RANGE(d.name, 'A', 'C', true, true) "
        "RETURN [ customscorer(d, obj[0] > obj[1] ? 1 : 2), customscorer(d, "
        "obj[1] > obj[2] ? 1 : 2) ] ";

    EXPECT_TRUE(arangodb::tests::assertRules(vocbase, queryString,
                                             {
                                                 arangodb::aql::OptimizerRule::handleArangoSearchViewsRule,
                                             }));

    arangodb::aql::Query query(false, vocbase, arangodb::aql::QueryString(queryString),
                               std::shared_ptr<arangodb::velocypack::Builder>(),
                               arangodb::velocypack::Parser::fromJson("{}"),
                               arangodb::aql::PART_MAIN);

    query.prepare(arangodb::QueryRegistryFeature::registry(),
                  arangodb::aql::SerializationFormat::SHADOWROWS);
    auto* plan = query.plan();
    ASSERT_TRUE(plan);

    arangodb::SmallVector<arangodb::aql::ExecutionNode*>::allocator_type::arena_type a;
    arangodb::SmallVector<arangodb::aql::ExecutionNode*> nodes{a};

    // only one scorer
    plan->findNodesOfType(nodes, arangodb::aql::ExecutionNode::ENUMERATE_IRESEARCH_VIEW, true);
    ASSERT_TRUE(1 == nodes.size());
    auto* viewNode =
        arangodb::aql::ExecutionNode::castTo<arangodb::iresearch::IResearchViewNode*>(
            nodes.front());
    ASSERT_TRUE(viewNode);
    auto& scorers = viewNode->scorers();
    ASSERT_TRUE(2 == scorers.size());
    auto* var = scorers.front().var;
    ASSERT_TRUE(var);

    // check scorers
    {
      auto* expr = scorers[0].node;
      ASSERT_TRUE(expr);
      ASSERT_TRUE(arangodb::aql::NODE_TYPE_FCALL == expr->type);
      auto* fn = static_cast<arangodb::aql::Function*>(expr->getData());
      ASSERT_TRUE(fn);
      ASSERT_TRUE(arangodb::iresearch::isScorer(*fn));
      EXPECT_TRUE("CUSTOMSCORER" == fn->name);

      ASSERT_TRUE(1 == expr->numMembers());
      auto* args = expr->getMember(0);
      ASSERT_TRUE(args);
      ASSERT_TRUE(arangodb::aql::NODE_TYPE_ARRAY == args->type);
      ASSERT_TRUE(2 == args->numMembers());
      auto* arg0 = args->getMember(0);  // reference to d
      ASSERT_TRUE(arg0);
      ASSERT_TRUE(static_cast<void const*>(&viewNode->outVariable()) == arg0->getData());
      auto* arg1 = args->getMember(1);
      ASSERT_TRUE(arg1);
      ASSERT_TRUE(arangodb::aql::NODE_TYPE_OPERATOR_TERNARY == arg1->type);
    }

    {
      auto* expr = scorers[1].node;
      ASSERT_TRUE(expr);
      ASSERT_TRUE(arangodb::aql::NODE_TYPE_FCALL == expr->type);
      auto* fn = static_cast<arangodb::aql::Function*>(expr->getData());
      ASSERT_TRUE(fn);
      ASSERT_TRUE(arangodb::iresearch::isScorer(*fn));
      EXPECT_TRUE("CUSTOMSCORER" == fn->name);

      ASSERT_TRUE(1 == expr->numMembers());
      auto* args = expr->getMember(0);
      ASSERT_TRUE(args);
      ASSERT_TRUE(arangodb::aql::NODE_TYPE_ARRAY == args->type);
      ASSERT_TRUE(2 == args->numMembers());
      auto* arg0 = args->getMember(0);  // reference to d
      ASSERT_TRUE(arg0);
      ASSERT_TRUE(static_cast<void const*>(&viewNode->outVariable()) == arg0->getData());
      auto* arg1 = args->getMember(1);
      ASSERT_TRUE(arg1);
      ASSERT_TRUE(arangodb::aql::NODE_TYPE_OPERATOR_TERNARY == arg1->type);
    }

    // check execution
    auto queryResult = arangodb::tests::executeQuery(vocbase, queryString);
    ASSERT_TRUE(queryResult.result.ok());

    auto result = queryResult.data->slice();
    EXPECT_TRUE(result.isArray());

    arangodb::velocypack::ArrayIterator resultIt(result);
    ASSERT_TRUE(3 == resultIt.size());

    for (; resultIt.valid(); resultIt.next()) {
      auto const actualValue = resultIt.value();
      ASSERT_TRUE(actualValue.isArray());

      VPackArrayIterator scoreIt(actualValue);
      EXPECT_TRUE(2 == scoreIt.size());
      ASSERT_TRUE(scoreIt.valid());

      {
        auto const value = scoreIt.value();
        ASSERT_TRUE(value.isNumber());
        EXPECT_TRUE(2 == value.getNumber<size_t>());
        scoreIt.next();
      }

      {
        auto const value = scoreIt.value();
        ASSERT_TRUE(value.isNumber());
        EXPECT_TRUE(1 == value.getNumber<size_t>());
        scoreIt.next();
      }

      ASSERT_TRUE(!scoreIt.valid());
    }
  }

  // ensure scorers are deduplicated (complex expression)
  {
    std::string const queryString =
        "LET obj = _NONDETERM_([ 2, 5 ]) "
        "FOR d IN testView SEARCH IN_RANGE(d.name, 'A', 'C', true, true) "
        "RETURN [ customscorer(d, 5*obj[0]*TO_NUMBER(obj[1] > obj[2])/obj[1] - "
        "1), customscorer(d, 5*obj[0]*TO_NUMBER(obj[1] > obj[2])/obj[1] - 1) "
        "] ";

    EXPECT_TRUE(arangodb::tests::assertRules(vocbase, queryString,
                                             {
                                                 arangodb::aql::OptimizerRule::handleArangoSearchViewsRule,
                                             }));

    arangodb::aql::Query query(false, vocbase, arangodb::aql::QueryString(queryString),
                               std::shared_ptr<arangodb::velocypack::Builder>(),
                               arangodb::velocypack::Parser::fromJson("{}"),
                               arangodb::aql::PART_MAIN);

    query.prepare(arangodb::QueryRegistryFeature::registry(),
                  arangodb::aql::SerializationFormat::SHADOWROWS);
    auto* plan = query.plan();
    ASSERT_TRUE(plan);

    arangodb::SmallVector<arangodb::aql::ExecutionNode*>::allocator_type::arena_type a;
    arangodb::SmallVector<arangodb::aql::ExecutionNode*> nodes{a};

    // only one scorer
    plan->findNodesOfType(nodes, arangodb::aql::ExecutionNode::ENUMERATE_IRESEARCH_VIEW, true);
    ASSERT_TRUE(1 == nodes.size());
    auto* viewNode =
        arangodb::aql::ExecutionNode::castTo<arangodb::iresearch::IResearchViewNode*>(
            nodes.front());
    ASSERT_TRUE(viewNode);
    auto& scorers = viewNode->scorers();
    ASSERT_TRUE(1 == scorers.size());
    auto* var = scorers.front().var;
    ASSERT_TRUE(var);

    // check scorer
    {
      auto* expr = scorers.front().node;
      ASSERT_TRUE(expr);
      ASSERT_TRUE(arangodb::aql::NODE_TYPE_FCALL == expr->type);
      auto* fn = static_cast<arangodb::aql::Function*>(expr->getData());
      ASSERT_TRUE(fn);
      ASSERT_TRUE(arangodb::iresearch::isScorer(*fn));
      EXPECT_TRUE("CUSTOMSCORER" == fn->name);

      ASSERT_TRUE(1 == expr->numMembers());
      auto* args = expr->getMember(0);
      ASSERT_TRUE(args);
      ASSERT_TRUE(arangodb::aql::NODE_TYPE_ARRAY == args->type);
      ASSERT_TRUE(2 == args->numMembers());
      auto* arg0 = args->getMember(0);  // reference to d
      ASSERT_TRUE(arg0);
      ASSERT_TRUE(static_cast<void const*>(&viewNode->outVariable()) == arg0->getData());
      auto* arg1 = args->getMember(1);
      ASSERT_TRUE(arg1);
      EXPECT_TRUE(arangodb::aql::NODE_TYPE_OPERATOR_BINARY_MINUS == arg1->type);
    }

    // and 2 references
    nodes.clear();
    plan->findNodesOfType(nodes, arangodb::aql::ExecutionNode::CALCULATION, true);
    ASSERT_TRUE(2 == nodes.size());
    for (auto const* node : nodes) {
      auto* calcNode =
          arangodb::aql::ExecutionNode::castTo<arangodb::aql::CalculationNode const*>(node);
      ASSERT_TRUE(calcNode);
      ASSERT_TRUE(calcNode->expression());

      if (calcNode->outVariable()->name == "obj") {
        continue;
      }

      auto* exprNode = calcNode->expression()->node();
      ASSERT_TRUE(exprNode);
      ASSERT_TRUE(arangodb::aql::NODE_TYPE_ARRAY == exprNode->type);
      ASSERT_TRUE(2 == exprNode->numMembers());
      for (size_t i = 0; i < exprNode->numMembers(); ++i) {
        auto* sub = exprNode->getMember(i);
        ASSERT_TRUE(arangodb::aql::NODE_TYPE_REFERENCE == sub->type);
        EXPECT_TRUE(static_cast<const void*>(var) == sub->getData());
      }
    }

    // check execution
    auto queryResult = arangodb::tests::executeQuery(vocbase, queryString);
    ASSERT_TRUE(queryResult.result.ok());

    auto result = queryResult.data->slice();
    EXPECT_TRUE(result.isArray());

    arangodb::velocypack::ArrayIterator resultIt(result);
    ASSERT_TRUE(3 == resultIt.size());

    for (; resultIt.valid(); resultIt.next()) {
      auto const actualValue = resultIt.value();
      ASSERT_TRUE(actualValue.isArray());

      VPackArrayIterator scoreIt(actualValue);
      EXPECT_TRUE(2 == scoreIt.size());

      for (; scoreIt.valid(); scoreIt.next()) {
        auto const value = scoreIt.value();
        ASSERT_TRUE(value.isNumber());
        EXPECT_TRUE(1 == value.getNumber<size_t>());
      }
    }
  }

  // ensure scorers are deduplicated (dynamic object attribute name)
  {
    std::string const queryString =
        "LET obj = _NONDETERM_([ 2, 5 ]) "
        "FOR d IN testView SEARCH IN_RANGE(d.name, 'A', 'C', true, true) "
        "RETURN [ customscorer(d, { [ CONCAT(obj[0], obj[1]) ] : 1 }), "
        "customscorer(d, { [ CONCAT(obj[0], obj[1]) ] : 1 }) ]";

    EXPECT_TRUE(arangodb::tests::assertRules(vocbase, queryString,
                                             {
                                                 arangodb::aql::OptimizerRule::handleArangoSearchViewsRule,
                                             }));

    arangodb::aql::Query query(false, vocbase, arangodb::aql::QueryString(queryString),
                               std::shared_ptr<arangodb::velocypack::Builder>(),
                               arangodb::velocypack::Parser::fromJson("{}"),
                               arangodb::aql::PART_MAIN);

    query.prepare(arangodb::QueryRegistryFeature::registry(),
                  arangodb::aql::SerializationFormat::SHADOWROWS);
    auto* plan = query.plan();
    ASSERT_TRUE(plan);

    arangodb::SmallVector<arangodb::aql::ExecutionNode*>::allocator_type::arena_type a;
    arangodb::SmallVector<arangodb::aql::ExecutionNode*> nodes{a};

    // only one scorer
    plan->findNodesOfType(nodes, arangodb::aql::ExecutionNode::ENUMERATE_IRESEARCH_VIEW, true);
    ASSERT_TRUE(1 == nodes.size());
    auto* viewNode =
        arangodb::aql::ExecutionNode::castTo<arangodb::iresearch::IResearchViewNode*>(
            nodes.front());
    ASSERT_TRUE(viewNode);
    auto& scorers = viewNode->scorers();
    ASSERT_TRUE(1 == scorers.size());
    auto* var = scorers.front().var;
    ASSERT_TRUE(var);

    // check scorer
    {
      auto* expr = scorers.front().node;
      ASSERT_TRUE(expr);
      ASSERT_TRUE(arangodb::aql::NODE_TYPE_FCALL == expr->type);
      auto* fn = static_cast<arangodb::aql::Function*>(expr->getData());
      ASSERT_TRUE(fn);
      ASSERT_TRUE(arangodb::iresearch::isScorer(*fn));
      EXPECT_TRUE("CUSTOMSCORER" == fn->name);

      ASSERT_TRUE(1 == expr->numMembers());
      auto* args = expr->getMember(0);
      ASSERT_TRUE(args);
      ASSERT_TRUE(arangodb::aql::NODE_TYPE_ARRAY == args->type);
      ASSERT_TRUE(2 == args->numMembers());
      auto* arg0 = args->getMember(0);  // reference to d
      ASSERT_TRUE(arg0);
      ASSERT_TRUE(static_cast<void const*>(&viewNode->outVariable()) == arg0->getData());
      auto* arg1 = args->getMember(1);
      ASSERT_TRUE(arg1);
      EXPECT_TRUE(arangodb::aql::NODE_TYPE_OBJECT == arg1->type);
    }

    // and 2 references
    nodes.clear();
    plan->findNodesOfType(nodes, arangodb::aql::ExecutionNode::CALCULATION, true);
    ASSERT_TRUE(2 == nodes.size());
    for (auto const* node : nodes) {
      auto* calcNode =
          arangodb::aql::ExecutionNode::castTo<arangodb::aql::CalculationNode const*>(node);
      ASSERT_TRUE(calcNode);
      ASSERT_TRUE(calcNode->expression());

      if (calcNode->outVariable()->name == "obj") {
        continue;
      }

      auto* exprNode = calcNode->expression()->node();
      ASSERT_TRUE(exprNode);
      ASSERT_TRUE(arangodb::aql::NODE_TYPE_ARRAY == exprNode->type);
      ASSERT_TRUE(2 == exprNode->numMembers());
      for (size_t i = 0; i < exprNode->numMembers(); ++i) {
        auto* sub = exprNode->getMember(i);
        ASSERT_TRUE(arangodb::aql::NODE_TYPE_REFERENCE == sub->type);
        EXPECT_TRUE(static_cast<const void*>(var) == sub->getData());
      }
    }
  }

  // ensure scorers are deduplicated (dynamic object value)
  {
    std::string const queryString =
        "LET obj = _NONDETERM_([ 2, 5 ]) "
        "FOR d IN testView SEARCH IN_RANGE(d.name, 'A', 'C', true, true) "
        "RETURN [ customscorer(d, { foo : obj[1] }), customscorer(d, { foo : "
        "obj[1] }) ]";

    EXPECT_TRUE(arangodb::tests::assertRules(vocbase, queryString,
                                             {
                                                 arangodb::aql::OptimizerRule::handleArangoSearchViewsRule,
                                             }));

    arangodb::aql::Query query(false, vocbase, arangodb::aql::QueryString(queryString),
                               std::shared_ptr<arangodb::velocypack::Builder>(),
                               arangodb::velocypack::Parser::fromJson("{}"),
                               arangodb::aql::PART_MAIN);

    query.prepare(arangodb::QueryRegistryFeature::registry(),
                  arangodb::aql::SerializationFormat::SHADOWROWS);
    auto* plan = query.plan();
    ASSERT_TRUE(plan);

    arangodb::SmallVector<arangodb::aql::ExecutionNode*>::allocator_type::arena_type a;
    arangodb::SmallVector<arangodb::aql::ExecutionNode*> nodes{a};

    // only one scorer
    plan->findNodesOfType(nodes, arangodb::aql::ExecutionNode::ENUMERATE_IRESEARCH_VIEW, true);
    ASSERT_TRUE(1 == nodes.size());
    auto* viewNode =
        arangodb::aql::ExecutionNode::castTo<arangodb::iresearch::IResearchViewNode*>(
            nodes.front());
    ASSERT_TRUE(viewNode);
    auto& scorers = viewNode->scorers();
    ASSERT_TRUE(1 == scorers.size());
    auto* var = scorers.front().var;
    ASSERT_TRUE(var);

    // check scorer
    {
      auto* expr = scorers.front().node;
      ASSERT_TRUE(expr);
      ASSERT_TRUE(arangodb::aql::NODE_TYPE_FCALL == expr->type);
      auto* fn = static_cast<arangodb::aql::Function*>(expr->getData());
      ASSERT_TRUE(fn);
      ASSERT_TRUE(arangodb::iresearch::isScorer(*fn));
      EXPECT_TRUE("CUSTOMSCORER" == fn->name);

      ASSERT_TRUE(1 == expr->numMembers());
      auto* args = expr->getMember(0);
      ASSERT_TRUE(args);
      ASSERT_TRUE(arangodb::aql::NODE_TYPE_ARRAY == args->type);
      ASSERT_TRUE(2 == args->numMembers());
      auto* arg0 = args->getMember(0);  // reference to d
      ASSERT_TRUE(arg0);
      ASSERT_TRUE(static_cast<void const*>(&viewNode->outVariable()) == arg0->getData());
      auto* arg1 = args->getMember(1);
      ASSERT_TRUE(arg1);
      EXPECT_TRUE(arangodb::aql::NODE_TYPE_OBJECT == arg1->type);
    }

    // and 2 references
    nodes.clear();
    plan->findNodesOfType(nodes, arangodb::aql::ExecutionNode::CALCULATION, true);
    ASSERT_TRUE(2 == nodes.size());
    for (auto const* node : nodes) {
      auto* calcNode =
          arangodb::aql::ExecutionNode::castTo<arangodb::aql::CalculationNode const*>(node);
      ASSERT_TRUE(calcNode);
      ASSERT_TRUE(calcNode->expression());

      if (calcNode->outVariable()->name == "obj") {
        continue;
      }

      auto* exprNode = calcNode->expression()->node();
      ASSERT_TRUE(exprNode);
      ASSERT_TRUE(arangodb::aql::NODE_TYPE_ARRAY == exprNode->type);
      ASSERT_TRUE(2 == exprNode->numMembers());
      for (size_t i = 0; i < exprNode->numMembers(); ++i) {
        auto* sub = exprNode->getMember(i);
        ASSERT_TRUE(arangodb::aql::NODE_TYPE_REFERENCE == sub->type);
        EXPECT_TRUE(static_cast<const void*>(var) == sub->getData());
      }
    }
  }

  // ensure scorers aren't deduplicated (complex expression)
  {
    std::string const queryString =
        "LET obj = _NONDETERM_([ 2, 5 ]) "
        "FOR d IN testView SEARCH IN_RANGE(d.name, 'A', 'C', true, true) "
        "RETURN [ customscorer(d, 5*obj[0]*TO_NUMBER(obj[1] > obj[2])/obj[1] - "
        "1), customscorer(d, 5*obj[0]*TO_NUMBER(obj[1] > obj[2])/obj[1] - 2) "
        "] ";

    EXPECT_TRUE(arangodb::tests::assertRules(vocbase, queryString,
                                             {
                                                 arangodb::aql::OptimizerRule::handleArangoSearchViewsRule,
                                             }));

    arangodb::aql::Query query(false, vocbase, arangodb::aql::QueryString(queryString),
                               std::shared_ptr<arangodb::velocypack::Builder>(),
                               arangodb::velocypack::Parser::fromJson("{}"),
                               arangodb::aql::PART_MAIN);

    query.prepare(arangodb::QueryRegistryFeature::registry(),
                  arangodb::aql::SerializationFormat::SHADOWROWS);
    auto* plan = query.plan();
    ASSERT_TRUE(plan);

    arangodb::SmallVector<arangodb::aql::ExecutionNode*>::allocator_type::arena_type a;
    arangodb::SmallVector<arangodb::aql::ExecutionNode*> nodes{a};

    // only one scorer
    plan->findNodesOfType(nodes, arangodb::aql::ExecutionNode::ENUMERATE_IRESEARCH_VIEW, true);
    ASSERT_TRUE(1 == nodes.size());
    auto* viewNode =
        arangodb::aql::ExecutionNode::castTo<arangodb::iresearch::IResearchViewNode*>(
            nodes.front());
    ASSERT_TRUE(viewNode);
    auto& scorers = viewNode->scorers();
    ASSERT_TRUE(2 == scorers.size());
    auto* var = scorers.front().var;
    ASSERT_TRUE(var);

    // check scorers
    {
      auto* expr = scorers[0].node;
      ASSERT_TRUE(expr);
      ASSERT_TRUE(arangodb::aql::NODE_TYPE_FCALL == expr->type);
      auto* fn = static_cast<arangodb::aql::Function*>(expr->getData());
      ASSERT_TRUE(fn);
      ASSERT_TRUE(arangodb::iresearch::isScorer(*fn));
      EXPECT_TRUE("CUSTOMSCORER" == fn->name);

      ASSERT_TRUE(1 == expr->numMembers());
      auto* args = expr->getMember(0);
      ASSERT_TRUE(args);
      ASSERT_TRUE(arangodb::aql::NODE_TYPE_ARRAY == args->type);
      ASSERT_TRUE(2 == args->numMembers());
      auto* arg0 = args->getMember(0);  // reference to d
      ASSERT_TRUE(arg0);
      ASSERT_TRUE(static_cast<void const*>(&viewNode->outVariable()) == arg0->getData());
      auto* arg1 = args->getMember(1);
      ASSERT_TRUE(arg1);
      EXPECT_TRUE(arangodb::aql::NODE_TYPE_OPERATOR_BINARY_MINUS == arg1->type);
    }

    {
      auto* expr = scorers[1].node;
      ASSERT_TRUE(expr);
      ASSERT_TRUE(arangodb::aql::NODE_TYPE_FCALL == expr->type);
      auto* fn = static_cast<arangodb::aql::Function*>(expr->getData());
      ASSERT_TRUE(fn);
      ASSERT_TRUE(arangodb::iresearch::isScorer(*fn));
      EXPECT_TRUE("CUSTOMSCORER" == fn->name);

      ASSERT_TRUE(1 == expr->numMembers());
      auto* args = expr->getMember(0);
      ASSERT_TRUE(args);
      ASSERT_TRUE(arangodb::aql::NODE_TYPE_ARRAY == args->type);
      ASSERT_TRUE(2 == args->numMembers());
      auto* arg0 = args->getMember(0);  // reference to d
      ASSERT_TRUE(arg0);
      ASSERT_TRUE(static_cast<void const*>(&viewNode->outVariable()) == arg0->getData());
      auto* arg1 = args->getMember(1);
      ASSERT_TRUE(arg1);
      EXPECT_TRUE(arangodb::aql::NODE_TYPE_OPERATOR_BINARY_MINUS == arg1->type);
    }

    // check execution
    auto queryResult = arangodb::tests::executeQuery(vocbase, queryString);
    ASSERT_TRUE(queryResult.result.ok());

    auto result = queryResult.data->slice();
    EXPECT_TRUE(result.isArray());

    arangodb::velocypack::ArrayIterator resultIt(result);
    ASSERT_TRUE(3 == resultIt.size());

    for (; resultIt.valid(); resultIt.next()) {
      auto const actualValue = resultIt.value();
      ASSERT_TRUE(actualValue.isArray());

      VPackArrayIterator scoreIt(actualValue);
      EXPECT_TRUE(2 == scoreIt.size());
      ASSERT_TRUE(scoreIt.valid());

      {
        auto const value = scoreIt.value();
        ASSERT_TRUE(value.isNumber());
        EXPECT_TRUE(1 == value.getNumber<size_t>());
        scoreIt.next();
      }

      {
        auto const value = scoreIt.value();
        ASSERT_TRUE(value.isNumber());
        EXPECT_TRUE(0 == value.getNumber<size_t>());
        scoreIt.next();
      }

      ASSERT_TRUE(!scoreIt.valid());
    }
  }

  // ensure scorers are deduplicated (array comparison operators)
  {
    std::string const queryString =
        "LET obj = _NONDETERM_([ 2, 5 ]) "
        "FOR d IN testView SEARCH IN_RANGE(d.name, 'A', 'C', true, true) "
        "RETURN [ customscorer(d, obj any == 3), customscorer(d, obj any == 3) "
        "]";

    EXPECT_TRUE(arangodb::tests::assertRules(vocbase, queryString,
                                             {
                                                 arangodb::aql::OptimizerRule::handleArangoSearchViewsRule,
                                             }));

    arangodb::aql::Query query(false, vocbase, arangodb::aql::QueryString(queryString),
                               std::shared_ptr<arangodb::velocypack::Builder>(),
                               arangodb::velocypack::Parser::fromJson("{}"),
                               arangodb::aql::PART_MAIN);

    query.prepare(arangodb::QueryRegistryFeature::registry(),
                  arangodb::aql::SerializationFormat::SHADOWROWS);
    auto* plan = query.plan();
    ASSERT_TRUE(plan);

    arangodb::SmallVector<arangodb::aql::ExecutionNode*>::allocator_type::arena_type a;
    arangodb::SmallVector<arangodb::aql::ExecutionNode*> nodes{a};

    // only one scorer
    plan->findNodesOfType(nodes, arangodb::aql::ExecutionNode::ENUMERATE_IRESEARCH_VIEW, true);
    ASSERT_TRUE(1 == nodes.size());
    auto* viewNode =
        arangodb::aql::ExecutionNode::castTo<arangodb::iresearch::IResearchViewNode*>(
            nodes.front());
    ASSERT_TRUE(viewNode);
    auto& scorers = viewNode->scorers();
    ASSERT_TRUE(1 == scorers.size());
    auto* var = scorers.front().var;
    ASSERT_TRUE(var);

    // check scorer
    {
      auto* expr = scorers.front().node;
      ASSERT_TRUE(expr);
      ASSERT_TRUE(arangodb::aql::NODE_TYPE_FCALL == expr->type);
      auto* fn = static_cast<arangodb::aql::Function*>(expr->getData());
      ASSERT_TRUE(fn);
      ASSERT_TRUE(arangodb::iresearch::isScorer(*fn));
      EXPECT_TRUE("CUSTOMSCORER" == fn->name);

      ASSERT_TRUE(1 == expr->numMembers());
      auto* args = expr->getMember(0);
      ASSERT_TRUE(args);
      ASSERT_TRUE(arangodb::aql::NODE_TYPE_ARRAY == args->type);
      ASSERT_TRUE(2 == args->numMembers());
      auto* arg0 = args->getMember(0);  // reference to d
      ASSERT_TRUE(arg0);
      ASSERT_TRUE(static_cast<void const*>(&viewNode->outVariable()) == arg0->getData());
      auto* arg1 = args->getMember(1);
      ASSERT_TRUE(arg1);
      EXPECT_TRUE(arangodb::aql::NODE_TYPE_OPERATOR_BINARY_ARRAY_EQ == arg1->type);
    }

    // and 2 references
    nodes.clear();
    plan->findNodesOfType(nodes, arangodb::aql::ExecutionNode::CALCULATION, true);
    ASSERT_TRUE(2 == nodes.size());
    for (auto const* node : nodes) {
      auto* calcNode =
          arangodb::aql::ExecutionNode::castTo<arangodb::aql::CalculationNode const*>(node);
      ASSERT_TRUE(calcNode);
      ASSERT_TRUE(calcNode->expression());

      if (calcNode->outVariable()->name == "obj") {
        continue;
      }

      auto* exprNode = calcNode->expression()->node();
      ASSERT_TRUE(exprNode);
      ASSERT_TRUE(arangodb::aql::NODE_TYPE_ARRAY == exprNode->type);
      ASSERT_TRUE(2 == exprNode->numMembers());
      for (size_t i = 0; i < exprNode->numMembers(); ++i) {
        auto* sub = exprNode->getMember(i);
        ASSERT_TRUE(arangodb::aql::NODE_TYPE_REFERENCE == sub->type);
        EXPECT_TRUE(static_cast<const void*>(var) == sub->getData());
      }
    }
  }

  // ensure scorers aren't deduplicated (array comparison operator)
  {
    std::string const queryString =
        "LET obj = _NONDETERM_([ 2, 5 ]) "
        "FOR d IN testView SEARCH IN_RANGE(d.name, 'A', 'C', true, true) "
        "RETURN [ customscorer(d, obj any == 3), customscorer(d, obj all == 3) "
        "]";

    EXPECT_TRUE(arangodb::tests::assertRules(vocbase, queryString,
                                             {
                                                 arangodb::aql::OptimizerRule::handleArangoSearchViewsRule,
                                             }));

    arangodb::aql::Query query(false, vocbase, arangodb::aql::QueryString(queryString),
                               std::shared_ptr<arangodb::velocypack::Builder>(),
                               arangodb::velocypack::Parser::fromJson("{}"),
                               arangodb::aql::PART_MAIN);

    query.prepare(arangodb::QueryRegistryFeature::registry(),
                  arangodb::aql::SerializationFormat::SHADOWROWS);
    auto* plan = query.plan();
    ASSERT_TRUE(plan);

    arangodb::SmallVector<arangodb::aql::ExecutionNode*>::allocator_type::arena_type a;
    arangodb::SmallVector<arangodb::aql::ExecutionNode*> nodes{a};

    // only one scorer
    plan->findNodesOfType(nodes, arangodb::aql::ExecutionNode::ENUMERATE_IRESEARCH_VIEW, true);
    ASSERT_TRUE(1 == nodes.size());
    auto* viewNode =
        arangodb::aql::ExecutionNode::castTo<arangodb::iresearch::IResearchViewNode*>(
            nodes.front());
    ASSERT_TRUE(viewNode);
    auto& scorers = viewNode->scorers();
    ASSERT_TRUE(2 == scorers.size());
    auto* var = scorers.front().var;
    ASSERT_TRUE(var);

    // check scorers
    {
      auto* expr = scorers[0].node;
      ASSERT_TRUE(expr);
      ASSERT_TRUE(arangodb::aql::NODE_TYPE_FCALL == expr->type);
      auto* fn = static_cast<arangodb::aql::Function*>(expr->getData());
      ASSERT_TRUE(fn);
      ASSERT_TRUE(arangodb::iresearch::isScorer(*fn));
      EXPECT_TRUE("CUSTOMSCORER" == fn->name);

      ASSERT_TRUE(1 == expr->numMembers());
      auto* args = expr->getMember(0);
      ASSERT_TRUE(args);
      ASSERT_TRUE(arangodb::aql::NODE_TYPE_ARRAY == args->type);
      ASSERT_TRUE(2 == args->numMembers());
      auto* arg0 = args->getMember(0);  // reference to d
      ASSERT_TRUE(arg0);
      ASSERT_TRUE(static_cast<void const*>(&viewNode->outVariable()) == arg0->getData());
      auto* arg1 = args->getMember(1);
      ASSERT_TRUE(arg1);
      EXPECT_TRUE(arangodb::aql::NODE_TYPE_OPERATOR_BINARY_ARRAY_EQ == arg1->type);
    }

    {
      auto* expr = scorers[1].node;
      ASSERT_TRUE(expr);
      ASSERT_TRUE(arangodb::aql::NODE_TYPE_FCALL == expr->type);
      auto* fn = static_cast<arangodb::aql::Function*>(expr->getData());
      ASSERT_TRUE(fn);
      ASSERT_TRUE(arangodb::iresearch::isScorer(*fn));
      EXPECT_TRUE("CUSTOMSCORER" == fn->name);

      ASSERT_TRUE(1 == expr->numMembers());
      auto* args = expr->getMember(0);
      ASSERT_TRUE(args);
      ASSERT_TRUE(arangodb::aql::NODE_TYPE_ARRAY == args->type);
      ASSERT_TRUE(2 == args->numMembers());
      auto* arg0 = args->getMember(0);  // reference to d
      ASSERT_TRUE(arg0);
      ASSERT_TRUE(static_cast<void const*>(&viewNode->outVariable()) == arg0->getData());
      auto* arg1 = args->getMember(1);
      ASSERT_TRUE(arg1);
      EXPECT_TRUE(arangodb::aql::NODE_TYPE_OPERATOR_BINARY_ARRAY_EQ == arg1->type);
    }
  }

  // con't deduplicate scorers with default values
  {
    std::string const queryString =
        "FOR d IN testView SEARCH IN_RANGE(d.name, 'A', 'C', true, true) "
        "RETURN [ tfidf(d), tfidf(d, false) ] ";

    EXPECT_TRUE(arangodb::tests::assertRules(vocbase, queryString,
                                             {
                                                 arangodb::aql::OptimizerRule::handleArangoSearchViewsRule,
                                             }));

    arangodb::aql::Query query(false, vocbase, arangodb::aql::QueryString(queryString),
                               std::shared_ptr<arangodb::velocypack::Builder>(),
                               arangodb::velocypack::Parser::fromJson("{}"),
                               arangodb::aql::PART_MAIN);

    query.prepare(arangodb::QueryRegistryFeature::registry(),
                  arangodb::aql::SerializationFormat::SHADOWROWS);
    auto* plan = query.plan();
    ASSERT_TRUE(plan);

    arangodb::SmallVector<arangodb::aql::ExecutionNode*>::allocator_type::arena_type a;
    arangodb::SmallVector<arangodb::aql::ExecutionNode*> nodes{a};

    // 2 scorers scorer
    plan->findNodesOfType(nodes, arangodb::aql::ExecutionNode::ENUMERATE_IRESEARCH_VIEW, true);
    ASSERT_TRUE(1 == nodes.size());
    auto* viewNode =
        arangodb::aql::ExecutionNode::castTo<arangodb::iresearch::IResearchViewNode*>(
            nodes.front());
    ASSERT_TRUE(viewNode);
    auto scorers = viewNode->scorers();
    std::sort(
        scorers.begin(), scorers.end(), [](auto const& lhs, auto const& rhs) noexcept {
          return lhs.var->name < rhs.var->name;
        });

    // check "tfidf(d)" scorer
    {
      auto* expr = scorers[0].node;
      ASSERT_TRUE(expr);
      ASSERT_TRUE(arangodb::aql::NODE_TYPE_FCALL == expr->type);
      auto* fn = static_cast<arangodb::aql::Function*>(expr->getData());
      ASSERT_TRUE(fn);
      ASSERT_TRUE(arangodb::iresearch::isScorer(*fn));
      EXPECT_TRUE("TFIDF" == fn->name);

      ASSERT_TRUE(1 == expr->numMembers());
      auto* args = expr->getMember(0);
      ASSERT_TRUE(args);
      ASSERT_TRUE(arangodb::aql::NODE_TYPE_ARRAY == args->type);
      ASSERT_TRUE(1 == args->numMembers());
      auto* arg0 = args->getMember(0);  // reference to d
      ASSERT_TRUE(arg0);
      ASSERT_TRUE(static_cast<void const*>(&viewNode->outVariable()) == arg0->getData());
    }

    // check "tfidf(d, false)" scorer
    {
      auto* expr = scorers[1].node;
      ASSERT_TRUE(expr);
      ASSERT_TRUE(arangodb::aql::NODE_TYPE_FCALL == expr->type);
      auto* fn = static_cast<arangodb::aql::Function*>(expr->getData());
      ASSERT_TRUE(fn);
      ASSERT_TRUE(arangodb::iresearch::isScorer(*fn));
      EXPECT_TRUE("TFIDF" == fn->name);

      ASSERT_TRUE(1 == expr->numMembers());
      auto* args = expr->getMember(0);
      ASSERT_TRUE(args);
      ASSERT_TRUE(arangodb::aql::NODE_TYPE_ARRAY == args->type);
      ASSERT_TRUE(2 == args->numMembers());
      auto* arg0 = args->getMember(0);  // reference to d
      ASSERT_TRUE(arg0);
      ASSERT_TRUE(static_cast<void const*>(&viewNode->outVariable()) == arg0->getData());
      auto* arg1 = args->getMember(1);
      ASSERT_TRUE(arg1);
      ASSERT_TRUE(arangodb::aql::NODE_TYPE_VALUE == arg1->type);
      ASSERT_TRUE(arangodb::aql::VALUE_TYPE_BOOL == arg1->value.type);
      ASSERT_TRUE(false == arg1->getBoolValue());
    }

    // and 2 references
    nodes.clear();
    plan->findNodesOfType(nodes, arangodb::aql::ExecutionNode::CALCULATION, true);
    ASSERT_TRUE(1 == nodes.size());
    auto* calcNode =
        arangodb::aql::ExecutionNode::castTo<arangodb::aql::CalculationNode*>(
            nodes.front());
    ASSERT_TRUE(calcNode);
    ASSERT_TRUE(calcNode->expression());
    auto* node = calcNode->expression()->node();
    ASSERT_TRUE(node);
    ASSERT_TRUE(arangodb::aql::NODE_TYPE_ARRAY == node->type);
    ASSERT_TRUE(2 == node->numMembers());

    for (size_t i = 0; i < node->numMembers(); ++i) {
      auto* sub = node->getMember(i);
      ASSERT_TRUE(arangodb::aql::NODE_TYPE_REFERENCE == sub->type);
      EXPECT_TRUE(static_cast<const void*>(scorers[i].var) == sub->getData());
    }
  }
}<|MERGE_RESOLUTION|>--- conflicted
+++ resolved
@@ -83,7 +83,7 @@
 namespace {
 
 static const VPackBuilder systemDatabaseBuilder = dbArgsBuilder();
-static const VPackSlice   systemDatabaseArgs = systemDatabaseBuilder.slice();
+static const VPackSlice systemDatabaseArgs = systemDatabaseBuilder.slice();
 // -----------------------------------------------------------------------------
 // --SECTION--                                                 setup / tear-down
 // -----------------------------------------------------------------------------
@@ -206,25 +206,14 @@
     arangodb::iresearch::IResearchAnalyzerFeature::EmplaceResult result;
     TRI_vocbase_t* vocbase;
 
-<<<<<<< HEAD
-    dbFeature->createDatabase(1, "testVocbase", vocbase);  // required for IResearchAnalyzerFeature::emplace(...)
+    dbFeature->createDatabase(testDBInfo(), vocbase);  // required for IResearchAnalyzerFeature::emplace(...)
     arangodb::methods::Collections::createSystem(*vocbase, arangodb::tests::AnalyzerCollectionName,
                                                  false);
-=======
-    dbFeature->createDatabase(testDBInfo(), vocbase);  // required for IResearchAnalyzerFeature::emplace(...)
-    arangodb::methods::Collections::createSystem(
-        *vocbase,
-        arangodb::tests::AnalyzerCollectionName, false);
->>>>>>> bba809be
     analyzers->emplace(result, "testVocbase::test_analyzer", "TestAnalyzer",
                        VPackParser::fromJson("\"abc\"")->slice());  // cache analyzer
     analyzers->emplace(result, "testVocbase::test_csv_analyzer",
                        "TestDelimAnalyzer",
-<<<<<<< HEAD
                        VPackParser::fromJson("\",\"")->slice());  // cache analyzer
-=======
-                        VPackParser::fromJson("\",\"")->slice());  // cache analyzer
->>>>>>> bba809be
 
     auto* dbPathFeature =
         arangodb::application_features::ApplicationServer::getFeature<arangodb::DatabasePathFeature>(
