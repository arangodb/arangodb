--- conflicted
+++ resolved
@@ -7903,14 +7903,9 @@
     // dummy query
     auto query = arangodb::aql::Query::create(
         arangodb::transaction::StandaloneContext::Create(*vocbase),
-<<<<<<< HEAD
         arangodb::aql::QueryString(std::string_view("RETURN 1")), nullptr,
         arangodb::transaction::TrxType::kInternal);
-    query->prepareQuery(arangodb::aql::SerializationFormat::SHADOWROWS);
-=======
-        arangodb::aql::QueryString(std::string_view("RETURN 1")), nullptr);
     query->prepareQuery();
->>>>>>> 270fd708
 
     arangodb::aql::SingletonNode singleton(query->plan(),
                                            arangodb::aql::ExecutionNodeId{0});
