//////////////////////////////////////////////////////////////////////////////
/// DISCLAIMER
///
/// Copyright 2017 EMC Corporation
///
/// Licensed under the Apache License, Version 2.0 (the "License");
/// you may not use this file except in compliance with the License.
/// You may obtain a copy of the License at
///
///     http://www.apache.org/licenses/LICENSE-2.0
///
/// Unless required by applicable law or agreed to in writing, software
/// distributed under the License is distributed on an "AS IS" BASIS,
/// WITHOUT WARRANTIES OR CONDITIONS OF ANY KIND, either express or implied.
/// See the License for the specific language governing permissions and
/// limitations under the License.
///
/// Copyright holder is EMC Corporation
///
/// @author Andrey Abramov
/// @author Vasiliy Nabatchikov
////////////////////////////////////////////////////////////////////////////////

#include "StorageEngineMock.h"

#include "Basics/LocalTaskQueue.h"
#include "Basics/Result.h"
#include "Basics/StaticStrings.h"
#include "Basics/VelocyPackHelper.h"
#include "Indexes/IndexIterator.h"
#include "Indexes/SimpleAttributeEqualityMatcher.h"

#ifdef USE_IRESEARCH
  #include "IResearch/IResearchCommon.h"
  #include "IResearch/IResearchMMFilesLink.h"
  #include "IResearch/IResearchLinkCoordinator.h"
#endif

#include "IResearch/VelocyPackHelper.h"
#include "Transaction/Methods.h"
#include "Utils/OperationOptions.h"
#include "velocypack/Iterator.h"
#include "VocBase/KeyGenerator.h"
#include "StorageEngine/EngineSelectorFeature.h"
#include "VocBase/LogicalCollection.h"
#include "VocBase/LogicalView.h"
#include "VocBase/ManagedDocumentResult.h"
#include "VocBase/ticks.h"
#include "Transaction/Helpers.h"
#include "Aql/AstNode.h"

namespace {

/// @brief hard-coded vector of the index attributes
/// note that the attribute names must be hard-coded here to avoid an init-order
/// fiasco with StaticStrings::FromString etc.
std::vector<std::vector<arangodb::basics::AttributeName>> const IndexAttributes{
  {arangodb::basics::AttributeName("_from", false)},
  {arangodb::basics::AttributeName("_to", false)}
};

/// @brief add a single value node to the iterator's keys
void handleValNode(
    VPackBuilder* keys,
    arangodb::aql::AstNode const* valNode
) {
  if (!valNode->isStringValue() || valNode->getStringLength() == 0) {
    return;
  }

  keys->openObject();
  keys->add(arangodb::StaticStrings::IndexEq,
            VPackValuePair(valNode->getStringValue(),
                           valNode->getStringLength(), VPackValueType::String));
  keys->close();

  TRI_IF_FAILURE("EdgeIndex::collectKeys") {
    THROW_ARANGO_EXCEPTION(TRI_ERROR_DEBUG);
  }
}

class EdgeIndexIteratorMock final : public arangodb::IndexIterator {
 public:
  typedef std::unordered_multimap<std::string, arangodb::LocalDocumentId> Map;

  EdgeIndexIteratorMock(
      arangodb::LogicalCollection* collection,
      arangodb::transaction::Methods* trx,
      arangodb::Index const* index,
      Map const& map,
      std::unique_ptr<VPackBuilder>&& keys
  ) : IndexIterator(collection, trx, index),
      _map(map),
      _begin(_map.begin()),
      _end(_map.end()),
      _keys(std::move(keys)),
      _keysIt(_keys->slice()) {
  }

  char const* typeName() const override {
    return "edge-index-iterator-mock";
  }

  bool next(LocalDocumentIdCallback const& cb, size_t limit) override {
    while (limit && _begin != _end && _keysIt.valid()) {
      auto key = _keysIt.value();

      if (key.isObject()) {
        key = key.get(arangodb::StaticStrings::IndexEq);
      }

      std::tie(_begin, _end) = _map.equal_range(key.toString());

      while (limit && _begin != _end) {
        cb(_begin->second);
        ++_begin;
        --limit;
      }

      ++_keysIt;
    }

    return _begin != _end || _keysIt.valid();
  }

  void reset() override {
    _keysIt.reset();
    _begin = _map.begin();
    _end = _map.end();
  }

 private:
  Map const& _map;
  Map::const_iterator _begin;
  Map::const_iterator _end;
  std::unique_ptr<VPackBuilder> _keys;
  arangodb::velocypack::ArrayIterator _keysIt;
}; // EdgeIndexIteratorMock

class EdgeIndexMock final : public arangodb::Index {
 public:
  static std::shared_ptr<arangodb::Index> make(
      TRI_idx_iid_t iid,
      arangodb::LogicalCollection* collection,
      arangodb::velocypack::Slice const& definition
  ) {
    auto const typeSlice = definition.get("type");

    if (typeSlice.isNone()) {
      return nullptr;
    }

    auto const type = arangodb::basics::VelocyPackHelper::getStringRef(
      typeSlice,
      arangodb::velocypack::StringRef()
    );

    if (type.compare("edge") != 0) {
      return nullptr;
    }

    return std::make_shared<EdgeIndexMock>(iid, collection);
  }

  IndexType type() const override { return Index::TRI_IDX_TYPE_EDGE_INDEX; }

  char const* typeName() const override { return "edge"; }

  bool allowExpansion() const override { return false; }

  bool canBeDropped() const override { return false; }

  bool isSorted() const override { return false; }

  bool hasSelectivityEstimate() const override { return false; }

  size_t memory() const override { return sizeof(EdgeIndexMock); }

  bool hasBatchInsert() const override { return false; }

  void load() override {}
  void unload() override {}

  void toVelocyPack(
      VPackBuilder& builder,
      bool withFigures,
      bool forPersistence
  ) const override {
    builder.openObject();
    Index::toVelocyPack(builder, withFigures, forPersistence);
    // hard-coded
    builder.add("unique", VPackValue(false));
    builder.add("sparse", VPackValue(false));
    builder.close();
  }

  void toVelocyPackFigures(VPackBuilder& builder) const override {
    Index::toVelocyPackFigures(builder);

    builder.add("from", VPackValue(VPackValueType::Object));
    //_edgesFrom->appendToVelocyPack(builder);
    builder.close();

    builder.add("to", VPackValue(VPackValueType::Object));
    //_edgesTo->appendToVelocyPack(builder);
    builder.close();
  }

  arangodb::Result insert(
      arangodb::transaction::Methods*,
      arangodb::LocalDocumentId const& documentId,
      arangodb::velocypack::Slice const& doc,
      OperationMode
  ) override {
    if (!doc.isObject()) {
      return { TRI_ERROR_INTERNAL };
    }

    VPackSlice const fromValue(arangodb::transaction::helpers::extractFromFromDocument(doc));

    if (!fromValue.isString()) {
      return { TRI_ERROR_INTERNAL };
    }

    VPackSlice const toValue(arangodb::transaction::helpers::extractToFromDocument(doc));

    if (!toValue.isString()) {
      return { TRI_ERROR_INTERNAL };
    }

    _edgesFrom.emplace(fromValue.toString(), documentId);
    _edgesTo.emplace(toValue.toString(), documentId);

    return {}; // ok
  }

  arangodb::Result remove(
      arangodb::transaction::Methods*,
      arangodb::LocalDocumentId const&,
      arangodb::velocypack::Slice const& doc,
      OperationMode
  ) override {
    if (!doc.isObject()) {
      return { TRI_ERROR_INTERNAL };
    }

    VPackSlice const fromValue(arangodb::transaction::helpers::extractFromFromDocument(doc));

    if (!fromValue.isString()) {
      return { TRI_ERROR_INTERNAL };
    }

    VPackSlice const toValue(arangodb::transaction::helpers::extractToFromDocument(doc));

    if (!toValue.isString()) {
      return { TRI_ERROR_INTERNAL };
    }

    _edgesFrom.erase(fromValue.toString());
    _edgesTo.erase(toValue.toString());

    return {}; // ok
  }

  bool supportsFilterCondition(
      arangodb::aql::AstNode const* node,
      arangodb::aql::Variable const* reference,
      size_t itemsInIndex,
      size_t& estimatedItems,
      double& estimatedCost
  ) const override {
    arangodb::SimpleAttributeEqualityMatcher matcher(IndexAttributes);

    return matcher.matchOne(
      this, node, reference, itemsInIndex, estimatedItems, estimatedCost
    );
  }

  arangodb::IndexIterator* iteratorForCondition(
      arangodb::transaction::Methods* trx,
      arangodb::ManagedDocumentResult* mmdr,
      arangodb::aql::AstNode const* node,
      arangodb::aql::Variable const*,
      bool
  ) override {
    TRI_ASSERT(node->type == arangodb::aql::NODE_TYPE_OPERATOR_NARY_AND);

    TRI_ASSERT(node->numMembers() == 1);

    auto comp = node->getMember(0);

    // assume a.b == value
    auto attrNode = comp->getMember(0);
    auto valNode = comp->getMember(1);

    if (attrNode->type != arangodb::aql::NODE_TYPE_ATTRIBUTE_ACCESS) {
      // got value == a.b  -> flip sides
      std::swap(attrNode, valNode);
    }
    TRI_ASSERT(attrNode->type == arangodb::aql::NODE_TYPE_ATTRIBUTE_ACCESS);

    if (comp->type == arangodb::aql::NODE_TYPE_OPERATOR_BINARY_EQ) {
      // a.b == value
      return createEqIterator(trx, mmdr, attrNode, valNode);
    }

    if (comp->type == arangodb::aql::NODE_TYPE_OPERATOR_BINARY_IN) {
      // a.b IN values
      if (!valNode->isArray()) {
        // a.b IN non-array
        return new arangodb::EmptyIndexIterator(_collection, trx, this);
      }

      return createInIterator(trx, mmdr, attrNode, valNode);
    }

    // operator type unsupported
    return new arangodb::EmptyIndexIterator(_collection, trx, this);
  }

  arangodb::aql::AstNode* specializeCondition(
      arangodb::aql::AstNode* node,
      arangodb::aql::Variable const* reference
  ) const override {
    arangodb::SimpleAttributeEqualityMatcher matcher(IndexAttributes);

    return matcher.specializeOne(this, node, reference);
  }

  EdgeIndexMock(
      TRI_idx_iid_t iid,
      arangodb::LogicalCollection* collection
  ) : arangodb::Index(iid, collection, {
        {arangodb::basics::AttributeName(arangodb::StaticStrings::FromString, false)},
        {arangodb::basics::AttributeName(arangodb::StaticStrings::ToString, false)}
      }, true, false) {
  }

  arangodb::IndexIterator* createEqIterator(
      arangodb::transaction::Methods* trx,
      arangodb::ManagedDocumentResult* mmdr,
      arangodb::aql::AstNode const* attrNode,
      arangodb::aql::AstNode const* valNode) const {
    // lease builder, but immediately pass it to the unique_ptr so we don't leak
    arangodb::transaction::BuilderLeaser builder(trx);
    std::unique_ptr<VPackBuilder> keys(builder.steal());
    keys->openArray();

    handleValNode(keys.get(), valNode);
    TRI_IF_FAILURE("EdgeIndex::noIterator") {
      THROW_ARANGO_EXCEPTION(TRI_ERROR_DEBUG);
    }
    keys->close();

    // _from or _to?
    bool const isFrom = (attrNode->stringEquals(arangodb::StaticStrings::FromString));

    return new EdgeIndexIteratorMock(
      _collection,
      trx,
      this,
      isFrom ? _edgesFrom : _edgesTo,
      std::move(keys)
    );
  }

  /// @brief create the iterator
  arangodb::IndexIterator* createInIterator(
      arangodb::transaction::Methods* trx,
      arangodb::ManagedDocumentResult* mmdr,
      arangodb::aql::AstNode const* attrNode,
      arangodb::aql::AstNode const* valNode) const {
    // lease builder, but immediately pass it to the unique_ptr so we don't leak
    arangodb::transaction::BuilderLeaser builder(trx);
    std::unique_ptr<VPackBuilder> keys(builder.steal());
    keys->openArray();

    size_t const n = valNode->numMembers();
    for (size_t i = 0; i < n; ++i) {
      handleValNode(keys.get(), valNode->getMemberUnchecked(i));
      TRI_IF_FAILURE("EdgeIndex::iteratorValNodes") {
        THROW_ARANGO_EXCEPTION(TRI_ERROR_DEBUG);
      }
    }

    TRI_IF_FAILURE("EdgeIndex::noIterator") {
      THROW_ARANGO_EXCEPTION(TRI_ERROR_DEBUG);
    }
    keys->close();

    // _from or _to?
    bool const isFrom = (attrNode->stringEquals(arangodb::StaticStrings::FromString));

    return new EdgeIndexIteratorMock(
      _collection,
      trx,
      this,
      isFrom ? _edgesFrom : _edgesTo,
      std::move(keys)
    );
  }

  /// @brief the hash table for _from
  EdgeIndexIteratorMock::Map _edgesFrom;
  /// @brief the hash table for _to
  EdgeIndexIteratorMock::Map _edgesTo;
}; // EdgeIndexMock

class IndexMock final : public arangodb::Index {
 public:
  IndexMock()
    : arangodb::Index(0, nullptr, std::vector<std::vector<arangodb::basics::AttributeName>>(), false, false) {
  }
  virtual char const* typeName() const { return "IndexMock"; }
  virtual bool allowExpansion() const { return false; }
  virtual IndexType type() const { return TRI_IDX_TYPE_UNKNOWN; }
  virtual bool canBeDropped() const { return true; }
  virtual bool isSorted() const { return true; }
  virtual bool hasSelectivityEstimate() const { return false; }
  virtual size_t memory() const { return 0; }
  virtual arangodb::Result insert(
      arangodb::transaction::Methods*,
      arangodb::LocalDocumentId const&,
      arangodb::velocypack::Slice const&,
      OperationMode mode) {
    TRI_ASSERT(false);
    return arangodb::Result();
  }
  virtual arangodb::Result remove(
      arangodb::transaction::Methods*,
      arangodb::LocalDocumentId const&,
      arangodb::velocypack::Slice const&,
      OperationMode mode) {
    TRI_ASSERT(false);
    return arangodb::Result();
  }
  virtual void load() {}
  virtual void unload() {}
} EMPTY_INDEX;

class ReverseAllIteratorMock final : public arangodb::IndexIterator {
 public:
  ReverseAllIteratorMock(
      uint64_t size,
      arangodb::LogicalCollection* coll,
      arangodb::transaction::Methods* trx)
    : arangodb::IndexIterator(coll, trx, &EMPTY_INDEX),
      _end(size), _size(size) {
  }

  virtual char const* typeName() const override {
    return "ReverseAllIteratorMock";
  }

  virtual void reset() override {
    _end = _size;
  }

  virtual bool next(LocalDocumentIdCallback const& callback, size_t limit) override {
    while (_end && limit) { // `_end` always > 0
      callback(arangodb::LocalDocumentId(_end--));
      --limit;
    }

    return 0 == limit;
  }

 private:
  uint64_t _end;
  uint64_t _size; // the original size
}; // ReverseAllIteratorMock

class AllIteratorMock final : public arangodb::IndexIterator {
 public:
  AllIteratorMock(
      uint64_t size,
      arangodb::LogicalCollection* coll,
      arangodb::transaction::Methods* trx)
    : arangodb::IndexIterator(coll, trx, &EMPTY_INDEX),
      _end(size) {
  }

  virtual char const* typeName() const override {
    return "AllIteratorMock";
  }

  virtual void reset() override {
    _begin = 0;
  }

  virtual bool next(LocalDocumentIdCallback const& callback, size_t limit) override {
    while (_begin < _end && limit) {
      callback(arangodb::LocalDocumentId(++_begin)); // always > 0
      --limit;
    }

    return 0 == limit;
  }

 private:
  uint64_t _begin{};
  uint64_t _end;
}; // AllIteratorMock

<<<<<<< HEAD
bool mergeSlice(
    arangodb::velocypack::Builder& builder,
    arangodb::velocypack::Slice const& slice
) {
  if (builder.isOpenArray()) {
    if (slice.isArray()) {
      builder.add(arangodb::velocypack::ArrayIterator(slice));
    } else {
      builder.add(slice);
    }

    return true;
  }

  if (builder.isOpenObject() && slice.isObject()) {
    builder.add(arangodb::velocypack::ObjectIterator(slice));

    return true;
  }

  return false;
}

struct IndexFactoryMock : arangodb::IndexFactory {
  virtual void fillSystemIndexes(
    arangodb::LogicalCollection* col,
    std::vector<std::shared_ptr<arangodb::Index>>& systemIndexes
  ) const override {
    // NOOP
  }

  virtual std::vector<std::string> supportedIndexes() const override {
    return {};
  }
};

=======
>>>>>>> da4519df
}

void ContextDataMock::pinData(arangodb::LogicalCollection* collection) {
  if (collection) {
    pinned.emplace(collection->id());
  }
}

bool ContextDataMock::isPinned(TRI_voc_cid_t cid) const {
  return pinned.find(cid) != pinned.end();
}

std::function<void()> PhysicalCollectionMock::before = []()->void {};

PhysicalCollectionMock::PhysicalCollectionMock(arangodb::LogicalCollection* collection, arangodb::velocypack::Slice const& info)
  : PhysicalCollection(collection, info), lastId(0) {
}

arangodb::PhysicalCollection* PhysicalCollectionMock::clone(arangodb::LogicalCollection*) const {
  before();
  TRI_ASSERT(false);
  return nullptr;
}

int PhysicalCollectionMock::close() {
  for (auto& index: _indexes) {
    index->unload();
  }

  return TRI_ERROR_NO_ERROR; // assume close successful
}

std::shared_ptr<arangodb::Index> PhysicalCollectionMock::createIndex(arangodb::transaction::Methods* trx, arangodb::velocypack::Slice const& info, bool& created) {
  before();

  std::vector<std::pair<arangodb::LocalDocumentId, arangodb::velocypack::Slice>> docs;

  for (size_t i = 0, count = documents.size(); i < count; ++i) {
    auto& entry = documents[i];

    if (entry.second) {
      auto revId = arangodb::LocalDocumentId::create(i + 1); // always > 0

      docs.emplace_back(revId, entry.first.slice());
    }
  }

  auto const type = arangodb::basics::VelocyPackHelper::getStringRef(
    info.get("type"),
    arangodb::velocypack::StringRef()
  );

  std::shared_ptr<arangodb::Index> index;

  if (0 == type.compare("edge")) {
    index = EdgeIndexMock::make(++lastId, _logicalCollection, info);
#ifdef USE_IRESEARCH
  } else if (0 == type.compare(arangodb::iresearch::DATA_SOURCE_TYPE.name())) {

    if (arangodb::ServerState::instance()->isCoordinator()) {
      index = arangodb::iresearch::IResearchLinkCoordinator::createLinkMMFiles(_logicalCollection, info, ++lastId, false);
    } else {
      index = arangodb::iresearch::IResearchMMFilesLink::make(_logicalCollection, info, ++lastId, false);
    }
#endif
  }

  if (!index) {
    return nullptr;
  }


  boost::asio::io_service ioService;
  auto poster = [&ioService](std::function<void()> fn) -> void {
    ioService.post(fn);
  };
  arangodb::basics::LocalTaskQueue taskQueue(poster);
  std::shared_ptr<arangodb::basics::LocalTaskQueue> taskQueuePtr(&taskQueue, [](arangodb::basics::LocalTaskQueue*)->void{});

  index->batchInsert(trx, docs, taskQueuePtr);

  if (TRI_ERROR_NO_ERROR != taskQueue.status()) {
    return nullptr;
  }

  _indexes.emplace_back(std::move(index));
  created = true;

  return _indexes.back();
}

void PhysicalCollectionMock::deferDropCollection(std::function<bool(arangodb::LogicalCollection*)> callback) {
  before();

  callback(_logicalCollection); // assume noone is using this collection (drop immediately)
}

bool PhysicalCollectionMock::dropIndex(TRI_idx_iid_t iid) {
  before();

  for (auto itr = _indexes.begin(), end = _indexes.end(); itr != end; ++itr) {
    if ((*itr)->id() == iid) {
      if (TRI_ERROR_NO_ERROR == (*itr)->drop()) {
        _indexes.erase(itr); return true;
      }
    }
  }

  return false;
}

void PhysicalCollectionMock::figuresSpecific(std::shared_ptr<arangodb::velocypack::Builder>&) {
  before();
  TRI_ASSERT(false);
}

std::unique_ptr<arangodb::IndexIterator> PhysicalCollectionMock::getAllIterator(arangodb::transaction::Methods* trx, bool reverse) const {
  before();

  if (reverse) {
    return std::make_unique<ReverseAllIteratorMock>(documents.size(), this->_logicalCollection, trx);
  }

  return std::make_unique<AllIteratorMock>(documents.size(), this->_logicalCollection, trx);
}

std::unique_ptr<arangodb::IndexIterator> PhysicalCollectionMock::getAnyIterator(arangodb::transaction::Methods* trx) const {
  before();
  return std::make_unique<AllIteratorMock>(documents.size(), this->_logicalCollection, trx);
}

void PhysicalCollectionMock::getPropertiesVPack(arangodb::velocypack::Builder&) const {
  before();
}

void PhysicalCollectionMock::getPropertiesVPackCoordinator(arangodb::velocypack::Builder&) const {
  before();
  TRI_ASSERT(false);
}

arangodb::Result PhysicalCollectionMock::insert(arangodb::transaction::Methods* trx, arangodb::velocypack::Slice const newSlice, arangodb::ManagedDocumentResult& result, arangodb::OperationOptions& options, TRI_voc_tick_t& resultMarkerTick, bool lock, TRI_voc_rid_t& revisionId) {
  before();

  arangodb::velocypack::Builder builder;
  arangodb::velocypack::Slice fromSlice;
  arangodb::velocypack::Slice toSlice;
  auto isEdgeCollection = _logicalCollection->type() == TRI_COL_TYPE_EDGE;

  if (isEdgeCollection) {
    fromSlice = newSlice.get(arangodb::StaticStrings::FromString);
    toSlice = newSlice.get(arangodb::StaticStrings::ToString);
  }

  TRI_voc_rid_t unused;
  auto res = newObjectForInsert(
    trx,
    newSlice,
    fromSlice,
    toSlice,
    isEdgeCollection,
    builder,
    options.isRestore,
    unused
  );

  if (TRI_ERROR_NO_ERROR != res) {
    return res;
  }

  documents.emplace_back(std::move(builder), true);
  arangodb::LocalDocumentId docId(documents.size()); // always > 0

  result.setUnmanaged(documents.back().first.data(), docId);

  for (auto& index : _indexes) {
    if (!index->insert(trx, docId, newSlice, arangodb::Index::OperationMode::normal).ok()) {
      return arangodb::Result(TRI_ERROR_BAD_PARAMETER);
    }
  }

  return arangodb::Result();
}

void PhysicalCollectionMock::invokeOnAllElements(arangodb::transaction::Methods*, std::function<bool(arangodb::LocalDocumentId const&)> callback) {
  before();


  for (size_t i = 0, count = documents.size(); i < count; ++i) {
    arangodb::LocalDocumentId token(i + 1); // '_data' always > 0

    if (documents[i].second && !callback(token)) {
      return;
    }
  }
}

std::shared_ptr<arangodb::Index> PhysicalCollectionMock::lookupIndex(arangodb::velocypack::Slice const&) const {
  before();
  TRI_ASSERT(false);
  return nullptr;
}

arangodb::LocalDocumentId PhysicalCollectionMock::lookupKey(arangodb::transaction::Methods*, arangodb::velocypack::Slice const&) const {
  before();
  TRI_ASSERT(false);
  return arangodb::LocalDocumentId();
}

size_t PhysicalCollectionMock::memory() const {
  before();
  TRI_ASSERT(false);
  return 0;
}

uint64_t PhysicalCollectionMock::numberDocuments(arangodb::transaction::Methods*) const {
  before();
  return documents.size();
}

void PhysicalCollectionMock::open(bool ignoreErrors) {
  before();
  TRI_ASSERT(false);
}

std::string const& PhysicalCollectionMock::path() const {
  before();

  return physicalPath;
}

arangodb::Result PhysicalCollectionMock::persistProperties() {
  before();
  TRI_ASSERT(false);
  return arangodb::Result(TRI_ERROR_INTERNAL);
}

bool PhysicalCollectionMock::addIndex(std::shared_ptr<arangodb::Index> idx) {
  auto const id = idx->id();
  for (auto const& it : _indexes) {
    if (it->id() == id) {
      // already have this particular index. do not add it again
      return false;
    }
  }

  TRI_UpdateTickServer(static_cast<TRI_voc_tick_t>(id));

  _indexes.emplace_back(idx);
  return true;
}

void PhysicalCollectionMock::prepareIndexes(arangodb::velocypack::Slice indexesSlice) {
  before();

  auto* engine = arangodb::EngineSelectorFeature::ENGINE;
  auto& idxFactory = engine->indexFactory();

  for (auto const& v : VPackArrayIterator(indexesSlice)) {
    if (arangodb::basics::VelocyPackHelper::getBooleanValue(v, "error",
                                                            false)) {
      // We have an error here.
      // Do not add index.
      continue;
    }

    auto idx = idxFactory.prepareIndexFromSlice(v, false, _logicalCollection, true);

    if (!idx) {
      continue;
    }

    if (!addIndex(idx)) {
      return;
    }
  }
}

arangodb::Result PhysicalCollectionMock::read(arangodb::transaction::Methods*, arangodb::StringRef const& key, arangodb::ManagedDocumentResult& result, bool) {
  before();

  for (size_t i = documents.size(); i; --i) {
    auto& entry = documents[i - 1];

    if (!entry.second) {
      continue; // removed document
    }

    auto& doc = entry.first;
    auto const keySlice = doc.slice().get(arangodb::StaticStrings::KeyString);

    if (!keySlice.isString()) {
      continue;
    }

    arangodb::StringRef const docKey(keySlice);

    if (key == docKey) {
      result.setUnmanaged(doc.data(), arangodb::LocalDocumentId(i));
      return arangodb::Result(TRI_ERROR_NO_ERROR);
    }
  }

  return arangodb::Result(TRI_ERROR_ARANGO_DOCUMENT_NOT_FOUND);
}

arangodb::Result PhysicalCollectionMock::read(arangodb::transaction::Methods*, arangodb::velocypack::Slice const& key, arangodb::ManagedDocumentResult& result, bool) {
  before();
  TRI_ASSERT(false);
  return TRI_ERROR_INTERNAL;
}

bool PhysicalCollectionMock::readDocument(arangodb::transaction::Methods* trx, arangodb::LocalDocumentId const& token, arangodb::ManagedDocumentResult& result) const {
  before();

  if (token.id() > documents.size()) {
    return false;
  }

  auto& entry = documents[token.id() - 1]; // '_data' always > 0

  if (!entry.second) {
    return false; // removed document
  }

  result.setUnmanaged(entry.first.data(), token);

  return true;
}

bool PhysicalCollectionMock::readDocumentWithCallback(arangodb::transaction::Methods* trx, arangodb::LocalDocumentId const& token, arangodb::IndexIterator::DocumentCallback const& cb) const {
  before();

  if (token.id() > documents.size()) {
    return false;
  }

  auto& entry = documents[token.id() - 1]; // '_data' always > 0

  if (!entry.second) {
    return false; // removed document
  }

  cb(token, VPackSlice(entry.first.data()));

  return true;
}

arangodb::Result PhysicalCollectionMock::remove(arangodb::transaction::Methods* trx, arangodb::velocypack::Slice const slice, arangodb::ManagedDocumentResult& previous, arangodb::OperationOptions& options, TRI_voc_tick_t& resultMarkerTick, bool lock, TRI_voc_rid_t& prevRev, TRI_voc_rid_t& revisionId) {
  before();

  auto key = slice.get(arangodb::StaticStrings::KeyString);

  for (size_t i = documents.size(); i; --i) {
    auto& entry = documents[i - 1];

    if (!entry.second) {
      continue; // removed document
    }

    auto& doc = entry.first;

    if (key == doc.slice().get(arangodb::StaticStrings::KeyString)) {
      TRI_voc_rid_t revId = i; // always > 0

      entry.second = false;
      previous.setUnmanaged(doc.data(), arangodb::LocalDocumentId(revId));
      prevRev = revId;

      return arangodb::Result(TRI_ERROR_NO_ERROR); // assume document was removed
    }
  }

  return arangodb::Result(TRI_ERROR_ARANGO_DOCUMENT_NOT_FOUND);
}

arangodb::Result PhysicalCollectionMock::replace(arangodb::transaction::Methods* trx, arangodb::velocypack::Slice const newSlice, arangodb::ManagedDocumentResult& result, arangodb::OperationOptions& options, TRI_voc_tick_t& resultMarkerTick, bool lock, TRI_voc_rid_t& prevRev, arangodb::ManagedDocumentResult& previous, arangodb::velocypack::Slice const fromSlice, arangodb::velocypack::Slice const toSlice) {
  before();
  TRI_ASSERT(false);
  return TRI_ERROR_INTERNAL;
}

int PhysicalCollectionMock::restoreIndex(arangodb::transaction::Methods*, arangodb::velocypack::Slice const&, std::shared_ptr<arangodb::Index>&) {
  before();
  TRI_ASSERT(false);
  return TRI_ERROR_INTERNAL;
}

TRI_voc_rid_t PhysicalCollectionMock::revision(arangodb::transaction::Methods*) const {
  before();
  TRI_ASSERT(false);
  return 0;
}

void PhysicalCollectionMock::setPath(std::string const& value) {
  before();
  physicalPath = value;
}

void PhysicalCollectionMock::truncate(arangodb::transaction::Methods* trx, arangodb::OperationOptions& options) {
  before();
  documents.clear();
}

arangodb::Result PhysicalCollectionMock::update(arangodb::transaction::Methods* trx, arangodb::velocypack::Slice const newSlice, arangodb::ManagedDocumentResult& result, arangodb::OperationOptions& options, TRI_voc_tick_t& resultMarkerTick, bool lock, TRI_voc_rid_t& prevRev, arangodb::ManagedDocumentResult& previous, arangodb::velocypack::Slice const key) {
  before();

  for (size_t i = documents.size(); i; --i) {
    auto& entry = documents[i - 1];

    if (!entry.second) {
      continue; // removed document
    }

    auto& doc = entry.first;

    if (key == doc.slice().get(arangodb::StaticStrings::KeyString)) {
      TRI_voc_rid_t revId = i; // always > 0

      if (!options.mergeObjects) {
        entry.second = false;
        previous.setUnmanaged(doc.data(), arangodb::LocalDocumentId(revId));
        prevRev = revId;

        TRI_voc_rid_t unused;
        return insert(trx, newSlice, result, options, resultMarkerTick, lock, unused);
      }

      arangodb::velocypack::Builder builder;

      builder.openObject();

      if (!arangodb::iresearch::mergeSlice(builder, newSlice)) {
        return arangodb::Result(TRI_ERROR_BAD_PARAMETER);
      }

      for (arangodb::velocypack::ObjectIterator itr(doc.slice()); itr.valid(); ++itr) {
        auto key = itr.key().copyString();

        if (!newSlice.hasKey(key)) {
          builder.add(key, itr.value());
        }
      }

      builder.close();
      entry.second = false;
      previous.setUnmanaged(doc.data(), arangodb::LocalDocumentId(revId));
      prevRev = revId;

      TRI_voc_rid_t unused;
      return insert(trx, builder.slice(), result, options, resultMarkerTick, lock, unused);
    }
  }

  return arangodb::Result(TRI_ERROR_ARANGO_DOCUMENT_NOT_FOUND);
}

arangodb::Result PhysicalCollectionMock::updateProperties(arangodb::velocypack::Slice const& slice, bool doSync) {
  before();

  return arangodb::Result(TRI_ERROR_NO_ERROR); // assume mock collection updated OK
}

std::function<void()> StorageEngineMock::before = []()->void {};
bool StorageEngineMock::inRecoveryResult = false;

StorageEngineMock::StorageEngineMock()
  : StorageEngine(nullptr, "Mock", "", new IndexFactoryMock()),
    _releasedTick(0) {
}

arangodb::WalAccess const* StorageEngineMock::walAccess() const {
  TRI_ASSERT(false);
  return nullptr;
}

void StorageEngineMock::addAqlFunctions() {
  before();
  // NOOP
}

void StorageEngineMock::addOptimizerRules() {
  before();
  // NOOP
}

void StorageEngineMock::addRestHandlers(arangodb::rest::RestHandlerFactory*) {
  TRI_ASSERT(false);
}

void StorageEngineMock::addV8Functions() {
  TRI_ASSERT(false);
}

void StorageEngineMock::changeCollection(
    TRI_vocbase_t& vocbase,
    TRI_voc_cid_t id,
    arangodb::LogicalCollection const* parameters,
    bool doSync
) {
  // NOOP, assume physical collection changed OK
}

void StorageEngineMock::changeView(
    TRI_vocbase_t& vocbase,
    TRI_voc_cid_t id,
    arangodb::LogicalView const& view,
    bool doSync
) {
  before();
  TRI_ASSERT(views.find(std::make_pair(vocbase.id(), view.id())) != views.end());
  arangodb::velocypack::Builder builder;

  builder.openObject();
  view.toVelocyPack(builder, true, true);
  builder.close();
  views[std::make_pair(vocbase.id(), view.id())] = std::move(builder);
}

std::string StorageEngineMock::collectionPath(TRI_vocbase_t const* vocbase, TRI_voc_cid_t id) const {
  TRI_ASSERT(false);
  return "<invalid>";
}

std::string StorageEngineMock::createCollection(
    TRI_vocbase_t& vocbase,
    TRI_voc_cid_t id,
    arangodb::LogicalCollection const* collection
) {
  return "<invalid>"; // physical path of the new collection
}

TRI_vocbase_t* StorageEngineMock::createDatabase(TRI_voc_tick_t id, arangodb::velocypack::Slice const& args, int& status) {
  TRI_ASSERT(false);
  return nullptr;
}

void StorageEngineMock::createIndex(
    TRI_vocbase_t& vocbase,
    TRI_voc_cid_t collectionId,
    TRI_idx_iid_t id,
    arangodb::velocypack::Slice const& data
) {
  TRI_ASSERT(false);
}

arangodb::Result StorageEngineMock::createLoggerState(TRI_vocbase_t*, VPackBuilder&) {
  TRI_ASSERT(false);
  return arangodb::Result(TRI_ERROR_NOT_IMPLEMENTED);
}

arangodb::PhysicalCollection* StorageEngineMock::createPhysicalCollection(arangodb::LogicalCollection* collection, VPackSlice const& info) {
  before();
  return new PhysicalCollectionMock(collection, info);
}

arangodb::Result StorageEngineMock::createTickRanges(VPackBuilder&) {
  TRI_ASSERT(false);
  return arangodb::Result(TRI_ERROR_NOT_IMPLEMENTED);
}

arangodb::TransactionCollection* StorageEngineMock::createTransactionCollection(arangodb::TransactionState* state, TRI_voc_cid_t cid, arangodb::AccessMode::Type, int nestingLevel) {
  return new TransactionCollectionMock(state, cid);
}

arangodb::transaction::ContextData* StorageEngineMock::createTransactionContextData() {
  before();
  return new ContextDataMock();
}

arangodb::TransactionManager* StorageEngineMock::createTransactionManager() {
  TRI_ASSERT(false);
  return nullptr;
}

arangodb::TransactionState* StorageEngineMock::createTransactionState(TRI_vocbase_t* vocbase, arangodb::transaction::Options const& options) {
  return new TransactionStateMock(vocbase, options);
}

void StorageEngineMock::createView(
    TRI_vocbase_t& vocbase,
    TRI_voc_cid_t id,
    arangodb::LogicalView const& view
) {
  before();
  // NOOP, assume physical view created OK
}

void StorageEngineMock::getViewProperties(
    TRI_vocbase_t& vocbase,
    arangodb::LogicalView const* view,
    VPackBuilder& builder
) {
  before();
 // NOOP
}

TRI_voc_tick_t StorageEngineMock::currentTick() const {
  before();
  return TRI_CurrentTickServer();
}

std::string StorageEngineMock::databasePath(TRI_vocbase_t const* vocbase) const {
  before();
  return ""; // no valid path filesystem persisted, return empty string
}

void StorageEngineMock::destroyCollection(
    TRI_vocbase_t& vocbase,
    arangodb::LogicalCollection* collection
) {
  // NOOP, assume physical collection destroyed OK
}

void StorageEngineMock::destroyView(
    TRI_vocbase_t& vocbase,
    arangodb::LogicalView* view
) noexcept {
  before();
  // NOOP, assume physical view destroyed OK
}

arangodb::Result StorageEngineMock::dropCollection(
    TRI_vocbase_t& vocbase,
    arangodb::LogicalCollection* collection
) {
  return arangodb::Result(TRI_ERROR_NO_ERROR); // assume physical collection dropped OK
}

arangodb::Result StorageEngineMock::dropDatabase(TRI_vocbase_t*) {
  TRI_ASSERT(false);
  return arangodb::Result();
}

arangodb::Result StorageEngineMock::dropView(
    TRI_vocbase_t& vocbase,
    arangodb::LogicalView* view
) {
  before();
  TRI_ASSERT(view);
  TRI_ASSERT(views.find(std::make_pair(vocbase.id(), view->id())) != views.end());
  views.erase(std::make_pair(vocbase.id(), view->id()));

  return arangodb::Result(TRI_ERROR_NO_ERROR); // assume mock view dropped OK
}

arangodb::Result StorageEngineMock::firstTick(uint64_t&) {
  TRI_ASSERT(false);
  return arangodb::Result(TRI_ERROR_NOT_IMPLEMENTED);
}

void StorageEngineMock::getCollectionInfo(
    TRI_vocbase_t& vocbase,
    TRI_voc_cid_t cid,
    arangodb::velocypack::Builder& result,
    bool includeIndexes,
    TRI_voc_tick_t maxTick
) {
  arangodb::velocypack::Builder parameters;

  parameters.openObject();
  parameters.close();

  result.openObject();
  result.add("parameters", parameters.slice()); // required entry of type object
  result.close();

  // nothing more required, assume info used for PhysicalCollectionMock
}

int StorageEngineMock::getCollectionsAndIndexes(
    TRI_vocbase_t& vocbase,
    arangodb::velocypack::Builder& result,
    bool wasCleanShutdown,
    bool isUpgrade
) {
  TRI_ASSERT(false);
  return TRI_ERROR_INTERNAL;
}

void StorageEngineMock::getDatabases(arangodb::velocypack::Builder& result) {
  before();
  arangodb::velocypack::Builder system;

  system.openObject();
  system.add("name", arangodb::velocypack::Value(TRI_VOC_SYSTEM_DATABASE));
  system.close();

  // array expected
  result.openArray();
  result.add(system.slice());
  result.close();
}

arangodb::velocypack::Builder StorageEngineMock::getReplicationApplierConfiguration(TRI_vocbase_t* vocbase, int& result) {
  before();
  result = TRI_ERROR_FILE_NOT_FOUND; // assume no ReplicationApplierConfiguration for vocbase

  return arangodb::velocypack::Builder();
}

arangodb::velocypack::Builder StorageEngineMock::getReplicationApplierConfiguration(int& result) {
  before();
  result = TRI_ERROR_FILE_NOT_FOUND;

  return arangodb::velocypack::Builder();
}

int StorageEngineMock::getViews(
    TRI_vocbase_t& vocbase,
    arangodb::velocypack::Builder& result
) {
  result.openArray();

  for (auto& entry: views) {
    result.add(entry.second.slice());
  }

  result.close();

  return TRI_ERROR_NO_ERROR;
}

arangodb::Result StorageEngineMock::handleSyncKeys(arangodb::DatabaseInitialSyncer&, arangodb::LogicalCollection*, std::string const&) {
  TRI_ASSERT(false);
  return arangodb::Result();
}

bool StorageEngineMock::inRecovery() {
  return inRecoveryResult;
}

arangodb::Result StorageEngineMock::lastLogger(TRI_vocbase_t*, std::shared_ptr<arangodb::transaction::Context>, uint64_t, uint64_t, std::shared_ptr<VPackBuilder>&) {
  TRI_ASSERT(false);
  return arangodb::Result(TRI_ERROR_NOT_IMPLEMENTED);
}

TRI_vocbase_t* StorageEngineMock::openDatabase(arangodb::velocypack::Slice const& args, bool isUpgrade, int& status) {
  before();

  if (!args.isObject() || !args.hasKey("name") || !args.get("name").isString()) {
    status = TRI_ERROR_ARANGO_DATABASE_NAME_INVALID;

    return nullptr;
  }

  auto vocbase = std::make_unique<TRI_vocbase_t>(
    TRI_vocbase_type_e::TRI_VOCBASE_TYPE_NORMAL,
    vocbases.size(),
    args.get("name").copyString()
  );

  vocbases.emplace_back(std::move(vocbase));

  return vocbases.back().get();
}

arangodb::Result StorageEngineMock::persistCollection(
    TRI_vocbase_t& vocbase,
    arangodb::LogicalCollection const* collection
) {
  before();
  return arangodb::Result(TRI_ERROR_NO_ERROR); // assume mock collection persisted OK
}

arangodb::Result StorageEngineMock::persistView(
    TRI_vocbase_t& vocbase,
    arangodb::LogicalView const& view
) {
  before();
  TRI_ASSERT(views.find(std::make_pair(vocbase.id(), view.id())) == views.end()); // called after createView()
  arangodb::velocypack::Builder builder;

  builder.openObject();
  view.toVelocyPack(builder, true, true);
  builder.close();
  views[std::make_pair(vocbase.id(), view.id())] = std::move(builder);

  return arangodb::Result(TRI_ERROR_NO_ERROR); // assume mock view persisted OK
}

void StorageEngineMock::prepareDropDatabase(TRI_vocbase_t* vocbase, bool useWriteMarker, int& status) {
  TRI_ASSERT(false);
}

TRI_voc_tick_t StorageEngineMock::releasedTick() const {
  before();
  return _releasedTick;
}

void StorageEngineMock::releaseTick(TRI_voc_tick_t tick) {
  before();
  _releasedTick = tick;
}

int StorageEngineMock::removeReplicationApplierConfiguration(TRI_vocbase_t*) {
  TRI_ASSERT(false);
  return TRI_ERROR_NO_ERROR;
}

int StorageEngineMock::removeReplicationApplierConfiguration() {
  TRI_ASSERT(false);
  return TRI_ERROR_NO_ERROR;
}

arangodb::Result StorageEngineMock::renameCollection(
    TRI_vocbase_t& vocbase,
    arangodb::LogicalCollection const* collection,
    std::string const& oldName
) {
  TRI_ASSERT(false);
  return arangodb::Result(TRI_ERROR_INTERNAL);
}

arangodb::Result StorageEngineMock::renameView(
    TRI_vocbase_t& vocbase,
    arangodb::LogicalView const& view,
    std::string const& newName
) {
  before();
  TRI_ASSERT(views.find(std::make_pair(vocbase.id(), view.id())) != views.end());
  arangodb::velocypack::Builder builder;

  builder.openObject();
  view.toVelocyPack(builder, true, true);
  builder.close();
  views[std::make_pair(vocbase.id(), view.id())] = std::move(builder);

  return arangodb::Result(TRI_ERROR_NO_ERROR); // assume mock view renames OK
}

int StorageEngineMock::saveReplicationApplierConfiguration(TRI_vocbase_t*, arangodb::velocypack::Slice, bool) {
  TRI_ASSERT(false);
  return TRI_ERROR_NO_ERROR;
}

int StorageEngineMock::saveReplicationApplierConfiguration(arangodb::velocypack::Slice, bool) {
  TRI_ASSERT(false);
  return TRI_ERROR_NO_ERROR;
}

int StorageEngineMock::shutdownDatabase(TRI_vocbase_t* vocbase) {
  before();
  return TRI_ERROR_NO_ERROR; // assume shutdown successful
}

void StorageEngineMock::signalCleanup(TRI_vocbase_t* vocbase) {
  before();
  // NOOP, assume cleanup thread signaled OK
}

bool StorageEngineMock::supportsDfdb() const {
  TRI_ASSERT(false);
  return false;
}

void StorageEngineMock::unloadCollection(
    TRI_vocbase_t& vocbase,
    arangodb::LogicalCollection* collection
) {
  before();
  // NOOP assume collection unloaded OK
}

std::string StorageEngineMock::versionFilename(TRI_voc_tick_t) const {
  TRI_ASSERT(false);
  return std::string();
}

void StorageEngineMock::waitForEstimatorSync(std::chrono::milliseconds) {
  TRI_ASSERT(false);
}

void StorageEngineMock::waitForSyncTick(TRI_voc_tick_t tick) {
  TRI_ASSERT(false);
}

void StorageEngineMock::waitForSyncTimeout(double timeout) {
  TRI_ASSERT(false);
}

arangodb::Result StorageEngineMock::flushWal(bool waitForSync, bool waitForCollector, bool writeShutdownFile) {
  TRI_ASSERT(false);
  return arangodb::Result();
}

void StorageEngineMock::waitUntilDeletion(TRI_voc_tick_t id, bool force, int& status) {
  TRI_ASSERT(false);
}

int StorageEngineMock::writeCreateDatabaseMarker(TRI_voc_tick_t id, VPackSlice const& slice) {
  TRI_ASSERT(false);
  return TRI_ERROR_INTERNAL;
}

TransactionCollectionMock::TransactionCollectionMock(arangodb::TransactionState* state, TRI_voc_cid_t cid)
  : TransactionCollection(state, cid, arangodb::AccessMode::Type::NONE) {
}

bool TransactionCollectionMock::canAccess(arangodb::AccessMode::Type accessType) const {
  return true;
}

void TransactionCollectionMock::freeOperations(arangodb::transaction::Methods* activeTrx, bool mustRollback) {
  TRI_ASSERT(false);
}

bool TransactionCollectionMock::hasOperations() const {
  TRI_ASSERT(false);
  return false;
}

bool TransactionCollectionMock::isLocked() const {
  TRI_ASSERT(false);
  return false;
}

bool TransactionCollectionMock::isLocked(arangodb::AccessMode::Type type, int nestingLevel) const {
  return lockType == type;
}

int TransactionCollectionMock::lockRecursive() {
  TRI_ASSERT(false);
  return TRI_ERROR_INTERNAL;
}

int TransactionCollectionMock::lockRecursive(arangodb::AccessMode::Type type, int nestingLevel) {
  lockType = type;

  return TRI_ERROR_NO_ERROR;
}

void TransactionCollectionMock::release() {
  if (_collection) {
    _transaction->vocbase()->releaseCollection(_collection);
    _collection = nullptr;
  }
}

int TransactionCollectionMock::unlockRecursive(arangodb::AccessMode::Type type, int nestingLevel) {
  if (lockType != type) {
    return TRI_ERROR_BAD_PARAMETER;
  }

  lockType = arangodb::AccessMode::Type::NONE;

  return TRI_ERROR_NO_ERROR;
}

int TransactionCollectionMock::updateUsage(arangodb::AccessMode::Type accessType, int nestingLevel) {
  return TRI_ERROR_NO_ERROR;
}

void TransactionCollectionMock::unuse(int nestingLevel) {
  // NOOP, assume success
}

int TransactionCollectionMock::use(int nestingLevel) {
  TRI_vocbase_col_status_e status;
  _collection = _transaction->vocbase()->useCollection(_cid, status);
  return _collection ? TRI_ERROR_NO_ERROR : TRI_ERROR_INTERNAL;
}

size_t TransactionStateMock::abortTransactionCount;
size_t TransactionStateMock::beginTransactionCount;
size_t TransactionStateMock::commitTransactionCount;

TransactionStateMock::TransactionStateMock(TRI_vocbase_t* vocbase, arangodb::transaction::Options const& options)
  : TransactionState(vocbase, options) {
}

arangodb::Result TransactionStateMock::abortTransaction(arangodb::transaction::Methods* trx) {
  ++abortTransactionCount;
  updateStatus(arangodb::transaction::Status::ABORTED);
  unuseCollections(_nestingLevel);
  _id = 0; // avoid use of TransactionManagerFeature::manager()->unregisterTransaction(...)

  return arangodb::Result();
}

arangodb::Result TransactionStateMock::beginTransaction(arangodb::transaction::Hints hints) {
  static std::atomic<TRI_voc_tid_t> lastId(0);

  ++beginTransactionCount;
  _id = ++lastId; // ensure each transaction state has a unique ID
  useCollections(_nestingLevel);
  updateStatus(arangodb::transaction::Status::RUNNING);
  return arangodb::Result();
}

arangodb::Result TransactionStateMock::commitTransaction(arangodb::transaction::Methods* trx) {
  ++commitTransactionCount;
  updateStatus(arangodb::transaction::Status::COMMITTED);
  unuseCollections(_nestingLevel);
  _id = 0; // avoid use of TransactionManagerFeature::manager()->unregisterTransaction(...)

  return arangodb::Result();
}

bool TransactionStateMock::hasFailedOperations() const {
  return false; // assume no failed operations
}

// -----------------------------------------------------------------------------
// --SECTION--                                                       END-OF-FILE
// -----------------------------------------------------------------------------<|MERGE_RESOLUTION|>--- conflicted
+++ resolved
@@ -502,30 +502,6 @@
   uint64_t _end;
 }; // AllIteratorMock
 
-<<<<<<< HEAD
-bool mergeSlice(
-    arangodb::velocypack::Builder& builder,
-    arangodb::velocypack::Slice const& slice
-) {
-  if (builder.isOpenArray()) {
-    if (slice.isArray()) {
-      builder.add(arangodb::velocypack::ArrayIterator(slice));
-    } else {
-      builder.add(slice);
-    }
-
-    return true;
-  }
-
-  if (builder.isOpenObject() && slice.isObject()) {
-    builder.add(arangodb::velocypack::ObjectIterator(slice));
-
-    return true;
-  }
-
-  return false;
-}
-
 struct IndexFactoryMock : arangodb::IndexFactory {
   virtual void fillSystemIndexes(
     arangodb::LogicalCollection* col,
@@ -539,8 +515,6 @@
   }
 };
 
-=======
->>>>>>> da4519df
 }
 
 void ContextDataMock::pinData(arangodb::LogicalCollection* collection) {
