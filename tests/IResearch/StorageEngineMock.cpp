--- conflicted
+++ resolved
@@ -1036,26 +1036,21 @@
   return "<invalid>"; // physical path of the new collection
 }
 
-<<<<<<< HEAD
-TRI_vocbase_t* StorageEngineMock::createDatabase(TRI_voc_tick_t id, arangodb::velocypack::Slice const& args, int& status) {
+std::unique_ptr<TRI_vocbase_t> StorageEngineMock::createDatabase(
+    TRI_voc_tick_t id, 
+    arangodb::velocypack::Slice const& args, 
+    int& status
+) {
   if (!args.get("name").isString()) {
     status = TRI_ERROR_BAD_PARAMETER;
 
+) {
     return nullptr;
   }
 
   status = TRI_ERROR_NO_ERROR;
 
   return new TRI_vocbase_t(TRI_vocbase_type_e::TRI_VOCBASE_TYPE_NORMAL, id, args.get("name").copyString());
-=======
-std::unique_ptr<TRI_vocbase_t> StorageEngineMock::createDatabase(
-    TRI_voc_tick_t id,
-    arangodb::velocypack::Slice const& args,
-    int& status
-) {
-  TRI_ASSERT(false);
-  return nullptr;
->>>>>>> 50871dd8
 }
 
 void StorageEngineMock::createIndex(
