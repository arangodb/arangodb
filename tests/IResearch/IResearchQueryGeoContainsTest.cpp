////////////////////////////////////////////////////////////////////////////////
/// DISCLAIMER
///
/// Copyright 2014-2020 ArangoDB GmbH, Cologne, Germany
/// Copyright 2004-2014 triAGENS GmbH, Cologne, Germany
///
/// Licensed under the Apache License, Version 2.0 (the "License");
/// you may not use this file except in compliance with the License.
/// You may obtain a copy of the License at
///
///     http://www.apache.org/licenses/LICENSE-2.0
///
/// Unless required by applicable law or agreed to in writing, software
/// distributed under the License is distributed on an "AS IS" BASIS,
/// WITHOUT WARRANTIES OR CONDITIONS OF ANY KIND, either express or implied.
/// See the License for the specific language governing permissions and
/// limitations under the License.
///
/// Copyright holder is ArangoDB GmbH, Cologne, Germany
///
/// @author Andrey Abramov
/// @author Vasiliy Nabatchikov
////////////////////////////////////////////////////////////////////////////////

#include <absl/strings/str_replace.h>

#include <s2/s2latlng.h>
#include <s2/s2region.h>

#include "Geo/GeoJson.h"
#include "Geo/ShapeContainer.h"
#include "IResearch/IResearchView.h"
#include "IResearch/MakeViewSnapshot.h"
#include "IResearchQueryCommon.h"
#include "VocBase/LogicalCollection.h"
#include "VocBase/LogicalView.h"

namespace arangodb::tests {
namespace {

std::vector<VPackSlice> const empty;

class QueryGeoContains : public QueryTest {
 protected:
  void createAnalyzers(std::string_view analyzer,
                       std::string_view params = {}) {
    auto& analyzers = server.getFeature<iresearch::IResearchAnalyzerFeature>();
    iresearch::IResearchAnalyzerFeature::EmplaceResult result;
    {
      auto json = VPackParser::fromJson(
          absl::Substitute(R"({$0 "type": "shape"})", params));
      auto r = analyzers.emplace(
          result, _vocbase.name() + "::mygeojson", analyzer, json->slice(),
          arangodb::transaction::OperationOriginTestCase{});
      ASSERT_TRUE(r.ok()) << r.errorMessage();
    }
    {
      auto json = VPackParser::fromJson(
          absl::Substitute(R"({$0 "type": "centroid"})", params));
      auto r = analyzers.emplace(
          result, _vocbase.name() + "::mygeocentroid", analyzer, json->slice(),
          arangodb::transaction::OperationOriginTestCase{});
      ASSERT_TRUE(r.ok()) << r.errorMessage();
    }
    {
      auto json = VPackParser::fromJson(
          absl::Substitute(R"({$0 "type": "point"})", params));
      auto r = analyzers.emplace(
          result, _vocbase.name() + "::mygeopoint", analyzer, json->slice(),
          arangodb::transaction::OperationOriginTestCase{});
      ASSERT_TRUE(r.ok()) << r.errorMessage();
    }
  }

  void createCollections() {
    auto createJson = VPackParser::fromJson(R"({ "name": "testCollection0" })");
    auto collection = _vocbase.createCollection(createJson->slice());
    ASSERT_TRUE(collection);
  }

  void queryTests() {
    // populate collection
    {
      auto collection = _vocbase.lookupCollection("testCollection0");
      ASSERT_TRUE(collection);
      std::array<std::shared_ptr<VPackBuilder>, 3> allDocs = {
          VPackParser::fromJson(R"([
        { "id": 1,  "geometry": { "type": "Point", "coordinates": [ 37.615895, 55.7039   ] } },
        { "id": 2,  "geometry": { "type": "Point", "coordinates": [ 37.615315, 55.703915 ] } },
        { "id": 3,  "geometry": { "type": "Point", "coordinates": [ 37.61509, 55.703537  ] } },
        { "id": 4,  "geometry": { "type": "Point", "coordinates": [ 37.614183, 55.703806 ] } },
        { "id": 5,  "geometry": { "type": "Point", "coordinates": [ 37.613792, 55.704405 ] } },
        { "id": 6,  "geometry": { "type": "Point", "coordinates": [ 37.614956, 55.704695 ] } },
        { "id": 7,  "geometry": { "type": "Point", "coordinates": [ 37.616297, 55.704831 ] } },
        { "id": 8,  "geometry": { "type": "Point", "coordinates": [ 37.617053, 55.70461  ] } },
        { "id": 9,  "geometry": { "type": "Point", "coordinates": [ 37.61582, 55.704459  ] } },
        { "id": 10, "geometry": { "type": "Point", "coordinates": [ 37.614634, 55.704338 ] } }])"),
          VPackParser::fromJson(R"([
        { "id": 11, "geometry": { "type": "Point", "coordinates": [ 37.613121, 55.704193 ] } },
        { "id": 12, "geometry": { "type": "Point", "coordinates": [ 37.614135, 55.703298 ] } },
        { "id": 13, "geometry": { "type": "Point", "coordinates": [ 37.613663, 55.704002 ] } },
        { "id": 14, "geometry": { "type": "Point", "coordinates": [ 37.616522, 55.704235 ] } },
        { "id": 15, "geometry": { "type": "Point", "coordinates": [ 37.615508, 55.704172 ] } },
        { "id": 16, "geometry": { "type": "Point", "coordinates": [ 37.614629, 55.704081 ] } },
        { "id": 17, "geometry": { "type": "Point", "coordinates": [ 37.610235, 55.709754 ] } },
        { "id": 18, "geometry": { "type": "Point", "coordinates": [ 37.605,    55.707917 ] } },
        { "id": 19, "geometry": { "type": "Point", "coordinates": [ 37.545776, 55.722083 ] } },
        { "id": 20, "geometry": { "type": "Point", "coordinates": [ 37.559509, 55.715895 ] } }])"),
          VPackParser::fromJson(R"([
        { "id": 21, "geometry": { "type": "Point", "coordinates": [ 37.701645, 55.832144 ] } },
        { "id": 22, "geometry": { "type": "Point", "coordinates": [ 37.73735,  55.816715 ] } },
        { "id": 23, "geometry": { "type": "Point", "coordinates": [ 37.75589,  55.798193 ] } },
        { "id": 24, "geometry": { "type": "Point", "coordinates": [ 37.659073, 55.843711 ] } },
        { "id": 25, "geometry": { "type": "Point", "coordinates": [ 37.778549, 55.823659 ] } },
        { "id": 26, "geometry": { "type": "Point", "coordinates": [ 37.729797, 55.853733 ] } },
        { "id": 27, "geometry": { "type": "Point", "coordinates": [ 37.608261, 55.784682 ] } },
        { "id": 28, "geometry": { "type": "Point", "coordinates": [ 37.525177, 55.802825 ] } },
        { "id": 29, "geometry": { "type": "Polygon", "coordinates": [
           [[37.602682, 55.706853],
            [37.613025, 55.706853],
            [37.613025, 55.711906],
            [37.602682, 55.711906],
            [37.602682, 55.706853]]
        ]}}
      ])")};

      OperationOptions options;
      options.returnNew = true;
<<<<<<< HEAD
      SingleCollectionTransaction trx(
          transaction::StandaloneContext::create(
              _vocbase, arangodb::transaction::OperationOriginTestCase{}),
          *collection, AccessMode::Type::WRITE);
      EXPECT_TRUE(trx.beginSync().ok());

      for (auto doc : VPackArrayIterator(docs->slice())) {
        auto res = trx.insert(collection->name(), doc, options);
        EXPECT_TRUE(res.ok()) << res.errorMessage();
        _insertedDocs.emplace_back(res.slice().get("new"));
      }
=======
      for (auto& docs : allDocs) {
        SingleCollectionTransaction trx(
            transaction::StandaloneContext::create(
                _vocbase, arangodb::transaction::OperationOriginTestCase{}),
            *collection, AccessMode::Type::WRITE);
        EXPECT_TRUE(trx.begin().ok());

        for (auto doc : VPackArrayIterator(docs->slice())) {
          auto res = trx.insert(collection->name(), doc, options);
          EXPECT_TRUE(res.ok()) << res.errorMessage();
          _insertedDocs.emplace_back(res.slice().get("new"));
        }
>>>>>>> 542eac0f

        EXPECT_TRUE(trx.commit().ok());

        // sync view
        ASSERT_TRUE(
            executeQuery(
                _vocbase,
                "FOR d IN testView OPTIONS { waitForSync: true } RETURN d")
                .result.ok());
      }
    }
    // EXISTS will also work
    if (type() == ViewType::kArangoSearch) {
      EXPECT_TRUE(runQuery(
          R"(FOR d IN testView SEARCH EXISTS(d.geometry, 'string') RETURN d)"));
    } else if (type() == ViewType::kSearchAlias) {
      // Because for search/inverted-index
      // we consider strings can be found as normal fields,
      // so them all have suffix \0_s,
      // but geo analyzer fields can be handled by geo functions or analyzer
      EXPECT_TRUE(runQuery(
          R"(FOR d IN testView SEARCH EXISTS(d.geometry, 'string') RETURN d)",
          empty));
    } else {
      ASSERT_TRUE(false);
    }
    // test missing field
    if (type() == ViewType::kArangoSearch) {  // TODO kSearch check error
      EXPECT_TRUE(runQuery(R"(LET box = GEO_POLYGON([
          [37.602682, 55.706853],
          [37.613025, 55.706853],
          [37.613025, 55.711906],
          [37.602682, 55.711906],
          [37.602682, 55.706853]
        ])
        FOR d IN testView
        SEARCH ANALYZER(GEO_CONTAINS(d.missing, box), 'mygeojson')
        RETURN d)",
                           empty));
    }
    // test missing field
    if (type() == ViewType::kArangoSearch) {  // TODO kSearch check error
      EXPECT_TRUE(runQuery(R"(LET box = GEO_POLYGON([
          [37.602682, 55.706853],
          [37.613025, 55.706853],
          [37.613025, 55.711906],
          [37.602682, 55.711906],
          [37.602682, 55.706853]
        ])
        FOR d IN testView
        SEARCH ANALYZER(GEO_CONTAINS(box, d.missing), 'mygeojson')
        RETURN d)",
                           empty));
    }
  }

  void queryTestsGeoJson() {
    // test missing analyzer
    {
      static constexpr std::string_view kQueryStr = R"(LET box = GEO_POLYGON([
          [37.602682, 55.706853],
          [37.613025, 55.706853],
          [37.613025, 55.711906],
          [37.602682, 55.711906],
          [37.602682, 55.706853]
        ])
        FOR d IN testView
        SEARCH GEO_CONTAINS(d.geometry, box)
        RETURN d)";
      if (type() == ViewType::kSearchAlias) {
        auto expected = std::vector{_insertedDocs[28].slice()};
        EXPECT_TRUE(runQuery(kQueryStr, expected)) << kQueryStr;
      } else {
        auto r = executeQuery(_vocbase, std::string{kQueryStr});
        EXPECT_EQ(r.result.errorNumber(), TRI_ERROR_BAD_PARAMETER) << kQueryStr;
      }
    }
    // test missing analyzer
    {
      static constexpr std::string_view kQueryStr = R"(LET box = GEO_POLYGON([
          [37.602682, 55.706853],
          [37.613025, 55.706853],
          [37.613025, 55.711906],
          [37.602682, 55.711906],
          [37.602682, 55.706853]
        ])
        FOR d IN testView
        SEARCH GEO_CONTAINS(box, d.geometry)
        RETURN d)";
      if (type() == ViewType::kSearchAlias) {
        auto expected =
            std::vector{_insertedDocs[16].slice(), _insertedDocs[17].slice(),
                        _insertedDocs[28].slice()};
        EXPECT_TRUE(runQuery(kQueryStr, expected)) << kQueryStr;
      } else {
        auto r = executeQuery(_vocbase, std::string{kQueryStr});
        EXPECT_EQ(r.result.errorNumber(), TRI_ERROR_BAD_PARAMETER) << kQueryStr;
      }
    }
    // EXISTS will also work
    {
      EXPECT_TRUE(runQuery(R"(FOR d IN testView
        SEARCH EXISTS(d.geometry)
        RETURN d)"));
    }
    // EXISTS will also work
    {
      EXPECT_TRUE(runQuery(R"(FOR d IN testView
        SEARCH EXISTS(d.geometry, 'analyzer', "mygeojson")
        RETURN d)"));
    }
    //
    {
      std::vector<VPackSlice> expected = {_insertedDocs[16].slice(),
                                          _insertedDocs[17].slice(),
                                          _insertedDocs[28].slice()};
      EXPECT_TRUE(runQuery(R"(LET box = GEO_POLYGON([
          [37.602682, 55.706853],
          [37.613025, 55.706853],
          [37.613025, 55.711906],
          [37.602682, 55.711906],
          [37.602682, 55.706853]
        ])
        FOR d IN testView
        SEARCH ANALYZER(GEO_CONTAINS(box, d.geometry), 'mygeojson')
        SORT d.id ASC
        RETURN d)",
                           expected));
    }
    //
    {
      std::vector<VPackSlice> expected = {_insertedDocs[28].slice()};
      EXPECT_TRUE(runQuery(R"(LET box = GEO_POLYGON([
          [37.602682, 55.706853],
          [37.613025, 55.706853],
          [37.613025, 55.711906],
          [37.602682, 55.711906],
          [37.602682, 55.706853]
        ])
        FOR d IN testView
        SEARCH ANALYZER(GEO_CONTAINS(d.geometry, box), 'mygeojson')
        SORT d.id ASC
        RETURN d)",
                           expected));
    }
    //
    {
      std::vector<VPackSlice> expected = {_insertedDocs[21].slice()};
      EXPECT_TRUE(runQuery(R"(LET point = GEO_POINT(37.73735,  55.816715)
        FOR d IN testView
        SEARCH ANALYZER(GEO_CONTAINS(point, d.geometry), 'mygeojson')
        SORT d.id ASC
        RETURN d)",
                           expected));
    }
    //
    {
      std::vector<VPackSlice> expected = {_insertedDocs[21].slice()};
      EXPECT_TRUE(runQuery(R"(LET point = GEO_POINT(37.73735,  55.816715)
        FOR d IN testView
        SEARCH ANALYZER(GEO_CONTAINS(d.geometry, point), 'mygeojson')
        SORT d.id ASC
        RETURN d)",
                           expected));
    }
    //
    {
      EXPECT_TRUE(runQuery(R"(LET box = GEO_POLYGON([
          [37.613025, 55.709029],
          [37.618818, 55.709029],
          [37.618818, 55.711906],
          [37.613025, 55.711906],
          [37.613025, 55.709029]
        ])
        FOR d IN testView
        SEARCH ANALYZER(GEO_CONTAINS(box, d.geometry), 'mygeojson')
        SORT d.id ASC
        RETURN d)",
                           empty));
    }
    //
    {
      EXPECT_TRUE(runQuery(R"(LET box = GEO_POLYGON([
          [37.613025, 55.709029],
          [37.618818, 55.709029],
          [37.618818, 55.711906],
          [37.613025, 55.711906],
          [37.613025, 55.709029]
        ])
        FOR d IN testView
        SEARCH ANALYZER(GEO_CONTAINS(d.geometry, box), 'mygeojson')
        SORT d.id ASC
        RETURN d)",
                           empty));
    }
    // box lies within an indexed polygon
    {
      std::vector<VPackSlice> expected = {_insertedDocs[28].slice()};
      EXPECT_TRUE(runQuery(R"(LET box = GEO_POLYGON([
          [37.602682, 55.711906],
          [37.603412, 55.71164],
          [37.604227, 55.711906],
          [37.602682, 55.711906]
        ])
        FOR d IN testView
        SEARCH ANALYZER(GEO_CONTAINS(d.geometry, box), 'mygeojson')
        SORT d.id ASC
        RETURN d)",
                           expected));
    }
    // box lies within an indexed polygon
    {
      EXPECT_TRUE(runQuery(R"(LET box = GEO_POLYGON([
          [37.602682, 55.711906],
          [37.603412, 55.71164],
          [37.604227, 55.711906],
          [37.602682, 55.711906]
        ])
        FOR d IN testView
        SEARCH ANALYZER(GEO_CONTAINS(box, d.geometry), 'mygeojson')
        SORT d.id ASC
        RETURN d)",
                           empty));
    }
    // test parallels
    std::vector<VPackSlice> all;
    all.reserve(_insertedDocs.size());
    for (auto& b : _insertedDocs) {
      all.push_back(b.slice());
    }
    for (size_t i = 1; i < 5; ++i) {
      auto q = absl::StrCat(
          R"(LET box = GEO_POLYGON([
          [30.602682, 45.706853],
          [40.613025, 45.706853],
          [40.613025, 75.711906],
          [30.602682, 75.711906],
          [30.602682, 45.706853]
        ])
        FOR d IN testView
        SEARCH ANALYZER(GEO_CONTAINS(box, d.geometry), 'mygeojson')
        OPTIONS {parallelism:)",
          i, R"(}
        SORT d.id ASC
        RETURN d)");
      EXPECT_TRUE(runQuery(q, all));
    }
    {
      std::vector<VPackSlice> expected = {_insertedDocs[28].slice()};
      for (size_t i = 1; i < 5; ++i) {
        auto q = absl::StrCat(
            R"(LET box = GEO_POLYGON([
          [30.602682, 45.706853],
          [40.613025, 45.706853],
          [40.613025, 75.711906],
          [30.602682, 75.711906],
          [30.602682, 45.706853]
        ])
        FOR d IN testView
        SEARCH ANALYZER(GEO_CONTAINS(box, d.geometry), 'mygeojson')
        OPTIONS {parallelism:)",
            i, R"(} LIMIT 28, 100000
        RETURN d)");
        EXPECT_TRUE(runQuery(q, expected));
      }
    }
    {
      for (size_t i = 1; i < 5; ++i) {
        auto q = absl::StrCat(
            R"(LET box = GEO_POLYGON([
          [30.602682, 45.706853],
          [40.613025, 45.706853],
          [40.613025, 75.711906],
          [30.602682, 75.711906],
          [30.602682, 45.706853]
        ])
        FOR d IN testView
        SEARCH ANALYZER(GEO_CONTAINS(box, d.geometry), 'mygeojson')
        OPTIONS {parallelism:)",
            i, R"(} LIMIT 29, 100000
        RETURN d)");
        EXPECT_TRUE(runQuery(q, empty));
      }
    }
    {
      for (size_t i = 1; i < 5; ++i) {
        auto q = absl::StrCat(
            R"(LET box = GEO_POLYGON([
          [30.602682, 45.706853],
          [40.613025, 45.706853],
          [40.613025, 75.711906],
          [30.602682, 75.711906],
          [30.602682, 45.706853]
        ])
        FOR d IN testView
        SEARCH ANALYZER(GEO_CONTAINS(box, d.geometry), 'mygeojson')
        OPTIONS {parallelism:)",
            i, R"(} LIMIT 30, 100000
        RETURN d)");
        EXPECT_TRUE(runQuery(q, empty));
      }
    }
    {
      // invalid parallelism value
      static constexpr std::string_view kQueryStr = R"(LET box = GEO_POLYGON([
          [37.602682, 55.706853],
          [37.613025, 55.706853],
          [37.613025, 55.711906],
          [37.602682, 55.711906],
          [37.602682, 55.706853]
        ])
        FOR d IN testView
        SEARCH GEO_CONTAINS(d.geometry, box) OPTIONS {parallelism:0}
        RETURN d)";
      auto r = executeQuery(_vocbase, std::string{kQueryStr});
      EXPECT_EQ(r.result.errorNumber(), TRI_ERROR_BAD_PARAMETER) << kQueryStr;
    }
    {
      // invalid parallelism value
      static constexpr std::string_view kQueryStr =
          R"(LET box = GEO_POLYGON([
          [37.602682, 55.706853],
          [37.613025, 55.706853],
          [37.613025, 55.711906],
          [37.602682, 55.711906],
          [37.602682, 55.706853]
        ])
        FOR d IN testView
        SEARCH GEO_CONTAINS(d.geometry, box) OPTIONS {parallelism:-10}
        RETURN d)";
      auto r = executeQuery(_vocbase, std::string{kQueryStr});
      EXPECT_EQ(r.result.errorNumber(), TRI_ERROR_BAD_PARAMETER) << kQueryStr;
    }
  }

  void queryTestsGeoCentroid() {
    // test missing analyzer
    {
      static constexpr std::string_view kQueryStr = R"(LET box = GEO_POLYGON([
          [37.602682, 55.706853],
          [37.613025, 55.706853],
          [37.613025, 55.711906],
          [37.602682, 55.711906],
          [37.602682, 55.706853]
        ])
        FOR d IN testView
        SEARCH GEO_CONTAINS(box, d.geometry)
        RETURN d)";
      if (type() == ViewType::kSearchAlias) {
        auto expected =
            std::vector{_insertedDocs[16].slice(), _insertedDocs[17].slice(),
                        _insertedDocs[28].slice()};
        EXPECT_TRUE(runQuery(kQueryStr, expected)) << kQueryStr;
      } else {
        auto r = executeQuery(_vocbase, std::string{kQueryStr});
        EXPECT_EQ(r.result.errorNumber(), TRI_ERROR_BAD_PARAMETER) << kQueryStr;
      }
    }
    // EXISTS will also work
    {
      EXPECT_TRUE(runQuery(R"(FOR d IN testView
        SEARCH EXISTS(d.geometry)
        RETURN d)"));
    }
    //
    {
      std::vector<VPackSlice> expected = {_insertedDocs[16].slice(),
                                          _insertedDocs[17].slice(),
                                          _insertedDocs[28].slice()};
      EXPECT_TRUE(runQuery(R"(LET box = GEO_POLYGON([
          [37.602682, 55.706853],
          [37.613025, 55.706853],
          [37.613025, 55.711906],
          [37.602682, 55.711906],
          [37.602682, 55.706853]
        ])
        FOR d IN testView
        SEARCH ANALYZER(GEO_CONTAINS(box, d.geometry), 'mygeocentroid')
        SORT d.id ASC
        RETURN d)",
                           expected));
    }
    //
    {
      EXPECT_TRUE(runQuery(R"(LET box = GEO_POLYGON([
          [37.602682, 55.711906],
          [37.603412, 55.71164],
          [37.604227, 55.711906],
          [37.602682, 55.711906]
        ])
        FOR d IN testView
        SEARCH ANALYZER(GEO_CONTAINS(box, d.geometry), 'mygeocentroid')
        SORT d.id ASC
        RETURN d)",
                           empty));
    }
    // box lies within an indexed polygon
    {
      EXPECT_TRUE(runQuery(R"(LET box = GEO_POLYGON([
          [37.602682, 55.711906],
          [37.603412, 55.71164],
          [37.604227, 55.711906],
          [37.602682, 55.711906]
        ])
        FOR d IN testView
        SEARCH ANALYZER(GEO_CONTAINS(d.geometry, box), 'mygeocentroid')
        SORT d.id ASC
        RETURN d)",
                           empty));
    }
  }

  void queryTestsGeoPoint() {
    // test missing analyzer
    {
      static constexpr std::string_view kQueryStr = R"(LET box = GEO_POLYGON([
          [37.602682, 55.706853],
          [37.613025, 55.706853],
          [37.613025, 55.711906],
          [37.602682, 55.711906],
          [37.602682, 55.706853]
        ])
        FOR d IN testView
        SEARCH GEO_CONTAINS(box, d.geometry)
        RETURN d)";
      if (type() == ViewType::kSearchAlias) {
        auto expected =
            std::vector{_insertedDocs[16].slice(), _insertedDocs[17].slice()};
        EXPECT_TRUE(runQuery(kQueryStr, expected)) << kQueryStr;
      } else {
        auto r = executeQuery(_vocbase, std::string{kQueryStr});
        EXPECT_EQ(r.result.errorNumber(), TRI_ERROR_BAD_PARAMETER) << kQueryStr;
      }
    }
    //
    {
      std::vector<VPackSlice> expected = {_insertedDocs[16].slice(),
                                          _insertedDocs[17].slice()};
      EXPECT_TRUE(runQuery(R"(LET box = GEO_POLYGON([
          [37.602682, 55.706853],
          [37.613025, 55.706853],
          [37.613025, 55.711906],
          [37.602682, 55.711906],
          [37.602682, 55.706853]
        ])
        FOR d IN testView
        SEARCH ANALYZER(GEO_CONTAINS(box, d.geometry), 'mygeopoint')
        SORT d.id ASC
        RETURN d)",
                           expected));
    }
    // box lies within an indexed polygon
    {
      EXPECT_TRUE(runQuery(R"(LET box = GEO_POLYGON([
        [37.602682, 55.711906],
        [37.603412, 55.71164],
        [37.604227, 55.711906],
        [37.602682, 55.711906]
      ])
      FOR d IN testView
      SEARCH ANALYZER(GEO_CONTAINS(d.geometry, box), 'mygeopoint')
      SORT d.id ASC
      RETURN d)",
                           empty));
    }
  }

  void queryTestsMulti(bool isVPack) {
    // ensure presence of special a column for geo indices
    {
      auto collection = _vocbase.lookupCollection("testCollection0");
      ASSERT_TRUE(collection);
      auto view = _vocbase.lookupView("testView");
      ASSERT_TRUE(view);
      auto links = [&] {
        if (view->type() == ViewType::kSearchAlias) {
          auto& impl = basics::downCast<iresearch::Search>(*view);
          return impl.getLinks(nullptr);
        }
        auto& impl = basics::downCast<iresearch::IResearchView>(*view);
        return impl.getLinks(nullptr);
      };
      SingleCollectionTransaction trx(
          transaction::StandaloneContext::create(
              _vocbase, arangodb::transaction::OperationOriginTestCase{}),
          *collection, AccessMode::Type::READ);
      ASSERT_TRUE(trx.beginSync().ok());
      ASSERT_TRUE(trx.state());
      auto* snapshot =
          makeViewSnapshot(trx, iresearch::ViewSnapshotMode::FindOrCreate,
                           links(), view.get(), view->name());
      ASSERT_NE(nullptr, snapshot);
      ASSERT_EQ(3U, snapshot->size());
      ASSERT_EQ(_insertedDocs.size(), snapshot->docs_count());
      ASSERT_EQ(_insertedDocs.size(), snapshot->live_docs_count());

      if (isVPack) {
        auto doc = _insertedDocs.begin();
        for (size_t i = 0; i < snapshot->size(); ++i) {
          auto& segment = (*snapshot)[i];
          auto const columnName = mangleString("geometry", "mygeojson");
          auto* columnReader = segment.column(columnName);
          ASSERT_NE(nullptr, columnReader);
          auto it = columnReader->iterator(irs::ColumnHint::kNormal);
          ASSERT_NE(nullptr, it);
          auto* payload = irs::get<irs::payload>(*it);
          ASSERT_NE(nullptr, payload);
          for (; it->next(); ++doc) {
            EXPECT_EQUAL_SLICES(doc->slice().get("geometry"),
                                iresearch::slice(payload->value));
          }
        }
        ASSERT_EQ(doc, _insertedDocs.end());
      }

      if (isVPack) {
        auto doc = _insertedDocs.begin();
        for (size_t i = 0; i < snapshot->size(); ++i) {
          auto& segment = (*snapshot)[i];
          auto const columnName = mangleString("geometry", "mygeocentroid");
          auto* columnReader = segment.column(columnName);
          ASSERT_NE(nullptr, columnReader);
          auto it = columnReader->iterator(irs::ColumnHint::kNormal);
          ASSERT_NE(nullptr, it);
          auto* payload = irs::get<irs::payload>(*it);
          ASSERT_NE(nullptr, payload);
          geo::ShapeContainer shape;
          for (; it->next(); ++doc) {
            ASSERT_TRUE(geo::json::parseRegion(doc->slice().get("geometry"),
                                               shape, false)
                            .ok());
            S2LatLng const centroid(shape.centroid());

            auto const storedValue = iresearch::slice(payload->value);
            ASSERT_TRUE(storedValue.isArray());
            ASSERT_EQ(2U, storedValue.length());
            EXPECT_DOUBLE_EQ(centroid.lng().degrees(),
                             storedValue.at(0).getDouble());
            EXPECT_DOUBLE_EQ(centroid.lat().degrees(),
                             storedValue.at(1).getDouble());
          }
        }
        ASSERT_EQ(doc, _insertedDocs.end());
      }

      if (isVPack) {
        auto doc = _insertedDocs.begin();
        for (size_t i = 0; i < snapshot->size(); ++i) {
          auto& segment = (*snapshot)[i];
          auto const columnName = mangleString("geometry", "mygeopoint");
          auto* columnReader = segment.column(columnName);
          ASSERT_NE(nullptr, columnReader);
          auto it = columnReader->iterator(irs::ColumnHint::kNormal);
          ASSERT_NE(nullptr, it);
          auto* payload = irs::get<irs::payload>(*it);
          ASSERT_NE(nullptr, payload);
          for (; it->next(); ++doc) {
            EXPECT_EQUAL_SLICES(doc->slice().get("geometry"),
                                iresearch::slice(payload->value));
          }
        }
        ASSERT_EQ(doc, _insertedDocs.end() - 1);
      }

      ASSERT_TRUE(trx.commit().ok());
    }
  }
};

class QueryGeoContainsView : public QueryGeoContains {
 protected:
  ViewType type() const final { return ViewType::kArangoSearch; }

  void createView() {
    auto createJson = VPackParser::fromJson(
        R"({ "name": "testView", "type": "arangosearch" })");
    auto logicalView = _vocbase.createView(createJson->slice(), false);
    ASSERT_FALSE(!logicalView);
    auto& implView = basics::downCast<iresearch::IResearchView>(*logicalView);
    auto updateJson = VPackParser::fromJson(absl::Substitute(R"({ "links": {
          "testCollection0": {
            "fields" : {
              "geometry": {
                "analyzers": ["mygeojson", "mygeocentroid", "mygeopoint"] } },
            "version": $0 } } })",
                                                             version()));
    auto r = implView.properties(updateJson->slice(), true, true);
    EXPECT_TRUE(r.ok()) << r.errorMessage();
    checkView(implView, 1);
  }
};

class QueryGeoContainsSearch : public QueryGeoContains {
 protected:
  ViewType type() const final { return ViewType::kSearchAlias; }

  void createIndexes(std::string_view analyzer) {
    bool created = false;
    auto createJson = VPackParser::fromJson(absl::Substitute(
        R"({ "name": "testIndex0", "type": "inverted", "version": $0,
             "fields": [
               { "name": "geometry",
                 "analyzer": "$1" }
             ] })",
        version(), analyzer));
    auto collection = _vocbase.lookupCollection("testCollection0");
    EXPECT_TRUE(collection);
    collection->createIndex(createJson->slice(), created).get();
    ASSERT_TRUE(created);
  }

  void createSearch() {
    auto createJson = VPackParser::fromJson(
        R"({ "name": "testView", "type": "search-alias" })");
    auto logicalView = _vocbase.createView(createJson->slice(), false);
    ASSERT_FALSE(!logicalView);
    auto& implView = basics::downCast<iresearch::Search>(*logicalView);
    auto updateJson = VPackParser::fromJson(R"({ "indexes": [
      { "collection": "testCollection0", "index": "testIndex0" } ] })");
    auto r = implView.properties(updateJson->slice(), true, true);
    EXPECT_TRUE(r.ok()) << r.errorMessage();
    checkView(implView, 1);
  }
};

TEST_P(QueryGeoContainsView, Test) {
  createAnalyzers("geojson");
  createCollections();
  createView();
  queryTests();
  queryTestsGeoJson();
  queryTestsGeoCentroid();
  queryTestsGeoPoint();
  queryTestsMulti(true);
}

TEST_P(QueryGeoContainsSearch, TestGeoJson) {
  createAnalyzers("geojson");
  createCollections();
  createIndexes("mygeojson");
  createSearch();
  queryTests();
  queryTestsGeoJson();
}

TEST_P(QueryGeoContainsSearch, TestGeoCentroid) {
  createAnalyzers("geojson");
  createCollections();
  createIndexes("mygeocentroid");
  createSearch();
  queryTests();
  queryTestsGeoCentroid();
}

TEST_P(QueryGeoContainsSearch, TestGeoPoint) {
  createAnalyzers("geojson");
  createCollections();
  createIndexes("mygeopoint");
  createSearch();
  queryTests();
  queryTestsGeoPoint();
}

#ifdef USE_ENTERPRISE

TEST_P(QueryGeoContainsView, TestS2LatLng) {
  createAnalyzers("geo_s2", R"("format":"latLngDouble",)");
  createCollections();
  createView();
  queryTests();
  queryTestsGeoJson();
  queryTestsGeoCentroid();
  queryTestsGeoPoint();
  queryTestsMulti(false);
}

TEST_P(QueryGeoContainsSearch, TestGeoJsonS2LatLng) {
  createAnalyzers("geo_s2", R"("format":"latLngDouble",)");
  createCollections();
  createIndexes("mygeojson");
  createSearch();
  queryTests();
  queryTestsGeoJson();
}

TEST_P(QueryGeoContainsSearch, TestGeoCentroidS2LatLng) {
  createAnalyzers("geo_s2", R"("format":"latLngDouble",)");
  createCollections();
  createIndexes("mygeocentroid");
  createSearch();
  queryTests();
  queryTestsGeoCentroid();
}

TEST_P(QueryGeoContainsSearch, TestGeoPointS2LatLng) {
  createAnalyzers("geo_s2", R"("format":"latLngDouble",)");
  createCollections();
  createIndexes("mygeopoint");
  createSearch();
  queryTests();
  queryTestsGeoPoint();
}

TEST_P(QueryGeoContainsView, TestS2Point) {
  createAnalyzers("geo_s2", R"("format":"s2Point",)");
  createCollections();
  createView();
  queryTests();
  queryTestsGeoJson();
  queryTestsGeoCentroid();
  queryTestsGeoPoint();
  queryTestsMulti(false);
}

TEST_P(QueryGeoContainsSearch, TestGeoJsonS2Point) {
  createAnalyzers("geo_s2", R"("format":"s2Point",)");
  createCollections();
  createIndexes("mygeojson");
  createSearch();
  queryTests();
  queryTestsGeoJson();
}

TEST_P(QueryGeoContainsSearch, TestGeoCentroidS2Point) {
  createAnalyzers("geo_s2", R"("format":"s2Point",)");
  createCollections();
  createIndexes("mygeocentroid");
  createSearch();
  queryTests();
  queryTestsGeoCentroid();
}

TEST_P(QueryGeoContainsSearch, TestGeoPointS2Point) {
  createAnalyzers("geo_s2", R"("format":"s2Point",)");
  createCollections();
  createIndexes("mygeopoint");
  createSearch();
  queryTests();
  queryTestsGeoPoint();
}

TEST_P(QueryGeoContainsView, TestS2LatLngInt) {
  createAnalyzers("geo_s2", R"("format":"latLngInt",)");
  createCollections();
  createView();
  queryTests();
  queryTestsGeoJson();
  queryTestsGeoCentroid();
  queryTestsGeoPoint();
  queryTestsMulti(false);
}

TEST_P(QueryGeoContainsSearch, TestGeoJsonS2LatLngInt) {
  createAnalyzers("geo_s2", R"("format":"latLngInt",)");
  createCollections();
  createIndexes("mygeojson");
  createSearch();
  queryTests();
  queryTestsGeoJson();
}

TEST_P(QueryGeoContainsSearch, TestGeoCentroidS2LatLngInt) {
  createAnalyzers("geo_s2", R"("format":"latLngInt",)");
  createCollections();
  createIndexes("mygeocentroid");
  createSearch();
  queryTests();
  queryTestsGeoCentroid();
}

TEST_P(QueryGeoContainsSearch, TestGeoPointS2LatLngInt) {
  createAnalyzers("geo_s2", R"("format":"latLngInt",)");
  createCollections();
  createIndexes("mygeopoint");
  createSearch();
  queryTests();
  queryTestsGeoPoint();
}

#endif

INSTANTIATE_TEST_CASE_P(IResearch, QueryGeoContainsView, GetLinkVersions());

INSTANTIATE_TEST_CASE_P(IResearch, QueryGeoContainsSearch, GetIndexVersions());

}  // namespace
}  // namespace arangodb::tests<|MERGE_RESOLUTION|>--- conflicted
+++ resolved
@@ -126,32 +126,18 @@
 
       OperationOptions options;
       options.returnNew = true;
-<<<<<<< HEAD
-      SingleCollectionTransaction trx(
-          transaction::StandaloneContext::create(
-              _vocbase, arangodb::transaction::OperationOriginTestCase{}),
-          *collection, AccessMode::Type::WRITE);
-      EXPECT_TRUE(trx.beginSync().ok());
-
-      for (auto doc : VPackArrayIterator(docs->slice())) {
-        auto res = trx.insert(collection->name(), doc, options);
-        EXPECT_TRUE(res.ok()) << res.errorMessage();
-        _insertedDocs.emplace_back(res.slice().get("new"));
-      }
-=======
       for (auto& docs : allDocs) {
         SingleCollectionTransaction trx(
             transaction::StandaloneContext::create(
                 _vocbase, arangodb::transaction::OperationOriginTestCase{}),
             *collection, AccessMode::Type::WRITE);
-        EXPECT_TRUE(trx.begin().ok());
+        EXPECT_TRUE(trx.beginSync().ok());
 
         for (auto doc : VPackArrayIterator(docs->slice())) {
           auto res = trx.insert(collection->name(), doc, options);
           EXPECT_TRUE(res.ok()) << res.errorMessage();
           _insertedDocs.emplace_back(res.slice().get("new"));
         }
->>>>>>> 542eac0f
 
         EXPECT_TRUE(trx.commit().ok());
 
