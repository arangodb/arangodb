////////////////////////////////////////////////////////////////////////////////
/// DISCLAIMER
///
/// Copyright 2017 ArangoDB GmbH, Cologne, Germany
///
/// Licensed under the Apache License, Version 2.0 (the "License");
/// you may not use this file except in compliance with the License.
/// You may obtain a copy of the License at
///
///     http://www.apache.org/licenses/LICENSE-2.0
///
/// Unless required by applicable law or agreed to in writing, software
/// distributed under the License is distributed on an "AS IS" BASIS,
/// WITHOUT WARRANTIES OR CONDITIONS OF ANY KIND, either express or implied.
/// See the License for the specific language governing permissions and
/// limitations under the License.
///
/// Copyright holder is ArangoDB GmbH, Cologne, Germany
///
/// @author Andrey Abramov
/// @author Vasiliy Nabatchikov
////////////////////////////////////////////////////////////////////////////////

#include "common.h"
#include "gtest/gtest.h"

#include "../Mocks/StorageEngineMock.h"

#include "3rdParty/iresearch/tests/tests_config.hpp"
#include "Aql/AqlFunctionFeature.h"
#include "Aql/OptimizerRulesFeature.h"
#include "Basics/VelocyPackHelper.h"
#include "Basics/files.h"
#include "Cluster/ClusterFeature.h"
#include "analysis/analyzers.hpp"
#include "analysis/token_attributes.hpp"

#if USE_ENTERPRISE
#include "Enterprise/Ldap/LdapFeature.h"
#endif

#include "GeneralServer/AuthenticationFeature.h"
#include "IResearch/IResearchAnalyzerFeature.h"
#include "IResearch/VelocyPackHelper.h"
#include "IResearch/IResearchCommon.h"
#include "IResearch/IResearchFeature.h"
#include "Logger/Logger.h"
#include "RestServer/AqlFeature.h"
#include "RestServer/DatabaseFeature.h"
#include "RestServer/DatabasePathFeature.h"
#include "RestServer/QueryRegistryFeature.h"
#include "RestServer/FlushFeature.h"
#include "RestServer/SystemDatabaseFeature.h"
#include "RestServer/TraverserEngineRegistryFeature.h"
#include "RestServer/ViewTypesFeature.h"
#include "Sharding/ShardingFeature.h"
#include "StorageEngine/EngineSelectorFeature.h"
#include "Transaction/StandaloneContext.h"
#include "Utils/OperationOptions.h"
#include "Utils/SingleCollectionTransaction.h"
#include "V8Server/V8DealerFeature.h"
#include "VocBase/LogicalCollection.h"
#include "VocBase/LogicalView.h"
#include "VocBase/Methods/Collections.h"
#include "utils/utf8_path.hpp"
#include "velocypack/Iterator.h"
#include "velocypack/Parser.h"

namespace {

struct TestAttributeX : public irs::attribute {
  DECLARE_ATTRIBUTE_TYPE();
};

DEFINE_ATTRIBUTE_TYPE(TestAttributeX);
REGISTER_ATTRIBUTE(TestAttributeX);  // required to open reader on segments with analized fields

struct TestAttributeY : public irs::attribute {
  DECLARE_ATTRIBUTE_TYPE();
};

DEFINE_ATTRIBUTE_TYPE(TestAttributeY);
REGISTER_ATTRIBUTE(TestAttributeY);  // required to open reader on segments with analized fields

struct TestTermAttribute : public irs::term_attribute {
 public:
  void value(irs::bytes_ref const& value) { value_ = value; }
  irs::bytes_ref const& value() const { return value_; }
};

class TestAnalyzer : public irs::analysis::analyzer {
 public:
  DECLARE_ANALYZER_TYPE();

  static ptr make(irs::string_ref const& args) {
    PTR_NAMED(TestAnalyzer, ptr, args);
    return ptr;
  }

  static bool normalize(irs::string_ref const& args, std::string& out) {
    auto slice = arangodb::iresearch::slice(args);
    if (slice.isNull()) throw std::exception();
    if (slice.isNone()) return false;
    arangodb::velocypack::Builder builder;
    if (slice.isString()) {
      VPackObjectBuilder scope(&builder);
      arangodb::iresearch::addStringRef(builder, "args",
                                        arangodb::iresearch::getStringRef(slice));
    } else if (slice.isObject() && slice.hasKey("args") && slice.get("args").isString()) {
      VPackObjectBuilder scope(&builder);
      arangodb::iresearch::addStringRef(builder, "args",
                                        arangodb::iresearch::getStringRef(slice.get("args")));
    } else {
      return false;
    }
    out = builder.buffer()->toString();
    return true;
  }

  TestAnalyzer(irs::string_ref const& value)
      : irs::analysis::analyzer(TestAnalyzer::type()) {
    _attrs.emplace(_inc);  // required by field_data::invert(...)
    _attrs.emplace(_term);

    auto slice = arangodb::iresearch::slice(value);
    auto arg = slice.get("args").copyString();

    if (arg == "X") {
      _attrs.emplace(_x);
    } else if (arg == "Y") {
      _attrs.emplace(_y);
    }
  }

  virtual irs::attribute_view const& attributes() const NOEXCEPT override {
    return _attrs;
  }

  virtual bool next() override {
    _term.value(_data);
    _data = irs::bytes_ref::NIL;

    return !_term.value().null();
  }

  virtual bool reset(irs::string_ref const& data) override {
    _data = irs::ref_cast<irs::byte_type>(data);
    _term.value(irs::bytes_ref::NIL);

    return true;
  }

 private:
  irs::attribute_view _attrs;
  irs::bytes_ref _data;
  irs::increment _inc;
  TestTermAttribute _term;
  TestAttributeX _x;
  TestAttributeY _y;
};

DEFINE_ANALYZER_TYPE_NAMED(TestAnalyzer, "TestInsertAnalyzer");
REGISTER_ANALYZER_VPACK(TestAnalyzer, TestAnalyzer::make, TestAnalyzer::normalize);

// -----------------------------------------------------------------------------
// --SECTION--                                                 setup / tear-down
// -----------------------------------------------------------------------------

class IResearchIndexTest : public ::testing::Test {
 protected:
  StorageEngineMock engine;
  arangodb::application_features::ApplicationServer server;
  std::vector<std::pair<arangodb::application_features::ApplicationFeature&, bool>> features;

  IResearchIndexTest() : engine(server), server(nullptr, nullptr) {
    arangodb::EngineSelectorFeature::ENGINE = &engine;

    arangodb::tests::init(true);

    // suppress INFO {authentication} Authentication is turned on (system only), authentication for unix sockets is turned on
    // suppress WARNING {authentication} --server.jwt-secret is insecure. Use --server.jwt-secret-keyfile instead
    arangodb::LogTopic::setLogLevel(arangodb::Logger::AUTHENTICATION.name(),
                                    arangodb::LogLevel::ERR);

    // suppress log messages since tests check error conditions
    arangodb::LogTopic::setLogLevel(arangodb::Logger::AQL.name(), arangodb::LogLevel::ERR);  // suppress WARNING {aql} Suboptimal AqlItemMatrix index lookup:
    arangodb::LogTopic::setLogLevel(arangodb::iresearch::TOPIC.name(),
                                    arangodb::LogLevel::FATAL);
    irs::logger::output_le(iresearch::logger::IRL_FATAL, stderr);

    // setup required application features
    server.addFeature<arangodb::FlushFeature>(
        std::make_unique<arangodb::FlushFeature>(server));
    features.emplace_back(server.getFeature<arangodb::FlushFeature>(), false);

    server.addFeature<arangodb::AqlFeature>(std::make_unique<arangodb::AqlFeature>(server));
    features.emplace_back(server.getFeature<arangodb::AqlFeature>(), true);  // required for arangodb::aql::Query(...)

    server.addFeature<arangodb::AuthenticationFeature>(
        std::make_unique<arangodb::AuthenticationFeature>(server));
    features.emplace_back(server.getFeature<arangodb::AuthenticationFeature>(),
                          false);  // required for ExecContext in Collections::create(...)

    server.addFeature<arangodb::DatabaseFeature>(
        std::make_unique<arangodb::DatabaseFeature>(server));
    features.emplace_back(server.getFeature<arangodb::DatabaseFeature>(), false);  // required for LogicalViewStorageEngine::modify(...)

    server.addFeature<arangodb::DatabasePathFeature>(
        std::make_unique<arangodb::DatabasePathFeature>(server));
    features.emplace_back(server.getFeature<arangodb::DatabasePathFeature>(), false);  // requires for IResearchView::open()

    server.addFeature<arangodb::ShardingFeature>(
        std::make_unique<arangodb::ShardingFeature>(server));
    features.emplace_back(server.getFeature<arangodb::ShardingFeature>(), false);

    server.addFeature<arangodb::V8DealerFeature>(
        std::make_unique<arangodb::V8DealerFeature>(server));
    features.emplace_back(server.getFeature<arangodb::V8DealerFeature>(), false);  // required for DatabaseFeature::createDatabase(...)

    server.addFeature<arangodb::ViewTypesFeature>(
        std::make_unique<arangodb::ViewTypesFeature>(server));
    features.emplace_back(server.getFeature<arangodb::ViewTypesFeature>(), true);  // required by TRI_vocbase_t::createView(...)

    server.addFeature<arangodb::QueryRegistryFeature>(
        std::make_unique<arangodb::QueryRegistryFeature>(server));
    features.emplace_back(server.getFeature<arangodb::QueryRegistryFeature>(), false);  // required by TRI_vocbase_t(...)

    server.addFeature<arangodb::SystemDatabaseFeature>(
        std::make_unique<arangodb::SystemDatabaseFeature>(server));
    features.emplace_back(server.getFeature<arangodb::SystemDatabaseFeature>(),
                          true);  // required for IResearchAnalyzerFeature

    server.addFeature<arangodb::TraverserEngineRegistryFeature>(
        std::make_unique<arangodb::TraverserEngineRegistryFeature>(server));
    features.emplace_back(server.getFeature<arangodb::TraverserEngineRegistryFeature>(),
                          false);  // required for AQLFeature

    server.addFeature<arangodb::aql::AqlFunctionFeature>(
        std::make_unique<arangodb::aql::AqlFunctionFeature>(server));
    features.emplace_back(server.getFeature<arangodb::aql::AqlFunctionFeature>(),
                          true);  // required for IResearchAnalyzerFeature

    server.addFeature<arangodb::aql::OptimizerRulesFeature>(
        std::make_unique<arangodb::aql::OptimizerRulesFeature>(server));
    features.emplace_back(server.getFeature<arangodb::aql::OptimizerRulesFeature>(),
                          true);  // required for arangodb::aql::Query::execute(...)

    server.addFeature<arangodb::iresearch::IResearchAnalyzerFeature>(
        std::make_unique<arangodb::iresearch::IResearchAnalyzerFeature>(server));
    features.emplace_back(server.getFeature<arangodb::iresearch::IResearchAnalyzerFeature>(),
                          true);  // required for use of iresearch analyzers

    server.addFeature<arangodb::iresearch::IResearchFeature>(
        std::make_unique<arangodb::iresearch::IResearchFeature>(server));
    features.emplace_back(server.getFeature<arangodb::iresearch::IResearchFeature>(),
                          true);  // required for creating views of type 'iresearch'

#if USE_ENTERPRISE
    server.addFeature<arangodb::LdapFeature>(std::make_unique<arangodb::LdapFeature>(server));
    features.emplace_back(server.getFeature<arangodb::LdapFeature>(), false);  // required for AuthenticationFeature with USE_ENTERPRISE
#endif

    // required for V8DealerFeature::prepare(), ClusterFeature::prepare() not required
    server.addFeature<arangodb::ClusterFeature>(
        std::make_unique<arangodb::ClusterFeature>(server));

    for (auto& f : features) {
      f.first.prepare();
    }

    auto const databases = arangodb::velocypack::Parser::fromJson(
        std::string("[ { \"name\": \"") +
        arangodb::StaticStrings::SystemDatabase + "\" } ]");
    auto& dbFeature = server.getFeature<arangodb::DatabaseFeature>();
    dbFeature.loadDatabases(databases->slice());

    for (auto& f : features) {
      if (f.second) {
        f.first.start();
      }
    }

    auto& analyzers = server.getFeature<arangodb::iresearch::IResearchAnalyzerFeature>();
    arangodb::iresearch::IResearchAnalyzerFeature::EmplaceResult result;
    TRI_vocbase_t* vocbase;

    dbFeature.createDatabase(1, "testVocbase", vocbase);  // required for IResearchAnalyzerFeature::emplace(...)
    arangodb::methods::Collections::createSystem(
        *vocbase,
<<<<<<< HEAD
        arangodb::tests::AnalyzerCollectionName);
    analyzers.emplace(
        result, "testVocbase::test_A", "TestInsertAnalyzer",
        arangodb::velocypack::Parser::fromJson("{ \"args\": \"X\" }")->slice());
    analyzers.emplace(
        result, "testVocbase::test_B", "TestInsertAnalyzer",
        arangodb::velocypack::Parser::fromJson("{ \"args\": \"Y\" }")->slice());

    auto& dbPathFeature = server.getFeature<arangodb::DatabasePathFeature>();
    arangodb::tests::setDatabasePath(dbPathFeature);  // ensure test data is stored in a unique directory
=======
        arangodb::tests::AnalyzerCollectionName, false);
    analyzers->emplace(result, "testVocbase::test_A", "TestInsertAnalyzer", arangodb::velocypack::Parser::fromJson("{ \"args\": \"X\" }")->slice());
    analyzers->emplace(result, "testVocbase::test_B", "TestInsertAnalyzer", arangodb::velocypack::Parser::fromJson("{ \"args\": \"Y\" }")->slice());

    auto* dbPathFeature =
        arangodb::application_features::ApplicationServer::getFeature<arangodb::DatabasePathFeature>(
            "DatabasePath");
    arangodb::tests::setDatabasePath(*dbPathFeature);  // ensure test data is stored in a unique directory
>>>>>>> ad36adc3
  }

  ~IResearchIndexTest() {
    arangodb::LogTopic::setLogLevel(arangodb::iresearch::TOPIC.name(),
                                    arangodb::LogLevel::DEFAULT);
    arangodb::LogTopic::setLogLevel(arangodb::Logger::AQL.name(), arangodb::LogLevel::DEFAULT);

    // destroy application features
    for (auto& f : features) {
      if (f.second) {
        f.first.stop();
      }
    }

    for (auto& f : features) {
      f.first.unprepare();
    }

    arangodb::LogTopic::setLogLevel(arangodb::Logger::AUTHENTICATION.name(),
                                    arangodb::LogLevel::DEFAULT);
    arangodb::EngineSelectorFeature::ENGINE = nullptr;
  }
};

}  // namespace

// -----------------------------------------------------------------------------
// --SECTION--                                                        test suite
// -----------------------------------------------------------------------------

// test indexing with multiple analyzers (on different collections) will return results only for matching analyzer
TEST_F(IResearchIndexTest, test_analyzer) {
  auto createCollection0 = arangodb::velocypack::Parser::fromJson(
      "{ \"name\": \"testCollection0\" }");
  auto createCollection1 = arangodb::velocypack::Parser::fromJson(
      "{ \"name\": \"testCollection1\" }");
  auto createView = arangodb::velocypack::Parser::fromJson(
      "{ \"name\": \"testView\", \"type\": \"arangosearch\" }");
  TRI_vocbase_t vocbase(server, TRI_vocbase_type_e::TRI_VOCBASE_TYPE_NORMAL, 1,
                        "testVocbase");
  auto collection0 = vocbase.createCollection(createCollection0->slice());
  ASSERT_TRUE((nullptr != collection0));
  auto collection1 = vocbase.createCollection(createCollection1->slice());
  ASSERT_TRUE((nullptr != collection1));
  auto viewImpl = vocbase.createView(createView->slice());
  ASSERT_TRUE((nullptr != viewImpl));

  // populate collections
  {
    auto doc0 = arangodb::velocypack::Parser::fromJson(
        "{ \"seq\": 0, \"X\": \"abc\", \"Y\": \"def\" }");
    auto doc1 = arangodb::velocypack::Parser::fromJson(
        "{ \"seq\": 1, \"X\": \"abc\", \"Y\": \"def\" }");
    static std::vector<std::string> const EMPTY;
    std::vector<std::string> collections{collection0->name(), collection1->name()};
    arangodb::transaction::Methods trx(arangodb::transaction::StandaloneContext::Create(vocbase),
                                       EMPTY, collections, EMPTY,
                                       arangodb::transaction::Options());
    EXPECT_TRUE(trx.begin().ok());
    EXPECT_TRUE(trx.insert(collection0->name(), doc0->slice(), arangodb::OperationOptions())
                    .ok());
    EXPECT_TRUE(trx.insert(collection1->name(), doc1->slice(), arangodb::OperationOptions())
                    .ok());
    EXPECT_TRUE(trx.commit().ok());
  }

  // link collections with view
  {
    auto updateJson = arangodb::velocypack::Parser::fromJson(
        "{ \"links\": { \
      \"testCollection0\": { \"fields\": { \
        \"X\": { \"analyzers\": [ \"test_A\", \"test_B\" ] }, \
        \"Y\": { \"analyzers\": [ \"test_B\" ] } \
      } }, \
      \"testCollection1\": { \"fields\": { \
        \"X\": { \"analyzers\": [ \"test_A\" ] }, \
        \"Y\": { \"analyzers\": [ \"test_A\" ] } \
      } } \
    } }");

    EXPECT_TRUE(viewImpl->properties(updateJson->slice(), false).ok());
  }

  // docs match from both collections (2 analyzers used for collection0, 1 analyzer used for collection 1)
  {
    auto result = arangodb::tests::executeQuery(
        vocbase,
        "FOR d IN testView SEARCH ANALYZER(PHRASE(d.X, 'abc', 'test_A'), "
        "'test_B') OPTIONS { waitForSync: true } SORT d.seq RETURN d",
        nullptr);
    ASSERT_TRUE(result.result.ok());
    auto slice = result.data->slice();
    EXPECT_TRUE(slice.isArray());
    std::vector<size_t> expected{0, 1};
    size_t i = 0;

    for (arangodb::velocypack::ArrayIterator itr(slice); itr.valid(); ++itr) {
      auto const resolved = itr.value().resolveExternals();
      auto key = resolved.get("seq");
      EXPECT_TRUE(i < expected.size());
      EXPECT_TRUE(expected[i++] == key.getNumber<size_t>());
    }

    EXPECT_TRUE(i == expected.size());
  }

  // docs match from both collections (2 analyzers used for collection0, 1 analyzer used for collection 1)
  {
    auto result = arangodb::tests::executeQuery(
        vocbase,
        "FOR d IN testView SEARCH PHRASE(d.X, 'abc', 'test_A') OPTIONS { "
        "waitForSync: true } SORT d.seq RETURN d",
        nullptr);
    ASSERT_TRUE(result.result.ok());
    auto slice = result.data->slice();
    EXPECT_TRUE(slice.isArray());
    std::vector<size_t> expected{0, 1};
    size_t i = 0;

    for (arangodb::velocypack::ArrayIterator itr(slice); itr.valid(); ++itr) {
      auto const resolved = itr.value().resolveExternals();
      auto key = resolved.get("seq");
      EXPECT_TRUE(i < expected.size());
      EXPECT_TRUE(expected[i++] == key.getNumber<size_t>());
    }

    EXPECT_TRUE(i == expected.size());
  }

  // docs match from both collections (2 analyzers used for collection0, 1 analyzer used for collection 1)
  {
    auto result = arangodb::tests::executeQuery(
        vocbase,
        "FOR d IN testView SEARCH ANALYZER(PHRASE(d.X, 'abc'), 'test_A') "
        "OPTIONS { waitForSync: true } SORT d.seq RETURN d",
        nullptr);
    ASSERT_TRUE(result.result.ok());
    auto slice = result.data->slice();
    EXPECT_TRUE(slice.isArray());
    std::vector<size_t> expected{0, 1};
    size_t i = 0;

    for (arangodb::velocypack::ArrayIterator itr(slice); itr.valid(); ++itr) {
      auto const resolved = itr.value().resolveExternals();
      auto key = resolved.get("seq");
      EXPECT_TRUE(i < expected.size());
      EXPECT_TRUE(expected[i++] == key.getNumber<size_t>());
    }

    EXPECT_TRUE(i == expected.size());
  }

  // docs match from collection0 (2 analyzers used)
  {
    auto result =
        arangodb::tests::executeQuery(vocbase,
                                      "FOR d IN testView SEARCH PHRASE(d.X, "
                                      "'abc', 'test_B') SORT d.seq RETURN d");
    ASSERT_TRUE(result.result.ok());
    auto slice = result.data->slice();
    EXPECT_TRUE(slice.isArray());
    std::vector<size_t> expected{0};
    size_t i = 0;

    for (arangodb::velocypack::ArrayIterator itr(slice); itr.valid(); ++itr) {
      auto const resolved = itr.value().resolveExternals();
      auto key = resolved.get("seq");
      EXPECT_TRUE(i < expected.size());
      EXPECT_TRUE(expected[i++] == key.getNumber<size_t>());
    }

    EXPECT_TRUE(i == expected.size());
  }

  // docs match from collection0 (2 analyzers used)
  {
    auto result = arangodb::tests::executeQuery(
        vocbase,
        "FOR d IN testView SEARCH analyzer(PHRASE(d.X, 'abc'), 'test_B') SORT "
        "d.seq RETURN d");
    ASSERT_TRUE(result.result.ok());
    auto slice = result.data->slice();
    EXPECT_TRUE(slice.isArray());
    std::vector<size_t> expected{0};
    size_t i = 0;

    for (arangodb::velocypack::ArrayIterator itr(slice); itr.valid(); ++itr) {
      auto const resolved = itr.value().resolveExternals();
      auto key = resolved.get("seq");
      EXPECT_TRUE(i < expected.size());
      EXPECT_TRUE(expected[i++] == key.getNumber<size_t>());
    }

    EXPECT_TRUE(i == expected.size());
  }

  // docs match from collection1 (1 analyzer used)
  {
    auto result =
        arangodb::tests::executeQuery(vocbase,
                                      "FOR d IN testView SEARCH PHRASE(d.Y, "
                                      "'def', 'test_A') SORT d.seq RETURN d");
    ASSERT_TRUE(result.result.ok());
    auto slice = result.data->slice();
    EXPECT_TRUE(slice.isArray());
    std::vector<size_t> expected{1};
    size_t i = 0;

    for (arangodb::velocypack::ArrayIterator itr(slice); itr.valid(); ++itr) {
      auto const resolved = itr.value().resolveExternals();
      auto key = resolved.get("seq");
      EXPECT_TRUE(i < expected.size());
      EXPECT_TRUE(expected[i++] == key.getNumber<size_t>());
    }

    EXPECT_TRUE(i == expected.size());
  }

  // docs match from collection1 (1 analyzer used)
  {
    auto result = arangodb::tests::executeQuery(
        vocbase,
        "FOR d IN testView SEARCH ANALYZER(PHRASE(d.Y, 'def', 'test_A'), "
        "'test_B') SORT d.seq RETURN d");
    ASSERT_TRUE(result.result.ok());
    auto slice = result.data->slice();
    EXPECT_TRUE(slice.isArray());
    std::vector<size_t> expected{1};
    size_t i = 0;

    for (arangodb::velocypack::ArrayIterator itr(slice); itr.valid(); ++itr) {
      auto const resolved = itr.value().resolveExternals();
      auto key = resolved.get("seq");
      EXPECT_TRUE(i < expected.size());
      EXPECT_TRUE(expected[i++] == key.getNumber<size_t>());
    }

    EXPECT_TRUE(i == expected.size());
  }

  // docs match from collection1 (1 analyzer used)
  {
    auto result =
        arangodb::tests::executeQuery(vocbase,
                                      "FOR d IN testView SEARCH PHRASE(d.Y, "
                                      "'def', 'test_A') SORT d.seq RETURN d");
    ASSERT_TRUE(result.result.ok());
    auto slice = result.data->slice();
    EXPECT_TRUE(slice.isArray());
    std::vector<size_t> expected{1};
    size_t i = 0;

    for (arangodb::velocypack::ArrayIterator itr(slice); itr.valid(); ++itr) {
      auto const resolved = itr.value().resolveExternals();
      auto key = resolved.get("seq");
      EXPECT_TRUE(i < expected.size());
      EXPECT_TRUE(expected[i++] == key.getNumber<size_t>());
    }

    EXPECT_TRUE(i == expected.size());
  }

  // docs match from collection1 (1 analyzer used)
  {
    auto result = arangodb::tests::executeQuery(
        vocbase,
        "FOR d IN testView SEARCH ANALYZER(PHRASE(d.Y, 'def'), 'test_A') SORT "
        "d.seq RETURN d");
    ASSERT_TRUE(result.result.ok());
    auto slice = result.data->slice();
    EXPECT_TRUE(slice.isArray());
    std::vector<size_t> expected{1};
    size_t i = 0;

    for (arangodb::velocypack::ArrayIterator itr(slice); itr.valid(); ++itr) {
      auto const resolved = itr.value().resolveExternals();
      auto key = resolved.get("seq");
      EXPECT_TRUE(i < expected.size());
      EXPECT_TRUE(expected[i++] == key.getNumber<size_t>());
    }

    EXPECT_TRUE(i == expected.size());
  }
}

// test concurrent indexing with analyzers into view
TEST_F(IResearchIndexTest, test_async_index) {
  auto createCollection0 = arangodb::velocypack::Parser::fromJson(
      "{ \"name\": \"testCollection0\" }");
  auto createCollection1 = arangodb::velocypack::Parser::fromJson(
      "{ \"name\": \"testCollection1\" }");
  auto createView = arangodb::velocypack::Parser::fromJson(
      "{ \"name\": \"testView\", \"type\": \"arangosearch\" }");
  TRI_vocbase_t vocbase(server, TRI_vocbase_type_e::TRI_VOCBASE_TYPE_NORMAL, 1,
                        "testVocbase");
  auto collection0 = vocbase.createCollection(createCollection0->slice());
  ASSERT_TRUE((nullptr != collection0));
  auto collection1 = vocbase.createCollection(createCollection1->slice());
  ASSERT_TRUE((nullptr != collection1));
  auto viewImpl = vocbase.createView(createView->slice());
  ASSERT_TRUE((nullptr != viewImpl));

  // link collections with view
  {
    auto updateJson = arangodb::velocypack::Parser::fromJson(
        "{ \"links\": { \
      \"testCollection0\": { \"fields\": { \
        \"same\": { \"analyzers\": [ \"test_A\", \"test_B\" ] }, \
        \"duplicated\": { \"analyzers\": [ \"test_B\" ] } \
      } }, \
      \"testCollection1\": { \"fields\": { \
        \"same\": { \"analyzers\": [ \"test_A\" ] }, \
        \"duplicated\": { \"analyzers\": [ \"test_A\" ] } \
      } } \
    } }");

    EXPECT_TRUE(viewImpl->properties(updateJson->slice(), false).ok());
  }

  // `catch` doesn't support cuncurrent checks
  bool resThread0 = false;
  bool resThread1 = false;

  // populate collections asynchronously
  {
    std::thread thread0([collection0, &resThread0]() -> void {
      arangodb::velocypack::Builder builder;

      try {
        irs::utf8_path resource;

        resource /= irs::string_ref(arangodb::tests::testResourceDir);
        resource /= irs::string_ref("simple_sequential.json");
        builder =
            arangodb::basics::VelocyPackHelper::velocyPackFromFile(resource.utf8());
      } catch (...) {
        return;  // velocyPackFromFile(...) may throw exception
      }

      auto doc = arangodb::velocypack::Parser::fromJson(
          "{ \"seq\": 40, \"same\": \"xyz\", \"duplicated\": \"abcd\" }");
      auto slice = builder.slice();
      resThread0 = slice.isArray();
      if (!resThread0) return;

      arangodb::SingleCollectionTransaction trx(
          arangodb::transaction::StandaloneContext::Create(collection0->vocbase()),
          *collection0, arangodb::AccessMode::Type::WRITE);
      resThread0 = trx.begin().ok();
      if (!resThread0) return;

      resThread0 = trx.insert(collection0->name(), doc->slice(), arangodb::OperationOptions())
                       .ok();
      if (!resThread0) return;

      for (arangodb::velocypack::ArrayIterator itr(slice); itr.valid(); ++itr) {
        auto res = trx.insert(collection0->name(), itr.value(),
                              arangodb::OperationOptions());
        resThread0 = res.ok();
        if (!resThread0) return;
      }

      resThread0 = trx.commit().ok();
    });

    std::thread thread1([collection1, &resThread1]() -> void {
      arangodb::velocypack::Builder builder;

      try {
        irs::utf8_path resource;

        resource /= irs::string_ref(arangodb::tests::testResourceDir);
        resource /= irs::string_ref("simple_sequential.json");
        builder =
            arangodb::basics::VelocyPackHelper::velocyPackFromFile(resource.utf8());
      } catch (...) {
        return;  // velocyPackFromFile(...) may throw exception
      }

      auto doc = arangodb::velocypack::Parser::fromJson(
          "{ \"seq\": 50, \"same\": \"xyz\", \"duplicated\": \"abcd\" }");
      auto slice = builder.slice();
      resThread1 = slice.isArray();
      if (!resThread1) return;

      arangodb::SingleCollectionTransaction trx(
          arangodb::transaction::StandaloneContext::Create(collection1->vocbase()),
          *collection1, arangodb::AccessMode::Type::WRITE);
      resThread1 = trx.begin().ok();
      if (!resThread1) return;

      resThread1 = trx.insert(collection1->name(), doc->slice(), arangodb::OperationOptions())
                       .ok();
      if (!resThread1) return;

      for (arangodb::velocypack::ArrayIterator itr(slice); itr.valid(); ++itr) {
        auto res = trx.insert(collection1->name(), itr.value(),
                              arangodb::OperationOptions());
        resThread1 = res.ok();
        if (!resThread1) return;
      }

      resThread1 = trx.commit().ok();
    });

    thread0.join();
    thread1.join();
  }

  EXPECT_TRUE(resThread0);
  EXPECT_TRUE(resThread1);

  // docs match from both collections (2 analyzers used for collectio0, 1 analyzer used for collection 1)
  {
    auto result = arangodb::tests::executeQuery(
        vocbase,
        "FOR d IN testView SEARCH ANALYZER(PHRASE(d.same, 'xyz', 'test_A'), "
        "'test_B') OPTIONS { waitForSync: true } SORT d.seq RETURN d",
        nullptr);
    ASSERT_TRUE(result.result.ok());
    auto slice = result.data->slice();
    EXPECT_TRUE(slice.isArray());
    std::vector<size_t> expected{0,  0,  1,  1,  2,  2,  3,  3,  4,  4,  5,
                                 5,  6,  6,  7,  7,  8,  8,  9,  9,  10, 10,
                                 11, 11, 12, 12, 13, 13, 14, 14, 15, 15, 16,
                                 16, 17, 17, 18, 18, 19, 19, 20, 20, 21, 21,
                                 22, 22, 23, 23, 24, 24, 25, 25, 26, 26, 27,
                                 27, 28, 28, 29, 29, 30, 30, 31, 31, 40, 50};
    size_t i = 0;

    for (arangodb::velocypack::ArrayIterator itr(slice); itr.valid(); ++itr) {
      auto const resolved = itr.value().resolveExternals();
      auto key = resolved.get("seq");
      EXPECT_TRUE(i < expected.size());
      EXPECT_TRUE(expected[i++] == key.getNumber<size_t>());
    }

    EXPECT_TRUE(i == expected.size());
  }

  // docs match from both collections (2 analyzers used for collectio0, 1 analyzer used for collection 1)
  {
    auto result = arangodb::tests::executeQuery(
        vocbase,
        "FOR d IN testView SEARCH PHRASE(d.same, 'xyz', 'test_A') OPTIONS { "
        "waitForSync : true } SORT d.seq RETURN d",
        nullptr);
    ASSERT_TRUE(result.result.ok());
    auto slice = result.data->slice();
    EXPECT_TRUE(slice.isArray());
    std::vector<size_t> expected{0,  0,  1,  1,  2,  2,  3,  3,  4,  4,  5,
                                 5,  6,  6,  7,  7,  8,  8,  9,  9,  10, 10,
                                 11, 11, 12, 12, 13, 13, 14, 14, 15, 15, 16,
                                 16, 17, 17, 18, 18, 19, 19, 20, 20, 21, 21,
                                 22, 22, 23, 23, 24, 24, 25, 25, 26, 26, 27,
                                 27, 28, 28, 29, 29, 30, 30, 31, 31, 40, 50};
    size_t i = 0;

    for (arangodb::velocypack::ArrayIterator itr(slice); itr.valid(); ++itr) {
      auto const resolved = itr.value().resolveExternals();
      auto key = resolved.get("seq");
      EXPECT_TRUE(i < expected.size());
      EXPECT_TRUE(expected[i++] == key.getNumber<size_t>());
    }

    EXPECT_TRUE(i == expected.size());
  }

  // docs match from both collections (2 analyzers used for collectio0, 1 analyzer used for collection 1)
  {
    auto result = arangodb::tests::executeQuery(
        vocbase,
        "FOR d IN testView SEARCH ANALYZER(PHRASE(d.same, 'xyz'), 'test_A') "
        "OPTIONS { waitForSync : true } SORT d.seq RETURN d",
        nullptr);
    ASSERT_TRUE(result.result.ok());
    auto slice = result.data->slice();
    EXPECT_TRUE(slice.isArray());
    std::vector<size_t> expected{0,  0,  1,  1,  2,  2,  3,  3,  4,  4,  5,
                                 5,  6,  6,  7,  7,  8,  8,  9,  9,  10, 10,
                                 11, 11, 12, 12, 13, 13, 14, 14, 15, 15, 16,
                                 16, 17, 17, 18, 18, 19, 19, 20, 20, 21, 21,
                                 22, 22, 23, 23, 24, 24, 25, 25, 26, 26, 27,
                                 27, 28, 28, 29, 29, 30, 30, 31, 31, 40, 50};
    size_t i = 0;

    for (arangodb::velocypack::ArrayIterator itr(slice); itr.valid(); ++itr) {
      auto const resolved = itr.value().resolveExternals();
      auto key = resolved.get("seq");
      EXPECT_TRUE(i < expected.size());
      EXPECT_TRUE(expected[i++] == key.getNumber<size_t>());
    }

    EXPECT_TRUE(i == expected.size());
  }

  // docs match from collection0 (2 analyzers used)
  {
    auto result = arangodb::tests::executeQuery(
        vocbase,
        "FOR d IN testView SEARCH ANALYZER(PHRASE(d.same, 'xyz', 'test_B'), "
        "'identity') SORT d.seq RETURN d");
    ASSERT_TRUE(result.result.ok());
    auto slice = result.data->slice();
    EXPECT_TRUE(slice.isArray());
    std::vector<size_t> expected{0,  1,  2,  3,  4,  5,  6,  7,  8,  9,  10,
                                 11, 12, 13, 14, 15, 16, 17, 18, 19, 20, 21,
                                 22, 23, 24, 25, 26, 27, 28, 29, 30, 31, 40};
    size_t i = 0;

    for (arangodb::velocypack::ArrayIterator itr(slice); itr.valid(); ++itr) {
      auto const resolved = itr.value().resolveExternals();
      auto key = resolved.get("seq");
      EXPECT_TRUE(i < expected.size());
      EXPECT_TRUE(expected[i++] == key.getNumber<size_t>());
    }

    EXPECT_TRUE(i == expected.size());
  }

  // docs match from collection0 (2 analyzers used)
  {
    auto result =
        arangodb::tests::executeQuery(vocbase,
                                      "FOR d IN testView SEARCH PHRASE(d.same, "
                                      "'xyz', 'test_B') SORT d.seq RETURN d");
    ASSERT_TRUE(result.result.ok());
    auto slice = result.data->slice();
    EXPECT_TRUE(slice.isArray());
    std::vector<size_t> expected{0,  1,  2,  3,  4,  5,  6,  7,  8,  9,  10,
                                 11, 12, 13, 14, 15, 16, 17, 18, 19, 20, 21,
                                 22, 23, 24, 25, 26, 27, 28, 29, 30, 31, 40};
    size_t i = 0;

    for (arangodb::velocypack::ArrayIterator itr(slice); itr.valid(); ++itr) {
      auto const resolved = itr.value().resolveExternals();
      auto key = resolved.get("seq");
      EXPECT_TRUE(i < expected.size());
      EXPECT_TRUE(expected[i++] == key.getNumber<size_t>());
    }

    EXPECT_TRUE(i == expected.size());
  }

  // docs match from collection0 (2 analyzers used)
  {
    auto result = arangodb::tests::executeQuery(
        vocbase,
        "FOR d IN testView SEARCH ANALYZER(PHRASE(d.same, 'xyz'), 'test_B') "
        "SORT d.seq RETURN d");
    ASSERT_TRUE(result.result.ok());
    auto slice = result.data->slice();
    EXPECT_TRUE(slice.isArray());
    std::vector<size_t> expected{0,  1,  2,  3,  4,  5,  6,  7,  8,  9,  10,
                                 11, 12, 13, 14, 15, 16, 17, 18, 19, 20, 21,
                                 22, 23, 24, 25, 26, 27, 28, 29, 30, 31, 40};
    size_t i = 0;

    for (arangodb::velocypack::ArrayIterator itr(slice); itr.valid(); ++itr) {
      auto const resolved = itr.value().resolveExternals();
      auto key = resolved.get("seq");
      EXPECT_TRUE(i < expected.size());
      EXPECT_TRUE(expected[i++] == key.getNumber<size_t>());
    }

    EXPECT_TRUE(i == expected.size());
  }

  // docs match from collection1 (1 analyzer used)
  {
    auto result = arangodb::tests::executeQuery(
        vocbase,
        "FOR d IN testView SEARCH ANALYZER(PHRASE(d.duplicated, 'abcd', "
        "'test_A'), 'test_B') SORT d.seq RETURN d");
    ASSERT_TRUE(result.result.ok());
    auto slice = result.data->slice();
    EXPECT_TRUE(slice.isArray());
    std::vector<size_t> expected{0, 4, 10, 20, 26, 30, 50};
    size_t i = 0;

    for (arangodb::velocypack::ArrayIterator itr(slice); itr.valid(); ++itr) {
      auto const resolved = itr.value().resolveExternals();
      auto key = resolved.get("seq");
      EXPECT_TRUE(i < expected.size());
      EXPECT_TRUE(expected[i++] == key.getNumber<size_t>());
    }

    EXPECT_TRUE(i == expected.size());
  }

  // docs match from collection1 (1 analyzer used)
  {
    auto result = arangodb::tests::executeQuery(
        vocbase,
        "FOR d IN testView SEARCH PHRASE(d.duplicated, 'abcd', 'test_A') SORT "
        "d.seq RETURN d");
    ASSERT_TRUE(result.result.ok());
    auto slice = result.data->slice();
    EXPECT_TRUE(slice.isArray());
    std::vector<size_t> expected{0, 4, 10, 20, 26, 30, 50};
    size_t i = 0;

    for (arangodb::velocypack::ArrayIterator itr(slice); itr.valid(); ++itr) {
      auto const resolved = itr.value().resolveExternals();
      auto key = resolved.get("seq");
      EXPECT_TRUE(i < expected.size());
      EXPECT_TRUE(expected[i++] == key.getNumber<size_t>());
    }

    EXPECT_TRUE(i == expected.size());
  }

  // docs match from collection1 (1 analyzer used)
  {
    auto result = arangodb::tests::executeQuery(
        vocbase,
        "FOR d IN testView SEARCH ANALYZER(PHRASE(d.duplicated, 'abcd'), "
        "'test_A') SORT d.seq RETURN d");
    ASSERT_TRUE(result.result.ok());
    auto slice = result.data->slice();
    EXPECT_TRUE(slice.isArray());
    std::vector<size_t> expected{0, 4, 10, 20, 26, 30, 50};
    size_t i = 0;

    for (arangodb::velocypack::ArrayIterator itr(slice); itr.valid(); ++itr) {
      auto const resolved = itr.value().resolveExternals();
      auto key = resolved.get("seq");
      EXPECT_TRUE(i < expected.size());
      EXPECT_TRUE(expected[i++] == key.getNumber<size_t>());
    }

    EXPECT_TRUE(i == expected.size());
  }
}

// test indexing selected fields will ommit non-indexed fields during query
TEST_F(IResearchIndexTest, test_fields) {
  auto createCollection0 = arangodb::velocypack::Parser::fromJson(
      "{ \"name\": \"testCollection0\" }");
  auto createCollection1 = arangodb::velocypack::Parser::fromJson(
      "{ \"name\": \"testCollection1\" }");
  auto createView = arangodb::velocypack::Parser::fromJson(
      "{ \"name\": \"testView\", \"type\": \"arangosearch\" }");
  TRI_vocbase_t vocbase(server, TRI_vocbase_type_e::TRI_VOCBASE_TYPE_NORMAL, 1,
                        "testVocbase");
  auto collection0 = vocbase.createCollection(createCollection0->slice());
  ASSERT_TRUE((nullptr != collection0));
  auto collection1 = vocbase.createCollection(createCollection1->slice());
  ASSERT_TRUE((nullptr != collection1));
  auto viewImpl = vocbase.createView(createView->slice());
  ASSERT_TRUE((nullptr != viewImpl));

  // populate collections
  {
    auto doc0 = arangodb::velocypack::Parser::fromJson(
        "{ \"seq\": 0, \"X\": \"abc\", \"Y\": \"def\" }");
    auto doc1 = arangodb::velocypack::Parser::fromJson(
        "{ \"seq\": 1, \"X\": \"abc\", \"Y\": \"def\" }");
    static std::vector<std::string> const EMPTY;
    std::vector<std::string> collections{collection0->name(), collection1->name()};
    arangodb::transaction::Methods trx(arangodb::transaction::StandaloneContext::Create(vocbase),
                                       EMPTY, collections, EMPTY,
                                       arangodb::transaction::Options());
    EXPECT_TRUE(trx.begin().ok());
    EXPECT_TRUE(trx.insert(collection0->name(), doc0->slice(), arangodb::OperationOptions())
                    .ok());
    EXPECT_TRUE(trx.insert(collection1->name(), doc1->slice(), arangodb::OperationOptions())
                    .ok());
    EXPECT_TRUE(trx.commit().ok());
  }

  // link collections with view
  {
    auto updateJson = arangodb::velocypack::Parser::fromJson(
        "{ \"links\": { \
      \"testCollection0\": { \"fields\": { \
        \"X\": { }, \
        \"Y\": { } \
      } }, \
      \"testCollection1\": { \"fields\": { \
        \"X\": { } \
      } } \
    } }");

    EXPECT_TRUE(viewImpl->properties(updateJson->slice(), false).ok());
  }

  // docs match from both collections
  {
    auto result = arangodb::tests::executeQuery(
        vocbase,
        "FOR d IN testView SEARCH d.X == 'abc' OPTIONS { waitForSync: true } "
        "SORT d.seq RETURN d",
        nullptr);
    ASSERT_TRUE(result.result.ok());
    auto slice = result.data->slice();
    EXPECT_TRUE(slice.isArray());
    std::vector<size_t> expected{0, 1};
    size_t i = 0;

    for (arangodb::velocypack::ArrayIterator itr(slice); itr.valid(); ++itr) {
      auto const resolved = itr.value().resolveExternals();
      auto key = resolved.get("seq");
      EXPECT_TRUE(i < expected.size());
      EXPECT_TRUE(expected[i++] == key.getNumber<size_t>());
    }

    EXPECT_TRUE(i == expected.size());
  }

  // docs match from collection0
  {
    auto result = arangodb::tests::executeQuery(
        vocbase, "FOR d IN testView SEARCH d.Y == 'def' SORT d.seq RETURN d");
    ASSERT_TRUE(result.result.ok());
    auto slice = result.data->slice();
    EXPECT_TRUE(slice.isArray());
    std::vector<size_t> expected{0};
    size_t i = 0;

    for (arangodb::velocypack::ArrayIterator itr(slice); itr.valid(); ++itr) {
      auto const resolved = itr.value().resolveExternals();
      auto key = resolved.get("seq");
      EXPECT_TRUE(i < expected.size());
      EXPECT_TRUE(expected[i++] == key.getNumber<size_t>());
    }

    EXPECT_TRUE(i == expected.size());
  }
}<|MERGE_RESOLUTION|>--- conflicted
+++ resolved
@@ -287,8 +287,7 @@
     dbFeature.createDatabase(1, "testVocbase", vocbase);  // required for IResearchAnalyzerFeature::emplace(...)
     arangodb::methods::Collections::createSystem(
         *vocbase,
-<<<<<<< HEAD
-        arangodb::tests::AnalyzerCollectionName);
+        arangodb::tests::AnalyzerCollectionName, false);
     analyzers.emplace(
         result, "testVocbase::test_A", "TestInsertAnalyzer",
         arangodb::velocypack::Parser::fromJson("{ \"args\": \"X\" }")->slice());
@@ -298,16 +297,6 @@
 
     auto& dbPathFeature = server.getFeature<arangodb::DatabasePathFeature>();
     arangodb::tests::setDatabasePath(dbPathFeature);  // ensure test data is stored in a unique directory
-=======
-        arangodb::tests::AnalyzerCollectionName, false);
-    analyzers->emplace(result, "testVocbase::test_A", "TestInsertAnalyzer", arangodb::velocypack::Parser::fromJson("{ \"args\": \"X\" }")->slice());
-    analyzers->emplace(result, "testVocbase::test_B", "TestInsertAnalyzer", arangodb::velocypack::Parser::fromJson("{ \"args\": \"Y\" }")->slice());
-
-    auto* dbPathFeature =
-        arangodb::application_features::ApplicationServer::getFeature<arangodb::DatabasePathFeature>(
-            "DatabasePath");
-    arangodb::tests::setDatabasePath(*dbPathFeature);  // ensure test data is stored in a unique directory
->>>>>>> ad36adc3
   }
 
   ~IResearchIndexTest() {
