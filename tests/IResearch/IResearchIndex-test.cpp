////////////////////////////////////////////////////////////////////////////////
/// DISCLAIMER
///
/// Copyright 2017 ArangoDB GmbH, Cologne, Germany
///
/// Licensed under the Apache License, Version 2.0 (the "License");
/// you may not use this file except in compliance with the License.
/// You may obtain a copy of the License at
///
///     http://www.apache.org/licenses/LICENSE-2.0
///
/// Unless required by applicable law or agreed to in writing, software
/// distributed under the License is distributed on an "AS IS" BASIS,
/// WITHOUT WARRANTIES OR CONDITIONS OF ANY KIND, either express or implied.
/// See the License for the specific language governing permissions and
/// limitations under the License.
///
/// Copyright holder is ArangoDB GmbH, Cologne, Germany
///
/// @author Andrey Abramov
/// @author Vasiliy Nabatchikov
////////////////////////////////////////////////////////////////////////////////

#include "common.h"
#include "gtest/gtest.h"

#include "Mocks/Servers.h"
#include "Mocks/StorageEngineMock.h"

#include "3rdParty/iresearch/tests/tests_config.hpp"
#include "Aql/AqlFunctionFeature.h"
#include "Aql/OptimizerRulesFeature.h"
#include "Basics/VelocyPackHelper.h"
#include "Basics/files.h"
#include "Cluster/ClusterFeature.h"
#include "analysis/analyzers.hpp"
#include "analysis/token_attributes.hpp"

#if USE_ENTERPRISE
#include "Enterprise/Ldap/LdapFeature.h"
#endif

#include "GeneralServer/AuthenticationFeature.h"
#include "IResearch/IResearchAnalyzerFeature.h"
#include "IResearch/VelocyPackHelper.h"
#include "IResearch/IResearchCommon.h"
#include "IResearch/IResearchFeature.h"
#include "Logger/Logger.h"
#include "RestServer/AqlFeature.h"
#include "RestServer/DatabaseFeature.h"
#include "RestServer/DatabasePathFeature.h"
#include "RestServer/QueryRegistryFeature.h"
#include "RestServer/FlushFeature.h"
#include "RestServer/SystemDatabaseFeature.h"
#include "RestServer/TraverserEngineRegistryFeature.h"
#include "RestServer/ViewTypesFeature.h"
#include "Sharding/ShardingFeature.h"
#include "StorageEngine/EngineSelectorFeature.h"
#include "Transaction/StandaloneContext.h"
#include "Utils/OperationOptions.h"
#include "Utils/SingleCollectionTransaction.h"
#include "V8Server/V8DealerFeature.h"
#include "VocBase/LogicalCollection.h"
#include "VocBase/LogicalView.h"
#include "VocBase/Methods/Collections.h"
#include "utils/utf8_path.hpp"
#include "velocypack/Iterator.h"
#include "velocypack/Parser.h"

namespace {
static const VPackBuilder systemDatabaseBuilder = dbArgsBuilder();
static const VPackSlice   systemDatabaseArgs = systemDatabaseBuilder.slice();
static const VPackBuilder testDatabaseBuilder = dbArgsBuilder("testVocbase");
static const VPackSlice   testDatabaseArgs = testDatabaseBuilder.slice();

struct TestAttributeX : public irs::attribute {
  DECLARE_ATTRIBUTE_TYPE();
};

DEFINE_ATTRIBUTE_TYPE(TestAttributeX);
REGISTER_ATTRIBUTE(TestAttributeX);  // required to open reader on segments with analized fields

struct TestAttributeY : public irs::attribute {
  DECLARE_ATTRIBUTE_TYPE();
};

DEFINE_ATTRIBUTE_TYPE(TestAttributeY);
REGISTER_ATTRIBUTE(TestAttributeY);  // required to open reader on segments with analized fields

struct TestTermAttribute : public irs::term_attribute {
 public:
  void value(irs::bytes_ref const& value) { value_ = value; }
  irs::bytes_ref const& value() const { return value_; }
};

class TestAnalyzer : public irs::analysis::analyzer {
 public:
  DECLARE_ANALYZER_TYPE();

  static ptr make(irs::string_ref const& args) {
    PTR_NAMED(TestAnalyzer, ptr, args);
    return ptr;
  }

  static bool normalize(irs::string_ref const& args, std::string& out) {
    auto slice = arangodb::iresearch::slice(args);
    if (slice.isNull()) throw std::exception();
    if (slice.isNone()) return false;
    arangodb::velocypack::Builder builder;
    if (slice.isString()) {
      VPackObjectBuilder scope(&builder);
      arangodb::iresearch::addStringRef(builder, "args",
                                        arangodb::iresearch::getStringRef(slice));
    } else if (slice.isObject() && slice.hasKey("args") && slice.get("args").isString()) {
      VPackObjectBuilder scope(&builder);
      arangodb::iresearch::addStringRef(builder, "args",
                                        arangodb::iresearch::getStringRef(slice.get("args")));
    } else {
      return false;
    }
    out = builder.buffer()->toString();
    return true;
  }

  TestAnalyzer(irs::string_ref const& value)
      : irs::analysis::analyzer(TestAnalyzer::type()) {
    _attrs.emplace(_inc);  // required by field_data::invert(...)
    _attrs.emplace(_term);

    auto slice = arangodb::iresearch::slice(value);
    auto arg = slice.get("args").copyString();

    if (arg == "X") {
      _attrs.emplace(_x);
    } else if (arg == "Y") {
      _attrs.emplace(_y);
    }
  }

  virtual irs::attribute_view const& attributes() const NOEXCEPT override {
    return _attrs;
  }

  virtual bool next() override {
    _term.value(_data);
    _data = irs::bytes_ref::NIL;

    return !_term.value().null();
  }

  virtual bool reset(irs::string_ref const& data) override {
    _data = irs::ref_cast<irs::byte_type>(data);
    _term.value(irs::bytes_ref::NIL);

    return true;
  }

 private:
  irs::attribute_view _attrs;
  irs::bytes_ref _data;
  irs::increment _inc;
  TestTermAttribute _term;
  TestAttributeX _x;
  TestAttributeY _y;
};

DEFINE_ANALYZER_TYPE_NAMED(TestAnalyzer, "TestInsertAnalyzer");
REGISTER_ANALYZER_VPACK(TestAnalyzer, TestAnalyzer::make, TestAnalyzer::normalize);

// -----------------------------------------------------------------------------
// --SECTION--                                                 setup / tear-down
// -----------------------------------------------------------------------------

class IResearchIndexTest : public ::testing::Test {
 protected:
  arangodb::tests::mocks::MockAqlServer server;

 private:
  TRI_vocbase_t* _vocbase;

 protected:
  IResearchIndexTest() : server(false) {
    arangodb::tests::init(true);

    // suppress INFO {authentication} Authentication is turned on (system only), authentication for unix sockets is turned on
    // suppress WARNING {authentication} --server.jwt-secret is insecure. Use --server.jwt-secret-keyfile instead
    arangodb::LogTopic::setLogLevel(arangodb::Logger::AUTHENTICATION.name(),
                                    arangodb::LogLevel::ERR);

    // suppress log messages since tests check error conditions
    arangodb::LogTopic::setLogLevel(arangodb::Logger::AQL.name(), arangodb::LogLevel::ERR);  // suppress WARNING {aql} Suboptimal AqlItemMatrix index lookup:
    arangodb::LogTopic::setLogLevel(arangodb::iresearch::TOPIC.name(),
                                    arangodb::LogLevel::FATAL);
    irs::logger::output_le(iresearch::logger::IRL_FATAL, stderr);

    server.addFeature<arangodb::FlushFeature>(false);
    server.startFeatures();

<<<<<<< HEAD
    auto& analyzers = server.getFeature<arangodb::iresearch::IResearchAnalyzerFeature>();
=======
    // required for V8DealerFeature::prepare(), ClusterFeature::prepare() not required
    arangodb::application_features::ApplicationServer::server->addFeature(
        new arangodb::ClusterFeature(server));

    for (auto& f : features) {
      arangodb::application_features::ApplicationServer::server->addFeature(f.first);
    }

    for (auto& f : features) {
      f.first->prepare();
    }

    auto databases = VPackBuilder();
    databases.openArray();
    databases.add(systemDatabaseArgs);
    databases.close();

    auto* dbFeature =
        arangodb::application_features::ApplicationServer::lookupFeature<arangodb::DatabaseFeature>(
            "Database");
    dbFeature->loadDatabases(databases.slice());

    for (auto& f : features) {
      if (f.second) {
        f.first->start();
      }
    }

    auto* analyzers =
        arangodb::application_features::ApplicationServer::lookupFeature<arangodb::iresearch::IResearchAnalyzerFeature>();
>>>>>>> 1b9cc85c
    arangodb::iresearch::IResearchAnalyzerFeature::EmplaceResult result;

<<<<<<< HEAD
    auto& dbFeature = server.getFeature<arangodb::DatabaseFeature>();
    dbFeature.createDatabase(1, "testVocbase", _vocbase);  // required for IResearchAnalyzerFeature::emplace(...)
    arangodb::methods::Collections::createSystem(*_vocbase, arangodb::tests::AnalyzerCollectionName,
                                                 false);
    analyzers.emplace(
        result, "testVocbase::test_A", "TestInsertAnalyzer",
        arangodb::velocypack::Parser::fromJson("{ \"args\": \"X\" }")->slice());
    analyzers.emplace(
        result, "testVocbase::test_B", "TestInsertAnalyzer",
        arangodb::velocypack::Parser::fromJson("{ \"args\": \"Y\" }")->slice());
=======
    dbFeature->createDatabase(testDBInfo(), vocbase);  // required for IResearchAnalyzerFeature::emplace(...)
    arangodb::methods::Collections::createSystem(
        *vocbase,
        arangodb::tests::AnalyzerCollectionName, false);
    analyzers->emplace(result, "testVocbase::test_A", "TestInsertAnalyzer", arangodb::velocypack::Parser::fromJson("{ \"args\": \"X\" }")->slice());
    analyzers->emplace(result, "testVocbase::test_B", "TestInsertAnalyzer", arangodb::velocypack::Parser::fromJson("{ \"args\": \"Y\" }")->slice());
>>>>>>> 1b9cc85c

    auto& dbPathFeature = server.getFeature<arangodb::DatabasePathFeature>();
    arangodb::tests::setDatabasePath(dbPathFeature);  // ensure test data is stored in a unique directory
  }

  ~IResearchIndexTest() {
    arangodb::LogTopic::setLogLevel(arangodb::iresearch::TOPIC.name(),
                                    arangodb::LogLevel::DEFAULT);
    arangodb::LogTopic::setLogLevel(arangodb::Logger::AQL.name(), arangodb::LogLevel::DEFAULT);
    arangodb::LogTopic::setLogLevel(arangodb::Logger::AUTHENTICATION.name(),
                                    arangodb::LogLevel::DEFAULT);
  }

  TRI_vocbase_t& vocbase() { return *_vocbase; }
};

}  // namespace

// -----------------------------------------------------------------------------
// --SECTION--                                                        test suite
// -----------------------------------------------------------------------------

// test indexing with multiple analyzers (on different collections) will return results only for matching analyzer
TEST_F(IResearchIndexTest, test_analyzer) {
  auto createCollection0 = arangodb::velocypack::Parser::fromJson(
      "{ \"name\": \"testCollection0\" }");
  auto createCollection1 = arangodb::velocypack::Parser::fromJson(
      "{ \"name\": \"testCollection1\" }");
  auto createView = arangodb::velocypack::Parser::fromJson(
      "{ \"name\": \"testView\", \"type\": \"arangosearch\" }");
<<<<<<< HEAD
  auto collection0 = vocbase().createCollection(createCollection0->slice());
=======
  TRI_vocbase_t vocbase(TRI_vocbase_type_e::TRI_VOCBASE_TYPE_NORMAL, testDBInfo());
  auto collection0 = vocbase.createCollection(createCollection0->slice());
>>>>>>> 1b9cc85c
  ASSERT_TRUE((nullptr != collection0));
  auto collection1 = vocbase().createCollection(createCollection1->slice());
  ASSERT_TRUE((nullptr != collection1));
  auto viewImpl = vocbase().createView(createView->slice());
  ASSERT_TRUE((nullptr != viewImpl));

  // populate collections
  {
    auto doc0 = arangodb::velocypack::Parser::fromJson(
        "{ \"seq\": 0, \"X\": \"abc\", \"Y\": \"def\" }");
    auto doc1 = arangodb::velocypack::Parser::fromJson(
        "{ \"seq\": 1, \"X\": \"abc\", \"Y\": \"def\" }");
    static std::vector<std::string> const EMPTY;
    std::vector<std::string> collections{collection0->name(), collection1->name()};
    arangodb::transaction::Methods trx(arangodb::transaction::StandaloneContext::Create(vocbase()),
                                       EMPTY, collections, EMPTY,
                                       arangodb::transaction::Options());
    EXPECT_TRUE(trx.begin().ok());
    EXPECT_TRUE(trx.insert(collection0->name(), doc0->slice(), arangodb::OperationOptions())
                    .ok());
    EXPECT_TRUE(trx.insert(collection1->name(), doc1->slice(), arangodb::OperationOptions())
                    .ok());
    EXPECT_TRUE(trx.commit().ok());
  }

  // link collections with view
  {
    auto updateJson = arangodb::velocypack::Parser::fromJson(
        "{ \"links\": { \
      \"testCollection0\": { \"fields\": { \
        \"X\": { \"analyzers\": [ \"test_A\", \"test_B\" ] }, \
        \"Y\": { \"analyzers\": [ \"test_B\" ] } \
      } }, \
      \"testCollection1\": { \"fields\": { \
        \"X\": { \"analyzers\": [ \"test_A\" ] }, \
        \"Y\": { \"analyzers\": [ \"test_A\" ] } \
      } } \
    } }");

    EXPECT_TRUE(viewImpl->properties(updateJson->slice(), false).ok());
  }

  // docs match from both collections (2 analyzers used for collection0, 1 analyzer used for collection 1)
  {
    auto result = arangodb::tests::executeQuery(
        vocbase(),
        "FOR d IN testView SEARCH ANALYZER(PHRASE(d.X, 'abc', 'test_A'), "
        "'test_B') OPTIONS { waitForSync: true } SORT d.seq RETURN d",
        nullptr);
    ASSERT_TRUE(result.result.ok());
    auto slice = result.data->slice();
    EXPECT_TRUE(slice.isArray());
    std::vector<size_t> expected{0, 1};
    size_t i = 0;

    for (arangodb::velocypack::ArrayIterator itr(slice); itr.valid(); ++itr) {
      auto const resolved = itr.value().resolveExternals();
      auto key = resolved.get("seq");
      EXPECT_TRUE(i < expected.size());
      EXPECT_TRUE(expected[i++] == key.getNumber<size_t>());
    }

    EXPECT_TRUE(i == expected.size());
  }

  // docs match from both collections (2 analyzers used for collection0, 1 analyzer used for collection 1)
  {
    auto result = arangodb::tests::executeQuery(
        vocbase(),
        "FOR d IN testView SEARCH PHRASE(d.X, 'abc', 'test_A') OPTIONS { "
        "waitForSync: true } SORT d.seq RETURN d",
        nullptr);
    ASSERT_TRUE(result.result.ok());
    auto slice = result.data->slice();
    EXPECT_TRUE(slice.isArray());
    std::vector<size_t> expected{0, 1};
    size_t i = 0;

    for (arangodb::velocypack::ArrayIterator itr(slice); itr.valid(); ++itr) {
      auto const resolved = itr.value().resolveExternals();
      auto key = resolved.get("seq");
      EXPECT_TRUE(i < expected.size());
      EXPECT_TRUE(expected[i++] == key.getNumber<size_t>());
    }

    EXPECT_TRUE(i == expected.size());
  }

  // docs match from both collections (2 analyzers used for collection0, 1 analyzer used for collection 1)
  {
    auto result = arangodb::tests::executeQuery(
        vocbase(),
        "FOR d IN testView SEARCH ANALYZER(PHRASE(d.X, 'abc'), 'test_A') "
        "OPTIONS { waitForSync: true } SORT d.seq RETURN d",
        nullptr);
    ASSERT_TRUE(result.result.ok());
    auto slice = result.data->slice();
    EXPECT_TRUE(slice.isArray());
    std::vector<size_t> expected{0, 1};
    size_t i = 0;

    for (arangodb::velocypack::ArrayIterator itr(slice); itr.valid(); ++itr) {
      auto const resolved = itr.value().resolveExternals();
      auto key = resolved.get("seq");
      EXPECT_TRUE(i < expected.size());
      EXPECT_TRUE(expected[i++] == key.getNumber<size_t>());
    }

    EXPECT_TRUE(i == expected.size());
  }

  // docs match from collection0 (2 analyzers used)
  {
    auto result =
        arangodb::tests::executeQuery(vocbase(),
                                      "FOR d IN testView SEARCH PHRASE(d.X, "
                                      "'abc', 'test_B') SORT d.seq RETURN d");
    ASSERT_TRUE(result.result.ok());
    auto slice = result.data->slice();
    EXPECT_TRUE(slice.isArray());
    std::vector<size_t> expected{0};
    size_t i = 0;

    for (arangodb::velocypack::ArrayIterator itr(slice); itr.valid(); ++itr) {
      auto const resolved = itr.value().resolveExternals();
      auto key = resolved.get("seq");
      EXPECT_TRUE(i < expected.size());
      EXPECT_TRUE(expected[i++] == key.getNumber<size_t>());
    }

    EXPECT_TRUE(i == expected.size());
  }

  // docs match from collection0 (2 analyzers used)
  {
    auto result = arangodb::tests::executeQuery(
        vocbase(),
        "FOR d IN testView SEARCH analyzer(PHRASE(d.X, 'abc'), 'test_B') SORT "
        "d.seq RETURN d");
    ASSERT_TRUE(result.result.ok());
    auto slice = result.data->slice();
    EXPECT_TRUE(slice.isArray());
    std::vector<size_t> expected{0};
    size_t i = 0;

    for (arangodb::velocypack::ArrayIterator itr(slice); itr.valid(); ++itr) {
      auto const resolved = itr.value().resolveExternals();
      auto key = resolved.get("seq");
      EXPECT_TRUE(i < expected.size());
      EXPECT_TRUE(expected[i++] == key.getNumber<size_t>());
    }

    EXPECT_TRUE(i == expected.size());
  }

  // docs match from collection1 (1 analyzer used)
  {
    auto result =
        arangodb::tests::executeQuery(vocbase(),
                                      "FOR d IN testView SEARCH PHRASE(d.Y, "
                                      "'def', 'test_A') SORT d.seq RETURN d");
    ASSERT_TRUE(result.result.ok());
    auto slice = result.data->slice();
    EXPECT_TRUE(slice.isArray());
    std::vector<size_t> expected{1};
    size_t i = 0;

    for (arangodb::velocypack::ArrayIterator itr(slice); itr.valid(); ++itr) {
      auto const resolved = itr.value().resolveExternals();
      auto key = resolved.get("seq");
      EXPECT_TRUE(i < expected.size());
      EXPECT_TRUE(expected[i++] == key.getNumber<size_t>());
    }

    EXPECT_TRUE(i == expected.size());
  }

  // docs match from collection1 (1 analyzer used)
  {
    auto result = arangodb::tests::executeQuery(
        vocbase(),
        "FOR d IN testView SEARCH ANALYZER(PHRASE(d.Y, 'def', 'test_A'), "
        "'test_B') SORT d.seq RETURN d");
    ASSERT_TRUE(result.result.ok());
    auto slice = result.data->slice();
    EXPECT_TRUE(slice.isArray());
    std::vector<size_t> expected{1};
    size_t i = 0;

    for (arangodb::velocypack::ArrayIterator itr(slice); itr.valid(); ++itr) {
      auto const resolved = itr.value().resolveExternals();
      auto key = resolved.get("seq");
      EXPECT_TRUE(i < expected.size());
      EXPECT_TRUE(expected[i++] == key.getNumber<size_t>());
    }

    EXPECT_TRUE(i == expected.size());
  }

  // docs match from collection1 (1 analyzer used)
  {
    auto result =
        arangodb::tests::executeQuery(vocbase(),
                                      "FOR d IN testView SEARCH PHRASE(d.Y, "
                                      "'def', 'test_A') SORT d.seq RETURN d");
    ASSERT_TRUE(result.result.ok());
    auto slice = result.data->slice();
    EXPECT_TRUE(slice.isArray());
    std::vector<size_t> expected{1};
    size_t i = 0;

    for (arangodb::velocypack::ArrayIterator itr(slice); itr.valid(); ++itr) {
      auto const resolved = itr.value().resolveExternals();
      auto key = resolved.get("seq");
      EXPECT_TRUE(i < expected.size());
      EXPECT_TRUE(expected[i++] == key.getNumber<size_t>());
    }

    EXPECT_TRUE(i == expected.size());
  }

  // docs match from collection1 (1 analyzer used)
  {
    auto result = arangodb::tests::executeQuery(
        vocbase(),
        "FOR d IN testView SEARCH ANALYZER(PHRASE(d.Y, 'def'), 'test_A') SORT "
        "d.seq RETURN d");
    ASSERT_TRUE(result.result.ok());
    auto slice = result.data->slice();
    EXPECT_TRUE(slice.isArray());
    std::vector<size_t> expected{1};
    size_t i = 0;

    for (arangodb::velocypack::ArrayIterator itr(slice); itr.valid(); ++itr) {
      auto const resolved = itr.value().resolveExternals();
      auto key = resolved.get("seq");
      EXPECT_TRUE(i < expected.size());
      EXPECT_TRUE(expected[i++] == key.getNumber<size_t>());
    }

    EXPECT_TRUE(i == expected.size());
  }
}

// test concurrent indexing with analyzers into view
TEST_F(IResearchIndexTest, test_async_index) {
  auto createCollection0 = arangodb::velocypack::Parser::fromJson(
      "{ \"name\": \"testCollection0\" }");
  auto createCollection1 = arangodb::velocypack::Parser::fromJson(
      "{ \"name\": \"testCollection1\" }");
  auto createView = arangodb::velocypack::Parser::fromJson(
      "{ \"name\": \"testView\", \"type\": \"arangosearch\" }");
<<<<<<< HEAD
  TRI_vocbase_t vocbase(server.server(), TRI_vocbase_type_e::TRI_VOCBASE_TYPE_NORMAL,
                        1, "testVocbase");
=======
  TRI_vocbase_t vocbase(TRI_vocbase_type_e::TRI_VOCBASE_TYPE_NORMAL, testDBInfo());
>>>>>>> 1b9cc85c
  auto collection0 = vocbase.createCollection(createCollection0->slice());
  ASSERT_TRUE((nullptr != collection0));
  auto collection1 = vocbase.createCollection(createCollection1->slice());
  ASSERT_TRUE((nullptr != collection1));
  auto viewImpl = vocbase.createView(createView->slice());
  ASSERT_TRUE((nullptr != viewImpl));

  // link collections with view
  {
    auto updateJson = arangodb::velocypack::Parser::fromJson(
        "{ \"links\": { \
      \"testCollection0\": { \"fields\": { \
        \"same\": { \"analyzers\": [ \"test_A\", \"test_B\" ] }, \
        \"duplicated\": { \"analyzers\": [ \"test_B\" ] } \
      } }, \
      \"testCollection1\": { \"fields\": { \
        \"same\": { \"analyzers\": [ \"test_A\" ] }, \
        \"duplicated\": { \"analyzers\": [ \"test_A\" ] } \
      } } \
    } }");

    EXPECT_TRUE(viewImpl->properties(updateJson->slice(), false).ok());
  }

  // `catch` doesn't support cuncurrent checks
  bool resThread0 = false;
  bool resThread1 = false;

  // populate collections asynchronously
  {
    std::thread thread0([collection0, &resThread0]() -> void {
      arangodb::velocypack::Builder builder;

      try {
        irs::utf8_path resource;

        resource /= irs::string_ref(arangodb::tests::testResourceDir);
        resource /= irs::string_ref("simple_sequential.json");
        builder =
            arangodb::basics::VelocyPackHelper::velocyPackFromFile(resource.utf8());
      } catch (...) {
        return;  // velocyPackFromFile(...) may throw exception
      }

      auto doc = arangodb::velocypack::Parser::fromJson(
          "{ \"seq\": 40, \"same\": \"xyz\", \"duplicated\": \"abcd\" }");
      auto slice = builder.slice();
      resThread0 = slice.isArray();
      if (!resThread0) return;

      arangodb::SingleCollectionTransaction trx(
          arangodb::transaction::StandaloneContext::Create(collection0->vocbase()),
          *collection0, arangodb::AccessMode::Type::WRITE);
      resThread0 = trx.begin().ok();
      if (!resThread0) return;

      resThread0 = trx.insert(collection0->name(), doc->slice(), arangodb::OperationOptions())
                       .ok();
      if (!resThread0) return;

      for (arangodb::velocypack::ArrayIterator itr(slice); itr.valid(); ++itr) {
        auto res = trx.insert(collection0->name(), itr.value(),
                              arangodb::OperationOptions());
        resThread0 = res.ok();
        if (!resThread0) return;
      }

      resThread0 = trx.commit().ok();
    });

    std::thread thread1([collection1, &resThread1]() -> void {
      arangodb::velocypack::Builder builder;

      try {
        irs::utf8_path resource;

        resource /= irs::string_ref(arangodb::tests::testResourceDir);
        resource /= irs::string_ref("simple_sequential.json");
        builder =
            arangodb::basics::VelocyPackHelper::velocyPackFromFile(resource.utf8());
      } catch (...) {
        return;  // velocyPackFromFile(...) may throw exception
      }

      auto doc = arangodb::velocypack::Parser::fromJson(
          "{ \"seq\": 50, \"same\": \"xyz\", \"duplicated\": \"abcd\" }");
      auto slice = builder.slice();
      resThread1 = slice.isArray();
      if (!resThread1) return;

      arangodb::SingleCollectionTransaction trx(
          arangodb::transaction::StandaloneContext::Create(collection1->vocbase()),
          *collection1, arangodb::AccessMode::Type::WRITE);
      resThread1 = trx.begin().ok();
      if (!resThread1) return;

      resThread1 = trx.insert(collection1->name(), doc->slice(), arangodb::OperationOptions())
                       .ok();
      if (!resThread1) return;

      for (arangodb::velocypack::ArrayIterator itr(slice); itr.valid(); ++itr) {
        auto res = trx.insert(collection1->name(), itr.value(),
                              arangodb::OperationOptions());
        resThread1 = res.ok();
        if (!resThread1) return;
      }

      resThread1 = trx.commit().ok();
    });

    thread0.join();
    thread1.join();
  }

  EXPECT_TRUE(resThread0);
  EXPECT_TRUE(resThread1);

  // docs match from both collections (2 analyzers used for collectio0, 1 analyzer used for collection 1)
  {
    auto result = arangodb::tests::executeQuery(
        vocbase,
        "FOR d IN testView SEARCH ANALYZER(PHRASE(d.same, 'xyz', 'test_A'), "
        "'test_B') OPTIONS { waitForSync: true } SORT d.seq RETURN d",
        nullptr);
    ASSERT_TRUE(result.result.ok());
    auto slice = result.data->slice();
    EXPECT_TRUE(slice.isArray());
    std::vector<size_t> expected{0,  0,  1,  1,  2,  2,  3,  3,  4,  4,  5,
                                 5,  6,  6,  7,  7,  8,  8,  9,  9,  10, 10,
                                 11, 11, 12, 12, 13, 13, 14, 14, 15, 15, 16,
                                 16, 17, 17, 18, 18, 19, 19, 20, 20, 21, 21,
                                 22, 22, 23, 23, 24, 24, 25, 25, 26, 26, 27,
                                 27, 28, 28, 29, 29, 30, 30, 31, 31, 40, 50};
    size_t i = 0;

    for (arangodb::velocypack::ArrayIterator itr(slice); itr.valid(); ++itr) {
      auto const resolved = itr.value().resolveExternals();
      auto key = resolved.get("seq");
      EXPECT_TRUE(i < expected.size());
      EXPECT_TRUE(expected[i++] == key.getNumber<size_t>());
    }

    EXPECT_TRUE(i == expected.size());
  }

  // docs match from both collections (2 analyzers used for collectio0, 1 analyzer used for collection 1)
  {
    auto result = arangodb::tests::executeQuery(
        vocbase,
        "FOR d IN testView SEARCH PHRASE(d.same, 'xyz', 'test_A') OPTIONS { "
        "waitForSync : true } SORT d.seq RETURN d",
        nullptr);
    ASSERT_TRUE(result.result.ok());
    auto slice = result.data->slice();
    EXPECT_TRUE(slice.isArray());
    std::vector<size_t> expected{0,  0,  1,  1,  2,  2,  3,  3,  4,  4,  5,
                                 5,  6,  6,  7,  7,  8,  8,  9,  9,  10, 10,
                                 11, 11, 12, 12, 13, 13, 14, 14, 15, 15, 16,
                                 16, 17, 17, 18, 18, 19, 19, 20, 20, 21, 21,
                                 22, 22, 23, 23, 24, 24, 25, 25, 26, 26, 27,
                                 27, 28, 28, 29, 29, 30, 30, 31, 31, 40, 50};
    size_t i = 0;

    for (arangodb::velocypack::ArrayIterator itr(slice); itr.valid(); ++itr) {
      auto const resolved = itr.value().resolveExternals();
      auto key = resolved.get("seq");
      EXPECT_TRUE(i < expected.size());
      EXPECT_TRUE(expected[i++] == key.getNumber<size_t>());
    }

    EXPECT_TRUE(i == expected.size());
  }

  // docs match from both collections (2 analyzers used for collectio0, 1 analyzer used for collection 1)
  {
    auto result = arangodb::tests::executeQuery(
        vocbase,
        "FOR d IN testView SEARCH ANALYZER(PHRASE(d.same, 'xyz'), 'test_A') "
        "OPTIONS { waitForSync : true } SORT d.seq RETURN d",
        nullptr);
    ASSERT_TRUE(result.result.ok());
    auto slice = result.data->slice();
    EXPECT_TRUE(slice.isArray());
    std::vector<size_t> expected{0,  0,  1,  1,  2,  2,  3,  3,  4,  4,  5,
                                 5,  6,  6,  7,  7,  8,  8,  9,  9,  10, 10,
                                 11, 11, 12, 12, 13, 13, 14, 14, 15, 15, 16,
                                 16, 17, 17, 18, 18, 19, 19, 20, 20, 21, 21,
                                 22, 22, 23, 23, 24, 24, 25, 25, 26, 26, 27,
                                 27, 28, 28, 29, 29, 30, 30, 31, 31, 40, 50};
    size_t i = 0;

    for (arangodb::velocypack::ArrayIterator itr(slice); itr.valid(); ++itr) {
      auto const resolved = itr.value().resolveExternals();
      auto key = resolved.get("seq");
      EXPECT_TRUE(i < expected.size());
      EXPECT_TRUE(expected[i++] == key.getNumber<size_t>());
    }

    EXPECT_TRUE(i == expected.size());
  }

  // docs match from collection0 (2 analyzers used)
  {
    auto result = arangodb::tests::executeQuery(
        vocbase,
        "FOR d IN testView SEARCH ANALYZER(PHRASE(d.same, 'xyz', 'test_B'), "
        "'identity') SORT d.seq RETURN d");
    ASSERT_TRUE(result.result.ok());
    auto slice = result.data->slice();
    EXPECT_TRUE(slice.isArray());
    std::vector<size_t> expected{0,  1,  2,  3,  4,  5,  6,  7,  8,  9,  10,
                                 11, 12, 13, 14, 15, 16, 17, 18, 19, 20, 21,
                                 22, 23, 24, 25, 26, 27, 28, 29, 30, 31, 40};
    size_t i = 0;

    for (arangodb::velocypack::ArrayIterator itr(slice); itr.valid(); ++itr) {
      auto const resolved = itr.value().resolveExternals();
      auto key = resolved.get("seq");
      EXPECT_TRUE(i < expected.size());
      EXPECT_TRUE(expected[i++] == key.getNumber<size_t>());
    }

    EXPECT_TRUE(i == expected.size());
  }

  // docs match from collection0 (2 analyzers used)
  {
    auto result =
        arangodb::tests::executeQuery(vocbase,
                                      "FOR d IN testView SEARCH PHRASE(d.same, "
                                      "'xyz', 'test_B') SORT d.seq RETURN d");
    ASSERT_TRUE(result.result.ok());
    auto slice = result.data->slice();
    EXPECT_TRUE(slice.isArray());
    std::vector<size_t> expected{0,  1,  2,  3,  4,  5,  6,  7,  8,  9,  10,
                                 11, 12, 13, 14, 15, 16, 17, 18, 19, 20, 21,
                                 22, 23, 24, 25, 26, 27, 28, 29, 30, 31, 40};
    size_t i = 0;

    for (arangodb::velocypack::ArrayIterator itr(slice); itr.valid(); ++itr) {
      auto const resolved = itr.value().resolveExternals();
      auto key = resolved.get("seq");
      EXPECT_TRUE(i < expected.size());
      EXPECT_TRUE(expected[i++] == key.getNumber<size_t>());
    }

    EXPECT_TRUE(i == expected.size());
  }

  // docs match from collection0 (2 analyzers used)
  {
    auto result = arangodb::tests::executeQuery(
        vocbase,
        "FOR d IN testView SEARCH ANALYZER(PHRASE(d.same, 'xyz'), 'test_B') "
        "SORT d.seq RETURN d");
    ASSERT_TRUE(result.result.ok());
    auto slice = result.data->slice();
    EXPECT_TRUE(slice.isArray());
    std::vector<size_t> expected{0,  1,  2,  3,  4,  5,  6,  7,  8,  9,  10,
                                 11, 12, 13, 14, 15, 16, 17, 18, 19, 20, 21,
                                 22, 23, 24, 25, 26, 27, 28, 29, 30, 31, 40};
    size_t i = 0;

    for (arangodb::velocypack::ArrayIterator itr(slice); itr.valid(); ++itr) {
      auto const resolved = itr.value().resolveExternals();
      auto key = resolved.get("seq");
      EXPECT_TRUE(i < expected.size());
      EXPECT_TRUE(expected[i++] == key.getNumber<size_t>());
    }

    EXPECT_TRUE(i == expected.size());
  }

  // docs match from collection1 (1 analyzer used)
  {
    auto result = arangodb::tests::executeQuery(
        vocbase,
        "FOR d IN testView SEARCH ANALYZER(PHRASE(d.duplicated, 'abcd', "
        "'test_A'), 'test_B') SORT d.seq RETURN d");
    ASSERT_TRUE(result.result.ok());
    auto slice = result.data->slice();
    EXPECT_TRUE(slice.isArray());
    std::vector<size_t> expected{0, 4, 10, 20, 26, 30, 50};
    size_t i = 0;

    for (arangodb::velocypack::ArrayIterator itr(slice); itr.valid(); ++itr) {
      auto const resolved = itr.value().resolveExternals();
      auto key = resolved.get("seq");
      EXPECT_TRUE(i < expected.size());
      EXPECT_TRUE(expected[i++] == key.getNumber<size_t>());
    }

    EXPECT_TRUE(i == expected.size());
  }

  // docs match from collection1 (1 analyzer used)
  {
    auto result = arangodb::tests::executeQuery(
        vocbase,
        "FOR d IN testView SEARCH PHRASE(d.duplicated, 'abcd', 'test_A') SORT "
        "d.seq RETURN d");
    ASSERT_TRUE(result.result.ok());
    auto slice = result.data->slice();
    EXPECT_TRUE(slice.isArray());
    std::vector<size_t> expected{0, 4, 10, 20, 26, 30, 50};
    size_t i = 0;

    for (arangodb::velocypack::ArrayIterator itr(slice); itr.valid(); ++itr) {
      auto const resolved = itr.value().resolveExternals();
      auto key = resolved.get("seq");
      EXPECT_TRUE(i < expected.size());
      EXPECT_TRUE(expected[i++] == key.getNumber<size_t>());
    }

    EXPECT_TRUE(i == expected.size());
  }

  // docs match from collection1 (1 analyzer used)
  {
    auto result = arangodb::tests::executeQuery(
        vocbase,
        "FOR d IN testView SEARCH ANALYZER(PHRASE(d.duplicated, 'abcd'), "
        "'test_A') SORT d.seq RETURN d");
    ASSERT_TRUE(result.result.ok());
    auto slice = result.data->slice();
    EXPECT_TRUE(slice.isArray());
    std::vector<size_t> expected{0, 4, 10, 20, 26, 30, 50};
    size_t i = 0;

    for (arangodb::velocypack::ArrayIterator itr(slice); itr.valid(); ++itr) {
      auto const resolved = itr.value().resolveExternals();
      auto key = resolved.get("seq");
      EXPECT_TRUE(i < expected.size());
      EXPECT_TRUE(expected[i++] == key.getNumber<size_t>());
    }

    EXPECT_TRUE(i == expected.size());
  }
}

// test indexing selected fields will ommit non-indexed fields during query
TEST_F(IResearchIndexTest, test_fields) {
  auto createCollection0 = arangodb::velocypack::Parser::fromJson(
      "{ \"name\": \"testCollection0\" }");
  auto createCollection1 = arangodb::velocypack::Parser::fromJson(
      "{ \"name\": \"testCollection1\" }");
  auto createView = arangodb::velocypack::Parser::fromJson(
      "{ \"name\": \"testView\", \"type\": \"arangosearch\" }");
<<<<<<< HEAD
  TRI_vocbase_t vocbase(server.server(), TRI_vocbase_type_e::TRI_VOCBASE_TYPE_NORMAL,
                        1, "testVocbase");
=======
  TRI_vocbase_t vocbase(TRI_vocbase_type_e::TRI_VOCBASE_TYPE_NORMAL, testDBInfo());
>>>>>>> 1b9cc85c
  auto collection0 = vocbase.createCollection(createCollection0->slice());
  ASSERT_TRUE((nullptr != collection0));
  auto collection1 = vocbase.createCollection(createCollection1->slice());
  ASSERT_TRUE((nullptr != collection1));
  auto viewImpl = vocbase.createView(createView->slice());
  ASSERT_TRUE((nullptr != viewImpl));

  // populate collections
  {
    auto doc0 = arangodb::velocypack::Parser::fromJson(
        "{ \"seq\": 0, \"X\": \"abc\", \"Y\": \"def\" }");
    auto doc1 = arangodb::velocypack::Parser::fromJson(
        "{ \"seq\": 1, \"X\": \"abc\", \"Y\": \"def\" }");
    static std::vector<std::string> const EMPTY;
    std::vector<std::string> collections{collection0->name(), collection1->name()};
    arangodb::transaction::Methods trx(arangodb::transaction::StandaloneContext::Create(vocbase),
                                       EMPTY, collections, EMPTY,
                                       arangodb::transaction::Options());
    EXPECT_TRUE(trx.begin().ok());
    EXPECT_TRUE(trx.insert(collection0->name(), doc0->slice(), arangodb::OperationOptions())
                    .ok());
    EXPECT_TRUE(trx.insert(collection1->name(), doc1->slice(), arangodb::OperationOptions())
                    .ok());
    EXPECT_TRUE(trx.commit().ok());
  }

  // link collections with view
  {
    auto updateJson = arangodb::velocypack::Parser::fromJson(
        "{ \"links\": { \
      \"testCollection0\": { \"fields\": { \
        \"X\": { }, \
        \"Y\": { } \
      } }, \
      \"testCollection1\": { \"fields\": { \
        \"X\": { } \
      } } \
    } }");

    EXPECT_TRUE(viewImpl->properties(updateJson->slice(), false).ok());
  }

  // docs match from both collections
  {
    auto result = arangodb::tests::executeQuery(
        vocbase,
        "FOR d IN testView SEARCH d.X == 'abc' OPTIONS { waitForSync: true } "
        "SORT d.seq RETURN d",
        nullptr);
    ASSERT_TRUE(result.result.ok());
    auto slice = result.data->slice();
    EXPECT_TRUE(slice.isArray());
    std::vector<size_t> expected{0, 1};
    size_t i = 0;

    for (arangodb::velocypack::ArrayIterator itr(slice); itr.valid(); ++itr) {
      auto const resolved = itr.value().resolveExternals();
      auto key = resolved.get("seq");
      EXPECT_TRUE(i < expected.size());
      EXPECT_TRUE(expected[i++] == key.getNumber<size_t>());
    }

    EXPECT_TRUE(i == expected.size());
  }

  // docs match from collection0
  {
    auto result = arangodb::tests::executeQuery(
        vocbase, "FOR d IN testView SEARCH d.Y == 'def' SORT d.seq RETURN d");
    ASSERT_TRUE(result.result.ok());
    auto slice = result.data->slice();
    EXPECT_TRUE(slice.isArray());
    std::vector<size_t> expected{0};
    size_t i = 0;

    for (arangodb::velocypack::ArrayIterator itr(slice); itr.valid(); ++itr) {
      auto const resolved = itr.value().resolveExternals();
      auto key = resolved.get("seq");
      EXPECT_TRUE(i < expected.size());
      EXPECT_TRUE(expected[i++] == key.getNumber<size_t>());
    }

    EXPECT_TRUE(i == expected.size());
  }
}<|MERGE_RESOLUTION|>--- conflicted
+++ resolved
@@ -196,45 +196,11 @@
     server.addFeature<arangodb::FlushFeature>(false);
     server.startFeatures();
 
-<<<<<<< HEAD
     auto& analyzers = server.getFeature<arangodb::iresearch::IResearchAnalyzerFeature>();
-=======
-    // required for V8DealerFeature::prepare(), ClusterFeature::prepare() not required
-    arangodb::application_features::ApplicationServer::server->addFeature(
-        new arangodb::ClusterFeature(server));
-
-    for (auto& f : features) {
-      arangodb::application_features::ApplicationServer::server->addFeature(f.first);
-    }
-
-    for (auto& f : features) {
-      f.first->prepare();
-    }
-
-    auto databases = VPackBuilder();
-    databases.openArray();
-    databases.add(systemDatabaseArgs);
-    databases.close();
-
-    auto* dbFeature =
-        arangodb::application_features::ApplicationServer::lookupFeature<arangodb::DatabaseFeature>(
-            "Database");
-    dbFeature->loadDatabases(databases.slice());
-
-    for (auto& f : features) {
-      if (f.second) {
-        f.first->start();
-      }
-    }
-
-    auto* analyzers =
-        arangodb::application_features::ApplicationServer::lookupFeature<arangodb::iresearch::IResearchAnalyzerFeature>();
->>>>>>> 1b9cc85c
     arangodb::iresearch::IResearchAnalyzerFeature::EmplaceResult result;
 
-<<<<<<< HEAD
     auto& dbFeature = server.getFeature<arangodb::DatabaseFeature>();
-    dbFeature.createDatabase(1, "testVocbase", _vocbase);  // required for IResearchAnalyzerFeature::emplace(...)
+    dbFeature.createDatabase(testDBInfo(server.server()), _vocbase);  // required for IResearchAnalyzerFeature::emplace(...)
     arangodb::methods::Collections::createSystem(*_vocbase, arangodb::tests::AnalyzerCollectionName,
                                                  false);
     analyzers.emplace(
@@ -243,14 +209,6 @@
     analyzers.emplace(
         result, "testVocbase::test_B", "TestInsertAnalyzer",
         arangodb::velocypack::Parser::fromJson("{ \"args\": \"Y\" }")->slice());
-=======
-    dbFeature->createDatabase(testDBInfo(), vocbase);  // required for IResearchAnalyzerFeature::emplace(...)
-    arangodb::methods::Collections::createSystem(
-        *vocbase,
-        arangodb::tests::AnalyzerCollectionName, false);
-    analyzers->emplace(result, "testVocbase::test_A", "TestInsertAnalyzer", arangodb::velocypack::Parser::fromJson("{ \"args\": \"X\" }")->slice());
-    analyzers->emplace(result, "testVocbase::test_B", "TestInsertAnalyzer", arangodb::velocypack::Parser::fromJson("{ \"args\": \"Y\" }")->slice());
->>>>>>> 1b9cc85c
 
     auto& dbPathFeature = server.getFeature<arangodb::DatabasePathFeature>();
     arangodb::tests::setDatabasePath(dbPathFeature);  // ensure test data is stored in a unique directory
@@ -281,12 +239,7 @@
       "{ \"name\": \"testCollection1\" }");
   auto createView = arangodb::velocypack::Parser::fromJson(
       "{ \"name\": \"testView\", \"type\": \"arangosearch\" }");
-<<<<<<< HEAD
   auto collection0 = vocbase().createCollection(createCollection0->slice());
-=======
-  TRI_vocbase_t vocbase(TRI_vocbase_type_e::TRI_VOCBASE_TYPE_NORMAL, testDBInfo());
-  auto collection0 = vocbase.createCollection(createCollection0->slice());
->>>>>>> 1b9cc85c
   ASSERT_TRUE((nullptr != collection0));
   auto collection1 = vocbase().createCollection(createCollection1->slice());
   ASSERT_TRUE((nullptr != collection1));
@@ -539,12 +492,7 @@
       "{ \"name\": \"testCollection1\" }");
   auto createView = arangodb::velocypack::Parser::fromJson(
       "{ \"name\": \"testView\", \"type\": \"arangosearch\" }");
-<<<<<<< HEAD
-  TRI_vocbase_t vocbase(server.server(), TRI_vocbase_type_e::TRI_VOCBASE_TYPE_NORMAL,
-                        1, "testVocbase");
-=======
-  TRI_vocbase_t vocbase(TRI_vocbase_type_e::TRI_VOCBASE_TYPE_NORMAL, testDBInfo());
->>>>>>> 1b9cc85c
+  TRI_vocbase_t vocbase(TRI_vocbase_type_e::TRI_VOCBASE_TYPE_NORMAL, testDBInfo(server.server()));
   auto collection0 = vocbase.createCollection(createCollection0->slice());
   ASSERT_TRUE((nullptr != collection0));
   auto collection1 = vocbase.createCollection(createCollection1->slice());
@@ -893,12 +841,7 @@
       "{ \"name\": \"testCollection1\" }");
   auto createView = arangodb::velocypack::Parser::fromJson(
       "{ \"name\": \"testView\", \"type\": \"arangosearch\" }");
-<<<<<<< HEAD
-  TRI_vocbase_t vocbase(server.server(), TRI_vocbase_type_e::TRI_VOCBASE_TYPE_NORMAL,
-                        1, "testVocbase");
-=======
-  TRI_vocbase_t vocbase(TRI_vocbase_type_e::TRI_VOCBASE_TYPE_NORMAL, testDBInfo());
->>>>>>> 1b9cc85c
+  TRI_vocbase_t vocbase(TRI_vocbase_type_e::TRI_VOCBASE_TYPE_NORMAL, testDBInfo(server.server()));
   auto collection0 = vocbase.createCollection(createCollection0->slice());
   ASSERT_TRUE((nullptr != collection0));
   auto collection1 = vocbase.createCollection(createCollection1->slice());
