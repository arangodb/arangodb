//////////////////////////////////////////////////////////////////////////////
/// DISCLAIMER
///
/// Copyright 2017 EMC Corporation
///
/// Licensed under the Apache License, Version 2.0 (the "License");
/// you may not use this file except in compliance with the License.
/// You may obtain a copy of the License at
///
///     http://www.apache.org/licenses/LICENSE-2.0
///
/// Unless required by applicable law or agreed to in writing, software
/// distributed under the License is distributed on an "AS IS" BASIS,
/// WITHOUT WARRANTIES OR CONDITIONS OF ANY KIND, either express or implied.
/// See the License for the specific language governing permissions and
/// limitations under the License.
///
/// Copyright holder is EMC Corporation
///
/// @author Andrey Abramov
/// @author Vasiliy Nabatchikov
////////////////////////////////////////////////////////////////////////////////

#include "common.h"
#include "gtest/gtest.h"

#include "../Mocks/StorageEngineMock.h"

#include "analysis/analyzers.hpp"
#include "analysis/token_attributes.hpp"
#include "utils/locale_utils.hpp"

#include "ApplicationFeatures/BasicPhase.h"
#include "ApplicationFeatures/ClusterPhase.h"
#include "ApplicationFeatures/CommunicationPhase.h"
#include "ApplicationFeatures/DatabasePhase.h"
#include "ApplicationFeatures/GreetingsPhase.h"
#include "ApplicationFeatures/V8Phase.h"
#include "Aql/AqlFunctionFeature.h"
#include "Cluster/ClusterFeature.h"

#if USE_ENTERPRISE
#include "Enterprise/Ldap/LdapFeature.h"
#endif

#include "GeneralServer/AuthenticationFeature.h"
#include "IResearch/IResearchCommon.h"
#include "IResearch/IResearchFeature.h"
#include "IResearch/IResearchLinkMeta.h"
#include "IResearch/VelocyPackHelper.h"
#include "RestServer/DatabaseFeature.h"
#include "RestServer/QueryRegistryFeature.h"
#include "RestServer/SystemDatabaseFeature.h"
#include "Sharding/ShardingFeature.h"
#include "StorageEngine/EngineSelectorFeature.h"
#include "V8Server/V8DealerFeature.h"
#include "velocypack/Builder.h"
#include "velocypack/Iterator.h"
#include "velocypack/Parser.h"
#include "VocBase/Methods/Collections.h"

namespace {

struct TestAttributeZ : public irs::attribute {
  DECLARE_ATTRIBUTE_TYPE();
};

DEFINE_ATTRIBUTE_TYPE(TestAttributeZ);
REGISTER_ATTRIBUTE(TestAttributeZ);

class EmptyAnalyzer : public irs::analysis::analyzer {
 public:
  DECLARE_ANALYZER_TYPE();

  static ptr make(irs::string_ref const&) {
    PTR_NAMED(EmptyAnalyzer, ptr);
    return ptr;
  }

  static bool normalize(irs::string_ref const& args, std::string& out) {
    auto slice = arangodb::iresearch::slice(args);
    arangodb::velocypack::Builder builder;
    if (slice.isString()) {
      VPackObjectBuilder scope(&builder);
      arangodb::iresearch::addStringRef(builder, "args",
                                        arangodb::iresearch::getStringRef(slice));
    } else if (slice.isObject() && slice.hasKey("args") && slice.get("args").isString()) {
      VPackObjectBuilder scope(&builder);
      arangodb::iresearch::addStringRef(builder, "args",
                                        arangodb::iresearch::getStringRef(slice.get("args")));
    } else {
      return false;
    }

    out = builder.buffer()->toString();
    return true;
  }

  EmptyAnalyzer() : irs::analysis::analyzer(EmptyAnalyzer::type()) {
    _attrs.emplace(_attr);
  }
  virtual irs::attribute_view const& attributes() const NOEXCEPT override {
    return _attrs;
  }
  virtual bool next() override { return false; }
  virtual bool reset(irs::string_ref const& data) override { return true; }

 private:
  irs::attribute_view _attrs;
  TestAttributeZ _attr;
};

DEFINE_ANALYZER_TYPE_NAMED(EmptyAnalyzer, "empty");
REGISTER_ANALYZER_VPACK(EmptyAnalyzer, EmptyAnalyzer::make, EmptyAnalyzer::normalize);

static const VPackBuilder systemDatabaseBuilder = dbArgsBuilder();
static const VPackSlice   systemDatabaseArgs = systemDatabaseBuilder.slice();
static const VPackBuilder testDatabaseBuilder = dbArgsBuilder("testVocbase");
static const VPackSlice   testDatabaseArgs = testDatabaseBuilder.slice();
}  // namespace

// -----------------------------------------------------------------------------
// --SECTION--                                                 setup / tear-down
// -----------------------------------------------------------------------------

class IResearchLinkMetaTest : public ::testing::Test {
 protected:
  StorageEngineMock engine;
  arangodb::application_features::ApplicationServer server;
  std::vector<std::pair<arangodb::application_features::ApplicationFeature*, bool>> features;
  std::vector<arangodb::application_features::ApplicationFeature*> orderedFeatures;

  IResearchLinkMetaTest() : engine(server), server(nullptr, nullptr) {
    arangodb::EngineSelectorFeature::ENGINE = &engine;

    arangodb::tests::init();

    // suppress INFO {authentication} Authentication is turned on (system only), authentication for unix sockets is turned on
    // suppress WARNING {authentication} --server.jwt-secret is insecure. Use --server.jwt-secret-keyfile instead
    arangodb::LogTopic::setLogLevel(arangodb::Logger::AUTHENTICATION.name(),
                                    arangodb::LogLevel::ERR);

    // setup required application features
    features.emplace_back(new arangodb::AuthenticationFeature(server), true);
    features.emplace_back(new arangodb::DatabaseFeature(server), false);
    features.emplace_back(new arangodb::ShardingFeature(server), false);
    features.emplace_back(new arangodb::QueryRegistryFeature(server), false);
    features.emplace_back(new arangodb::SystemDatabaseFeature(server), true);  // required for IResearchAnalyzerFeature
    features.emplace_back(new arangodb::V8DealerFeature(server),
                          false);  // required for DatabaseFeature::createDatabase(...)
    features.emplace_back(new arangodb::aql::AqlFunctionFeature(server), true);  // required for IResearchAnalyzerFeature
    features.emplace_back(new arangodb::iresearch::IResearchAnalyzerFeature(server), true);

#if USE_ENTERPRISE
    features.emplace_back(new arangodb::LdapFeature(server),
                          false);  // required for AuthenticationFeature with USE_ENTERPRISE
#endif

    // required for V8DealerFeature::prepare(), ClusterFeature::prepare() not required
    arangodb::application_features::ApplicationServer::server->addFeature(
        new arangodb::ClusterFeature(server));

    for (auto& f : features) {
      arangodb::application_features::ApplicationServer::server->addFeature(f.first);
    }

    for (auto& f : features) {
      f.first->prepare();
    }

    auto databases = VPackBuilder();
    databases.openArray();
    databases.add(systemDatabaseArgs);
    databases.close();

    auto* dbFeature =
        arangodb::application_features::ApplicationServer::lookupFeature<arangodb::DatabaseFeature>(
            "Database");
    dbFeature->loadDatabases(databases.slice());

    for (auto& f : features) {
      if (f.second) {
        f.first->start();
      }
    }

    auto sysvocbase = dbFeature->useDatabase(arangodb::StaticStrings::SystemDatabase);
    arangodb::methods::Collections::createSystem(
        *sysvocbase,
        arangodb::tests::AnalyzerCollectionName);

    TRI_vocbase_t* vocbase;
<<<<<<< HEAD
    dbFeature->createDatabase(1, "testVocbase", arangodb::velocypack::Slice::emptyObjectSlice(), vocbase);  // required for IResearchAnalyzerFeature::emplace(...)

=======
    dbFeature->createDatabase(1, "testVocbase", vocbase);  // required for IResearchAnalyzerFeature::emplace(...)
    arangodb::methods::Collections::createSystem(
        *vocbase,
        arangodb::tests::AnalyzerCollectionName);
>>>>>>> b70d7372
    auto* analyzers =
        arangodb::application_features::ApplicationServer::lookupFeature<arangodb::iresearch::IResearchAnalyzerFeature>();
    arangodb::iresearch::IResearchAnalyzerFeature::EmplaceResult result;

    analyzers->emplace(result, "testVocbase::empty", "empty",
                       VPackParser::fromJson("{ \"args\": \"de\" }")->slice(),
                       irs::flags{irs::frequency::type()});  // cache the 'empty' analyzer for 'testVocbase'

    // suppress log messages since tests check error conditions
    arangodb::LogTopic::setLogLevel(arangodb::Logger::AGENCYCOMM.name(),
                                    arangodb::LogLevel::FATAL);
    arangodb::LogTopic::setLogLevel(arangodb::iresearch::TOPIC.name(),
                                    arangodb::LogLevel::FATAL);
    irs::logger::output_le(iresearch::logger::IRL_FATAL, stderr);
  }

  ~IResearchLinkMetaTest() {
    arangodb::LogTopic::setLogLevel(arangodb::iresearch::TOPIC.name(),
                                    arangodb::LogLevel::DEFAULT);
    arangodb::LogTopic::setLogLevel(arangodb::Logger::AGENCYCOMM.name(),
                                    arangodb::LogLevel::DEFAULT);
    arangodb::application_features::ApplicationServer::server = nullptr;

    // destroy application features
    for (auto& f : features) {
      if (f.second) {
        f.first->stop();
      }
    }

    for (auto& f : features) {
      f.first->unprepare();
    }

    arangodb::LogTopic::setLogLevel(arangodb::Logger::AUTHENTICATION.name(),
                                    arangodb::LogLevel::DEFAULT);
    arangodb::EngineSelectorFeature::ENGINE = nullptr;
  }
};

// -----------------------------------------------------------------------------
// --SECTION--                                                        test suite
// -----------------------------------------------------------------------------

TEST_F(IResearchLinkMetaTest, test_defaults) {
  arangodb::iresearch::IResearchLinkMeta meta;

  EXPECT_TRUE(true == meta._fields.empty());
  EXPECT_TRUE(false == meta._includeAllFields);
  EXPECT_TRUE(false == meta._trackListPositions);
  EXPECT_TRUE((arangodb::iresearch::ValueStorage::NONE == meta._storeValues));
  EXPECT_TRUE(1U == meta._analyzers.size());
  EXPECT_TRUE((*(meta._analyzers.begin())));
  EXPECT_TRUE(("identity" == meta._analyzers.begin()->_pool->name()));
  EXPECT_TRUE(("identity" == meta._analyzers.begin()->_shortName));
  EXPECT_TRUE((irs::flags({irs::norm::type(), irs::frequency::type()}) ==
               meta._analyzers.begin()->_pool->features()));
  EXPECT_TRUE(false == !meta._analyzers.begin()->_pool->get());
}

TEST_F(IResearchLinkMetaTest, test_inheritDefaults) {
  arangodb::iresearch::IResearchAnalyzerFeature analyzers(server);
  arangodb::iresearch::IResearchLinkMeta defaults;
  arangodb::iresearch::IResearchLinkMeta meta;
  std::unordered_set<std::string> expectedFields = {"abc"};
  std::unordered_set<std::string> expectedOverrides = {"xyz"};
  std::string tmpString;

  analyzers.start();

  defaults._fields["abc"] = arangodb::iresearch::IResearchLinkMeta();
  defaults._includeAllFields = true;
  defaults._trackListPositions = true;
  defaults._storeValues = arangodb::iresearch::ValueStorage::FULL;
  defaults._analyzers.clear();
  defaults._analyzers.emplace_back(arangodb::iresearch::IResearchLinkMeta::Analyzer(
      analyzers.get("testVocbase::empty"), "empty"));
  defaults._fields["abc"]->_fields["xyz"] = arangodb::iresearch::IResearchLinkMeta();

  auto json = VPackParser::fromJson("{}");
  EXPECT_TRUE(true == meta.init(json->slice(), false, tmpString, nullptr, defaults));
  EXPECT_TRUE(1U == meta._fields.size());

  for (auto& field : meta._fields) {
    EXPECT_TRUE(1U == expectedFields.erase(field.key()));
    EXPECT_TRUE(1U == field.value()->_fields.size());

    for (auto& fieldOverride : field.value()->_fields) {
      auto& actual = *(fieldOverride.value());
      EXPECT_TRUE(1U == expectedOverrides.erase(fieldOverride.key()));

      if ("xyz" == fieldOverride.key()) {
        EXPECT_TRUE(true == actual._fields.empty());
        EXPECT_TRUE(false == actual._includeAllFields);
        EXPECT_TRUE(false == actual._trackListPositions);
        EXPECT_TRUE((arangodb::iresearch::ValueStorage::NONE == actual._storeValues));
        EXPECT_TRUE(1U == actual._analyzers.size());
        EXPECT_TRUE((*(actual._analyzers.begin())));
        EXPECT_TRUE(("identity" == actual._analyzers.begin()->_pool->name()));
        EXPECT_TRUE(("identity" == actual._analyzers.begin()->_shortName));
        EXPECT_TRUE((irs::flags({irs::norm::type(), irs::frequency::type()}) ==
                     actual._analyzers.begin()->_pool->features()));
        EXPECT_TRUE(false == !actual._analyzers.begin()->_pool->get());
      }
    }
  }

  EXPECT_TRUE(true == expectedOverrides.empty());
  EXPECT_TRUE(true == expectedFields.empty());
  EXPECT_TRUE(true == meta._includeAllFields);
  EXPECT_TRUE(true == meta._trackListPositions);
  EXPECT_TRUE((arangodb::iresearch::ValueStorage::FULL == meta._storeValues));

  EXPECT_TRUE(1U == meta._analyzers.size());
  EXPECT_TRUE((*(meta._analyzers.begin())));
  EXPECT_TRUE(("testVocbase::empty" == meta._analyzers.begin()->_pool->name()));
  EXPECT_TRUE(("empty" == meta._analyzers.begin()->_shortName));
  EXPECT_TRUE((irs::flags({irs::frequency::type()}) ==
               meta._analyzers.begin()->_pool->features()));
  EXPECT_TRUE(false == !meta._analyzers.begin()->_pool->get());
}

TEST_F(IResearchLinkMetaTest, test_readDefaults) {
  auto json = VPackParser::fromJson("{}");

  // without active vobcase
  {
    arangodb::iresearch::IResearchLinkMeta meta;
    std::string tmpString;
    EXPECT_TRUE((true == meta.init(json->slice(), false, tmpString)));
    EXPECT_TRUE((true == meta._fields.empty()));
    EXPECT_TRUE((false == meta._includeAllFields));
    EXPECT_TRUE((false == meta._trackListPositions));
    EXPECT_TRUE((arangodb::iresearch::ValueStorage::NONE == meta._storeValues));
    EXPECT_TRUE((1U == meta._analyzers.size()));
    EXPECT_TRUE((*(meta._analyzers.begin())));
    EXPECT_TRUE(("identity" == meta._analyzers.begin()->_pool->name()));
    EXPECT_TRUE(("identity" == meta._analyzers.begin()->_shortName));
    EXPECT_TRUE((irs::flags({irs::norm::type(), irs::frequency::type()}) ==
                 meta._analyzers.begin()->_pool->features()));
    EXPECT_TRUE((false == !meta._analyzers.begin()->_pool->get()));
  }

  // with active vocbase
  {
    TRI_vocbase_t vocbase(TRI_vocbase_type_e::TRI_VOCBASE_TYPE_NORMAL, 1,
                          testDatabaseArgs);
    arangodb::iresearch::IResearchLinkMeta meta;
    std::string tmpString;
    EXPECT_TRUE((true == meta.init(json->slice(), false, tmpString, &vocbase)));
    EXPECT_TRUE((true == meta._fields.empty()));
    EXPECT_TRUE((false == meta._includeAllFields));
    EXPECT_TRUE((false == meta._trackListPositions));
    EXPECT_TRUE((arangodb::iresearch::ValueStorage::NONE == meta._storeValues));
    EXPECT_TRUE((1U == meta._analyzers.size()));
    EXPECT_TRUE((*(meta._analyzers.begin())));
    EXPECT_TRUE(("identity" == meta._analyzers.begin()->_pool->name()));
    EXPECT_TRUE(("identity" == meta._analyzers.begin()->_shortName));
    EXPECT_TRUE((irs::flags({irs::norm::type(), irs::frequency::type()}) ==
                 meta._analyzers.begin()->_pool->features()));
    EXPECT_TRUE((false == !meta._analyzers.begin()->_pool->get()));
  }
}

TEST_F(IResearchLinkMetaTest, test_readCustomizedValues) {
  auto json = VPackParser::fromJson(
      "{ \
    \"fields\": { \
      \"a\": {}, \
      \"b\": {}, \
      \"c\": { \
        \"fields\": { \
          \"default\": { \"fields\": {}, \"includeAllFields\": false, \"trackListPositions\": false, \"storeValues\": \"none\", \"analyzers\": [ \"identity\" ] }, \
          \"all\": { \"fields\": {\"d\": {}, \"e\": {}}, \"includeAllFields\": true, \"trackListPositions\": true, \"storeValues\": \"full\", \"analyzers\": [ \"empty\" ] }, \
          \"some\": { \"trackListPositions\": true, \"storeValues\": \"id\" }, \
          \"none\": {} \
        } \
      } \
    }, \
    \"includeAllFields\": true, \
    \"trackListPositions\": true, \
    \"storeValues\": \"full\", \
    \"analyzers\": [ \"empty\", \"identity\" ] \
  }");

  // without active vocbase
  {
    arangodb::iresearch::IResearchLinkMeta meta;
    std::string tmpString;
    EXPECT_TRUE(false == meta.init(json->slice(), false, tmpString));
  }

  // with active vocbase
  {
    std::unordered_set<std::string> expectedFields = {"a", "b", "c"};
    std::unordered_set<std::string> expectedOverrides = {"default", "all",
                                                         "some", "none"};
    std::unordered_set<std::string> expectedAnalyzers = {"empty", "identity"};
    TRI_vocbase_t vocbase(TRI_vocbase_type_e::TRI_VOCBASE_TYPE_NORMAL, 1,
                          testDatabaseArgs);
    arangodb::iresearch::IResearchLinkMeta meta;
    std::string tmpString;
    EXPECT_TRUE((true == meta.init(json->slice(), false, tmpString, &vocbase)));
    EXPECT_TRUE((3U == meta._fields.size()));

    for (auto& field : meta._fields) {
      EXPECT_TRUE((1U == expectedFields.erase(field.key())));

      for (auto& fieldOverride : field.value()->_fields) {
        auto& actual = *(fieldOverride.value());

        EXPECT_TRUE((1U == expectedOverrides.erase(fieldOverride.key())));

        if ("default" == fieldOverride.key()) {
          EXPECT_TRUE((true == actual._fields.empty()));
          EXPECT_TRUE((false == actual._includeAllFields));
          EXPECT_TRUE((false == actual._trackListPositions));
          EXPECT_TRUE((arangodb::iresearch::ValueStorage::NONE == actual._storeValues));
          EXPECT_TRUE((1U == actual._analyzers.size()));
          EXPECT_TRUE((*(actual._analyzers.begin())));
          EXPECT_TRUE(("identity" == actual._analyzers.begin()->_pool->name()));
          EXPECT_TRUE(("identity" == actual._analyzers.begin()->_shortName));
          EXPECT_TRUE((irs::flags({irs::norm::type(), irs::frequency::type()}) ==
                       actual._analyzers.begin()->_pool->features()));
          EXPECT_TRUE((false == !actual._analyzers.begin()->_pool->get()));
        } else if ("all" == fieldOverride.key()) {
          EXPECT_TRUE((2U == actual._fields.size()));
          EXPECT_TRUE((true == (actual._fields.find("d") != actual._fields.end())));
          EXPECT_TRUE((true == (actual._fields.find("e") != actual._fields.end())));
          EXPECT_TRUE((true == actual._includeAllFields));
          EXPECT_TRUE((true == actual._trackListPositions));
          EXPECT_TRUE((arangodb::iresearch::ValueStorage::FULL == actual._storeValues));
          EXPECT_TRUE((1U == actual._analyzers.size()));
          EXPECT_TRUE((*(actual._analyzers.begin())));
          EXPECT_TRUE(("testVocbase::empty" == actual._analyzers.begin()->_pool->name()));
          EXPECT_TRUE(("empty" == actual._analyzers.begin()->_shortName));
          EXPECT_TRUE((irs::flags({irs::frequency::type()}) ==
                       actual._analyzers.begin()->_pool->features()));
          EXPECT_TRUE((false == !actual._analyzers.begin()->_pool->get()));
        } else if ("some" == fieldOverride.key()) {
          EXPECT_TRUE((true == actual._fields.empty()));    // not inherited
          EXPECT_TRUE((true == actual._includeAllFields));  // inherited
          EXPECT_TRUE((true == actual._trackListPositions));
          EXPECT_TRUE((arangodb::iresearch::ValueStorage::ID == actual._storeValues));
          EXPECT_TRUE((2U == actual._analyzers.size()));
          auto itr = actual._analyzers.begin();
          EXPECT_TRUE((*itr));
          EXPECT_TRUE(("testVocbase::empty" == itr->_pool->name()));
          EXPECT_TRUE(("empty" == itr->_shortName));
          EXPECT_TRUE((irs::flags({irs::frequency::type()}) == itr->_pool->features()));
          EXPECT_TRUE((false == !itr->_pool->get()));
          ++itr;
          EXPECT_TRUE((*itr));
          EXPECT_TRUE(("identity" == itr->_pool->name()));
          EXPECT_TRUE(("identity" == itr->_shortName));
          EXPECT_TRUE((irs::flags({irs::norm::type(), irs::frequency::type()}) ==
                       itr->_pool->features()));
          EXPECT_TRUE((false == !itr->_pool->get()));
        } else if ("none" == fieldOverride.key()) {
          EXPECT_TRUE((true == actual._fields.empty()));      // not inherited
          EXPECT_TRUE((true == actual._includeAllFields));    // inherited
          EXPECT_TRUE((true == actual._trackListPositions));  // inherited
          EXPECT_TRUE((arangodb::iresearch::ValueStorage::FULL == actual._storeValues));
          auto itr = actual._analyzers.begin();
          EXPECT_TRUE((*itr));
          EXPECT_TRUE(("testVocbase::empty" == itr->_pool->name()));
          EXPECT_TRUE(("empty" == itr->_shortName));
          EXPECT_TRUE((irs::flags({irs::frequency::type()}) == itr->_pool->features()));
          EXPECT_TRUE((false == !itr->_pool->get()));
          ++itr;
          EXPECT_TRUE((*itr));
          EXPECT_TRUE(("identity" == itr->_pool->name()));
          EXPECT_TRUE(("identity" == itr->_shortName));
          EXPECT_TRUE((irs::flags({irs::norm::type(), irs::frequency::type()}) ==
                       itr->_pool->features()));
          EXPECT_TRUE((false == !itr->_pool->get()));
        }
      }
    }

    EXPECT_TRUE((true == expectedOverrides.empty()));
    EXPECT_TRUE((true == expectedFields.empty()));
    EXPECT_TRUE((true == meta._includeAllFields));
    EXPECT_TRUE((true == meta._trackListPositions));
    EXPECT_TRUE((arangodb::iresearch::ValueStorage::FULL == meta._storeValues));
    auto itr = meta._analyzers.begin();
    EXPECT_TRUE((*itr));
    EXPECT_TRUE(("testVocbase::empty" == itr->_pool->name()));
    EXPECT_TRUE(("empty" == itr->_shortName));
    EXPECT_TRUE((irs::flags({irs::frequency::type()}) == itr->_pool->features()));
    EXPECT_TRUE((false == !itr->_pool->get()));
    ++itr;
    EXPECT_TRUE((*itr));
    EXPECT_TRUE(("identity" == itr->_pool->name()));
    EXPECT_TRUE(("identity" == itr->_shortName));
    EXPECT_TRUE((irs::flags({irs::norm::type(), irs::frequency::type()}) ==
                 itr->_pool->features()));
    EXPECT_TRUE((false == !itr->_pool->get()));
  }
}

TEST_F(IResearchLinkMetaTest, test_writeDefaults) {
  // without active vobcase (not fullAnalyzerDefinition)
  {
    arangodb::iresearch::IResearchLinkMeta meta;
    arangodb::velocypack::Builder builder;
    arangodb::velocypack::Slice tmpSlice;

    builder.openObject();
    EXPECT_TRUE((true == meta.json(builder, false)));
    builder.close();

    auto slice = builder.slice();

    EXPECT_TRUE((5U == slice.length()));
    tmpSlice = slice.get("fields");
    EXPECT_TRUE((true == tmpSlice.isObject() && 0 == tmpSlice.length()));
    tmpSlice = slice.get("includeAllFields");
    EXPECT_TRUE((true == tmpSlice.isBool() && false == tmpSlice.getBool()));
    tmpSlice = slice.get("trackListPositions");
    EXPECT_TRUE((true == tmpSlice.isBool() && false == tmpSlice.getBool()));
    tmpSlice = slice.get("storeValues");
    EXPECT_TRUE((true == tmpSlice.isString() && std::string("none") == tmpSlice.copyString()));
    tmpSlice = slice.get("analyzers");
    EXPECT_TRUE((true == tmpSlice.isArray() && 1 == tmpSlice.length() &&
                 tmpSlice.at(0).isString() &&
                 std::string("identity") == tmpSlice.at(0).copyString()));
  }

  // without active vobcase (with fullAnalyzerDefinition)
  {
    arangodb::iresearch::IResearchLinkMeta meta;
    arangodb::velocypack::Builder builder;
    arangodb::velocypack::Slice tmpSlice;

    builder.openObject();
    EXPECT_TRUE((true == meta.json(builder, true)));
    builder.close();

    auto slice = builder.slice();

    EXPECT_TRUE((7U == slice.length()));
    tmpSlice = slice.get("fields");
    EXPECT_TRUE((true == tmpSlice.isObject() && 0 == tmpSlice.length()));
    tmpSlice = slice.get("includeAllFields");
    EXPECT_TRUE((true == tmpSlice.isBool() && false == tmpSlice.getBool()));
    tmpSlice = slice.get("trackListPositions");
    EXPECT_TRUE((true == tmpSlice.isBool() && false == tmpSlice.getBool()));
    tmpSlice = slice.get("storeValues");
    EXPECT_TRUE((true == tmpSlice.isString() && std::string("none") == tmpSlice.copyString()));
    tmpSlice = slice.get("analyzers");
    EXPECT_TRUE((true == tmpSlice.isArray() && 1 == tmpSlice.length() &&
                 tmpSlice.at(0).isString() &&
                 std::string("identity") == tmpSlice.at(0).copyString()));
    tmpSlice = slice.get("analyzerDefinitions");
    EXPECT_TRUE((true == tmpSlice.isArray() && 1 == tmpSlice.length() &&
                 tmpSlice.at(0).isObject() && tmpSlice.at(0).get("name").isString() &&
                 std::string("identity") == tmpSlice.at(0).get("name").copyString() &&
                 tmpSlice.at(0).get("type").isString() &&
                 std::string("identity") == tmpSlice.at(0).get("type").copyString() &&
                 tmpSlice.at(0).get("properties").isObject() &&
                 tmpSlice.at(0).get("features").isArray() &&
                 2 == tmpSlice.at(0).get("features").length()  // frequency+norm
                 ));
    EXPECT_EQUAL_SLICES(tmpSlice.at(0).get("properties"), VPackSlice::emptyObjectSlice());
    tmpSlice = slice.get("primarySort");
    EXPECT_TRUE((true == tmpSlice.isArray() && 0 == tmpSlice.length()));
  }

  // with active vocbase (not fullAnalyzerDefinition)
  {
    TRI_vocbase_t vocbase(TRI_vocbase_type_e::TRI_VOCBASE_TYPE_NORMAL, 1,
                          testDatabaseArgs);
    arangodb::iresearch::IResearchLinkMeta meta;
    arangodb::velocypack::Builder builder;
    arangodb::velocypack::Slice tmpSlice;

    builder.openObject();
    EXPECT_TRUE((true == meta.json(builder, false, nullptr, &vocbase)));
    builder.close();

    auto slice = builder.slice();

    EXPECT_TRUE((5U == slice.length()));
    tmpSlice = slice.get("fields");
    EXPECT_TRUE((true == tmpSlice.isObject() && 0 == tmpSlice.length()));
    tmpSlice = slice.get("includeAllFields");
    EXPECT_TRUE((true == tmpSlice.isBool() && false == tmpSlice.getBool()));
    tmpSlice = slice.get("trackListPositions");
    EXPECT_TRUE((true == tmpSlice.isBool() && false == tmpSlice.getBool()));
    tmpSlice = slice.get("storeValues");
    EXPECT_TRUE((true == tmpSlice.isString() && std::string("none") == tmpSlice.copyString()));
    tmpSlice = slice.get("analyzers");
    EXPECT_TRUE((true == tmpSlice.isArray() && 1 == tmpSlice.length() &&
                 tmpSlice.at(0).isString() &&
                 std::string("identity") == tmpSlice.at(0).copyString()));
  }

  // with active vocbase (with fullAnalyzerDefinition)
  {
    TRI_vocbase_t vocbase(TRI_vocbase_type_e::TRI_VOCBASE_TYPE_NORMAL, 1,
                          testDatabaseArgs);
    arangodb::iresearch::IResearchLinkMeta meta;
    arangodb::velocypack::Builder builder;
    arangodb::velocypack::Slice tmpSlice;

    builder.openObject();
    EXPECT_TRUE((true == meta.json(builder, true, nullptr, &vocbase)));
    builder.close();

    auto slice = builder.slice();

    EXPECT_TRUE((7U == slice.length()));
    tmpSlice = slice.get("fields");
    EXPECT_TRUE((true == tmpSlice.isObject() && 0 == tmpSlice.length()));
    tmpSlice = slice.get("includeAllFields");
    EXPECT_TRUE((true == tmpSlice.isBool() && false == tmpSlice.getBool()));
    tmpSlice = slice.get("trackListPositions");
    EXPECT_TRUE((true == tmpSlice.isBool() && false == tmpSlice.getBool()));
    tmpSlice = slice.get("storeValues");
    EXPECT_TRUE((true == tmpSlice.isString() && std::string("none") == tmpSlice.copyString()));
    tmpSlice = slice.get("analyzers");
    EXPECT_TRUE((true == tmpSlice.isArray() && 1 == tmpSlice.length() &&
                 tmpSlice.at(0).isString() &&
                 std::string("identity") == tmpSlice.at(0).copyString()));
    tmpSlice = slice.get("analyzerDefinitions");
    EXPECT_TRUE((true == tmpSlice.isArray() && 1 == tmpSlice.length() &&
                 tmpSlice.at(0).isObject() && tmpSlice.at(0).get("name").isString() &&
                 std::string("identity") == tmpSlice.at(0).get("name").copyString() &&
                 tmpSlice.at(0).get("type").isString() &&
                 std::string("identity") == tmpSlice.at(0).get("type").copyString() &&
                 tmpSlice.at(0).get("properties").isObject() &&
                 tmpSlice.at(0).get("features").isArray() &&
                 2 == tmpSlice.at(0).get("features").length()  // frequency+norm
                 ));
    EXPECT_EQUAL_SLICES(tmpSlice.at(0).get("properties"), VPackSlice::emptyObjectSlice());
    tmpSlice = slice.get("primarySort");
    EXPECT_TRUE((true == tmpSlice.isArray() && 0 == tmpSlice.length()));
  }
}

TEST_F(IResearchLinkMetaTest, test_writeCustomizedValues) {
  arangodb::iresearch::IResearchAnalyzerFeature analyzers(server);
  analyzers.prepare();  // add static analyzers
  arangodb::iresearch::IResearchAnalyzerFeature::EmplaceResult emplaceResult;
  arangodb::iresearch::IResearchLinkMeta meta;

  analyzers.emplace(emplaceResult,
                    arangodb::StaticStrings::SystemDatabase + "::empty", "empty",
                    VPackParser::fromJson("{ \"args\": \"en\" }")->slice(),
                    {irs::frequency::type()});

  meta._includeAllFields = true;
  meta._trackListPositions = true;
  meta._storeValues = arangodb::iresearch::ValueStorage::FULL;
  meta._analyzers.clear();
  meta._analyzers.emplace_back(arangodb::iresearch::IResearchLinkMeta::Analyzer(
      analyzers.get("identity"), "identity"));
  meta._analyzers.emplace_back(arangodb::iresearch::IResearchLinkMeta::Analyzer(
      analyzers.get(arangodb::StaticStrings::SystemDatabase + "::empty"),
      "enmpty"));
  meta._fields["a"] = meta;            // copy from meta
  meta._fields["a"]->_fields.clear();  // do not inherit fields to match jSon inheritance
  meta._fields["b"] = meta;            // copy from meta
  meta._fields["b"]->_fields.clear();  // do not inherit fields to match jSon inheritance
  meta._fields["c"] = meta;            // copy from meta
  meta._fields["c"]->_fields.clear();  // do not inherit fields to match jSon inheritance
  meta._fields["c"]->_fields["default"];  // default values
  meta._fields["c"]->_fields["all"];      // will override values below
  meta._fields["c"]->_fields["some"] =
      meta._fields["c"];  // initialize with parent, override below
  meta._fields["c"]->_fields["none"] = meta._fields["c"];  // initialize with parent
  meta._sort.emplace_back({arangodb::basics::AttributeName("_key", false)}, true);
  meta._sort.emplace_back({arangodb::basics::AttributeName("_id", false)}, false);

  auto& overrideAll = *(meta._fields["c"]->_fields["all"]);
  auto& overrideSome = *(meta._fields["c"]->_fields["some"]);
  auto& overrideNone = *(meta._fields["c"]->_fields["none"]);

  overrideAll._fields.clear();  // do not inherit fields to match jSon inheritance
  overrideAll._fields["x"] = arangodb::iresearch::IResearchLinkMeta();
  overrideAll._fields["y"] = arangodb::iresearch::IResearchLinkMeta();
  overrideAll._includeAllFields = false;
  overrideAll._trackListPositions = false;
  overrideAll._storeValues = arangodb::iresearch::ValueStorage::NONE;
  overrideAll._analyzers.clear();
  overrideAll._analyzers.emplace_back(arangodb::iresearch::IResearchLinkMeta::Analyzer(
      analyzers.get(arangodb::StaticStrings::SystemDatabase + "::empty"),
      "empty"));
  overrideSome._fields.clear();  // do not inherit fields to match jSon inheritance
  overrideSome._trackListPositions = false;
  overrideSome._storeValues = arangodb::iresearch::ValueStorage::ID;
  overrideNone._fields.clear();  // do not inherit fields to match jSon inheritance

  // without active vobcase (not fullAnalyzerDefinition)
  {
    std::unordered_set<std::string> expectedFields = {"a", "b", "c"};
    std::unordered_set<std::string> expectedOverrides = {"default", "all",
                                                         "some", "none"};
    std::unordered_set<std::string> expectedAnalyzers = {
        arangodb::StaticStrings::SystemDatabase + "::empty", "identity"};
    arangodb::velocypack::Builder builder;
    arangodb::velocypack::Slice tmpSlice;

    builder.openObject();
    EXPECT_TRUE((true == meta.json(builder, false)));
    builder.close();

    auto slice = builder.slice();

    EXPECT_TRUE((5U == slice.length()));
    tmpSlice = slice.get("fields");
    EXPECT_TRUE((true == tmpSlice.isObject() && 3 == tmpSlice.length()));

    for (arangodb::velocypack::ObjectIterator itr(tmpSlice); itr.valid(); ++itr) {
      auto key = itr.key();
      auto value = itr.value();
      EXPECT_TRUE((true == key.isString() && 1 == expectedFields.erase(key.copyString())));
      EXPECT_TRUE((true == value.isObject()));

      if (!value.hasKey("fields")) {
        continue;
      }

      tmpSlice = value.get("fields");

      for (arangodb::velocypack::ObjectIterator overrideItr(tmpSlice);
           overrideItr.valid(); ++overrideItr) {
        auto fieldOverride = overrideItr.key();
        auto sliceOverride = overrideItr.value();
        EXPECT_TRUE((true == fieldOverride.isString() && sliceOverride.isObject()));
        EXPECT_TRUE((1U == expectedOverrides.erase(fieldOverride.copyString())));

        if ("default" == fieldOverride.copyString()) {
          EXPECT_TRUE((4U == sliceOverride.length()));
          tmpSlice = sliceOverride.get("includeAllFields");
          EXPECT_TRUE((true == (false == tmpSlice.getBool())));
          tmpSlice = sliceOverride.get("trackListPositions");
          EXPECT_TRUE((true == (false == tmpSlice.getBool())));
          tmpSlice = sliceOverride.get("storeValues");
          EXPECT_TRUE((true == tmpSlice.isString() &&
                       std::string("none") == tmpSlice.copyString()));
          tmpSlice = sliceOverride.get("analyzers");
          EXPECT_TRUE((true == tmpSlice.isArray() && 1 == tmpSlice.length() &&
                       tmpSlice.at(0).isString() &&
                       std::string("identity") == tmpSlice.at(0).copyString()));
        } else if ("all" == fieldOverride.copyString()) {
          std::unordered_set<std::string> expectedFields = {"x", "y"};
          EXPECT_TRUE((5U == sliceOverride.length()));
          tmpSlice = sliceOverride.get("fields");
          EXPECT_TRUE((true == tmpSlice.isObject() && 2 == tmpSlice.length()));
          for (arangodb::velocypack::ObjectIterator overrideFieldItr(tmpSlice);
               overrideFieldItr.valid(); ++overrideFieldItr) {
            EXPECT_TRUE((true == overrideFieldItr.key().isString() &&
                         1 == expectedFields.erase(overrideFieldItr.key().copyString())));
          }
          EXPECT_TRUE((true == expectedFields.empty()));
          tmpSlice = sliceOverride.get("includeAllFields");
          EXPECT_TRUE((true == tmpSlice.isBool() && false == tmpSlice.getBool()));
          tmpSlice = sliceOverride.get("trackListPositions");
          EXPECT_TRUE((true == tmpSlice.isBool() && false == tmpSlice.getBool()));
          tmpSlice = sliceOverride.get("storeValues");
          EXPECT_TRUE((true == tmpSlice.isString() &&
                       std::string("none") == tmpSlice.copyString()));
          tmpSlice = sliceOverride.get("analyzers");
          EXPECT_TRUE((true == tmpSlice.isArray() && 1 == tmpSlice.length() &&
                       tmpSlice.at(0).isString() &&
                       std::string(arangodb::StaticStrings::SystemDatabase +
                                   "::empty") == tmpSlice.at(0).copyString()));
        } else if ("some" == fieldOverride.copyString()) {
          EXPECT_TRUE((2U == sliceOverride.length()));
          tmpSlice = sliceOverride.get("trackListPositions");
          EXPECT_TRUE((true == tmpSlice.isBool() && false == tmpSlice.getBool()));
          tmpSlice = sliceOverride.get("storeValues");
          EXPECT_TRUE((true == tmpSlice.isString() &&
                       std::string("id") == tmpSlice.copyString()));
        } else if ("none" == fieldOverride.copyString()) {
          EXPECT_TRUE((0U == sliceOverride.length()));
        }
      }
    }

    EXPECT_TRUE((true == expectedOverrides.empty()));
    EXPECT_TRUE((true == expectedFields.empty()));
    tmpSlice = slice.get("includeAllFields");
    EXPECT_TRUE((true == tmpSlice.isBool() && true == tmpSlice.getBool()));
    tmpSlice = slice.get("trackListPositions");
    EXPECT_TRUE((true == tmpSlice.isBool() && true == tmpSlice.getBool()));
    tmpSlice = slice.get("storeValues");
    EXPECT_TRUE((true == tmpSlice.isString() && std::string("full") == tmpSlice.copyString()));
    tmpSlice = slice.get("analyzers");
    EXPECT_TRUE((true == tmpSlice.isArray() && 2 == tmpSlice.length()));

    for (arangodb::velocypack::ArrayIterator analyzersItr(tmpSlice);
         analyzersItr.valid(); ++analyzersItr) {
      auto key = *analyzersItr;
      EXPECT_TRUE((true == key.isString() && 1 == expectedAnalyzers.erase(key.copyString())));
    }

    EXPECT_TRUE((true == expectedAnalyzers.empty()));
  }

  // without active vobcase (with fullAnalyzerDefinition)
  {
    std::unordered_set<std::string> expectedFields = {"a", "b", "c"};
    std::unordered_set<std::string> expectedOverrides = {"default", "all",
                                                         "some", "none"};
    std::unordered_set<std::string> expectedAnalyzers = {
        arangodb::StaticStrings::SystemDatabase + "::empty", "identity"};
    std::set<std::pair<std::string, std::string>> expectedAnalyzerDefinitions = {
        {
          arangodb::StaticStrings::SystemDatabase + "::empty",
          VPackParser::fromJson("{\"args\":\"en\"}")->slice().toString()
        },
        {"identity", VPackSlice::emptyObjectSlice().toString()},
    };
    arangodb::velocypack::Builder builder;
    arangodb::velocypack::Slice tmpSlice;

    builder.openObject();
    EXPECT_TRUE((true == meta.json(builder, true)));
    builder.close();

    auto slice = builder.slice();

    EXPECT_TRUE((7U == slice.length()));
    tmpSlice = slice.get("fields");
    EXPECT_TRUE((true == tmpSlice.isObject() && 3 == tmpSlice.length()));

    for (arangodb::velocypack::ObjectIterator itr(tmpSlice); itr.valid(); ++itr) {
      auto key = itr.key();
      auto value = itr.value();
      EXPECT_TRUE((true == key.isString() && 1 == expectedFields.erase(key.copyString())));
      EXPECT_TRUE((true == value.isObject()));

      if (!value.hasKey("fields")) {
        continue;
      }

      tmpSlice = value.get("fields");

      for (arangodb::velocypack::ObjectIterator overrideItr(tmpSlice);
           overrideItr.valid(); ++overrideItr) {
        auto fieldOverride = overrideItr.key();
        auto sliceOverride = overrideItr.value();
        EXPECT_TRUE((true == fieldOverride.isString() && sliceOverride.isObject()));
        EXPECT_TRUE((1U == expectedOverrides.erase(fieldOverride.copyString())));

        if ("default" == fieldOverride.copyString()) {
          EXPECT_TRUE((4U == sliceOverride.length()));
          tmpSlice = sliceOverride.get("includeAllFields");
          EXPECT_TRUE((true == (false == tmpSlice.getBool())));
          tmpSlice = sliceOverride.get("trackListPositions");
          EXPECT_TRUE((true == (false == tmpSlice.getBool())));
          tmpSlice = sliceOverride.get("storeValues");
          EXPECT_TRUE((true == tmpSlice.isString() &&
                       std::string("none") == tmpSlice.copyString()));
          tmpSlice = sliceOverride.get("analyzers");
          EXPECT_TRUE((true == tmpSlice.isArray() && 1 == tmpSlice.length() &&
                       tmpSlice.at(0).isString() &&
                       std::string("identity") == tmpSlice.at(0).copyString()));
        } else if ("all" == fieldOverride.copyString()) {
          std::unordered_set<std::string> expectedFields = {"x", "y"};
          EXPECT_TRUE((5U == sliceOverride.length()));
          tmpSlice = sliceOverride.get("fields");
          EXPECT_TRUE((true == tmpSlice.isObject() && 2 == tmpSlice.length()));
          for (arangodb::velocypack::ObjectIterator overrideFieldItr(tmpSlice);
               overrideFieldItr.valid(); ++overrideFieldItr) {
            EXPECT_TRUE((true == overrideFieldItr.key().isString() &&
                         1 == expectedFields.erase(overrideFieldItr.key().copyString())));
          }
          EXPECT_TRUE((true == expectedFields.empty()));
          tmpSlice = sliceOverride.get("includeAllFields");
          EXPECT_TRUE((true == tmpSlice.isBool() && false == tmpSlice.getBool()));
          tmpSlice = sliceOverride.get("trackListPositions");
          EXPECT_TRUE((true == tmpSlice.isBool() && false == tmpSlice.getBool()));
          tmpSlice = sliceOverride.get("storeValues");
          EXPECT_TRUE((true == tmpSlice.isString() &&
                       std::string("none") == tmpSlice.copyString()));
          tmpSlice = sliceOverride.get("analyzers");
          EXPECT_TRUE((true == tmpSlice.isArray() && 1 == tmpSlice.length() &&
                       tmpSlice.at(0).isString() &&
                       arangodb::StaticStrings::SystemDatabase + "::empty" ==
                           tmpSlice.at(0).copyString()));
        } else if ("some" == fieldOverride.copyString()) {
          EXPECT_TRUE((2U == sliceOverride.length()));
          tmpSlice = sliceOverride.get("trackListPositions");
          EXPECT_TRUE((true == tmpSlice.isBool() && false == tmpSlice.getBool()));
          tmpSlice = sliceOverride.get("storeValues");
          EXPECT_TRUE((true == tmpSlice.isString() &&
                       std::string("id") == tmpSlice.copyString()));
        } else if ("none" == fieldOverride.copyString()) {
          EXPECT_TRUE((0U == sliceOverride.length()));
        }
      }
    }

    EXPECT_TRUE((true == expectedOverrides.empty()));
    EXPECT_TRUE((true == expectedFields.empty()));
    tmpSlice = slice.get("includeAllFields");
    EXPECT_TRUE((true == tmpSlice.isBool() && true == tmpSlice.getBool()));
    tmpSlice = slice.get("trackListPositions");
    EXPECT_TRUE((true == tmpSlice.isBool() && true == tmpSlice.getBool()));
    tmpSlice = slice.get("storeValues");
    EXPECT_TRUE((true == tmpSlice.isString() && std::string("full") == tmpSlice.copyString()));
    tmpSlice = slice.get("analyzers");
    EXPECT_TRUE((true == tmpSlice.isArray() && 2 == tmpSlice.length()));

    for (arangodb::velocypack::ArrayIterator analyzersItr(tmpSlice);
         analyzersItr.valid(); ++analyzersItr) {
      auto key = *analyzersItr;
      EXPECT_TRUE((true == key.isString() && 1 == expectedAnalyzers.erase(key.copyString())));
    }

    EXPECT_TRUE((true == expectedAnalyzers.empty()));
    tmpSlice = slice.get("analyzerDefinitions");
    EXPECT_TRUE((true == tmpSlice.isArray() && 2 == tmpSlice.length()));

    for (arangodb::velocypack::ArrayIterator analyzersItr(tmpSlice);
         analyzersItr.valid(); ++analyzersItr) {
      auto value = *analyzersItr;
      EXPECT_TRUE(
          (true == value.isObject() && value.hasKey("name") &&
           value.get("name").isString() && value.hasKey("type") &&
           value.get("type").isString() && value.hasKey("properties") &&
           (value.get("properties").isObject() || value.get("properties").isNull()) &&
           value.hasKey("features") && value.get("features").isArray() &&
           (1 == value.get("features").length() || 2 == value.get("features").length())  // empty/identity 1/2
           && 1 == expectedAnalyzerDefinitions.erase(
                       std::make_pair(value.get("name").copyString(),
                                      value.get("properties").isNull()
                                          ? ""
                                          : value.get("properties").toString()))));
    }

    EXPECT_TRUE((true == expectedAnalyzerDefinitions.empty()));

    std::string errorField;
    tmpSlice = slice.get("primarySort");
    EXPECT_TRUE(tmpSlice.isArray());
    arangodb::iresearch::IResearchViewSort sort;
    EXPECT_TRUE(sort.fromVelocyPack(tmpSlice, errorField));
    EXPECT_TRUE(2 == sort.size());
    EXPECT_TRUE(true == sort.direction(0));
    EXPECT_TRUE((std::vector<arangodb::basics::AttributeName>{{"_key", false}} ==
                 sort.field(0)));
    EXPECT_TRUE(false == sort.direction(1));
    EXPECT_TRUE((std::vector<arangodb::basics::AttributeName>{{"_id", false}} ==
                 sort.field(1)));
  }

  // with active vocbase (not fullAnalyzerDefinition)
  {
    std::unordered_set<std::string> expectedFields = {"a", "b", "c"};
    std::unordered_set<std::string> expectedOverrides = {"default", "all",
                                                         "some", "none"};
    std::unordered_set<std::string> expectedAnalyzers = {"::empty", "identity"};
    TRI_vocbase_t vocbase(TRI_vocbase_type_e::TRI_VOCBASE_TYPE_NORMAL, 1,
                          testDatabaseArgs);
    arangodb::velocypack::Builder builder;
    arangodb::velocypack::Slice tmpSlice;

    builder.openObject();
    EXPECT_TRUE((true == meta.json(builder, false, nullptr, &vocbase)));
    builder.close();

    auto slice = builder.slice();

    EXPECT_TRUE((5U == slice.length()));
    tmpSlice = slice.get("fields");
    EXPECT_TRUE((true == tmpSlice.isObject() && 3 == tmpSlice.length()));

    for (arangodb::velocypack::ObjectIterator itr(tmpSlice); itr.valid(); ++itr) {
      auto key = itr.key();
      auto value = itr.value();
      EXPECT_TRUE((true == key.isString() && 1 == expectedFields.erase(key.copyString())));
      EXPECT_TRUE((true == value.isObject()));

      if (!value.hasKey("fields")) {
        continue;
      }

      tmpSlice = value.get("fields");

      for (arangodb::velocypack::ObjectIterator overrideItr(tmpSlice);
           overrideItr.valid(); ++overrideItr) {
        auto fieldOverride = overrideItr.key();
        auto sliceOverride = overrideItr.value();
        EXPECT_TRUE((true == fieldOverride.isString() && sliceOverride.isObject()));
        EXPECT_TRUE((1U == expectedOverrides.erase(fieldOverride.copyString())));

        if ("default" == fieldOverride.copyString()) {
          EXPECT_TRUE((4U == sliceOverride.length()));
          tmpSlice = sliceOverride.get("includeAllFields");
          EXPECT_TRUE((true == (false == tmpSlice.getBool())));
          tmpSlice = sliceOverride.get("trackListPositions");
          EXPECT_TRUE((true == (false == tmpSlice.getBool())));
          tmpSlice = sliceOverride.get("storeValues");
          EXPECT_TRUE((true == tmpSlice.isString() &&
                       std::string("none") == tmpSlice.copyString()));
          tmpSlice = sliceOverride.get("analyzers");
          EXPECT_TRUE((true == tmpSlice.isArray() && 1 == tmpSlice.length() &&
                       tmpSlice.at(0).isString() &&
                       std::string("identity") == tmpSlice.at(0).copyString()));
        } else if ("all" == fieldOverride.copyString()) {
          std::unordered_set<std::string> expectedFields = {"x", "y"};
          EXPECT_TRUE((5U == sliceOverride.length()));
          tmpSlice = sliceOverride.get("fields");
          EXPECT_TRUE((true == tmpSlice.isObject() && 2 == tmpSlice.length()));
          for (arangodb::velocypack::ObjectIterator overrideFieldItr(tmpSlice);
               overrideFieldItr.valid(); ++overrideFieldItr) {
            EXPECT_TRUE((true == overrideFieldItr.key().isString() &&
                         1 == expectedFields.erase(overrideFieldItr.key().copyString())));
          }
          EXPECT_TRUE((true == expectedFields.empty()));
          tmpSlice = sliceOverride.get("includeAllFields");
          EXPECT_TRUE((true == tmpSlice.isBool() && false == tmpSlice.getBool()));
          tmpSlice = sliceOverride.get("trackListPositions");
          EXPECT_TRUE((true == tmpSlice.isBool() && false == tmpSlice.getBool()));
          tmpSlice = sliceOverride.get("storeValues");
          EXPECT_TRUE((true == tmpSlice.isString() &&
                       std::string("none") == tmpSlice.copyString()));
          tmpSlice = sliceOverride.get("analyzers");
          EXPECT_TRUE((true == tmpSlice.isArray() && 1 == tmpSlice.length() &&
                       tmpSlice.at(0).isString() &&
                       std::string("::empty") == tmpSlice.at(0).copyString()));
        } else if ("some" == fieldOverride.copyString()) {
          EXPECT_TRUE((2U == sliceOverride.length()));
          tmpSlice = sliceOverride.get("trackListPositions");
          EXPECT_TRUE((true == tmpSlice.isBool() && false == tmpSlice.getBool()));
          tmpSlice = sliceOverride.get("storeValues");
          EXPECT_TRUE((true == tmpSlice.isString() &&
                       std::string("id") == tmpSlice.copyString()));
        } else if ("none" == fieldOverride.copyString()) {
          EXPECT_TRUE((0U == sliceOverride.length()));
        }
      }
    }

    EXPECT_TRUE((true == expectedOverrides.empty()));
    EXPECT_TRUE((true == expectedFields.empty()));
    tmpSlice = slice.get("includeAllFields");
    EXPECT_TRUE((true == tmpSlice.isBool() && true == tmpSlice.getBool()));
    tmpSlice = slice.get("trackListPositions");
    EXPECT_TRUE((true == tmpSlice.isBool() && true == tmpSlice.getBool()));
    tmpSlice = slice.get("storeValues");
    EXPECT_TRUE((true == tmpSlice.isString() && std::string("full") == tmpSlice.copyString()));
    tmpSlice = slice.get("analyzers");
    EXPECT_TRUE((true == tmpSlice.isArray() && 2 == tmpSlice.length()));

    for (arangodb::velocypack::ArrayIterator analyzersItr(tmpSlice);
         analyzersItr.valid(); ++analyzersItr) {
      auto key = *analyzersItr;
      EXPECT_TRUE((true == key.isString() && 1 == expectedAnalyzers.erase(key.copyString())));
    }

    EXPECT_TRUE((true == expectedAnalyzers.empty()));
  }

  // with active vocbase (with fullAnalyzerDefinition)
  {
    std::unordered_set<std::string> expectedFields = {"a", "b", "c"};
    std::unordered_set<std::string> expectedOverrides = {"default", "all",
                                                         "some", "none"};
    std::unordered_set<std::string> expectedAnalyzers = {
        arangodb::StaticStrings::SystemDatabase + "::empty", "identity"};
    std::set<std::pair<std::string, std::string>> expectedAnalyzerDefinitions = {
        {arangodb::StaticStrings::SystemDatabase + "::empty", VPackParser::fromJson("{\"args\":\"en\"}")->slice().toString()},
        {"identity", VPackSlice::emptyObjectSlice().toString()},
    };
    TRI_vocbase_t vocbase(TRI_vocbase_type_e::TRI_VOCBASE_TYPE_NORMAL, 1,
                          testDatabaseArgs);
    arangodb::velocypack::Builder builder;
    arangodb::velocypack::Slice tmpSlice;

    builder.openObject();
    EXPECT_TRUE((true == meta.json(builder, true, nullptr, &vocbase)));
    builder.close();

    auto slice = builder.slice();

    EXPECT_TRUE((7U == slice.length()));
    tmpSlice = slice.get("fields");
    EXPECT_TRUE((true == tmpSlice.isObject() && 3 == tmpSlice.length()));

    for (arangodb::velocypack::ObjectIterator itr(tmpSlice); itr.valid(); ++itr) {
      auto key = itr.key();
      auto value = itr.value();
      EXPECT_TRUE((true == key.isString() && 1 == expectedFields.erase(key.copyString())));
      EXPECT_TRUE((true == value.isObject()));

      if (!value.hasKey("fields")) {
        continue;
      }

      tmpSlice = value.get("fields");

      for (arangodb::velocypack::ObjectIterator overrideItr(tmpSlice);
           overrideItr.valid(); ++overrideItr) {
        auto fieldOverride = overrideItr.key();
        auto sliceOverride = overrideItr.value();
        EXPECT_TRUE((true == fieldOverride.isString() && sliceOverride.isObject()));
        EXPECT_TRUE((1U == expectedOverrides.erase(fieldOverride.copyString())));

        if ("default" == fieldOverride.copyString()) {
          EXPECT_TRUE((4U == sliceOverride.length()));
          tmpSlice = sliceOverride.get("includeAllFields");
          EXPECT_TRUE((true == (false == tmpSlice.getBool())));
          tmpSlice = sliceOverride.get("trackListPositions");
          EXPECT_TRUE((true == (false == tmpSlice.getBool())));
          tmpSlice = sliceOverride.get("storeValues");
          EXPECT_TRUE((true == tmpSlice.isString() &&
                       std::string("none") == tmpSlice.copyString()));
          tmpSlice = sliceOverride.get("analyzers");
          EXPECT_TRUE((true == tmpSlice.isArray() && 1 == tmpSlice.length() &&
                       tmpSlice.at(0).isString() &&
                       std::string("identity") == tmpSlice.at(0).copyString()));
        } else if ("all" == fieldOverride.copyString()) {
          std::unordered_set<std::string> expectedFields = {"x", "y"};
          EXPECT_TRUE((5U == sliceOverride.length()));
          tmpSlice = sliceOverride.get("fields");
          EXPECT_TRUE((true == tmpSlice.isObject() && 2 == tmpSlice.length()));
          for (arangodb::velocypack::ObjectIterator overrideFieldItr(tmpSlice);
               overrideFieldItr.valid(); ++overrideFieldItr) {
            EXPECT_TRUE((true == overrideFieldItr.key().isString() &&
                         1 == expectedFields.erase(overrideFieldItr.key().copyString())));
          }
          EXPECT_TRUE((true == expectedFields.empty()));
          tmpSlice = sliceOverride.get("includeAllFields");
          EXPECT_TRUE((true == tmpSlice.isBool() && false == tmpSlice.getBool()));
          tmpSlice = sliceOverride.get("trackListPositions");
          EXPECT_TRUE((true == tmpSlice.isBool() && false == tmpSlice.getBool()));
          tmpSlice = sliceOverride.get("storeValues");
          EXPECT_TRUE((true == tmpSlice.isString() &&
                       std::string("none") == tmpSlice.copyString()));
          tmpSlice = sliceOverride.get("analyzers");
          EXPECT_TRUE((true == tmpSlice.isArray() && 1 == tmpSlice.length() &&
                       tmpSlice.at(0).isString() &&
                       arangodb::StaticStrings::SystemDatabase + "::empty" ==
                           tmpSlice.at(0).copyString()));
        } else if ("some" == fieldOverride.copyString()) {
          EXPECT_TRUE((2U == sliceOverride.length()));
          tmpSlice = sliceOverride.get("trackListPositions");
          EXPECT_TRUE((true == tmpSlice.isBool() && false == tmpSlice.getBool()));
          tmpSlice = sliceOverride.get("storeValues");
          EXPECT_TRUE((true == tmpSlice.isString() &&
                       std::string("id") == tmpSlice.copyString()));
        } else if ("none" == fieldOverride.copyString()) {
          EXPECT_TRUE((0U == sliceOverride.length()));
        }
      }
    }

    EXPECT_TRUE((true == expectedOverrides.empty()));
    EXPECT_TRUE((true == expectedFields.empty()));
    tmpSlice = slice.get("includeAllFields");
    EXPECT_TRUE((true == tmpSlice.isBool() && true == tmpSlice.getBool()));
    tmpSlice = slice.get("trackListPositions");
    EXPECT_TRUE((true == tmpSlice.isBool() && true == tmpSlice.getBool()));
    tmpSlice = slice.get("storeValues");
    EXPECT_TRUE((true == tmpSlice.isString() && std::string("full") == tmpSlice.copyString()));
    tmpSlice = slice.get("analyzers");
    EXPECT_TRUE((true == tmpSlice.isArray() && 2 == tmpSlice.length()));

    for (arangodb::velocypack::ArrayIterator analyzersItr(tmpSlice);
         analyzersItr.valid(); ++analyzersItr) {
      auto key = *analyzersItr;
      EXPECT_TRUE((true == key.isString() && 1 == expectedAnalyzers.erase(key.copyString())));
    }

    EXPECT_TRUE((true == expectedAnalyzers.empty()));
    tmpSlice = slice.get("analyzerDefinitions");
    EXPECT_TRUE((true == tmpSlice.isArray() && 2 == tmpSlice.length()));

    for (arangodb::velocypack::ArrayIterator analyzersItr(tmpSlice);
         analyzersItr.valid(); ++analyzersItr) {
      auto value = *analyzersItr;
      EXPECT_TRUE(
          (true == value.isObject() && value.hasKey("name") &&
           value.get("name").isString() && value.hasKey("type") &&
           value.get("type").isString() && value.hasKey("properties") &&
           (value.get("properties").isObject() || value.get("properties").isNull()) &&
           value.hasKey("features") && value.get("features").isArray() &&
           (1 == value.get("features").length() || 2 == value.get("features").length())  // empty/identity 1/2
           && 1 == expectedAnalyzerDefinitions.erase(
                       std::make_pair(value.get("name").copyString(),
                                      value.get("properties").isNull()
                                          ? ""
                                          : value.get("properties").toString()))));
    }

    EXPECT_TRUE((true == expectedAnalyzerDefinitions.empty()));

    std::string errorField;
    tmpSlice = slice.get("primarySort");
    EXPECT_TRUE(tmpSlice.isArray());
    EXPECT_TRUE(2 == tmpSlice.length());

    {
      auto valueSlice = tmpSlice.at(0);
      EXPECT_TRUE(valueSlice.isObject());
      EXPECT_TRUE(2 == valueSlice.length());
      EXPECT_TRUE(valueSlice.get("field").isString());
      EXPECT_TRUE("_key" == valueSlice.get("field").copyString());
      EXPECT_TRUE(valueSlice.get("asc").isBool());
      EXPECT_TRUE(valueSlice.get("asc").getBool());
    }

    {
      auto valueSlice = tmpSlice.at(1);
      EXPECT_TRUE(valueSlice.isObject());
      EXPECT_TRUE(2 == valueSlice.length());
      EXPECT_TRUE(valueSlice.get("field").isString());
      EXPECT_TRUE("_id" == valueSlice.get("field").copyString());
      EXPECT_TRUE(valueSlice.get("asc").isBool());
      EXPECT_TRUE(!valueSlice.get("asc").getBool());
    }
  }
}

TEST_F(IResearchLinkMetaTest, test_readMaskAll) {
  arangodb::iresearch::IResearchLinkMeta meta;
  arangodb::iresearch::IResearchLinkMeta::Mask mask;
  std::string tmpString;

  auto json = VPackParser::fromJson(
      "{ \
    \"fields\": { \"a\": {} }, \
    \"includeAllFields\": true, \
    \"trackListPositions\": true, \
    \"storeValues\": \"full\", \
    \"analyzers\": [] \
  }");
  EXPECT_TRUE(true == meta.init(json->slice(), false, tmpString, nullptr,
                                arangodb::iresearch::IResearchLinkMeta::DEFAULT(), &mask));
  EXPECT_TRUE(true == mask._fields);
  EXPECT_TRUE(true == mask._includeAllFields);
  EXPECT_TRUE(true == mask._trackListPositions);
  EXPECT_TRUE((true == mask._storeValues));
  EXPECT_TRUE(true == mask._analyzers);
}

TEST_F(IResearchLinkMetaTest, test_readMaskNone) {
  arangodb::iresearch::IResearchLinkMeta meta;
  arangodb::iresearch::IResearchLinkMeta::Mask mask;
  std::string tmpString;

  auto json = VPackParser::fromJson("{}");
  EXPECT_TRUE(true == meta.init(json->slice(), false, tmpString, nullptr,
                                arangodb::iresearch::IResearchLinkMeta::DEFAULT(), &mask));
  EXPECT_TRUE(false == mask._fields);
  EXPECT_TRUE(false == mask._includeAllFields);
  EXPECT_TRUE(false == mask._trackListPositions);
  EXPECT_TRUE((false == mask._storeValues));
  EXPECT_TRUE(false == mask._analyzers);
}

TEST_F(IResearchLinkMetaTest, test_writeMaskAll) {
  // not fullAnalyzerDefinition
  {
    arangodb::iresearch::IResearchLinkMeta meta;
    arangodb::iresearch::IResearchLinkMeta::Mask mask(true);
    arangodb::velocypack::Builder builder;

    builder.openObject();
    EXPECT_TRUE((true == meta.json(builder, false, nullptr, nullptr, &mask)));
    builder.close();

    auto slice = builder.slice();

    EXPECT_TRUE((5U == slice.length()));
    EXPECT_TRUE(true == slice.hasKey("fields"));
    EXPECT_TRUE(true == slice.hasKey("includeAllFields"));
    EXPECT_TRUE(true == slice.hasKey("trackListPositions"));
    EXPECT_TRUE(true == slice.hasKey("storeValues"));
    EXPECT_TRUE(true == slice.hasKey("analyzers"));
  }

  // with fullAnalyzerDefinition
  {
    arangodb::iresearch::IResearchLinkMeta meta;
    arangodb::iresearch::IResearchLinkMeta::Mask mask(true);
    arangodb::velocypack::Builder builder;

    builder.openObject();
    EXPECT_TRUE((true == meta.json(builder, true, nullptr, nullptr, &mask)));
    builder.close();

    auto slice = builder.slice();

    EXPECT_TRUE((7U == slice.length()));
    EXPECT_TRUE(true == slice.hasKey("fields"));
    EXPECT_TRUE(true == slice.hasKey("includeAllFields"));
    EXPECT_TRUE(true == slice.hasKey("trackListPositions"));
    EXPECT_TRUE(true == slice.hasKey("storeValues"));
    EXPECT_TRUE(true == slice.hasKey("analyzers"));
    EXPECT_TRUE(true == slice.hasKey("analyzerDefinitions"));
    EXPECT_TRUE(true == slice.hasKey("primarySort"));
  }
}

TEST_F(IResearchLinkMetaTest, test_writeMaskNone) {
  // not fullAnalyzerDefinition
  {
    arangodb::iresearch::IResearchLinkMeta meta;
    arangodb::iresearch::IResearchLinkMeta::Mask mask(false);
    arangodb::velocypack::Builder builder;

    builder.openObject();
    EXPECT_TRUE((true == meta.json(builder, false, nullptr, nullptr, &mask)));
    builder.close();

    auto slice = builder.slice();

    EXPECT_TRUE(0U == slice.length());
  }

  // with fullAnalyzerDefinition
  {
    arangodb::iresearch::IResearchLinkMeta meta;
    arangodb::iresearch::IResearchLinkMeta::Mask mask(false);
    arangodb::velocypack::Builder builder;

    builder.openObject();
    EXPECT_TRUE((true == meta.json(builder, true, nullptr, nullptr, &mask)));
    builder.close();

    auto slice = builder.slice();

    EXPECT_TRUE(0U == slice.length());
  }
}

TEST_F(IResearchLinkMetaTest, test_readAnalyzerDefinitions) {
  TRI_vocbase_t vocbase(TRI_vocbase_type_e::TRI_VOCBASE_TYPE_NORMAL, 1,
                        testDatabaseArgs);

  // missing analyzer (name only)
  {
    auto json = VPackParser::fromJson(
        "{ \
      \"analyzers\": [ \"empty1\" ] \
    }");
    arangodb::iresearch::IResearchLinkMeta meta;
    std::string errorField;
    EXPECT_TRUE((false == meta.init(json->slice(), true, errorField, &vocbase)));
    EXPECT_TRUE((std::string("analyzers=>empty1") == errorField));
  }

  // missing analyzer (name only) inRecovery
  {
    auto json = VPackParser::fromJson(
        "{ \
      \"analyzers\": [ \"empty1\" ] \
    }");
    auto before = StorageEngineMock::inRecoveryResult;
    StorageEngineMock::inRecoveryResult = true;
    auto restore = irs::make_finally(
        [&before]() -> void { StorageEngineMock::inRecoveryResult = before; });
    arangodb::iresearch::IResearchLinkMeta meta;
    std::string errorField;
    EXPECT_TRUE((false == meta.init(json->slice(), true, errorField, &vocbase)));
    EXPECT_TRUE((std::string("analyzers=>empty1") == errorField));
  }

  // missing analyzer (full) no name (fail) required
  {
    auto json = VPackParser::fromJson(
        "{ \
      \"analyzerDefinitions\": [ { \"type\": \"empty\", \"properties\": \"ru\", \"features\": [ \"frequency\" ] } ], \
      \"analyzers\": [ \"empty\" ] \
    }");
    arangodb::iresearch::IResearchLinkMeta meta;
    std::string errorField;
    EXPECT_TRUE((false == meta.init(json->slice(), true, errorField, &vocbase)));
    EXPECT_TRUE((std::string("analyzerDefinitions=>[0]=>name") == errorField));
  }

  // missing analyzer (full) no type (fail) required
  {
    auto json = VPackParser::fromJson(
        "{ \
      \"analyzerDefinitions\": [ { \"name\": \"missing0\", \"properties\": \"ru\", \"features\": [ \"frequency\" ] } ], \
      \"analyzers\": [ \"missing0\" ] \
    }");
    arangodb::iresearch::IResearchLinkMeta meta;
    std::string errorField;
    EXPECT_TRUE((false == meta.init(json->slice(), true, errorField, &vocbase)));
    EXPECT_TRUE((std::string("analyzerDefinitions=>[0]=>type") == errorField));
  }

  // missing analyzer (full) analyzer creation not allowed (fail)
  {
    auto json = VPackParser::fromJson(
        "{ \
      \"analyzerDefinitions\": [ { \"name\": \"missing0\", \"type\": \"empty\", \"properties\": {\"args\":\"ru\"}, \"features\": [ \"frequency\" ] } ], \
      \"analyzers\": [ \"missing0\" ] \
    }");
    arangodb::iresearch::IResearchLinkMeta meta;
    std::string errorField;
    EXPECT_TRUE((false == meta.init(json->slice(), true, errorField, &vocbase)));
    EXPECT_EQ(std::string("analyzerDefinitions=>[0]") ,errorField);
  }

  // missing analyzer (full) single-server
  {
    auto json = VPackParser::fromJson(
        "{ \
      \"analyzerDefinitions\": [ { \"name\": \"missing0\", \"type\": \"empty\", \"properties\": {\"args\":\"ru\"}, \"features\": [ \"frequency\" ] } ], \
      \"analyzers\": [ \"missing0\" ] \
    }");
    arangodb::iresearch::IResearchLinkMeta meta;
    std::string errorField;
    EXPECT_TRUE((false == meta.init(json->slice(), true, errorField, &vocbase)));
    EXPECT_TRUE((std::string("analyzerDefinitions=>[0]") == errorField));
  }

  // missing analyzer (full) coordinator
  {
    auto before = arangodb::ServerState::instance()->getRole();
    arangodb::ServerState::instance()->setRole(arangodb::ServerState::ROLE_COORDINATOR);
    auto restore = irs::make_finally([&before]() -> void {
      arangodb::ServerState::instance()->setRole(before);
    });

    auto json = VPackParser::fromJson(
        "{ \
      \"analyzerDefinitions\": [ { \"name\": \"missing1\", \"type\": \"empty\", \"properties\": {\"args\":\"ru\"}, \"features\": [ \"frequency\" ] } ], \
      \"analyzers\": [ \"missing1\" ] \
    }");
    arangodb::iresearch::IResearchLinkMeta meta;
    std::string errorField;
    EXPECT_TRUE((false == meta.init(json->slice(), true, errorField, &vocbase)));
    EXPECT_TRUE((std::string("analyzerDefinitions=>[0]") == errorField));
  }

  // missing analyzer (full) db-server
  {
    auto before = arangodb::ServerState::instance()->getRole();
    arangodb::ServerState::instance()->setRole(arangodb::ServerState::ROLE_DBSERVER);
    auto restore = irs::make_finally([&before]() -> void {
      arangodb::ServerState::instance()->setRole(before);
    });

    auto json = VPackParser::fromJson(
        "{ \
      \"analyzerDefinitions\": [ { \"name\": \"missing2\", \"type\": \"empty\", \"properties\": { \"args\": \"ru\" }, \"features\": [ \"frequency\" ] } ], \
      \"analyzers\": [ \"missing2\" ] \
    }");
    arangodb::iresearch::IResearchLinkMeta meta;
    std::string errorField;
    EXPECT_TRUE((true == meta.init(json->slice(), true, errorField, &vocbase)));
    EXPECT_TRUE((1 == meta._analyzers.size()));
    EXPECT_TRUE(
        (std::string("testVocbase::missing2") == meta._analyzers[0]._pool->name()));
    EXPECT_TRUE((std::string("empty") == meta._analyzers[0]._pool->type()));
    EXPECT_EQUAL_SLICES(VPackParser::fromJson("{\"args\" : \"ru\"}")->slice(),
                                      meta._analyzers[0]._pool->properties());
    EXPECT_TRUE((1 == meta._analyzers[0]._pool->features().size()));
    EXPECT_TRUE((true == meta._analyzers[0]._pool->features().check(irs::frequency::type())));
    EXPECT_TRUE((std::string("missing2") == meta._analyzers[0]._shortName));
  }

  // missing analyzer (full) inRecovery
  {
    auto json = VPackParser::fromJson(
        "{ \
      \"analyzerDefinitions\": [ { \"name\": \"missing3\", \"type\": \"empty\", \"properties\": {\"args\":\"ru\"}, \"features\": [ \"frequency\" ] } ], \
      \"analyzers\": [ \"missing3\" ] \
    }");
    auto before = StorageEngineMock::inRecoveryResult;
    StorageEngineMock::inRecoveryResult = true;
    auto restore = irs::make_finally(
        [&before]() -> void { StorageEngineMock::inRecoveryResult = before; });
    arangodb::iresearch::IResearchLinkMeta meta;
    std::string errorField;
    EXPECT_TRUE((false == meta.init(json->slice(), true, errorField, &vocbase)));
    EXPECT_TRUE((std::string("analyzers=>missing3") == errorField));  // not in the persisted collection
  }

  // existing analyzer (name only)
  {
    auto json = VPackParser::fromJson(
        "{ \
      \"analyzers\": [ \"empty\" ] \
    }");
    arangodb::iresearch::IResearchLinkMeta meta;
    std::string errorField;
    EXPECT_TRUE((true == meta.init(json->slice(), true, errorField, &vocbase)));
    EXPECT_TRUE((1 == meta._analyzers.size()));
    EXPECT_TRUE((std::string("testVocbase::empty") == meta._analyzers[0]._pool->name()));
    EXPECT_TRUE((std::string("empty") == meta._analyzers[0]._pool->type()));
    EXPECT_EQUAL_SLICES(
        VPackParser::fromJson("{\"args\" : \"de\"}")->slice(),
        meta._analyzers[0]._pool->properties());
    EXPECT_TRUE((1 == meta._analyzers[0]._pool->features().size()));
    EXPECT_TRUE((true == meta._analyzers[0]._pool->features().check(irs::frequency::type())));
    EXPECT_TRUE((std::string("empty") == meta._analyzers[0]._shortName));
  }

  // existing analyzer (name only) inRecovery
  {
    auto json = VPackParser::fromJson(
        "{ \
      \"analyzers\": [ \"empty\" ] \
    }");
    auto before = StorageEngineMock::inRecoveryResult;
    StorageEngineMock::inRecoveryResult = true;
    auto restore = irs::make_finally(
        [&before]() -> void { StorageEngineMock::inRecoveryResult = before; });
    arangodb::iresearch::IResearchLinkMeta meta;
    std::string errorField;
    EXPECT_TRUE((true == meta.init(json->slice(), true, errorField, &vocbase)));
    EXPECT_TRUE((1 == meta._analyzers.size()));
    EXPECT_TRUE((std::string("testVocbase::empty") == meta._analyzers[0]._pool->name()));
    EXPECT_TRUE((std::string("empty") == meta._analyzers[0]._pool->type()));
    EXPECT_EQUAL_SLICES(
        VPackParser::fromJson("{\"args\" : \"de\"}")->slice(),
        meta._analyzers[0]._pool->properties());
    EXPECT_TRUE((1 == meta._analyzers[0]._pool->features().size()));
    EXPECT_TRUE((true == meta._analyzers[0]._pool->features().check(irs::frequency::type())));
    EXPECT_TRUE((std::string("empty") == meta._analyzers[0]._shortName));
  }

  // existing analyzer (full) analyzer creation not allowed (pass)
  {
    auto json = VPackParser::fromJson(
        "{ \
      \"analyzerDefinitions\": [ { \"name\": \"empty\", \"type\": \"empty\", \"properties\": {\"args\":\"de\"}, \"features\": [ \"frequency\" ] } ], \
      \"analyzers\": [ \"empty\" ] \
    }");
    arangodb::iresearch::IResearchLinkMeta meta;
    std::string errorField;
    EXPECT_TRUE((true == meta.init(json->slice(), true, errorField, &vocbase)));
    EXPECT_TRUE((1 == meta._analyzers.size()));
    EXPECT_TRUE((std::string("testVocbase::empty") == meta._analyzers[0]._pool->name()));
    EXPECT_TRUE((std::string("empty") == meta._analyzers[0]._pool->type()));
    EXPECT_EQUAL_SLICES(
        VPackParser::fromJson("{\"args\" : \"de\"}")->slice(),
        meta._analyzers[0]._pool->properties());
    EXPECT_TRUE((1 == meta._analyzers[0]._pool->features().size()));
    EXPECT_TRUE((true == meta._analyzers[0]._pool->features().check(irs::frequency::type())));
    EXPECT_TRUE((std::string("empty") == meta._analyzers[0]._shortName));
  }

  // existing analyzer (full) analyzer definition not allowed
  {
    auto json = VPackParser::fromJson(
        "{ \
      \"analyzers\": [ { \"name\": \"empty\", \"type\": \"empty\", \"properties\": {\"args\":\"de\"}, \"features\": [ \"frequency\" ] } ], \
      \"analyzers\": [ \"empty\" ] \
    }");
    arangodb::iresearch::IResearchLinkMeta meta;
    std::string errorField;
    EXPECT_TRUE((false == meta.init(json->slice(), false, errorField, &vocbase)));
    EXPECT_TRUE((std::string("analyzers=>[0]") == errorField));
  }

  // existing analyzer (full)
  {
    auto json = VPackParser::fromJson(
        "{ \
      \"analyzerDefinitions\": [ { \"name\": \"empty\", \"type\": \"empty\", \"properties\": {\"args\":\"de\"}, \"features\": [ \"frequency\" ] } ], \
      \"analyzers\": [ \"empty\" ] \
    }");
    arangodb::iresearch::IResearchLinkMeta meta;
    std::string errorField;
    EXPECT_TRUE((true == meta.init(json->slice(), true, errorField, &vocbase)));
    EXPECT_TRUE((1 == meta._analyzers.size()));
    EXPECT_TRUE((std::string("testVocbase::empty") == meta._analyzers[0]._pool->name()));
    EXPECT_TRUE((std::string("empty") == meta._analyzers[0]._pool->type()));
    EXPECT_EQUAL_SLICES(
        VPackParser::fromJson("{\"args\" : \"de\"}")->slice(),
        meta._analyzers[0]._pool->properties());
    EXPECT_TRUE((1 == meta._analyzers[0]._pool->features().size()));
    EXPECT_TRUE((true == meta._analyzers[0]._pool->features().check(irs::frequency::type())));
    EXPECT_TRUE((std::string("empty") == meta._analyzers[0]._shortName));
  }

  // existing analyzer (full) inRecovery
  {
    auto json = VPackParser::fromJson(
        "{ \
      \"analyzerDefinitions\": [ { \"name\": \"empty\", \"type\": \"empty\", \"properties\": {\"args\":\"de\"}, \"features\": [ \"frequency\" ] } ], \
      \"analyzers\": [ \"empty\" ] \
    }");
    auto before = StorageEngineMock::inRecoveryResult;
    StorageEngineMock::inRecoveryResult = true;
    auto restore = irs::make_finally(
        [&before]() -> void { StorageEngineMock::inRecoveryResult = before; });
    arangodb::iresearch::IResearchLinkMeta meta;
    std::string errorField;
    EXPECT_TRUE((true == meta.init(json->slice(), true, errorField, &vocbase)));
    EXPECT_TRUE((1 == meta._analyzers.size()));
    EXPECT_TRUE((std::string("testVocbase::empty") == meta._analyzers[0]._pool->name()));
    EXPECT_TRUE((std::string("empty") == meta._analyzers[0]._pool->type()));
    EXPECT_EQUAL_SLICES(
        VPackParser::fromJson("{\"args\" : \"de\"}")->slice(),
        meta._analyzers[0]._pool->properties());
    EXPECT_TRUE((1 == meta._analyzers[0]._pool->features().size()));
    EXPECT_TRUE((true == meta._analyzers[0]._pool->features().check(irs::frequency::type())));
    EXPECT_TRUE((std::string("empty") == meta._analyzers[0]._shortName));
  }

  // existing analyzer (definition mismatch)
  {
    auto json = VPackParser::fromJson(
        "{ \
      \"analyzerDefinitions\": [ { \"name\": \"empty\", \"type\": \"empty\", \"properties\": {\"args\":\"ru\"}, \"features\": [ \"frequency\" ] } ], \
      \"analyzers\": [ \"empty\" ] \
    }");
    arangodb::iresearch::IResearchLinkMeta meta;
    std::string errorField;
    EXPECT_TRUE((false == meta.init(json->slice(), true, errorField, &vocbase)));
    EXPECT_TRUE((std::string("analyzerDefinitions=>[0]") == errorField));
  }

  // existing analyzer (definition mismatch) inRecovery
  {
    auto json = VPackParser::fromJson(
        "{ \
      \"analyzerDefinitions\": [ { \"name\": \"empty\", \"type\": \"empty\", \"properties\": {\"args\":\"ru\"}, \"features\": [ \"frequency\" ] } ], \
      \"analyzers\": [ \"empty\" ] \
    }");
    auto before = StorageEngineMock::inRecoveryResult;
    StorageEngineMock::inRecoveryResult = true;
    auto restore = irs::make_finally(
        [&before]() -> void { StorageEngineMock::inRecoveryResult = before; });
    arangodb::iresearch::IResearchLinkMeta meta;
    std::string errorField;
    EXPECT_TRUE((false == meta.init(json->slice(), true, errorField, &vocbase)));
    EXPECT_TRUE((std::string("analyzerDefinitions=>[0]") == errorField));
  }
}

// https://github.com/arangodb/backlog/issues/581
// (ArangoSearch view doesn't validate uniqueness of analyzers)
TEST_F(IResearchLinkMetaTest, test_addNonUniqueAnalyzers) {
  TRI_vocbase_t vocbase(TRI_vocbase_type_e::TRI_VOCBASE_TYPE_NORMAL, 1,
                        testDatabaseArgs);
  auto* analyzers =
      arangodb::application_features::ApplicationServer::lookupFeature<arangodb::iresearch::IResearchAnalyzerFeature>();

  const std::string analyzerCustomName = "test_addNonUniqueAnalyzersMyIdentity";
  const std::string analyzerCustomInSystem =
      arangodb::StaticStrings::SystemDatabase + "::" + analyzerCustomName;
  const std::string analyzerCustomInTestVocbase = vocbase.name() + "::" + analyzerCustomName;

  // this is for test cleanup
  auto testCleanup = irs::make_finally([&analyzerCustomInSystem, &analyzers,
                                        &analyzerCustomInTestVocbase]() -> void {
    analyzers->remove(analyzerCustomInSystem);
    analyzers->remove(analyzerCustomInTestVocbase);
  });

  {
    arangodb::iresearch::IResearchAnalyzerFeature::EmplaceResult emplaceResult;
    // we need custom analyzer in _SYSTEM database and other will be in testVocbase with same name (it is ok to add both!).
    analyzers->emplace(emplaceResult, analyzerCustomInSystem, "identity",
                       VPackParser::fromJson("{ \"args\": \"en\" }")->slice(),
                       {irs::frequency::type()});
  }

  {
    arangodb::iresearch::IResearchAnalyzerFeature::EmplaceResult emplaceResult;
    analyzers->emplace(emplaceResult, analyzerCustomInTestVocbase, "identity",
                       VPackParser::fromJson("{ \"args\": \"en\" }")->slice(),
                       {irs::frequency::type()});
  }

  {
    const std::string testJson = std::string(
        "{ \
          \"includeAllFields\": true, \
          \"trackListPositions\": true, \
          \"storeValues\": \"full\",\
          \"analyzers\": [ \"identity\",\"identity\""  // two built-in analyzers
        ", \"" +
        analyzerCustomInTestVocbase + "\"" +    // local analyzer by full name
        ", \"" + analyzerCustomName + "\"" +    // local analyzer by short name
        ", \"::" + analyzerCustomName + "\"" +  // _system analyzer by short name
        ", \"" + analyzerCustomInSystem + "\"" +  // _system analyzer by full name
        " ] \
        }");

    arangodb::iresearch::IResearchLinkMeta meta;

    std::unordered_set<std::string> expectedAnalyzers;
    expectedAnalyzers.insert(analyzers->get("identity")->name());
    expectedAnalyzers.insert(analyzers->get(analyzerCustomInTestVocbase)->name());
    expectedAnalyzers.insert(analyzers->get(analyzerCustomInSystem)->name());

    arangodb::iresearch::IResearchLinkMeta::Mask mask(false);
    auto json = VPackParser::fromJson(testJson);
    std::string errorField;
    EXPECT_TRUE(true == meta.init(json->slice(), false, errorField, &vocbase,
                                  arangodb::iresearch::IResearchLinkMeta::DEFAULT(), &mask));
    EXPECT_TRUE(true == mask._analyzers);
    EXPECT_TRUE(errorField.empty());
    EXPECT_EQ(expectedAnalyzers.size(), meta._analyzers.size());

    for (decltype(meta._analyzers)::const_iterator analyzersItr =
             meta._analyzers.begin();
         analyzersItr != meta._analyzers.end(); ++analyzersItr) {
      EXPECT_TRUE(1 == expectedAnalyzers.erase(analyzersItr->_pool->name()));
    }
    EXPECT_TRUE((true == expectedAnalyzers.empty()));
  }
}<|MERGE_RESOLUTION|>--- conflicted
+++ resolved
@@ -190,15 +190,10 @@
         arangodb::tests::AnalyzerCollectionName);
 
     TRI_vocbase_t* vocbase;
-<<<<<<< HEAD
     dbFeature->createDatabase(1, "testVocbase", arangodb::velocypack::Slice::emptyObjectSlice(), vocbase);  // required for IResearchAnalyzerFeature::emplace(...)
-
-=======
-    dbFeature->createDatabase(1, "testVocbase", vocbase);  // required for IResearchAnalyzerFeature::emplace(...)
     arangodb::methods::Collections::createSystem(
         *vocbase,
         arangodb::tests::AnalyzerCollectionName);
->>>>>>> b70d7372
     auto* analyzers =
         arangodb::application_features::ApplicationServer::lookupFeature<arangodb::iresearch::IResearchAnalyzerFeature>();
     arangodb::iresearch::IResearchAnalyzerFeature::EmplaceResult result;
