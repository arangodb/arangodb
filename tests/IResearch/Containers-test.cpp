--- conflicted
+++ resolved
@@ -105,11 +105,7 @@
 
       auto result = cond.wait_for(cond_lock, std::chrono::milliseconds(1000)); // assume thread blocks in 1000ms
 
-<<<<<<< HEAD
-      // MSVC 2015/2017 optimized code seems to sporadically notify condition variables without explicit request
-=======
       // MSVC 2015/2017 seems to sporadically notify condition variables without explicit request
->>>>>>> bc704867
       MSVC2015_ONLY(while(!locked && result == std::cv_status::no_timeout) result = cond.wait_for(cond_lock, std::chrono::milliseconds(1000)));
       MSVC2017_ONLY(while(!locked && result == std::cv_status::no_timeout) result = cond.wait_for(cond_lock, std::chrono::milliseconds(1000)));
 
