--- conflicted
+++ resolved
@@ -100,64 +100,8 @@
                                     arangodb::LogLevel::FATAL);
     irs::logger::output_le(iresearch::logger::IRL_FATAL, stderr);
 
-<<<<<<< HEAD
     server.addFeature<arangodb::FlushFeature>(false);
     server.startFeatures();
-=======
-    // setup required application features
-    features.emplace_back(new arangodb::AqlFeature(server),
-                          true);  // required for UserManager::loadFromDB()
-    features.emplace_back(new arangodb::AuthenticationFeature(server), true);
-    features.emplace_back(new arangodb::DatabaseFeature(server), false);
-    features.emplace_back(new arangodb::ShardingFeature(server), false);
-    features.emplace_back(new arangodb::ViewTypesFeature(server), true);
-    features.emplace_back(new arangodb::QueryRegistryFeature(server), false);
-    arangodb::application_features::ApplicationServer::server->addFeature(
-        features.back().first);  // need QueryRegistryFeature feature to be added now in order to create the system database
-    features.emplace_back(new arangodb::SystemDatabaseFeature(server), true);  // required for IResearchAnalyzerFeature
-    features.emplace_back(new arangodb::TraverserEngineRegistryFeature(server),
-                          false);  // required for AqlFeature::stop()
-    features.emplace_back(new arangodb::DatabasePathFeature(server), false);
-    features.emplace_back(new arangodb::aql::AqlFunctionFeature(server), true);  // required for IResearchAnalyzerFeature
-    features.emplace_back(new arangodb::iresearch::IResearchAnalyzerFeature(server), true);
-    features.emplace_back(new arangodb::iresearch::IResearchFeature(server), true);
-    features.emplace_back(new arangodb::FlushFeature(server), false);  // do not start the thread
-    features.emplace_back(new arangodb::V8DealerFeature(server),
-                          false);  // required for DatabaseFeature::createDatabase(...)
-
-#if USE_ENTERPRISE
-    features.emplace_back(new arangodb::LdapFeature(server),
-                          false);  // required for AuthenticationFeature with USE_ENTERPRISE
-#endif
-
-    // required for V8DealerFeature::prepare(), ClusterFeature::prepare() not required
-    arangodb::application_features::ApplicationServer::server->addFeature(
-        new arangodb::ClusterFeature(server));
-
-    for (auto& f : features) {
-      arangodb::application_features::ApplicationServer::server->addFeature(f.first);
-    }
-
-    for (auto& f : features) {
-      f.first->prepare();
-    }
-
-    auto databases = VPackBuilder();
-    databases.openArray();
-    databases.add(systemDatabaseArgs);
-    databases.close();
-
-    auto* dbFeature =
-        arangodb::application_features::ApplicationServer::lookupFeature<arangodb::DatabaseFeature>(
-            "Database");
-    dbFeature->loadDatabases(databases.slice());
-
-    for (auto& f : features) {
-      if (f.second) {
-        f.first->start();
-      }
-    }
->>>>>>> 1b9cc85c
 
     TransactionStateMock::abortTransactionCount = 0;
     TransactionStateMock::beginTransactionCount = 0;
@@ -196,12 +140,7 @@
     auto& engine = *static_cast<StorageEngineMock*>(
         &server.getFeature<arangodb::EngineSelectorFeature>().engine());
     engine.views.clear();
-<<<<<<< HEAD
-    TRI_vocbase_t vocbase(server.server(), TRI_vocbase_type_e::TRI_VOCBASE_TYPE_NORMAL,
-                          1, "testVocbase");
-=======
-    TRI_vocbase_t vocbase(TRI_vocbase_type_e::TRI_VOCBASE_TYPE_NORMAL, testDBInfo());
->>>>>>> 1b9cc85c
+    TRI_vocbase_t vocbase(TRI_vocbase_type_e::TRI_VOCBASE_TYPE_NORMAL, testDBInfo(server.server()));
     auto collectionJson = arangodb::velocypack::Parser::fromJson(
         "{ \"name\": \"testCollection\" }");
     auto logicalCollection = vocbase.createCollection(collectionJson->slice());
@@ -220,12 +159,7 @@
     auto& engine = *static_cast<StorageEngineMock*>(
         &server.getFeature<arangodb::EngineSelectorFeature>().engine());
     engine.views.clear();
-<<<<<<< HEAD
-    TRI_vocbase_t vocbase(server.server(), TRI_vocbase_type_e::TRI_VOCBASE_TYPE_NORMAL,
-                          1, "testVocbase");
-=======
-    TRI_vocbase_t vocbase(TRI_vocbase_type_e::TRI_VOCBASE_TYPE_NORMAL, testDBInfo());
->>>>>>> 1b9cc85c
+    TRI_vocbase_t vocbase(TRI_vocbase_type_e::TRI_VOCBASE_TYPE_NORMAL, testDBInfo(server.server()));
     auto collectionJson = arangodb::velocypack::Parser::fromJson(
         "{ \"name\": \"testCollection\" }");
     auto logicalCollection = vocbase.createCollection(collectionJson->slice());
@@ -239,12 +173,7 @@
     auto& engine = *static_cast<StorageEngineMock*>(
         &server.getFeature<arangodb::EngineSelectorFeature>().engine());
     engine.views.clear();
-<<<<<<< HEAD
-    TRI_vocbase_t vocbase(server.server(), TRI_vocbase_type_e::TRI_VOCBASE_TYPE_NORMAL,
-                          1, "testVocbase");
-=======
-    TRI_vocbase_t vocbase(TRI_vocbase_type_e::TRI_VOCBASE_TYPE_NORMAL, testDBInfo());
->>>>>>> 1b9cc85c
+    TRI_vocbase_t vocbase(TRI_vocbase_type_e::TRI_VOCBASE_TYPE_NORMAL, testDBInfo(server.server()));
     auto linkJson = arangodb::velocypack::Parser::fromJson(
         "{ \"type\": \"arangosearch\", \"view\": \"42\" }");
     auto collectionJson = arangodb::velocypack::Parser::fromJson(
@@ -297,12 +226,7 @@
     auto& engine = *static_cast<StorageEngineMock*>(
         &server.getFeature<arangodb::EngineSelectorFeature>().engine());
     engine.views.clear();
-<<<<<<< HEAD
-    TRI_vocbase_t vocbase(server.server(), TRI_vocbase_type_e::TRI_VOCBASE_TYPE_NORMAL,
-                          1, "testVocbase");
-=======
-    TRI_vocbase_t vocbase(TRI_vocbase_type_e::TRI_VOCBASE_TYPE_NORMAL, testDBInfo());
->>>>>>> 1b9cc85c
+    TRI_vocbase_t vocbase(TRI_vocbase_type_e::TRI_VOCBASE_TYPE_NORMAL, testDBInfo(server.server()));
     auto linkJson = arangodb::velocypack::Parser::fromJson(
         "{ \"type\": \"arangosearch\", \"view\": \"42\" }");
     auto collectionJson = arangodb::velocypack::Parser::fromJson(
@@ -373,12 +297,7 @@
         "{ \"type\": \"arangosearch\", \"view\": \"42\" }");
     auto viewJson = arangodb::velocypack::Parser::fromJson(
         "{ \"name\": \"testView\", \"id\": 42, \"type\": \"arangosearch\" }");
-<<<<<<< HEAD
-    TRI_vocbase_t vocbase(server.server(), TRI_vocbase_type_e::TRI_VOCBASE_TYPE_NORMAL,
-                          1, "testVocbase");
-=======
-    TRI_vocbase_t vocbase(TRI_vocbase_type_e::TRI_VOCBASE_TYPE_NORMAL, testDBInfo());
->>>>>>> 1b9cc85c
+    TRI_vocbase_t vocbase(TRI_vocbase_type_e::TRI_VOCBASE_TYPE_NORMAL, testDBInfo(server.server()));
     auto logicalCollection = vocbase.createCollection(collectionJson->slice());
     ASSERT_TRUE((nullptr != logicalCollection));
     auto logicalView = vocbase.createView(viewJson->slice());
@@ -450,12 +369,7 @@
     auto viewJson = arangodb::velocypack::Parser::fromJson(
         "{ \"name\": \"testView\", \"id\": 43, \"type\": \"arangosearch\", "
         "\"collections\": [ 101 ] }");
-<<<<<<< HEAD
-    TRI_vocbase_t vocbase(server.server(), TRI_vocbase_type_e::TRI_VOCBASE_TYPE_NORMAL,
-                          1, "testVocbase");
-=======
-    TRI_vocbase_t vocbase(TRI_vocbase_type_e::TRI_VOCBASE_TYPE_NORMAL, testDBInfo());
->>>>>>> 1b9cc85c
+    TRI_vocbase_t vocbase(TRI_vocbase_type_e::TRI_VOCBASE_TYPE_NORMAL, testDBInfo(server.server()));
     auto logicalCollection = vocbase.createCollection(collectionJson->slice());
     ASSERT_TRUE((nullptr != logicalCollection));
     auto logicalView = vocbase.createView(viewJson->slice());
@@ -535,12 +449,7 @@
         arangodb::velocypack::Parser::fromJson("{ \"view\": \"testView\" }");
     auto viewJson = arangodb::velocypack::Parser::fromJson(
         "{ \"name\": \"testView\", \"type\":\"arangosearch\" }");
-<<<<<<< HEAD
-    Vocbase vocbase(server.server(), TRI_vocbase_type_e::TRI_VOCBASE_TYPE_NORMAL,
-                    1, "testVocbase");
-=======
-    Vocbase vocbase(TRI_vocbase_type_e::TRI_VOCBASE_TYPE_NORMAL, testDBInfo());
->>>>>>> 1b9cc85c
+    Vocbase vocbase(TRI_vocbase_type_e::TRI_VOCBASE_TYPE_NORMAL, testDBInfo(server.server()));
     auto logicalCollection = vocbase.createCollection(collectionJson->slice());
     ASSERT_TRUE((false == !logicalCollection));
     auto logicalView = vocbase.createView(viewJson->slice());
@@ -567,12 +476,7 @@
         "{ \"type\": \"arangosearch\", \"view\": \"42\" }");
     auto viewJson = arangodb::velocypack::Parser::fromJson(
         "{ \"name\": \"testView\", \"id\": 42, \"type\": \"arangosearch\" }");
-<<<<<<< HEAD
-    TRI_vocbase_t vocbase(server.server(), TRI_vocbase_type_e::TRI_VOCBASE_TYPE_NORMAL,
-                          1, "testVocbase");
-=======
-    TRI_vocbase_t vocbase(TRI_vocbase_type_e::TRI_VOCBASE_TYPE_NORMAL, testDBInfo());
->>>>>>> 1b9cc85c
+    TRI_vocbase_t vocbase(TRI_vocbase_type_e::TRI_VOCBASE_TYPE_NORMAL, testDBInfo(server.server()));
     auto logicalCollection = vocbase.createCollection(collectionJson->slice());
     ASSERT_TRUE((nullptr != logicalCollection));
     auto logicalView = vocbase.createView(viewJson->slice());
@@ -671,12 +575,7 @@
         "{ \"type\": \"arangosearch\", \"view\": \"42\" }");
     auto viewJson = arangodb::velocypack::Parser::fromJson(
         "{ \"name\": \"testView\", \"id\": 42, \"type\": \"arangosearch\" }");
-<<<<<<< HEAD
-    TRI_vocbase_t vocbase(server.server(), TRI_vocbase_type_e::TRI_VOCBASE_TYPE_NORMAL,
-                          1, "testVocbase");
-=======
-    TRI_vocbase_t vocbase(TRI_vocbase_type_e::TRI_VOCBASE_TYPE_NORMAL, testDBInfo());
->>>>>>> 1b9cc85c
+    TRI_vocbase_t vocbase(TRI_vocbase_type_e::TRI_VOCBASE_TYPE_NORMAL, testDBInfo(server.server()));
     auto logicalCollection = vocbase.createCollection(collectionJson->slice());
     ASSERT_TRUE((nullptr != logicalCollection));
     auto logicalView = vocbase.createView(viewJson->slice());
@@ -750,12 +649,7 @@
   static std::vector<std::string> const EMPTY;
   auto doc0 = arangodb::velocypack::Parser::fromJson("{ \"abc\": \"def\" }");
   auto doc1 = arangodb::velocypack::Parser::fromJson("{ \"ghi\": \"jkl\" }");
-<<<<<<< HEAD
-  TRI_vocbase_t vocbase(server.server(), TRI_vocbase_type_e::TRI_VOCBASE_TYPE_NORMAL,
-                        1, "testVocbase");
-=======
-  TRI_vocbase_t vocbase(TRI_vocbase_type_e::TRI_VOCBASE_TYPE_NORMAL, testDBInfo());
->>>>>>> 1b9cc85c
+  TRI_vocbase_t vocbase(TRI_vocbase_type_e::TRI_VOCBASE_TYPE_NORMAL, testDBInfo(server.server()));
   std::string dataPath = ((((irs::utf8_path() /= testFilesystemPath) /= std::string("databases")) /=
                            (std::string("database-") + std::to_string(vocbase.id()))) /=
                           std::string("arangosearch-42"))
