//////////////////////////////////////////////////////////////////////////////
/// DISCLAIMER
///
/// Copyright 2017 EMC Corporation
///
/// Licensed under the Apache License, Version 2.0 (the "License");
/// you may not use this file except in compliance with the License.
/// You may obtain a copy of the License at
///
///     http://www.apache.org/licenses/LICENSE-2.0
///
/// Unless required by applicable law or agreed to in writing, software
/// distributed under the License is distributed on an "AS IS" BASIS,
/// WITHOUT WARRANTIES OR CONDITIONS OF ANY KIND, either express or implied.
/// See the License for the specific language governing permissions and
/// limitations under the License.
///
/// Copyright holder is EMC Corporation
///
/// @author Andrey Abramov
/// @author Vasiliy Nabatchikov
////////////////////////////////////////////////////////////////////////////////

#include "gtest/gtest.h"

#include "../Mocks/StorageEngineMock.h"
#include "common.h"

#include "store/fs_directory.hpp"
#include "utils/log.hpp"
#include "utils/utf8_path.hpp"

#include "Aql/AqlFunctionFeature.h"
#include "Aql/QueryRegistry.h"

#if USE_ENTERPRISE
#include "Enterprise/Ldap/LdapFeature.h"
#endif

#include "Basics/files.h"
#include "Cluster/ClusterFeature.h"
#include "GeneralServer/AuthenticationFeature.h"
#include "IResearch/IResearchAnalyzerFeature.h"
#include "IResearch/IResearchCommon.h"
#include "IResearch/IResearchFeature.h"
#include "IResearch/IResearchLink.h"
#include "IResearch/IResearchMMFilesLink.h"
#include "IResearch/IResearchView.h"
#include "Logger/LogTopic.h"
#include "Logger/Logger.h"
#include "RestServer/AqlFeature.h"
#include "RestServer/DatabaseFeature.h"
#include "RestServer/DatabasePathFeature.h"
#include "RestServer/FlushFeature.h"
#include "RestServer/QueryRegistryFeature.h"
#include "RestServer/ServerIdFeature.h"
#include "RestServer/SystemDatabaseFeature.h"
#include "RestServer/TraverserEngineRegistryFeature.h"
#include "RestServer/ViewTypesFeature.h"
#include "Sharding/ShardingFeature.h"
#include "StorageEngine/EngineSelectorFeature.h"
#include "Transaction/Methods.h"
#include "Transaction/StandaloneContext.h"
#include "Utils/ExecContext.h"
#include "V8Server/V8DealerFeature.h"
#include "VocBase/KeyGenerator.h"
#include "VocBase/LogicalCollection.h"
#include "VocBase/LogicalView.h"

#include <velocypack/Parser.h>

static const VPackBuilder systemDatabaseBuilder = dbArgsBuilder();
static const VPackSlice   systemDatabaseArgs = systemDatabaseBuilder.slice();
static const VPackBuilder testDatabaseBuilder = dbArgsBuilder("testVocbase");
static const VPackSlice   testDatabaseArgs = testDatabaseBuilder.slice();
// -----------------------------------------------------------------------------
// --SECTION--                                                 setup / tear-down
// -----------------------------------------------------------------------------

class IResearchLinkTest : public ::testing::Test {
 protected:
  StorageEngineMock engine;
  arangodb::application_features::ApplicationServer server;
  std::vector<std::pair<arangodb::application_features::ApplicationFeature*, bool>> features;
  std::string testFilesystemPath;

  IResearchLinkTest() : engine(server), server(nullptr, nullptr) {
    arangodb::EngineSelectorFeature::ENGINE = &engine;

    arangodb::tests::init();

    // suppress INFO {authentication} Authentication is turned on (system only), authentication for unix sockets is turned on
    // suppress WARNING {authentication} --server.jwt-secret is insecure. Use --server.jwt-secret-keyfile instead
    arangodb::LogTopic::setLogLevel(arangodb::Logger::AUTHENTICATION.name(),
                                    arangodb::LogLevel::ERR);

    // suppress log messages since tests check error conditions
    arangodb::LogTopic::setLogLevel(arangodb::Logger::ENGINES.name(),
                                    arangodb::LogLevel::FATAL);
    arangodb::LogTopic::setLogLevel(arangodb::Logger::FIXME.name(), arangodb::LogLevel::FATAL);
    arangodb::LogTopic::setLogLevel(arangodb::iresearch::TOPIC.name(),
                                    arangodb::LogLevel::FATAL);
    irs::logger::output_le(iresearch::logger::IRL_FATAL, stderr);

    // setup required application features
    features.emplace_back(new arangodb::AqlFeature(server),
                          true);  // required for UserManager::loadFromDB()
    features.emplace_back(new arangodb::AuthenticationFeature(server), true);
    features.emplace_back(new arangodb::DatabaseFeature(server), false);
    features.emplace_back(new arangodb::ShardingFeature(server), false);
    features.emplace_back(new arangodb::ViewTypesFeature(server), true);
    features.emplace_back(new arangodb::QueryRegistryFeature(server), false);
    arangodb::application_features::ApplicationServer::server->addFeature(
        features.back().first);  // need QueryRegistryFeature feature to be added now in order to create the system database
    features.emplace_back(new arangodb::SystemDatabaseFeature(server), true);  // required for IResearchAnalyzerFeature
    features.emplace_back(new arangodb::TraverserEngineRegistryFeature(server),
                          false);  // required for AqlFeature::stop()
    features.emplace_back(new arangodb::DatabasePathFeature(server), false);
    features.emplace_back(new arangodb::aql::AqlFunctionFeature(server), true);  // required for IResearchAnalyzerFeature
    features.emplace_back(new arangodb::iresearch::IResearchAnalyzerFeature(server), true);
    features.emplace_back(new arangodb::iresearch::IResearchFeature(server), true);
    features.emplace_back(new arangodb::FlushFeature(server), false);  // do not start the thread
    features.emplace_back(new arangodb::V8DealerFeature(server),
                          false);  // required for DatabaseFeature::createDatabase(...)

#if USE_ENTERPRISE
    features.emplace_back(new arangodb::LdapFeature(server),
                          false);  // required for AuthenticationFeature with USE_ENTERPRISE
#endif

    // required for V8DealerFeature::prepare(), ClusterFeature::prepare() not required
    arangodb::application_features::ApplicationServer::server->addFeature(
        new arangodb::ClusterFeature(server));

    for (auto& f : features) {
      arangodb::application_features::ApplicationServer::server->addFeature(f.first);
    }

    for (auto& f : features) {
      f.first->prepare();
    }

    auto databases = VPackBuilder();
    databases.openArray();
    databases.add(systemDatabaseArgs);
    databases.close();

    auto* dbFeature =
        arangodb::application_features::ApplicationServer::lookupFeature<arangodb::DatabaseFeature>(
            "Database");
    dbFeature->loadDatabases(databases.slice());

    for (auto& f : features) {
      if (f.second) {
        f.first->start();
      }
    }

    TransactionStateMock::abortTransactionCount = 0;
    TransactionStateMock::beginTransactionCount = 0;
    TransactionStateMock::commitTransactionCount = 0;

    auto* dbPathFeature =
        arangodb::application_features::ApplicationServer::getFeature<arangodb::DatabasePathFeature>(
            "DatabasePath");
    arangodb::tests::setDatabasePath(*dbPathFeature);  // ensure test data is stored in a unique directory
    testFilesystemPath = dbPathFeature->directory();

    long systemError;
    std::string systemErrorStr;
    TRI_CreateDirectory(testFilesystemPath.c_str(), systemError, systemErrorStr);
  }

  ~IResearchLinkTest() {
    arangodb::application_features::ApplicationServer::lookupFeature<arangodb::SystemDatabaseFeature>()
        ->unprepare();  // release system database before reseting the 'ENGINE'
    TRI_RemoveDirectory(testFilesystemPath.c_str());
    arangodb::LogTopic::setLogLevel(arangodb::iresearch::TOPIC.name(),
                                    arangodb::LogLevel::DEFAULT);
    arangodb::application_features::ApplicationServer::server = nullptr;

    // destroy application features
    for (auto& f : features) {
      if (f.second) {
        f.first->stop();
      }
    }

    for (auto& f : features) {
      f.first->unprepare();
    }

    arangodb::LogTopic::setLogLevel(arangodb::Logger::FIXME.name(),
                                    arangodb::LogLevel::DEFAULT);
    arangodb::LogTopic::setLogLevel(arangodb::Logger::ENGINES.name(),
                                    arangodb::LogLevel::DEFAULT);
    arangodb::LogTopic::setLogLevel(arangodb::Logger::AUTHENTICATION.name(),
                                    arangodb::LogLevel::DEFAULT);
    arangodb::EngineSelectorFeature::ENGINE = nullptr;
  }
};

// -----------------------------------------------------------------------------
// --SECTION--                                                        test suite
// -----------------------------------------------------------------------------

TEST_F(IResearchLinkTest, test_defaults) {
  // no view specified
  {
    engine.views.clear();
    TRI_vocbase_t vocbase(TRI_vocbase_type_e::TRI_VOCBASE_TYPE_NORMAL, 1,
                          testDatabaseArgs);
    auto collectionJson = arangodb::velocypack::Parser::fromJson(
        "{ \"name\": \"testCollection\" }");
    auto logicalCollection = vocbase.createCollection(collectionJson->slice());
    ASSERT_TRUE((nullptr != logicalCollection));
    auto json = arangodb::velocypack::Parser::fromJson("{}");
    try {
      arangodb::iresearch::IResearchMMFilesLink::factory().instantiate(*logicalCollection, json->slice(), 1, false);
      EXPECT_TRUE(false);
    } catch (arangodb::basics::Exception const& ex) {
      EXPECT_EQ(TRI_ERROR_ARANGO_DATA_SOURCE_NOT_FOUND, ex.code());
    }
  }

  // no view can be found (e.g. db-server coming up with view not available from Agency yet)
  {
    engine.views.clear();
    TRI_vocbase_t vocbase(TRI_vocbase_type_e::TRI_VOCBASE_TYPE_NORMAL, 1,
                          testDatabaseArgs);
    auto collectionJson = arangodb::velocypack::Parser::fromJson(
        "{ \"name\": \"testCollection\" }");
    auto logicalCollection = vocbase.createCollection(collectionJson->slice());
    ASSERT_TRUE((nullptr != logicalCollection));
    auto json = arangodb::velocypack::Parser::fromJson("{ \"view\": \"42\" }");
    EXPECT_NE(nullptr, arangodb::iresearch::IResearchMMFilesLink::factory().instantiate(*logicalCollection, json->slice(), 1, false));
  }

  // valid link creation
  {
    engine.views.clear();
    TRI_vocbase_t vocbase(TRI_vocbase_type_e::TRI_VOCBASE_TYPE_NORMAL, 1,
                          testDatabaseArgs);
    auto linkJson = arangodb::velocypack::Parser::fromJson(
        "{ \"type\": \"arangosearch\", \"view\": \"42\" }");
    auto collectionJson = arangodb::velocypack::Parser::fromJson(
        "{ \"name\": \"testCollection\" }");
    auto viewJson = arangodb::velocypack::Parser::fromJson(
        "{ \"name\": \"testView\", \"id\": 42, \"type\": \"arangosearch\" }");
    auto logicalCollection = vocbase.createCollection(collectionJson->slice());
    ASSERT_TRUE((nullptr != logicalCollection));
    auto logicalView = vocbase.createView(viewJson->slice());
    ASSERT_TRUE((false == !logicalView));

    bool created;
    auto link = logicalCollection->createIndex(linkJson->slice(), created);
    ASSERT_TRUE((false == !link && created));
    EXPECT_TRUE((true == link->canBeDropped()));
    EXPECT_TRUE((logicalCollection.get() == &(link->collection())));
    EXPECT_TRUE((link->fieldNames().empty()));
    EXPECT_TRUE((link->fields().empty()));
    EXPECT_TRUE((false == link->hasExpansion()));
    EXPECT_TRUE((false == link->hasSelectivityEstimate()));
    EXPECT_TRUE((false == link->implicitlyUnique()));
    EXPECT_TRUE((false == link->isSorted()));
    EXPECT_TRUE((0 < link->memory()));
    EXPECT_TRUE((true == link->sparse()));
    EXPECT_TRUE((arangodb::Index::IndexType::TRI_IDX_TYPE_IRESEARCH_LINK == link->type()));
    EXPECT_TRUE((arangodb::iresearch::DATA_SOURCE_TYPE.name() == link->typeName()));
    EXPECT_TRUE((false == link->unique()));

    arangodb::iresearch::IResearchLinkMeta actualMeta;
    arangodb::iresearch::IResearchLinkMeta expectedMeta;
    auto builder = link->toVelocyPack(
        arangodb::Index::makeFlags(arangodb::Index::Serialize::Figures));
    std::string error;

    EXPECT_TRUE((actualMeta.init(builder->slice(), false, error) && expectedMeta == actualMeta));
    auto slice = builder->slice();
    EXPECT_TRUE((slice.hasKey("view") && slice.get("view").isString() &&
                 logicalView->guid() == slice.get("view").copyString() &&
                 slice.hasKey("figures") && slice.get("figures").isObject() &&
                 slice.get("figures").hasKey("memory") &&
                 slice.get("figures").get("memory").isNumber() &&
                 0 < slice.get("figures").get("memory").getUInt()));

    EXPECT_TRUE((logicalCollection->dropIndex(link->id()) &&
                 logicalCollection->getIndexes().empty()));
  }

  // ensure jSON is still valid after unload()
  {
    engine.views.clear();
    TRI_vocbase_t vocbase(TRI_vocbase_type_e::TRI_VOCBASE_TYPE_NORMAL, 1,
                          testDatabaseArgs);
    auto linkJson = arangodb::velocypack::Parser::fromJson(
        "{ \"type\": \"arangosearch\", \"view\": \"42\" }");
    auto collectionJson = arangodb::velocypack::Parser::fromJson(
        "{ \"name\": \"testCollection\" }");
    auto viewJson = arangodb::velocypack::Parser::fromJson(
        "{ \"name\": \"testView\", \"id\": 42, \"type\": \"arangosearch\" }");
    auto logicalCollection = vocbase.createCollection(collectionJson->slice());
    ASSERT_TRUE((nullptr != logicalCollection));
    auto logicalView = vocbase.createView(viewJson->slice());
    ASSERT_TRUE((false == !logicalView));

    bool created;
    auto link = logicalCollection->createIndex(linkJson->slice(), created);
    ASSERT_TRUE((false == !link && created));
    EXPECT_TRUE((true == link->canBeDropped()));
    EXPECT_TRUE((logicalCollection.get() == &(link->collection())));
    EXPECT_TRUE((link->fieldNames().empty()));
    EXPECT_TRUE((link->fields().empty()));
    EXPECT_TRUE((false == link->hasExpansion()));
    EXPECT_TRUE((false == link->hasSelectivityEstimate()));
    EXPECT_TRUE((false == link->implicitlyUnique()));
    EXPECT_TRUE((false == link->isSorted()));
    EXPECT_TRUE((0 < link->memory()));
    EXPECT_TRUE((true == link->sparse()));
    EXPECT_TRUE((arangodb::Index::IndexType::TRI_IDX_TYPE_IRESEARCH_LINK == link->type()));
    EXPECT_TRUE((arangodb::iresearch::DATA_SOURCE_TYPE.name() == link->typeName()));
    EXPECT_TRUE((false == link->unique()));

    {
      arangodb::iresearch::IResearchLinkMeta actualMeta;
      arangodb::iresearch::IResearchLinkMeta expectedMeta;
      auto builder = link->toVelocyPack(
          arangodb::Index::makeFlags(arangodb::Index::Serialize::Figures));
      std::string error;

      EXPECT_TRUE((actualMeta.init(builder->slice(), false, error) && expectedMeta == actualMeta));
      auto slice = builder->slice();
      EXPECT_TRUE((slice.hasKey("view") && slice.get("view").isString() &&
                   logicalView->guid() == slice.get("view").copyString() &&
                   slice.hasKey("figures") && slice.get("figures").isObject() &&
                   slice.get("figures").hasKey("memory") &&
                   slice.get("figures").get("memory").isNumber() &&
                   0 < slice.get("figures").get("memory").getUInt()));
    }

    // ensure jSON is still valid after unload()
    {
      link->unload();
      auto builder = link->toVelocyPack(
          arangodb::Index::makeFlags(arangodb::Index::Serialize::Figures));
      auto slice = builder->slice();
      EXPECT_TRUE((slice.hasKey("view") && slice.get("view").isString() &&
                   logicalView->guid() == slice.get("view").copyString() &&
                   slice.hasKey("figures") && slice.get("figures").isObject() &&
                   slice.get("figures").hasKey("memory") &&
                   slice.get("figures").get("memory").isNumber() &&
                   0 < slice.get("figures").get("memory").getUInt()));
    }
  }
}

<<<<<<< HEAD
TEST_F(IResearchLinkTest, test_flush_marker) {
  static std::vector<std::string> const EMPTY;
  auto doc0 = arangodb::velocypack::Parser::fromJson("{ \"abc\": \"def\" }");
  auto doc1 = arangodb::velocypack::Parser::fromJson("{ \"ghi\": \"jkl\" }");
  auto doc2 = arangodb::velocypack::Parser::fromJson("{ \"mno\": \"pqr\" }");

  auto before = StorageEngineMock::inRecoveryResult;
  StorageEngineMock::inRecoveryResult = true;
  auto restore = irs::make_finally(
      [&before]() -> void { StorageEngineMock::inRecoveryResult = before; });

  auto* dbFeature =
      arangodb::application_features::ApplicationServer::lookupFeature<arangodb::DatabaseFeature>(
          "Database");
  ASSERT_TRUE((dbFeature));
  TRI_vocbase_t* vocbase;
  ASSERT_TRUE((TRI_ERROR_NO_ERROR == dbFeature->createDatabase(1, "testDatabase", arangodb::velocypack::Slice::emptyObjectSlice(), vocbase)));
  auto collectionJson = arangodb::velocypack::Parser::fromJson(
      "{ \"name\": \"testCollection\", \"id\": 100 }");
  auto linkJson = arangodb::velocypack::Parser::fromJson(
      "{ \"id\": 42, \"includeAllFields\": true, \"type\": \"arangosearch\", "
      "\"view\": \"testView\" }");
  auto logicalCollection = vocbase->createCollection(collectionJson->slice());
  ASSERT_TRUE((false == !logicalCollection));
  bool created;
  auto index = logicalCollection->createIndex(linkJson->slice(), created);
  ASSERT_TRUE((false == !index && created));
  auto link = std::dynamic_pointer_cast<arangodb::iresearch::IResearchLink>(index);
  ASSERT_TRUE((false == !link));

  // recovery non-object
  {
    auto json = arangodb::velocypack::Parser::fromJson(
        "{ \"type\": \"arangosearch\", \"data\": [] }");
    std::basic_string<uint8_t> buf;
    buf.resize(sizeof(::MMFilesMarker) + sizeof(TRI_voc_tick_t));  // reserve space for header
    arangodb::encoding::storeNumber(&buf[sizeof(::MMFilesMarker)],
                                    TRI_voc_tick_t(1), sizeof(TRI_voc_tick_t));
    buf.append(json->slice().begin(), json->slice().byteSize());
    auto* marker = reinterpret_cast<MMFilesMarker*>(&buf[0]);
    marker->setSize(static_cast<uint32_t>(buf.size()));
    marker->setType(::MMFilesMarkerType::TRI_DF_MARKER_VPACK_FLUSH_SYNC);
    arangodb::MMFilesWalRecoverState state(false);
    EXPECT_TRUE((0 == state.errorCount));
    EXPECT_TRUE((arangodb::MMFilesWalRecoverState::ReplayMarker(marker, &state, nullptr)));
    EXPECT_TRUE((1 == state.errorCount));
  }

  // recovery no collection
  {
    auto json = arangodb::velocypack::Parser::fromJson(
        "{ \"type\": \"arangosearch\", \"data\": { \"iid\": 52 } }");
    std::basic_string<uint8_t> buf;
    buf.resize(sizeof(::MMFilesMarker) + sizeof(TRI_voc_tick_t));  // reserve space for header
    arangodb::encoding::storeNumber(&buf[sizeof(::MMFilesMarker)],
                                    TRI_voc_tick_t(1), sizeof(TRI_voc_tick_t));
    buf.append(json->slice().begin(), json->slice().byteSize());
    auto* marker = reinterpret_cast<MMFilesMarker*>(&buf[0]);
    marker->setSize(static_cast<uint32_t>(buf.size()));
    marker->setType(::MMFilesMarkerType::TRI_DF_MARKER_VPACK_FLUSH_SYNC);
    arangodb::MMFilesWalRecoverState state(false);
    EXPECT_TRUE((0 == state.errorCount));
    EXPECT_TRUE((arangodb::MMFilesWalRecoverState::ReplayMarker(marker, &state, nullptr)));
    EXPECT_TRUE((1 == state.errorCount));
  }

  // recovery no index
  {
    auto json = arangodb::velocypack::Parser::fromJson(
        "{ \"type\": \"arangosearch\", \"data\": { \"cid\": 42 } }");
    std::basic_string<uint8_t> buf;
    buf.resize(sizeof(::MMFilesMarker) + sizeof(TRI_voc_tick_t));  // reserve space for header
    arangodb::encoding::storeNumber(&buf[sizeof(::MMFilesMarker)],
                                    TRI_voc_tick_t(1), sizeof(TRI_voc_tick_t));
    buf.append(json->slice().begin(), json->slice().byteSize());
    auto* marker = reinterpret_cast<MMFilesMarker*>(&buf[0]);
    marker->setSize(static_cast<uint32_t>(buf.size()));
    marker->setType(::MMFilesMarkerType::TRI_DF_MARKER_VPACK_FLUSH_SYNC);
    arangodb::MMFilesWalRecoverState state(false);
    EXPECT_TRUE((0 == state.errorCount));
    EXPECT_TRUE((arangodb::MMFilesWalRecoverState::ReplayMarker(marker, &state, nullptr)));
    EXPECT_TRUE((1 == state.errorCount));
  }

  // recovery missing collection
  {
    auto json = arangodb::velocypack::Parser::fromJson(
        "{ \"type\": \"arangosearch\", \"data\": { \"cid\": 42, \"iid\": 52 } "
        "}");
    std::basic_string<uint8_t> buf;
    buf.resize(sizeof(::MMFilesMarker) + sizeof(TRI_voc_tick_t));  // reserve space for header
    arangodb::encoding::storeNumber(&buf[sizeof(::MMFilesMarker)],
                                    TRI_voc_tick_t(1), sizeof(TRI_voc_tick_t));
    buf.append(json->slice().begin(), json->slice().byteSize());
    auto* marker = reinterpret_cast<MMFilesMarker*>(&buf[0]);
    marker->setSize(static_cast<uint32_t>(buf.size()));
    marker->setType(::MMFilesMarkerType::TRI_DF_MARKER_VPACK_FLUSH_SYNC);
    arangodb::MMFilesWalRecoverState state(false);
    EXPECT_TRUE((0 == state.errorCount));
    EXPECT_TRUE((arangodb::MMFilesWalRecoverState::ReplayMarker(marker, &state, nullptr)));
    EXPECT_TRUE((0 == state.errorCount));  // missing collection treated as a removed collection (after the WAL marker)
  }

  // recovery missing link
  {
    auto json = arangodb::velocypack::Parser::fromJson(
        "{ \"type\": \"arangosearch\", \"data\": { \"cid\": 100, \"iid\": 24 } "
        "}");
    std::basic_string<uint8_t> buf;
    buf.resize(sizeof(::MMFilesMarker) + sizeof(TRI_voc_tick_t));  // reserve space for header
    arangodb::encoding::storeNumber(&buf[sizeof(::MMFilesMarker)],
                                    TRI_voc_tick_t(1), sizeof(TRI_voc_tick_t));
    buf.append(json->slice().begin(), json->slice().byteSize());
    auto* marker = reinterpret_cast<MMFilesMarker*>(&buf[0]);
    marker->setSize(static_cast<uint32_t>(buf.size()));
    marker->setType(::MMFilesMarkerType::TRI_DF_MARKER_VPACK_FLUSH_SYNC);
    arangodb::MMFilesWalRecoverState state(false);
    EXPECT_TRUE((0 == state.errorCount));
    EXPECT_TRUE((arangodb::MMFilesWalRecoverState::ReplayMarker(marker, &state, nullptr)));
    EXPECT_TRUE((0 == state.errorCount));  // missing link treated as a removed index (after the WAL marker)
  }

  // recovery non-string value
  {
    auto json = arangodb::velocypack::Parser::fromJson(
        "{ \"type\": \"arangosearch\", \"data\": { \"cid\": 100, \"iid\": 42, "
        "\"value\": [] } }");
    std::basic_string<uint8_t> buf;
    buf.resize(sizeof(::MMFilesMarker) + sizeof(TRI_voc_tick_t));  // reserve space for header
    arangodb::encoding::storeNumber(&buf[sizeof(::MMFilesMarker)],
                                    TRI_voc_tick_t(1), sizeof(TRI_voc_tick_t));
    buf.append(json->slice().begin(), json->slice().byteSize());
    auto* marker = reinterpret_cast<MMFilesMarker*>(&buf[0]);
    marker->setSize(static_cast<uint32_t>(buf.size()));
    marker->setType(::MMFilesMarkerType::TRI_DF_MARKER_VPACK_FLUSH_SYNC);
    arangodb::MMFilesWalRecoverState state(false);
    EXPECT_TRUE((0 == state.errorCount));
    EXPECT_TRUE((arangodb::MMFilesWalRecoverState::ReplayMarker(marker, &state, nullptr)));
    EXPECT_TRUE((1 == state.errorCount));
  }

  // recovery non-recovery state (i.e. recovery marker after end of recovery)
  {
    auto before = StorageEngineMock::inRecoveryResult;
    StorageEngineMock::inRecoveryResult = false;
    auto restore = irs::make_finally(
        [&before]() -> void { StorageEngineMock::inRecoveryResult = before; });
    auto linkJson0 = arangodb::velocypack::Parser::fromJson(
        "{ \"id\": 41, \"includeAllFields\": true, \"type\": \"arangosearch\", "
        "\"view\": \"testView\" }");
    bool created;
    auto index0 = logicalCollection->createIndex(linkJson0->slice(), created);
    EXPECT_TRUE((false == !index0 && created));
    auto link0 = std::dynamic_pointer_cast<arangodb::iresearch::IResearchLink>(index0);
    EXPECT_TRUE((false == !link0));

    auto json = arangodb::velocypack::Parser::fromJson(
        "{ \"type\": \"arangosearch\", \"data\": { \"cid\": 100, \"iid\": 41, "
        "\"value\": \"segments_41\" } }");
    std::basic_string<uint8_t> buf;
    buf.resize(sizeof(::MMFilesMarker) + sizeof(TRI_voc_tick_t));  // reserve space for header
    arangodb::encoding::storeNumber(&buf[sizeof(::MMFilesMarker)],
                                    TRI_voc_tick_t(1), sizeof(TRI_voc_tick_t));
    buf.append(json->slice().begin(), json->slice().byteSize());
    auto* marker = reinterpret_cast<MMFilesMarker*>(&buf[0]);
    marker->setSize(static_cast<uint32_t>(buf.size()));
    marker->setType(::MMFilesMarkerType::TRI_DF_MARKER_VPACK_FLUSH_SYNC);
    arangodb::MMFilesWalRecoverState state(false);
    EXPECT_TRUE((0 == state.errorCount));
    EXPECT_TRUE((arangodb::MMFilesWalRecoverState::ReplayMarker(marker, &state, nullptr)));
    EXPECT_TRUE((1 == state.errorCount));
  }

  // recovery success
  {
    auto json = arangodb::velocypack::Parser::fromJson(
        "{ \"type\": \"arangosearch\", \"data\": { \"cid\": 100, \"iid\": 42, "
        "\"value\": \"segments_42\" } }");
    std::basic_string<uint8_t> buf;
    buf.resize(sizeof(::MMFilesMarker) + sizeof(TRI_voc_tick_t));  // reserve space for header
    arangodb::encoding::storeNumber(&buf[sizeof(::MMFilesMarker)],
                                    TRI_voc_tick_t(1), sizeof(TRI_voc_tick_t));
    buf.append(json->slice().begin(), json->slice().byteSize());
    auto* marker = reinterpret_cast<MMFilesMarker*>(&buf[0]);
    marker->setSize(static_cast<uint32_t>(buf.size()));
    marker->setType(::MMFilesMarkerType::TRI_DF_MARKER_VPACK_FLUSH_SYNC);
    arangodb::MMFilesWalRecoverState state(false);
    EXPECT_TRUE((0 == state.errorCount));
    EXPECT_TRUE((arangodb::MMFilesWalRecoverState::ReplayMarker(marker, &state, nullptr)));
    EXPECT_TRUE((0 == state.errorCount));
  }

  // will commit 'link' and set RecoveryState to DONE
  {
    StorageEngineMock::inRecoveryResult = false;
    dbFeature->recoveryDone();
  }

  // commit failed write WAL
  {
    auto before = StorageEngineMock::flushSubscriptionResult;
    auto restore = irs::make_finally([&before]() -> void {
      StorageEngineMock::flushSubscriptionResult = before;
    });
    StorageEngineMock::flushSubscriptionResult = arangodb::Result(TRI_ERROR_INTERNAL);

    arangodb::transaction::Methods trx(arangodb::transaction::StandaloneContext::Create(*vocbase),
                                       EMPTY, EMPTY, EMPTY,
                                       arangodb::transaction::Options());
    EXPECT_TRUE((trx.begin().ok()));
    EXPECT_TRUE((link->insert(trx, arangodb::LocalDocumentId(1), doc0->slice(),
                              arangodb::Index::OperationMode::normal)
                     .ok()));
    EXPECT_TRUE((trx.commit().ok()));
    EXPECT_TRUE((!link->commit().ok()));
  }

  // commit failed write checkpoint
  {
    arangodb::transaction::Methods trx(arangodb::transaction::StandaloneContext::Create(*vocbase),
                                       EMPTY, EMPTY, EMPTY,
                                       arangodb::transaction::Options());
    EXPECT_TRUE((trx.begin().ok()));
    EXPECT_TRUE((link->insert(trx, arangodb::LocalDocumentId(2), doc1->slice(),
                              arangodb::Index::OperationMode::normal)
                     .ok()));
    EXPECT_TRUE((trx.commit().ok()));
    irs::utf8_path path;
    path /= testFilesystemPath;
    path /= "databases";
    path /= std::string("database-") + std::to_string(vocbase->id());
    path /= std::string("arangosearch-") + std::to_string(logicalCollection->id()) +
            "_" + std::to_string(link->id());
    path /= "segments_3.checkpoint";
    EXPECT_TRUE((path.mkdir()));  // create a directory by same name as the checkpoint file to force error
    EXPECT_TRUE((!link->commit().ok()));
  }

  // commit success
  {
    arangodb::transaction::Methods trx(arangodb::transaction::StandaloneContext::Create(*vocbase),
                                       EMPTY, EMPTY, EMPTY,
                                       arangodb::transaction::Options());
    EXPECT_TRUE((trx.begin().ok()));
    EXPECT_TRUE((link->insert(trx, arangodb::LocalDocumentId(3), doc2->slice(),
                              arangodb::Index::OperationMode::normal)
                     .ok()));
    EXPECT_TRUE((trx.commit().ok()));
    EXPECT_TRUE((link->commit().ok()));
  }
}

TEST_F(IResearchLinkTest, test_flush_marker_reopen) {
  static std::vector<std::string> const EMPTY;
  auto doc0 = arangodb::velocypack::Parser::fromJson("{ \"abc\": \"def\" }");

  auto before = StorageEngineMock::inRecoveryResult;
  StorageEngineMock::inRecoveryResult = true;
  auto restore = irs::make_finally(
      [&before]() -> void { StorageEngineMock::inRecoveryResult = before; });

  auto* dbFeature =
      arangodb::application_features::ApplicationServer::lookupFeature<arangodb::DatabaseFeature>(
          "Database");
  ASSERT_TRUE((dbFeature));
  TRI_vocbase_t* vocbase;
  ASSERT_TRUE((TRI_ERROR_NO_ERROR == dbFeature->createDatabase(1, "testDatabase", arangodb::velocypack::Slice::emptyObjectSlice(), vocbase)));
  auto collectionJson = arangodb::velocypack::Parser::fromJson(
      "{ \"name\": \"testCollection\", \"id\": 100 }");
  auto logicalCollection = vocbase->createCollection(collectionJson->slice());
  ASSERT_TRUE((false == !logicalCollection));
  bool created;

  // open existing without any checkpoint files
  {
    auto linkJson1 = arangodb::velocypack::Parser::fromJson(
        "{ \"id\": 42, \"includeAllFields\": true, \"type\": \"arangosearch\", "
        "\"view\": \"testView\" }");

    // initial population of link
    {
      auto before = StorageEngineMock::inRecoveryResult;
      StorageEngineMock::inRecoveryResult = false;
      auto restore = irs::make_finally(
          [&before]() -> void { StorageEngineMock::inRecoveryResult = before; });
      std::shared_ptr<arangodb::Index> index1 = arangodb::iresearch::IResearchMMFilesLink::factory().instantiate(*logicalCollection, linkJson1->slice(), 42, false);
      EXPECT_TRUE((false == !index1));
      auto link1 = std::dynamic_pointer_cast<arangodb::iresearch::IResearchLink>(index1);
      EXPECT_TRUE((false == !link1));

      // remove initial 'checkpoint' file
      {
        irs::utf8_path path;
        path /= testFilesystemPath;
        path /= "databases";
        path /= std::string("database-") + std::to_string(vocbase->id());
        path /= std::string("arangosearch-") +
                std::to_string(logicalCollection->id()) + "_42";
        irs::fs_directory dir(path.utf8());
        auto reader = irs::directory_reader::open(dir);
        path /= reader.meta().filename + ".checkpoint";
        bool exists;
        EXPECT_TRUE((path.exists_file(exists) && exists));
        EXPECT_TRUE((path.remove()));
      }

      // insert doc0
      {
        arangodb::transaction::Methods trx(arangodb::transaction::StandaloneContext::Create(*vocbase),
                                           EMPTY, EMPTY, EMPTY,
                                           arangodb::transaction::Options());
        EXPECT_TRUE((trx.begin().ok()));
        EXPECT_TRUE((link1
                         ->insert(trx, arangodb::LocalDocumentId(1), doc0->slice(),
                                  arangodb::Index::OperationMode::normal)
                         .ok()));
        EXPECT_TRUE((trx.commit().ok()));
        EXPECT_TRUE((link1->commit().ok()));
      }

      // remove initial 'checkpoint' file
      {
        irs::utf8_path path;
        path /= testFilesystemPath;
        path /= "databases";
        path /= std::string("database-") + std::to_string(vocbase->id());
        path /= std::string("arangosearch-") +
                std::to_string(logicalCollection->id()) + "_42";
        irs::fs_directory dir(path.utf8());
        auto reader = irs::directory_reader::open(dir);
        path /= reader.meta().filename + ".checkpoint";
        bool exists;
        EXPECT_TRUE((path.exists_file(exists) && exists));
        EXPECT_TRUE((path.remove()));  // remove post-commit 'checkpoint' file
      }
    }

    auto index1 = logicalCollection->createIndex(linkJson1->slice(), created);
    EXPECT_TRUE((true == !index1));
  }

  // open existing without last checkpoint file
  {
    auto linkJson1 = arangodb::velocypack::Parser::fromJson(
        "{ \"id\": 43, \"includeAllFields\": true, \"type\": \"arangosearch\", "
        "\"view\": \"testView\" }");

    // initial population of link
    {
      auto before = StorageEngineMock::inRecoveryResult;
      StorageEngineMock::inRecoveryResult = false;
      auto restore = irs::make_finally(
          [&before]() -> void { StorageEngineMock::inRecoveryResult = before; });
      std::shared_ptr<arangodb::Index> index1 = arangodb::iresearch::IResearchMMFilesLink::factory().instantiate(*logicalCollection, linkJson1->slice(), 43, false);
      EXPECT_TRUE((false == !index1));
      auto link1 = std::dynamic_pointer_cast<arangodb::iresearch::IResearchLink>(index1);
      EXPECT_TRUE((false == !link1));

      // insert doc0
      {
        arangodb::transaction::Methods trx(arangodb::transaction::StandaloneContext::Create(*vocbase),
                                           EMPTY, EMPTY, EMPTY,
                                           arangodb::transaction::Options());
        EXPECT_TRUE((trx.begin().ok()));
        EXPECT_TRUE((link1
                         ->insert(trx, arangodb::LocalDocumentId(1), doc0->slice(),
                                  arangodb::Index::OperationMode::normal)
                         .ok()));
        EXPECT_TRUE((trx.commit().ok()));
        EXPECT_TRUE((link1->commit().ok()));
      }

      // remove initial 'checkpoint' file
      {
        irs::utf8_path path;
        path /= testFilesystemPath;
        path /= "databases";
        path /= std::string("database-") + std::to_string(vocbase->id());
        path /= std::string("arangosearch-") +
                std::to_string(logicalCollection->id()) + "_43";
        irs::fs_directory dir(path.utf8());
        auto reader = irs::directory_reader::open(dir);
        path /= reader.meta().filename + ".checkpoint";
        bool exists;
        EXPECT_TRUE((path.exists_file(exists) && exists));
        EXPECT_TRUE((path.remove()));  // remove post-commit 'checkpoint' file
      }
    }

    auto index1 = logicalCollection->createIndex(linkJson1->slice(), created);
    EXPECT_TRUE((false == !index1));  // link creation success in recovery

    // first and only marker
    {
      auto json = arangodb::velocypack::Parser::fromJson(
          "{ \"type\": \"arangosearch\", \"data\": { \"cid\": 100, \"iid\": "
          "45, \"value\": \"segments_1\" } }");
      std::basic_string<uint8_t> buf;
      buf.resize(sizeof(::MMFilesMarker) + sizeof(TRI_voc_tick_t));  // reserve space for header
      arangodb::encoding::storeNumber(&buf[sizeof(::MMFilesMarker)],
                                      TRI_voc_tick_t(1), sizeof(TRI_voc_tick_t));
      buf.append(json->slice().begin(), json->slice().byteSize());
      auto* marker = reinterpret_cast<MMFilesMarker*>(&buf[0]);
      marker->setSize(static_cast<uint32_t>(buf.size()));
      marker->setType(::MMFilesMarkerType::TRI_DF_MARKER_VPACK_FLUSH_SYNC);
      arangodb::MMFilesWalRecoverState state(false);
      EXPECT_TRUE((0 == state.errorCount));
      EXPECT_TRUE((arangodb::MMFilesWalRecoverState::ReplayMarker(marker, &state, nullptr)));
      EXPECT_TRUE((0 == state.errorCount));
    }

    auto before = StorageEngineMock::inRecoveryResult;
    StorageEngineMock::inRecoveryResult = false;
    auto restore = irs::make_finally(
        [&before]() -> void { StorageEngineMock::inRecoveryResult = before; });
    dbFeature->recoveryDone();  // will commit 'link1' (it will also commit 'link' and set RecoveryState to DONE)
    logicalCollection->dropIndex(index1->id());
  }

  // open existing with checkpoint file unmatched by marker (missing WAL tail)
  {
    auto linkJson1 = arangodb::velocypack::Parser::fromJson(
        "{ \"id\": 44, \"includeAllFields\": true, \"type\": \"arangosearch\", "
        "\"view\": \"testView\" }");

    // initial population of link
    {
      auto before = StorageEngineMock::inRecoveryResult;
      StorageEngineMock::inRecoveryResult = false;
      auto restore = irs::make_finally(
          [&before]() -> void { StorageEngineMock::inRecoveryResult = before; });
      std::shared_ptr<arangodb::Index> index1 = arangodb::iresearch::IResearchMMFilesLink::factory().instantiate(*logicalCollection, linkJson1->slice(), 44, false);
      EXPECT_TRUE((false == !index1));
      auto link1 = std::dynamic_pointer_cast<arangodb::iresearch::IResearchLink>(index1);
      EXPECT_TRUE((false == !link1));

      // insert doc0
      {
        arangodb::transaction::Methods trx(arangodb::transaction::StandaloneContext::Create(*vocbase),
                                           EMPTY, EMPTY, EMPTY,
                                           arangodb::transaction::Options());
        EXPECT_TRUE((trx.begin().ok()));
        EXPECT_TRUE((link1
                         ->insert(trx, arangodb::LocalDocumentId(1), doc0->slice(),
                                  arangodb::Index::OperationMode::normal)
                         .ok()));
        EXPECT_TRUE((trx.commit().ok()));
        EXPECT_TRUE((link1->commit().ok()));
      }
    }

    auto index1 = logicalCollection->createIndex(linkJson1->slice(), created);
    EXPECT_TRUE((false == !index1));  // link creation success in recovery
    auto before = StorageEngineMock::inRecoveryResult;
    StorageEngineMock::inRecoveryResult = false;
    auto restore = irs::make_finally(
        [&before]() -> void { StorageEngineMock::inRecoveryResult = before; });

    // recovery will finish correctly even if arangosearch isn't recovered properly,
    // corresponding log message is printed
    EXPECT_NO_THROW((dbFeature->recoveryDone()));

    logicalCollection->dropIndex(index1->id());
  }

  // open exisiting with checkpoint file matching first and only marker
  {
    auto linkJson1 = arangodb::velocypack::Parser::fromJson(
        "{ \"id\": 45, \"includeAllFields\": true, \"type\": \"arangosearch\", "
        "\"view\": \"testView\" }");
    auto before = StorageEngineMock::inRecoveryResult;
    StorageEngineMock::inRecoveryResult = false;
    auto restore = irs::make_finally(
        [&before]() -> void { StorageEngineMock::inRecoveryResult = before; });

    // initial population of link
    {
      std::shared_ptr<arangodb::Index> index1 = arangodb::iresearch::IResearchMMFilesLink::factory().instantiate(*logicalCollection, linkJson1->slice(), 45, false);
      EXPECT_TRUE((false == !index1));
      auto link1 = std::dynamic_pointer_cast<arangodb::iresearch::IResearchLink>(index1);
      EXPECT_TRUE((false == !link1));

      // insert doc0
      {
        arangodb::transaction::Methods trx(arangodb::transaction::StandaloneContext::Create(*vocbase),
                                           EMPTY, EMPTY, EMPTY,
                                           arangodb::transaction::Options());
        EXPECT_TRUE((trx.begin().ok()));
        EXPECT_TRUE((link1
                         ->insert(trx, arangodb::LocalDocumentId(1), doc0->slice(),
                                  arangodb::Index::OperationMode::normal)
                         .ok()));
        EXPECT_TRUE((trx.commit().ok()));
        EXPECT_TRUE((link1->commit().ok()));
      }
    }

    StorageEngineMock::inRecoveryResult = true;
    auto index1 = logicalCollection->createIndex(linkJson1->slice(), created);
    EXPECT_TRUE((false == !index1));  // link creation success in recovery

    // first and only marker
    {
      auto json = arangodb::velocypack::Parser::fromJson(
          "{ \"type\": \"arangosearch\", \"data\": { \"cid\": 100, \"iid\": "
          "45, \"value\": \"segments_2\" } }");
      std::basic_string<uint8_t> buf;
      buf.resize(sizeof(::MMFilesMarker) + sizeof(TRI_voc_tick_t));  // reserve space for header
      arangodb::encoding::storeNumber(&buf[sizeof(::MMFilesMarker)],
                                      TRI_voc_tick_t(1), sizeof(TRI_voc_tick_t));
      buf.append(json->slice().begin(), json->slice().byteSize());
      auto* marker = reinterpret_cast<MMFilesMarker*>(&buf[0]);
      marker->setSize(static_cast<uint32_t>(buf.size()));
      marker->setType(::MMFilesMarkerType::TRI_DF_MARKER_VPACK_FLUSH_SYNC);
      arangodb::MMFilesWalRecoverState state(false);
      EXPECT_TRUE((0 == state.errorCount));
      EXPECT_TRUE((arangodb::MMFilesWalRecoverState::ReplayMarker(marker, &state, nullptr)));
      EXPECT_TRUE((0 == state.errorCount));
    }

    StorageEngineMock::inRecoveryResult = false;
    dbFeature->recoveryDone();  // will commit 'link1' (it will also commit 'link' and set RecoveryState to DONE)
    logicalCollection->dropIndex(index1->id());
  }

  // open exisiting with checkpoint file matching second marker (i.e. DURING_CHECKPOINT then again DURING_CHECKPOINT)
  {
    auto linkJson1 = arangodb::velocypack::Parser::fromJson(
        "{ \"id\": 46, \"includeAllFields\": true, \"type\": \"arangosearch\", "
        "\"view\": \"testView\" }");
    auto before = StorageEngineMock::inRecoveryResult;
    StorageEngineMock::inRecoveryResult = false;
    auto restore = irs::make_finally(
        [&before]() -> void { StorageEngineMock::inRecoveryResult = before; });

    // initial population of link
    {
      std::shared_ptr<arangodb::Index> index1 = arangodb::iresearch::IResearchMMFilesLink::factory().instantiate(*logicalCollection, linkJson1->slice(), 46, false);
      EXPECT_TRUE((false == !index1));
      auto link1 = std::dynamic_pointer_cast<arangodb::iresearch::IResearchLink>(index1);
      EXPECT_TRUE((false == !link1));

      // insert doc0
      {
        arangodb::transaction::Methods trx(arangodb::transaction::StandaloneContext::Create(*vocbase),
                                           EMPTY, EMPTY, EMPTY,
                                           arangodb::transaction::Options());
        EXPECT_TRUE((trx.begin().ok()));
        EXPECT_TRUE((link1
                         ->insert(trx, arangodb::LocalDocumentId(1), doc0->slice(),
                                  arangodb::Index::OperationMode::normal)
                         .ok()));
        EXPECT_TRUE((trx.commit().ok()));
        EXPECT_TRUE((link1->commit().ok()));
      }
    }

    StorageEngineMock::inRecoveryResult = true;
    auto index1 = logicalCollection->createIndex(linkJson1->slice(), created);
    EXPECT_TRUE((false == !index1));  // link creation success in recovery

    // first marker
    {
      auto json = arangodb::velocypack::Parser::fromJson(
          "{ \"type\": \"arangosearch\", \"data\": { \"cid\": 100, \"iid\": "
          "46, \"value\": \"segments_1\" } }");
      std::basic_string<uint8_t> buf;
      buf.resize(sizeof(::MMFilesMarker) + sizeof(TRI_voc_tick_t));  // reserve space for header
      arangodb::encoding::storeNumber(&buf[sizeof(::MMFilesMarker)],
                                      TRI_voc_tick_t(1), sizeof(TRI_voc_tick_t));
      buf.append(json->slice().begin(), json->slice().byteSize());
      auto* marker = reinterpret_cast<MMFilesMarker*>(&buf[0]);
      marker->setSize(static_cast<uint32_t>(buf.size()));
      marker->setType(::MMFilesMarkerType::TRI_DF_MARKER_VPACK_FLUSH_SYNC);
      arangodb::MMFilesWalRecoverState state(false);
      EXPECT_TRUE((0 == state.errorCount));
      EXPECT_TRUE((arangodb::MMFilesWalRecoverState::ReplayMarker(marker, &state, nullptr)));
      EXPECT_TRUE((0 == state.errorCount));
    }

    // second marker
    {
      auto json = arangodb::velocypack::Parser::fromJson(
          "{ \"type\": \"arangosearch\", \"data\": { \"cid\": 100, \"iid\": "
          "46, \"value\": \"segments_2\" } }");
      std::basic_string<uint8_t> buf;
      buf.resize(sizeof(::MMFilesMarker) + sizeof(TRI_voc_tick_t));  // reserve space for header
      arangodb::encoding::storeNumber(&buf[sizeof(::MMFilesMarker)],
                                      TRI_voc_tick_t(1), sizeof(TRI_voc_tick_t));
      buf.append(json->slice().begin(), json->slice().byteSize());
      auto* marker = reinterpret_cast<MMFilesMarker*>(&buf[0]);
      marker->setSize(static_cast<uint32_t>(buf.size()));
      marker->setType(::MMFilesMarkerType::TRI_DF_MARKER_VPACK_FLUSH_SYNC);
      arangodb::MMFilesWalRecoverState state(false);
      EXPECT_TRUE((0 == state.errorCount));
      EXPECT_TRUE((arangodb::MMFilesWalRecoverState::ReplayMarker(marker, &state, nullptr)));
      EXPECT_TRUE((0 == state.errorCount));
    }

    StorageEngineMock::inRecoveryResult = false;
    dbFeature->recoveryDone();  // will commit 'link1' (it will also commit 'link' and set RecoveryState to DONE)
    logicalCollection->dropIndex(index1->id());
  }

  // open exisiting with checkpoint file matching third marker (ensure initial recovery state changes, i.e. DURING_CHECKPOINT then BEFORE_CHECKPOINT then DURING_CHECKPOINT))
  {
    auto linkJson1 = arangodb::velocypack::Parser::fromJson(
        "{ \"id\": 47, \"includeAllFields\": true, \"type\": \"arangosearch\", "
        "\"view\": \"testView\" }");
    auto before = StorageEngineMock::inRecoveryResult;
    StorageEngineMock::inRecoveryResult = false;
    auto restore = irs::make_finally(
        [&before]() -> void { StorageEngineMock::inRecoveryResult = before; });

    // initial population of link
    {
      std::shared_ptr<arangodb::Index> index1 = arangodb::iresearch::IResearchMMFilesLink::factory().instantiate(*logicalCollection, linkJson1->slice(), 47, false);
      EXPECT_TRUE((false == !index1));
      auto link1 = std::dynamic_pointer_cast<arangodb::iresearch::IResearchLink>(index1);
      EXPECT_TRUE((false == !link1));

      // insert doc0
      {
        arangodb::transaction::Methods trx(arangodb::transaction::StandaloneContext::Create(*vocbase),
                                           EMPTY, EMPTY, EMPTY,
                                           arangodb::transaction::Options());
        EXPECT_TRUE((trx.begin().ok()));
        EXPECT_TRUE((link1
                         ->insert(trx, arangodb::LocalDocumentId(1), doc0->slice(),
                                  arangodb::Index::OperationMode::normal)
                         .ok()));
        EXPECT_TRUE((trx.commit().ok()));
        EXPECT_TRUE((link1->commit().ok()));
      }
    }

    StorageEngineMock::inRecoveryResult = true;
    auto index1 = logicalCollection->createIndex(linkJson1->slice(), created);
    EXPECT_TRUE((false == !index1));  // link creation success in recovery

    // first marker
    {
      auto json = arangodb::velocypack::Parser::fromJson(
          "{ \"type\": \"arangosearch\", \"data\": { \"cid\": 100, \"iid\": "
          "47, \"value\": \"segments_other\" } }");
      std::basic_string<uint8_t> buf;
      buf.resize(sizeof(::MMFilesMarker) + sizeof(TRI_voc_tick_t));  // reserve space for header
      arangodb::encoding::storeNumber(&buf[sizeof(::MMFilesMarker)],
                                      TRI_voc_tick_t(1), sizeof(TRI_voc_tick_t));
      buf.append(json->slice().begin(), json->slice().byteSize());
      auto* marker = reinterpret_cast<MMFilesMarker*>(&buf[0]);
      marker->setSize(static_cast<uint32_t>(buf.size()));
      marker->setType(::MMFilesMarkerType::TRI_DF_MARKER_VPACK_FLUSH_SYNC);
      arangodb::MMFilesWalRecoverState state(false);
      EXPECT_TRUE((0 == state.errorCount));
      EXPECT_TRUE((arangodb::MMFilesWalRecoverState::ReplayMarker(marker, &state, nullptr)));
      EXPECT_TRUE((0 == state.errorCount));
    }

    // second marker
    {
      auto json = arangodb::velocypack::Parser::fromJson(
          "{ \"type\": \"arangosearch\", \"data\": { \"cid\": 100, \"iid\": "
          "47, \"value\": \"segments_1\" } }");
      std::basic_string<uint8_t> buf;
      buf.resize(sizeof(::MMFilesMarker) + sizeof(TRI_voc_tick_t));  // reserve space for header
      arangodb::encoding::storeNumber(&buf[sizeof(::MMFilesMarker)],
                                      TRI_voc_tick_t(1), sizeof(TRI_voc_tick_t));
      buf.append(json->slice().begin(), json->slice().byteSize());
      auto* marker = reinterpret_cast<MMFilesMarker*>(&buf[0]);
      marker->setSize(static_cast<uint32_t>(buf.size()));
      marker->setType(::MMFilesMarkerType::TRI_DF_MARKER_VPACK_FLUSH_SYNC);
      arangodb::MMFilesWalRecoverState state(false);
      EXPECT_TRUE((0 == state.errorCount));
      EXPECT_TRUE((arangodb::MMFilesWalRecoverState::ReplayMarker(marker, &state, nullptr)));
      EXPECT_TRUE((0 == state.errorCount));
    }

    // third marker
    {
      auto json = arangodb::velocypack::Parser::fromJson(
          "{ \"type\": \"arangosearch\", \"data\": { \"cid\": 100, \"iid\": "
          "47, \"value\": \"segments_2\" } }");
      std::basic_string<uint8_t> buf;
      buf.resize(sizeof(::MMFilesMarker) + sizeof(TRI_voc_tick_t));  // reserve space for header
      arangodb::encoding::storeNumber(&buf[sizeof(::MMFilesMarker)],
                                      TRI_voc_tick_t(1), sizeof(TRI_voc_tick_t));
      buf.append(json->slice().begin(), json->slice().byteSize());
      auto* marker = reinterpret_cast<MMFilesMarker*>(&buf[0]);
      marker->setSize(static_cast<uint32_t>(buf.size()));
      marker->setType(::MMFilesMarkerType::TRI_DF_MARKER_VPACK_FLUSH_SYNC);
      arangodb::MMFilesWalRecoverState state(false);
      EXPECT_TRUE((0 == state.errorCount));
      EXPECT_TRUE((arangodb::MMFilesWalRecoverState::ReplayMarker(marker, &state, nullptr)));
      EXPECT_TRUE((0 == state.errorCount));
    }

    StorageEngineMock::inRecoveryResult = false;
    dbFeature->recoveryDone();  // will commit 'link1' (it will also commit 'link' and set RecoveryState to DONE)
    logicalCollection->dropIndex(index1->id());
  }
}

=======
>>>>>>> 5bc6eac6
TEST_F(IResearchLinkTest, test_init) {
  // collection registered with view (collection initially not in view)
  {
    auto collectionJson = arangodb::velocypack::Parser::fromJson(
        "{ \"name\": \"testCollection\", \"id\": 100 }");
    auto linkJson = arangodb::velocypack::Parser::fromJson(
        "{ \"type\": \"arangosearch\", \"view\": \"42\" }");
    auto viewJson = arangodb::velocypack::Parser::fromJson(
        "{ \"name\": \"testView\", \"id\": 42, \"type\": \"arangosearch\" }");
    TRI_vocbase_t vocbase(TRI_vocbase_type_e::TRI_VOCBASE_TYPE_NORMAL, 1,
                          testDatabaseArgs);
    auto logicalCollection = vocbase.createCollection(collectionJson->slice());
    ASSERT_TRUE((nullptr != logicalCollection));
    auto logicalView = vocbase.createView(viewJson->slice());
    ASSERT_TRUE((false == !logicalView));

    // no collections in view before
    {
      std::unordered_set<TRI_voc_cid_t> expected;
      std::set<TRI_voc_cid_t> actual;

      EXPECT_TRUE((logicalView->visitCollections([&actual](TRI_voc_cid_t cid) -> bool {
        actual.emplace(cid);
        return true;
      })));

      for (auto& cid : expected) {
        EXPECT_TRUE((1 == actual.erase(cid)));
      }

      EXPECT_TRUE((actual.empty()));
    }

    std::shared_ptr<arangodb::Index> link = arangodb::iresearch::IResearchMMFilesLink::factory().instantiate(*logicalCollection, linkJson->slice(), 1, false);
    EXPECT_TRUE((false == !link));

    // collection in view after
    {
      std::unordered_set<TRI_voc_cid_t> expected = {100};
      std::set<TRI_voc_cid_t> actual;

      EXPECT_TRUE((logicalView->visitCollections([&actual](TRI_voc_cid_t cid) -> bool {
        actual.emplace(cid);
        return true;
      })));

      for (auto& cid : expected) {
        EXPECT_TRUE((1 == actual.erase(cid)));
      }

      EXPECT_TRUE((actual.empty()));
    }

    link.reset();

    // collection in view on destruct
    {
      std::unordered_set<TRI_voc_cid_t> expected = {100};
      std::set<TRI_voc_cid_t> actual;

      EXPECT_TRUE((logicalView->visitCollections([&actual](TRI_voc_cid_t cid) -> bool {
        actual.emplace(cid);
        return true;
      })));

      for (auto& cid : expected) {
        EXPECT_TRUE((1 == actual.erase(cid)));
      }

      EXPECT_TRUE((actual.empty()));
    }
  }

  // collection registered with view (collection initially is in view)
  {
    auto collectionJson = arangodb::velocypack::Parser::fromJson(
        "{ \"name\": \"testCollection\", \"id\": 101 }");
    auto linkJson = arangodb::velocypack::Parser::fromJson(
        "{ \"type\": \"arangosearch\", \"view\": \"43\" }");
    auto viewJson = arangodb::velocypack::Parser::fromJson(
        "{ \"name\": \"testView\", \"id\": 43, \"type\": \"arangosearch\", "
        "\"collections\": [ 101 ] }");
    TRI_vocbase_t vocbase(TRI_vocbase_type_e::TRI_VOCBASE_TYPE_NORMAL, 1,
                          testDatabaseArgs);
    auto logicalCollection = vocbase.createCollection(collectionJson->slice());
    ASSERT_TRUE((nullptr != logicalCollection));
    auto logicalView = vocbase.createView(viewJson->slice());
    ASSERT_TRUE((false == !logicalView));

    // collection in view before
    {
      std::unordered_set<TRI_voc_cid_t> expected = {101};
      std::set<TRI_voc_cid_t> actual;

      EXPECT_TRUE((logicalView->visitCollections([&actual](TRI_voc_cid_t cid) -> bool {
        actual.emplace(cid);
        return true;
      })));

      for (auto& cid : expected) {
        EXPECT_TRUE((1 == actual.erase(cid)));
      }

      EXPECT_TRUE((actual.empty()));
    }

    std::shared_ptr<arangodb::Index> link = arangodb::iresearch::IResearchMMFilesLink::factory().instantiate(*logicalCollection, linkJson->slice(), 1, false);
    EXPECT_TRUE((false == !link));

    // collection in view after
    {
      std::unordered_set<TRI_voc_cid_t> expected = {101};
      std::set<TRI_voc_cid_t> actual;

      EXPECT_TRUE((logicalView->visitCollections([&actual](TRI_voc_cid_t cid) -> bool {
        actual.emplace(cid);
        return true;
      })));

      for (auto& cid : expected) {
        EXPECT_TRUE((1 == actual.erase(cid)));
      }

      EXPECT_TRUE((actual.empty()));
    }

    link.reset();

    // collection still in view on destruct
    {
      std::unordered_set<TRI_voc_cid_t> expected = {101};
      std::set<TRI_voc_cid_t> actual;

      EXPECT_TRUE((logicalView->visitCollections([&actual](TRI_voc_cid_t cid) -> bool {
        actual.emplace(cid);
        return true;
      })));

      for (auto& cid : expected) {
        EXPECT_TRUE((1 == actual.erase(cid)));
      }

      EXPECT_TRUE((actual.empty()));
    }
  }
}

TEST_F(IResearchLinkTest, test_self_token) {
  // test empty token
  {
    arangodb::iresearch::IResearchLink::AsyncLinkPtr::element_type empty(nullptr);
    EXPECT_TRUE((nullptr == empty.get()));
  }

  arangodb::iresearch::IResearchLink::AsyncLinkPtr self;

  {
    auto collectionJson = arangodb::velocypack::Parser::fromJson(
        "{ \"name\": \"testCollection\" }");
    auto linkJson =
        arangodb::velocypack::Parser::fromJson("{ \"view\": \"testView\" }");
    auto viewJson = arangodb::velocypack::Parser::fromJson(
        "{ \"name\": \"testView\", \"type\":\"arangosearch\" }");
    Vocbase vocbase(TRI_vocbase_type_e::TRI_VOCBASE_TYPE_NORMAL, 1,
                    testDatabaseArgs);
    auto logicalCollection = vocbase.createCollection(collectionJson->slice());
    ASSERT_TRUE((false == !logicalCollection));
    auto logicalView = vocbase.createView(viewJson->slice());
    EXPECT_TRUE((false == !logicalView));
    std::shared_ptr<arangodb::Index> index =arangodb::iresearch::IResearchMMFilesLink::factory().instantiate(*logicalCollection, linkJson->slice(), 42, false);
    ASSERT_TRUE((false == !index));
    auto link = std::dynamic_pointer_cast<arangodb::iresearch::IResearchLink>(index);
    ASSERT_TRUE((false == !link));
    self = link->self();
    EXPECT_TRUE((false == !self));
    EXPECT_TRUE((link.get() == self->get()));
  }

  EXPECT_TRUE((false == !self));
  EXPECT_TRUE((nullptr == self->get()));
}

TEST_F(IResearchLinkTest, test_drop) {
  // collection drop (removes collection from view) subsequent destroy does not touch view
  {
    auto collectionJson = arangodb::velocypack::Parser::fromJson(
        "{ \"name\": \"testCollection\", \"id\": 100 }");
    auto linkJson = arangodb::velocypack::Parser::fromJson(
        "{ \"type\": \"arangosearch\", \"view\": \"42\" }");
    auto viewJson = arangodb::velocypack::Parser::fromJson(
        "{ \"name\": \"testView\", \"id\": 42, \"type\": \"arangosearch\" }");
    TRI_vocbase_t vocbase(TRI_vocbase_type_e::TRI_VOCBASE_TYPE_NORMAL, 1,
                          testDatabaseArgs);
    auto logicalCollection = vocbase.createCollection(collectionJson->slice());
    ASSERT_TRUE((nullptr != logicalCollection));
    auto logicalView = vocbase.createView(viewJson->slice());
    ASSERT_TRUE((false == !logicalView));

    std::shared_ptr<arangodb::Index> link0 = arangodb::iresearch::IResearchMMFilesLink::factory().instantiate(*logicalCollection, linkJson->slice(), 1, false);
    EXPECT_TRUE((false == !link0));

    // collection in view before
    {
      std::unordered_set<TRI_voc_cid_t> expected = {100};
      std::set<TRI_voc_cid_t> actual;

      EXPECT_TRUE((logicalView->visitCollections([&actual](TRI_voc_cid_t cid) -> bool {
        actual.emplace(cid);
        return true;
      })));

      for (auto& cid : expected) {
        EXPECT_TRUE((1 == actual.erase(cid)));
      }

      EXPECT_TRUE((actual.empty()));
    }

    EXPECT_TRUE((true == (*dynamic_cast<arangodb::iresearch::IResearchLink*>(
                              link0.get()) == *logicalView)));
    EXPECT_TRUE((link0->drop().ok()));
    EXPECT_TRUE((true == (*dynamic_cast<arangodb::iresearch::IResearchLink*>(
                              link0.get()) == *logicalView)));

    // collection not in view after
    {
      std::unordered_set<TRI_voc_cid_t> expected;
      std::set<TRI_voc_cid_t> actual;

      EXPECT_TRUE((logicalView->visitCollections([&actual](TRI_voc_cid_t cid) -> bool {
        actual.emplace(cid);
        return true;
      })));

      for (auto& cid : expected) {
        EXPECT_TRUE((1 == actual.erase(cid)));
      }

      EXPECT_TRUE((actual.empty()));
    }

    std::shared_ptr<arangodb::Index> link1 = arangodb::iresearch::IResearchMMFilesLink::factory().instantiate(*logicalCollection, linkJson->slice(), 1, false);
    EXPECT_TRUE((false == !link1));

    // collection in view before (new link)
    {
      std::unordered_set<TRI_voc_cid_t> expected = {100};
      std::set<TRI_voc_cid_t> actual;

      EXPECT_TRUE((logicalView->visitCollections([&actual](TRI_voc_cid_t cid) -> bool {
        actual.emplace(cid);
        return true;
      })));

      for (auto& cid : expected) {
        EXPECT_TRUE((1 == actual.erase(cid)));
      }

      EXPECT_TRUE((actual.empty()));
    }

    link0.reset();

    // collection in view after (new link) subsequent destroy does not touch view
    {
      std::unordered_set<TRI_voc_cid_t> expected = {100};
      std::set<TRI_voc_cid_t> actual;

      EXPECT_TRUE((logicalView->visitCollections([&actual](TRI_voc_cid_t cid) -> bool {
        actual.emplace(cid);
        return true;
      })));

      for (auto& cid : expected) {
        EXPECT_TRUE((1 == actual.erase(cid)));
      }

      EXPECT_TRUE((actual.empty()));
    }
  }
}

TEST_F(IResearchLinkTest, test_unload) {
  // index unload does not touch the view (subsequent destroy)
  {
    auto collectionJson = arangodb::velocypack::Parser::fromJson(
        "{ \"name\": \"testCollection\", \"id\": 100 }");
    auto linkJson = arangodb::velocypack::Parser::fromJson(
        "{ \"type\": \"arangosearch\", \"view\": \"42\" }");
    auto viewJson = arangodb::velocypack::Parser::fromJson(
        "{ \"name\": \"testView\", \"id\": 42, \"type\": \"arangosearch\" }");
    TRI_vocbase_t vocbase(TRI_vocbase_type_e::TRI_VOCBASE_TYPE_NORMAL, 1,
                          testDatabaseArgs);
    auto logicalCollection = vocbase.createCollection(collectionJson->slice());
    ASSERT_TRUE((nullptr != logicalCollection));
    auto logicalView = vocbase.createView(viewJson->slice());
    ASSERT_TRUE((false == !logicalView));

    std::shared_ptr<arangodb::Index> link = arangodb::iresearch::IResearchMMFilesLink::factory().instantiate(*logicalCollection, linkJson->slice(), 1, false);
    EXPECT_TRUE((false == !link));

    // collection in view before
    {
      std::unordered_set<TRI_voc_cid_t> expected = {100};
      std::set<TRI_voc_cid_t> actual;

      EXPECT_TRUE((logicalView->visitCollections([&actual](TRI_voc_cid_t cid) -> bool {
        actual.emplace(cid);
        return true;
      })));

      for (auto& cid : expected) {
        EXPECT_TRUE((1 == actual.erase(cid)));
      }

      EXPECT_TRUE((actual.empty()));
    }

    EXPECT_TRUE((true == (*dynamic_cast<arangodb::iresearch::IResearchLink*>(
                              link.get()) == *logicalView)));
    link->unload();
    EXPECT_TRUE((true == (*dynamic_cast<arangodb::iresearch::IResearchLink*>(
                              link.get()) == *logicalView)));

    // collection in view after unload
    {
      std::unordered_set<TRI_voc_cid_t> expected = {100};
      std::set<TRI_voc_cid_t> actual;

      EXPECT_TRUE((logicalView->visitCollections([&actual](TRI_voc_cid_t cid) -> bool {
        actual.emplace(cid);
        return true;
      })));

      for (auto& cid : expected) {
        EXPECT_TRUE((1 == actual.erase(cid)));
      }

      EXPECT_TRUE((actual.empty()));
    }

    link.reset();

    // collection in view after destruct, subsequent destroy does not touch view
    {
      std::unordered_set<TRI_voc_cid_t> expected = {100};
      std::set<TRI_voc_cid_t> actual;

      EXPECT_TRUE((logicalView->visitCollections([&actual](TRI_voc_cid_t cid) -> bool {
        actual.emplace(cid);
        return true;
      })));

      for (auto& cid : expected) {
        EXPECT_TRUE((1 == actual.erase(cid)));
      }

      EXPECT_TRUE((actual.empty()));
    }
  }
}

TEST_F(IResearchLinkTest, test_write) {
  static std::vector<std::string> const EMPTY;
  auto doc0 = arangodb::velocypack::Parser::fromJson("{ \"abc\": \"def\" }");
  auto doc1 = arangodb::velocypack::Parser::fromJson("{ \"ghi\": \"jkl\" }");
  TRI_vocbase_t vocbase(TRI_vocbase_type_e::TRI_VOCBASE_TYPE_NORMAL, 1,
                        testDatabaseArgs);
  std::string dataPath = ((((irs::utf8_path() /= testFilesystemPath) /= std::string("databases")) /=
                           (std::string("database-") + std::to_string(vocbase.id()))) /=
                          std::string("arangosearch-42"))
                             .utf8();
  auto linkJson = arangodb::velocypack::Parser::fromJson(
      "{ \"id\": 42, \"type\": \"arangosearch\", \"view\": \"42\", "
      "\"includeAllFields\": true }");
  auto collectionJson = arangodb::velocypack::Parser::fromJson(
      "{ \"name\": \"testCollection\" }");
  auto viewJson = arangodb::velocypack::Parser::fromJson(
      "{ \
    \"id\": 42, \
    \"name\": \"testView\", \
    \"type\": \"arangosearch\" \
  }");
  auto logicalCollection = vocbase.createCollection(collectionJson->slice());
  ASSERT_TRUE((nullptr != logicalCollection));
  auto view = std::dynamic_pointer_cast<arangodb::iresearch::IResearchView>(
      vocbase.createView(viewJson->slice()));
  ASSERT_TRUE((false == !view));
  view->open();
  auto* flush =
      arangodb::application_features::ApplicationServer::lookupFeature<arangodb::FlushFeature>(
          "Flush");
  ASSERT_TRUE((flush));

  dataPath =
      ((((irs::utf8_path() /= testFilesystemPath) /=
         std::string("databases")) /=
        (std::string("database-") + std::to_string(vocbase.id()))) /=
       (std::string("arangosearch-") + std::to_string(logicalCollection->id()) + "_42"))
          .utf8();
  irs::fs_directory directory(dataPath);
  bool created;
  auto link = logicalCollection->createIndex(linkJson->slice(), created);
  ASSERT_TRUE((false == !link && created));
  auto reader = irs::directory_reader::open(directory);
  EXPECT_TRUE((0 == reader.reopen().live_docs_count()));
  {
    arangodb::transaction::Methods trx(arangodb::transaction::StandaloneContext::Create(vocbase),
                                       EMPTY, EMPTY, EMPTY,
                                       arangodb::transaction::Options());
    EXPECT_TRUE((trx.begin().ok()));
    auto* l = dynamic_cast<arangodb::iresearch::IResearchLink*>(link.get());
    ASSERT_TRUE(l != nullptr);
    EXPECT_TRUE((l->insert(trx, arangodb::LocalDocumentId(1), doc0->slice(),
                           arangodb::Index::OperationMode::normal)
                     .ok()));
    EXPECT_TRUE((trx.commit().ok()));
    EXPECT_TRUE((l->commit().ok()));
  }

  EXPECT_TRUE((1 == reader.reopen().live_docs_count()));

  {
    arangodb::transaction::Methods trx(arangodb::transaction::StandaloneContext::Create(vocbase),
                                       EMPTY, EMPTY, EMPTY,
                                       arangodb::transaction::Options());
    EXPECT_TRUE((trx.begin().ok()));
    auto* l = dynamic_cast<arangodb::iresearch::IResearchLink*>(link.get());
    ASSERT_TRUE(l != nullptr);
    EXPECT_TRUE((l->insert(trx, arangodb::LocalDocumentId(2), doc1->slice(),
                           arangodb::Index::OperationMode::normal)
                     .ok()));
    EXPECT_TRUE((trx.commit().ok()));
    EXPECT_TRUE((l->commit().ok()));
  }

  EXPECT_TRUE((2 == reader.reopen().live_docs_count()));

  {
    arangodb::transaction::Methods trx(arangodb::transaction::StandaloneContext::Create(vocbase),
                                       EMPTY, EMPTY, EMPTY,
                                       arangodb::transaction::Options());
    EXPECT_TRUE((trx.begin().ok()));
    auto* l = dynamic_cast<arangodb::iresearch::IResearchLink*>(link.get());
    ASSERT_TRUE(l != nullptr);
    EXPECT_TRUE((l->remove(trx, arangodb::LocalDocumentId(2), doc1->slice(),
                           arangodb::Index::OperationMode::normal)
                     .ok()));
    EXPECT_TRUE((trx.commit().ok()));
    EXPECT_TRUE((l->commit().ok()));
  }

  EXPECT_TRUE((1 == reader.reopen().live_docs_count()));
  logicalCollection->dropIndex(link->id());
  EXPECT_ANY_THROW((reader.reopen()));
}<|MERGE_RESOLUTION|>--- conflicted
+++ resolved
@@ -354,712 +354,6 @@
   }
 }
 
-<<<<<<< HEAD
-TEST_F(IResearchLinkTest, test_flush_marker) {
-  static std::vector<std::string> const EMPTY;
-  auto doc0 = arangodb::velocypack::Parser::fromJson("{ \"abc\": \"def\" }");
-  auto doc1 = arangodb::velocypack::Parser::fromJson("{ \"ghi\": \"jkl\" }");
-  auto doc2 = arangodb::velocypack::Parser::fromJson("{ \"mno\": \"pqr\" }");
-
-  auto before = StorageEngineMock::inRecoveryResult;
-  StorageEngineMock::inRecoveryResult = true;
-  auto restore = irs::make_finally(
-      [&before]() -> void { StorageEngineMock::inRecoveryResult = before; });
-
-  auto* dbFeature =
-      arangodb::application_features::ApplicationServer::lookupFeature<arangodb::DatabaseFeature>(
-          "Database");
-  ASSERT_TRUE((dbFeature));
-  TRI_vocbase_t* vocbase;
-  ASSERT_TRUE((TRI_ERROR_NO_ERROR == dbFeature->createDatabase(1, "testDatabase", arangodb::velocypack::Slice::emptyObjectSlice(), vocbase)));
-  auto collectionJson = arangodb::velocypack::Parser::fromJson(
-      "{ \"name\": \"testCollection\", \"id\": 100 }");
-  auto linkJson = arangodb::velocypack::Parser::fromJson(
-      "{ \"id\": 42, \"includeAllFields\": true, \"type\": \"arangosearch\", "
-      "\"view\": \"testView\" }");
-  auto logicalCollection = vocbase->createCollection(collectionJson->slice());
-  ASSERT_TRUE((false == !logicalCollection));
-  bool created;
-  auto index = logicalCollection->createIndex(linkJson->slice(), created);
-  ASSERT_TRUE((false == !index && created));
-  auto link = std::dynamic_pointer_cast<arangodb::iresearch::IResearchLink>(index);
-  ASSERT_TRUE((false == !link));
-
-  // recovery non-object
-  {
-    auto json = arangodb::velocypack::Parser::fromJson(
-        "{ \"type\": \"arangosearch\", \"data\": [] }");
-    std::basic_string<uint8_t> buf;
-    buf.resize(sizeof(::MMFilesMarker) + sizeof(TRI_voc_tick_t));  // reserve space for header
-    arangodb::encoding::storeNumber(&buf[sizeof(::MMFilesMarker)],
-                                    TRI_voc_tick_t(1), sizeof(TRI_voc_tick_t));
-    buf.append(json->slice().begin(), json->slice().byteSize());
-    auto* marker = reinterpret_cast<MMFilesMarker*>(&buf[0]);
-    marker->setSize(static_cast<uint32_t>(buf.size()));
-    marker->setType(::MMFilesMarkerType::TRI_DF_MARKER_VPACK_FLUSH_SYNC);
-    arangodb::MMFilesWalRecoverState state(false);
-    EXPECT_TRUE((0 == state.errorCount));
-    EXPECT_TRUE((arangodb::MMFilesWalRecoverState::ReplayMarker(marker, &state, nullptr)));
-    EXPECT_TRUE((1 == state.errorCount));
-  }
-
-  // recovery no collection
-  {
-    auto json = arangodb::velocypack::Parser::fromJson(
-        "{ \"type\": \"arangosearch\", \"data\": { \"iid\": 52 } }");
-    std::basic_string<uint8_t> buf;
-    buf.resize(sizeof(::MMFilesMarker) + sizeof(TRI_voc_tick_t));  // reserve space for header
-    arangodb::encoding::storeNumber(&buf[sizeof(::MMFilesMarker)],
-                                    TRI_voc_tick_t(1), sizeof(TRI_voc_tick_t));
-    buf.append(json->slice().begin(), json->slice().byteSize());
-    auto* marker = reinterpret_cast<MMFilesMarker*>(&buf[0]);
-    marker->setSize(static_cast<uint32_t>(buf.size()));
-    marker->setType(::MMFilesMarkerType::TRI_DF_MARKER_VPACK_FLUSH_SYNC);
-    arangodb::MMFilesWalRecoverState state(false);
-    EXPECT_TRUE((0 == state.errorCount));
-    EXPECT_TRUE((arangodb::MMFilesWalRecoverState::ReplayMarker(marker, &state, nullptr)));
-    EXPECT_TRUE((1 == state.errorCount));
-  }
-
-  // recovery no index
-  {
-    auto json = arangodb::velocypack::Parser::fromJson(
-        "{ \"type\": \"arangosearch\", \"data\": { \"cid\": 42 } }");
-    std::basic_string<uint8_t> buf;
-    buf.resize(sizeof(::MMFilesMarker) + sizeof(TRI_voc_tick_t));  // reserve space for header
-    arangodb::encoding::storeNumber(&buf[sizeof(::MMFilesMarker)],
-                                    TRI_voc_tick_t(1), sizeof(TRI_voc_tick_t));
-    buf.append(json->slice().begin(), json->slice().byteSize());
-    auto* marker = reinterpret_cast<MMFilesMarker*>(&buf[0]);
-    marker->setSize(static_cast<uint32_t>(buf.size()));
-    marker->setType(::MMFilesMarkerType::TRI_DF_MARKER_VPACK_FLUSH_SYNC);
-    arangodb::MMFilesWalRecoverState state(false);
-    EXPECT_TRUE((0 == state.errorCount));
-    EXPECT_TRUE((arangodb::MMFilesWalRecoverState::ReplayMarker(marker, &state, nullptr)));
-    EXPECT_TRUE((1 == state.errorCount));
-  }
-
-  // recovery missing collection
-  {
-    auto json = arangodb::velocypack::Parser::fromJson(
-        "{ \"type\": \"arangosearch\", \"data\": { \"cid\": 42, \"iid\": 52 } "
-        "}");
-    std::basic_string<uint8_t> buf;
-    buf.resize(sizeof(::MMFilesMarker) + sizeof(TRI_voc_tick_t));  // reserve space for header
-    arangodb::encoding::storeNumber(&buf[sizeof(::MMFilesMarker)],
-                                    TRI_voc_tick_t(1), sizeof(TRI_voc_tick_t));
-    buf.append(json->slice().begin(), json->slice().byteSize());
-    auto* marker = reinterpret_cast<MMFilesMarker*>(&buf[0]);
-    marker->setSize(static_cast<uint32_t>(buf.size()));
-    marker->setType(::MMFilesMarkerType::TRI_DF_MARKER_VPACK_FLUSH_SYNC);
-    arangodb::MMFilesWalRecoverState state(false);
-    EXPECT_TRUE((0 == state.errorCount));
-    EXPECT_TRUE((arangodb::MMFilesWalRecoverState::ReplayMarker(marker, &state, nullptr)));
-    EXPECT_TRUE((0 == state.errorCount));  // missing collection treated as a removed collection (after the WAL marker)
-  }
-
-  // recovery missing link
-  {
-    auto json = arangodb::velocypack::Parser::fromJson(
-        "{ \"type\": \"arangosearch\", \"data\": { \"cid\": 100, \"iid\": 24 } "
-        "}");
-    std::basic_string<uint8_t> buf;
-    buf.resize(sizeof(::MMFilesMarker) + sizeof(TRI_voc_tick_t));  // reserve space for header
-    arangodb::encoding::storeNumber(&buf[sizeof(::MMFilesMarker)],
-                                    TRI_voc_tick_t(1), sizeof(TRI_voc_tick_t));
-    buf.append(json->slice().begin(), json->slice().byteSize());
-    auto* marker = reinterpret_cast<MMFilesMarker*>(&buf[0]);
-    marker->setSize(static_cast<uint32_t>(buf.size()));
-    marker->setType(::MMFilesMarkerType::TRI_DF_MARKER_VPACK_FLUSH_SYNC);
-    arangodb::MMFilesWalRecoverState state(false);
-    EXPECT_TRUE((0 == state.errorCount));
-    EXPECT_TRUE((arangodb::MMFilesWalRecoverState::ReplayMarker(marker, &state, nullptr)));
-    EXPECT_TRUE((0 == state.errorCount));  // missing link treated as a removed index (after the WAL marker)
-  }
-
-  // recovery non-string value
-  {
-    auto json = arangodb::velocypack::Parser::fromJson(
-        "{ \"type\": \"arangosearch\", \"data\": { \"cid\": 100, \"iid\": 42, "
-        "\"value\": [] } }");
-    std::basic_string<uint8_t> buf;
-    buf.resize(sizeof(::MMFilesMarker) + sizeof(TRI_voc_tick_t));  // reserve space for header
-    arangodb::encoding::storeNumber(&buf[sizeof(::MMFilesMarker)],
-                                    TRI_voc_tick_t(1), sizeof(TRI_voc_tick_t));
-    buf.append(json->slice().begin(), json->slice().byteSize());
-    auto* marker = reinterpret_cast<MMFilesMarker*>(&buf[0]);
-    marker->setSize(static_cast<uint32_t>(buf.size()));
-    marker->setType(::MMFilesMarkerType::TRI_DF_MARKER_VPACK_FLUSH_SYNC);
-    arangodb::MMFilesWalRecoverState state(false);
-    EXPECT_TRUE((0 == state.errorCount));
-    EXPECT_TRUE((arangodb::MMFilesWalRecoverState::ReplayMarker(marker, &state, nullptr)));
-    EXPECT_TRUE((1 == state.errorCount));
-  }
-
-  // recovery non-recovery state (i.e. recovery marker after end of recovery)
-  {
-    auto before = StorageEngineMock::inRecoveryResult;
-    StorageEngineMock::inRecoveryResult = false;
-    auto restore = irs::make_finally(
-        [&before]() -> void { StorageEngineMock::inRecoveryResult = before; });
-    auto linkJson0 = arangodb::velocypack::Parser::fromJson(
-        "{ \"id\": 41, \"includeAllFields\": true, \"type\": \"arangosearch\", "
-        "\"view\": \"testView\" }");
-    bool created;
-    auto index0 = logicalCollection->createIndex(linkJson0->slice(), created);
-    EXPECT_TRUE((false == !index0 && created));
-    auto link0 = std::dynamic_pointer_cast<arangodb::iresearch::IResearchLink>(index0);
-    EXPECT_TRUE((false == !link0));
-
-    auto json = arangodb::velocypack::Parser::fromJson(
-        "{ \"type\": \"arangosearch\", \"data\": { \"cid\": 100, \"iid\": 41, "
-        "\"value\": \"segments_41\" } }");
-    std::basic_string<uint8_t> buf;
-    buf.resize(sizeof(::MMFilesMarker) + sizeof(TRI_voc_tick_t));  // reserve space for header
-    arangodb::encoding::storeNumber(&buf[sizeof(::MMFilesMarker)],
-                                    TRI_voc_tick_t(1), sizeof(TRI_voc_tick_t));
-    buf.append(json->slice().begin(), json->slice().byteSize());
-    auto* marker = reinterpret_cast<MMFilesMarker*>(&buf[0]);
-    marker->setSize(static_cast<uint32_t>(buf.size()));
-    marker->setType(::MMFilesMarkerType::TRI_DF_MARKER_VPACK_FLUSH_SYNC);
-    arangodb::MMFilesWalRecoverState state(false);
-    EXPECT_TRUE((0 == state.errorCount));
-    EXPECT_TRUE((arangodb::MMFilesWalRecoverState::ReplayMarker(marker, &state, nullptr)));
-    EXPECT_TRUE((1 == state.errorCount));
-  }
-
-  // recovery success
-  {
-    auto json = arangodb::velocypack::Parser::fromJson(
-        "{ \"type\": \"arangosearch\", \"data\": { \"cid\": 100, \"iid\": 42, "
-        "\"value\": \"segments_42\" } }");
-    std::basic_string<uint8_t> buf;
-    buf.resize(sizeof(::MMFilesMarker) + sizeof(TRI_voc_tick_t));  // reserve space for header
-    arangodb::encoding::storeNumber(&buf[sizeof(::MMFilesMarker)],
-                                    TRI_voc_tick_t(1), sizeof(TRI_voc_tick_t));
-    buf.append(json->slice().begin(), json->slice().byteSize());
-    auto* marker = reinterpret_cast<MMFilesMarker*>(&buf[0]);
-    marker->setSize(static_cast<uint32_t>(buf.size()));
-    marker->setType(::MMFilesMarkerType::TRI_DF_MARKER_VPACK_FLUSH_SYNC);
-    arangodb::MMFilesWalRecoverState state(false);
-    EXPECT_TRUE((0 == state.errorCount));
-    EXPECT_TRUE((arangodb::MMFilesWalRecoverState::ReplayMarker(marker, &state, nullptr)));
-    EXPECT_TRUE((0 == state.errorCount));
-  }
-
-  // will commit 'link' and set RecoveryState to DONE
-  {
-    StorageEngineMock::inRecoveryResult = false;
-    dbFeature->recoveryDone();
-  }
-
-  // commit failed write WAL
-  {
-    auto before = StorageEngineMock::flushSubscriptionResult;
-    auto restore = irs::make_finally([&before]() -> void {
-      StorageEngineMock::flushSubscriptionResult = before;
-    });
-    StorageEngineMock::flushSubscriptionResult = arangodb::Result(TRI_ERROR_INTERNAL);
-
-    arangodb::transaction::Methods trx(arangodb::transaction::StandaloneContext::Create(*vocbase),
-                                       EMPTY, EMPTY, EMPTY,
-                                       arangodb::transaction::Options());
-    EXPECT_TRUE((trx.begin().ok()));
-    EXPECT_TRUE((link->insert(trx, arangodb::LocalDocumentId(1), doc0->slice(),
-                              arangodb::Index::OperationMode::normal)
-                     .ok()));
-    EXPECT_TRUE((trx.commit().ok()));
-    EXPECT_TRUE((!link->commit().ok()));
-  }
-
-  // commit failed write checkpoint
-  {
-    arangodb::transaction::Methods trx(arangodb::transaction::StandaloneContext::Create(*vocbase),
-                                       EMPTY, EMPTY, EMPTY,
-                                       arangodb::transaction::Options());
-    EXPECT_TRUE((trx.begin().ok()));
-    EXPECT_TRUE((link->insert(trx, arangodb::LocalDocumentId(2), doc1->slice(),
-                              arangodb::Index::OperationMode::normal)
-                     .ok()));
-    EXPECT_TRUE((trx.commit().ok()));
-    irs::utf8_path path;
-    path /= testFilesystemPath;
-    path /= "databases";
-    path /= std::string("database-") + std::to_string(vocbase->id());
-    path /= std::string("arangosearch-") + std::to_string(logicalCollection->id()) +
-            "_" + std::to_string(link->id());
-    path /= "segments_3.checkpoint";
-    EXPECT_TRUE((path.mkdir()));  // create a directory by same name as the checkpoint file to force error
-    EXPECT_TRUE((!link->commit().ok()));
-  }
-
-  // commit success
-  {
-    arangodb::transaction::Methods trx(arangodb::transaction::StandaloneContext::Create(*vocbase),
-                                       EMPTY, EMPTY, EMPTY,
-                                       arangodb::transaction::Options());
-    EXPECT_TRUE((trx.begin().ok()));
-    EXPECT_TRUE((link->insert(trx, arangodb::LocalDocumentId(3), doc2->slice(),
-                              arangodb::Index::OperationMode::normal)
-                     .ok()));
-    EXPECT_TRUE((trx.commit().ok()));
-    EXPECT_TRUE((link->commit().ok()));
-  }
-}
-
-TEST_F(IResearchLinkTest, test_flush_marker_reopen) {
-  static std::vector<std::string> const EMPTY;
-  auto doc0 = arangodb::velocypack::Parser::fromJson("{ \"abc\": \"def\" }");
-
-  auto before = StorageEngineMock::inRecoveryResult;
-  StorageEngineMock::inRecoveryResult = true;
-  auto restore = irs::make_finally(
-      [&before]() -> void { StorageEngineMock::inRecoveryResult = before; });
-
-  auto* dbFeature =
-      arangodb::application_features::ApplicationServer::lookupFeature<arangodb::DatabaseFeature>(
-          "Database");
-  ASSERT_TRUE((dbFeature));
-  TRI_vocbase_t* vocbase;
-  ASSERT_TRUE((TRI_ERROR_NO_ERROR == dbFeature->createDatabase(1, "testDatabase", arangodb::velocypack::Slice::emptyObjectSlice(), vocbase)));
-  auto collectionJson = arangodb::velocypack::Parser::fromJson(
-      "{ \"name\": \"testCollection\", \"id\": 100 }");
-  auto logicalCollection = vocbase->createCollection(collectionJson->slice());
-  ASSERT_TRUE((false == !logicalCollection));
-  bool created;
-
-  // open existing without any checkpoint files
-  {
-    auto linkJson1 = arangodb::velocypack::Parser::fromJson(
-        "{ \"id\": 42, \"includeAllFields\": true, \"type\": \"arangosearch\", "
-        "\"view\": \"testView\" }");
-
-    // initial population of link
-    {
-      auto before = StorageEngineMock::inRecoveryResult;
-      StorageEngineMock::inRecoveryResult = false;
-      auto restore = irs::make_finally(
-          [&before]() -> void { StorageEngineMock::inRecoveryResult = before; });
-      std::shared_ptr<arangodb::Index> index1 = arangodb::iresearch::IResearchMMFilesLink::factory().instantiate(*logicalCollection, linkJson1->slice(), 42, false);
-      EXPECT_TRUE((false == !index1));
-      auto link1 = std::dynamic_pointer_cast<arangodb::iresearch::IResearchLink>(index1);
-      EXPECT_TRUE((false == !link1));
-
-      // remove initial 'checkpoint' file
-      {
-        irs::utf8_path path;
-        path /= testFilesystemPath;
-        path /= "databases";
-        path /= std::string("database-") + std::to_string(vocbase->id());
-        path /= std::string("arangosearch-") +
-                std::to_string(logicalCollection->id()) + "_42";
-        irs::fs_directory dir(path.utf8());
-        auto reader = irs::directory_reader::open(dir);
-        path /= reader.meta().filename + ".checkpoint";
-        bool exists;
-        EXPECT_TRUE((path.exists_file(exists) && exists));
-        EXPECT_TRUE((path.remove()));
-      }
-
-      // insert doc0
-      {
-        arangodb::transaction::Methods trx(arangodb::transaction::StandaloneContext::Create(*vocbase),
-                                           EMPTY, EMPTY, EMPTY,
-                                           arangodb::transaction::Options());
-        EXPECT_TRUE((trx.begin().ok()));
-        EXPECT_TRUE((link1
-                         ->insert(trx, arangodb::LocalDocumentId(1), doc0->slice(),
-                                  arangodb::Index::OperationMode::normal)
-                         .ok()));
-        EXPECT_TRUE((trx.commit().ok()));
-        EXPECT_TRUE((link1->commit().ok()));
-      }
-
-      // remove initial 'checkpoint' file
-      {
-        irs::utf8_path path;
-        path /= testFilesystemPath;
-        path /= "databases";
-        path /= std::string("database-") + std::to_string(vocbase->id());
-        path /= std::string("arangosearch-") +
-                std::to_string(logicalCollection->id()) + "_42";
-        irs::fs_directory dir(path.utf8());
-        auto reader = irs::directory_reader::open(dir);
-        path /= reader.meta().filename + ".checkpoint";
-        bool exists;
-        EXPECT_TRUE((path.exists_file(exists) && exists));
-        EXPECT_TRUE((path.remove()));  // remove post-commit 'checkpoint' file
-      }
-    }
-
-    auto index1 = logicalCollection->createIndex(linkJson1->slice(), created);
-    EXPECT_TRUE((true == !index1));
-  }
-
-  // open existing without last checkpoint file
-  {
-    auto linkJson1 = arangodb::velocypack::Parser::fromJson(
-        "{ \"id\": 43, \"includeAllFields\": true, \"type\": \"arangosearch\", "
-        "\"view\": \"testView\" }");
-
-    // initial population of link
-    {
-      auto before = StorageEngineMock::inRecoveryResult;
-      StorageEngineMock::inRecoveryResult = false;
-      auto restore = irs::make_finally(
-          [&before]() -> void { StorageEngineMock::inRecoveryResult = before; });
-      std::shared_ptr<arangodb::Index> index1 = arangodb::iresearch::IResearchMMFilesLink::factory().instantiate(*logicalCollection, linkJson1->slice(), 43, false);
-      EXPECT_TRUE((false == !index1));
-      auto link1 = std::dynamic_pointer_cast<arangodb::iresearch::IResearchLink>(index1);
-      EXPECT_TRUE((false == !link1));
-
-      // insert doc0
-      {
-        arangodb::transaction::Methods trx(arangodb::transaction::StandaloneContext::Create(*vocbase),
-                                           EMPTY, EMPTY, EMPTY,
-                                           arangodb::transaction::Options());
-        EXPECT_TRUE((trx.begin().ok()));
-        EXPECT_TRUE((link1
-                         ->insert(trx, arangodb::LocalDocumentId(1), doc0->slice(),
-                                  arangodb::Index::OperationMode::normal)
-                         .ok()));
-        EXPECT_TRUE((trx.commit().ok()));
-        EXPECT_TRUE((link1->commit().ok()));
-      }
-
-      // remove initial 'checkpoint' file
-      {
-        irs::utf8_path path;
-        path /= testFilesystemPath;
-        path /= "databases";
-        path /= std::string("database-") + std::to_string(vocbase->id());
-        path /= std::string("arangosearch-") +
-                std::to_string(logicalCollection->id()) + "_43";
-        irs::fs_directory dir(path.utf8());
-        auto reader = irs::directory_reader::open(dir);
-        path /= reader.meta().filename + ".checkpoint";
-        bool exists;
-        EXPECT_TRUE((path.exists_file(exists) && exists));
-        EXPECT_TRUE((path.remove()));  // remove post-commit 'checkpoint' file
-      }
-    }
-
-    auto index1 = logicalCollection->createIndex(linkJson1->slice(), created);
-    EXPECT_TRUE((false == !index1));  // link creation success in recovery
-
-    // first and only marker
-    {
-      auto json = arangodb::velocypack::Parser::fromJson(
-          "{ \"type\": \"arangosearch\", \"data\": { \"cid\": 100, \"iid\": "
-          "45, \"value\": \"segments_1\" } }");
-      std::basic_string<uint8_t> buf;
-      buf.resize(sizeof(::MMFilesMarker) + sizeof(TRI_voc_tick_t));  // reserve space for header
-      arangodb::encoding::storeNumber(&buf[sizeof(::MMFilesMarker)],
-                                      TRI_voc_tick_t(1), sizeof(TRI_voc_tick_t));
-      buf.append(json->slice().begin(), json->slice().byteSize());
-      auto* marker = reinterpret_cast<MMFilesMarker*>(&buf[0]);
-      marker->setSize(static_cast<uint32_t>(buf.size()));
-      marker->setType(::MMFilesMarkerType::TRI_DF_MARKER_VPACK_FLUSH_SYNC);
-      arangodb::MMFilesWalRecoverState state(false);
-      EXPECT_TRUE((0 == state.errorCount));
-      EXPECT_TRUE((arangodb::MMFilesWalRecoverState::ReplayMarker(marker, &state, nullptr)));
-      EXPECT_TRUE((0 == state.errorCount));
-    }
-
-    auto before = StorageEngineMock::inRecoveryResult;
-    StorageEngineMock::inRecoveryResult = false;
-    auto restore = irs::make_finally(
-        [&before]() -> void { StorageEngineMock::inRecoveryResult = before; });
-    dbFeature->recoveryDone();  // will commit 'link1' (it will also commit 'link' and set RecoveryState to DONE)
-    logicalCollection->dropIndex(index1->id());
-  }
-
-  // open existing with checkpoint file unmatched by marker (missing WAL tail)
-  {
-    auto linkJson1 = arangodb::velocypack::Parser::fromJson(
-        "{ \"id\": 44, \"includeAllFields\": true, \"type\": \"arangosearch\", "
-        "\"view\": \"testView\" }");
-
-    // initial population of link
-    {
-      auto before = StorageEngineMock::inRecoveryResult;
-      StorageEngineMock::inRecoveryResult = false;
-      auto restore = irs::make_finally(
-          [&before]() -> void { StorageEngineMock::inRecoveryResult = before; });
-      std::shared_ptr<arangodb::Index> index1 = arangodb::iresearch::IResearchMMFilesLink::factory().instantiate(*logicalCollection, linkJson1->slice(), 44, false);
-      EXPECT_TRUE((false == !index1));
-      auto link1 = std::dynamic_pointer_cast<arangodb::iresearch::IResearchLink>(index1);
-      EXPECT_TRUE((false == !link1));
-
-      // insert doc0
-      {
-        arangodb::transaction::Methods trx(arangodb::transaction::StandaloneContext::Create(*vocbase),
-                                           EMPTY, EMPTY, EMPTY,
-                                           arangodb::transaction::Options());
-        EXPECT_TRUE((trx.begin().ok()));
-        EXPECT_TRUE((link1
-                         ->insert(trx, arangodb::LocalDocumentId(1), doc0->slice(),
-                                  arangodb::Index::OperationMode::normal)
-                         .ok()));
-        EXPECT_TRUE((trx.commit().ok()));
-        EXPECT_TRUE((link1->commit().ok()));
-      }
-    }
-
-    auto index1 = logicalCollection->createIndex(linkJson1->slice(), created);
-    EXPECT_TRUE((false == !index1));  // link creation success in recovery
-    auto before = StorageEngineMock::inRecoveryResult;
-    StorageEngineMock::inRecoveryResult = false;
-    auto restore = irs::make_finally(
-        [&before]() -> void { StorageEngineMock::inRecoveryResult = before; });
-
-    // recovery will finish correctly even if arangosearch isn't recovered properly,
-    // corresponding log message is printed
-    EXPECT_NO_THROW((dbFeature->recoveryDone()));
-
-    logicalCollection->dropIndex(index1->id());
-  }
-
-  // open exisiting with checkpoint file matching first and only marker
-  {
-    auto linkJson1 = arangodb::velocypack::Parser::fromJson(
-        "{ \"id\": 45, \"includeAllFields\": true, \"type\": \"arangosearch\", "
-        "\"view\": \"testView\" }");
-    auto before = StorageEngineMock::inRecoveryResult;
-    StorageEngineMock::inRecoveryResult = false;
-    auto restore = irs::make_finally(
-        [&before]() -> void { StorageEngineMock::inRecoveryResult = before; });
-
-    // initial population of link
-    {
-      std::shared_ptr<arangodb::Index> index1 = arangodb::iresearch::IResearchMMFilesLink::factory().instantiate(*logicalCollection, linkJson1->slice(), 45, false);
-      EXPECT_TRUE((false == !index1));
-      auto link1 = std::dynamic_pointer_cast<arangodb::iresearch::IResearchLink>(index1);
-      EXPECT_TRUE((false == !link1));
-
-      // insert doc0
-      {
-        arangodb::transaction::Methods trx(arangodb::transaction::StandaloneContext::Create(*vocbase),
-                                           EMPTY, EMPTY, EMPTY,
-                                           arangodb::transaction::Options());
-        EXPECT_TRUE((trx.begin().ok()));
-        EXPECT_TRUE((link1
-                         ->insert(trx, arangodb::LocalDocumentId(1), doc0->slice(),
-                                  arangodb::Index::OperationMode::normal)
-                         .ok()));
-        EXPECT_TRUE((trx.commit().ok()));
-        EXPECT_TRUE((link1->commit().ok()));
-      }
-    }
-
-    StorageEngineMock::inRecoveryResult = true;
-    auto index1 = logicalCollection->createIndex(linkJson1->slice(), created);
-    EXPECT_TRUE((false == !index1));  // link creation success in recovery
-
-    // first and only marker
-    {
-      auto json = arangodb::velocypack::Parser::fromJson(
-          "{ \"type\": \"arangosearch\", \"data\": { \"cid\": 100, \"iid\": "
-          "45, \"value\": \"segments_2\" } }");
-      std::basic_string<uint8_t> buf;
-      buf.resize(sizeof(::MMFilesMarker) + sizeof(TRI_voc_tick_t));  // reserve space for header
-      arangodb::encoding::storeNumber(&buf[sizeof(::MMFilesMarker)],
-                                      TRI_voc_tick_t(1), sizeof(TRI_voc_tick_t));
-      buf.append(json->slice().begin(), json->slice().byteSize());
-      auto* marker = reinterpret_cast<MMFilesMarker*>(&buf[0]);
-      marker->setSize(static_cast<uint32_t>(buf.size()));
-      marker->setType(::MMFilesMarkerType::TRI_DF_MARKER_VPACK_FLUSH_SYNC);
-      arangodb::MMFilesWalRecoverState state(false);
-      EXPECT_TRUE((0 == state.errorCount));
-      EXPECT_TRUE((arangodb::MMFilesWalRecoverState::ReplayMarker(marker, &state, nullptr)));
-      EXPECT_TRUE((0 == state.errorCount));
-    }
-
-    StorageEngineMock::inRecoveryResult = false;
-    dbFeature->recoveryDone();  // will commit 'link1' (it will also commit 'link' and set RecoveryState to DONE)
-    logicalCollection->dropIndex(index1->id());
-  }
-
-  // open exisiting with checkpoint file matching second marker (i.e. DURING_CHECKPOINT then again DURING_CHECKPOINT)
-  {
-    auto linkJson1 = arangodb::velocypack::Parser::fromJson(
-        "{ \"id\": 46, \"includeAllFields\": true, \"type\": \"arangosearch\", "
-        "\"view\": \"testView\" }");
-    auto before = StorageEngineMock::inRecoveryResult;
-    StorageEngineMock::inRecoveryResult = false;
-    auto restore = irs::make_finally(
-        [&before]() -> void { StorageEngineMock::inRecoveryResult = before; });
-
-    // initial population of link
-    {
-      std::shared_ptr<arangodb::Index> index1 = arangodb::iresearch::IResearchMMFilesLink::factory().instantiate(*logicalCollection, linkJson1->slice(), 46, false);
-      EXPECT_TRUE((false == !index1));
-      auto link1 = std::dynamic_pointer_cast<arangodb::iresearch::IResearchLink>(index1);
-      EXPECT_TRUE((false == !link1));
-
-      // insert doc0
-      {
-        arangodb::transaction::Methods trx(arangodb::transaction::StandaloneContext::Create(*vocbase),
-                                           EMPTY, EMPTY, EMPTY,
-                                           arangodb::transaction::Options());
-        EXPECT_TRUE((trx.begin().ok()));
-        EXPECT_TRUE((link1
-                         ->insert(trx, arangodb::LocalDocumentId(1), doc0->slice(),
-                                  arangodb::Index::OperationMode::normal)
-                         .ok()));
-        EXPECT_TRUE((trx.commit().ok()));
-        EXPECT_TRUE((link1->commit().ok()));
-      }
-    }
-
-    StorageEngineMock::inRecoveryResult = true;
-    auto index1 = logicalCollection->createIndex(linkJson1->slice(), created);
-    EXPECT_TRUE((false == !index1));  // link creation success in recovery
-
-    // first marker
-    {
-      auto json = arangodb::velocypack::Parser::fromJson(
-          "{ \"type\": \"arangosearch\", \"data\": { \"cid\": 100, \"iid\": "
-          "46, \"value\": \"segments_1\" } }");
-      std::basic_string<uint8_t> buf;
-      buf.resize(sizeof(::MMFilesMarker) + sizeof(TRI_voc_tick_t));  // reserve space for header
-      arangodb::encoding::storeNumber(&buf[sizeof(::MMFilesMarker)],
-                                      TRI_voc_tick_t(1), sizeof(TRI_voc_tick_t));
-      buf.append(json->slice().begin(), json->slice().byteSize());
-      auto* marker = reinterpret_cast<MMFilesMarker*>(&buf[0]);
-      marker->setSize(static_cast<uint32_t>(buf.size()));
-      marker->setType(::MMFilesMarkerType::TRI_DF_MARKER_VPACK_FLUSH_SYNC);
-      arangodb::MMFilesWalRecoverState state(false);
-      EXPECT_TRUE((0 == state.errorCount));
-      EXPECT_TRUE((arangodb::MMFilesWalRecoverState::ReplayMarker(marker, &state, nullptr)));
-      EXPECT_TRUE((0 == state.errorCount));
-    }
-
-    // second marker
-    {
-      auto json = arangodb::velocypack::Parser::fromJson(
-          "{ \"type\": \"arangosearch\", \"data\": { \"cid\": 100, \"iid\": "
-          "46, \"value\": \"segments_2\" } }");
-      std::basic_string<uint8_t> buf;
-      buf.resize(sizeof(::MMFilesMarker) + sizeof(TRI_voc_tick_t));  // reserve space for header
-      arangodb::encoding::storeNumber(&buf[sizeof(::MMFilesMarker)],
-                                      TRI_voc_tick_t(1), sizeof(TRI_voc_tick_t));
-      buf.append(json->slice().begin(), json->slice().byteSize());
-      auto* marker = reinterpret_cast<MMFilesMarker*>(&buf[0]);
-      marker->setSize(static_cast<uint32_t>(buf.size()));
-      marker->setType(::MMFilesMarkerType::TRI_DF_MARKER_VPACK_FLUSH_SYNC);
-      arangodb::MMFilesWalRecoverState state(false);
-      EXPECT_TRUE((0 == state.errorCount));
-      EXPECT_TRUE((arangodb::MMFilesWalRecoverState::ReplayMarker(marker, &state, nullptr)));
-      EXPECT_TRUE((0 == state.errorCount));
-    }
-
-    StorageEngineMock::inRecoveryResult = false;
-    dbFeature->recoveryDone();  // will commit 'link1' (it will also commit 'link' and set RecoveryState to DONE)
-    logicalCollection->dropIndex(index1->id());
-  }
-
-  // open exisiting with checkpoint file matching third marker (ensure initial recovery state changes, i.e. DURING_CHECKPOINT then BEFORE_CHECKPOINT then DURING_CHECKPOINT))
-  {
-    auto linkJson1 = arangodb::velocypack::Parser::fromJson(
-        "{ \"id\": 47, \"includeAllFields\": true, \"type\": \"arangosearch\", "
-        "\"view\": \"testView\" }");
-    auto before = StorageEngineMock::inRecoveryResult;
-    StorageEngineMock::inRecoveryResult = false;
-    auto restore = irs::make_finally(
-        [&before]() -> void { StorageEngineMock::inRecoveryResult = before; });
-
-    // initial population of link
-    {
-      std::shared_ptr<arangodb::Index> index1 = arangodb::iresearch::IResearchMMFilesLink::factory().instantiate(*logicalCollection, linkJson1->slice(), 47, false);
-      EXPECT_TRUE((false == !index1));
-      auto link1 = std::dynamic_pointer_cast<arangodb::iresearch::IResearchLink>(index1);
-      EXPECT_TRUE((false == !link1));
-
-      // insert doc0
-      {
-        arangodb::transaction::Methods trx(arangodb::transaction::StandaloneContext::Create(*vocbase),
-                                           EMPTY, EMPTY, EMPTY,
-                                           arangodb::transaction::Options());
-        EXPECT_TRUE((trx.begin().ok()));
-        EXPECT_TRUE((link1
-                         ->insert(trx, arangodb::LocalDocumentId(1), doc0->slice(),
-                                  arangodb::Index::OperationMode::normal)
-                         .ok()));
-        EXPECT_TRUE((trx.commit().ok()));
-        EXPECT_TRUE((link1->commit().ok()));
-      }
-    }
-
-    StorageEngineMock::inRecoveryResult = true;
-    auto index1 = logicalCollection->createIndex(linkJson1->slice(), created);
-    EXPECT_TRUE((false == !index1));  // link creation success in recovery
-
-    // first marker
-    {
-      auto json = arangodb::velocypack::Parser::fromJson(
-          "{ \"type\": \"arangosearch\", \"data\": { \"cid\": 100, \"iid\": "
-          "47, \"value\": \"segments_other\" } }");
-      std::basic_string<uint8_t> buf;
-      buf.resize(sizeof(::MMFilesMarker) + sizeof(TRI_voc_tick_t));  // reserve space for header
-      arangodb::encoding::storeNumber(&buf[sizeof(::MMFilesMarker)],
-                                      TRI_voc_tick_t(1), sizeof(TRI_voc_tick_t));
-      buf.append(json->slice().begin(), json->slice().byteSize());
-      auto* marker = reinterpret_cast<MMFilesMarker*>(&buf[0]);
-      marker->setSize(static_cast<uint32_t>(buf.size()));
-      marker->setType(::MMFilesMarkerType::TRI_DF_MARKER_VPACK_FLUSH_SYNC);
-      arangodb::MMFilesWalRecoverState state(false);
-      EXPECT_TRUE((0 == state.errorCount));
-      EXPECT_TRUE((arangodb::MMFilesWalRecoverState::ReplayMarker(marker, &state, nullptr)));
-      EXPECT_TRUE((0 == state.errorCount));
-    }
-
-    // second marker
-    {
-      auto json = arangodb::velocypack::Parser::fromJson(
-          "{ \"type\": \"arangosearch\", \"data\": { \"cid\": 100, \"iid\": "
-          "47, \"value\": \"segments_1\" } }");
-      std::basic_string<uint8_t> buf;
-      buf.resize(sizeof(::MMFilesMarker) + sizeof(TRI_voc_tick_t));  // reserve space for header
-      arangodb::encoding::storeNumber(&buf[sizeof(::MMFilesMarker)],
-                                      TRI_voc_tick_t(1), sizeof(TRI_voc_tick_t));
-      buf.append(json->slice().begin(), json->slice().byteSize());
-      auto* marker = reinterpret_cast<MMFilesMarker*>(&buf[0]);
-      marker->setSize(static_cast<uint32_t>(buf.size()));
-      marker->setType(::MMFilesMarkerType::TRI_DF_MARKER_VPACK_FLUSH_SYNC);
-      arangodb::MMFilesWalRecoverState state(false);
-      EXPECT_TRUE((0 == state.errorCount));
-      EXPECT_TRUE((arangodb::MMFilesWalRecoverState::ReplayMarker(marker, &state, nullptr)));
-      EXPECT_TRUE((0 == state.errorCount));
-    }
-
-    // third marker
-    {
-      auto json = arangodb::velocypack::Parser::fromJson(
-          "{ \"type\": \"arangosearch\", \"data\": { \"cid\": 100, \"iid\": "
-          "47, \"value\": \"segments_2\" } }");
-      std::basic_string<uint8_t> buf;
-      buf.resize(sizeof(::MMFilesMarker) + sizeof(TRI_voc_tick_t));  // reserve space for header
-      arangodb::encoding::storeNumber(&buf[sizeof(::MMFilesMarker)],
-                                      TRI_voc_tick_t(1), sizeof(TRI_voc_tick_t));
-      buf.append(json->slice().begin(), json->slice().byteSize());
-      auto* marker = reinterpret_cast<MMFilesMarker*>(&buf[0]);
-      marker->setSize(static_cast<uint32_t>(buf.size()));
-      marker->setType(::MMFilesMarkerType::TRI_DF_MARKER_VPACK_FLUSH_SYNC);
-      arangodb::MMFilesWalRecoverState state(false);
-      EXPECT_TRUE((0 == state.errorCount));
-      EXPECT_TRUE((arangodb::MMFilesWalRecoverState::ReplayMarker(marker, &state, nullptr)));
-      EXPECT_TRUE((0 == state.errorCount));
-    }
-
-    StorageEngineMock::inRecoveryResult = false;
-    dbFeature->recoveryDone();  // will commit 'link1' (it will also commit 'link' and set RecoveryState to DONE)
-    logicalCollection->dropIndex(index1->id());
-  }
-}
-
-=======
->>>>>>> 5bc6eac6
 TEST_F(IResearchLinkTest, test_init) {
   // collection registered with view (collection initially not in view)
   {
