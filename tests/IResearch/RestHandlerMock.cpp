--- conflicted
+++ resolved
@@ -26,16 +26,10 @@
 #include "VocBase/vocbase.h"
 
 GeneralRequestMock::GeneralRequestMock(TRI_vocbase_t& vocbase) {
-<<<<<<< HEAD
-  _authenticated = false;
-  _isRequestContextOwner = false;
-  _context.reset(arangodb::VocbaseContext::create(*this, vocbase));
-  _context->vocbase().forceUse(); // must be called or ~VocbaseContext() will fail at '_vocbase.release()'  
-=======
+  _authenticated = false; // must be set before VocbaseContext::create(...)
   _isRequestContextOwner = false; // must be set before VocbaseContext::create(...)
   _context.reset(arangodb::VocbaseContext::create(*this, vocbase));
   _context->vocbase().forceUse(); // must be called or ~VocbaseContext() will fail at '_vocbase.release()'
->>>>>>> 66efaa60
   _requestContext = _context.get(); // do not use setRequestContext(...) since '_requestContext' has not been initialized and contains garbage
 }
 
