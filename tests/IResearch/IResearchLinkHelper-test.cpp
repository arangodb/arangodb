--- conflicted
+++ resolved
@@ -53,140 +53,26 @@
 
 class IResearchLinkHelperTestSingle : public ::testing::Test {
  protected:
-<<<<<<< HEAD
-  StorageEngineMock engine;
-  arangodb::application_features::ApplicationServer server;
-  std::vector<std::pair<arangodb::application_features::ApplicationFeature&, bool>> features;
-  std::string testFilesystemPath;
-
-  IResearchLinkHelperTest() : engine(server), server(nullptr, nullptr) {
-    arangodb::EngineSelectorFeature::ENGINE = &engine;
-
-    // suppress INFO {authentication} Authentication is turned on (system only), authentication for unix sockets is turned on
-    // suppress WARNING {authentication} --server.jwt-secret is insecure. Use --server.jwt-secret-keyfile instead
-    arangodb::LogTopic::setLogLevel(arangodb::Logger::AUTHENTICATION.name(),
-                                    arangodb::LogLevel::ERR);
-
-    // suppress log messages since tests check error conditions
-    arangodb::LogTopic::setLogLevel(arangodb::Logger::AGENCYCOMM.name(),
-                                    arangodb::LogLevel::FATAL);
-    arangodb::LogTopic::setLogLevel(arangodb::iresearch::TOPIC.name(),
-                                    arangodb::LogLevel::FATAL);
-
-    server.addFeature<arangodb::FlushFeature>(
-        std::make_unique<arangodb::FlushFeature>(server));
-    features.emplace_back(server.getFeature<arangodb::FlushFeature>(), false);
-
-    server.addFeature<arangodb::AqlFeature>(std::make_unique<arangodb::AqlFeature>(server));
-    features.emplace_back(server.getFeature<arangodb::AqlFeature>(), true);  // required for UserManager::loadFromDB()
-
-    server.addFeature<arangodb::AuthenticationFeature>(
-        std::make_unique<arangodb::AuthenticationFeature>(server));
-    features.emplace_back(server.getFeature<arangodb::AuthenticationFeature>(),
-                          false);  // required for authentication tests
-
-    server.addFeature<arangodb::DatabaseFeature>(
-        std::make_unique<arangodb::DatabaseFeature>(server));
-    features.emplace_back(server.getFeature<arangodb::DatabaseFeature>(), false);
-
-    server.addFeature<arangodb::DatabasePathFeature>(
-        std::make_unique<arangodb::DatabasePathFeature>(server));
-    features.emplace_back(server.getFeature<arangodb::DatabasePathFeature>(),
-                          false);  // required for IResearchLink::init(...)
-
-    server.addFeature<arangodb::QueryRegistryFeature>(
-        std::make_unique<arangodb::QueryRegistryFeature>(server));
-    features.emplace_back(server.getFeature<arangodb::QueryRegistryFeature>(),
-                          false);  // required for constructing TRI_vocbase_t
-
-    server.addFeature<arangodb::SystemDatabaseFeature>(
-        std::make_unique<arangodb::SystemDatabaseFeature>(server));
-    features.emplace_back(server.getFeature<arangodb::SystemDatabaseFeature>(), true);  // required by IResearchAnalyzerFeature::storeAnalyzer(...)
-
-    server.addFeature<arangodb::TraverserEngineRegistryFeature>(
-        std::make_unique<arangodb::TraverserEngineRegistryFeature>(server));
-    features.emplace_back(server.getFeature<arangodb::TraverserEngineRegistryFeature>(),
-                          false);  // required for AqlFeature::stop()
-
-    server.addFeature<arangodb::V8DealerFeature>(
-        std::make_unique<arangodb::V8DealerFeature>(server));
-    features.emplace_back(server.getFeature<arangodb::V8DealerFeature>(), false);  // required for DatabaseFeature::createDatabase(...)
-
-    server.addFeature<arangodb::ViewTypesFeature>(
-        std::make_unique<arangodb::ViewTypesFeature>(server));
-    features.emplace_back(server.getFeature<arangodb::ViewTypesFeature>(), false);  // required for LogicalView::instantiate(...)
-
-    server.addFeature<arangodb::iresearch::IResearchAnalyzerFeature>(
-        std::make_unique<arangodb::iresearch::IResearchAnalyzerFeature>(server));
-    features.emplace_back(server.getFeature<arangodb::iresearch::IResearchAnalyzerFeature>(),
-                          false);  // required for IResearchLinkMeta::init(...)
-
-    server.addFeature<arangodb::iresearch::IResearchFeature>(
-        std::make_unique<arangodb::iresearch::IResearchFeature>(server));
-    features.emplace_back(server.getFeature<arangodb::iresearch::IResearchFeature>(),
-                          false);  // required for creating views of type 'iresearch'
-
-#if USE_ENTERPRISE
-    server.addFeature<arangodb::LdapFeature>(std::make_unique<arangodb::LdapFeature>(server));
-    features.emplace_back(server.getFeature<arangodb::LdapFeature>(), false);  // required for AuthenticationFeature with USE_ENTERPRISE
-#endif
-
-    // required for V8DealerFeature::prepare(), ClusterFeature::prepare() not required
-    server.addFeature<arangodb::ClusterFeature>(
-        std::make_unique<arangodb::ClusterFeature>(server));
-
-    for (auto& f : features) {
-      f.first.prepare();
-    }
-
-    auto& dbFeature = server.getFeature<arangodb::DatabaseFeature>();
-    auto const databases = arangodb::velocypack::Parser::fromJson(
-        std::string("[ { \"name\": \"") +
-        arangodb::StaticStrings::SystemDatabase + "\" }]");
-    dbFeature.loadDatabases(databases->slice());
-
-    for (auto& f : features) {
-      if (f.second) {
-        f.first.start();
-      }
-    }
-
-    auto& dbPathFeature = server.getFeature<arangodb::DatabasePathFeature>();
-    arangodb::tests::setDatabasePath(dbPathFeature);  // ensure test data is stored in a unique directory
-    testFilesystemPath = dbPathFeature.directory();
+  arangodb::tests::mocks::MockAqlServer server;
+
+  IResearchLinkHelperTestSingle() {
+    auto& dbFeature = server.server().getFeature<arangodb::DatabaseFeature>();
     {
-      auto vocbase = dbFeature.useDatabase(arangodb::StaticStrings::SystemDatabase);
-=======
-  arangodb::tests::mocks::MockAqlServer server;
-
-  IResearchLinkHelperTestSingle() {
-    auto* dbFeature =
-      arangodb::application_features::ApplicationServer::lookupFeature<arangodb::DatabaseFeature>("Database");
-    {
-      TRI_vocbase_t* vocbase = dbFeature->useDatabase(arangodb::StaticStrings::SystemDatabase);
->>>>>>> ad36adc3
+      TRI_vocbase_t* vocbase = dbFeature.useDatabase(arangodb::StaticStrings::SystemDatabase);
       arangodb::methods::Collections::createSystem(
         *vocbase,
         arangodb::tests::AnalyzerCollectionName, false);
     }
     {
       TRI_vocbase_t* vocbase;
-<<<<<<< HEAD
       dbFeature.createDatabase(1, "testVocbaseWithAnalyzer", vocbase);
-=======
-      dbFeature->createDatabase(1, "testVocbaseWithAnalyzer", vocbase);
->>>>>>> ad36adc3
       arangodb::methods::Collections::createSystem(
          *vocbase,
          arangodb::tests::AnalyzerCollectionName, false);
     }
     {
       TRI_vocbase_t* vocbase;
-<<<<<<< HEAD
       dbFeature.createDatabase(2, "testVocbaseWithView", vocbase);
-=======
-      dbFeature->createDatabase(2, "testVocbaseWithView", vocbase);
->>>>>>> ad36adc3
       arangodb::methods::Collections::createSystem(
         *vocbase,
         arangodb::tests::AnalyzerCollectionName, false);
@@ -196,28 +82,7 @@
     }
   }
 
-<<<<<<< HEAD
-  ~IResearchLinkHelperTest() {
-    for (auto& f : features) {
-      if (f.second) {
-        f.first.stop();
-      }
-    }
-
-    for (auto& f : features) {
-      f.first.unprepare();
-    }
-
-    arangodb::LogTopic::setLogLevel(arangodb::iresearch::TOPIC.name(),
-                                    arangodb::LogLevel::DEFAULT);
-    arangodb::LogTopic::setLogLevel(arangodb::Logger::AGENCYCOMM.name(),
-                                    arangodb::LogLevel::DEFAULT);
-    arangodb::LogTopic::setLogLevel(arangodb::Logger::AUTHENTICATION.name(),
-                                    arangodb::LogLevel::DEFAULT);
-    arangodb::EngineSelectorFeature::ENGINE = nullptr;
-=======
   ~IResearchLinkHelperTestSingle() {
->>>>>>> ad36adc3
   }
 };
 
@@ -332,19 +197,9 @@
   }
 }
 
-<<<<<<< HEAD
-TEST_F(IResearchLinkHelperTest, test_validate_cross_db_analyzer) {
-  auto& analyzers = server.getFeature<arangodb::iresearch::IResearchAnalyzerFeature>();
-  auto& dbFeature = server.getFeature<arangodb::DatabaseFeature>();
-=======
 TEST_F(IResearchLinkHelperTestSingle, test_validate_cross_db_analyzer) {
-  auto* analyzers =
-    arangodb::application_features::ApplicationServer::lookupFeature<arangodb::iresearch::IResearchAnalyzerFeature>();
-  ASSERT_NE(nullptr, analyzers);
-  auto* dbFeature =
-    arangodb::application_features::ApplicationServer::lookupFeature<arangodb::DatabaseFeature>("Database");
-  ASSERT_NE(nullptr, dbFeature);
->>>>>>> ad36adc3
+  auto& analyzers = server.server().getFeature<arangodb::iresearch::IResearchAnalyzerFeature>();
+  auto& dbFeature = server.server().getFeature<arangodb::DatabaseFeature>();
   {
     arangodb::iresearch::IResearchAnalyzerFeature::EmplaceResult emplaceResult;
     ASSERT_TRUE(analyzers
@@ -372,19 +227,10 @@
 
 }
 
-<<<<<<< HEAD
-TEST_F(IResearchLinkHelperTest, test_normalize) {
-  auto& analyzers = server.getFeature<arangodb::iresearch::IResearchAnalyzerFeature>();
-  arangodb::iresearch::IResearchAnalyzerFeature::EmplaceResult result;
-  auto& sysDatabase = server.getFeature<arangodb::SystemDatabaseFeature>();
-  auto sysVocbase = sysDatabase.use();
-=======
-TEST_F(IResearchLinkHelperTestSingle, test_normalize_single) {
-  auto* analyzers =
-      arangodb::application_features::ApplicationServer::lookupFeature<arangodb::iresearch::IResearchAnalyzerFeature>();
+TEST_F(IResearchLinkHelperTestSingle, test_normalize) {
+  auto& analyzers = server.server().getFeature<arangodb::iresearch::IResearchAnalyzerFeature>();
   arangodb::iresearch::IResearchAnalyzerFeature::EmplaceResult result;
   TRI_vocbase_t& sysVocbase = server.getSystemDatabase();
->>>>>>> ad36adc3
 
   // analyzer single-server
   {
@@ -419,224 +265,4 @@
                               .ok()));
     EXPECT_TRUE((true == !analyzers.get(arangodb::StaticStrings::SystemDatabase + "::testAnalyzer2")));
   }
-<<<<<<< HEAD
-
-  // analyzer coordinator
-  {
-    auto json = arangodb::velocypack::Parser::fromJson(
-        "{ \
-      \"analyzerDefinitions\": [ { \"name\": \"testAnalyzer3\", \"type\": \"identity\" } ], \
-      \"analyzers\": [\"testAnalyzer3\" ] \
-    }");
-    auto serverRoleBefore = arangodb::ServerState::instance()->getRole();
-    arangodb::ServerState::instance()->setRole(arangodb::ServerState::ROLE_COORDINATOR);
-    auto serverRoleRestore = irs::make_finally([&serverRoleBefore]() -> void {
-      arangodb::ServerState::instance()->setRole(serverRoleBefore);
-    });
-    arangodb::velocypack::Builder builder;
-    builder.openObject();
-    EXPECT_TRUE((false == arangodb::iresearch::IResearchLinkHelper::normalize(
-                              builder, json->slice(), false, *sysVocbase)
-                              .ok()));
-    EXPECT_TRUE((true == !analyzers.get(arangodb::StaticStrings::SystemDatabase + "::testAnalyzer4")));
-  }
-
-  // analyzer coordinator (inRecovery) fail persist in recovery
-  {
-    auto json = arangodb::velocypack::Parser::fromJson(
-        "{ \
-      \"analyzerDefinitions\": [ { \"name\": \"testAnalyzer5\", \"type\": \"identity\" } ], \
-      \"analyzers\": [\"testAnalyzer5\" ] \
-     }");
-    auto serverRoleBefore = arangodb::ServerState::instance()->getRole();
-    arangodb::ServerState::instance()->setRole(arangodb::ServerState::ROLE_COORDINATOR);
-    auto serverRoleRestore = irs::make_finally([&serverRoleBefore]() -> void {
-      arangodb::ServerState::instance()->setRole(serverRoleBefore);
-    });
-    auto inRecoveryBefore = StorageEngineMock::recoveryStateResult;
-    StorageEngineMock::recoveryStateResult = arangodb::RecoveryState::IN_PROGRESS;
-    auto restore = irs::make_finally([&inRecoveryBefore]() -> void {
-      StorageEngineMock::recoveryStateResult = inRecoveryBefore;
-    });
-    arangodb::velocypack::Builder builder;
-    builder.openObject();
-    EXPECT_TRUE((true == arangodb::iresearch::IResearchLinkHelper::normalize(
-                             builder, json->slice(), false, *sysVocbase)
-                             .ok()));
-    EXPECT_TRUE((true == !analyzers.get(arangodb::StaticStrings::SystemDatabase + "::testAnalyzer5")));
-  }
-
-  // analyzer coordinator (no engine)
-  {
-    auto json = arangodb::velocypack::Parser::fromJson(
-        "{ \
-      \"analyzerDefinitions\": [ { \"name\": \"testAnalyzer6\", \"type\": \"identity\" } ], \
-      \"analyzers\": [\"testAnalyzer6\" ] \
-    }");
-    auto serverRoleBefore = arangodb::ServerState::instance()->getRole();
-    arangodb::ServerState::instance()->setRole(arangodb::ServerState::ROLE_COORDINATOR);
-    auto serverRoleRestore = irs::make_finally([&serverRoleBefore]() -> void {
-      arangodb::ServerState::instance()->setRole(serverRoleBefore);
-    });
-    auto* engineBefore = arangodb::EngineSelectorFeature::ENGINE;
-    arangodb::EngineSelectorFeature::ENGINE = nullptr;
-    auto restore = irs::make_finally([&engineBefore]() -> void {
-      arangodb::EngineSelectorFeature::ENGINE = engineBefore;
-    });
-    arangodb::velocypack::Builder builder;
-    builder.openObject();
-    EXPECT_TRUE((false == arangodb::iresearch::IResearchLinkHelper::normalize(
-                              builder, json->slice(), false, *sysVocbase)
-                              .ok()));
-    EXPECT_TRUE((true == !analyzers.get(arangodb::StaticStrings::SystemDatabase + "::testAnalyzer6")));
-  }
-
-  // analyzer db-server
-  {
-    auto json = arangodb::velocypack::Parser::fromJson(
-        "{ \
-      \"analyzerDefinitions\": [ { \"name\": \"testAnalyzer7\", \"type\": \"identity\" } ], \
-      \"analyzers\": [\"testAnalyzer7\" ] \
-    }");
-    auto before = arangodb::ServerState::instance()->getRole();
-    arangodb::ServerState::instance()->setRole(arangodb::ServerState::ROLE_DBSERVER);
-    auto serverRoleRestore = irs::make_finally([&before]() -> void {
-      arangodb::ServerState::instance()->setRole(before);
-    });
-    arangodb::velocypack::Builder builder;
-    builder.openObject();
-    EXPECT_TRUE((true == !analyzers.get(arangodb::StaticStrings::SystemDatabase + "::testAnalyzer7")));
-    EXPECT_TRUE((true == arangodb::iresearch::IResearchLinkHelper::normalize(
-                             builder, json->slice(), false, *sysVocbase)
-                             .ok()));
-    EXPECT_TRUE((false == !analyzers.get(arangodb::StaticStrings::SystemDatabase +
-                                         "::testAnalyzer7")));
-  }
-
-  // meta has analyzer which is not authorised
-  {
-    auto json = arangodb::velocypack::Parser::fromJson(
-        "{ \"type\": \"arangosearch\", \"view\": \"43\", \"analyzers\": [ "
-        "\"::unAuthorsedAnalyzer\" ] }");
-    auto& analyzers = server.getFeature<arangodb::iresearch::IResearchAnalyzerFeature>();
-    arangodb::iresearch::IResearchAnalyzerFeature::EmplaceResult result;
-    ASSERT_TRUE((analyzers
-                     .emplace(result, arangodb::StaticStrings::SystemDatabase + "::unAuthorsedAnalyzer",
-                              "identity", VPackSlice::nullSlice())
-                     .ok()));
-    ASSERT_TRUE((false == !result.first));
-
-    // not authorised
-    {
-      struct ExecContext : public arangodb::ExecContext {
-        ExecContext()
-            : arangodb::ExecContext(arangodb::ExecContext::Type::Default, "",
-                                    "", arangodb::auth::Level::NONE,
-                                    arangodb::auth::Level::NONE) {}
-      } execContext;
-      arangodb::ExecContextScope execContextScope(&execContext);
-      auto* authFeature = arangodb::AuthenticationFeature::instance();
-      auto* userManager = authFeature->userManager();
-      arangodb::aql::QueryRegistry queryRegistry(0);  // required for UserManager::loadFromDB()
-      userManager->setQueryRegistry(&queryRegistry);
-      auto resetUserManager = std::shared_ptr<arangodb::auth::UserManager>(
-          userManager,
-          [](arangodb::auth::UserManager* ptr) -> void { ptr->removeAllUsers(); });
-
-      arangodb::velocypack::Builder builder;
-      builder.openObject();
-      EXPECT_TRUE((false == arangodb::iresearch::IResearchLinkHelper::normalize(
-                                builder, json->slice(), false, *sysVocbase)
-                                .ok()));
-    }
-
-    // authorsed
-    {
-      arangodb::velocypack::Builder builder;
-      builder.openObject();
-      EXPECT_TRUE((true == arangodb::iresearch::IResearchLinkHelper::normalize(
-                               builder, json->slice(), false, *sysVocbase)
-                               .ok()));
-    }
-  }
-}
-
-TEST_F(IResearchLinkHelperTest, test_updateLinks) {
-  // meta has analyzer which is not authorised
-  {
-    auto collectionJson = arangodb::velocypack::Parser::fromJson(
-        "{ \"name\": \"testCollection\", \"id\": 101 }");
-    auto linkUpdateJson = arangodb::velocypack::Parser::fromJson(
-        "{ \"testCollection\": { \"type\": \"arangosearch\", \"view\": \"43\", "
-        "\"analyzers\": [ \"::unAuthorsedAnalyzer\" ] } }");
-    auto viewCreateJson = arangodb::velocypack::Parser::fromJson(
-        "{ \"name\": \"testView\", \"id\": 43, \"type\": \"arangosearch\" }");
-    auto& analyzers = server.getFeature<arangodb::iresearch::IResearchAnalyzerFeature>();
-    auto& dbFeature = server.getFeature<arangodb::DatabaseFeature>();
-    TRI_vocbase_t* vocbase;
-    ASSERT_TRUE((TRI_ERROR_NO_ERROR == dbFeature.createDatabase(1, "testVocbase", vocbase)));  // required for IResearchAnalyzerFeature::emplace(...)
-    ASSERT_TRUE((nullptr != vocbase));
-    arangodb::methods::Collections::createSystem(
-        *vocbase, 
-        arangodb::tests::AnalyzerCollectionName);
-  
-    {
-      auto* sysDb = dbFeature.useDatabase(arangodb::StaticStrings::SystemDatabase);
-      arangodb::methods::Collections::createSystem(
-          *sysDb, 
-          arangodb::tests::AnalyzerCollectionName);
-    }
-    auto dropDB = irs::make_finally([&dbFeature]() -> void {
-      dbFeature.dropDatabase("testVocbase", true, true);
-    });
-    arangodb::iresearch::IResearchAnalyzerFeature::EmplaceResult result;
-    ASSERT_TRUE((analyzers
-                     .emplace(result, arangodb::StaticStrings::SystemDatabase + "::unAuthorsedAnalyzer",
-                              "identity", VPackSlice::nullSlice())
-                     .ok()));
-    ASSERT_TRUE((false == !result.first));
-
-    auto logicalCollection = vocbase->createCollection(collectionJson->slice());
-    ASSERT_TRUE((nullptr != logicalCollection));
-    auto logicalView = vocbase->createView(viewCreateJson->slice());
-    ASSERT_TRUE((false == !logicalView));
-
-    // not authorized
-    {
-      struct ExecContext : public arangodb::ExecContext {
-        ExecContext()
-            : arangodb::ExecContext(arangodb::ExecContext::Type::Default, "",
-                                    "", arangodb::auth::Level::NONE,
-                                    arangodb::auth::Level::NONE) {}
-      } execContext;
-      arangodb::ExecContextScope execContextScope(&execContext);
-      auto* authFeature = arangodb::AuthenticationFeature::instance();
-      auto* userManager = authFeature->userManager();
-      arangodb::aql::QueryRegistry queryRegistry(0);  // required for UserManager::loadFromDB()
-      userManager->setQueryRegistry(&queryRegistry);
-      auto resetUserManager = std::shared_ptr<arangodb::auth::UserManager>(
-          userManager,
-          [](arangodb::auth::UserManager* ptr) -> void { ptr->removeAllUsers(); });
-
-      std::unordered_set<TRI_voc_cid_t> modified;
-      EXPECT_TRUE((0 == logicalCollection->getIndexes().size()));
-      EXPECT_TRUE((false == arangodb::iresearch::IResearchLinkHelper::updateLinks(
-                                modified, *logicalView, linkUpdateJson->slice())
-                                .ok()));
-      EXPECT_TRUE((0 == logicalCollection->getIndexes().size()));
-    }
-
-    // authorzed
-    {
-      std::unordered_set<TRI_voc_cid_t> modified;
-      EXPECT_TRUE((0 == logicalCollection->getIndexes().size()));
-      EXPECT_TRUE((true == arangodb::iresearch::IResearchLinkHelper::updateLinks(
-                               modified, *logicalView, linkUpdateJson->slice())
-                               .ok()));
-      EXPECT_TRUE((1 == logicalCollection->getIndexes().size()));
-    }
-  }
-}
-=======
-}
->>>>>>> ad36adc3
+}