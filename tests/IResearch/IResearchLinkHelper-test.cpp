////////////////////////////////////////////////////////////////////////////////
/// DISCLAIMER
///
/// Copyright 2019 ArangoDB GmbH, Cologne, Germany
///
/// Licensed under the Apache License, Version 2.0 (the "License");
/// you may not use this file except in compliance with the License.
/// You may obtain a copy of the License at
///
///     http://www.apache.org/licenses/LICENSE-2.0
///
/// Unless required by applicable law or agreed to in writing, software
/// distributed under the License is distributed on an "AS IS" BASIS,
/// WITHOUT WARRANTIES OR CONDITIONS OF ANY KIND, either express or implied.
/// See the License for the specific language governing permissions and
/// limitations under the License.
///
/// Copyright holder is ArangoDB GmbH, Cologne, Germany
///
/// @author Andrey Abramov
/// @author Vasiliy Nabatchikov
////////////////////////////////////////////////////////////////////////////////

#include "gtest/gtest.h"

#include "Aql/QueryRegistry.h"
#include "Basics/files.h"
#include "common.h"
#include "shared.hpp"

#include "Auth/UserManager.h"
#include "GeneralServer/AuthenticationFeature.h"
#include "IResearch/IResearchAnalyzerFeature.h"
#include "IResearch/IResearchCommon.h"
#include "IResearch/IResearchFeature.h"
#include "IResearch/IResearchLinkCoordinator.h"
#include "IResearch/IResearchLinkHelper.h"
#include "Mocks/StorageEngineMock.h"
#include "Mocks/Servers.h"
#include "RestServer/DatabaseFeature.h"
#include "RestServer/ViewTypesFeature.h"
#include "StorageEngine/EngineSelectorFeature.h"
#include "Utils/ExecContext.h"
#include "VocBase/LogicalCollection.h"
#include "VocBase/Methods/Collections.h"
#include "VocBase/Methods/Databases.h"
#include "utils/misc.hpp"
#include "velocypack/Parser.h"

static const VPackBuilder systemDatabaseBuilder = dbArgsBuilder();
static const VPackSlice   systemDatabaseArgs = systemDatabaseBuilder.slice();
// -----------------------------------------------------------------------------
// --SECTION--                                                 setup / tear-down
// -----------------------------------------------------------------------------

class IResearchLinkHelperTestSingle : public ::testing::Test {
 protected:
  arangodb::tests::mocks::MockAqlServer server;

  IResearchLinkHelperTestSingle() {
    auto& dbFeature = server.getFeature<arangodb::DatabaseFeature>();
    {
      TRI_vocbase_t* vocbase = dbFeature.useDatabase(arangodb::StaticStrings::SystemDatabase);
      arangodb::methods::Collections::createSystem(
        *vocbase,
        arangodb::tests::AnalyzerCollectionName, false);
    }
    {
      TRI_vocbase_t* vocbase;
<<<<<<< HEAD
      dbFeature.createDatabase(1, "testVocbaseWithAnalyzer", vocbase);
=======
      dbFeature->createDatabase(testDBInfo("testVocbaseWithAnalyzer", 1), vocbase);
>>>>>>> 1b9cc85c
      arangodb::methods::Collections::createSystem(
        *vocbase,
         arangodb::tests::AnalyzerCollectionName, false);
    }
    {
      TRI_vocbase_t* vocbase;
<<<<<<< HEAD
      dbFeature.createDatabase(2, "testVocbaseWithView", vocbase);
=======
      dbFeature->createDatabase(testDBInfo("testVocbaseWithView",2), vocbase);
>>>>>>> 1b9cc85c
      arangodb::methods::Collections::createSystem(
        *vocbase,
        arangodb::tests::AnalyzerCollectionName, false);
      auto collectionJson = arangodb::velocypack::Parser::fromJson(
          "{ \"id\":102, \"name\": \"foo\" }");
      EXPECT_NE(nullptr, vocbase->createCollection(collectionJson->slice()));
    }
    }

  ~IResearchLinkHelperTestSingle() {
  }
};

// -----------------------------------------------------------------------------
// --SECTION--                                                        test suite
// -----------------------------------------------------------------------------

TEST_F(IResearchLinkHelperTestSingle, test_equals) {
  // test slice not both object
  {
    auto lhs = arangodb::velocypack::Parser::fromJson("123");
    auto rhs = arangodb::velocypack::Parser::fromJson("{}");
    EXPECT_TRUE((false == arangodb::iresearch::IResearchLinkHelper::equal(lhs->slice(),
                                                                          rhs->slice())));
    EXPECT_TRUE((false == arangodb::iresearch::IResearchLinkHelper::equal(rhs->slice(),
                                                                          lhs->slice())));
  }

  // test view id same type (validate only meta)
  {
    auto lhs = arangodb::velocypack::Parser::fromJson("{ \"view\": 123 }");
    auto rhs = arangodb::velocypack::Parser::fromJson("{ \"view\": 123 }");
    EXPECT_TRUE((true == arangodb::iresearch::IResearchLinkHelper::equal(lhs->slice(),
                                                                         rhs->slice())));
    EXPECT_TRUE((true == arangodb::iresearch::IResearchLinkHelper::equal(rhs->slice(),
                                                                         lhs->slice())));
  }

  // test view id not same type (at least one non-string)
  {
    auto lhs = arangodb::velocypack::Parser::fromJson("{ \"view\": 123 }");
    auto rhs = arangodb::velocypack::Parser::fromJson("{ \"view\": \"abc\" }");
    EXPECT_TRUE((false == arangodb::iresearch::IResearchLinkHelper::equal(lhs->slice(),
                                                                          rhs->slice())));
    EXPECT_TRUE((false == arangodb::iresearch::IResearchLinkHelper::equal(rhs->slice(),
                                                                          lhs->slice())));
  }

  // test view id prefix (up to /) not equal (at least one empty)
  {
    auto lhs = arangodb::velocypack::Parser::fromJson("{ \"view\": \"\" }");
    auto rhs = arangodb::velocypack::Parser::fromJson("{ \"view\": \"abc\" }");
    EXPECT_TRUE((false == arangodb::iresearch::IResearchLinkHelper::equal(lhs->slice(),
                                                                          rhs->slice())));
    EXPECT_TRUE((false == arangodb::iresearch::IResearchLinkHelper::equal(rhs->slice(),
                                                                          lhs->slice())));
  }

  // test view id prefix (up to /) not equal (shorter does not end with '/')
  {
    auto lhs = arangodb::velocypack::Parser::fromJson("{ \"view\": \"a\" }");
    auto rhs = arangodb::velocypack::Parser::fromJson("{ \"view\": \"abc\" }");
    EXPECT_TRUE((false == arangodb::iresearch::IResearchLinkHelper::equal(lhs->slice(),
                                                                          rhs->slice())));
    EXPECT_TRUE((false == arangodb::iresearch::IResearchLinkHelper::equal(rhs->slice(),
                                                                          lhs->slice())));
  }

  // test view id prefix (up to /) not equal (shorter ends with '/' but not a prefix of longer)
  {
    auto lhs = arangodb::velocypack::Parser::fromJson("{ \"view\": \"a/\" }");
    auto rhs = arangodb::velocypack::Parser::fromJson("{ \"view\": \"ab/c\" }");
    EXPECT_TRUE((false == arangodb::iresearch::IResearchLinkHelper::equal(lhs->slice(),
                                                                          rhs->slice())));
    EXPECT_TRUE((false == arangodb::iresearch::IResearchLinkHelper::equal(rhs->slice(),
                                                                          lhs->slice())));
  }

  // test view id prefix (up to /) equal
  {
    auto lhs = arangodb::velocypack::Parser::fromJson("{ \"view\": \"a/\" }");
    auto rhs = arangodb::velocypack::Parser::fromJson("{ \"view\": \"a/bc\" }");
    EXPECT_TRUE((true == arangodb::iresearch::IResearchLinkHelper::equal(lhs->slice(),
                                                                         rhs->slice())));
    EXPECT_TRUE((true == arangodb::iresearch::IResearchLinkHelper::equal(rhs->slice(),
                                                                         lhs->slice())));
  }

  // test meta init fail
  {
    auto lhs = arangodb::velocypack::Parser::fromJson("{ \"view\": \"a/\" }");
    auto rhs = arangodb::velocypack::Parser::fromJson(
        "{ \"view\": \"a/bc\", \"includeAllFields\": 42 }");
    EXPECT_TRUE((false == arangodb::iresearch::IResearchLinkHelper::equal(lhs->slice(),
                                                                          rhs->slice())));
    EXPECT_TRUE((false == arangodb::iresearch::IResearchLinkHelper::equal(rhs->slice(),
                                                                          lhs->slice())));
  }

  // test meta not equal
  {
    auto lhs = arangodb::velocypack::Parser::fromJson(
        "{ \"view\": \"a/\", \"includeAllFields\": false }");
    auto rhs = arangodb::velocypack::Parser::fromJson(
        "{ \"view\": \"a/bc\", \"includeAllFields\": true }");
    EXPECT_TRUE((false == arangodb::iresearch::IResearchLinkHelper::equal(lhs->slice(),
                                                                          rhs->slice())));
    EXPECT_TRUE((false == arangodb::iresearch::IResearchLinkHelper::equal(rhs->slice(),
                                                                          lhs->slice())));
  }

  // test equal
  {
    auto lhs = arangodb::velocypack::Parser::fromJson(
        "{ \"view\": \"a/\", \"includeAllFields\": false }");
    auto rhs = arangodb::velocypack::Parser::fromJson(
        "{ \"view\": \"a/bc\", \"includeAllFields\": false }");
    EXPECT_TRUE((true == arangodb::iresearch::IResearchLinkHelper::equal(lhs->slice(),
                                                                         rhs->slice())));
    EXPECT_TRUE((true == arangodb::iresearch::IResearchLinkHelper::equal(rhs->slice(),
                                                                         lhs->slice())));
  }
}

TEST_F(IResearchLinkHelperTestSingle, test_validate_cross_db_analyzer) {
  auto& analyzers = server.getFeature<arangodb::iresearch::IResearchAnalyzerFeature>();
  auto& dbFeature = server.getFeature<arangodb::DatabaseFeature>();
  {
    arangodb::iresearch::IResearchAnalyzerFeature::EmplaceResult emplaceResult;
    ASSERT_TRUE(analyzers
                    .emplace(emplaceResult,
                             "testVocbaseWithAnalyzer::myIdentity", "identity",
                             VPackParser::fromJson("{ }")->slice())
                    .ok());
  }

  // existing analyzer  but wrong database
  {
    auto vocbaseLocal = dbFeature.useDatabase("testVocbaseWithView");
    ASSERT_NE(nullptr, vocbaseLocal);
    auto json = VPackParser::fromJson(
      "{ \"foo\": "
      "         { "
      "           \"analyzers\": [ \"testVocbaseWithAnalyzer::myIdentity\" ] "
      "         } "
      " }");
    auto validateResult = arangodb::iresearch::IResearchLinkHelper::validateLinks(
      *vocbaseLocal, json->slice());
    EXPECT_FALSE(validateResult.ok());
    EXPECT_EQ(TRI_ERROR_BAD_PARAMETER, validateResult.errorNumber());
  }

}

TEST_F(IResearchLinkHelperTestSingle, test_normalize) {
  auto& analyzers = server.getFeature<arangodb::iresearch::IResearchAnalyzerFeature>();
  arangodb::iresearch::IResearchAnalyzerFeature::EmplaceResult result;
  TRI_vocbase_t& sysVocbase = server.getSystemDatabase();

  // analyzer single-server
  {
    auto json = arangodb::velocypack::Parser::fromJson(
        "{ \
      \"analyzerDefinitions\": [ { \"name\": \"testAnalyzer0\", \"type\": \"identity\" } ], \
      \"analyzers\": [\"testAnalyzer0\" ] \
    }");
    arangodb::velocypack::Builder builder;
    builder.openObject();
    EXPECT_TRUE((false == arangodb::iresearch::IResearchLinkHelper::normalize(
                              builder, json->slice(), false, sysVocbase)
                              .ok()));
    EXPECT_TRUE((true == !analyzers.get(arangodb::StaticStrings::SystemDatabase + "::testAnalyzer1")));
  }

  // analyzer single-server (inRecovery) fail persist in recovery
  {
    auto json = arangodb::velocypack::Parser::fromJson(
        "{ \
      \"analyzerDefinitions\": [ { \"name\": \"testAnalyzer1\", \"type\": \"identity\" } ], \
      \"analyzers\": [\"testAnalyzer1\" ] \
    }");
    auto before = StorageEngineMock::recoveryStateResult;
    StorageEngineMock::recoveryStateResult = arangodb::RecoveryState::IN_PROGRESS;
    auto restore = irs::make_finally(
        [&before]() -> void { StorageEngineMock::recoveryStateResult = before; });
    arangodb::velocypack::Builder builder;
    builder.openObject();
    EXPECT_TRUE((false == arangodb::iresearch::IResearchLinkHelper::normalize(
                              builder, json->slice(), false, sysVocbase)
                              .ok()));
    EXPECT_TRUE((true == !analyzers.get(arangodb::StaticStrings::SystemDatabase + "::testAnalyzer2")));
  }
}<|MERGE_RESOLUTION|>--- conflicted
+++ resolved
@@ -67,22 +67,14 @@
     }
     {
       TRI_vocbase_t* vocbase;
-<<<<<<< HEAD
-      dbFeature.createDatabase(1, "testVocbaseWithAnalyzer", vocbase);
-=======
-      dbFeature->createDatabase(testDBInfo("testVocbaseWithAnalyzer", 1), vocbase);
->>>>>>> 1b9cc85c
+      dbFeature.createDatabase(testDBInfo(server.server(), "testVocbaseWithAnalyzer", 1), vocbase);
       arangodb::methods::Collections::createSystem(
         *vocbase,
          arangodb::tests::AnalyzerCollectionName, false);
     }
     {
       TRI_vocbase_t* vocbase;
-<<<<<<< HEAD
-      dbFeature.createDatabase(2, "testVocbaseWithView", vocbase);
-=======
-      dbFeature->createDatabase(testDBInfo("testVocbaseWithView",2), vocbase);
->>>>>>> 1b9cc85c
+      dbFeature.createDatabase(testDBInfo(server.server(), "testVocbaseWithView",2), vocbase);
       arangodb::methods::Collections::createSystem(
         *vocbase,
         arangodb::tests::AnalyzerCollectionName, false);
