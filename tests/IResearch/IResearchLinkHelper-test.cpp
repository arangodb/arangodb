--- conflicted
+++ resolved
@@ -57,56 +57,25 @@
  protected:
   arangodb::tests::mocks::MockAqlServer server;
 
-<<<<<<< HEAD
-    auto databases = VPackBuilder();
-    databases.openArray();
-    databases.add(systemDatabaseArgs);
-    databases.close();
-
-    dbFeature->loadDatabases(databases.slice());
-
-    for (auto& f : features) {
-      if (f.second) {
-        f.first->start();
-      }
-    }
-
-    auto* dbPathFeature =
-        arangodb::application_features::ApplicationServer::getFeature<arangodb::DatabasePathFeature>(
-            "DatabasePath");
-    arangodb::tests::setDatabasePath(*dbPathFeature);  // ensure test data is stored in a unique directory
-    testFilesystemPath = dbPathFeature->directory();
-    {
-      auto vocbase = dbFeature->useDatabase(arangodb::StaticStrings::SystemDatabase);
-=======
   IResearchLinkHelperTestSingle() {
     auto* dbFeature =
       arangodb::application_features::ApplicationServer::lookupFeature<arangodb::DatabaseFeature>("Database");
     {
       TRI_vocbase_t* vocbase = dbFeature->useDatabase(arangodb::StaticStrings::SystemDatabase);
->>>>>>> 8d1b74fc
       arangodb::methods::Collections::createSystem(
         *vocbase,
         arangodb::tests::AnalyzerCollectionName, false);
     }
     {
       TRI_vocbase_t* vocbase;
-<<<<<<< HEAD
       dbFeature->createDatabase(1, "testVocbaseWithAnalyzer", arangodb::velocypack::Slice::emptyObjectSlice(),vocbase);
-=======
-      dbFeature->createDatabase(1, "testVocbaseWithAnalyzer", vocbase);
->>>>>>> 8d1b74fc
       arangodb::methods::Collections::createSystem(
-         *vocbase,
+        *vocbase,
          arangodb::tests::AnalyzerCollectionName, false);
     }
     {
       TRI_vocbase_t* vocbase;
-<<<<<<< HEAD
       dbFeature->createDatabase(2, "testVocbaseWithView", arangodb::velocypack::Slice::emptyObjectSlice(),vocbase);
-=======
-      dbFeature->createDatabase(2, "testVocbaseWithView", vocbase);
->>>>>>> 8d1b74fc
       arangodb::methods::Collections::createSystem(
         *vocbase,
         arangodb::tests::AnalyzerCollectionName, false);
@@ -114,7 +83,7 @@
           "{ \"id\":102, \"name\": \"foo\" }");
       EXPECT_NE(nullptr, vocbase->createCollection(collectionJson->slice()));
     }
-  }
+    }
 
   ~IResearchLinkHelperTestSingle() {
   }
@@ -303,89 +272,4 @@
     EXPECT_TRUE((true == !analyzers->get(arangodb::StaticStrings::SystemDatabase +
                                          "::testAnalyzer2")));
   }
-}
-<<<<<<< HEAD
-
-TEST_F(IResearchLinkHelperTest, test_updateLinks) {
-  // meta has analyzer which is not authorised
-  {
-    auto collectionJson = arangodb::velocypack::Parser::fromJson(
-        "{ \"name\": \"testCollection\", \"id\": 101 }");
-    auto linkUpdateJson = arangodb::velocypack::Parser::fromJson(
-        "{ \"testCollection\": { \"type\": \"arangosearch\", \"view\": \"43\", "
-        "\"analyzers\": [ \"::unAuthorsedAnalyzer\" ] } }");
-    auto viewCreateJson = arangodb::velocypack::Parser::fromJson(
-        "{ \"name\": \"testView\", \"id\": 43, \"type\": \"arangosearch\" }");
-    auto* analyzers =
-        arangodb::application_features::ApplicationServer::lookupFeature<arangodb::iresearch::IResearchAnalyzerFeature>();
-    ASSERT_TRUE((nullptr != analyzers));
-    auto* dbFeature =
-        arangodb::application_features::ApplicationServer::lookupFeature<arangodb::DatabaseFeature>(
-            "Database");
-    TRI_vocbase_t* vocbase;
-    ASSERT_TRUE(
-        (TRI_ERROR_NO_ERROR == dbFeature->createDatabase(1, "testVocbase", arangodb::velocypack::Slice::emptyObjectSlice(), vocbase)));  // required for IResearchAnalyzerFeature::emplace(...)
-    ASSERT_TRUE((nullptr != vocbase));
-    arangodb::methods::Collections::createSystem(
-        *vocbase,
-        arangodb::tests::AnalyzerCollectionName);
-
-    {
-      auto* sysDb = dbFeature->useDatabase(arangodb::StaticStrings::SystemDatabase);
-      arangodb::methods::Collections::createSystem(
-          *sysDb,
-          arangodb::tests::AnalyzerCollectionName);
-    }
-    auto dropDB = irs::make_finally([dbFeature]() -> void {
-      dbFeature->dropDatabase("testVocbase", true, true);
-    });
-    arangodb::iresearch::IResearchAnalyzerFeature::EmplaceResult result;
-    ASSERT_TRUE((analyzers
-                     ->emplace(result, arangodb::StaticStrings::SystemDatabase + "::unAuthorsedAnalyzer",
-                               "identity", VPackSlice::nullSlice())
-                     .ok()));
-    ASSERT_TRUE((false == !result.first));
-
-    auto logicalCollection = vocbase->createCollection(collectionJson->slice());
-    ASSERT_TRUE((nullptr != logicalCollection));
-    auto logicalView = vocbase->createView(viewCreateJson->slice());
-    ASSERT_TRUE((false == !logicalView));
-
-    // not authorized
-    {
-      struct ExecContext : public arangodb::ExecContext {
-        ExecContext()
-            : arangodb::ExecContext(arangodb::ExecContext::Type::Default, "",
-                                    "", arangodb::auth::Level::NONE,
-                                    arangodb::auth::Level::NONE) {}
-      } execContext;
-      arangodb::ExecContextScope execContextScope(&execContext);
-      auto* authFeature = arangodb::AuthenticationFeature::instance();
-      auto* userManager = authFeature->userManager();
-      arangodb::aql::QueryRegistry queryRegistry(0);  // required for UserManager::loadFromDB()
-      userManager->setQueryRegistry(&queryRegistry);
-      auto resetUserManager = std::shared_ptr<arangodb::auth::UserManager>(
-          userManager,
-          [](arangodb::auth::UserManager* ptr) -> void { ptr->removeAllUsers(); });
-
-      std::unordered_set<TRI_voc_cid_t> modified;
-      EXPECT_TRUE((0 == logicalCollection->getIndexes().size()));
-      EXPECT_TRUE((false == arangodb::iresearch::IResearchLinkHelper::updateLinks(
-                                modified, *logicalView, linkUpdateJson->slice())
-                                .ok()));
-      EXPECT_TRUE((0 == logicalCollection->getIndexes().size()));
-    }
-
-    // authorzed
-    {
-      std::unordered_set<TRI_voc_cid_t> modified;
-      EXPECT_TRUE((0 == logicalCollection->getIndexes().size()));
-      EXPECT_TRUE((true == arangodb::iresearch::IResearchLinkHelper::updateLinks(
-                               modified, *logicalView, linkUpdateJson->slice())
-                               .ok()));
-      EXPECT_TRUE((1 == logicalCollection->getIndexes().size()));
-    }
-  }
-}
-=======
->>>>>>> 8d1b74fc
+}