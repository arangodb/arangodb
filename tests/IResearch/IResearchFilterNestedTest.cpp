////////////////////////////////////////////////////////////////////////////////
/// DISCLAIMER
///
/// Copyright 2022 ArangoDB GmbH, Cologne, Germany
///
/// The Programs (which include both the software and documentation) contain
/// proprietary information of ArangoDB GmbH; they are provided under a license
/// agreement containing restrictions on use and disclosure and are also
/// protected by copyright, patent and other intellectual and industrial
/// property laws. Reverse engineering, disassembly or decompilation of the
/// Programs, except to the extent required to obtain interoperability with
/// other independently created software or as specified by law, is prohibited.
///
/// It shall be the licensee's responsibility to take all appropriate fail-safe,
/// backup, redundancy, and other measures to ensure the safe use of
/// applications if the Programs are used for purposes such as nuclear,
/// aviation, mass transit, medical, or other inherently dangerous applications,
/// and ArangoDB GmbH disclaims liability for any damages caused by such use of
/// the Programs.
///
/// This software is the confidential and proprietary information of ArangoDB
/// GmbH. You shall not disclose such confidential and proprietary information
/// and shall use it only in accordance with the terms of the license agreement
/// you entered into with ArangoDB GmbH.
///
/// Copyright holder is ArangoDB GmbH, Cologne, Germany
///
/// @author Andrey Abramov
////////////////////////////////////////////////////////////////////////////////

#include "gtest/gtest.h"

#include "search/boolean_filter.hpp"
#include "search/column_existence_filter.hpp"
#include "search/nested_filter.hpp"
#include "search/term_filter.hpp"

#include "Aql/AqlFunctionFeature.h"
#include "Aql/Function.h"
#include "IResearch/ExpressionContextMock.h"
#include "IResearch/IResearchCommon.h"
#include "IResearch/common.h"
#include "Mocks/LogLevels.h"
#include "Mocks/Servers.h"
#include "Mocks/StorageEngineMock.h"
#include "RestServer/DatabaseFeature.h"
#include "VocBase/Methods/Collections.h"

namespace {

// exists(name)
auto makeByColumnExistence(std::string_view name) {
  return [name](irs::sub_reader const &segment) {
    auto *col = segment.column(name);

    return col ? col->iterator(irs::ColumnHint::kMask |
                               irs::ColumnHint::kPrevDoc)
               : nullptr;
  };
}

// name == value
auto makeByTerm(std::string_view name, std::string_view value,
                irs::score_t boost) {
  auto filter = std::make_unique<irs::by_term>();
  *filter->mutable_field() = name;
  filter->mutable_options()->term = irs::ref_cast<irs::byte_type>(value);
  filter->boost(boost);
  return filter;
}

void makeAnd(
    irs::Or &root,
    std::vector<std::tuple<std::string_view, std::string_view, irs::score_t>>
        parts) {
  auto &filter = root.add<irs::And>();
  for (const auto &[name, value, boost] : parts) {
    auto &sub = filter.add<irs::by_term>();
    sub =
        std::move(static_cast<irs::by_term &>(*makeByTerm(name, value, boost)));
  }
}

class IResearchFilterNestedTest
    : public ::testing::Test,
      public arangodb::tests::LogSuppressor<arangodb::Logger::AUTHENTICATION,
                                            arangodb::LogLevel::ERR> {
protected:
  arangodb::tests::mocks::MockAqlServer server;

private:
  TRI_vocbase_t *_vocbase;

protected:
  IResearchFilterNestedTest() {
    arangodb::tests::init();

    auto &functions = server.getFeature<arangodb::aql::AqlFunctionFeature>();

    // register fake non-deterministic function in order to suppress
    // optimizations
    functions.add(arangodb::aql::Function{
        "_NONDETERM_", ".",
        arangodb::aql::Function::makeFlags(
            // fake non-deterministic
            arangodb::aql::Function::Flags::CanRunOnDBServerCluster,
            arangodb::aql::Function::Flags::CanRunOnDBServerOneShard),
        [](arangodb::aql::ExpressionContext *, arangodb::aql::AstNode const &,
           arangodb::aql::VPackFunctionParametersView params) {
          TRI_ASSERT(!params.empty());
          return params[0];
        }});

    // register fake non-deterministic function in order to suppress
    // optimizations
    functions.add(arangodb::aql::Function{
        "_FORWARD_", ".",
        arangodb::aql::Function::makeFlags(
            // fake deterministic
            arangodb::aql::Function::Flags::Deterministic,
            arangodb::aql::Function::Flags::Cacheable,
            arangodb::aql::Function::Flags::CanRunOnDBServerCluster,
            arangodb::aql::Function::Flags::CanRunOnDBServerOneShard),
        [](arangodb::aql::ExpressionContext *, arangodb::aql::AstNode const &,
           arangodb::aql::VPackFunctionParametersView params) {
          TRI_ASSERT(!params.empty());
          return params[0];
        }});

    auto &analyzers =
        server.getFeature<arangodb::iresearch::IResearchAnalyzerFeature>();
    arangodb::iresearch::IResearchAnalyzerFeature::EmplaceResult result;

    auto &dbFeature = server.getFeature<arangodb::DatabaseFeature>();
    dbFeature.createDatabase(
        testDBInfo(server.server()),
        _vocbase); // required for IResearchAnalyzerFeature::emplace(...)
    std::shared_ptr<arangodb::LogicalCollection> unused;
    arangodb::OperationOptions options(arangodb::ExecContext::current());
    arangodb::methods::Collections::createSystem(
        *_vocbase, options, arangodb::tests::AnalyzerCollectionName, false,
        unused);
    analyzers.emplace(
        result, "testVocbase::test_analyzer", "TestAnalyzer",
        arangodb::velocypack::Parser::fromJson("{ \"args\": \"abc\"}")
            ->slice()); // cache analyzer
  }

  TRI_vocbase_t &vocbase() { return *_vocbase; }
};

<<<<<<< HEAD
// ANY
//  ? FILTER
//  ? ANY FILTER

TEST_F(IResearchFilterNestedTest, testNestedFilterMatchAny) {
  irs::Or expected;
  auto &filter = expected.add<irs::ByNestedFilter>();
  auto &[parent, child, match, mergeType] = *filter.mutable_options();

  const auto parentField = mangleNested("array");
  const auto fooField = parentField + mangleStringIdentity(".foo");
  const auto barField = parentField + mangleStringIdentity(".bar");

  parent = makeByColumnExistence(parentField);
  child = std::make_unique<irs::Or>();
  makeAnd(
      static_cast<irs::Or &>(*child),
      {{std::string_view{fooField}, std::string_view{"bar"}, irs::kNoBoost},
       {std::string_view{barField}, std::string_view{"baz"}, irs::kNoBoost}});
  mergeType = irs::sort::MergeType::kSum;
  match = irs::kMatchAny;

  ExpressionContextMock ctx;

  assertFilterSuccess(
      vocbase(),
      R"(FOR d IN myView FILTER d.array[? FILTER CURRENT.foo == 'bar' AND CURRENT.bar == 'baz'] RETURN d)",
      expected);
  assertFilterSuccess(
      vocbase(),
      R"(FOR d IN myView FILTER d.array[? ANY FILTER CURRENT.foo == 'bar' AND CURRENT.bar == 'baz'] RETURN d)",
      expected);

  // Same queries, but with BOOST function. Boost value is 1 (default)

  assertFilterSuccess(
      vocbase(),
      R"(FOR d IN myView FILTER BoOST(d.array[? FILTER CURRENT.foo == 'bar' AND CURRENT.bar == 'baz'], 1) RETURN d)",
      expected);
  assertFilterSuccess(
      vocbase(),
      R"(FOR d IN myView FILTER bOOST(d.array[? ANY FILTER CURRENT.foo == 'bar' AND CURRENT.bar == 'baz'], 1) RETURN d)",
      expected);
}

TEST_F(IResearchFilterNestedTest, testNestedFilterMatchAnyBoost) {
  irs::Or expected;
  auto &filter = expected.add<irs::ByNestedFilter>();
  auto &[parent, child, match, mergeType] = *filter.mutable_options();

  const auto parentField = mangleNested("array");
  const auto fooField = parentField + mangleStringIdentity(".foo");
  const auto barField = parentField + mangleStringIdentity(".bar");

  parent = makeByColumnExistence(parentField);
  child = std::make_unique<irs::Or>();
  makeAnd(
      static_cast<irs::Or &>(*child),
      {{std::string_view{fooField}, std::string_view{"bar"}, irs::kNoBoost},
       {std::string_view{barField}, std::string_view{"baz"}, irs::kNoBoost}});
  mergeType = irs::sort::MergeType::kSum;
  match = irs::kMatchAny;
  filter.boost(1.555f);

  ExpressionContextMock ctx;

  arangodb::aql::AqlValue valueX(arangodb::aql::AqlValueHintInt{1});
  ctx.vars.emplace("x", valueX);
  arangodb::aql::AqlValue valueY(arangodb::aql::AqlValueHintInt{4294967295});
  ctx.vars.emplace("y", valueY);

  // boost value is checked
  assertFilterSuccess(
      vocbase(),
      R"(FOR d IN myView FILTER bOOST(d.array[? FILTER CURRENT.foo == 'bar' AND CURRENT.bar == 'baz'], 1.555) RETURN d)",
      expected);
  assertFilterSuccess(
      vocbase(),
      R"(FOR d IN myView FILTER BOOST(d.array[? ANY FILTER CURRENT.foo == 'bar' AND CURRENT.bar == 'baz'], 1.555) RETURN d)",
      expected);
}

TEST_F(IResearchFilterNestedTest, testNestedFilterMatchAnyChildBoost) {
  irs::Or expected;
  auto &filter = expected.add<irs::ByNestedFilter>();
  auto &[parent, child, match, mergeType] = *filter.mutable_options();

  const auto parentField = mangleNested("array");
  const auto fooField = parentField + mangleStringIdentity(".foo");
  const auto barField = parentField + mangleStringIdentity(".bar");

  parent = makeByColumnExistence(parentField);
  child = std::make_unique<irs::Or>();
  makeAnd(
      static_cast<irs::Or &>(*child),
      {{std::string_view{fooField}, std::string_view{"bar"}, 1.45f},
       {std::string_view{barField}, std::string_view{"baz"}, irs::kNoBoost}});
  mergeType = irs::sort::MergeType::kSum;
  match = irs::kMatchAny;

  ExpressionContextMock ctx;

  arangodb::aql::AqlValue valueX(arangodb::aql::AqlValueHintInt{1});
  ctx.vars.emplace("x", valueX);
  arangodb::aql::AqlValue valueY(arangodb::aql::AqlValueHintInt{4294967295});
  ctx.vars.emplace("y", valueY);

  // check boost value for child field
  assertFilterSuccess(
      vocbase(),
      R"(FOR d IN myView FILTER d.array[? FILTER BOOST(CURRENT.foo == 'bar', 1.45) AND CURRENT.bar == 'baz'] RETURN d)",
      expected);
  assertFilterSuccess(
      vocbase(),
      R"(FOR d IN myView FILTER d.array[? ANY FILTER BOOST(CURRENT.foo == 'bar', 1.45) AND CURRENT.bar == 'baz'] RETURN d)",
      expected);
}

// ALL
//  ? ALL FILTER
//  ? 4294967295 FILTER
//  ? 4294967295..4294967295 FILTER

TEST_F(IResearchFilterNestedTest, testNestedFilterMatchAll) {
  irs::Or expected;
  auto &filter = expected.add<irs::ByNestedFilter>();
  auto &[parent, child, match, mergeType] = *filter.mutable_options();

  const auto parentField = mangleNested("array");
  const auto fooField = parentField + mangleStringIdentity(".foo");
  const auto barField = parentField + mangleStringIdentity(".bar");

  parent = makeByColumnExistence(parentField);
  child = std::make_unique<irs::Or>();
  makeAnd(
      static_cast<irs::Or &>(*child),
      {{std::string_view{fooField}, std::string_view{"bar"}, irs::kNoBoost},
       {std::string_view{barField}, std::string_view{"baz"}, irs::kNoBoost}});
  mergeType = irs::sort::MergeType::kSum;

  // Actual implementation doesn't matter
  match = [](irs::sub_reader const &) { return nullptr; };

  ExpressionContextMock ctx;

  arangodb::aql::AqlValue value(arangodb::aql::AqlValueHintInt{4294967294});
  ctx.vars.emplace("x", value);
  ctx.vars.emplace("y", value);

  assertFilterSuccess(
      vocbase(),
      R"(FOR d IN myView FILTER d.array[? ALL FILTER CURRENT.foo == 'bar' AND CURRENT.bar == 'baz'] RETURN d)",
      expected, &ctx);

  // Same queries, but with BOOST function. Boost value is 1 (default)

  assertFilterSuccess(
      vocbase(),
      R"(FOR d IN myView FILTER BoosT(d.array[? ALL FILTER CURRENT.foo == 'bar' AND CURRENT.bar == 'baz'], 1) RETURN d)",
      expected, &ctx);
}

TEST_F(IResearchFilterNestedTest, testNestedFilterMatchAllBoost) {
  irs::Or expected;
  auto &filter = expected.add<irs::ByNestedFilter>();
  auto &[parent, child, match, mergeType] = *filter.mutable_options();

  const auto parentField = mangleNested("array");
  const auto fooField = parentField + mangleStringIdentity(".foo");
  const auto barField = parentField + mangleStringIdentity(".bar");

  parent = makeByColumnExistence(parentField);
  child = std::make_unique<irs::Or>();
  makeAnd(
      static_cast<irs::Or &>(*child),
      {{std::string_view{fooField}, std::string_view{"bar"}, irs::kNoBoost},
       {std::string_view{barField}, std::string_view{"baz"}, irs::kNoBoost}});
  mergeType = irs::sort::MergeType::kSum;
  // Actual implementation doesn't matter
  match = [](irs::sub_reader const &) { return nullptr; };
  filter.boost(1.98f);

  ExpressionContextMock ctx;

  arangodb::aql::AqlValue valueX(arangodb::aql::AqlValueHintInt{4294967295});
  ctx.vars.emplace("x", valueX);
  arangodb::aql::AqlValue valueY(arangodb::aql::AqlValueHintInt{4294967295});
  ctx.vars.emplace("y", valueY);

  assertFilterSuccess(
      vocbase(),
      R"(FOR d IN myView FILTER BoOsT(d.array[? ALL FILTER CURRENT.foo == 'bar' AND CURRENT.bar == 'baz'], 1.98) RETURN d)",
      expected);
}

TEST_F(IResearchFilterNestedTest, testNestedFilterMatchAllChildBoost) {
  irs::Or expected;
  auto &filter = expected.add<irs::ByNestedFilter>();
  auto &[parent, child, match, mergeType] = *filter.mutable_options();

  const auto parentField = mangleNested("array");
  const auto fooField = parentField + mangleStringIdentity(".foo");
  const auto barField = parentField + mangleStringIdentity(".bar");

  parent = makeByColumnExistence(parentField);
  child = std::make_unique<irs::Or>();
  makeAnd(
      static_cast<irs::Or &>(*child),
      {{std::string_view{fooField}, std::string_view{"bar"}, irs::kNoBoost},
       {std::string_view{barField}, std::string_view{"baz"}, irs::kNoBoost}});
  mergeType = irs::sort::MergeType::kSum;

  // Actual implementation doesn't matter
  match = [](irs::sub_reader const &) { return nullptr; };

  ExpressionContextMock ctx;

  arangodb::aql::AqlValue valueX(arangodb::aql::AqlValueHintInt{4294967295});
  ctx.vars.emplace("x", valueX);
  arangodb::aql::AqlValue valueY(arangodb::aql::AqlValueHintInt{4294967295});
  ctx.vars.emplace("y", valueY);

  assertFilterSuccess(
      vocbase(),
      R"(FOR d IN myView FILTER d.array[? ALL FILTER CURRENT.foo == 'bar' AND BOOST(CURRENT.bar == 'baz', 1.3)] RETURN d)",
      expected);
}

// NONE
//  ? NONE FILTER
//  ? 0..0 FILTER

// FIX ME: ? 0 FILTER

TEST_F(IResearchFilterNestedTest, testNestedFilterMatchNone) {
  irs::Or expected;
  auto &filter = expected.add<irs::ByNestedFilter>();
  auto &[parent, child, match, mergeType] = *filter.mutable_options();

  const auto parentField = mangleNested("array");
  const auto fooField = parentField + mangleStringIdentity(".foo");
  const auto barField = parentField + mangleStringIdentity(".bar");

  parent = makeByColumnExistence(parentField);
  child = std::make_unique<irs::Or>();
  makeAnd(
      static_cast<irs::Or &>(*child),
      {{std::string_view{fooField}, std::string_view{"bar"}, irs::kNoBoost},
       {std::string_view{barField}, std::string_view{"baz"}, irs::kNoBoost}});
  mergeType = irs::sort::MergeType::kSum;
  match = irs::kMatchNone;

  ExpressionContextMock ctx;

  arangodb::aql::AqlValue value(arangodb::aql::AqlValueHintInt{0});
  ctx.vars.emplace("x", value);

  assertFilterSuccess(
      vocbase(),
      R"(FOR d IN myView FILTER d.array[? NONE FILTER CURRENT.foo == 'bar' AND CURRENT.bar == 'baz'] RETURN d)",
      expected);
  assertFilterSuccess(
      vocbase(),
      R"(FOR d IN myView FILTER d.array[? 0..0 FILTER CURRENT.foo == 'bar' AND CURRENT.bar == 'baz'] RETURN d)",
      expected, &ctx);
  assertFilterSuccess(
      vocbase(),
      R"(FOR d IN myView FILTER d.array[? 'foo'..'bar' FILTER CURRENT.foo == 'bar' AND CURRENT.bar == 'baz'] RETURN d)",
      expected, &ctx);
  assertFilterSuccess(
      vocbase(),
      R"(FOR d IN myView FILTER d.array[? -0..-0 FILTER CURRENT.foo == 'bar' AND CURRENT.bar == 'baz'] RETURN d)",
      expected, &ctx);
  assertFilterSuccess(
      vocbase(),
      R"(LET x = 0 FOR d IN myView FILTER d.array[? x FILTER CURRENT.foo == 'bar' AND CURRENT.bar == 'baz'] RETURN d)",
      expected, &ctx);
  assertFilterSuccess(
      vocbase(),
      R"(LET x = 0 FOR d IN myView FILTER d.array[? x..0 FILTER CURRENT.foo == 'bar' AND CURRENT.bar == 'baz'] RETURN d)",
      expected, &ctx);
  assertFilterSuccess(
      vocbase(),
      R"(LET x = 0 FOR d IN myView FILTER d.array[? x..x FILTER CURRENT.foo == 'bar' AND CURRENT.bar == 'baz'] RETURN d)",
      expected, &ctx);

  // Same queries, but with BOOST function. Boost value is 1 (default)

  assertFilterSuccess(
      vocbase(),
      R"(FOR d IN myView FILTER Boost(d.array[? NONE FILTER CURRENT.foo == 'bar' AND CURRENT.bar == 'baz'], 1) RETURN d)",
      expected);
  assertFilterSuccess(
      vocbase(),
      R"(FOR d IN myView FILTER Boost(d.array[? 0..0 FILTER CURRENT.foo == 'bar' AND CURRENT.bar == 'baz'], 1) RETURN d)",
      expected, &ctx);
  assertFilterSuccess(
      vocbase(),
      R"(FOR d IN myView FILTER Boost(d.array[? 'foo'..'bar' FILTER CURRENT.foo == 'bar' AND CURRENT.bar == 'baz'], 1) RETURN d)",
      expected, &ctx);
  assertFilterSuccess(
      vocbase(),
      R"(FOR d IN myView FILTER Boost(d.array[? -0..-0 FILTER CURRENT.foo == 'bar' AND CURRENT.bar == 'baz'], 1) RETURN d)",
      expected, &ctx);
  assertFilterSuccess(
      vocbase(),
      R"(LET x = 0 FOR d IN myView FILTER Boost(d.array[? x FILTER CURRENT.foo == 'bar' AND CURRENT.bar == 'baz'], 1) RETURN d)",
      expected, &ctx);

  assertFilterSuccess(
      vocbase(),
      R"(LET x = 0 FOR d IN myView FILTER d.array[? x..0 FILTER CURRENT.foo == 'bar' AND CURRENT.bar == 'baz'] RETURN d)",
      expected, &ctx);
  assertFilterSuccess(
      vocbase(),
      R"(LET x = 0 FOR d IN myView FILTER d.array[? x..x FILTER CURRENT.foo == 'bar' AND CURRENT.bar == 'baz'] RETURN d)",
      expected, &ctx);
}

TEST_F(IResearchFilterNestedTest, testNestedFilterMatchNoneBoost) {
  irs::Or expected;
  auto &filter = expected.add<irs::ByNestedFilter>();
  auto &[parent, child, match, mergeType] = *filter.mutable_options();

  const auto parentField = mangleNested("array");
  const auto fooField = parentField + mangleStringIdentity(".foo");
  const auto barField = parentField + mangleStringIdentity(".bar");

  parent = makeByColumnExistence(parentField);
  child = std::make_unique<irs::Or>();
  makeAnd(
      static_cast<irs::Or &>(*child),
      {{std::string_view{fooField}, std::string_view{"bar"}, irs::kNoBoost},
       {std::string_view{barField}, std::string_view{"baz"}, irs::kNoBoost}});
  mergeType = irs::sort::MergeType::kSum;
  match = irs::kMatchNone;
  filter.boost(1.67f);

  ExpressionContextMock ctx;

  arangodb::aql::AqlValue value(arangodb::aql::AqlValueHintInt{0});
  ctx.vars.emplace("x", value);

  assertFilterSuccess(
      vocbase(),
      R"(FOR d IN myView FILTER Boost(d.array[? NONE FILTER CURRENT.foo == 'bar' AND CURRENT.bar == 'baz'], 1.6700) RETURN d)",
      expected);
  assertFilterSuccess(
      vocbase(),
      R"(FOR d IN myView FILTER Boost(d.array[? 0..0 FILTER CURRENT.foo == 'bar' AND CURRENT.bar == 'baz'], 1.67) RETURN d)",
      expected, &ctx);
  assertFilterSuccess(
      vocbase(),
      R"(FOR d IN myView FILTER Boost(d.array[? 'foo'.."bar" FILTER CURRENT.foo == 'bar' AND CURRENT.bar == 'baz'], 1.67) RETURN d)",
      expected, &ctx);
  assertFilterSuccess(
      vocbase(),
      R"(FOR d IN myView FILTER Boost(d.array[? -0..-0 FILTER CURRENT.foo == 'bar' AND CURRENT.bar == 'baz'], 1.67) RETURN d)",
      expected, &ctx);
  assertFilterSuccess(
      vocbase(),
      R"(LET x = 0 FOR d IN myView FILTER Boost(d.array[? x FILTER CURRENT.foo == 'bar' AND CURRENT.bar == 'baz'], 1.67) RETURN d)",
      expected, &ctx);
  assertFilterSuccess(
      vocbase(),
      R"(LET x = 0 FOR d IN myView FILTER Boost(d.array[? x..0 FILTER CURRENT.foo == 'bar' AND CURRENT.bar == 'baz'], 1.67) RETURN d)",
      expected, &ctx);
  assertFilterSuccess(
      vocbase(),
      R"(LET x = 0 FOR d IN myView FILTER Boost(d.array[? x..x FILTER CURRENT.foo == 'bar' AND CURRENT.bar == 'baz'], 1.67) RETURN d)",
      expected, &ctx);
}

TEST_F(IResearchFilterNestedTest, testNestedFilterMatchNoneChildBoost) {
  irs::Or expected;
  auto &filter = expected.add<irs::ByNestedFilter>();
  auto &[parent, child, match, mergeType] = *filter.mutable_options();

  const auto parentField = mangleNested("array");
  const auto fooField = parentField + mangleStringIdentity(".foo");
  const auto barField = parentField + mangleStringIdentity(".bar");

  parent = makeByColumnExistence(parentField);
  child = std::make_unique<irs::Or>();
  makeAnd(
      static_cast<irs::Or &>(*child),
      {{std::string_view{fooField}, std::string_view{"bar"}, 1.54f},
       {std::string_view{barField}, std::string_view{"baz"}, irs::kNoBoost}});
  mergeType = irs::sort::MergeType::kSum;
  match = irs::kMatchNone;

  ExpressionContextMock ctx;

  arangodb::aql::AqlValue value(arangodb::aql::AqlValueHintInt{0});
  ctx.vars.emplace("x", value);

  assertFilterSuccess(
      vocbase(),
      R"(FOR d IN myView FILTER d.array[? NONE FILTER BooST(CURRENT.foo == 'bar', 1.54) AND CURRENT.bar == 'baz'] RETURN d)",
      expected);
  assertFilterSuccess(
      vocbase(),
      R"(FOR d IN myView FILTER d.array[? 0..0 FILTER BooST(CURRENT.foo == 'bar', 1.54) AND CURRENT.bar == 'baz'] RETURN d)",
      expected, &ctx);
  assertFilterSuccess(
      vocbase(),
      R"(FOR d IN myView FILTER d.array[? 'foo'..'bar' FILTER BooST(CURRENT.foo == 'bar', 1.54) AND CURRENT.bar == 'baz'] RETURN d)",
      expected, &ctx);
  assertFilterSuccess(
      vocbase(),
      R"(FOR d IN myView FILTER d.array[? 0..-0 FILTER BooST(CURRENT.foo == 'bar', 1.54) AND CURRENT.bar == 'baz'] RETURN d)",
      expected, &ctx);
  assertFilterSuccess(
      vocbase(),
      R"(LET x = 0 FOR d IN myView FILTER d.array[? x FILTER BooST(CURRENT.foo == 'bar', 1.54) AND CURRENT.bar == 'baz'] RETURN d)",
      expected, &ctx);
  assertFilterSuccess(
      vocbase(),
      R"(LET x = 0 FOR d IN myView FILTER d.array[? x..0 FILTER CURRENT.foo == 'bar' AND CURRENT.bar == 'baz'] RETURN d)",
      expected, &ctx);
  assertFilterSuccess(
      vocbase(),
      R"(LET x = 0 FOR d IN myView FILTER d.array[? x..x FILTER BooST(CURRENT.foo == 'bar', 1.54) AND CURRENT.bar == 'baz'] RETURN d)",
      expected, &ctx);
}

// MIN
//  ? x FILTER
//  ? x..x FILTER

TEST_F(IResearchFilterNestedTest, testNestedFilterMatchMin) {
  irs::Or expected;
  auto &filter = expected.add<irs::ByNestedFilter>();
  auto &[parent, child, match, mergeType] = *filter.mutable_options();

  const auto parentField = mangleNested("array");
  const auto fooField = parentField + mangleStringIdentity(".foo");
  const auto barField = parentField + mangleStringIdentity(".bar");

  parent = makeByColumnExistence(parentField);
  child = std::make_unique<irs::Or>();
  makeAnd(
      static_cast<irs::Or &>(*child),
      {{std::string_view{fooField}, std::string_view{"bar"}, irs::kNoBoost},
       {std::string_view{barField}, std::string_view{"baz"}, irs::kNoBoost}});
  mergeType = irs::sort::MergeType::kSum;
  match = irs::Match{2, 2};

  ExpressionContextMock ctx;

  arangodb::aql::AqlValue value(arangodb::aql::AqlValueHintInt{2});
  ctx.vars.emplace("x", value);

  assertFilterSuccess(
      vocbase(),
      R"(FOR d IN myView FILTER d.array[? 2 FILTER CURRENT.foo == 'bar' AND CURRENT.bar == 'baz'] RETURN d)",
      expected);
  assertFilterSuccess(
      vocbase(),
      R"(FOR d IN myView FILTER d.array[? --2 FILTER CURRENT.foo == 'bar' AND CURRENT.bar == 'baz'] RETURN d)",
      expected);
  assertFilterSuccess(
      vocbase(),
      R"(LET x = 2 FOR d IN myView FILTER d.array[? x..x FILTER CURRENT.foo == 'bar' AND CURRENT.bar == 'baz'] RETURN d)",
      expected, &ctx);
  assertFilterSuccess(
      vocbase(),
      R"(LET x = 2 FOR d IN myView FILTER d.array[? 2..x FILTER CURRENT.foo == 'bar' AND CURRENT.bar == 'baz'] RETURN d)",
      expected, &ctx);
  assertFilterSuccess(
      vocbase(),
      R"(LET x = 2 FOR d IN myView FILTER d.array[? x..2 FILTER CURRENT.foo == 'bar' AND CURRENT.bar == 'baz'] RETURN d)",
      expected, &ctx);

  // Same query, but with BOOST function. Boost value is 1 (default)

  assertFilterSuccess(
      vocbase(),
      R"(FOR d IN myView FILTER boosT(d.array[? 2 FILTER CURRENT.foo == 'bar' AND CURRENT.bar == 'baz'], 1) RETURN d)",
      expected);
  assertFilterSuccess(
      vocbase(),
      R"(LET x = 2 FOR d IN myView FILTER boosT(d.array[? x FILTER CURRENT.foo == 'bar' AND CURRENT.bar == 'baz'], 1) RETURN d)",
      expected, &ctx);
  assertFilterSuccess(
      vocbase(),
      R"(LET x = 2 FOR d IN myView FILTER boosT(d.array[? x..2 FILTER CURRENT.foo == 'bar' AND CURRENT.bar == 'baz'], 1) RETURN d)",
      expected, &ctx);
  assertFilterSuccess(
      vocbase(),
      R"(LET x = 2 FOR d IN myView FILTER boosT(d.array[? 2..x FILTER CURRENT.foo == 'bar' AND CURRENT.bar == 'baz'], 1) RETURN d)",
      expected, &ctx);
}

TEST_F(IResearchFilterNestedTest, testNestedFilterMatchMinBoost) {
  irs::Or expected;
  auto &filter = expected.add<irs::ByNestedFilter>();
  auto &[parent, child, match, mergeType] = *filter.mutable_options();

  const auto parentField = mangleNested("array");
  const auto fooField = parentField + mangleStringIdentity(".foo");
  const auto barField = parentField + mangleStringIdentity(".bar");

  parent = makeByColumnExistence(parentField);
  child = std::make_unique<irs::Or>();
  makeAnd(
      static_cast<irs::Or &>(*child),
      {{std::string_view{fooField}, std::string_view{"bar"}, irs::kNoBoost},
       {std::string_view{barField}, std::string_view{"baz"}, irs::kNoBoost}});
  mergeType = irs::sort::MergeType::kSum;
  match = irs::Match{2, 2};
  filter.boost(1.65f);

  ExpressionContextMock ctx;

  arangodb::aql::AqlValue value(arangodb::aql::AqlValueHintInt{2});
  ctx.vars.emplace("x", value);

  assertFilterSuccess(
      vocbase(),
      R"(FOR d IN myView FILTER boosT(d.array[? 2 FILTER CURRENT.foo == 'bar' AND CURRENT.bar == 'baz'], 1.65) RETURN d)",
      expected);
  assertFilterSuccess(
      vocbase(),
      R"(FOR d IN myView FILTER boosT(d.array[? --2 FILTER CURRENT.foo == 'bar' AND CURRENT.bar == 'baz'], 1.65) RETURN d)",
      expected);
  assertFilterSuccess(
      vocbase(),
      R"(let x = 2 FOR d IN myView FILTER boosT(d.array[? x FILTER CURRENT.foo == 'bar' AND CURRENT.bar == 'baz'], 1.65) RETURN d)",
      expected, &ctx);
  assertFilterSuccess(
      vocbase(),
      R"(let x = 2 FOR d IN myView FILTER boosT(d.array[? x..2 FILTER CURRENT.foo == 'bar' AND CURRENT.bar == 'baz'], 1.65) RETURN d)",
      expected, &ctx);
  assertFilterSuccess(
      vocbase(),
      R"(let x = 2 FOR d IN myView FILTER boosT(d.array[? 2..x FILTER CURRENT.foo == 'bar' AND CURRENT.bar == 'baz'], 1.65) RETURN d)",
      expected, &ctx);
}

TEST_F(IResearchFilterNestedTest, testNestedFilterMatchMinChildBoost) {
  irs::Or expected;
  auto &filter = expected.add<irs::ByNestedFilter>();
  auto &[parent, child, match, mergeType] = *filter.mutable_options();

  const auto parentField = mangleNested("array");
  const auto fooField = parentField + mangleStringIdentity(".foo");
  const auto barField = parentField + mangleStringIdentity(".bar");

  parent = makeByColumnExistence(parentField);
  child = std::make_unique<irs::Or>();
  makeAnd(static_cast<irs::Or &>(*child),
          {{std::string_view{fooField}, std::string_view{"bar"}, 1.4f},
           {std::string_view{barField}, std::string_view{"baz"}, 1.2f}});
  mergeType = irs::sort::MergeType::kSum;
  match = irs::Match{2, 2};

  ExpressionContextMock ctx;

  arangodb::aql::AqlValue value(arangodb::aql::AqlValueHintInt{2});
  ctx.vars.emplace("x", value);

  assertFilterSuccess(
      vocbase(),
      R"(FOR d IN myView FILTER d.array[? 2 FILTER Boost(CURRENT.foo == 'bar', 1.4) AND Boost(CURRENT.bar == 'baz', 1.2)] RETURN d)",
      expected);
  assertFilterSuccess(
      vocbase(),
      R"(FOR d IN myView FILTER d.array[? --2 FILTER Boost(CURRENT.foo == 'bar', 1.4) AND Boost(CURRENT.bar == 'baz', 1.2)] RETURN d)",
      expected);
  assertFilterSuccess(
      vocbase(),
      R"(let x = 2 FOR d IN myView FILTER d.array[? x FILTER Boost(CURRENT.foo == 'bar', 1.4) AND Boost(CURRENT.bar == 'baz', 1.2)] RETURN d)",
      expected, &ctx);
  assertFilterSuccess(
      vocbase(),
      R"(let x = 2 FOR d IN myView FILTER d.array[? x..2 FILTER Boost(CURRENT.foo == 'bar', 1.4) AND Boost(CURRENT.bar == 'baz', 1.2)] RETURN d)",
      expected, &ctx);
  assertFilterSuccess(
      vocbase(),
      R"(let x = 2 FOR d IN myView FILTER d.array[? 2..x FILTER Boost(CURRENT.foo == 'bar', 1.4) AND Boost(CURRENT.bar == 'baz', 1.2)] RETURN d)",
      expected, &ctx);
}

// RANGE
//  ? x..y FILTER

TEST_F(IResearchFilterNestedTest, testNestedFilterMatchRange) {
  irs::Or expected;
  auto &filter = expected.add<irs::ByNestedFilter>();
  auto &[parent, child, match, mergeType] = *filter.mutable_options();

  const auto parentField = mangleNested("array");
  const auto fooField = parentField + mangleStringIdentity(".foo");
  const auto barField = parentField + mangleStringIdentity(".bar");

  parent = makeByColumnExistence(parentField);
  child = std::make_unique<irs::Or>();
  makeAnd(
      static_cast<irs::Or &>(*child),
      {{std::string_view{fooField}, std::string_view{"bar"}, irs::kNoBoost},
       {std::string_view{barField}, std::string_view{"baz"}, irs::kNoBoost}});
  mergeType = irs::sort::MergeType::kSum;
  match = irs::Match{2, 5};

  ExpressionContextMock ctx;

  arangodb::aql::AqlValue valueX(arangodb::aql::AqlValueHintInt{2});
  arangodb::aql::AqlValue valueY(arangodb::aql::AqlValueHintInt{5});
  ctx.vars.emplace("x", valueX);
  ctx.vars.emplace("y", valueY);

  assertFilterSuccess(
      vocbase(),
      R"(FOR d IN myView FILTER d.array[? 2..5 FILTER CURRENT.foo == 'bar' AND CURRENT.bar == 'baz'] RETURN d)",
      expected, &ctx);
  assertFilterSuccess(
      vocbase(),
      R"(let x = 2 FOR d IN myView FILTER d.array[? x..5 FILTER CURRENT.foo == 'bar' AND CURRENT.bar == 'baz'] RETURN d)",
      expected, &ctx);
  assertFilterSuccess(
      vocbase(),
      R"(let y = 5 FOR d IN myView FILTER d.array[? 2..y FILTER CURRENT.foo == 'bar' AND CURRENT.bar == 'baz'] RETURN d)",
      expected, &ctx);
  assertFilterSuccess(
      vocbase(),
      R"(let x = 2, y = 5 FOR d IN myView FILTER d.array[? x..y FILTER CURRENT.foo == 'bar' AND CURRENT.bar == 'baz'] RETURN d)",
      expected, &ctx);

  // Same query, but with BOOST function. Boost value is 1 (default)

  assertFilterSuccess(
      vocbase(),
      R"(FOR d IN myView FILTER BOOST(d.array[? 2..5 FILTER CURRENT.foo == 'bar' AND CURRENT.bar == 'baz'], 1) RETURN d)",
      expected, &ctx);
  assertFilterSuccess(
      vocbase(),
      R"(let x = 2 FOR d IN myView FILTER BOOST(d.array[? x..5 FILTER CURRENT.foo == 'bar' AND CURRENT.bar == 'baz'], 1) RETURN d)",
      expected, &ctx);
  assertFilterSuccess(
      vocbase(),
      R"(let y = 5 FOR d IN myView FILTER BOOST(d.array[? 2..y FILTER CURRENT.foo == 'bar' AND CURRENT.bar == 'baz'], 1) RETURN d)",
      expected, &ctx);
  assertFilterSuccess(
      vocbase(),
      R"(let x = 2, y = 5 FOR d IN myView FILTER BOOST(d.array[? x..y FILTER CURRENT.foo == 'bar' AND CURRENT.bar == 'baz'], 1) RETURN d)",
      expected, &ctx);
}

TEST_F(IResearchFilterNestedTest, testNestedFilterMatchRangeBoost) {
  irs::Or expected;
  auto &filter = expected.add<irs::ByNestedFilter>();
  auto &[parent, child, match, mergeType] = *filter.mutable_options();

  const auto parentField = mangleNested("array");
  const auto fooField = parentField + mangleStringIdentity(".foo");
  const auto barField = parentField + mangleStringIdentity(".bar");

  parent = makeByColumnExistence(parentField);
  child = std::make_unique<irs::Or>();
  makeAnd(
      static_cast<irs::Or &>(*child),
      {{std::string_view{fooField}, std::string_view{"bar"}, irs::kNoBoost},
       {std::string_view{barField}, std::string_view{"baz"}, irs::kNoBoost}});
  mergeType = irs::sort::MergeType::kSum;
  match = irs::Match{2, 5};
  filter.boost(2.001f);

  ExpressionContextMock ctx;

  arangodb::aql::AqlValue valueX(arangodb::aql::AqlValueHintInt{2});
  arangodb::aql::AqlValue valueY(arangodb::aql::AqlValueHintInt{5});
  ctx.vars.emplace("x", valueX);
  ctx.vars.emplace("y", valueY);

  assertFilterSuccess(
      vocbase(),
      R"(FOR d IN myView FILTER BOOST(d.array[? 2..5 FILTER CURRENT.foo == 'bar' AND CURRENT.bar == 'baz'], 2.001) RETURN d)",
      expected, &ctx);
  assertFilterSuccess(
      vocbase(),
      R"(let x = 2 FOR d IN myView FILTER BOOST(d.array[? x..5 FILTER CURRENT.foo == 'bar' AND CURRENT.bar == 'baz'], 2.001) RETURN d)",
      expected, &ctx);
  assertFilterSuccess(
      vocbase(),
      R"(let y = 5 FOR d IN myView FILTER BOOST(d.array[? 2..y FILTER CURRENT.foo == 'bar' AND CURRENT.bar == 'baz'], 2.001) RETURN d)",
      expected, &ctx);
  assertFilterSuccess(
      vocbase(),
      R"(let x = 2, y = 5 FOR d IN myView FILTER BOOST(d.array[? x..y FILTER CURRENT.foo == 'bar' AND CURRENT.bar == 'baz'], 2.001) RETURN d)",
      expected, &ctx);
}

TEST_F(IResearchFilterNestedTest, testNestedFilterMatchRangeChildBoost) {
  irs::Or expected;
  auto &filter = expected.add<irs::ByNestedFilter>();
  auto &[parent, child, match, mergeType] = *filter.mutable_options();

  const auto parentField = mangleNested("array");
  const auto fooField = parentField + mangleStringIdentity(".foo");
  const auto barField = parentField + mangleStringIdentity(".bar");

  parent = makeByColumnExistence(parentField);
  child = std::make_unique<irs::Or>();
  makeAnd(static_cast<irs::Or &>(*child),
          {{std::string_view{fooField}, std::string_view{"bar"}, irs::kNoBoost},
           {std::string_view{barField}, std::string_view{"baz"}, 2.001f}});
  mergeType = irs::sort::MergeType::kSum;
  match = irs::Match{2, 5};

  ExpressionContextMock ctx;

  arangodb::aql::AqlValue valueX(arangodb::aql::AqlValueHintInt{2});
  arangodb::aql::AqlValue valueY(arangodb::aql::AqlValueHintInt{5});
  ctx.vars.emplace("x", valueX);
  ctx.vars.emplace("y", valueY);

  assertFilterSuccess(
      vocbase(),
      R"(FOR d IN myView FILTER d.array[? 2..5 FILTER CURRENT.foo == 'bar' AND BooSt(CURRENT.bar == 'baz', 2.001)] RETURN d)",
      expected, &ctx);
  assertFilterSuccess(
      vocbase(),
      R"(let x = 2 FOR d IN myView FILTER d.array[? x..5 FILTER CURRENT.foo == 'bar' AND BooSt(CURRENT.bar == 'baz', 2.001)] RETURN d)",
      expected, &ctx);
  assertFilterSuccess(
      vocbase(),
      R"(let x = 2, y = 5 FOR d IN myView FILTER d.array[? 2..y FILTER CURRENT.foo == 'bar' AND BooSt(CURRENT.bar == 'baz', 2.001)] RETURN d)",
      expected, &ctx);
  assertFilterSuccess(
      vocbase(),
      R"(let x = 2, y = 5 FOR d IN myView FILTER d.array[? x..y FILTER CURRENT.foo == 'bar' AND BooSt(CURRENT.bar == 'baz', 2.001)] RETURN d)",
      expected, &ctx);
}

// RANGE

TEST_F(IResearchFilterNestedTest, NestedFilterMatchRange) {
  irs::Or expected;
  auto &filter = expected.add<irs::ByNestedFilter>();
  auto &[parent, child, match, mergeType] = *filter.mutable_options();

  const auto parentField = mangleNested("array");
  const auto fooField = parentField + mangleStringIdentity(".foo");
  const auto barField = parentField + mangleStringIdentity(".bar");

  parent = makeByColumnExistence(parentField);
  child = std::make_unique<irs::Or>();
  makeAnd(
      static_cast<irs::Or &>(*child),
      {{std::string_view{fooField}, std::string_view{"bar"}, irs::kNoBoost},
       {std::string_view{barField}, std::string_view{"baz"}, irs::kNoBoost}});
  mergeType = irs::sort::MergeType::kSum;
  match = irs::Match{2, 5};

  ExpressionContextMock ctx;

  arangodb::aql::AqlValue value(2, 5);
  ctx.vars.emplace("x", value);

  assertFilterSuccess(
      vocbase(),
      R"(FOR d IN myView FILTER d.array[? 2..5 FILTER CURRENT.foo == 'bar' AND CURRENT.bar == 'baz'] RETURN d)",
      expected, &ctx);
  assertFilterSuccess(
      vocbase(),
      R"(LET x = 2..5 FOR d IN myView FILTER d.array[? x FILTER CURRENT.foo == 'bar' AND CURRENT.bar == 'baz'] RETURN d)",
      expected, &ctx);
}

TEST_F(IResearchFilterNestedTest, NestedFilterMatchReversedRange) {
  irs::Or expected;
  auto &filter = expected.add<irs::ByNestedFilter>();
  auto &[parent, child, match, mergeType] = *filter.mutable_options();

  const auto parentField = mangleNested("array");
  const auto fooField = parentField + mangleStringIdentity(".foo");
  const auto barField = parentField + mangleStringIdentity(".bar");

  parent = makeByColumnExistence(parentField);
  child = std::make_unique<irs::Or>();
  makeAnd(
      static_cast<irs::Or &>(*child),
      {{std::string_view{fooField}, std::string_view{"bar"}, irs::kNoBoost},
       {std::string_view{barField}, std::string_view{"baz"}, irs::kNoBoost}});
  mergeType = irs::sort::MergeType::kSum;
  match = irs::Match{2, 1};

  ExpressionContextMock ctx;

  assertFilterSuccess(
      vocbase(),
      R"(FOR d IN myView FILTER d.array[? 2..1 FILTER CURRENT.foo == 'bar' AND CURRENT.bar == 'baz'] RETURN d)",
      expected, &ctx);
}

TEST_F(IResearchFilterNestedTest, NestedFilterMatchTooMany) {

  ExpressionContextMock ctx;

  assertFilterFail(
      vocbase(),
      R"(FOR d IN myView FILTER d.array[? 4294967297 FILTER CURRENT.foo == 'bar' AND CURRENT.bar == 'baz'] RETURN d)");
  assertFilterFail(
      vocbase(),
      R"(FOR d IN myView FILTER d.array[? 4294967295 FILTER CURRENT.foo == 'bar' AND CURRENT.bar == 'baz'] RETURN d)");
  assertFilterFail(
      vocbase(),
      R"(FOR d IN myView FILTER d.array[? 4294967296 FILTER CURRENT.foo == 'bar' AND CURRENT.bar == 'baz'] RETURN d)");
  assertFilterExecutionFail(
      vocbase(),
      R"(FOR d IN myView FILTER d.array[? 4294967296..4294967297 FILTER CURRENT.foo == 'bar' AND CURRENT.bar == 'baz'] RETURN d)",
      &ctx);
}

// FAILING TESTS

TEST_F(IResearchFilterNestedTest, testParseFailingCases) {

  ExpressionContextMock ctx;

  arangodb::aql::AqlValue valueX{arangodb::aql::AqlValueHintInt{-140}};
  arangodb::aql::AqlValue valueY{arangodb::aql::AqlValueHintInt{-40}};
  arangodb::aql::AqlValue valueZ{arangodb::aql::AqlValueHintInt{-0}};
  ctx.vars.emplace("x", valueX);
  ctx.vars.emplace("y", valueY);
  ctx.vars.emplace("z", valueZ);

  // wrong ranges
  assertFilterFail(
      vocbase(),
      R"(FOR d IN myView FILTER d.array[? 'range' FILTER CURRENT.foo == 'bar' AND CURRENT.bar == 'baz'] RETURN d)",
      &ctx);
  assertFilterFail(
      vocbase(),
      R"(FOR d IN myView FILTER d.array[? -1 FILTER CURRENT.foo == 'bar' AND CURRENT.bar == 'baz'] RETURN d)");
  assertFilterFail(
      vocbase(),
      R"(FOR d IN myView FILTER d.array[? -1 FILTER CURRENT.foo == 'bar' AND CURRENT.bar == RAND()] RETURN d)");
  assertFilterFail(
      vocbase(),
      R"(FOR d IN myView FILTER d.array[? "range" FILTER CURRENT.foo ==
        'bar' AND CURRENT.bar == 'baz'] RETURN d)");

  assertFilterExecutionFail(
      vocbase(),
      R"(FOR d IN myView FILTER d.array[? -1..5 FILTER CURRENT.foo == 'bar'
        AND CURRENT.bar == 'baz'] RETURN d)",
      &ctx);
  assertFilterExecutionFail(
      vocbase(),
      R"(let x = -140 FOR d IN myView FILTER d.array[? x..5
                     FILTER
          CURRENT.foo == 'bar' AND CURRENT.bar == 'baz'] RETURN d)",
      &ctx);
  assertFilterExecutionFail(
      vocbase(),
      R"(let x = -140 FOR d IN myView FILTER d.array[? 1..x
                       FILTER
            CURRENT.foo == 'bar' AND CURRENT.bar == 'baz'] RETURN d)",
      &ctx);
  assertFilterExecutionFail(
      vocbase(),
      R"(let x = -140, y = -40 FOR d IN myView FILTER d.array[? x..y FILTER
          CURRENT.foo == 'bar' AND CURRENT.bar == 'baz'] RETURN d)",
      &ctx);
  assertFilterExecutionFail(
      vocbase(),
      R"(let x = -140, y = -40 FOR d IN myView FILTER d.array[? y..x FILTER
          CURRENT.foo == 'bar' AND CURRENT.bar == 'baz'] RETURN d)",
      &ctx);
  assertFilterExecutionFail(
      vocbase(),
      R"(let x = -140, y = -40 FOR d IN myView FILTER d.array[? y..x FILTER
          CURRENT.foo == 'bar' AND CURRENT.bar == 'baz'] RETURN d)",
      &ctx);
  assertFilterExecutionFail(
      vocbase(),
      R"(let x = -140, z = -0 FOR d IN myView FILTER d.array[? x..z FILTER
          CURRENT.foo == 'bar' AND CURRENT.bar == 'baz'] RETURN d)",
      &ctx);
}
=======
// TODO Add community only tests (byExpression)
>>>>>>> d14b1806

#if USE_ENTERPRISE
#include "tests/IResearch/IResearchFilterNestedTestEE.h"
#endif

} // namespace<|MERGE_RESOLUTION|>--- conflicted
+++ resolved
@@ -149,892 +149,7 @@
   TRI_vocbase_t &vocbase() { return *_vocbase; }
 };
 
-<<<<<<< HEAD
-// ANY
-//  ? FILTER
-//  ? ANY FILTER
-
-TEST_F(IResearchFilterNestedTest, testNestedFilterMatchAny) {
-  irs::Or expected;
-  auto &filter = expected.add<irs::ByNestedFilter>();
-  auto &[parent, child, match, mergeType] = *filter.mutable_options();
-
-  const auto parentField = mangleNested("array");
-  const auto fooField = parentField + mangleStringIdentity(".foo");
-  const auto barField = parentField + mangleStringIdentity(".bar");
-
-  parent = makeByColumnExistence(parentField);
-  child = std::make_unique<irs::Or>();
-  makeAnd(
-      static_cast<irs::Or &>(*child),
-      {{std::string_view{fooField}, std::string_view{"bar"}, irs::kNoBoost},
-       {std::string_view{barField}, std::string_view{"baz"}, irs::kNoBoost}});
-  mergeType = irs::sort::MergeType::kSum;
-  match = irs::kMatchAny;
-
-  ExpressionContextMock ctx;
-
-  assertFilterSuccess(
-      vocbase(),
-      R"(FOR d IN myView FILTER d.array[? FILTER CURRENT.foo == 'bar' AND CURRENT.bar == 'baz'] RETURN d)",
-      expected);
-  assertFilterSuccess(
-      vocbase(),
-      R"(FOR d IN myView FILTER d.array[? ANY FILTER CURRENT.foo == 'bar' AND CURRENT.bar == 'baz'] RETURN d)",
-      expected);
-
-  // Same queries, but with BOOST function. Boost value is 1 (default)
-
-  assertFilterSuccess(
-      vocbase(),
-      R"(FOR d IN myView FILTER BoOST(d.array[? FILTER CURRENT.foo == 'bar' AND CURRENT.bar == 'baz'], 1) RETURN d)",
-      expected);
-  assertFilterSuccess(
-      vocbase(),
-      R"(FOR d IN myView FILTER bOOST(d.array[? ANY FILTER CURRENT.foo == 'bar' AND CURRENT.bar == 'baz'], 1) RETURN d)",
-      expected);
-}
-
-TEST_F(IResearchFilterNestedTest, testNestedFilterMatchAnyBoost) {
-  irs::Or expected;
-  auto &filter = expected.add<irs::ByNestedFilter>();
-  auto &[parent, child, match, mergeType] = *filter.mutable_options();
-
-  const auto parentField = mangleNested("array");
-  const auto fooField = parentField + mangleStringIdentity(".foo");
-  const auto barField = parentField + mangleStringIdentity(".bar");
-
-  parent = makeByColumnExistence(parentField);
-  child = std::make_unique<irs::Or>();
-  makeAnd(
-      static_cast<irs::Or &>(*child),
-      {{std::string_view{fooField}, std::string_view{"bar"}, irs::kNoBoost},
-       {std::string_view{barField}, std::string_view{"baz"}, irs::kNoBoost}});
-  mergeType = irs::sort::MergeType::kSum;
-  match = irs::kMatchAny;
-  filter.boost(1.555f);
-
-  ExpressionContextMock ctx;
-
-  arangodb::aql::AqlValue valueX(arangodb::aql::AqlValueHintInt{1});
-  ctx.vars.emplace("x", valueX);
-  arangodb::aql::AqlValue valueY(arangodb::aql::AqlValueHintInt{4294967295});
-  ctx.vars.emplace("y", valueY);
-
-  // boost value is checked
-  assertFilterSuccess(
-      vocbase(),
-      R"(FOR d IN myView FILTER bOOST(d.array[? FILTER CURRENT.foo == 'bar' AND CURRENT.bar == 'baz'], 1.555) RETURN d)",
-      expected);
-  assertFilterSuccess(
-      vocbase(),
-      R"(FOR d IN myView FILTER BOOST(d.array[? ANY FILTER CURRENT.foo == 'bar' AND CURRENT.bar == 'baz'], 1.555) RETURN d)",
-      expected);
-}
-
-TEST_F(IResearchFilterNestedTest, testNestedFilterMatchAnyChildBoost) {
-  irs::Or expected;
-  auto &filter = expected.add<irs::ByNestedFilter>();
-  auto &[parent, child, match, mergeType] = *filter.mutable_options();
-
-  const auto parentField = mangleNested("array");
-  const auto fooField = parentField + mangleStringIdentity(".foo");
-  const auto barField = parentField + mangleStringIdentity(".bar");
-
-  parent = makeByColumnExistence(parentField);
-  child = std::make_unique<irs::Or>();
-  makeAnd(
-      static_cast<irs::Or &>(*child),
-      {{std::string_view{fooField}, std::string_view{"bar"}, 1.45f},
-       {std::string_view{barField}, std::string_view{"baz"}, irs::kNoBoost}});
-  mergeType = irs::sort::MergeType::kSum;
-  match = irs::kMatchAny;
-
-  ExpressionContextMock ctx;
-
-  arangodb::aql::AqlValue valueX(arangodb::aql::AqlValueHintInt{1});
-  ctx.vars.emplace("x", valueX);
-  arangodb::aql::AqlValue valueY(arangodb::aql::AqlValueHintInt{4294967295});
-  ctx.vars.emplace("y", valueY);
-
-  // check boost value for child field
-  assertFilterSuccess(
-      vocbase(),
-      R"(FOR d IN myView FILTER d.array[? FILTER BOOST(CURRENT.foo == 'bar', 1.45) AND CURRENT.bar == 'baz'] RETURN d)",
-      expected);
-  assertFilterSuccess(
-      vocbase(),
-      R"(FOR d IN myView FILTER d.array[? ANY FILTER BOOST(CURRENT.foo == 'bar', 1.45) AND CURRENT.bar == 'baz'] RETURN d)",
-      expected);
-}
-
-// ALL
-//  ? ALL FILTER
-//  ? 4294967295 FILTER
-//  ? 4294967295..4294967295 FILTER
-
-TEST_F(IResearchFilterNestedTest, testNestedFilterMatchAll) {
-  irs::Or expected;
-  auto &filter = expected.add<irs::ByNestedFilter>();
-  auto &[parent, child, match, mergeType] = *filter.mutable_options();
-
-  const auto parentField = mangleNested("array");
-  const auto fooField = parentField + mangleStringIdentity(".foo");
-  const auto barField = parentField + mangleStringIdentity(".bar");
-
-  parent = makeByColumnExistence(parentField);
-  child = std::make_unique<irs::Or>();
-  makeAnd(
-      static_cast<irs::Or &>(*child),
-      {{std::string_view{fooField}, std::string_view{"bar"}, irs::kNoBoost},
-       {std::string_view{barField}, std::string_view{"baz"}, irs::kNoBoost}});
-  mergeType = irs::sort::MergeType::kSum;
-
-  // Actual implementation doesn't matter
-  match = [](irs::sub_reader const &) { return nullptr; };
-
-  ExpressionContextMock ctx;
-
-  arangodb::aql::AqlValue value(arangodb::aql::AqlValueHintInt{4294967294});
-  ctx.vars.emplace("x", value);
-  ctx.vars.emplace("y", value);
-
-  assertFilterSuccess(
-      vocbase(),
-      R"(FOR d IN myView FILTER d.array[? ALL FILTER CURRENT.foo == 'bar' AND CURRENT.bar == 'baz'] RETURN d)",
-      expected, &ctx);
-
-  // Same queries, but with BOOST function. Boost value is 1 (default)
-
-  assertFilterSuccess(
-      vocbase(),
-      R"(FOR d IN myView FILTER BoosT(d.array[? ALL FILTER CURRENT.foo == 'bar' AND CURRENT.bar == 'baz'], 1) RETURN d)",
-      expected, &ctx);
-}
-
-TEST_F(IResearchFilterNestedTest, testNestedFilterMatchAllBoost) {
-  irs::Or expected;
-  auto &filter = expected.add<irs::ByNestedFilter>();
-  auto &[parent, child, match, mergeType] = *filter.mutable_options();
-
-  const auto parentField = mangleNested("array");
-  const auto fooField = parentField + mangleStringIdentity(".foo");
-  const auto barField = parentField + mangleStringIdentity(".bar");
-
-  parent = makeByColumnExistence(parentField);
-  child = std::make_unique<irs::Or>();
-  makeAnd(
-      static_cast<irs::Or &>(*child),
-      {{std::string_view{fooField}, std::string_view{"bar"}, irs::kNoBoost},
-       {std::string_view{barField}, std::string_view{"baz"}, irs::kNoBoost}});
-  mergeType = irs::sort::MergeType::kSum;
-  // Actual implementation doesn't matter
-  match = [](irs::sub_reader const &) { return nullptr; };
-  filter.boost(1.98f);
-
-  ExpressionContextMock ctx;
-
-  arangodb::aql::AqlValue valueX(arangodb::aql::AqlValueHintInt{4294967295});
-  ctx.vars.emplace("x", valueX);
-  arangodb::aql::AqlValue valueY(arangodb::aql::AqlValueHintInt{4294967295});
-  ctx.vars.emplace("y", valueY);
-
-  assertFilterSuccess(
-      vocbase(),
-      R"(FOR d IN myView FILTER BoOsT(d.array[? ALL FILTER CURRENT.foo == 'bar' AND CURRENT.bar == 'baz'], 1.98) RETURN d)",
-      expected);
-}
-
-TEST_F(IResearchFilterNestedTest, testNestedFilterMatchAllChildBoost) {
-  irs::Or expected;
-  auto &filter = expected.add<irs::ByNestedFilter>();
-  auto &[parent, child, match, mergeType] = *filter.mutable_options();
-
-  const auto parentField = mangleNested("array");
-  const auto fooField = parentField + mangleStringIdentity(".foo");
-  const auto barField = parentField + mangleStringIdentity(".bar");
-
-  parent = makeByColumnExistence(parentField);
-  child = std::make_unique<irs::Or>();
-  makeAnd(
-      static_cast<irs::Or &>(*child),
-      {{std::string_view{fooField}, std::string_view{"bar"}, irs::kNoBoost},
-       {std::string_view{barField}, std::string_view{"baz"}, irs::kNoBoost}});
-  mergeType = irs::sort::MergeType::kSum;
-
-  // Actual implementation doesn't matter
-  match = [](irs::sub_reader const &) { return nullptr; };
-
-  ExpressionContextMock ctx;
-
-  arangodb::aql::AqlValue valueX(arangodb::aql::AqlValueHintInt{4294967295});
-  ctx.vars.emplace("x", valueX);
-  arangodb::aql::AqlValue valueY(arangodb::aql::AqlValueHintInt{4294967295});
-  ctx.vars.emplace("y", valueY);
-
-  assertFilterSuccess(
-      vocbase(),
-      R"(FOR d IN myView FILTER d.array[? ALL FILTER CURRENT.foo == 'bar' AND BOOST(CURRENT.bar == 'baz', 1.3)] RETURN d)",
-      expected);
-}
-
-// NONE
-//  ? NONE FILTER
-//  ? 0..0 FILTER
-
-// FIX ME: ? 0 FILTER
-
-TEST_F(IResearchFilterNestedTest, testNestedFilterMatchNone) {
-  irs::Or expected;
-  auto &filter = expected.add<irs::ByNestedFilter>();
-  auto &[parent, child, match, mergeType] = *filter.mutable_options();
-
-  const auto parentField = mangleNested("array");
-  const auto fooField = parentField + mangleStringIdentity(".foo");
-  const auto barField = parentField + mangleStringIdentity(".bar");
-
-  parent = makeByColumnExistence(parentField);
-  child = std::make_unique<irs::Or>();
-  makeAnd(
-      static_cast<irs::Or &>(*child),
-      {{std::string_view{fooField}, std::string_view{"bar"}, irs::kNoBoost},
-       {std::string_view{barField}, std::string_view{"baz"}, irs::kNoBoost}});
-  mergeType = irs::sort::MergeType::kSum;
-  match = irs::kMatchNone;
-
-  ExpressionContextMock ctx;
-
-  arangodb::aql::AqlValue value(arangodb::aql::AqlValueHintInt{0});
-  ctx.vars.emplace("x", value);
-
-  assertFilterSuccess(
-      vocbase(),
-      R"(FOR d IN myView FILTER d.array[? NONE FILTER CURRENT.foo == 'bar' AND CURRENT.bar == 'baz'] RETURN d)",
-      expected);
-  assertFilterSuccess(
-      vocbase(),
-      R"(FOR d IN myView FILTER d.array[? 0..0 FILTER CURRENT.foo == 'bar' AND CURRENT.bar == 'baz'] RETURN d)",
-      expected, &ctx);
-  assertFilterSuccess(
-      vocbase(),
-      R"(FOR d IN myView FILTER d.array[? 'foo'..'bar' FILTER CURRENT.foo == 'bar' AND CURRENT.bar == 'baz'] RETURN d)",
-      expected, &ctx);
-  assertFilterSuccess(
-      vocbase(),
-      R"(FOR d IN myView FILTER d.array[? -0..-0 FILTER CURRENT.foo == 'bar' AND CURRENT.bar == 'baz'] RETURN d)",
-      expected, &ctx);
-  assertFilterSuccess(
-      vocbase(),
-      R"(LET x = 0 FOR d IN myView FILTER d.array[? x FILTER CURRENT.foo == 'bar' AND CURRENT.bar == 'baz'] RETURN d)",
-      expected, &ctx);
-  assertFilterSuccess(
-      vocbase(),
-      R"(LET x = 0 FOR d IN myView FILTER d.array[? x..0 FILTER CURRENT.foo == 'bar' AND CURRENT.bar == 'baz'] RETURN d)",
-      expected, &ctx);
-  assertFilterSuccess(
-      vocbase(),
-      R"(LET x = 0 FOR d IN myView FILTER d.array[? x..x FILTER CURRENT.foo == 'bar' AND CURRENT.bar == 'baz'] RETURN d)",
-      expected, &ctx);
-
-  // Same queries, but with BOOST function. Boost value is 1 (default)
-
-  assertFilterSuccess(
-      vocbase(),
-      R"(FOR d IN myView FILTER Boost(d.array[? NONE FILTER CURRENT.foo == 'bar' AND CURRENT.bar == 'baz'], 1) RETURN d)",
-      expected);
-  assertFilterSuccess(
-      vocbase(),
-      R"(FOR d IN myView FILTER Boost(d.array[? 0..0 FILTER CURRENT.foo == 'bar' AND CURRENT.bar == 'baz'], 1) RETURN d)",
-      expected, &ctx);
-  assertFilterSuccess(
-      vocbase(),
-      R"(FOR d IN myView FILTER Boost(d.array[? 'foo'..'bar' FILTER CURRENT.foo == 'bar' AND CURRENT.bar == 'baz'], 1) RETURN d)",
-      expected, &ctx);
-  assertFilterSuccess(
-      vocbase(),
-      R"(FOR d IN myView FILTER Boost(d.array[? -0..-0 FILTER CURRENT.foo == 'bar' AND CURRENT.bar == 'baz'], 1) RETURN d)",
-      expected, &ctx);
-  assertFilterSuccess(
-      vocbase(),
-      R"(LET x = 0 FOR d IN myView FILTER Boost(d.array[? x FILTER CURRENT.foo == 'bar' AND CURRENT.bar == 'baz'], 1) RETURN d)",
-      expected, &ctx);
-
-  assertFilterSuccess(
-      vocbase(),
-      R"(LET x = 0 FOR d IN myView FILTER d.array[? x..0 FILTER CURRENT.foo == 'bar' AND CURRENT.bar == 'baz'] RETURN d)",
-      expected, &ctx);
-  assertFilterSuccess(
-      vocbase(),
-      R"(LET x = 0 FOR d IN myView FILTER d.array[? x..x FILTER CURRENT.foo == 'bar' AND CURRENT.bar == 'baz'] RETURN d)",
-      expected, &ctx);
-}
-
-TEST_F(IResearchFilterNestedTest, testNestedFilterMatchNoneBoost) {
-  irs::Or expected;
-  auto &filter = expected.add<irs::ByNestedFilter>();
-  auto &[parent, child, match, mergeType] = *filter.mutable_options();
-
-  const auto parentField = mangleNested("array");
-  const auto fooField = parentField + mangleStringIdentity(".foo");
-  const auto barField = parentField + mangleStringIdentity(".bar");
-
-  parent = makeByColumnExistence(parentField);
-  child = std::make_unique<irs::Or>();
-  makeAnd(
-      static_cast<irs::Or &>(*child),
-      {{std::string_view{fooField}, std::string_view{"bar"}, irs::kNoBoost},
-       {std::string_view{barField}, std::string_view{"baz"}, irs::kNoBoost}});
-  mergeType = irs::sort::MergeType::kSum;
-  match = irs::kMatchNone;
-  filter.boost(1.67f);
-
-  ExpressionContextMock ctx;
-
-  arangodb::aql::AqlValue value(arangodb::aql::AqlValueHintInt{0});
-  ctx.vars.emplace("x", value);
-
-  assertFilterSuccess(
-      vocbase(),
-      R"(FOR d IN myView FILTER Boost(d.array[? NONE FILTER CURRENT.foo == 'bar' AND CURRENT.bar == 'baz'], 1.6700) RETURN d)",
-      expected);
-  assertFilterSuccess(
-      vocbase(),
-      R"(FOR d IN myView FILTER Boost(d.array[? 0..0 FILTER CURRENT.foo == 'bar' AND CURRENT.bar == 'baz'], 1.67) RETURN d)",
-      expected, &ctx);
-  assertFilterSuccess(
-      vocbase(),
-      R"(FOR d IN myView FILTER Boost(d.array[? 'foo'.."bar" FILTER CURRENT.foo == 'bar' AND CURRENT.bar == 'baz'], 1.67) RETURN d)",
-      expected, &ctx);
-  assertFilterSuccess(
-      vocbase(),
-      R"(FOR d IN myView FILTER Boost(d.array[? -0..-0 FILTER CURRENT.foo == 'bar' AND CURRENT.bar == 'baz'], 1.67) RETURN d)",
-      expected, &ctx);
-  assertFilterSuccess(
-      vocbase(),
-      R"(LET x = 0 FOR d IN myView FILTER Boost(d.array[? x FILTER CURRENT.foo == 'bar' AND CURRENT.bar == 'baz'], 1.67) RETURN d)",
-      expected, &ctx);
-  assertFilterSuccess(
-      vocbase(),
-      R"(LET x = 0 FOR d IN myView FILTER Boost(d.array[? x..0 FILTER CURRENT.foo == 'bar' AND CURRENT.bar == 'baz'], 1.67) RETURN d)",
-      expected, &ctx);
-  assertFilterSuccess(
-      vocbase(),
-      R"(LET x = 0 FOR d IN myView FILTER Boost(d.array[? x..x FILTER CURRENT.foo == 'bar' AND CURRENT.bar == 'baz'], 1.67) RETURN d)",
-      expected, &ctx);
-}
-
-TEST_F(IResearchFilterNestedTest, testNestedFilterMatchNoneChildBoost) {
-  irs::Or expected;
-  auto &filter = expected.add<irs::ByNestedFilter>();
-  auto &[parent, child, match, mergeType] = *filter.mutable_options();
-
-  const auto parentField = mangleNested("array");
-  const auto fooField = parentField + mangleStringIdentity(".foo");
-  const auto barField = parentField + mangleStringIdentity(".bar");
-
-  parent = makeByColumnExistence(parentField);
-  child = std::make_unique<irs::Or>();
-  makeAnd(
-      static_cast<irs::Or &>(*child),
-      {{std::string_view{fooField}, std::string_view{"bar"}, 1.54f},
-       {std::string_view{barField}, std::string_view{"baz"}, irs::kNoBoost}});
-  mergeType = irs::sort::MergeType::kSum;
-  match = irs::kMatchNone;
-
-  ExpressionContextMock ctx;
-
-  arangodb::aql::AqlValue value(arangodb::aql::AqlValueHintInt{0});
-  ctx.vars.emplace("x", value);
-
-  assertFilterSuccess(
-      vocbase(),
-      R"(FOR d IN myView FILTER d.array[? NONE FILTER BooST(CURRENT.foo == 'bar', 1.54) AND CURRENT.bar == 'baz'] RETURN d)",
-      expected);
-  assertFilterSuccess(
-      vocbase(),
-      R"(FOR d IN myView FILTER d.array[? 0..0 FILTER BooST(CURRENT.foo == 'bar', 1.54) AND CURRENT.bar == 'baz'] RETURN d)",
-      expected, &ctx);
-  assertFilterSuccess(
-      vocbase(),
-      R"(FOR d IN myView FILTER d.array[? 'foo'..'bar' FILTER BooST(CURRENT.foo == 'bar', 1.54) AND CURRENT.bar == 'baz'] RETURN d)",
-      expected, &ctx);
-  assertFilterSuccess(
-      vocbase(),
-      R"(FOR d IN myView FILTER d.array[? 0..-0 FILTER BooST(CURRENT.foo == 'bar', 1.54) AND CURRENT.bar == 'baz'] RETURN d)",
-      expected, &ctx);
-  assertFilterSuccess(
-      vocbase(),
-      R"(LET x = 0 FOR d IN myView FILTER d.array[? x FILTER BooST(CURRENT.foo == 'bar', 1.54) AND CURRENT.bar == 'baz'] RETURN d)",
-      expected, &ctx);
-  assertFilterSuccess(
-      vocbase(),
-      R"(LET x = 0 FOR d IN myView FILTER d.array[? x..0 FILTER CURRENT.foo == 'bar' AND CURRENT.bar == 'baz'] RETURN d)",
-      expected, &ctx);
-  assertFilterSuccess(
-      vocbase(),
-      R"(LET x = 0 FOR d IN myView FILTER d.array[? x..x FILTER BooST(CURRENT.foo == 'bar', 1.54) AND CURRENT.bar == 'baz'] RETURN d)",
-      expected, &ctx);
-}
-
-// MIN
-//  ? x FILTER
-//  ? x..x FILTER
-
-TEST_F(IResearchFilterNestedTest, testNestedFilterMatchMin) {
-  irs::Or expected;
-  auto &filter = expected.add<irs::ByNestedFilter>();
-  auto &[parent, child, match, mergeType] = *filter.mutable_options();
-
-  const auto parentField = mangleNested("array");
-  const auto fooField = parentField + mangleStringIdentity(".foo");
-  const auto barField = parentField + mangleStringIdentity(".bar");
-
-  parent = makeByColumnExistence(parentField);
-  child = std::make_unique<irs::Or>();
-  makeAnd(
-      static_cast<irs::Or &>(*child),
-      {{std::string_view{fooField}, std::string_view{"bar"}, irs::kNoBoost},
-       {std::string_view{barField}, std::string_view{"baz"}, irs::kNoBoost}});
-  mergeType = irs::sort::MergeType::kSum;
-  match = irs::Match{2, 2};
-
-  ExpressionContextMock ctx;
-
-  arangodb::aql::AqlValue value(arangodb::aql::AqlValueHintInt{2});
-  ctx.vars.emplace("x", value);
-
-  assertFilterSuccess(
-      vocbase(),
-      R"(FOR d IN myView FILTER d.array[? 2 FILTER CURRENT.foo == 'bar' AND CURRENT.bar == 'baz'] RETURN d)",
-      expected);
-  assertFilterSuccess(
-      vocbase(),
-      R"(FOR d IN myView FILTER d.array[? --2 FILTER CURRENT.foo == 'bar' AND CURRENT.bar == 'baz'] RETURN d)",
-      expected);
-  assertFilterSuccess(
-      vocbase(),
-      R"(LET x = 2 FOR d IN myView FILTER d.array[? x..x FILTER CURRENT.foo == 'bar' AND CURRENT.bar == 'baz'] RETURN d)",
-      expected, &ctx);
-  assertFilterSuccess(
-      vocbase(),
-      R"(LET x = 2 FOR d IN myView FILTER d.array[? 2..x FILTER CURRENT.foo == 'bar' AND CURRENT.bar == 'baz'] RETURN d)",
-      expected, &ctx);
-  assertFilterSuccess(
-      vocbase(),
-      R"(LET x = 2 FOR d IN myView FILTER d.array[? x..2 FILTER CURRENT.foo == 'bar' AND CURRENT.bar == 'baz'] RETURN d)",
-      expected, &ctx);
-
-  // Same query, but with BOOST function. Boost value is 1 (default)
-
-  assertFilterSuccess(
-      vocbase(),
-      R"(FOR d IN myView FILTER boosT(d.array[? 2 FILTER CURRENT.foo == 'bar' AND CURRENT.bar == 'baz'], 1) RETURN d)",
-      expected);
-  assertFilterSuccess(
-      vocbase(),
-      R"(LET x = 2 FOR d IN myView FILTER boosT(d.array[? x FILTER CURRENT.foo == 'bar' AND CURRENT.bar == 'baz'], 1) RETURN d)",
-      expected, &ctx);
-  assertFilterSuccess(
-      vocbase(),
-      R"(LET x = 2 FOR d IN myView FILTER boosT(d.array[? x..2 FILTER CURRENT.foo == 'bar' AND CURRENT.bar == 'baz'], 1) RETURN d)",
-      expected, &ctx);
-  assertFilterSuccess(
-      vocbase(),
-      R"(LET x = 2 FOR d IN myView FILTER boosT(d.array[? 2..x FILTER CURRENT.foo == 'bar' AND CURRENT.bar == 'baz'], 1) RETURN d)",
-      expected, &ctx);
-}
-
-TEST_F(IResearchFilterNestedTest, testNestedFilterMatchMinBoost) {
-  irs::Or expected;
-  auto &filter = expected.add<irs::ByNestedFilter>();
-  auto &[parent, child, match, mergeType] = *filter.mutable_options();
-
-  const auto parentField = mangleNested("array");
-  const auto fooField = parentField + mangleStringIdentity(".foo");
-  const auto barField = parentField + mangleStringIdentity(".bar");
-
-  parent = makeByColumnExistence(parentField);
-  child = std::make_unique<irs::Or>();
-  makeAnd(
-      static_cast<irs::Or &>(*child),
-      {{std::string_view{fooField}, std::string_view{"bar"}, irs::kNoBoost},
-       {std::string_view{barField}, std::string_view{"baz"}, irs::kNoBoost}});
-  mergeType = irs::sort::MergeType::kSum;
-  match = irs::Match{2, 2};
-  filter.boost(1.65f);
-
-  ExpressionContextMock ctx;
-
-  arangodb::aql::AqlValue value(arangodb::aql::AqlValueHintInt{2});
-  ctx.vars.emplace("x", value);
-
-  assertFilterSuccess(
-      vocbase(),
-      R"(FOR d IN myView FILTER boosT(d.array[? 2 FILTER CURRENT.foo == 'bar' AND CURRENT.bar == 'baz'], 1.65) RETURN d)",
-      expected);
-  assertFilterSuccess(
-      vocbase(),
-      R"(FOR d IN myView FILTER boosT(d.array[? --2 FILTER CURRENT.foo == 'bar' AND CURRENT.bar == 'baz'], 1.65) RETURN d)",
-      expected);
-  assertFilterSuccess(
-      vocbase(),
-      R"(let x = 2 FOR d IN myView FILTER boosT(d.array[? x FILTER CURRENT.foo == 'bar' AND CURRENT.bar == 'baz'], 1.65) RETURN d)",
-      expected, &ctx);
-  assertFilterSuccess(
-      vocbase(),
-      R"(let x = 2 FOR d IN myView FILTER boosT(d.array[? x..2 FILTER CURRENT.foo == 'bar' AND CURRENT.bar == 'baz'], 1.65) RETURN d)",
-      expected, &ctx);
-  assertFilterSuccess(
-      vocbase(),
-      R"(let x = 2 FOR d IN myView FILTER boosT(d.array[? 2..x FILTER CURRENT.foo == 'bar' AND CURRENT.bar == 'baz'], 1.65) RETURN d)",
-      expected, &ctx);
-}
-
-TEST_F(IResearchFilterNestedTest, testNestedFilterMatchMinChildBoost) {
-  irs::Or expected;
-  auto &filter = expected.add<irs::ByNestedFilter>();
-  auto &[parent, child, match, mergeType] = *filter.mutable_options();
-
-  const auto parentField = mangleNested("array");
-  const auto fooField = parentField + mangleStringIdentity(".foo");
-  const auto barField = parentField + mangleStringIdentity(".bar");
-
-  parent = makeByColumnExistence(parentField);
-  child = std::make_unique<irs::Or>();
-  makeAnd(static_cast<irs::Or &>(*child),
-          {{std::string_view{fooField}, std::string_view{"bar"}, 1.4f},
-           {std::string_view{barField}, std::string_view{"baz"}, 1.2f}});
-  mergeType = irs::sort::MergeType::kSum;
-  match = irs::Match{2, 2};
-
-  ExpressionContextMock ctx;
-
-  arangodb::aql::AqlValue value(arangodb::aql::AqlValueHintInt{2});
-  ctx.vars.emplace("x", value);
-
-  assertFilterSuccess(
-      vocbase(),
-      R"(FOR d IN myView FILTER d.array[? 2 FILTER Boost(CURRENT.foo == 'bar', 1.4) AND Boost(CURRENT.bar == 'baz', 1.2)] RETURN d)",
-      expected);
-  assertFilterSuccess(
-      vocbase(),
-      R"(FOR d IN myView FILTER d.array[? --2 FILTER Boost(CURRENT.foo == 'bar', 1.4) AND Boost(CURRENT.bar == 'baz', 1.2)] RETURN d)",
-      expected);
-  assertFilterSuccess(
-      vocbase(),
-      R"(let x = 2 FOR d IN myView FILTER d.array[? x FILTER Boost(CURRENT.foo == 'bar', 1.4) AND Boost(CURRENT.bar == 'baz', 1.2)] RETURN d)",
-      expected, &ctx);
-  assertFilterSuccess(
-      vocbase(),
-      R"(let x = 2 FOR d IN myView FILTER d.array[? x..2 FILTER Boost(CURRENT.foo == 'bar', 1.4) AND Boost(CURRENT.bar == 'baz', 1.2)] RETURN d)",
-      expected, &ctx);
-  assertFilterSuccess(
-      vocbase(),
-      R"(let x = 2 FOR d IN myView FILTER d.array[? 2..x FILTER Boost(CURRENT.foo == 'bar', 1.4) AND Boost(CURRENT.bar == 'baz', 1.2)] RETURN d)",
-      expected, &ctx);
-}
-
-// RANGE
-//  ? x..y FILTER
-
-TEST_F(IResearchFilterNestedTest, testNestedFilterMatchRange) {
-  irs::Or expected;
-  auto &filter = expected.add<irs::ByNestedFilter>();
-  auto &[parent, child, match, mergeType] = *filter.mutable_options();
-
-  const auto parentField = mangleNested("array");
-  const auto fooField = parentField + mangleStringIdentity(".foo");
-  const auto barField = parentField + mangleStringIdentity(".bar");
-
-  parent = makeByColumnExistence(parentField);
-  child = std::make_unique<irs::Or>();
-  makeAnd(
-      static_cast<irs::Or &>(*child),
-      {{std::string_view{fooField}, std::string_view{"bar"}, irs::kNoBoost},
-       {std::string_view{barField}, std::string_view{"baz"}, irs::kNoBoost}});
-  mergeType = irs::sort::MergeType::kSum;
-  match = irs::Match{2, 5};
-
-  ExpressionContextMock ctx;
-
-  arangodb::aql::AqlValue valueX(arangodb::aql::AqlValueHintInt{2});
-  arangodb::aql::AqlValue valueY(arangodb::aql::AqlValueHintInt{5});
-  ctx.vars.emplace("x", valueX);
-  ctx.vars.emplace("y", valueY);
-
-  assertFilterSuccess(
-      vocbase(),
-      R"(FOR d IN myView FILTER d.array[? 2..5 FILTER CURRENT.foo == 'bar' AND CURRENT.bar == 'baz'] RETURN d)",
-      expected, &ctx);
-  assertFilterSuccess(
-      vocbase(),
-      R"(let x = 2 FOR d IN myView FILTER d.array[? x..5 FILTER CURRENT.foo == 'bar' AND CURRENT.bar == 'baz'] RETURN d)",
-      expected, &ctx);
-  assertFilterSuccess(
-      vocbase(),
-      R"(let y = 5 FOR d IN myView FILTER d.array[? 2..y FILTER CURRENT.foo == 'bar' AND CURRENT.bar == 'baz'] RETURN d)",
-      expected, &ctx);
-  assertFilterSuccess(
-      vocbase(),
-      R"(let x = 2, y = 5 FOR d IN myView FILTER d.array[? x..y FILTER CURRENT.foo == 'bar' AND CURRENT.bar == 'baz'] RETURN d)",
-      expected, &ctx);
-
-  // Same query, but with BOOST function. Boost value is 1 (default)
-
-  assertFilterSuccess(
-      vocbase(),
-      R"(FOR d IN myView FILTER BOOST(d.array[? 2..5 FILTER CURRENT.foo == 'bar' AND CURRENT.bar == 'baz'], 1) RETURN d)",
-      expected, &ctx);
-  assertFilterSuccess(
-      vocbase(),
-      R"(let x = 2 FOR d IN myView FILTER BOOST(d.array[? x..5 FILTER CURRENT.foo == 'bar' AND CURRENT.bar == 'baz'], 1) RETURN d)",
-      expected, &ctx);
-  assertFilterSuccess(
-      vocbase(),
-      R"(let y = 5 FOR d IN myView FILTER BOOST(d.array[? 2..y FILTER CURRENT.foo == 'bar' AND CURRENT.bar == 'baz'], 1) RETURN d)",
-      expected, &ctx);
-  assertFilterSuccess(
-      vocbase(),
-      R"(let x = 2, y = 5 FOR d IN myView FILTER BOOST(d.array[? x..y FILTER CURRENT.foo == 'bar' AND CURRENT.bar == 'baz'], 1) RETURN d)",
-      expected, &ctx);
-}
-
-TEST_F(IResearchFilterNestedTest, testNestedFilterMatchRangeBoost) {
-  irs::Or expected;
-  auto &filter = expected.add<irs::ByNestedFilter>();
-  auto &[parent, child, match, mergeType] = *filter.mutable_options();
-
-  const auto parentField = mangleNested("array");
-  const auto fooField = parentField + mangleStringIdentity(".foo");
-  const auto barField = parentField + mangleStringIdentity(".bar");
-
-  parent = makeByColumnExistence(parentField);
-  child = std::make_unique<irs::Or>();
-  makeAnd(
-      static_cast<irs::Or &>(*child),
-      {{std::string_view{fooField}, std::string_view{"bar"}, irs::kNoBoost},
-       {std::string_view{barField}, std::string_view{"baz"}, irs::kNoBoost}});
-  mergeType = irs::sort::MergeType::kSum;
-  match = irs::Match{2, 5};
-  filter.boost(2.001f);
-
-  ExpressionContextMock ctx;
-
-  arangodb::aql::AqlValue valueX(arangodb::aql::AqlValueHintInt{2});
-  arangodb::aql::AqlValue valueY(arangodb::aql::AqlValueHintInt{5});
-  ctx.vars.emplace("x", valueX);
-  ctx.vars.emplace("y", valueY);
-
-  assertFilterSuccess(
-      vocbase(),
-      R"(FOR d IN myView FILTER BOOST(d.array[? 2..5 FILTER CURRENT.foo == 'bar' AND CURRENT.bar == 'baz'], 2.001) RETURN d)",
-      expected, &ctx);
-  assertFilterSuccess(
-      vocbase(),
-      R"(let x = 2 FOR d IN myView FILTER BOOST(d.array[? x..5 FILTER CURRENT.foo == 'bar' AND CURRENT.bar == 'baz'], 2.001) RETURN d)",
-      expected, &ctx);
-  assertFilterSuccess(
-      vocbase(),
-      R"(let y = 5 FOR d IN myView FILTER BOOST(d.array[? 2..y FILTER CURRENT.foo == 'bar' AND CURRENT.bar == 'baz'], 2.001) RETURN d)",
-      expected, &ctx);
-  assertFilterSuccess(
-      vocbase(),
-      R"(let x = 2, y = 5 FOR d IN myView FILTER BOOST(d.array[? x..y FILTER CURRENT.foo == 'bar' AND CURRENT.bar == 'baz'], 2.001) RETURN d)",
-      expected, &ctx);
-}
-
-TEST_F(IResearchFilterNestedTest, testNestedFilterMatchRangeChildBoost) {
-  irs::Or expected;
-  auto &filter = expected.add<irs::ByNestedFilter>();
-  auto &[parent, child, match, mergeType] = *filter.mutable_options();
-
-  const auto parentField = mangleNested("array");
-  const auto fooField = parentField + mangleStringIdentity(".foo");
-  const auto barField = parentField + mangleStringIdentity(".bar");
-
-  parent = makeByColumnExistence(parentField);
-  child = std::make_unique<irs::Or>();
-  makeAnd(static_cast<irs::Or &>(*child),
-          {{std::string_view{fooField}, std::string_view{"bar"}, irs::kNoBoost},
-           {std::string_view{barField}, std::string_view{"baz"}, 2.001f}});
-  mergeType = irs::sort::MergeType::kSum;
-  match = irs::Match{2, 5};
-
-  ExpressionContextMock ctx;
-
-  arangodb::aql::AqlValue valueX(arangodb::aql::AqlValueHintInt{2});
-  arangodb::aql::AqlValue valueY(arangodb::aql::AqlValueHintInt{5});
-  ctx.vars.emplace("x", valueX);
-  ctx.vars.emplace("y", valueY);
-
-  assertFilterSuccess(
-      vocbase(),
-      R"(FOR d IN myView FILTER d.array[? 2..5 FILTER CURRENT.foo == 'bar' AND BooSt(CURRENT.bar == 'baz', 2.001)] RETURN d)",
-      expected, &ctx);
-  assertFilterSuccess(
-      vocbase(),
-      R"(let x = 2 FOR d IN myView FILTER d.array[? x..5 FILTER CURRENT.foo == 'bar' AND BooSt(CURRENT.bar == 'baz', 2.001)] RETURN d)",
-      expected, &ctx);
-  assertFilterSuccess(
-      vocbase(),
-      R"(let x = 2, y = 5 FOR d IN myView FILTER d.array[? 2..y FILTER CURRENT.foo == 'bar' AND BooSt(CURRENT.bar == 'baz', 2.001)] RETURN d)",
-      expected, &ctx);
-  assertFilterSuccess(
-      vocbase(),
-      R"(let x = 2, y = 5 FOR d IN myView FILTER d.array[? x..y FILTER CURRENT.foo == 'bar' AND BooSt(CURRENT.bar == 'baz', 2.001)] RETURN d)",
-      expected, &ctx);
-}
-
-// RANGE
-
-TEST_F(IResearchFilterNestedTest, NestedFilterMatchRange) {
-  irs::Or expected;
-  auto &filter = expected.add<irs::ByNestedFilter>();
-  auto &[parent, child, match, mergeType] = *filter.mutable_options();
-
-  const auto parentField = mangleNested("array");
-  const auto fooField = parentField + mangleStringIdentity(".foo");
-  const auto barField = parentField + mangleStringIdentity(".bar");
-
-  parent = makeByColumnExistence(parentField);
-  child = std::make_unique<irs::Or>();
-  makeAnd(
-      static_cast<irs::Or &>(*child),
-      {{std::string_view{fooField}, std::string_view{"bar"}, irs::kNoBoost},
-       {std::string_view{barField}, std::string_view{"baz"}, irs::kNoBoost}});
-  mergeType = irs::sort::MergeType::kSum;
-  match = irs::Match{2, 5};
-
-  ExpressionContextMock ctx;
-
-  arangodb::aql::AqlValue value(2, 5);
-  ctx.vars.emplace("x", value);
-
-  assertFilterSuccess(
-      vocbase(),
-      R"(FOR d IN myView FILTER d.array[? 2..5 FILTER CURRENT.foo == 'bar' AND CURRENT.bar == 'baz'] RETURN d)",
-      expected, &ctx);
-  assertFilterSuccess(
-      vocbase(),
-      R"(LET x = 2..5 FOR d IN myView FILTER d.array[? x FILTER CURRENT.foo == 'bar' AND CURRENT.bar == 'baz'] RETURN d)",
-      expected, &ctx);
-}
-
-TEST_F(IResearchFilterNestedTest, NestedFilterMatchReversedRange) {
-  irs::Or expected;
-  auto &filter = expected.add<irs::ByNestedFilter>();
-  auto &[parent, child, match, mergeType] = *filter.mutable_options();
-
-  const auto parentField = mangleNested("array");
-  const auto fooField = parentField + mangleStringIdentity(".foo");
-  const auto barField = parentField + mangleStringIdentity(".bar");
-
-  parent = makeByColumnExistence(parentField);
-  child = std::make_unique<irs::Or>();
-  makeAnd(
-      static_cast<irs::Or &>(*child),
-      {{std::string_view{fooField}, std::string_view{"bar"}, irs::kNoBoost},
-       {std::string_view{barField}, std::string_view{"baz"}, irs::kNoBoost}});
-  mergeType = irs::sort::MergeType::kSum;
-  match = irs::Match{2, 1};
-
-  ExpressionContextMock ctx;
-
-  assertFilterSuccess(
-      vocbase(),
-      R"(FOR d IN myView FILTER d.array[? 2..1 FILTER CURRENT.foo == 'bar' AND CURRENT.bar == 'baz'] RETURN d)",
-      expected, &ctx);
-}
-
-TEST_F(IResearchFilterNestedTest, NestedFilterMatchTooMany) {
-
-  ExpressionContextMock ctx;
-
-  assertFilterFail(
-      vocbase(),
-      R"(FOR d IN myView FILTER d.array[? 4294967297 FILTER CURRENT.foo == 'bar' AND CURRENT.bar == 'baz'] RETURN d)");
-  assertFilterFail(
-      vocbase(),
-      R"(FOR d IN myView FILTER d.array[? 4294967295 FILTER CURRENT.foo == 'bar' AND CURRENT.bar == 'baz'] RETURN d)");
-  assertFilterFail(
-      vocbase(),
-      R"(FOR d IN myView FILTER d.array[? 4294967296 FILTER CURRENT.foo == 'bar' AND CURRENT.bar == 'baz'] RETURN d)");
-  assertFilterExecutionFail(
-      vocbase(),
-      R"(FOR d IN myView FILTER d.array[? 4294967296..4294967297 FILTER CURRENT.foo == 'bar' AND CURRENT.bar == 'baz'] RETURN d)",
-      &ctx);
-}
-
-// FAILING TESTS
-
-TEST_F(IResearchFilterNestedTest, testParseFailingCases) {
-
-  ExpressionContextMock ctx;
-
-  arangodb::aql::AqlValue valueX{arangodb::aql::AqlValueHintInt{-140}};
-  arangodb::aql::AqlValue valueY{arangodb::aql::AqlValueHintInt{-40}};
-  arangodb::aql::AqlValue valueZ{arangodb::aql::AqlValueHintInt{-0}};
-  ctx.vars.emplace("x", valueX);
-  ctx.vars.emplace("y", valueY);
-  ctx.vars.emplace("z", valueZ);
-
-  // wrong ranges
-  assertFilterFail(
-      vocbase(),
-      R"(FOR d IN myView FILTER d.array[? 'range' FILTER CURRENT.foo == 'bar' AND CURRENT.bar == 'baz'] RETURN d)",
-      &ctx);
-  assertFilterFail(
-      vocbase(),
-      R"(FOR d IN myView FILTER d.array[? -1 FILTER CURRENT.foo == 'bar' AND CURRENT.bar == 'baz'] RETURN d)");
-  assertFilterFail(
-      vocbase(),
-      R"(FOR d IN myView FILTER d.array[? -1 FILTER CURRENT.foo == 'bar' AND CURRENT.bar == RAND()] RETURN d)");
-  assertFilterFail(
-      vocbase(),
-      R"(FOR d IN myView FILTER d.array[? "range" FILTER CURRENT.foo ==
-        'bar' AND CURRENT.bar == 'baz'] RETURN d)");
-
-  assertFilterExecutionFail(
-      vocbase(),
-      R"(FOR d IN myView FILTER d.array[? -1..5 FILTER CURRENT.foo == 'bar'
-        AND CURRENT.bar == 'baz'] RETURN d)",
-      &ctx);
-  assertFilterExecutionFail(
-      vocbase(),
-      R"(let x = -140 FOR d IN myView FILTER d.array[? x..5
-                     FILTER
-          CURRENT.foo == 'bar' AND CURRENT.bar == 'baz'] RETURN d)",
-      &ctx);
-  assertFilterExecutionFail(
-      vocbase(),
-      R"(let x = -140 FOR d IN myView FILTER d.array[? 1..x
-                       FILTER
-            CURRENT.foo == 'bar' AND CURRENT.bar == 'baz'] RETURN d)",
-      &ctx);
-  assertFilterExecutionFail(
-      vocbase(),
-      R"(let x = -140, y = -40 FOR d IN myView FILTER d.array[? x..y FILTER
-          CURRENT.foo == 'bar' AND CURRENT.bar == 'baz'] RETURN d)",
-      &ctx);
-  assertFilterExecutionFail(
-      vocbase(),
-      R"(let x = -140, y = -40 FOR d IN myView FILTER d.array[? y..x FILTER
-          CURRENT.foo == 'bar' AND CURRENT.bar == 'baz'] RETURN d)",
-      &ctx);
-  assertFilterExecutionFail(
-      vocbase(),
-      R"(let x = -140, y = -40 FOR d IN myView FILTER d.array[? y..x FILTER
-          CURRENT.foo == 'bar' AND CURRENT.bar == 'baz'] RETURN d)",
-      &ctx);
-  assertFilterExecutionFail(
-      vocbase(),
-      R"(let x = -140, z = -0 FOR d IN myView FILTER d.array[? x..z FILTER
-          CURRENT.foo == 'bar' AND CURRENT.bar == 'baz'] RETURN d)",
-      &ctx);
-}
-=======
 // TODO Add community only tests (byExpression)
->>>>>>> d14b1806
 
 #if USE_ENTERPRISE
 #include "tests/IResearch/IResearchFilterNestedTestEE.h"
