--- conflicted
+++ resolved
@@ -203,21 +203,10 @@
     TRI_vocbase_t* vocbase;
 
     dbFeature.createDatabase(1, "testVocbase", vocbase);  // required for IResearchAnalyzerFeature::emplace(...)
-    arangodb::methods::Collections::createSystem(
-        *vocbase, 
-<<<<<<< HEAD
-        arangodb::tests::AnalyzerCollectionName);
+    arangodb::methods::Collections::createSystem(*vocbase, arangodb::tests::AnalyzerCollectionName, false);
     analyzers.emplace(
         result, "testVocbase::test_analyzer", "TestAnalyzer",
         arangodb::velocypack::Parser::fromJson("{ \"args\": \"abc\"}")->slice());  // cache analyzer
-=======
-        arangodb::tests::AnalyzerCollectionName, false);
-    analyzers->emplace(
-      result,
-      "testVocbase::test_analyzer",
-      "TestAnalyzer",
-      arangodb::velocypack::Parser::fromJson("{ \"args\": \"abc\"}")->slice()); // cache analyzer
->>>>>>> ad36adc3
   }
 
   ~IResearchFilterCompareTest() {
