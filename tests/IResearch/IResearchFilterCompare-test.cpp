--- conflicted
+++ resolved
@@ -101,59 +101,7 @@
                                     arangodb::LogLevel::FATAL);
     irs::logger::output_le(iresearch::logger::IRL_FATAL, stderr);
 
-<<<<<<< HEAD
     auto& functions = server.getFeature<arangodb::aql::AqlFunctionFeature>();
-=======
-    // setup required application features
-    features.emplace_back(new arangodb::AuthenticationFeature(server), true);
-    features.emplace_back(new arangodb::DatabaseFeature(server), false);
-    features.emplace_back(new arangodb::QueryRegistryFeature(server), false);  // must be first
-    arangodb::application_features::ApplicationServer::server->addFeature(
-        features.back().first);  // need QueryRegistryFeature feature to be added now in order to create the system database
-    features.emplace_back(new arangodb::SystemDatabaseFeature(server), true);  // required for IResearchAnalyzerFeature
-    features.emplace_back(new arangodb::TraverserEngineRegistryFeature(server), false);  // must be before AqlFeature
-    features.emplace_back(new arangodb::V8DealerFeature(server),
-                          false);  // required for DatabaseFeature::createDatabase(...)
-    features.emplace_back(new arangodb::ViewTypesFeature(server), false);  // required for IResearchFeature
-    features.emplace_back(new arangodb::AqlFeature(server), true);
-    features.emplace_back(functions = new arangodb::aql::AqlFunctionFeature(server),
-                          true);  // required for IResearchAnalyzerFeature
-    features.emplace_back(new arangodb::iresearch::IResearchAnalyzerFeature(server), true);
-    features.emplace_back(new arangodb::iresearch::IResearchFeature(server), true);
-
-#if USE_ENTERPRISE
-    features.emplace_back(new arangodb::LdapFeature(server),
-                          false);  // required for AuthenticationFeature with USE_ENTERPRISE
-#endif
-
-    // required for V8DealerFeature::prepare(), ClusterFeature::prepare() not required
-    arangodb::application_features::ApplicationServer::server->addFeature(
-        new arangodb::ClusterFeature(server));
-
-    for (auto& f : features) {
-      arangodb::application_features::ApplicationServer::server->addFeature(f.first);
-    }
-
-    for (auto& f : features) {
-      f.first->prepare();
-    }
-
-    auto databases = VPackBuilder();
-    databases.openArray();
-    databases.add(systemDatabaseArgs);
-    databases.close();
-
-    auto* dbFeature =
-        arangodb::application_features::ApplicationServer::lookupFeature<arangodb::DatabaseFeature>(
-            "Database");
-    dbFeature->loadDatabases(databases.slice());
-
-    for (auto& f : features) {
-      if (f.second) {
-        f.first->start();
-      }
-    }
->>>>>>> 1b9cc85c
 
     // register fake non-deterministic function in order to suppress optimizations
     functions.add(arangodb::aql::Function{
@@ -183,25 +131,13 @@
     auto& analyzers = server.getFeature<arangodb::iresearch::IResearchAnalyzerFeature>();
     arangodb::iresearch::IResearchAnalyzerFeature::EmplaceResult result;
 
-<<<<<<< HEAD
     auto& dbFeature = server.getFeature<arangodb::DatabaseFeature>();
-    dbFeature.createDatabase(1, "testVocbase", _vocbase);  // required for IResearchAnalyzerFeature::emplace(...)
+    dbFeature.createDatabase(testDBInfo(server.server()), _vocbase);  // required for IResearchAnalyzerFeature::emplace(...)
     arangodb::methods::Collections::createSystem(*_vocbase, arangodb::tests::AnalyzerCollectionName,
                                                  false);
     analyzers.emplace(
         result, "testVocbase::test_analyzer", "TestAnalyzer",
         arangodb::velocypack::Parser::fromJson("{ \"args\": \"abc\"}")->slice());  // cache analyzer
-=======
-    dbFeature->createDatabase(testDBInfo(), vocbase);  // required for IResearchAnalyzerFeature::emplace(...)
-    arangodb::methods::Collections::createSystem(
-        *vocbase,
-        arangodb::tests::AnalyzerCollectionName, false);
-    analyzers->emplace(
-      result,
-      "testVocbase::test_analyzer",
-      "TestAnalyzer",
-      arangodb::velocypack::Parser::fromJson("{ \"args\": \"abc\"}")->slice()); // cache analyzer
->>>>>>> 1b9cc85c
   }
 
   ~IResearchFilterCompareTest() {
