--- conflicted
+++ resolved
@@ -194,14 +194,8 @@
     dbFeature.createDatabase(1, "testVocbase", vocbase);  // required for IResearchAnalyzerFeature::emplace(...)
     arangodb::methods::Collections::createSystem(
         *vocbase,
-<<<<<<< HEAD
-        arangodb::tests::AnalyzerCollectionName);
+        arangodb::tests::AnalyzerCollectionName, false);
     auto& analyzers = server.getFeature<arangodb::iresearch::IResearchAnalyzerFeature>();
-=======
-        arangodb::tests::AnalyzerCollectionName, false);
-    auto* analyzers =
-        arangodb::application_features::ApplicationServer::lookupFeature<arangodb::iresearch::IResearchAnalyzerFeature>();
->>>>>>> ad36adc3
 
     arangodb::iresearch::IResearchAnalyzerFeature::EmplaceResult result;
     analyzers.emplace(result, "testVocbase::test_csv_analyzer",
