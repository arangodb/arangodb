--- conflicted
+++ resolved
@@ -156,15 +156,10 @@
     auto* dbFeature =
         arangodb::application_features::ApplicationServer::lookupFeature<arangodb::DatabaseFeature>(
             "Database");
-<<<<<<< HEAD
     dbFeature->createDatabase(1, "testVocbase", arangodb::velocypack::Slice::emptyObjectSlice(), vocbase);  // required for IResearchAnalyzerFeature::emplace(...)
-
-=======
-    dbFeature->createDatabase(1, "testVocbase", vocbase);  // required for IResearchAnalyzerFeature::emplace(...)
     arangodb::methods::Collections::createSystem(
         *vocbase,
         arangodb::tests::AnalyzerCollectionName);
->>>>>>> b70d7372
     auto* analyzers =
         arangodb::application_features::ApplicationServer::lookupFeature<arangodb::iresearch::IResearchAnalyzerFeature>();
 
