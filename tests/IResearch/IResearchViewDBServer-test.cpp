////////////////////////////////////////////////////////////////////////////////
/// DISCLAIMER
///
/// Copyright 2018 ArangoDB GmbH, Cologne, Germany
///
/// Licensed under the Apache License, Version 2.0 (the "License");
/// you may not use this file except in compliance with the License.
/// You may obtain a copy of the License at
///
///     http://www.apache.org/licenses/LICENSE-2.0
///
/// Unless required by applicable law or agreed to in writing, software
/// distributed under the License is distributed on an "AS IS" BASIS,
/// WITHOUT WARRANTIES OR CONDITIONS OF ANY KIND, either express or implied.
/// See the License for the specific language governing permissions and
/// limitations under the License.
///
/// Copyright holder is ArangoDB GmbH, Cologne, Germany
///
/// @author Andrey Abramov
/// @author Vasiliy Nabatchikov
////////////////////////////////////////////////////////////////////////////////

#include "utils/misc.hpp"

#include "catch.hpp"
#include "common.h"
#include "AgencyMock.h"
#include "StorageEngineMock.h"
#include "Agency/AgencyFeature.h"
#include "Agency/Store.h"
#include "Aql/AstNode.h"
#include "Aql/Variable.h"
#include "Basics/files.h"
#include "Cluster/ClusterComm.h"
#include "Cluster/ClusterInfo.h"
#include "Cluster/ClusterFeature.h"
#include "GeneralServer/AuthenticationFeature.h"
#include "IResearch/IResearchCommon.h"
#include "IResearch/IResearchFeature.h"
#include "IResearch/IResearchLinkMeta.h"
#include "IResearch/IResearchView.h"
#include "IResearch/IResearchViewDBServer.h"
#include "RestServer/DatabaseFeature.h"
#include "RestServer/DatabasePathFeature.h"
#include "RestServer/FlushFeature.h"
#include "RestServer/QueryRegistryFeature.h"
#include "RestServer/ViewTypesFeature.h"
#include "StorageEngine/EngineSelectorFeature.h"
#include "Transaction/Methods.h"
#include "Transaction/StandaloneContext.h"
#include "Utils/OperationOptions.h"
#include "velocypack/Parser.h"
#include "V8Server/V8DealerFeature.h"
#include "VocBase/LogicalCollection.h"
#include "VocBase/ManagedDocumentResult.h"

// -----------------------------------------------------------------------------
// --SECTION--                                                 setup / tear-down
// -----------------------------------------------------------------------------

struct IResearchViewDBServerSetup {
  struct ClusterCommControl : arangodb::ClusterComm {
    static void reset() {
      arangodb::ClusterComm::_theInstanceInit.store(0);
    }
  };

  arangodb::consensus::Store _agencyStore{nullptr, "arango"};
  GeneralClientConnectionAgencyMock* agency;
  StorageEngineMock engine;
  arangodb::application_features::ApplicationServer server;
  std::vector<std::pair<arangodb::application_features::ApplicationFeature*, bool>> features;
  std::string testFilesystemPath;

  IResearchViewDBServerSetup(): server(nullptr, nullptr) {
    auto* agencyCommManager = new AgencyCommManagerMock("arango");
    agency = agencyCommManager->addConnection<GeneralClientConnectionAgencyMock>(_agencyStore, true);
    agency = agencyCommManager->addConnection<GeneralClientConnectionAgencyMock>(_agencyStore, true); // need 2 connections or Agency callbacks will fail
    arangodb::AgencyCommManager::MANAGER.reset(agencyCommManager);

    arangodb::ServerState::instance()->setRole(arangodb::ServerState::RoleEnum::ROLE_PRIMARY);
    arangodb::EngineSelectorFeature::ENGINE = &engine;

    // suppress INFO {authentication} Authentication is turned on (system only), authentication for unix sockets is turned on
    arangodb::LogTopic::setLogLevel(arangodb::Logger::AUTHENTICATION.name(), arangodb::LogLevel::WARN);

    // suppress INFO {cluster} Starting up with role PRIMARY
    arangodb::LogTopic::setLogLevel(arangodb::Logger::CLUSTER.name(), arangodb::LogLevel::WARN);

    // suppress log messages since tests check error conditions
    arangodb::LogTopic::setLogLevel(arangodb::iresearch::TOPIC.name(), arangodb::LogLevel::FATAL);
    irs::logger::output_le(iresearch::logger::IRL_FATAL, stderr);

    // setup required application features
    features.emplace_back(new arangodb::AuthenticationFeature(&server), false); // required for AgencyComm::send(...)
    features.emplace_back(arangodb::DatabaseFeature::DATABASE = new arangodb::DatabaseFeature(&server), false); // required for TRI_vocbase_t::renameView(...)
    features.emplace_back(new arangodb::DatabasePathFeature(&server), false);
    features.emplace_back(new arangodb::FlushFeature(&server), false); // do not start the thread
    features.emplace_back(new arangodb::QueryRegistryFeature(&server), false); // required for TRI_vocbase_t instantiation
    features.emplace_back(new arangodb::ViewTypesFeature(&server), false); // required for TRI_vocbase_t::createView(...)
    features.emplace_back(new arangodb::iresearch::IResearchFeature(&server), false); // required for instantiating IResearchView*
    features.emplace_back(new arangodb::AgencyFeature(&server), false);
    features.emplace_back(new arangodb::ClusterFeature(&server), false);
    features.emplace_back(new arangodb::V8DealerFeature(&server), false);

    for (auto& f: features) {
      arangodb::application_features::ApplicationServer::server->addFeature(f.first);
    }

    for (auto& f: features) {
      f.first->prepare();

      if (f.first->name() == "Authentication") {
        f.first->forceDisable();
      }
    }

    for (auto& f: features) {
      if (f.second) {
        f.first->start();
      }
    }

    testFilesystemPath = (
      (irs::utf8_path()/=
      TRI_GetTempPath())/=
      (std::string("arangodb_tests.") + std::to_string(TRI_microtime()))
    ).utf8();
    auto* dbPathFeature = arangodb::application_features::ApplicationServer::getFeature<arangodb::DatabasePathFeature>("DatabasePath");
    const_cast<std::string&>(dbPathFeature->directory()) = testFilesystemPath;

    long systemError;
    std::string systemErrorStr;
    TRI_CreateDirectory(testFilesystemPath.c_str(), systemError, systemErrorStr);

    agencyCommManager->start(); // initialize agency
  }

  ~IResearchViewDBServerSetup() {
    TRI_RemoveDirectory(testFilesystemPath.c_str());
    arangodb::LogTopic::setLogLevel(arangodb::iresearch::TOPIC.name(), arangodb::LogLevel::DEFAULT);
    arangodb::application_features::ApplicationServer::server = nullptr;
    arangodb::AgencyCommManager::MANAGER.reset();
    arangodb::ServerState::instance()->setRole(arangodb::ServerState::RoleEnum::ROLE_SINGLE);

    // destroy application features
    for (auto& f: features) {
      if (f.second) {
        f.first->stop();
      }
    }

    for (auto& f: features) {
      f.first->unprepare();
    }

    arangodb::EngineSelectorFeature::ENGINE = nullptr;
    ClusterCommControl::reset();
    arangodb::LogTopic::setLogLevel(arangodb::Logger::CLUSTER.name(), arangodb::LogLevel::DEFAULT);
    arangodb::LogTopic::setLogLevel(arangodb::Logger::AUTHENTICATION.name(), arangodb::LogLevel::DEFAULT);
  }
};

// -----------------------------------------------------------------------------
// --SECTION--                                                        test suite
// -----------------------------------------------------------------------------

////////////////////////////////////////////////////////////////////////////////
/// @brief setup
////////////////////////////////////////////////////////////////////////////////

TEST_CASE("IResearchViewDBServerTest", "[cluster][iresearch][iresearch-view]") {
  IResearchViewDBServerSetup s;
  (void)(s);

SECTION("test_drop") {
  auto* ci = arangodb::ClusterInfo::instance();
  REQUIRE(nullptr != ci);

  // drop empty
  {
    auto json = arangodb::velocypack::Parser::fromJson("{ \"name\": \"testView\", \"type\": \"arangosearch\" }");
    TRI_vocbase_t vocbase(TRI_vocbase_type_e::TRI_VOCBASE_TYPE_NORMAL, 1, "testVocbase");
    auto wiew = arangodb::iresearch::IResearchViewDBServer::make(vocbase, json->slice(), true, 42);
    CHECK((false == !wiew));
    auto* impl = dynamic_cast<arangodb::iresearch::IResearchViewDBServer*>(wiew.get());
    CHECK((nullptr != impl));

    CHECK((true == impl->drop().ok()));
  }

  // drop non-empty
  {
    auto const wiewId = std::to_string(ci->uniqid() + 1); // +1 because LogicalView creation will generate a new ID
    auto json = arangodb::velocypack::Parser::fromJson("{ \"name\": \"testView\", \"type\": \"arangosearch\" }");
    TRI_vocbase_t vocbase(TRI_vocbase_type_e::TRI_VOCBASE_TYPE_NORMAL, 1, "testVocbase");
    auto wiew = arangodb::iresearch::IResearchViewDBServer::make(vocbase, json->slice(), true, 42);
    CHECK((false == !wiew));
    auto* impl = dynamic_cast<arangodb::iresearch::IResearchViewDBServer*>(wiew.get());
    CHECK((nullptr != impl));

    // ensure we have shard view in vocbase
    auto const shardViewName = "_iresearch_123_" + wiewId;
    auto jsonShard = arangodb::velocypack::Parser::fromJson(
      "{ \"id\": 100, \"name\": \"" + shardViewName + "\", \"type\": \"arangosearch\", \"isSystem\": true }"
    );
    CHECK((true == !vocbase.lookupView(shardViewName)));
    auto shardView = vocbase.createView(jsonShard->slice());
    CHECK(shardView);

    auto view = impl->ensure(123);
    auto const viewId = view->id();
    CHECK((false == !view));
    CHECK(view == shardView);
    static auto visitor = [](TRI_voc_cid_t)->bool { return false; };
    CHECK((false == impl->visitCollections(visitor)));
    CHECK((false == !vocbase.lookupView(view->id())));
    CHECK((true == impl->drop().ok()));
    CHECK((true == !vocbase.lookupView(viewId)));
    CHECK((true == impl->visitCollections(visitor)));
  }

  // drop non-empty (drop failure)
  {
    auto const wiewId = std::to_string(ci->uniqid() + 1); // +1 because LogicalView creation will generate a new ID
    auto json = arangodb::velocypack::Parser::fromJson("{ \"name\": \"testView\", \"type\": \"arangosearch\" }");
    TRI_vocbase_t vocbase(TRI_vocbase_type_e::TRI_VOCBASE_TYPE_NORMAL, 1, "testVocbase");
    auto wiew = arangodb::iresearch::IResearchViewDBServer::make(vocbase, json->slice(), true, 42);
    CHECK((false == !wiew));
    auto* impl = dynamic_cast<arangodb::iresearch::IResearchViewDBServer*>(wiew.get());
    CHECK((nullptr != impl));

    // ensure we have shard view in vocbase
    auto const shardViewName = "_iresearch_123_" + wiewId;
    auto jsonShard = arangodb::velocypack::Parser::fromJson(
      "{ \"id\": 100, \"name\": \"" + shardViewName + "\", \"type\": \"arangosearch\", \"isSystem\": true }"
    );
    CHECK((true == !vocbase.lookupView(shardViewName)));
    auto shardView = vocbase.createView(jsonShard->slice());
    CHECK(shardView);

    auto view = impl->ensure(123);
    CHECK((false == !view));
    CHECK(view == shardView);
    static auto visitor = [](TRI_voc_cid_t)->bool { return false; };
    CHECK((false == impl->visitCollections(visitor)));
    CHECK((false == !vocbase.lookupView(view->id())));

    auto before = StorageEngineMock::before;
    auto restore = irs::make_finally([&before]()->void { StorageEngineMock::before = before; });
    StorageEngineMock::before = []()->void { throw std::exception(); };

    CHECK_THROWS((impl->drop()));
    CHECK((false == !vocbase.lookupView(view->id())));
    CHECK((false == impl->visitCollections(visitor)));
  }
}

SECTION("test_drop_cid") {
  auto json = arangodb::velocypack::Parser::fromJson("{ \"name\": \"testView\", \"type\": \"arangosearch\" }");
  TRI_vocbase_t vocbase(TRI_vocbase_type_e::TRI_VOCBASE_TYPE_NORMAL, 1, "testVocbase");
  auto wiew = arangodb::iresearch::IResearchViewDBServer::make(vocbase, json->slice(), true, 42);
  CHECK((false == !wiew));
  auto* impl = dynamic_cast<arangodb::iresearch::IResearchViewDBServer*>(wiew.get());
  CHECK((nullptr != impl));

  // ensure we have shard view in vocbase
  auto jsonShard = arangodb::velocypack::Parser::fromJson(
    "{ \"id\": 100, \"name\": \"_iresearch_123_1\", \"type\": \"arangosearch\", \"isSystem\": true }"
  );
  CHECK((true == !vocbase.lookupView("_iresearch_123_1")));
  auto shardView = vocbase.createView(jsonShard->slice());
  CHECK(shardView);

  auto view = impl->ensure(123);
  auto const viewId = view->id();
  CHECK((false == !view));
  CHECK(shardView == view);
  static auto visitor = [](TRI_voc_cid_t)->bool { return false; };
  CHECK((false == impl->visitCollections(visitor)));
  CHECK((false == !vocbase.lookupView(view->id())));
  CHECK((TRI_ERROR_NO_ERROR == impl->drop(123).errorNumber()));
  CHECK((true == !vocbase.lookupView(viewId)));
  CHECK((true == impl->visitCollections(visitor)));
  CHECK((TRI_ERROR_ARANGO_DATA_SOURCE_NOT_FOUND == impl->drop(123).errorNumber())); // no longer present
}

SECTION("test_ensure") {
  auto json = arangodb::velocypack::Parser::fromJson("{ \"name\": \"testView\", \"type\": \"arangosearch\", \"collections\": [ 3, 4, 5 ] }");
  TRI_vocbase_t vocbase(TRI_vocbase_type_e::TRI_VOCBASE_TYPE_NORMAL, 1, "testVocbase");
  auto wiew = arangodb::iresearch::IResearchViewDBServer::make(vocbase, json->slice(), true, 42);
  CHECK((false == !wiew));
  auto* impl = dynamic_cast<arangodb::iresearch::IResearchViewDBServer*>(wiew.get());
  CHECK((nullptr != impl));

  auto view = impl->ensure(123);
  CHECK((false == !view));
  CHECK((std::string("_iresearch_123_1") == view->name()));
  CHECK((false == view->deleted()));
  CHECK((wiew->id() != view->id())); // must have unique ID
  CHECK((view->id() == view->planId())); // same as view ID
  CHECK((0 == view->planVersion()));
  CHECK((arangodb::iresearch::DATA_SOURCE_TYPE == view->type()));
  CHECK((&vocbase == &(view->vocbase())));
  static auto visitor = [](TRI_voc_cid_t)->bool { return false; };
  CHECK((true == view->visitCollections(visitor))); // no collections in view
  CHECK((false == !vocbase.lookupView("_iresearch_123_1")));
}

SECTION("test_make") {
  auto* ci = arangodb::ClusterInfo::instance();
  REQUIRE(nullptr != ci);

  // make DBServer view
  {
    auto const wiewId = ci->uniqid() + 1; // +1 because LogicalView creation will generate a new ID
    auto json = arangodb::velocypack::Parser::fromJson("{ \"name\": \"testView\", \"type\": \"arangosearch\" }");
    TRI_vocbase_t vocbase(TRI_vocbase_type_e::TRI_VOCBASE_TYPE_NORMAL, 1,  "testVocbase");
    auto wiew = arangodb::iresearch::IResearchViewDBServer::make(vocbase, json->slice(), true, 42);
    CHECK((false == !wiew));
    auto* impl = dynamic_cast<arangodb::iresearch::IResearchViewDBServer*>(wiew.get());
    CHECK((nullptr != impl));

    CHECK((std::string("testView") == wiew->name()));
    CHECK((false == wiew->deleted()));
    CHECK((wiewId == wiew->id()));
    CHECK((impl->id() == wiew->planId())); // same as view ID
    CHECK((42 == wiew->planVersion())); // when creating via vocbase planVersion is always 0
    CHECK((arangodb::iresearch::DATA_SOURCE_TYPE == wiew->type()));
    CHECK((&vocbase == &(wiew->vocbase())));
  }

  // make IResearchView (DBServer view also created)
  {
    auto json = arangodb::velocypack::Parser::fromJson("{ \"id\": 100, \"name\": \"_iresearch_123_456\", \"type\": \"arangosearch\", \"isSystem\": true }");
    TRI_vocbase_t vocbase(TRI_vocbase_type_e::TRI_VOCBASE_TYPE_NORMAL, 1, "testVocbase");
    CHECK((true == !vocbase.lookupView("testView")));
    auto view = arangodb::iresearch::IResearchViewDBServer::make(vocbase, json->slice(), true, 42);
    CHECK((false == !view));
    auto* impl = dynamic_cast<arangodb::iresearch::IResearchView*>(view.get());
    CHECK((nullptr != impl));

    CHECK((std::string("_iresearch_123_456") == view->name()));
    CHECK((false == view->deleted()));
    CHECK((100 == view->id()));
    CHECK((view->id() == view->planId())); // same as view ID
    CHECK((42 == view->planVersion()));
    CHECK((arangodb::iresearch::DATA_SOURCE_TYPE == view->type()));
    CHECK((&vocbase == &(view->vocbase())));
  }
}

SECTION("test_open") {
  auto* ci = arangodb::ClusterInfo::instance();
  REQUIRE(nullptr != ci);

  // open empty
  {
    auto json = arangodb::velocypack::Parser::fromJson("{ \"name\": \"testView\", \"type\": \"arangosearch\" }");
    TRI_vocbase_t vocbase(TRI_vocbase_type_e::TRI_VOCBASE_TYPE_NORMAL, 1, "testVocbase");
    auto wiew = arangodb::iresearch::IResearchViewDBServer::make(vocbase, json->slice(), true, 42);
    CHECK((false == !wiew));
    auto* impl = dynamic_cast<arangodb::iresearch::IResearchViewDBServer*>(wiew.get());
    CHECK((nullptr != impl));

    static auto visitor = [](TRI_voc_cid_t)->bool { return false; };
    CHECK((true == impl->visitCollections(visitor)));
    wiew->open();
  }

  // open non-empty
  {
    auto const wiewId = std::to_string(ci->uniqid() + 1); // +1 because LogicalView creation will generate a new ID
    std::string dataPath = (((irs::utf8_path()/=s.testFilesystemPath)/=std::string("databases"))/=std::string("arangosearch-123")).utf8();
    auto json = arangodb::velocypack::Parser::fromJson("{ \"name\": \"testView\", \"type\": \"arangosearch\" }");
    TRI_vocbase_t vocbase(TRI_vocbase_type_e::TRI_VOCBASE_TYPE_NORMAL, 1, "testVocbase");
    auto wiew = arangodb::iresearch::IResearchViewDBServer::make(vocbase, json->slice(), true, 42);
    CHECK((false == !wiew));
    auto* impl = dynamic_cast<arangodb::iresearch::IResearchViewDBServer*>(wiew.get());
    CHECK((nullptr != impl));

    // ensure we have shard view in vocbase
    auto const shardViewName = "_iresearch_123_" + wiewId;
    auto jsonShard = arangodb::velocypack::Parser::fromJson(
      "{ \"id\": 100, \"name\": \"" + shardViewName + "\", \"type\": \"arangosearch\", \"isSystem\": true }"
    );
    CHECK((true == !vocbase.lookupView(shardViewName)));
    auto shardView = vocbase.createView(jsonShard->slice());
    CHECK(shardView);

    static auto visitor = [](TRI_voc_cid_t)->bool { return false; };
    CHECK((true == impl->visitCollections(visitor)));
    auto view = impl->ensure(123);
    CHECK((false == !view));
    CHECK(view == shardView);
    CHECK((false == impl->visitCollections(visitor)));
    wiew->open();
  }
}

SECTION("test_query") {
  auto* ci = arangodb::ClusterInfo::instance();
  REQUIRE((nullptr != ci));
  auto* databaseFeature = arangodb::application_features::ApplicationServer::getFeature<arangodb::DatabaseFeature>("Database");
  REQUIRE((nullptr != databaseFeature));
  std::string error;

  auto createJson = arangodb::velocypack::Parser::fromJson("{ \
    \"id\": \"42\", \
    \"name\": \"testView\", \
    \"type\": \"arangosearch\" \
  }");
  static std::vector<std::string> const EMPTY;
  arangodb::aql::AstNode noop(arangodb::aql::AstNodeType::NODE_TYPE_FILTER);
  arangodb::aql::AstNode noopChild(true, arangodb::aql::AstNodeValueType::VALUE_TYPE_BOOL); // all

  noop.addMember(&noopChild);

  // no filter/order provided, means "RETURN *"
  {
    TRI_vocbase_t vocbase(TRI_vocbase_type_e::TRI_VOCBASE_TYPE_NORMAL, 1, "testVocbase");
    auto collectionJson = arangodb::velocypack::Parser::fromJson("{ \"name\": \"testCollection\" }");
    auto logicalCollection = vocbase.createCollection(collectionJson->slice());
    REQUIRE(nullptr != logicalCollection);
    auto logicalWiew = vocbase.createView(createJson->slice());
    REQUIRE((false == !logicalWiew));
    auto* wiewImpl = dynamic_cast<arangodb::iresearch::IResearchViewDBServer*>(logicalWiew.get());
    REQUIRE((false == !wiewImpl));
    auto logicalView = wiewImpl->ensure(logicalCollection->id());
    REQUIRE((false == !logicalView));
    auto* viewImpl = dynamic_cast<arangodb::iresearch::IResearchView*>(logicalView.get());
    REQUIRE((false == !viewImpl));

<<<<<<< HEAD
    arangodb::CollectionNameResolver resolver(vocbase);
    auto state = s.engine.createTransactionState(resolver, arangodb::transaction::Options());
    auto* snapshot = wiewImpl->snapshot(*state, resolver, { logicalCollection->name() }, true);
=======
    auto state = s.engine.createTransactionState(vocbase, arangodb::transaction::Options());
    auto* snapshot = wiewImpl->snapshot(*state, true);
>>>>>>> a84d9f73
    CHECK(0 == snapshot->docs_count());
  }

  // ordered iterator
  {
    TRI_vocbase_t vocbase(TRI_vocbase_type_e::TRI_VOCBASE_TYPE_NORMAL, 1, "testVocbase");
    auto collectionJson = arangodb::velocypack::Parser::fromJson("{ \"name\": \"testCollection\" }");
    auto logicalCollection = vocbase.createCollection(collectionJson->slice());
    REQUIRE(nullptr != logicalCollection);
    auto logicalWiew = vocbase.createView(createJson->slice());
    REQUIRE((false == !logicalWiew));
    auto* wiewImpl = dynamic_cast<arangodb::iresearch::IResearchViewDBServer*>(logicalWiew.get());
    REQUIRE((false == !wiewImpl));
    auto logicalView = wiewImpl->ensure(logicalCollection->id());
    REQUIRE((false == !logicalView));
    auto* viewImpl = dynamic_cast<arangodb::iresearch::IResearchView*>(logicalView.get());

    // fill with test data
    {
      auto doc = arangodb::velocypack::Parser::fromJson("{ \"key\": 1 }");
      arangodb::iresearch::IResearchLinkMeta meta;
      meta._includeAllFields = true;
      arangodb::transaction::Methods trx(
        arangodb::transaction::StandaloneContext::Create(vocbase),
        EMPTY,
        EMPTY,
        EMPTY,
        arangodb::transaction::Options()
      );
      CHECK((trx.begin().ok()));

      for (size_t i = 0; i < 12; ++i) {
        viewImpl->insert(trx, 1, arangodb::LocalDocumentId(i), doc->slice(), meta);
      }

      CHECK((trx.commit().ok()));
      viewImpl->sync();
    }

<<<<<<< HEAD
    arangodb::CollectionNameResolver resolver(vocbase);
    auto state = s.engine.createTransactionState(resolver, arangodb::transaction::Options());
    auto* snapshot = wiewImpl->snapshot(*state, resolver, { logicalCollection->name() }, true);
=======
    auto state = s.engine.createTransactionState(vocbase, arangodb::transaction::Options());
    auto* snapshot = wiewImpl->snapshot(*state, true);
>>>>>>> a84d9f73
    CHECK(12 == snapshot->docs_count());
  }

  // snapshot isolation
  {
    auto links = arangodb::velocypack::Parser::fromJson("{ \
      \"links\": { \"testCollection\": { \"includeAllFields\" : true } } \
    }");
    auto collectionJson = arangodb::velocypack::Parser::fromJson("{ \"name\": \"testCollection\", \"id\":442 }");

    TRI_vocbase_t* vocbase; // will be owned by DatabaseFeature
    REQUIRE((TRI_ERROR_NO_ERROR == databaseFeature->createDatabase(0, "testDatabase" TOSTRING(__LINE__), vocbase)));
    REQUIRE((nullptr != vocbase));
    REQUIRE((TRI_ERROR_NO_ERROR == ci->createDatabaseCoordinator(vocbase->name(), arangodb::velocypack::Slice::emptyObjectSlice(), error, 0.)));
    auto* logicalCollection = vocbase->createCollection(collectionJson->slice());
    std::vector<std::string> collections{ logicalCollection->name() };
    CHECK((TRI_ERROR_NO_ERROR == ci->createViewCoordinator(vocbase->name(), "42", createJson->slice(), error)));
    auto logicalWiew = ci->getView(vocbase->name(), "42"); // link creation requires cluster-view to be in ClusterInfo instead of TRI_vocbase_t
    CHECK((false == !logicalWiew));
    auto* wiewImpl = dynamic_cast<arangodb::iresearch::IResearchViewDBServer*>(logicalWiew.get());
    CHECK((false == !wiewImpl));
    arangodb::Result res = logicalWiew->updateProperties(links->slice(), true, false);
    CHECK(true == res.ok());
    CHECK((false == logicalCollection->getIndexes().empty()));

    // fill with test data
    {
<<<<<<< HEAD
      arangodb::transaction::UserTransaction trx(
        arangodb::transaction::StandaloneContext::Create(*vocbase),
=======
      arangodb::transaction::Methods trx(
        arangodb::transaction::StandaloneContext::Create(vocbase),
>>>>>>> a84d9f73
        EMPTY,
        collections,
        EMPTY,
        arangodb::transaction::Options()
      );
      CHECK((trx.begin().ok()));

      arangodb::ManagedDocumentResult inserted;
      TRI_voc_tick_t tick;
      arangodb::OperationOptions options;
      for (size_t i = 1; i <= 12; ++i) {
        auto doc = arangodb::velocypack::Parser::fromJson(std::string("{ \"key\": ") + std::to_string(i) + " }");
        logicalCollection->insert(&trx, doc->slice(), inserted, options, tick, false);
      }

      CHECK((trx.commit().ok()));
    }

    arangodb::transaction::Options trxOptions;
    trxOptions.waitForSync = true;
<<<<<<< HEAD
    arangodb::CollectionNameResolver resolver0(*vocbase);
    auto state0 = s.engine.createTransactionState(resolver0, trxOptions);
    auto* snapshot0 = wiewImpl->snapshot(*state0, resolver0, { logicalCollection->name() }, true);
=======
    auto state0 = s.engine.createTransactionState(vocbase, trxOptions);
    auto* snapshot0 = wiewImpl->snapshot(*state0, true);
>>>>>>> a84d9f73
    CHECK(12 == snapshot0->docs_count());

    // add more data
    {
<<<<<<< HEAD
      arangodb::transaction::UserTransaction trx(
        arangodb::transaction::StandaloneContext::Create(*vocbase),
=======
      arangodb::transaction::Methods trx(
        arangodb::transaction::StandaloneContext::Create(vocbase),
>>>>>>> a84d9f73
        EMPTY,
        collections,
        EMPTY,
        arangodb::transaction::Options()
      );
      CHECK((trx.begin().ok()));

      arangodb::ManagedDocumentResult inserted;
      TRI_voc_tick_t tick;
      arangodb::OperationOptions options;
      for (size_t i = 13; i <= 24; ++i) {
        auto doc = arangodb::velocypack::Parser::fromJson(std::string("{ \"key\": ") + std::to_string(i) + " }");
        logicalCollection->insert(&trx, doc->slice(), inserted, options, tick, false);
      }

      CHECK(trx.commit().ok());
    }

    // old reader sees same data as before
    CHECK(12 == snapshot0->docs_count());
    // new reader sees new data
<<<<<<< HEAD
    arangodb::CollectionNameResolver resolver1(*vocbase);
    auto state1 = s.engine.createTransactionState(resolver1, trxOptions);
    auto* snapshot1 = wiewImpl->snapshot(*state1, resolver1, { logicalCollection->name() }, true);
=======
    auto state1 = s.engine.createTransactionState(vocbase, trxOptions);
    auto* snapshot1 = wiewImpl->snapshot(*state1, true);
>>>>>>> a84d9f73
    CHECK(24 == snapshot1->docs_count());
  }

  // query while running FlushThread
  {
    auto collectionJson = arangodb::velocypack::Parser::fromJson("{ \"name\": \"testCollection\" }");
    auto viewCreateJson = arangodb::velocypack::Parser::fromJson("{ \"name\": \"testView\", \"type\": \"arangosearch\" }");
    auto viewUpdateJson = arangodb::velocypack::Parser::fromJson("{ \"links\": { \"testCollection\": { \"includeAllFields\": true } } }");
    auto* feature = arangodb::application_features::ApplicationServer::lookupFeature<
      arangodb::FlushFeature
    >("Flush");
    REQUIRE(feature);
    TRI_vocbase_t* vocbase; // will be owned by DatabaseFeature
    REQUIRE((TRI_ERROR_NO_ERROR == databaseFeature->createDatabase(0, "testDatabase" TOSTRING(__LINE__), vocbase)));
    REQUIRE((nullptr != vocbase));
    REQUIRE((TRI_ERROR_NO_ERROR == ci->createDatabaseCoordinator(vocbase->name(), arangodb::velocypack::Slice::emptyObjectSlice(), error, 0.)));
    auto* logicalCollection = vocbase->createCollection(collectionJson->slice());
    CHECK((TRI_ERROR_NO_ERROR == ci->createViewCoordinator(vocbase->name(), "42", createJson->slice(), error)));
    auto logicalWiew = ci->getView(vocbase->name(), "42"); // link creation requires cluster-view to be in ClusterInfo instead of TRI_vocbase_t
    REQUIRE((false == !logicalWiew));
    auto* wiewImpl = dynamic_cast<arangodb::iresearch::IResearchViewDBServer*>(logicalWiew.get());
    REQUIRE((false == !wiewImpl));
    arangodb::Result res = logicalWiew->updateProperties(viewUpdateJson->slice(), true, false);
    REQUIRE(true == res.ok());

    // start flush thread
    auto flush = std::make_shared<std::atomic<bool>>(true);
    std::thread flushThread([feature, flush]()->void{
      while (flush->load()) {
        feature->executeCallbacks();
      }
    });
    auto flushStop = irs::make_finally([flush, &flushThread]()->void{
      flush->store(false);
      flushThread.join();
    });

    static std::vector<std::string> const EMPTY;
    arangodb::transaction::Options options;

    options.waitForSync = true;

    arangodb::aql::Variable variable("testVariable", 0);

    // test insert + query
    for (size_t i = 1; i < 200; ++i) {
      // insert
      {
        auto doc = arangodb::velocypack::Parser::fromJson(std::string("{ \"seq\": ") + std::to_string(i) + " }");
<<<<<<< HEAD
        arangodb::transaction::UserTransaction trx(
          arangodb::transaction::StandaloneContext::Create(*vocbase),
=======
        arangodb::transaction::Methods trx(
          arangodb::transaction::StandaloneContext::Create(vocbase),
>>>>>>> a84d9f73
          EMPTY,
          EMPTY,
          EMPTY,
          options
        );

        CHECK((trx.begin().ok()));
        CHECK((trx.insert(logicalCollection->name(), doc->slice(), arangodb::OperationOptions()).ok()));
        CHECK((trx.commit().ok()));
      }

      // query
      {
<<<<<<< HEAD
        arangodb::CollectionNameResolver resolver(*vocbase);
        auto state = s.engine.createTransactionState(resolver, arangodb::transaction::Options());
        auto* snapshot = wiewImpl->snapshot(*state, resolver, { logicalCollection->name() }, true);
=======
        auto state = s.engine.createTransactionState(vocbase, arangodb::transaction::Options());
        auto* snapshot = wiewImpl->snapshot(*state, true);
>>>>>>> a84d9f73
        CHECK(i == snapshot->docs_count());
      }
    }
  }
}

SECTION("test_rename") {
  auto* ci = arangodb::ClusterInfo::instance();
  REQUIRE(nullptr != ci);

  // rename empty
  {
    auto json = arangodb::velocypack::Parser::fromJson("{ \"name\": \"testView\", \"type\": \"arangosearch\" }");
    TRI_vocbase_t vocbase(TRI_vocbase_type_e::TRI_VOCBASE_TYPE_NORMAL, 1, "testVocbase");
    auto wiew = arangodb::iresearch::IResearchViewDBServer::make(vocbase, json->slice(), true, 42);
    CHECK((false == !wiew));
    auto* impl = dynamic_cast<arangodb::iresearch::IResearchViewDBServer*>(wiew.get());
    CHECK((nullptr != impl));

    CHECK((std::string("testView") == wiew->name()));

    {
      arangodb::velocypack::Builder builder;

      builder.openObject();
      wiew->toVelocyPack(builder, false, false);
      builder.close();
      CHECK((builder.slice().hasKey("name")));
      CHECK((std::string("testView") == builder.slice().get("name").copyString()));
    }

    CHECK((true == wiew->rename("newName", true).ok()));

    {
      arangodb::velocypack::Builder builder;

      builder.openObject();
      wiew->toVelocyPack(builder, false, false);
      builder.close();
      CHECK((builder.slice().hasKey("name")));
      CHECK((std::string("newName") == builder.slice().get("name").copyString()));
    }

    auto view = impl->ensure(123);
    CHECK((false == !view));
    CHECK((std::string("_iresearch_123_1") == view->name()));
  }

  // rename non-empty
  {
    auto const wiewId = std::to_string(ci->uniqid() + 1); // +1 because LogicalView creation will generate a new ID
    auto json = arangodb::velocypack::Parser::fromJson("{ \"name\": \"testView\", \"type\": \"arangosearch\" }");
    TRI_vocbase_t vocbase(TRI_vocbase_type_e::TRI_VOCBASE_TYPE_NORMAL, 1, "testVocbase");
    auto wiew = arangodb::iresearch::IResearchViewDBServer::make(vocbase, json->slice(), true, 42);
    CHECK((false == !wiew));
    auto* impl = dynamic_cast<arangodb::iresearch::IResearchViewDBServer*>(wiew.get());
    CHECK((nullptr != impl));

    // ensure we have shard view in vocbase
    auto const shardViewName = "_iresearch_123_" + wiewId;
    auto jsonShard = arangodb::velocypack::Parser::fromJson(
      "{ \"id\": 100, \"name\": \"" + shardViewName + "\", \"type\": \"arangosearch\", \"isSystem\": true }"
    );
    CHECK((true == !vocbase.lookupView(shardViewName)));
    auto shardView = vocbase.createView(jsonShard->slice());
    CHECK(shardView);

    CHECK((std::string("testView") == wiew->name()));
    auto view = impl->ensure(123);
    CHECK((false == !view));
    CHECK((shardViewName == view->name()));

    {
      arangodb::velocypack::Builder builder;

      builder.openObject();
      wiew->toVelocyPack(builder, false, false);
      builder.close();
      CHECK((builder.slice().hasKey("name")));
      CHECK((std::string("testView") == builder.slice().get("name").copyString()));
    }

    CHECK((true == wiew->rename("newName", true).ok()));

    {
      arangodb::velocypack::Builder builder;

      builder.openObject();
      wiew->toVelocyPack(builder, false, false);
      builder.close();
      CHECK((builder.slice().hasKey("name")));
      CHECK((std::string("newName") == builder.slice().get("name").copyString()));
    }

    CHECK((("_iresearch_123_" + wiewId) == view->name()));
    wiew->rename("testView", true); // rename back or vocbase will be out of sync
  }
}

SECTION("test_toVelocyPack") {
  // base
  {
    auto json = arangodb::velocypack::Parser::fromJson("{ \"name\": \"testView\", \"type\": \"arangosearch\", \"unusedKey\": \"unusedValue\" }");
    TRI_vocbase_t vocbase(TRI_vocbase_type_e::TRI_VOCBASE_TYPE_NORMAL, 1, "testVocbase");
    auto wiew = arangodb::iresearch::IResearchViewDBServer::make(vocbase, json->slice(), true, 42);
    CHECK((false == !wiew));
    auto* impl = dynamic_cast<arangodb::iresearch::IResearchViewDBServer*>(wiew.get());
    CHECK((nullptr != impl));

    arangodb::velocypack::Builder builder;

    builder.openObject();
    wiew->toVelocyPack(builder,false, false);
    builder.close();
    auto slice = builder.slice();
    CHECK((3 == slice.length()));
    CHECK((slice.hasKey("id") && slice.get("id").isString() && std::string("1") == slice.get("id").copyString()));
    CHECK((slice.hasKey("name") && slice.get("name").isString() && std::string("testView") == slice.get("name").copyString()));
    CHECK((slice.hasKey("type") && slice.get("type").isString() && arangodb::iresearch::DATA_SOURCE_TYPE.name() == slice.get("type").copyString()));
  }

  // includeProperties
  {
    auto json = arangodb::velocypack::Parser::fromJson("{ \"name\": \"testView\", \"type\": \"arangosearch\", \"unusedKey\": \"unusedValue\" }");
    TRI_vocbase_t vocbase(TRI_vocbase_type_e::TRI_VOCBASE_TYPE_NORMAL, 1, "testVocbase");
    auto wiew = arangodb::iresearch::IResearchViewDBServer::make(vocbase, json->slice(), true, 42);
    CHECK((false == !wiew));
    auto* impl = dynamic_cast<arangodb::iresearch::IResearchViewDBServer*>(wiew.get());
    CHECK((nullptr != impl));

    arangodb::velocypack::Builder builder;

    builder.openObject();
    wiew->toVelocyPack(builder, true, false);
    builder.close();
    auto slice = builder.slice();
    CHECK((4 == slice.length()));
    CHECK((slice.hasKey("id") && slice.get("id").isString() && std::string("2") == slice.get("id").copyString()));
    CHECK((slice.hasKey("name") && slice.get("name").isString() && std::string("testView") == slice.get("name").copyString()));
    CHECK((slice.hasKey("type") && slice.get("type").isString() && arangodb::iresearch::DATA_SOURCE_TYPE.name() == slice.get("type").copyString()));
    CHECK((slice.hasKey("properties")));
    auto props = slice.get("properties");
    CHECK((props.isObject()));
    CHECK((1 == props.length()));
    CHECK((props.hasKey("collections") && props.get("collections").isArray() && 0 == props.get("collections").length()));
  }

  // includeSystem
  {
    auto json = arangodb::velocypack::Parser::fromJson("{ \"name\": \"testView\", \"type\": \"arangosearch\", \"unusedKey\": \"unusedValue\" }");
    TRI_vocbase_t vocbase(TRI_vocbase_type_e::TRI_VOCBASE_TYPE_NORMAL, 1, "testVocbase");
    auto wiew = arangodb::iresearch::IResearchViewDBServer::make(vocbase, json->slice(), true, 42);
    CHECK((false == !wiew));
    auto* impl = dynamic_cast<arangodb::iresearch::IResearchViewDBServer*>(wiew.get());
    CHECK((nullptr != impl));

    arangodb::velocypack::Builder builder;

    builder.openObject();
    wiew->toVelocyPack(builder, false, true);
    builder.close();
    auto slice = builder.slice();
    CHECK((7 == slice.length()));
    CHECK((slice.hasKey("deleted") && slice.get("deleted").isBoolean() && false == slice.get("deleted").getBoolean()));
    CHECK((slice.hasKey("globallyUniqueId") && slice.get("globallyUniqueId").isString() && false == slice.get("globallyUniqueId").copyString().empty()));
    CHECK((slice.hasKey("id") && slice.get("id").isString() && std::string("3") == slice.get("id").copyString()));
    CHECK((slice.hasKey("isSystem") && slice.get("isSystem").isBoolean() && false == slice.get("isSystem").getBoolean()));
    CHECK((slice.hasKey("name") && slice.get("name").isString() && std::string("testView") == slice.get("name").copyString()));
    CHECK((slice.hasKey("planId") && slice.get("planId").isString() && std::string("3") == slice.get("planId").copyString()));
    CHECK((slice.hasKey("type") && slice.get("type").isString() && arangodb::iresearch::DATA_SOURCE_TYPE.name() == slice.get("type").copyString()));
  }
}

SECTION("test_transaction_snapshot") {
  static std::vector<std::string> const EMPTY;
  auto viewJson = arangodb::velocypack::Parser::fromJson("{ \"name\": \"testView\", \"type\": \"arangosearch\", \"commit\": { \"commitIntervalMsec\": 0 } }");
  auto collectionJson = arangodb::velocypack::Parser::fromJson("{ \"name\": \"testCollection\" }");
  TRI_vocbase_t vocbase(TRI_vocbase_type_e::TRI_VOCBASE_TYPE_NORMAL, 1, "testVocbase");
  auto logicalCollection = vocbase.createCollection(collectionJson->slice());
  REQUIRE(nullptr != logicalCollection);
  auto logicalWiew = vocbase.createView(viewJson->slice());
  REQUIRE((false == !logicalWiew));
  auto* wiewImpl = dynamic_cast<arangodb::iresearch::IResearchViewDBServer*>(logicalWiew.get());
  REQUIRE((nullptr != wiewImpl));
  auto logicalView = wiewImpl->ensure(logicalCollection->id());
  REQUIRE((false == !logicalView));
  auto* viewImpl = dynamic_cast<arangodb::iresearch::IResearchView*>(logicalView.get());
  REQUIRE((nullptr != viewImpl));

  // add a single document to view (do not sync)
  {
    auto doc = arangodb::velocypack::Parser::fromJson("{ \"key\": 1 }");
    arangodb::iresearch::IResearchLinkMeta meta;
    meta._includeAllFields = true;
    arangodb::transaction::Methods trx(
      arangodb::transaction::StandaloneContext::Create(vocbase),
      EMPTY,
      EMPTY,
      EMPTY,
      arangodb::transaction::Options()
    );
    CHECK((trx.begin().ok()));
    viewImpl->insert(trx, 42, arangodb::LocalDocumentId(0), doc->slice(), meta);
    CHECK((trx.commit().ok()));
  }

  // no snapshot in TransactionState (force == false, waitForSync = false)
  {
<<<<<<< HEAD
    arangodb::CollectionNameResolver resolver(vocbase);
    auto state = s.engine.createTransactionState(resolver, arangodb::transaction::Options());
    auto* snapshot = wiewImpl->snapshot(*state, resolver, { logicalCollection->name() });
=======
    auto state = s.engine.createTransactionState(vocbase, arangodb::transaction::Options());
    auto* snapshot = wiewImpl->snapshot(*state);
>>>>>>> a84d9f73
    CHECK((nullptr == snapshot));
  }

  // no snapshot in TransactionState (force == true, waitForSync = false)
  {
<<<<<<< HEAD
    arangodb::CollectionNameResolver resolver(vocbase);
    auto state = s.engine.createTransactionState(resolver, arangodb::transaction::Options());
    auto* snapshot = wiewImpl->snapshot(*state, resolver, { logicalCollection->name() }, true);
=======
    auto state = s.engine.createTransactionState(vocbase, arangodb::transaction::Options());
    auto* snapshot = wiewImpl->snapshot(*state, true);
>>>>>>> a84d9f73
    CHECK((nullptr != snapshot));
    CHECK((0 == snapshot->live_docs_count()));
  }

  // no snapshot in TransactionState (force == false, waitForSync = true)
  {
    auto state = s.engine.createTransactionState(vocbase, arangodb::transaction::Options());
    state->waitForSync(true);
    auto* snapshot = wiewImpl->snapshot(*state, resolver, { logicalCollection->name() });
    CHECK((nullptr == snapshot));
  }

  // no snapshot in TransactionState (force == true, waitForSync = true)
  {
    auto state = s.engine.createTransactionState(vocbase, arangodb::transaction::Options());
    state->waitForSync(true);
    auto* snapshot = wiewImpl->snapshot(*state, resolver, { logicalCollection->name() }, true);
    CHECK((nullptr != snapshot));
    CHECK((1 == snapshot->live_docs_count()));
  }

  // add another single document to view (do not sync)
  {
    auto doc = arangodb::velocypack::Parser::fromJson("{ \"key\": 2 }");
    arangodb::iresearch::IResearchLinkMeta meta;
    meta._includeAllFields = true;
    arangodb::transaction::Methods trx(
      arangodb::transaction::StandaloneContext::Create(vocbase),
      EMPTY,
      EMPTY,
      EMPTY,
      arangodb::transaction::Options()
    );
    CHECK((trx.begin().ok()));
    viewImpl->insert(trx, 42, arangodb::LocalDocumentId(1), doc->slice(), meta);
    CHECK((trx.commit().ok()));
  }
<<<<<<< HEAD
=======

  // old snapshot in TransactionState (force == false, waitForSync = false)
  {
    auto state = s.engine.createTransactionState(vocbase, arangodb::transaction::Options());
    wiewImpl->apply(*state);
    state->updateStatus(arangodb::transaction::Status::RUNNING);
    auto* snapshot = wiewImpl->snapshot(*state);
    CHECK((nullptr != snapshot));
    CHECK((1 == snapshot->live_docs_count()));
    state->updateStatus(arangodb::transaction::Status::ABORTED); // prevent assertion ind destructor
  }

  // old snapshot in TransactionState (force == true, waitForSync = false)
  {
    auto state = s.engine.createTransactionState(vocbase, arangodb::transaction::Options());
    wiewImpl->apply(*state);
    state->updateStatus(arangodb::transaction::Status::RUNNING);
    auto* snapshot = wiewImpl->snapshot(*state, true);
    CHECK((nullptr != snapshot));
    CHECK((1 == snapshot->live_docs_count()));
    state->updateStatus(arangodb::transaction::Status::ABORTED); // prevent assertion ind destructor
  }

  // old snapshot in TransactionState (force == true, waitForSync = false during updateStatus(), true during snapshot())
  {
    auto state = s.engine.createTransactionState(vocbase, arangodb::transaction::Options());
    wiewImpl->apply(*state);
    state->updateStatus(arangodb::transaction::Status::RUNNING);
    state->waitForSync(true);
    auto* snapshot = wiewImpl->snapshot(*state, true);
    CHECK((nullptr != snapshot));
    CHECK((1 == snapshot->live_docs_count()));
    state->updateStatus(arangodb::transaction::Status::ABORTED); // prevent assertion ind destructor
  }

  // old snapshot in TransactionState (force == true, waitForSync = true during updateStatus(), false during snapshot())
  {
    auto state = s.engine.createTransactionState(vocbase, arangodb::transaction::Options());
    state->waitForSync(true);
    wiewImpl->apply(*state);
    state->updateStatus(arangodb::transaction::Status::RUNNING);
    state->waitForSync(false);
    auto* snapshot = wiewImpl->snapshot(*state, true);
    CHECK((nullptr != snapshot));
    CHECK((2 == snapshot->live_docs_count()));
    state->updateStatus(arangodb::transaction::Status::ABORTED); // prevent assertion ind destructor
  }
>>>>>>> a84d9f73
}

SECTION("test_updateProperties") {
  auto* ci = arangodb::ClusterInfo::instance();
  REQUIRE((nullptr != ci));
  auto* databaseFeature = arangodb::application_features::ApplicationServer::getFeature<arangodb::DatabaseFeature>("Database");
  REQUIRE((nullptr != databaseFeature));
  std::string error;

  // update empty (partial)
  {
    auto collectionJson = arangodb::velocypack::Parser::fromJson("{ \"name\": \"testCollection\" }");
    auto viewJson = arangodb::velocypack::Parser::fromJson("{ \"id\": \"42\", \"name\": \"testView\", \"type\": \"arangosearch\", \"properties\": { \"collections\": [ 3, 4, 5 ], \"threadsMaxIdle\": 24, \"threadsMaxTotal\": 42 } }");
    TRI_vocbase_t* vocbase; // will be owned by DatabaseFeature
    REQUIRE((TRI_ERROR_NO_ERROR == databaseFeature->createDatabase(0, "testDatabase" TOSTRING(__LINE__), vocbase)));
    REQUIRE((nullptr != vocbase));
    REQUIRE((TRI_ERROR_NO_ERROR == ci->createDatabaseCoordinator(vocbase->name(), arangodb::velocypack::Slice::emptyObjectSlice(), error, 0.)));
    auto* logicalCollection = vocbase->createCollection(collectionJson->slice());
    CHECK((nullptr != logicalCollection));
    CHECK((TRI_ERROR_NO_ERROR == ci->createViewCoordinator(vocbase->name(), "42", viewJson->slice(), error)));
    auto wiew = ci->getView(vocbase->name(), "42"); // link creation requires cluster-view to be in ClusterInfo instead of TRI_vocbase_t
    CHECK((false == !wiew));
    auto* impl = dynamic_cast<arangodb::iresearch::IResearchViewDBServer*>(wiew.get());
    CHECK((nullptr != impl));

    {
      arangodb::velocypack::Builder builder;

      builder.openObject();
      wiew->toVelocyPack(builder, true, false);
      builder.close();
      auto slice = builder.slice().get("properties");
      CHECK((slice.hasKey("collections") && slice.get("collections").isArray() && 0 == slice.get("collections").length()));
      CHECK((slice.hasKey("threadsMaxIdle") && slice.get("threadsMaxIdle").isNumber<size_t>() && 24 == slice.get("threadsMaxIdle").getNumber<size_t>()));
      CHECK((slice.hasKey("threadsMaxTotal") && slice.get("threadsMaxTotal").isNumber<size_t>() && 42 == slice.get("threadsMaxTotal").getNumber<size_t>()));
    }

    {
      auto update = arangodb::velocypack::Parser::fromJson("{ \"collections\": [ 6, 7, 8, 9 ], \"links\": { \"testCollection\": {} }, \"threadsMaxTotal\": 52 }");
      CHECK((true == wiew->updateProperties(update->slice(), true, true).ok()));
    }

    {
      arangodb::velocypack::Builder builder;

      builder.openObject();
      wiew->toVelocyPack(builder, true, false);
      builder.close();
      auto slice = builder.slice().get("properties");
      CHECK((slice.hasKey("collections") && slice.get("collections").isArray() && 1 == slice.get("collections").length()));
      CHECK((!slice.hasKey("links")));
      CHECK((slice.hasKey("threadsMaxIdle") && slice.get("threadsMaxIdle").isNumber<size_t>() && 24 == slice.get("threadsMaxIdle").getNumber<size_t>()));
      CHECK((slice.hasKey("threadsMaxTotal") && slice.get("threadsMaxTotal").isNumber<size_t>() && 52 == slice.get("threadsMaxTotal").getNumber<size_t>()));
    }

    auto view = impl->ensure(123);
    CHECK((false == !view));
    static auto visitor = [](TRI_voc_cid_t)->bool { return false; };
    CHECK((true == view->visitCollections(visitor))); // no collections in view

    arangodb::velocypack::Builder builder;

    builder.openObject();
    view->toVelocyPack(builder, true, false);
    builder.close();
    auto slice = builder.slice().get("properties");
    CHECK((slice.hasKey("collections") && slice.get("collections").isArray() && 0 == slice.get("collections").length()));
    CHECK((slice.hasKey("links") && slice.get("links").isObject() && 0 == slice.get("links").length()));
    CHECK((slice.hasKey("threadsMaxIdle") && slice.get("threadsMaxIdle").isNumber<size_t>() && 24 == slice.get("threadsMaxIdle").getNumber<size_t>()));
    CHECK((slice.hasKey("threadsMaxTotal") && slice.get("threadsMaxTotal").isNumber<size_t>() && 52 == slice.get("threadsMaxTotal").getNumber<size_t>()));
  }

  // update empty (full)
  {
    auto collectionJson = arangodb::velocypack::Parser::fromJson("{ \"name\": \"testCollection\" }");
    auto viewJson = arangodb::velocypack::Parser::fromJson("{ \"id\": \"42\", \"name\": \"testView\", \"type\": \"arangosearch\", \"properties\": { \"collections\": [ 3, 4, 5 ], \"threadsMaxIdle\": 24, \"threadsMaxTotal\": 42 } }");
    TRI_vocbase_t* vocbase; // will be owned by DatabaseFeature
    REQUIRE((TRI_ERROR_NO_ERROR == databaseFeature->createDatabase(0, "testDatabase" TOSTRING(__LINE__), vocbase)));
    REQUIRE((nullptr != vocbase));
    REQUIRE((TRI_ERROR_NO_ERROR == ci->createDatabaseCoordinator(vocbase->name(), arangodb::velocypack::Slice::emptyObjectSlice(), error, 0.)));
    auto* logicalCollection = vocbase->createCollection(collectionJson->slice());
    CHECK((nullptr != logicalCollection));
    CHECK((TRI_ERROR_NO_ERROR == ci->createViewCoordinator(vocbase->name(), "42", viewJson->slice(), error)));
    auto wiew = ci->getView(vocbase->name(), "42"); // link creation requires cluster-view to be in ClusterInfo instead of TRI_vocbase_t
    CHECK((false == !wiew));
    auto* impl = dynamic_cast<arangodb::iresearch::IResearchViewDBServer*>(wiew.get());
    CHECK((nullptr != impl));

    {
      arangodb::velocypack::Builder builder;

      builder.openObject();
      wiew->toVelocyPack(builder, true, false);
      builder.close();
      auto slice = builder.slice().get("properties");
      CHECK((slice.hasKey("collections") && slice.get("collections").isArray() && 0 == slice.get("collections").length()));
      CHECK((slice.hasKey("threadsMaxIdle") && slice.get("threadsMaxIdle").isNumber<size_t>() && 24 == slice.get("threadsMaxIdle").getNumber<size_t>()));
      CHECK((slice.hasKey("threadsMaxTotal") && slice.get("threadsMaxTotal").isNumber<size_t>() && 42 == slice.get("threadsMaxTotal").getNumber<size_t>()));
    }

    {
      auto update = arangodb::velocypack::Parser::fromJson("{ \"collections\": [ 6, 7, 8, 9 ], \"links\": { \"testCollection\": {} }, \"threadsMaxTotal\": 52 }");
      CHECK((true == wiew->updateProperties(update->slice(), false, true).ok()));
    }

    {
      arangodb::velocypack::Builder builder;

      builder.openObject();
      wiew->toVelocyPack(builder, true, false);
      builder.close();
      auto slice = builder.slice().get("properties");
      CHECK((slice.hasKey("collections") && slice.get("collections").isArray() && 1 == slice.get("collections").length()));
      CHECK((!slice.hasKey("links")));
      CHECK((slice.hasKey("threadsMaxIdle") && slice.get("threadsMaxIdle").isNumber<size_t>() && 5 == slice.get("threadsMaxIdle").getNumber<size_t>()));
      CHECK((slice.hasKey("threadsMaxTotal") && slice.get("threadsMaxTotal").isNumber<size_t>() && 52 == slice.get("threadsMaxTotal").getNumber<size_t>()));
    }

    auto view = impl->ensure(123);
    CHECK((false == !view));
    static auto visitor = [](TRI_voc_cid_t)->bool { return false; };
    CHECK((true == view->visitCollections(visitor))); // no collections in view

    arangodb::velocypack::Builder builder;

    builder.openObject();
    view->toVelocyPack(builder, true, false);
    builder.close();
    auto slice = builder.slice().get("properties");
    CHECK((slice.hasKey("collections") && slice.get("collections").isArray() && 0 == slice.get("collections").length()));
    CHECK((slice.hasKey("links") && slice.get("links").isObject() && 0 == slice.get("links").length()));
    CHECK((slice.hasKey("threadsMaxIdle") && slice.get("threadsMaxIdle").isNumber<size_t>() && 5 == slice.get("threadsMaxIdle").getNumber<size_t>()));
    CHECK((slice.hasKey("threadsMaxTotal") && slice.get("threadsMaxTotal").isNumber<size_t>() && 52 == slice.get("threadsMaxTotal").getNumber<size_t>()));
  }

  // update non-empty (partial)
  {
    auto collectionJson = arangodb::velocypack::Parser::fromJson("{ \"name\": \"testCollection\" }");
    auto viewJson = arangodb::velocypack::Parser::fromJson("{ \"id\": \"42\", \"name\": \"testView\", \"type\": \"arangosearch\", \"properties\": { \"collections\": [ 3, 4, 5 ], \"threadsMaxIdle\": 24, \"threadsMaxTotal\": 42 } }");
    TRI_vocbase_t* vocbase; // will be owned by DatabaseFeature
    REQUIRE((TRI_ERROR_NO_ERROR == databaseFeature->createDatabase(0, "testDatabase" TOSTRING(__LINE__), vocbase)));
    REQUIRE((nullptr != vocbase));
    REQUIRE((TRI_ERROR_NO_ERROR == ci->createDatabaseCoordinator(vocbase->name(), arangodb::velocypack::Slice::emptyObjectSlice(), error, 0.)));
    auto* logicalCollection = vocbase->createCollection(collectionJson->slice());
    CHECK((nullptr != logicalCollection));
    CHECK((TRI_ERROR_NO_ERROR == ci->createViewCoordinator(vocbase->name(), "42", viewJson->slice(), error)));
    auto wiew = ci->getView(vocbase->name(), "42"); // link creation requires cluster-view to be in ClusterInfo instead of TRI_vocbase_t
    CHECK((false == !wiew));
    auto* impl = dynamic_cast<arangodb::iresearch::IResearchViewDBServer*>(wiew.get());
    CHECK((nullptr != impl));

    auto view = impl->ensure(123);
    CHECK((false == !view));
    static auto visitor = [](TRI_voc_cid_t)->bool { return false; };
    CHECK((true == view->visitCollections(visitor))); // no collections in view

    {
      arangodb::velocypack::Builder builder;

      builder.openObject();
      wiew->toVelocyPack(builder, true, false);
      builder.close();
      auto slice = builder.slice().get("properties");
      CHECK((slice.hasKey("collections") && slice.get("collections").isArray() && 1 == slice.get("collections").length()));
      CHECK((slice.hasKey("threadsMaxIdle") && slice.get("threadsMaxIdle").isNumber<size_t>() && 24 == slice.get("threadsMaxIdle").getNumber<size_t>()));
      CHECK((slice.hasKey("threadsMaxTotal") && slice.get("threadsMaxTotal").isNumber<size_t>() && 42 == slice.get("threadsMaxTotal").getNumber<size_t>()));
    }

    {
      auto update = arangodb::velocypack::Parser::fromJson("{ \"collections\": [ 6, 7, 8 ], \"links\": { \"testCollection\": {} }, \"threadsMaxTotal\": 52 }");
      CHECK((true == wiew->updateProperties(update->slice(), true, true).ok()));
    }

    {
      arangodb::velocypack::Builder builder;

      builder.openObject();
      wiew->toVelocyPack(builder, true, false);
      builder.close();
      auto slice = builder.slice().get("properties");
      CHECK((slice.hasKey("collections") && slice.get("collections").isArray() && 2 == slice.get("collections").length()));
      CHECK((!slice.hasKey("links")));
      CHECK((slice.hasKey("threadsMaxIdle") && slice.get("threadsMaxIdle").isNumber<size_t>() && 24 == slice.get("threadsMaxIdle").getNumber<size_t>()));
      CHECK((slice.hasKey("threadsMaxTotal") && slice.get("threadsMaxTotal").isNumber<size_t>() && 52 == slice.get("threadsMaxTotal").getNumber<size_t>()));
    }

    CHECK((true == view->visitCollections(visitor))); // no collections in view

    arangodb::velocypack::Builder builder;

    builder.openObject();
    view->toVelocyPack(builder, true, false);
    builder.close();
    auto slice = builder.slice().get("properties");
    CHECK((slice.hasKey("collections") && slice.get("collections").isArray() && 0 == slice.get("collections").length()));
    CHECK((slice.hasKey("links") && slice.get("links").isObject() && 0 == slice.get("links").length()));
    CHECK((slice.hasKey("threadsMaxIdle") && slice.get("threadsMaxIdle").isNumber<size_t>() && 24 == slice.get("threadsMaxIdle").getNumber<size_t>()));
    CHECK((slice.hasKey("threadsMaxTotal") && slice.get("threadsMaxTotal").isNumber<size_t>() && 52 == slice.get("threadsMaxTotal").getNumber<size_t>()));
  }

  // update non-empty (full)
  {
    auto collection0Json = arangodb::velocypack::Parser::fromJson("{ \"name\": \"testCollection\" }");
    auto collection1Json = arangodb::velocypack::Parser::fromJson("{ \"name\": \"testCollection1\", \"id\": \"123\" }");
    auto viewJson = arangodb::velocypack::Parser::fromJson("{ \"id\": \"42\", \"name\": \"testView\", \"type\": \"arangosearch\", \"properties\": { \"collections\": [ 3, 4, 5 ], \"threadsMaxIdle\": 24, \"threadsMaxTotal\": 42 } }");
    TRI_vocbase_t* vocbase; // will be owned by DatabaseFeature
    REQUIRE((TRI_ERROR_NO_ERROR == databaseFeature->createDatabase(0, "testDatabase" TOSTRING(__LINE__), vocbase)));
    REQUIRE((nullptr != vocbase));
    REQUIRE((TRI_ERROR_NO_ERROR == ci->createDatabaseCoordinator(vocbase->name(), arangodb::velocypack::Slice::emptyObjectSlice(), error, 0.)));
    auto* logicalCollection0 = vocbase->createCollection(collection0Json->slice());
    CHECK((nullptr != logicalCollection0));
    auto* logicalCollection1 = vocbase->createCollection(collection1Json->slice());
    CHECK((nullptr != logicalCollection1));
    CHECK((TRI_ERROR_NO_ERROR == ci->createViewCoordinator(vocbase->name(), "42", viewJson->slice(), error)));
    auto wiew = ci->getView(vocbase->name(), "42"); // link creation requires cluster-view to be in ClusterInfo instead of TRI_vocbase_t
    CHECK((false == !wiew));
    auto* impl = dynamic_cast<arangodb::iresearch::IResearchViewDBServer*>(wiew.get());
    CHECK((nullptr != impl));

    auto view = impl->ensure(123);
    CHECK((false == !view));
    static auto visitor = [](TRI_voc_cid_t)->bool { return false; };
    CHECK((true == view->visitCollections(visitor))); // no collections in view

    {
      arangodb::velocypack::Builder builder;

      builder.openObject();
      wiew->toVelocyPack(builder, true, false);
      builder.close();
      auto slice = builder.slice().get("properties");
      CHECK((slice.hasKey("collections") && slice.get("collections").isArray() && 1 == slice.get("collections").length()));
      CHECK((slice.hasKey("threadsMaxIdle") && slice.get("threadsMaxIdle").isNumber<size_t>() && 24 == slice.get("threadsMaxIdle").getNumber<size_t>()));
      CHECK((slice.hasKey("threadsMaxTotal") && slice.get("threadsMaxTotal").isNumber<size_t>() && 42 == slice.get("threadsMaxTotal").getNumber<size_t>()));
    }

    {
      auto update = arangodb::velocypack::Parser::fromJson("{ \"collections\": [ 6, 7, 8 ], \"links\": { \"testCollection\": {} }, \"threadsMaxTotal\": 52 }");
      CHECK((true == wiew->updateProperties(update->slice(), false, true).ok()));
    }

    {
      arangodb::velocypack::Builder builder;

      builder.openObject();
      wiew->toVelocyPack(builder, true, false);
      builder.close();
      auto slice = builder.slice().get("properties");
      CHECK((slice.hasKey("collections") && slice.get("collections").isArray() && 1 == slice.get("collections").length()));
      CHECK((!slice.hasKey("links")));
      CHECK((slice.hasKey("threadsMaxIdle") && slice.get("threadsMaxIdle").isNumber<size_t>() && 5 == slice.get("threadsMaxIdle").getNumber<size_t>()));
      CHECK((slice.hasKey("threadsMaxTotal") && slice.get("threadsMaxTotal").isNumber<size_t>() && 52 == slice.get("threadsMaxTotal").getNumber<size_t>()));
    }

    CHECK((true == view->visitCollections(visitor))); // no collections in view

    arangodb::velocypack::Builder builder;

    builder.openObject();
    view->toVelocyPack(builder, true, false);
    builder.close();
    auto slice = builder.slice().get("properties");
    CHECK((slice.hasKey("collections") && slice.get("collections").isArray() && 0 == slice.get("collections").length()));
    CHECK((slice.hasKey("links") && slice.get("links").isObject() && 0 == slice.get("links").length()));
    CHECK((slice.hasKey("threadsMaxIdle") && slice.get("threadsMaxIdle").isNumber<size_t>() && 5 == slice.get("threadsMaxIdle").getNumber<size_t>()));
    CHECK((slice.hasKey("threadsMaxTotal") && slice.get("threadsMaxTotal").isNumber<size_t>() && 52 == slice.get("threadsMaxTotal").getNumber<size_t>()));
  }
}

SECTION("test_visitCollections") {
  auto* ci = arangodb::ClusterInfo::instance();
  REQUIRE(nullptr != ci);

  // visit empty
  {
    auto json = arangodb::velocypack::Parser::fromJson("{ \"name\": \"testView\", \"type\": \"arangosearch\" }");
    TRI_vocbase_t vocbase(TRI_vocbase_type_e::TRI_VOCBASE_TYPE_NORMAL, 1, "testVocbase");
    auto wiew = arangodb::iresearch::IResearchViewDBServer::make(vocbase, json->slice(), true, 42);
    CHECK((false == !wiew));
    auto* impl = dynamic_cast<arangodb::iresearch::IResearchViewDBServer*>(wiew.get());
    CHECK((nullptr != impl));

    static auto visitor = [](TRI_voc_cid_t)->bool { return false; };
    CHECK((true == wiew->visitCollections(visitor))); // no collections in view
  }

  // visit non-empty
  {
    auto const wiewId = std::to_string(ci->uniqid() + 1); // +1 because LogicalView creation will generate a new ID
    auto json = arangodb::velocypack::Parser::fromJson("{ \"name\": \"testView\", \"type\": \"arangosearch\" }");
    TRI_vocbase_t vocbase(TRI_vocbase_type_e::TRI_VOCBASE_TYPE_NORMAL, 1, "testVocbase");
    auto wiew = arangodb::iresearch::IResearchViewDBServer::make(vocbase, json->slice(), true, 42);
    CHECK((false == !wiew));
    auto* impl = dynamic_cast<arangodb::iresearch::IResearchViewDBServer*>(wiew.get());
    CHECK((nullptr != impl));

    // ensure we have shard view in vocbase
    auto const shardViewName = "_iresearch_123_" + wiewId;
    auto jsonShard = arangodb::velocypack::Parser::fromJson(
      "{ \"id\": 100, \"name\": \"" + shardViewName + "\", \"type\": \"arangosearch\", \"isSystem\": true }"
    );
    CHECK((true == !vocbase.lookupView(shardViewName)));
    auto shardView = vocbase.createView(jsonShard->slice());
    CHECK(shardView);

    auto view = impl->ensure(123);
    CHECK((false == !view));
    CHECK(shardView == view);
    std::set<TRI_voc_cid_t> cids = { 123 };
    static auto visitor = [&cids](TRI_voc_cid_t cid)->bool { return 1 == cids.erase(cid); };
    CHECK((true == wiew->visitCollections(visitor))); // all collections expected
    CHECK((true == cids.empty()));
    CHECK((true == impl->drop(123).ok()));
    CHECK((true == wiew->visitCollections(visitor))); // no collections in view
  }
}

////////////////////////////////////////////////////////////////////////////////
/// @brief generate tests
////////////////////////////////////////////////////////////////////////////////

}

// -----------------------------------------------------------------------------
// --SECTION--                                                       END-OF-FILE
// -----------------------------------------------------------------------------<|MERGE_RESOLUTION|>--- conflicted
+++ resolved
@@ -432,14 +432,9 @@
     auto* viewImpl = dynamic_cast<arangodb::iresearch::IResearchView*>(logicalView.get());
     REQUIRE((false == !viewImpl));
 
-<<<<<<< HEAD
     arangodb::CollectionNameResolver resolver(vocbase);
-    auto state = s.engine.createTransactionState(resolver, arangodb::transaction::Options());
+    auto state = s.engine.createTransactionState(vocbase, arangodb::transaction::Options());
     auto* snapshot = wiewImpl->snapshot(*state, resolver, { logicalCollection->name() }, true);
-=======
-    auto state = s.engine.createTransactionState(vocbase, arangodb::transaction::Options());
-    auto* snapshot = wiewImpl->snapshot(*state, true);
->>>>>>> a84d9f73
     CHECK(0 == snapshot->docs_count());
   }
 
@@ -479,14 +474,9 @@
       viewImpl->sync();
     }
 
-<<<<<<< HEAD
     arangodb::CollectionNameResolver resolver(vocbase);
-    auto state = s.engine.createTransactionState(resolver, arangodb::transaction::Options());
+    auto state = s.engine.createTransactionState(vocbase, arangodb::transaction::Options());
     auto* snapshot = wiewImpl->snapshot(*state, resolver, { logicalCollection->name() }, true);
-=======
-    auto state = s.engine.createTransactionState(vocbase, arangodb::transaction::Options());
-    auto* snapshot = wiewImpl->snapshot(*state, true);
->>>>>>> a84d9f73
     CHECK(12 == snapshot->docs_count());
   }
 
@@ -514,13 +504,8 @@
 
     // fill with test data
     {
-<<<<<<< HEAD
-      arangodb::transaction::UserTransaction trx(
+      arangodb::transaction::Methods trx(
         arangodb::transaction::StandaloneContext::Create(*vocbase),
-=======
-      arangodb::transaction::Methods trx(
-        arangodb::transaction::StandaloneContext::Create(vocbase),
->>>>>>> a84d9f73
         EMPTY,
         collections,
         EMPTY,
@@ -541,25 +526,15 @@
 
     arangodb::transaction::Options trxOptions;
     trxOptions.waitForSync = true;
-<<<<<<< HEAD
+    auto state0 = s.engine.createTransactionState(*vocbase, trxOptions);
     arangodb::CollectionNameResolver resolver0(*vocbase);
-    auto state0 = s.engine.createTransactionState(resolver0, trxOptions);
     auto* snapshot0 = wiewImpl->snapshot(*state0, resolver0, { logicalCollection->name() }, true);
-=======
-    auto state0 = s.engine.createTransactionState(vocbase, trxOptions);
-    auto* snapshot0 = wiewImpl->snapshot(*state0, true);
->>>>>>> a84d9f73
     CHECK(12 == snapshot0->docs_count());
 
     // add more data
     {
-<<<<<<< HEAD
-      arangodb::transaction::UserTransaction trx(
+      arangodb::transaction::Methods trx(
         arangodb::transaction::StandaloneContext::Create(*vocbase),
-=======
-      arangodb::transaction::Methods trx(
-        arangodb::transaction::StandaloneContext::Create(vocbase),
->>>>>>> a84d9f73
         EMPTY,
         collections,
         EMPTY,
@@ -581,14 +556,9 @@
     // old reader sees same data as before
     CHECK(12 == snapshot0->docs_count());
     // new reader sees new data
-<<<<<<< HEAD
     arangodb::CollectionNameResolver resolver1(*vocbase);
-    auto state1 = s.engine.createTransactionState(resolver1, trxOptions);
+    auto state1 = s.engine.createTransactionState(*vocbase, trxOptions);
     auto* snapshot1 = wiewImpl->snapshot(*state1, resolver1, { logicalCollection->name() }, true);
-=======
-    auto state1 = s.engine.createTransactionState(vocbase, trxOptions);
-    auto* snapshot1 = wiewImpl->snapshot(*state1, true);
->>>>>>> a84d9f73
     CHECK(24 == snapshot1->docs_count());
   }
 
@@ -638,13 +608,8 @@
       // insert
       {
         auto doc = arangodb::velocypack::Parser::fromJson(std::string("{ \"seq\": ") + std::to_string(i) + " }");
-<<<<<<< HEAD
-        arangodb::transaction::UserTransaction trx(
+        arangodb::transaction::Methods trx(
           arangodb::transaction::StandaloneContext::Create(*vocbase),
-=======
-        arangodb::transaction::Methods trx(
-          arangodb::transaction::StandaloneContext::Create(vocbase),
->>>>>>> a84d9f73
           EMPTY,
           EMPTY,
           EMPTY,
@@ -658,14 +623,9 @@
 
       // query
       {
-<<<<<<< HEAD
+        auto state = s.engine.createTransactionState(*vocbase, arangodb::transaction::Options());
         arangodb::CollectionNameResolver resolver(*vocbase);
-        auto state = s.engine.createTransactionState(resolver, arangodb::transaction::Options());
         auto* snapshot = wiewImpl->snapshot(*state, resolver, { logicalCollection->name() }, true);
-=======
-        auto state = s.engine.createTransactionState(vocbase, arangodb::transaction::Options());
-        auto* snapshot = wiewImpl->snapshot(*state, true);
->>>>>>> a84d9f73
         CHECK(i == snapshot->docs_count());
       }
     }
@@ -874,27 +834,17 @@
 
   // no snapshot in TransactionState (force == false, waitForSync = false)
   {
-<<<<<<< HEAD
+    auto state = s.engine.createTransactionState(vocbase, arangodb::transaction::Options());
     arangodb::CollectionNameResolver resolver(vocbase);
-    auto state = s.engine.createTransactionState(resolver, arangodb::transaction::Options());
     auto* snapshot = wiewImpl->snapshot(*state, resolver, { logicalCollection->name() });
-=======
+    CHECK((nullptr == snapshot));
+  }
+
+  // no snapshot in TransactionState (force == true, waitForSync = false)
+  {
     auto state = s.engine.createTransactionState(vocbase, arangodb::transaction::Options());
-    auto* snapshot = wiewImpl->snapshot(*state);
->>>>>>> a84d9f73
-    CHECK((nullptr == snapshot));
-  }
-
-  // no snapshot in TransactionState (force == true, waitForSync = false)
-  {
-<<<<<<< HEAD
     arangodb::CollectionNameResolver resolver(vocbase);
-    auto state = s.engine.createTransactionState(resolver, arangodb::transaction::Options());
     auto* snapshot = wiewImpl->snapshot(*state, resolver, { logicalCollection->name() }, true);
-=======
-    auto state = s.engine.createTransactionState(vocbase, arangodb::transaction::Options());
-    auto* snapshot = wiewImpl->snapshot(*state, true);
->>>>>>> a84d9f73
     CHECK((nullptr != snapshot));
     CHECK((0 == snapshot->live_docs_count()));
   }
@@ -903,6 +853,7 @@
   {
     auto state = s.engine.createTransactionState(vocbase, arangodb::transaction::Options());
     state->waitForSync(true);
+    arangodb::CollectionNameResolver resolver(vocbase);
     auto* snapshot = wiewImpl->snapshot(*state, resolver, { logicalCollection->name() });
     CHECK((nullptr == snapshot));
   }
@@ -911,6 +862,7 @@
   {
     auto state = s.engine.createTransactionState(vocbase, arangodb::transaction::Options());
     state->waitForSync(true);
+    arangodb::CollectionNameResolver resolver(vocbase);
     auto* snapshot = wiewImpl->snapshot(*state, resolver, { logicalCollection->name() }, true);
     CHECK((nullptr != snapshot));
     CHECK((1 == snapshot->live_docs_count()));
@@ -932,56 +884,6 @@
     viewImpl->insert(trx, 42, arangodb::LocalDocumentId(1), doc->slice(), meta);
     CHECK((trx.commit().ok()));
   }
-<<<<<<< HEAD
-=======
-
-  // old snapshot in TransactionState (force == false, waitForSync = false)
-  {
-    auto state = s.engine.createTransactionState(vocbase, arangodb::transaction::Options());
-    wiewImpl->apply(*state);
-    state->updateStatus(arangodb::transaction::Status::RUNNING);
-    auto* snapshot = wiewImpl->snapshot(*state);
-    CHECK((nullptr != snapshot));
-    CHECK((1 == snapshot->live_docs_count()));
-    state->updateStatus(arangodb::transaction::Status::ABORTED); // prevent assertion ind destructor
-  }
-
-  // old snapshot in TransactionState (force == true, waitForSync = false)
-  {
-    auto state = s.engine.createTransactionState(vocbase, arangodb::transaction::Options());
-    wiewImpl->apply(*state);
-    state->updateStatus(arangodb::transaction::Status::RUNNING);
-    auto* snapshot = wiewImpl->snapshot(*state, true);
-    CHECK((nullptr != snapshot));
-    CHECK((1 == snapshot->live_docs_count()));
-    state->updateStatus(arangodb::transaction::Status::ABORTED); // prevent assertion ind destructor
-  }
-
-  // old snapshot in TransactionState (force == true, waitForSync = false during updateStatus(), true during snapshot())
-  {
-    auto state = s.engine.createTransactionState(vocbase, arangodb::transaction::Options());
-    wiewImpl->apply(*state);
-    state->updateStatus(arangodb::transaction::Status::RUNNING);
-    state->waitForSync(true);
-    auto* snapshot = wiewImpl->snapshot(*state, true);
-    CHECK((nullptr != snapshot));
-    CHECK((1 == snapshot->live_docs_count()));
-    state->updateStatus(arangodb::transaction::Status::ABORTED); // prevent assertion ind destructor
-  }
-
-  // old snapshot in TransactionState (force == true, waitForSync = true during updateStatus(), false during snapshot())
-  {
-    auto state = s.engine.createTransactionState(vocbase, arangodb::transaction::Options());
-    state->waitForSync(true);
-    wiewImpl->apply(*state);
-    state->updateStatus(arangodb::transaction::Status::RUNNING);
-    state->waitForSync(false);
-    auto* snapshot = wiewImpl->snapshot(*state, true);
-    CHECK((nullptr != snapshot));
-    CHECK((2 == snapshot->live_docs_count()));
-    state->updateStatus(arangodb::transaction::Status::ABORTED); // prevent assertion ind destructor
-  }
->>>>>>> a84d9f73
 }
 
 SECTION("test_updateProperties") {
