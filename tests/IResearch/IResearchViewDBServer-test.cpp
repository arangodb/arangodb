/// DISCLAIMER
///
/// Copyright 2018 ArangoDB GmbH, Cologne, Germany
///
/// Licensed under the Apache License, Version 2.0 (the "License");
/// you may not use this file except in compliance with the License.
/// You may obtain a copy of the License at
///
///     http://www.apache.org/licenses/LICENSE-2.0
///
/// Unless required by applicable law or agreed to in writing, software
/// distributed under the License is distributed on an "AS IS" BASIS,
/// WITHOUT WARRANTIES OR CONDITIONS OF ANY KIND, either express or implied.
/// See the License for the specific language governing permissions and
/// limitations under the License.
///
/// Copyright holder is ArangoDB GmbH, Cologne, Germany
///
/// @author Andrey Abramov
/// @author Vasiliy Nabatchikov
////////////////////////////////////////////////////////////////////////////////

#include "utils/misc.hpp"

#include "gtest/gtest.h"

#include "../Mocks/StorageEngineMock.h"
#include "../Mocks/Servers.h"
#include "Agency/Store.h"
#include "AgencyMock.h"
#include "Aql/AstNode.h"
#include "Aql/Variable.h"
#include "Basics/files.h"
#include "Cluster/ClusterComm.h"
#include "Cluster/ClusterInfo.h"
#include "IResearch/IResearchCommon.h"
#include "IResearch/IResearchFeature.h"
#include "IResearch/IResearchLinkHelper.h"
#include "IResearch/IResearchLinkMeta.h"
#include "IResearch/IResearchMMFilesLink.h"
#include "IResearch/IResearchView.h"
#include "RestServer/ViewTypesFeature.h"
#include "Transaction/Methods.h"
#include "Transaction/StandaloneContext.h"
#include "Utils/OperationOptions.h"
#include "VocBase/LogicalCollection.h"
#include "VocBase/ManagedDocumentResult.h"
#include "common.h"
#include "utils/utf8_path.hpp"
#include "velocypack/Parser.h"

static const VPackBuilder systemDatabaseBuilder = dbArgsBuilder();
static const VPackSlice   systemDatabaseArgs = systemDatabaseBuilder.slice();
static const VPackBuilder testDatabaseBuilder = dbArgsBuilder("testVocbase");
static const VPackSlice   testDatabaseArgs = testDatabaseBuilder.slice();
// -----------------------------------------------------------------------------
// --SECTION--                                                 setup / tear-down
// -----------------------------------------------------------------------------

class IResearchViewDBServerTest : public ::testing::Test {
 protected:
<<<<<<< HEAD
  struct ClusterCommControl : arangodb::ClusterComm {
    static void reset() { arangodb::ClusterComm::_theInstanceInit.store(0); }
  };

  arangodb::consensus::Store _agencyStore{nullptr, "arango"};
  GeneralClientConnectionAgencyMock* agency;
  StorageEngineMock engine;
  arangodb::application_features::ApplicationServer server;
  std::map<std::string, std::pair<arangodb::application_features::ApplicationFeature*, bool>> features;
  std::vector<arangodb::application_features::ApplicationFeature*> orderedFeatures;
  std::string testFilesystemPath;

  IResearchViewDBServerTest() : engine(server), server(nullptr, nullptr) {
    auto* agencyCommManager = new AgencyCommManagerMock("arango");
    agency = agencyCommManager->addConnection<GeneralClientConnectionAgencyMock>(_agencyStore);
    agency = agencyCommManager->addConnection<GeneralClientConnectionAgencyMock>(
        _agencyStore);  // need 2 connections or Agency callbacks will fail
    arangodb::AgencyCommManager::MANAGER.reset(agencyCommManager);

    arangodb::ServerState::instance()->setRole(arangodb::ServerState::RoleEnum::ROLE_DBSERVER);
    arangodb::EngineSelectorFeature::ENGINE = &engine;

    // suppress INFO {authentication} Authentication is turned on (system only), authentication for unix sockets is turned on
    // suppress WARNING {authentication} --server.jwt-secret is insecure. Use --server.jwt-secret-keyfile instead
    arangodb::LogTopic::setLogLevel(arangodb::Logger::AUTHENTICATION.name(),
                                    arangodb::LogLevel::ERR);

    // suppress INFO {cluster} Starting up with role PRIMARY
    arangodb::LogTopic::setLogLevel(arangodb::Logger::CLUSTER.name(),
                                    arangodb::LogLevel::WARN);

    // suppress log messages since tests check error conditions
    arangodb::LogTopic::setLogLevel(arangodb::Logger::AGENCY.name(),
                                    arangodb::LogLevel::FATAL);
    arangodb::LogTopic::setLogLevel(arangodb::iresearch::TOPIC.name(),
                                    arangodb::LogLevel::FATAL);
    irs::logger::output_le(iresearch::logger::IRL_FATAL, stderr);

    auto buildFeatureEntry = [&](arangodb::application_features::ApplicationFeature* ftr,
                                 bool start) -> void {
      std::string name = ftr->name();
      features.emplace(name, std::make_pair(ftr, start));
    };

    buildFeatureEntry(new arangodb::application_features::BasicFeaturePhase(server, false), false);
    buildFeatureEntry(new arangodb::application_features::CommunicationFeaturePhase(server),
                      false);
    buildFeatureEntry(new arangodb::application_features::ClusterFeaturePhase(server), false);
    buildFeatureEntry(new arangodb::application_features::DatabaseFeaturePhase(server), false);
    buildFeatureEntry(new arangodb::application_features::GreetingsFeaturePhase(server, false),
                      false);
    buildFeatureEntry(new arangodb::application_features::V8FeaturePhase(server), false);

    // setup required application features
    buildFeatureEntry(new arangodb::AuthenticationFeature(server), false);  // required for AgencyComm::send(...)
    buildFeatureEntry(arangodb::DatabaseFeature::DATABASE =
                          new arangodb::DatabaseFeature(server),
                      false);  // required for TRI_vocbase_t::renameView(...)
    buildFeatureEntry(new arangodb::DatabasePathFeature(server), false);
    buildFeatureEntry(new arangodb::FlushFeature(server), false);  // do not start the thread
    buildFeatureEntry(new arangodb::QueryRegistryFeature(server),
                      false);  // required for TRI_vocbase_t instantiation
    buildFeatureEntry(new arangodb::ShardingFeature(server),
                      false);  // required for TRI_vocbase_t instantiation
    buildFeatureEntry(new arangodb::SystemDatabaseFeature(server),
                      true);  // required for IResearchAnalyzerFeature
    buildFeatureEntry(new arangodb::ViewTypesFeature(server),
                      false);  // required for TRI_vocbase_t::createView(...)
    buildFeatureEntry(new arangodb::iresearch::IResearchAnalyzerFeature(server),
                      false);  // required for IResearchLinkMeta::init(...)
    buildFeatureEntry(new arangodb::iresearch::IResearchFeature(server), false);  // required for instantiating IResearchView*
    buildFeatureEntry(new arangodb::ClusterFeature(server), false);
    buildFeatureEntry(new arangodb::V8DealerFeature(server), false);

    for (auto& f : features) {
      arangodb::application_features::ApplicationServer::server->addFeature(
          f.second.first);
    }

    arangodb::application_features::ApplicationServer::server->setupDependencies(false);
    orderedFeatures =
        arangodb::application_features::ApplicationServer::server->getOrderedFeatures();

    for (auto& f : orderedFeatures) {
      if (f->name() == "Endpoint") {
        // We need this feature to be there but do not use it.
        continue;
      }
      f->prepare();
      if (f->name() == "Authentication") {
        f->forceDisable();
      }
    }

    auto databases = VPackBuilder();
    databases.openArray();
    databases.add(systemDatabaseArgs);
    databases.close();

    auto* dbFeature =
        arangodb::application_features::ApplicationServer::lookupFeature<arangodb::DatabaseFeature>(
            "Database");
    dbFeature->loadDatabases(databases.slice());

    for (auto& f : orderedFeatures) {
      if (features.at(f->name()).second) {
        f->start();
      }
    }

    auto* dbPathFeature =
        arangodb::application_features::ApplicationServer::getFeature<arangodb::DatabasePathFeature>(
            "DatabasePath");
    arangodb::tests::setDatabasePath(*dbPathFeature);  // ensure test data is stored in a unique directory
    testFilesystemPath = dbPathFeature->directory();
=======
  arangodb::tests::mocks::MockDBServer server;
  arangodb::consensus::Store& _agencyStore;
>>>>>>> 8d1b74fc

  IResearchViewDBServerTest() : server(), _agencyStore(server.getAgencyStore()) {
  }

  void createTestDatabase(TRI_vocbase_t*& vocbase, std::string const name = "testDatabase") {
    vocbase = server.createDatabase(name);
    ASSERT_NE(nullptr, vocbase);
    ASSERT_EQ(name, vocbase->name());
    ASSERT_EQ(TRI_vocbase_type_e::TRI_VOCBASE_TYPE_NORMAL, vocbase->type());
  }

  ~IResearchViewDBServerTest() {
  }
};

// -----------------------------------------------------------------------------
// --SECTION--                                                        test suite
// -----------------------------------------------------------------------------

TEST_F(IResearchViewDBServerTest, test_drop) {
  auto* ci = arangodb::ClusterInfo::instance();
  ASSERT_TRUE(nullptr != ci);
  TRI_vocbase_t* vocbase;  // will be owned by DatabaseFeature
<<<<<<< HEAD

  // create database
  {
    // simulate heartbeat thread
    ASSERT_TRUE(TRI_ERROR_NO_ERROR == database->createDatabase(1, "testDatabase", arangodb::velocypack::Slice::emptyObjectSlice(), vocbase));

    ASSERT_TRUE(nullptr != vocbase);
    EXPECT_TRUE("testDatabase" == vocbase->name());
    EXPECT_TRUE(TRI_vocbase_type_e::TRI_VOCBASE_TYPE_NORMAL == vocbase->type());
    EXPECT_TRUE(1 == vocbase->id());
    EXPECT_TRUE(arangodb::AgencyComm().setValue(std::string("Current/Databases/") + vocbase->name(), arangodb::velocypack::Slice::emptyObjectSlice(), 0.0).successful());
    EXPECT_TRUE((ci->createDatabaseCoordinator(vocbase->name(), VPackSlice::emptyObjectSlice(), 0.0)
                     .ok()));
  }
=======
  createTestDatabase(vocbase);
>>>>>>> 8d1b74fc

  // drop empty
  {
    auto json = arangodb::velocypack::Parser::fromJson(
        "{ \"name\": \"testView\", \"type\": \"arangosearch\" }");
    arangodb::LogicalView::ptr wiew;
    ASSERT_TRUE((arangodb::iresearch::IResearchView::factory()
                     .create(wiew, *vocbase, json->slice())
                     .ok()));
    EXPECT_TRUE((false == !wiew));
    auto* impl = dynamic_cast<arangodb::iresearch::IResearchView*>(wiew.get());
    EXPECT_TRUE((nullptr != impl));

    EXPECT_TRUE((true == impl->drop().ok()));
  }

  // drop non-empty
  {
    auto collectionJson = arangodb::velocypack::Parser::fromJson(
        "{ \"name\": \"testCollection0\" }");
    auto linkJson = arangodb::velocypack::Parser::fromJson(
        "{ \"view\": \"testView0\", \"type\": \"arangosearch\", "
        "\"includeAllFields\": true }");
    auto viewJson = arangodb::velocypack::Parser::fromJson(
        "{ \"name\": \"testView0\", \"type\": \"arangosearch\" }");
    auto const wiewId = std::to_string(ci->uniqid() + 1);  // +1 because LogicalView creation will generate a new ID
    auto logicalCollection = vocbase->createCollection(collectionJson->slice());
    ASSERT_TRUE((false == !logicalCollection));
    arangodb::LogicalView::ptr wiew;
    ASSERT_TRUE((arangodb::iresearch::IResearchView::factory()
                     .create(wiew, *vocbase, viewJson->slice())
                     .ok()));
    EXPECT_TRUE((false == !wiew));
    auto* impl = dynamic_cast<arangodb::iresearch::IResearchView*>(wiew.get());
    EXPECT_TRUE((nullptr != impl));

    // ensure we have shard view in vocbase
    bool created;
    auto index = logicalCollection->createIndex(linkJson->slice(), created);
    ASSERT_TRUE((false == !index));
    auto link = std::dynamic_pointer_cast<arangodb::iresearch::IResearchLink>(index);
    ASSERT_TRUE((false == !link));

    static auto visitor = [](TRI_voc_cid_t) -> bool { return false; };
    EXPECT_TRUE((false == impl->visitCollections(visitor)));
    EXPECT_TRUE((false == !arangodb::iresearch::IResearchLinkHelper::find(*logicalCollection,
                                                                          *wiew)));
    EXPECT_TRUE((true == impl->drop().ok()));
    EXPECT_TRUE((true == !arangodb::iresearch::IResearchLinkHelper::find(*logicalCollection,
                                                                         *wiew)));
    EXPECT_TRUE((false == impl->visitCollections(visitor)));  // list of links is not modified after link drop
  }

  // drop non-empty (drop failure)
  {
    auto collectionJson = arangodb::velocypack::Parser::fromJson(
        "{ \"name\": \"testCollection1\" }");
    auto linkJson = arangodb::velocypack::Parser::fromJson(
        "{ \"view\": \"testView1\", \"type\": \"arangosearch\", "
        "\"includeAllFields\": true }");
    auto viewJson = arangodb::velocypack::Parser::fromJson(
        "{ \"name\": \"testView1\", \"type\": \"arangosearch\" }");
    auto const wiewId = std::to_string(ci->uniqid() + 1);  // +1 because LogicalView creation will generate a new ID
    auto logicalCollection = vocbase->createCollection(collectionJson->slice());
    ASSERT_TRUE((false == !logicalCollection));
    arangodb::LogicalView::ptr wiew;
    ASSERT_TRUE((arangodb::iresearch::IResearchView::factory()
                     .create(wiew, *vocbase, viewJson->slice())
                     .ok()));
    EXPECT_TRUE((false == !wiew));
    auto* impl = dynamic_cast<arangodb::iresearch::IResearchView*>(wiew.get());
    EXPECT_TRUE((nullptr != impl));

    // ensure we have shard view in vocbase
    bool created;
    auto index = logicalCollection->createIndex(linkJson->slice(), created);
    ASSERT_TRUE((false == !index));
    auto link = std::dynamic_pointer_cast<arangodb::iresearch::IResearchLink>(index);
    ASSERT_TRUE((false == !link));

    static auto visitor = [](TRI_voc_cid_t) -> bool { return false; };
    EXPECT_TRUE((false == impl->visitCollections(visitor)));
    EXPECT_TRUE((false == !arangodb::iresearch::IResearchLinkHelper::find(*logicalCollection,
                                                                          *wiew)));

    auto before = PhysicalCollectionMock::before;
    auto restore = irs::make_finally(
        [&before]() -> void { PhysicalCollectionMock::before = before; });
    PhysicalCollectionMock::before = []() -> void { throw std::exception(); };

    EXPECT_TRUE((!impl->drop().ok()));
    EXPECT_TRUE((false == !arangodb::iresearch::IResearchLinkHelper::find(*logicalCollection,
                                                                          *wiew)));
    EXPECT_TRUE((false == impl->visitCollections(visitor)));
  }
}

TEST_F(IResearchViewDBServerTest, test_drop_cid) {
  TRI_vocbase_t* vocbase;  // will be owned by DatabaseFeature
<<<<<<< HEAD

  // create database
  {
    // simulate heartbeat thread
    ASSERT_TRUE(TRI_ERROR_NO_ERROR == database->createDatabase(1, "testDatabase", arangodb::velocypack::Slice::emptyObjectSlice(), vocbase));

    ASSERT_TRUE(nullptr != vocbase);
    EXPECT_TRUE("testDatabase" == vocbase->name());
    EXPECT_TRUE(TRI_vocbase_type_e::TRI_VOCBASE_TYPE_NORMAL == vocbase->type());
    EXPECT_TRUE(1 == vocbase->id());
    EXPECT_TRUE(arangodb::AgencyComm().setValue(std::string("Current/Databases/") + vocbase->name(), arangodb::velocypack::Slice::emptyObjectSlice(), 0.0).successful());
    EXPECT_TRUE((ci->createDatabaseCoordinator(vocbase->name(), VPackSlice::emptyObjectSlice(), 0.0)
                     .ok()));
  }
=======
  createTestDatabase(vocbase);
>>>>>>> 8d1b74fc

  auto collectionJson = arangodb::velocypack::Parser::fromJson(
      "{ \"name\": \"testCollection\" }");
  auto linkJson = arangodb::velocypack::Parser::fromJson(
      "{ \"view\": \"testView\", \"type\": \"arangosearch\", "
      "\"includeAllFields\": true }");
  auto viewJson = arangodb::velocypack::Parser::fromJson(
      "{ \"name\": \"testView\", \"type\": \"arangosearch\" }");
  auto logicalCollection = vocbase->createCollection(collectionJson->slice());
  ASSERT_TRUE((false == !logicalCollection));
  arangodb::LogicalView::ptr wiew;
  ASSERT_TRUE((arangodb::iresearch::IResearchView::factory()
                   .create(wiew, *vocbase, viewJson->slice())
                   .ok()));
  EXPECT_TRUE((false == !wiew));
  auto* impl = dynamic_cast<arangodb::iresearch::IResearchView*>(wiew.get());
  EXPECT_TRUE((nullptr != impl));

  // ensure we have shard view in vocbase
  bool created;
  auto index = logicalCollection->createIndex(linkJson->slice(), created);
  ASSERT_TRUE((false == !index));
  auto link = std::dynamic_pointer_cast<arangodb::iresearch::IResearchLink>(index);
  ASSERT_TRUE((false == !link));

  static auto visitor = [](TRI_voc_cid_t) -> bool { return false; };
  EXPECT_TRUE((false == impl->visitCollections(visitor)));
  EXPECT_TRUE((false == !arangodb::iresearch::IResearchLinkHelper::find(*logicalCollection,
                                                                        *wiew)));
  EXPECT_TRUE((impl->unlink(logicalCollection->id()).ok()));
  EXPECT_TRUE((false == !arangodb::iresearch::IResearchLinkHelper::find(*logicalCollection,
                                                                        *wiew)));
  EXPECT_TRUE((true == impl->visitCollections(visitor)));
  EXPECT_TRUE((impl->unlink(logicalCollection->id()).ok()));
}

TEST_F(IResearchViewDBServerTest, test_drop_database) {
  auto* ci = arangodb::ClusterInfo::instance();
  ASSERT_TRUE((nullptr != ci));

  auto collectionJson = arangodb::velocypack::Parser::fromJson(
      "{ \"name\": \"testCollection\" }");
  auto viewCreateJson = arangodb::velocypack::Parser::fromJson(
      "{ \"id\": \"42\", \"name\": \"testView\", \"type\": \"arangosearch\" }");
  auto viewUpdateJson = arangodb::velocypack::Parser::fromJson(
      "{ \"links\": { \"testCollection\": { \"includeAllFields\": true } } }");

  size_t beforeCount = 0;
  auto before = PhysicalCollectionMock::before;
  auto restore = irs::make_finally(
      [&before]() -> void { PhysicalCollectionMock::before = before; });
  PhysicalCollectionMock::before = [&beforeCount]() -> void { ++beforeCount; };

  TRI_vocbase_t* vocbase;  // will be owned by DatabaseFeature
<<<<<<< HEAD
  ASSERT_TRUE((TRI_ERROR_NO_ERROR ==
               databaseFeature->createDatabase(0, "testDatabase" TOSTRING(__LINE__), arangodb::velocypack::Slice::emptyObjectSlice(), vocbase)));
  ASSERT_TRUE((nullptr != vocbase));
  ASSERT_TRUE(arangodb::AgencyComm().setValue(std::string("Current/Databases/") + vocbase->name(), arangodb::velocypack::Slice::emptyObjectSlice(), 0.0).successful());
  ASSERT_TRUE((ci->createDatabaseCoordinator(vocbase->name(),
                                             arangodb::velocypack::Slice::emptyObjectSlice(), 0.)
                   .ok()));
=======
  createTestDatabase(vocbase, "testDatabase" TOSTRING(__LINE__));

>>>>>>> 8d1b74fc
  auto logicalCollection = vocbase->createCollection(collectionJson->slice());
  ASSERT_TRUE((false == !logicalCollection));
  EXPECT_TRUE(
      (ci->createViewCoordinator(vocbase->name(), "42", viewCreateJson->slice()).ok()));
  auto logicalWiew = ci->getView(vocbase->name(), "42");  // link creation requires cluster-view to be in ClusterInfo instead of TRI_vocbase_t
  ASSERT_TRUE((false == !logicalWiew));
  auto* wiewImpl = dynamic_cast<arangodb::iresearch::IResearchView*>(logicalWiew.get());
  ASSERT_TRUE((false == !wiewImpl));

  beforeCount = 0;  // reset before call to StorageEngine::createView(...)
  auto res = logicalWiew->properties(viewUpdateJson->slice(), true);
  ASSERT_TRUE(true == res.ok());
  EXPECT_TRUE((17 == beforeCount));  // +1 for StorageEngineMock::createIndex(...) and then for various other activities
}

TEST_F(IResearchViewDBServerTest, test_ensure) {
  auto* ci = arangodb::ClusterInfo::instance();
  ASSERT_TRUE((nullptr != ci));
  TRI_vocbase_t* vocbase;  // will be owned by DatabaseFeature
<<<<<<< HEAD

  // create database
  {
    // simulate heartbeat thread
    ASSERT_TRUE(TRI_ERROR_NO_ERROR == database->createDatabase(1, "testDatabase", arangodb::velocypack::Slice::emptyObjectSlice(), vocbase));

    ASSERT_TRUE(nullptr != vocbase);
    EXPECT_TRUE("testDatabase" == vocbase->name());
    EXPECT_TRUE(TRI_vocbase_type_e::TRI_VOCBASE_TYPE_NORMAL == vocbase->type());
    EXPECT_TRUE(1 == vocbase->id());
    EXPECT_TRUE(arangodb::AgencyComm().setValue(std::string("Current/Databases/") + vocbase->name(), arangodb::velocypack::Slice::emptyObjectSlice(), 0.0).successful());
    EXPECT_TRUE((ci->createDatabaseCoordinator(vocbase->name(), VPackSlice::emptyObjectSlice(), 0.0)
                     .ok()));
  }
=======
  createTestDatabase(vocbase);
>>>>>>> 8d1b74fc

  auto collectionJson = arangodb::velocypack::Parser::fromJson(
      "{ \"name\": \"testCollection\" }");
  auto linkJson = arangodb::velocypack::Parser::fromJson(
      "{ \"view\": \"testView\", \"type\": \"arangosearch\", "
      "\"includeAllFields\": true }");
  auto viewJson = arangodb::velocypack::Parser::fromJson(
      "{ \"name\": \"testView\", \"type\": \"arangosearch\", \"collections\": "
      "[ 3, 4, 5 ] }");
  auto logicalCollection = vocbase->createCollection(collectionJson->slice());
  ASSERT_TRUE((false == !logicalCollection));
  arangodb::LogicalView::ptr wiew;
  ASSERT_TRUE((arangodb::iresearch::IResearchView::factory()
                   .create(wiew, *vocbase, viewJson->slice())
                   .ok()));
  EXPECT_TRUE((false == !wiew));
  auto* impl = dynamic_cast<arangodb::iresearch::IResearchView*>(wiew.get());
  EXPECT_TRUE((nullptr != impl));

  bool created;
  auto index = logicalCollection->createIndex(linkJson->slice(), created);
  ASSERT_TRUE((false == !index));
  auto link = std::dynamic_pointer_cast<arangodb::iresearch::IResearchLink>(index);
  ASSERT_TRUE((false == !link));

  static auto visitor = [](TRI_voc_cid_t) -> bool { return false; };
  EXPECT_TRUE((false == wiew->visitCollections(visitor)));  // no collections in view
  EXPECT_TRUE((false == !arangodb::iresearch::IResearchLinkHelper::find(*logicalCollection,
                                                                        *wiew)));
}

TEST_F(IResearchViewDBServerTest, test_make) {
  auto* ci = arangodb::ClusterInfo::instance();
  ASSERT_TRUE(nullptr != ci);

  // make DBServer view
  {
    auto const wiewId = ci->uniqid() + 1;  // +1 because LogicalView creation will generate a new ID
    auto json = arangodb::velocypack::Parser::fromJson(
        "{ \"name\": \"testView\", \"type\": \"arangosearch\" }");
    TRI_vocbase_t vocbase(TRI_vocbase_type_e::TRI_VOCBASE_TYPE_NORMAL, 1,
                          testDatabaseArgs);
    arangodb::LogicalView::ptr wiew;
    ASSERT_TRUE((arangodb::iresearch::IResearchView::factory()
                     .instantiate(wiew, vocbase, json->slice(), 42)
                     .ok()));
    EXPECT_TRUE((false == !wiew));
    auto* impl = dynamic_cast<arangodb::iresearch::IResearchView*>(wiew.get());
    EXPECT_TRUE((nullptr != impl));

    EXPECT_TRUE((std::string("testView") == wiew->name()));
    EXPECT_TRUE((false == wiew->deleted()));
    EXPECT_TRUE((wiewId == wiew->id()));
    EXPECT_TRUE((impl->id() == wiew->planId()));  // same as view ID
    EXPECT_TRUE((42 == wiew->planVersion()));  // when creating via vocbase planVersion is always 0
    EXPECT_TRUE((arangodb::iresearch::DATA_SOURCE_TYPE == wiew->type()));
    EXPECT_TRUE((&vocbase == &(wiew->vocbase())));
  }
}

TEST_F(IResearchViewDBServerTest, test_open) {
  auto* ci = arangodb::ClusterInfo::instance();
  ASSERT_TRUE(nullptr != ci);

  // open empty
  {
    auto json = arangodb::velocypack::Parser::fromJson(
        "{ \"name\": \"testView\", \"type\": \"arangosearch\" }");
    TRI_vocbase_t vocbase(TRI_vocbase_type_e::TRI_VOCBASE_TYPE_NORMAL, 1,
                          testDatabaseArgs);
    arangodb::LogicalView::ptr wiew;
    ASSERT_TRUE((arangodb::iresearch::IResearchView::factory()
                     .instantiate(wiew, vocbase, json->slice(), 42)
                     .ok()));
    EXPECT_TRUE((false == !wiew));
    auto* impl = dynamic_cast<arangodb::iresearch::IResearchView*>(wiew.get());
    EXPECT_TRUE((nullptr != impl));

    static auto visitor = [](TRI_voc_cid_t) -> bool { return false; };
    EXPECT_TRUE((true == impl->visitCollections(visitor)));
    wiew->open();
  }

  // open non-empty
  {
    auto const wiewId = std::to_string(ci->uniqid() + 1);  // +1 because LogicalView creation will generate a new ID
    std::string dataPath =
        (((irs::utf8_path() /= server.testFilesystemPath()) /=
          std::string("databases")) /= std::string("arangosearch-123"))
            .utf8();
    auto collectionJson = arangodb::velocypack::Parser::fromJson(
        "{ \"name\": \"testCollection\" }");
    auto json = arangodb::velocypack::Parser::fromJson(
        "{ \"name\": \"testView\", \"type\": \"arangosearch\" }");
    TRI_vocbase_t vocbase(TRI_vocbase_type_e::TRI_VOCBASE_TYPE_NORMAL, 1,
                          testDatabaseArgs);
    auto logicalCollection = vocbase.createCollection(collectionJson->slice());
    ASSERT_TRUE((false == !logicalCollection));
    arangodb::LogicalView::ptr wiew;
    ASSERT_TRUE((arangodb::iresearch::IResearchView::factory()
                     .instantiate(wiew, vocbase, json->slice(), 42)
                     .ok()));
    EXPECT_TRUE((false == !wiew));
    auto* impl = dynamic_cast<arangodb::iresearch::IResearchView*>(wiew.get());
    EXPECT_TRUE((nullptr != impl));

    // ensure we have shard view in vocbase
    struct Link : public arangodb::iresearch::IResearchLink {
      Link(TRI_idx_iid_t id, arangodb::LogicalCollection& col)
          : IResearchLink(id, col) {}
    } link(42, *logicalCollection);
    auto asyncLinkPtr =
        std::make_shared<arangodb::iresearch::IResearchLink::AsyncLinkPtr::element_type>(&link);

    static auto visitor = [](TRI_voc_cid_t) -> bool { return false; };
    EXPECT_TRUE((true == impl->visitCollections(visitor)));
    EXPECT_TRUE((true == impl->link(asyncLinkPtr).ok()));
    EXPECT_TRUE((false == impl->visitCollections(visitor)));
    wiew->open();
  }
}

TEST_F(IResearchViewDBServerTest, test_query) {
  auto* ci = arangodb::ClusterInfo::instance();
  ASSERT_TRUE((nullptr != ci));

  auto createJson = arangodb::velocypack::Parser::fromJson(
      "{ \
    \"id\": \"42\", \
    \"name\": \"testView\", \
    \"type\": \"arangosearch\" \
  }");
  static std::vector<std::string> const EMPTY;
  arangodb::aql::AstNode noop(arangodb::aql::AstNodeType::NODE_TYPE_FILTER);
  arangodb::aql::AstNode noopChild(arangodb::aql::AstNodeValue(true));

  noop.addMember(&noopChild);

  // no filter/order provided, means "RETURN *"
  {
    auto collectionJson = arangodb::velocypack::Parser::fromJson(
        "{ \"name\": \"testCollection\" }");
    auto linkJson = arangodb::velocypack::Parser::fromJson(
        "{ \"view\": \"testView\", \"type\": \"arangosearch\", "
        "\"includeAllFields\": true }");
    TRI_vocbase_t* vocbase;  // will be owned by DatabaseFeature
<<<<<<< HEAD
    ASSERT_TRUE((TRI_ERROR_NO_ERROR ==
                 database->createDatabase(1, "testDatabase0", arangodb::velocypack::Slice::emptyObjectSlice(), vocbase)));
    EXPECT_TRUE(arangodb::AgencyComm().setValue(std::string("Current/Databases/") + vocbase->name(), arangodb::velocypack::Slice::emptyObjectSlice(), 0.0).successful());
    EXPECT_TRUE((ci->createDatabaseCoordinator(vocbase->name(), VPackSlice::emptyObjectSlice(), 0.0)
                     .ok()));
=======
    createTestDatabase(vocbase, "testDatabase0");
>>>>>>> 8d1b74fc
    auto logicalCollection = vocbase->createCollection(collectionJson->slice());
    ASSERT_TRUE(nullptr != logicalCollection);
    arangodb::LogicalView::ptr logicalWiew;
    ASSERT_TRUE((arangodb::iresearch::IResearchView::factory()
                     .create(logicalWiew, *vocbase, createJson->slice())
                     .ok()));
    ASSERT_TRUE((false == !logicalWiew));
    auto* wiewImpl =
        dynamic_cast<arangodb::iresearch::IResearchView*>(logicalWiew.get());
    ASSERT_TRUE((false == !wiewImpl));

    bool created;
    auto index = logicalCollection->createIndex(linkJson->slice(), created);
    ASSERT_TRUE((false == !index));
    auto link = std::dynamic_pointer_cast<arangodb::iresearch::IResearchLink>(index);
    ASSERT_TRUE((false == !link));

    arangodb::transaction::Methods trx(
        arangodb::transaction::StandaloneContext::Create(*vocbase),
        std::vector<std::string>{logicalCollection->name()}, EMPTY, EMPTY,
        arangodb::transaction::Options());
    EXPECT_TRUE((trx.begin().ok()));
    arangodb::HashSet<TRI_voc_cid_t> collections;
    collections.insert(logicalCollection->id());
    auto* snapshot =
        wiewImpl->snapshot(trx, arangodb::iresearch::IResearchView::SnapshotMode::FindOrCreate,
                           &collections);
    EXPECT_TRUE(0 == snapshot->docs_count());
    EXPECT_TRUE((trx.commit().ok()));
  }

  // ordered iterator
  {
    auto collectionJson = arangodb::velocypack::Parser::fromJson(
        "{ \"name\": \"testCollection\" }");
    auto linkJson = arangodb::velocypack::Parser::fromJson(
        "{ \"view\": \"testView\", \"type\": \"arangosearch\", "
        "\"includeAllFields\": true }");
    TRI_vocbase_t* vocbase;  // will be owned by DatabaseFeature
<<<<<<< HEAD
    ASSERT_TRUE((TRI_ERROR_NO_ERROR ==
                 database->createDatabase(1, "testDatabase1", arangodb::velocypack::Slice::emptyObjectSlice(), vocbase)));
    EXPECT_TRUE(arangodb::AgencyComm().setValue(std::string("Current/Databases/") + vocbase->name(), arangodb::velocypack::Slice::emptyObjectSlice(), 0.0).successful());
    EXPECT_TRUE((ci->createDatabaseCoordinator(vocbase->name(), VPackSlice::emptyObjectSlice(), 0.0)
                     .ok()));
=======
    createTestDatabase(vocbase, "testDatabase1");
>>>>>>> 8d1b74fc
    auto logicalCollection = vocbase->createCollection(collectionJson->slice());
    ASSERT_TRUE(nullptr != logicalCollection);
    arangodb::LogicalView::ptr logicalWiew;
    ASSERT_TRUE((arangodb::iresearch::IResearchView::factory()
                     .create(logicalWiew, *vocbase, createJson->slice())
                     .ok()));
    ASSERT_TRUE((false == !logicalWiew));
    auto* wiewImpl =
        dynamic_cast<arangodb::iresearch::IResearchView*>(logicalWiew.get());
    ASSERT_TRUE((false == !wiewImpl));

    bool created;
    auto index = logicalCollection->createIndex(linkJson->slice(), created);
    ASSERT_TRUE((false == !index));
    auto link = std::dynamic_pointer_cast<arangodb::iresearch::IResearchLink>(index);
    ASSERT_TRUE((false == !link));

    // fill with test data
    {
      auto doc = arangodb::velocypack::Parser::fromJson("{ \"key\": 1 }");
      arangodb::iresearch::IResearchLinkMeta meta;
      meta._includeAllFields = true;
      arangodb::transaction::Methods trx(
          arangodb::transaction::StandaloneContext::Create(*vocbase), EMPTY,
          std::vector<std::string>{logicalCollection->name()}, EMPTY,
          arangodb::transaction::Options());
      EXPECT_TRUE((trx.begin().ok()));

      for (size_t i = 0; i < 12; ++i) {
        EXPECT_TRUE((link->insert(trx, arangodb::LocalDocumentId(i), doc->slice(),
                                  arangodb::Index::OperationMode::normal)
                         .ok()));
      }

      EXPECT_TRUE((trx.commit().ok()));
      EXPECT_TRUE(link->commit().ok());
    }

    arangodb::transaction::Methods trx(
        arangodb::transaction::StandaloneContext::Create(*vocbase),
        std::vector<std::string>{logicalCollection->name()}, EMPTY, EMPTY,
        arangodb::transaction::Options());
    EXPECT_TRUE((trx.begin().ok()));
    arangodb::HashSet<TRI_voc_cid_t> collections;
    collections.insert(logicalCollection->id());
    auto* snapshot =
        wiewImpl->snapshot(trx, arangodb::iresearch::IResearchView::SnapshotMode::FindOrCreate,
                           &collections);
    EXPECT_TRUE(12 == snapshot->docs_count());
    EXPECT_TRUE((trx.commit().ok()));
  }

  // snapshot isolation
  {
    auto links = arangodb::velocypack::Parser::fromJson(
        "{ \
      \"links\": { \"testCollection\": { \"includeAllFields\" : true } } \
    }");
    auto collectionJson = arangodb::velocypack::Parser::fromJson(
        "{ \"name\": \"testCollection\", \"id\":442 }");

    TRI_vocbase_t* vocbase;  // will be owned by DatabaseFeature
<<<<<<< HEAD
    ASSERT_TRUE((TRI_ERROR_NO_ERROR ==
                 databaseFeature->createDatabase(0, "testDatabase" TOSTRING(__LINE__), arangodb::velocypack::Slice::emptyObjectSlice(), vocbase)));
    ASSERT_TRUE((nullptr != vocbase));
    ASSERT_TRUE(arangodb::AgencyComm().setValue(std::string("Current/Databases/") + vocbase->name(), arangodb::velocypack::Slice::emptyObjectSlice(), 0.0).successful());
    ASSERT_TRUE((ci->createDatabaseCoordinator(vocbase->name(),
                                               arangodb::velocypack::Slice::emptyObjectSlice(), 0.)
                     .ok()));
=======
    createTestDatabase(vocbase, "testDatabase" TOSTRING(__LINE__));
>>>>>>> 8d1b74fc
    auto logicalCollection = vocbase->createCollection(collectionJson->slice());
    std::vector<std::string> collections{logicalCollection->name()};
    EXPECT_TRUE(
        (ci->createViewCoordinator(vocbase->name(), "42", createJson->slice()).ok()));
    auto logicalWiew = ci->getView(vocbase->name(), "42");  // link creation requires cluster-view to be in ClusterInfo instead of TRI_vocbase_t
    EXPECT_TRUE((false == !logicalWiew));
    auto* wiewImpl =
        dynamic_cast<arangodb::iresearch::IResearchView*>(logicalWiew.get());
    EXPECT_TRUE((false == !wiewImpl));
    arangodb::Result res = logicalWiew->properties(links->slice(), true);
    EXPECT_TRUE(true == res.ok());
    EXPECT_TRUE((false == logicalCollection->getIndexes().empty()));

    // fill with test data
    {
      arangodb::transaction::Methods trx(arangodb::transaction::StandaloneContext::Create(*vocbase),
                                         EMPTY, collections, EMPTY,
                                         arangodb::transaction::Options());
      EXPECT_TRUE((trx.begin().ok()));

      arangodb::ManagedDocumentResult inserted;
      arangodb::OperationOptions options;
      for (size_t i = 1; i <= 12; ++i) {
        auto doc = arangodb::velocypack::Parser::fromJson(
            std::string("{ \"key\": ") + std::to_string(i) + " }");
        logicalCollection->insert(&trx, doc->slice(), inserted, options, false);
      }

      EXPECT_TRUE((trx.commit().ok()));
    }

    arangodb::transaction::Options trxOptions;

    arangodb::transaction::Methods trx0(arangodb::transaction::StandaloneContext::Create(*vocbase),
                                        collections, EMPTY, EMPTY, trxOptions);
    EXPECT_TRUE((trx0.begin().ok()));
    arangodb::HashSet<TRI_voc_cid_t> collectionIds;
    collectionIds.insert(logicalCollection->id());
    EXPECT_TRUE((nullptr == wiewImpl->snapshot(trx0, arangodb::iresearch::IResearchView::SnapshotMode::Find,
                                               &collectionIds)));
    auto* snapshot0 =
        wiewImpl->snapshot(trx0, arangodb::iresearch::IResearchView::SnapshotMode::SyncAndReplace,
                           &collectionIds);
    EXPECT_TRUE((snapshot0 == wiewImpl->snapshot(trx0, arangodb::iresearch::IResearchView::SnapshotMode::Find,
                                                 &collectionIds)));
    EXPECT_TRUE(12 == snapshot0->docs_count());
    EXPECT_TRUE((trx0.commit().ok()));

    // add more data
    {
      arangodb::transaction::Methods trx(arangodb::transaction::StandaloneContext::Create(*vocbase),
                                         EMPTY, collections, EMPTY,
                                         arangodb::transaction::Options());
      EXPECT_TRUE((trx.begin().ok()));

      arangodb::ManagedDocumentResult inserted;
      arangodb::OperationOptions options;
      for (size_t i = 13; i <= 24; ++i) {
        auto doc = arangodb::velocypack::Parser::fromJson(
            std::string("{ \"key\": ") + std::to_string(i) + " }");
        logicalCollection->insert(&trx, doc->slice(), inserted, options, false);
      }

      EXPECT_TRUE(trx.commit().ok());
    }

    // old reader sees same data as before
    EXPECT_TRUE(12 == snapshot0->docs_count());

    // new reader sees new data
    arangodb::transaction::Methods trx1(arangodb::transaction::StandaloneContext::Create(*vocbase),
                                        collections, EMPTY, EMPTY, trxOptions);
    EXPECT_TRUE((trx1.begin().ok()));
    auto* snapshot1 =
        wiewImpl->snapshot(trx1, arangodb::iresearch::IResearchView::SnapshotMode::SyncAndReplace,
                           &collectionIds);
    EXPECT_TRUE(24 == snapshot1->docs_count());
    EXPECT_TRUE((trx1.commit().ok()));
  }

  // query while running FlushThread
  {
    auto collectionJson = arangodb::velocypack::Parser::fromJson(
        "{ \"name\": \"testCollection\" }");
    auto viewCreateJson = arangodb::velocypack::Parser::fromJson(
        "{ \"name\": \"testView\", \"type\": \"arangosearch\" }");
    auto viewUpdateJson = arangodb::velocypack::Parser::fromJson(
        "{ \"links\": { \"testCollection\": { \"includeAllFields\": true } } "
        "}");
    TRI_vocbase_t* vocbase;  // will be owned by DatabaseFeature
<<<<<<< HEAD
    ASSERT_TRUE((TRI_ERROR_NO_ERROR ==
                 databaseFeature->createDatabase(0, "testDatabase" TOSTRING(__LINE__), arangodb::velocypack::Slice::emptyObjectSlice(), vocbase)));
=======
    createTestDatabase(vocbase, "testDatabase" TOSTRING(__LINE__));
>>>>>>> 8d1b74fc
    ASSERT_TRUE((nullptr != vocbase));
    auto logicalCollection = vocbase->createCollection(collectionJson->slice());
    EXPECT_TRUE(
        (ci->createViewCoordinator(vocbase->name(), "42", createJson->slice()).ok()));
    auto logicalWiew = ci->getView(vocbase->name(), "42");  // link creation requires cluster-view to be in ClusterInfo instead of TRI_vocbase_t
    ASSERT_TRUE((false == !logicalWiew));
    auto* wiewImpl =
        dynamic_cast<arangodb::iresearch::IResearchView*>(logicalWiew.get());
    ASSERT_TRUE((false == !wiewImpl));
    arangodb::Result res = logicalWiew->properties(viewUpdateJson->slice(), true);
    ASSERT_TRUE(true == res.ok());

    static std::vector<std::string> const EMPTY;
    arangodb::transaction::Options options;

    arangodb::aql::Variable variable("testVariable", 0);

    // test insert + query
    for (size_t i = 1; i < 200; ++i) {
      // insert
      {
        auto doc = arangodb::velocypack::Parser::fromJson(
            std::string("{ \"seq\": ") + std::to_string(i) + " }");
        arangodb::transaction::Methods trx(
            arangodb::transaction::StandaloneContext::Create(*vocbase), EMPTY,
            std::vector<std::string>{logicalCollection->name()}, EMPTY, options);

        EXPECT_TRUE((trx.begin().ok()));
        EXPECT_TRUE((trx.insert(logicalCollection->name(), doc->slice(), arangodb::OperationOptions())
                         .ok()));
        EXPECT_TRUE((trx.commit().ok()));
      }

      // query
      {
        arangodb::transaction::Methods trx(
            arangodb::transaction::StandaloneContext::Create(*vocbase),
            std::vector<std::string>{logicalCollection->name()}, EMPTY, EMPTY,
            arangodb::transaction::Options{});
        EXPECT_TRUE((trx.begin().ok()));
        arangodb::HashSet<TRI_voc_cid_t> collections;
        collections.insert(logicalCollection->id());
        auto* snapshot =
            wiewImpl->snapshot(trx, arangodb::iresearch::IResearchView::SnapshotMode::SyncAndReplace,
                               &collections);
        EXPECT_TRUE(i == snapshot->docs_count());
        EXPECT_TRUE((trx.commit().ok()));
      }
    }
  }
}

TEST_F(IResearchViewDBServerTest, test_rename) {
  auto* ci = arangodb::ClusterInfo::instance();
  ASSERT_TRUE(nullptr != ci);

  // rename empty
  {
    auto collectionJson = arangodb::velocypack::Parser::fromJson(
        "{ \"name\": \"testCollection\" }");
    auto json = arangodb::velocypack::Parser::fromJson(
        "{ \"name\": \"testView\", \"type\": \"arangosearch\" }");
    TRI_vocbase_t vocbase(TRI_vocbase_type_e::TRI_VOCBASE_TYPE_NORMAL, 1,
                          testDatabaseArgs);
    auto logicalCollection = vocbase.createCollection(collectionJson->slice());
    ASSERT_TRUE((false == !logicalCollection));
    arangodb::LogicalView::ptr wiew;
    ASSERT_TRUE((arangodb::iresearch::IResearchView::factory()
                     .instantiate(wiew, vocbase, json->slice(), 42)
                     .ok()));
    EXPECT_TRUE((false == !wiew));
    auto* impl = dynamic_cast<arangodb::iresearch::IResearchView*>(wiew.get());
    EXPECT_TRUE((nullptr != impl));

    EXPECT_TRUE((std::string("testView") == wiew->name()));

    {
      arangodb::velocypack::Builder builder;

      builder.openObject();
      wiew->properties(builder, arangodb::LogicalDataSource::makeFlags());
      builder.close();
      EXPECT_TRUE((builder.slice().hasKey("name")));
      EXPECT_TRUE((std::string("testView") == builder.slice().get("name").copyString()));
    }

    EXPECT_TRUE((TRI_ERROR_CLUSTER_UNSUPPORTED == wiew->rename("newName").errorNumber()));

    {
      arangodb::velocypack::Builder builder;

      builder.openObject();
      wiew->properties(builder, arangodb::LogicalDataSource::makeFlags());
      builder.close();
      EXPECT_TRUE((builder.slice().hasKey("name")));
      EXPECT_TRUE((std::string("testView") == builder.slice().get("name").copyString()));
    }

    struct Link : public arangodb::iresearch::IResearchLink {
      Link(TRI_idx_iid_t id, arangodb::LogicalCollection& col)
          : IResearchLink(id, col) {}
    } link(42, *logicalCollection);
    auto asyncLinkPtr =
        std::make_shared<arangodb::iresearch::IResearchLink::AsyncLinkPtr::element_type>(&link);
    EXPECT_TRUE((true == impl->link(asyncLinkPtr).ok()));
  }

  // rename non-empty
  {
    auto collectionJson = arangodb::velocypack::Parser::fromJson(
        "{ \"name\": \"testCollection\" }");
    auto const wiewId = std::to_string(ci->uniqid() + 1);  // +1 because LogicalView creation will generate a new ID
    auto json = arangodb::velocypack::Parser::fromJson(
        "{ \"name\": \"testView\", \"type\": \"arangosearch\" }");
    TRI_vocbase_t vocbase(TRI_vocbase_type_e::TRI_VOCBASE_TYPE_NORMAL, 1,
                          testDatabaseArgs);
    auto logicalCollection = vocbase.createCollection(collectionJson->slice());
    ASSERT_TRUE((false == !logicalCollection));
    arangodb::LogicalView::ptr wiew;
    ASSERT_TRUE((arangodb::iresearch::IResearchView::factory()
                     .instantiate(wiew, vocbase, json->slice(), 42)
                     .ok()));
    EXPECT_TRUE((false == !wiew));
    auto* impl = dynamic_cast<arangodb::iresearch::IResearchView*>(wiew.get());
    EXPECT_TRUE((nullptr != impl));

    // ensure we have shard view in vocbase
    struct Link : public arangodb::iresearch::IResearchLink {
      Link(TRI_idx_iid_t id, arangodb::LogicalCollection& col)
          : IResearchLink(id, col) {}
    } link(42, *logicalCollection);
    auto asyncLinkPtr =
        std::make_shared<arangodb::iresearch::IResearchLink::AsyncLinkPtr::element_type>(&link);
    EXPECT_TRUE((true == impl->link(asyncLinkPtr).ok()));

    {
      arangodb::velocypack::Builder builder;

      builder.openObject();
      wiew->properties(builder, arangodb::LogicalDataSource::makeFlags());
      builder.close();
      EXPECT_TRUE((builder.slice().hasKey("name")));
      EXPECT_TRUE((std::string("testView") == builder.slice().get("name").copyString()));
    }

    EXPECT_TRUE((TRI_ERROR_CLUSTER_UNSUPPORTED == wiew->rename("newName").errorNumber()));

    {
      arangodb::velocypack::Builder builder;

      builder.openObject();
      wiew->properties(builder, arangodb::LogicalDataSource::makeFlags());
      builder.close();
      EXPECT_TRUE((builder.slice().hasKey("name")));
      EXPECT_TRUE((std::string("testView") == builder.slice().get("name").copyString()));
    }

    wiew->rename("testView");  // rename back or vocbase will be out of sync
  }
}

TEST_F(IResearchViewDBServerTest, test_toVelocyPack) {
  // base
  {
    auto json = arangodb::velocypack::Parser::fromJson(
        "{ \"name\": \"testView\", \"type\": \"arangosearch\", \"unusedKey\": "
        "\"unusedValue\" }");
    TRI_vocbase_t vocbase(TRI_vocbase_type_e::TRI_VOCBASE_TYPE_NORMAL, 1,
                          testDatabaseArgs);
    arangodb::LogicalView::ptr wiew;
    ASSERT_TRUE((arangodb::iresearch::IResearchView::factory()
                     .instantiate(wiew, vocbase, json->slice(), 42)
                     .ok()));
    EXPECT_TRUE((false == !wiew));
    auto* impl = dynamic_cast<arangodb::iresearch::IResearchView*>(wiew.get());
    EXPECT_TRUE((nullptr != impl));

    arangodb::velocypack::Builder builder;

    builder.openObject();
    wiew->properties(builder, arangodb::LogicalDataSource::makeFlags());
    builder.close();
    auto slice = builder.slice();
    EXPECT_TRUE((4U == slice.length()));
    EXPECT_TRUE((slice.hasKey("globallyUniqueId") &&
                 slice.get("globallyUniqueId").isString() &&
                 false == slice.get("globallyUniqueId").copyString().empty()));
    EXPECT_TRUE((slice.hasKey("id") && slice.get("id").isString() &&
                 std::string("1") == slice.get("id").copyString()));
    EXPECT_TRUE((slice.hasKey("name") && slice.get("name").isString() &&
                 std::string("testView") == slice.get("name").copyString()));
    EXPECT_TRUE((slice.hasKey("type") && slice.get("type").isString() &&
                 arangodb::iresearch::DATA_SOURCE_TYPE.name() ==
                     slice.get("type").copyString()));
  }

  // includeProperties
  {
    auto json = arangodb::velocypack::Parser::fromJson(
        "{ \"name\": \"testView\", \"type\": \"arangosearch\", \"unusedKey\": "
        "\"unusedValue\" }");
    TRI_vocbase_t vocbase(TRI_vocbase_type_e::TRI_VOCBASE_TYPE_NORMAL, 1,
                          testDatabaseArgs);
    arangodb::LogicalView::ptr wiew;
    ASSERT_TRUE((arangodb::iresearch::IResearchView::factory()
                     .instantiate(wiew, vocbase, json->slice(), 42)
                     .ok()));
    EXPECT_TRUE((false == !wiew));
    auto* impl = dynamic_cast<arangodb::iresearch::IResearchView*>(wiew.get());
    EXPECT_TRUE((nullptr != impl));

    arangodb::velocypack::Builder builder;

    builder.openObject();
    wiew->properties(builder, arangodb::LogicalDataSource::makeFlags(
                                  arangodb::LogicalDataSource::Serialize::Detailed));
    builder.close();
    auto slice = builder.slice();
    EXPECT_TRUE((13U == slice.length()));
    EXPECT_TRUE((slice.hasKey("globallyUniqueId") &&
                 slice.get("globallyUniqueId").isString() &&
                 false == slice.get("globallyUniqueId").copyString().empty()));
    EXPECT_TRUE((slice.hasKey("id") && slice.get("id").isString() &&
                 std::string("2") == slice.get("id").copyString()));
    EXPECT_TRUE((slice.hasKey("name") && slice.get("name").isString() &&
                 std::string("testView") == slice.get("name").copyString()));
    EXPECT_TRUE((slice.hasKey("type") && slice.get("type").isString() &&
                 arangodb::iresearch::DATA_SOURCE_TYPE.name() ==
                     slice.get("type").copyString()));
  }

  // includeSystem
  {
    auto json = arangodb::velocypack::Parser::fromJson(
        "{ \"name\": \"testView\", \"type\": \"arangosearch\", \"unusedKey\": "
        "\"unusedValue\" }");
    TRI_vocbase_t vocbase(TRI_vocbase_type_e::TRI_VOCBASE_TYPE_NORMAL, 1,
                          testDatabaseArgs);
    arangodb::LogicalView::ptr wiew;
    ASSERT_TRUE((arangodb::iresearch::IResearchView::factory()
                     .instantiate(wiew, vocbase, json->slice(), 42)
                     .ok()));
    EXPECT_TRUE((false == !wiew));
    auto* impl = dynamic_cast<arangodb::iresearch::IResearchView*>(wiew.get());
    EXPECT_TRUE((nullptr != impl));

    arangodb::velocypack::Builder builder;

    builder.openObject();
    wiew->properties(builder, arangodb::LogicalDataSource::makeFlags(
                                  arangodb::LogicalDataSource::Serialize::ForPersistence));
    builder.close();
    auto slice = builder.slice();
    EXPECT_TRUE((7 == slice.length()));
    EXPECT_TRUE((slice.hasKey("deleted") && slice.get("deleted").isBoolean() &&
                 false == slice.get("deleted").getBoolean()));
    EXPECT_TRUE((slice.hasKey("globallyUniqueId") &&
                 slice.get("globallyUniqueId").isString() &&
                 false == slice.get("globallyUniqueId").copyString().empty()));
    EXPECT_TRUE((slice.hasKey("id") && slice.get("id").isString() &&
                 std::string("3") == slice.get("id").copyString()));
    EXPECT_TRUE((slice.hasKey("isSystem") && slice.get("isSystem").isBoolean() &&
                 false == slice.get("isSystem").getBoolean()));
    EXPECT_TRUE((slice.hasKey("name") && slice.get("name").isString() &&
                 std::string("testView") == slice.get("name").copyString()));
    EXPECT_TRUE((slice.hasKey("planId") && slice.get("planId").isString() &&
                 std::string("3") == slice.get("planId").copyString()));
    EXPECT_TRUE((slice.hasKey("type") && slice.get("type").isString() &&
                 arangodb::iresearch::DATA_SOURCE_TYPE.name() ==
                     slice.get("type").copyString()));
  }
}

TEST_F(IResearchViewDBServerTest, test_transaction_snapshot) {
  auto* ci = arangodb::ClusterInfo::instance();
  ASSERT_TRUE((nullptr != ci));
  TRI_vocbase_t* vocbase;  // will be owned by DatabaseFeature
<<<<<<< HEAD

  // create database
  {
    // simulate heartbeat thread
    ASSERT_TRUE(TRI_ERROR_NO_ERROR == database->createDatabase(1, "testDatabase", arangodb::velocypack::Slice::emptyObjectSlice(), vocbase));

    ASSERT_TRUE(nullptr != vocbase);
    EXPECT_TRUE("testDatabase" == vocbase->name());
    EXPECT_TRUE(TRI_vocbase_type_e::TRI_VOCBASE_TYPE_NORMAL == vocbase->type());
    EXPECT_TRUE(1 == vocbase->id());
    EXPECT_TRUE(arangodb::AgencyComm().setValue(std::string("Current/Databases/") + vocbase->name(), arangodb::velocypack::Slice::emptyObjectSlice(), 0.0).successful());
    EXPECT_TRUE((ci->createDatabaseCoordinator(vocbase->name(), VPackSlice::emptyObjectSlice(), 0.0)
                     .ok()));
  }
=======
  createTestDatabase(vocbase);
>>>>>>> 8d1b74fc

  static std::vector<std::string> const EMPTY;
  auto viewJson = arangodb::velocypack::Parser::fromJson(
      "{ \"name\": \"testView\", \"type\": \"arangosearch\", "
      "\"consolidationIntervalMsec\": 0 }");
  auto collectionJson = arangodb::velocypack::Parser::fromJson(
      "{ \"name\": \"testCollection\" }");
  auto linkJson = arangodb::velocypack::Parser::fromJson(
      "{ \"view\": \"testView\", \"type\": \"arangosearch\", "
      "\"includeAllFields\": true }");
  auto logicalCollection = vocbase->createCollection(collectionJson->slice());
  ASSERT_TRUE(nullptr != logicalCollection);
  arangodb::LogicalView::ptr logicalWiew;
  ASSERT_TRUE((arangodb::iresearch::IResearchView::factory()
                   .create(logicalWiew, *vocbase, viewJson->slice())
                   .ok()));
  ASSERT_TRUE((false == !logicalWiew));
  auto* wiewImpl = dynamic_cast<arangodb::iresearch::IResearchView*>(logicalWiew.get());
  ASSERT_TRUE((nullptr != wiewImpl));

  bool created;
  auto index = logicalCollection->createIndex(linkJson->slice(), created);
  ASSERT_TRUE((false == !index));
  auto link = std::dynamic_pointer_cast<arangodb::iresearch::IResearchLink>(index);
  ASSERT_TRUE((false == !link));

  // add a single document to view (do not sync)
  {
    auto doc = arangodb::velocypack::Parser::fromJson("{ \"key\": 1 }");
    arangodb::iresearch::IResearchLinkMeta meta;
    meta._includeAllFields = true;
    arangodb::transaction::Methods trx(
        arangodb::transaction::StandaloneContext::Create(*vocbase), EMPTY,
        std::vector<std::string>{logicalCollection->name()}, EMPTY,
        arangodb::transaction::Options());
    EXPECT_TRUE((trx.begin().ok()));
    EXPECT_TRUE((link->insert(trx, arangodb::LocalDocumentId(0), doc->slice(),
                              arangodb::Index::OperationMode::normal)
                     .ok()));
    EXPECT_TRUE((trx.commit().ok()));
  }

  // no snapshot in TransactionState (force == false, waitForSync = false)
  {
    arangodb::transaction::Methods trx(
        arangodb::transaction::StandaloneContext::Create(*vocbase),
        std::vector<std::string>{logicalCollection->name()}, EMPTY, EMPTY,
        arangodb::transaction::Options());
    EXPECT_TRUE((trx.begin().ok()));
    arangodb::HashSet<TRI_voc_cid_t> collections;
    collections.insert(logicalCollection->id());
    auto* snapshot =
        wiewImpl->snapshot(trx, arangodb::iresearch::IResearchView::SnapshotMode::Find,
                           &collections);
    EXPECT_TRUE((nullptr == snapshot));
    EXPECT_TRUE((trx.commit().ok()));
  }

  // no snapshot in TransactionState (force == true, waitForSync = false)
  {
    arangodb::transaction::Methods trx(
        arangodb::transaction::StandaloneContext::Create(*vocbase),
        std::vector<std::string>{logicalCollection->name()}, EMPTY, EMPTY,
        arangodb::transaction::Options());
    EXPECT_TRUE((trx.begin().ok()));
    arangodb::HashSet<TRI_voc_cid_t> collections;
    collections.insert(logicalCollection->id());
    EXPECT_TRUE((nullptr == wiewImpl->snapshot(trx, arangodb::iresearch::IResearchView::SnapshotMode::Find,
                                               &collections)));
    auto* snapshot =
        wiewImpl->snapshot(trx, arangodb::iresearch::IResearchView::SnapshotMode::FindOrCreate,
                           &collections);
    EXPECT_TRUE((snapshot == wiewImpl->snapshot(trx, arangodb::iresearch::IResearchView::SnapshotMode::FindOrCreate,
                                                &collections)));
    EXPECT_TRUE((0 == snapshot->live_docs_count()));
    EXPECT_TRUE((trx.commit().ok()));
  }

  // no snapshot in TransactionState (force == false, waitForSync = true)
  {
    arangodb::transaction::Options opts;
    opts.waitForSync = true;
    arangodb::transaction::Methods trx(
        arangodb::transaction::StandaloneContext::Create(*vocbase),
        std::vector<std::string>{logicalCollection->name()}, EMPTY, EMPTY, opts);
    EXPECT_TRUE((trx.begin().ok()));
    arangodb::HashSet<TRI_voc_cid_t> collections;
    collections.insert(logicalCollection->id());
    auto* snapshot =
        wiewImpl->snapshot(trx, arangodb::iresearch::IResearchView::SnapshotMode::Find,
                           &collections);
    EXPECT_TRUE((nullptr == snapshot));
    EXPECT_TRUE((trx.commit().ok()));
  }

  // no snapshot in TransactionState (force == true, waitForSync = true)
  {
    arangodb::transaction::Options opts;
    arangodb::transaction::Methods trx(
        arangodb::transaction::StandaloneContext::Create(*vocbase),
        std::vector<std::string>{logicalCollection->name()}, EMPTY, EMPTY, opts);
    EXPECT_TRUE((trx.begin().ok()));
    arangodb::HashSet<TRI_voc_cid_t> collections;
    collections.insert(logicalCollection->id());
    EXPECT_TRUE((nullptr == wiewImpl->snapshot(trx, arangodb::iresearch::IResearchView::SnapshotMode::Find,
                                               &collections)));
    auto* snapshot =
        wiewImpl->snapshot(trx, arangodb::iresearch::IResearchView::SnapshotMode::SyncAndReplace,
                           &collections);
    EXPECT_TRUE((snapshot == wiewImpl->snapshot(trx, arangodb::iresearch::IResearchView::SnapshotMode::Find,
                                                &collections)));
    EXPECT_TRUE((snapshot == wiewImpl->snapshot(trx, arangodb::iresearch::IResearchView::SnapshotMode::FindOrCreate,
                                                &collections)));
    EXPECT_TRUE((nullptr != snapshot));
    EXPECT_TRUE((1 == snapshot->live_docs_count()));
    EXPECT_TRUE((trx.commit().ok()));
  }
}

TEST_F(IResearchViewDBServerTest, test_updateProperties) {
  auto* ci = arangodb::ClusterInfo::instance();
  ASSERT_TRUE((nullptr != ci));

  // update empty (partial)
  {
    auto collectionJson = arangodb::velocypack::Parser::fromJson(
        "{ \"name\": \"testCollection\" }");
    auto viewJson = arangodb::velocypack::Parser::fromJson(
        "{ \"id\": \"42\", \"name\": \"testView\", \"type\": \"arangosearch\", "
        "\"collections\": [ 3, 4, 5 ], \"cleanupIntervalStep\": 24, "
        "\"consolidationIntervalMsec\": 42 }");
    TRI_vocbase_t* vocbase;  // will be owned by DatabaseFeature
<<<<<<< HEAD
    ASSERT_TRUE((TRI_ERROR_NO_ERROR ==
                 databaseFeature->createDatabase(0, "testDatabase" TOSTRING(__LINE__), arangodb::velocypack::Slice::emptyObjectSlice(), vocbase)));
    ASSERT_TRUE((nullptr != vocbase));
    ASSERT_TRUE(arangodb::AgencyComm().setValue(std::string("Current/Databases/") + vocbase->name(), arangodb::velocypack::Slice::emptyObjectSlice(), 0.0).successful());
    ASSERT_TRUE((ci->createDatabaseCoordinator(vocbase->name(),
                                               arangodb::velocypack::Slice::emptyObjectSlice(), 0.)
                     .ok()));
=======
    createTestDatabase(vocbase, "testDatabase" TOSTRING(__LINE__));
>>>>>>> 8d1b74fc
    auto logicalCollection = vocbase->createCollection(collectionJson->slice());
    EXPECT_TRUE((nullptr != logicalCollection));
    EXPECT_TRUE(
        (ci->createViewCoordinator(vocbase->name(), "42", viewJson->slice()).ok()));
    auto wiew = ci->getView(vocbase->name(), "42");  // link creation requires cluster-view to be in ClusterInfo instead of TRI_vocbase_t
    EXPECT_TRUE((false == !wiew));
    auto* impl = dynamic_cast<arangodb::iresearch::IResearchView*>(wiew.get());
    EXPECT_TRUE((nullptr != impl));

    {
      arangodb::velocypack::Builder builder;

      builder.openObject();
      wiew->properties(builder, arangodb::LogicalDataSource::makeFlags(
                                    arangodb::LogicalDataSource::Serialize::Detailed));
      builder.close();

      auto slice = builder.slice();
      EXPECT_TRUE((slice.isObject()));
      EXPECT_TRUE((13U == slice.length()));
      EXPECT_TRUE((slice.hasKey("cleanupIntervalStep") &&
                   slice.get("cleanupIntervalStep").isNumber<size_t>() &&
                   24 == slice.get("cleanupIntervalStep").getNumber<size_t>()));
      EXPECT_TRUE((slice.hasKey("consolidationIntervalMsec") &&
                   slice.get("consolidationIntervalMsec").isNumber<size_t>() &&
                   42 == slice.get("consolidationIntervalMsec").getNumber<size_t>()));
      EXPECT_TRUE((slice.hasKey("links") && slice.get("links").isObject() &&
                   0 == slice.get("links").length()));
    }

    {
      auto update = arangodb::velocypack::Parser::fromJson(
          "{ \"collections\": [ 6, 7, 8, 9 ], \"consolidationIntervalMsec\": "
          "52, \"links\": { \"testCollection\": {} } }");
      EXPECT_TRUE((true == wiew->properties(update->slice(), true).ok()));
    }

    {
      arangodb::velocypack::Builder builder;

      builder.openObject();
      wiew->properties(builder, arangodb::LogicalDataSource::makeFlags(
                                    arangodb::LogicalDataSource::Serialize::Detailed));
      builder.close();

      auto slice = builder.slice();
      EXPECT_TRUE((slice.isObject()));
      EXPECT_TRUE((13U == slice.length()));
      EXPECT_TRUE((slice.hasKey("cleanupIntervalStep") &&
                   slice.get("cleanupIntervalStep").isNumber<size_t>() &&
                   24 == slice.get("cleanupIntervalStep").getNumber<size_t>()));
      EXPECT_TRUE((slice.hasKey("consolidationIntervalMsec") &&
                   slice.get("consolidationIntervalMsec").isNumber<size_t>() &&
                   52 == slice.get("consolidationIntervalMsec").getNumber<size_t>()));
      EXPECT_TRUE((slice.hasKey("links") && slice.get("links").isObject() &&
                   1 == slice.get("links").length()));
    }

    EXPECT_TRUE((false == !arangodb::iresearch::IResearchLinkHelper::find(*logicalCollection,
                                                                          *wiew)));
    static auto visitor = [](TRI_voc_cid_t) -> bool { return false; };
    EXPECT_TRUE((false == wiew->visitCollections(visitor)));  // no collections in view

    // not for persistence
    {
      arangodb::velocypack::Builder builder;

      builder.openObject();
      wiew->properties(builder, arangodb::LogicalDataSource::makeFlags(
                                    arangodb::LogicalDataSource::Serialize::Detailed));
      builder.close();

      auto slice = builder.slice();
      EXPECT_TRUE((slice.isObject()));
      EXPECT_TRUE((13U == slice.length()));
      EXPECT_TRUE((slice.hasKey("cleanupIntervalStep") &&
                   slice.get("cleanupIntervalStep").isNumber<size_t>() &&
                   24 == slice.get("cleanupIntervalStep").getNumber<size_t>()));
      EXPECT_TRUE((slice.hasKey("consolidationIntervalMsec") &&
                   slice.get("consolidationIntervalMsec").isNumber<size_t>() &&
                   52 == slice.get("consolidationIntervalMsec").getNumber<size_t>()));
      EXPECT_TRUE((slice.hasKey("links") && slice.get("links").isObject() &&
                   1 == slice.get("links").length()));
    }

    // for persistence
    {
      arangodb::velocypack::Builder builder;

      builder.openObject();
      wiew->properties(builder, arangodb::LogicalDataSource::makeFlags(
                                    arangodb::LogicalDataSource::Serialize::Detailed,
                                    arangodb::LogicalDataSource::Serialize::ForPersistence));
      builder.close();

      auto slice = builder.slice();
      EXPECT_TRUE((slice.isObject()));
      EXPECT_TRUE((17U == slice.length()));
      EXPECT_TRUE((slice.hasKey("collections") && slice.get("collections").isArray() &&
                   1 == slice.get("collections").length()));
      EXPECT_TRUE((slice.hasKey("cleanupIntervalStep") &&
                   slice.get("cleanupIntervalStep").isNumber<size_t>() &&
                   24 == slice.get("cleanupIntervalStep").getNumber<size_t>()));
      EXPECT_TRUE((slice.hasKey("consolidationIntervalMsec") &&
                   slice.get("consolidationIntervalMsec").isNumber<size_t>() &&
                   52 == slice.get("consolidationIntervalMsec").getNumber<size_t>()));
      EXPECT_TRUE((false == slice.hasKey("links")));
    }
  }

  // update empty (full)
  {
    auto collectionJson = arangodb::velocypack::Parser::fromJson(
        "{ \"name\": \"testCollection\" }");
    auto viewJson = arangodb::velocypack::Parser::fromJson(
        "{ \"id\": \"42\", \"name\": \"testView\", \"type\": \"arangosearch\", "
        "\"collections\": [ 3, 4, 5 ], \"cleanupIntervalStep\": 24, "
        "\"consolidationIntervalMsec\": 42 }");
    TRI_vocbase_t* vocbase;  // will be owned by DatabaseFeature
<<<<<<< HEAD
    ASSERT_TRUE((TRI_ERROR_NO_ERROR ==
                 databaseFeature->createDatabase(0, "testDatabase" TOSTRING(__LINE__), arangodb::velocypack::Slice::emptyObjectSlice(), vocbase)));
=======
    createTestDatabase(vocbase, "testDatabase" TOSTRING(__LINE__));
>>>>>>> 8d1b74fc
    ASSERT_TRUE((nullptr != vocbase));
    auto logicalCollection = vocbase->createCollection(collectionJson->slice());
    EXPECT_TRUE((nullptr != logicalCollection));
    EXPECT_TRUE(
        (ci->createViewCoordinator(vocbase->name(), "42", viewJson->slice()).ok()));
    auto wiew = ci->getView(vocbase->name(), "42");  // link creation requires cluster-view to be in ClusterInfo instead of TRI_vocbase_t
    EXPECT_TRUE((false == !wiew));
    auto* impl = dynamic_cast<arangodb::iresearch::IResearchView*>(wiew.get());
    EXPECT_TRUE((nullptr != impl));

    {
      arangodb::velocypack::Builder builder;

      builder.openObject();
      wiew->properties(builder, arangodb::LogicalDataSource::makeFlags(
                                    arangodb::LogicalDataSource::Serialize::Detailed));
      builder.close();

      auto slice = builder.slice();
      EXPECT_TRUE((slice.isObject()));
      EXPECT_TRUE((13U == slice.length()));
      EXPECT_TRUE((slice.hasKey("cleanupIntervalStep") &&
                   slice.get("cleanupIntervalStep").isNumber<size_t>() &&
                   24 == slice.get("cleanupIntervalStep").getNumber<size_t>()));
      EXPECT_TRUE((slice.hasKey("consolidationIntervalMsec") &&
                   slice.get("consolidationIntervalMsec").isNumber<size_t>() &&
                   42 == slice.get("consolidationIntervalMsec").getNumber<size_t>()));
      EXPECT_TRUE((slice.hasKey("links") && slice.get("links").isObject() &&
                   0 == slice.get("links").length()));
    }

    {
      auto update = arangodb::velocypack::Parser::fromJson(
          "{ \"collections\": [ 6, 7, 8, 9 ], \"links\": { \"testCollection\": "
          "{} }, \"consolidationIntervalMsec\": 52 }");
      EXPECT_TRUE((true == wiew->properties(update->slice(), false).ok()));
    }

    {
      arangodb::velocypack::Builder builder;

      builder.openObject();
      wiew->properties(builder, arangodb::LogicalDataSource::makeFlags(
                                    arangodb::LogicalDataSource::Serialize::Detailed));
      builder.close();

      auto slice = builder.slice();
      EXPECT_TRUE((slice.isObject()));
      EXPECT_TRUE((13U == slice.length()));
      EXPECT_TRUE((slice.hasKey("cleanupIntervalStep") &&
                   slice.get("cleanupIntervalStep").isNumber<size_t>() &&
                   2 == slice.get("cleanupIntervalStep").getNumber<size_t>()));
      EXPECT_TRUE((slice.hasKey("consolidationIntervalMsec") &&
                   slice.get("consolidationIntervalMsec").isNumber<size_t>() &&
                   52 == slice.get("consolidationIntervalMsec").getNumber<size_t>()));
      EXPECT_TRUE((slice.hasKey("links") && slice.get("links").isObject() &&
                   1 == slice.get("links").length()));
    }

    EXPECT_TRUE((false == !arangodb::iresearch::IResearchLinkHelper::find(*logicalCollection,
                                                                          *wiew)));
    static auto visitor = [](TRI_voc_cid_t) -> bool { return false; };
    EXPECT_TRUE((false == wiew->visitCollections(visitor)));  // no collections in view

    // not for persistence
    {
      arangodb::velocypack::Builder builder;

      builder.openObject();
      wiew->properties(builder, arangodb::LogicalDataSource::makeFlags(
                                    arangodb::LogicalDataSource::Serialize::Detailed));
      builder.close();

      auto slice = builder.slice();
      EXPECT_TRUE((slice.isObject()));
      EXPECT_TRUE((13U == slice.length()));
      EXPECT_TRUE((slice.hasKey("cleanupIntervalStep") &&
                   slice.get("cleanupIntervalStep").isNumber<size_t>() &&
                   2 == slice.get("cleanupIntervalStep").getNumber<size_t>()));
      EXPECT_TRUE((slice.hasKey("consolidationIntervalMsec") &&
                   slice.get("consolidationIntervalMsec").isNumber<size_t>() &&
                   52 == slice.get("consolidationIntervalMsec").getNumber<size_t>()));
      EXPECT_TRUE((slice.hasKey("links") && slice.get("links").isObject() &&
                   1 == slice.get("links").length()));
    }

    // for persistence
    {
      arangodb::velocypack::Builder builder;

      builder.openObject();
      wiew->properties(builder, arangodb::LogicalDataSource::makeFlags(
                                    arangodb::LogicalDataSource::Serialize::Detailed,
                                    arangodb::LogicalDataSource::Serialize::ForPersistence));
      builder.close();

      auto slice = builder.slice();
      EXPECT_TRUE((slice.isObject()));
      EXPECT_TRUE((17U == slice.length()));
      EXPECT_TRUE((slice.hasKey("collections") && slice.get("collections").isArray() &&
                   1 == slice.get("collections").length()));
      EXPECT_TRUE((slice.hasKey("cleanupIntervalStep") &&
                   slice.get("cleanupIntervalStep").isNumber<size_t>() &&
                   2 == slice.get("cleanupIntervalStep").getNumber<size_t>()));
      EXPECT_TRUE((slice.hasKey("consolidationIntervalMsec") &&
                   slice.get("consolidationIntervalMsec").isNumber<size_t>() &&
                   52 == slice.get("consolidationIntervalMsec").getNumber<size_t>()));
      EXPECT_TRUE((false == slice.hasKey("links")));
    }
  }

  // update non-empty (partial)
  {
    auto collectionJson = arangodb::velocypack::Parser::fromJson(
        "{ \"name\": \"testCollection\" }");
    auto linkJson = arangodb::velocypack::Parser::fromJson(
        "{ \"view\": \"testView\", \"type\": \"arangosearch\", "
        "\"includeAllFields\": true }");
    auto viewJson = arangodb::velocypack::Parser::fromJson(
        "{ \"id\": \"42\", \"name\": \"testView\", \"type\": \"arangosearch\", "
        "\"collections\": [ 3, 4, 5 ], \"cleanupIntervalStep\": 24, "
        "\"consolidationIntervalMsec\": 42 }");
    TRI_vocbase_t* vocbase;  // will be owned by DatabaseFeature
<<<<<<< HEAD
    ASSERT_TRUE((TRI_ERROR_NO_ERROR ==
                 databaseFeature->createDatabase(0, "testDatabase" TOSTRING(__LINE__), arangodb::velocypack::Slice::emptyObjectSlice(), vocbase)));
=======
    createTestDatabase(vocbase, "testDatabase" TOSTRING(__LINE__));
>>>>>>> 8d1b74fc
    ASSERT_TRUE((nullptr != vocbase));
    auto logicalCollection = vocbase->createCollection(collectionJson->slice());
    EXPECT_TRUE((nullptr != logicalCollection));
    EXPECT_TRUE(
        (ci->createViewCoordinator(vocbase->name(), "42", viewJson->slice()).ok()));
    auto wiew = ci->getView(vocbase->name(), "42");  // link creation requires cluster-view to be in ClusterInfo instead of TRI_vocbase_t
    EXPECT_TRUE((false == !wiew));
    auto* impl = dynamic_cast<arangodb::iresearch::IResearchView*>(wiew.get());
    EXPECT_TRUE((nullptr != impl));

    bool created;
    auto index = logicalCollection->createIndex(linkJson->slice(), created);
    ASSERT_TRUE((false == !index));
    auto link = std::dynamic_pointer_cast<arangodb::iresearch::IResearchLink>(index);
    ASSERT_TRUE((false == !link));
    static auto visitor = [](TRI_voc_cid_t) -> bool { return false; };
    EXPECT_TRUE((false == wiew->visitCollections(visitor)));  // 1 collection in view

    {
      arangodb::velocypack::Builder builder;

      builder.openObject();
      wiew->properties(builder, arangodb::LogicalDataSource::makeFlags(
                                    arangodb::LogicalDataSource::Serialize::Detailed));
      builder.close();

      auto slice = builder.slice();
      EXPECT_TRUE((slice.isObject()));
      EXPECT_TRUE((13U == slice.length()));
      EXPECT_TRUE((slice.hasKey("cleanupIntervalStep") &&
                   slice.get("cleanupIntervalStep").isNumber<size_t>() &&
                   24 == slice.get("cleanupIntervalStep").getNumber<size_t>()));
      EXPECT_TRUE((slice.hasKey("consolidationIntervalMsec") &&
                   slice.get("consolidationIntervalMsec").isNumber<size_t>() &&
                   42 == slice.get("consolidationIntervalMsec").getNumber<size_t>()));
      EXPECT_TRUE((slice.hasKey("links") && slice.get("links").isObject() &&
                   1 == slice.get("links").length()));
    }

    {
      auto update = arangodb::velocypack::Parser::fromJson(
          "{ \"collections\": [ 6, 7, 8 ], \"links\": { \"testCollection\": {} "
          "}, \"consolidationIntervalMsec\": 52 }");
      EXPECT_TRUE((true == wiew->properties(update->slice(), true).ok()));
    }

    {
      arangodb::velocypack::Builder builder;

      builder.openObject();
      wiew->properties(builder, arangodb::LogicalDataSource::makeFlags(
                                    arangodb::LogicalDataSource::Serialize::Detailed));
      builder.close();

      auto slice = builder.slice();
      EXPECT_TRUE((slice.isObject()));
      EXPECT_TRUE((13U == slice.length()));
      EXPECT_TRUE((slice.hasKey("cleanupIntervalStep") &&
                   slice.get("cleanupIntervalStep").isNumber<size_t>() &&
                   24 == slice.get("cleanupIntervalStep").getNumber<size_t>()));
      EXPECT_TRUE((slice.hasKey("consolidationIntervalMsec") &&
                   slice.get("consolidationIntervalMsec").isNumber<size_t>() &&
                   52 == slice.get("consolidationIntervalMsec").getNumber<size_t>()));
      EXPECT_TRUE((slice.hasKey("links") && slice.get("links").isObject() &&
                   1 == slice.get("links").length()));
    }

    // not for persistence
    {
      arangodb::velocypack::Builder builder;

      builder.openObject();
      wiew->properties(builder, arangodb::LogicalDataSource::makeFlags(
                                    arangodb::LogicalDataSource::Serialize::Detailed));
      builder.close();

      auto slice = builder.slice();
      EXPECT_TRUE((slice.isObject()));
      EXPECT_TRUE((13U == slice.length()));
      EXPECT_TRUE((slice.hasKey("cleanupIntervalStep") &&
                   slice.get("cleanupIntervalStep").isNumber<size_t>() &&
                   24 == slice.get("cleanupIntervalStep").getNumber<size_t>()));
      EXPECT_TRUE((slice.hasKey("consolidationIntervalMsec") &&
                   slice.get("consolidationIntervalMsec").isNumber<size_t>() &&
                   52 == slice.get("consolidationIntervalMsec").getNumber<size_t>()));
      EXPECT_TRUE((slice.hasKey("links") && slice.get("links").isObject() &&
                   1 == slice.get("links").length()));
    }

    // for persistence
    {
      arangodb::velocypack::Builder builder;

      builder.openObject();
      wiew->properties(builder, arangodb::LogicalDataSource::makeFlags(
                                    arangodb::LogicalDataSource::Serialize::Detailed,
                                    arangodb::LogicalDataSource::Serialize::ForPersistence));
      builder.close();

      auto slice = builder.slice();
      EXPECT_TRUE((slice.isObject()));
      EXPECT_TRUE((17U == slice.length()));
      EXPECT_TRUE((slice.hasKey("collections") && slice.get("collections").isArray() &&
                   1 == slice.get("collections").length()));
      EXPECT_TRUE((slice.hasKey("cleanupIntervalStep") &&
                   slice.get("cleanupIntervalStep").isNumber<size_t>() &&
                   24 == slice.get("cleanupIntervalStep").getNumber<size_t>()));
      EXPECT_TRUE((slice.hasKey("consolidationIntervalMsec") &&
                   slice.get("consolidationIntervalMsec").isNumber<size_t>() &&
                   52 == slice.get("consolidationIntervalMsec").getNumber<size_t>()));
      EXPECT_TRUE((false == slice.hasKey("links")));
    }
  }

  // update non-empty (full)
  {
    auto collection0Json = arangodb::velocypack::Parser::fromJson(
        "{ \"name\": \"testCollection\" }");
    auto collection1Json = arangodb::velocypack::Parser::fromJson(
        "{ \"name\": \"testCollection1\", \"id\": \"123\" }");
    auto linkJson = arangodb::velocypack::Parser::fromJson(
        "{ \"view\": \"testView\", \"type\": \"arangosearch\", "
        "\"includeAllFields\": true }");
    auto viewJson = arangodb::velocypack::Parser::fromJson(
        "{ \"id\": \"42\", \"name\": \"testView\", \"type\": \"arangosearch\", "
        "\"collections\": [ 3, 4, 5 ], \"cleanupIntervalStep\": 24, "
        "\"consolidationIntervalMsec\": 42 }");
    TRI_vocbase_t* vocbase;  // will be owned by DatabaseFeature
<<<<<<< HEAD
    ASSERT_TRUE((TRI_ERROR_NO_ERROR ==
                 databaseFeature->createDatabase(0, "testDatabase" TOSTRING(__LINE__), arangodb::velocypack::Slice::emptyObjectSlice(), vocbase)));
=======
    createTestDatabase(vocbase, "testDatabase" TOSTRING(__LINE__));
>>>>>>> 8d1b74fc
    ASSERT_TRUE((nullptr != vocbase));
    auto logicalCollection0 = vocbase->createCollection(collection0Json->slice());
    EXPECT_TRUE((nullptr != logicalCollection0));
    auto logicalCollection1 = vocbase->createCollection(collection1Json->slice());
    EXPECT_TRUE((nullptr != logicalCollection1));
    EXPECT_TRUE(
        (ci->createViewCoordinator(vocbase->name(), "42", viewJson->slice()).ok()));
    auto wiew = ci->getView(vocbase->name(), "42");  // link creation requires cluster-view to be in ClusterInfo instead of TRI_vocbase_t
    EXPECT_TRUE((false == !wiew));
    auto* impl = dynamic_cast<arangodb::iresearch::IResearchView*>(wiew.get());
    EXPECT_TRUE((nullptr != impl));

    bool created;
    auto index = logicalCollection1->createIndex(linkJson->slice(), created);
    ASSERT_TRUE((false == !index));
    auto link = std::dynamic_pointer_cast<arangodb::iresearch::IResearchLink>(index);
    ASSERT_TRUE((false == !link));
    static auto visitor = [](TRI_voc_cid_t) -> bool { return false; };
    EXPECT_TRUE((false == wiew->visitCollections(visitor)));  // 1 collection in view

    {
      arangodb::velocypack::Builder builder;

      builder.openObject();
      wiew->properties(builder, arangodb::LogicalDataSource::makeFlags(
                                    arangodb::LogicalDataSource::Serialize::Detailed));
      builder.close();

      auto slice = builder.slice();
      EXPECT_TRUE((slice.isObject()));
      EXPECT_TRUE((13U == slice.length()));
      EXPECT_TRUE((slice.hasKey("cleanupIntervalStep") &&
                   slice.get("cleanupIntervalStep").isNumber<size_t>() &&
                   24 == slice.get("cleanupIntervalStep").getNumber<size_t>()));
      EXPECT_TRUE((slice.hasKey("consolidationIntervalMsec") &&
                   slice.get("consolidationIntervalMsec").isNumber<size_t>() &&
                   42 == slice.get("consolidationIntervalMsec").getNumber<size_t>()));
      EXPECT_TRUE((slice.hasKey("links") && slice.get("links").isObject() &&
                   1 == slice.get("links").length()));
    }

    {
      auto update = arangodb::velocypack::Parser::fromJson(
          "{ \"collections\": [ 6, 7, 8 ], \"links\": { \"testCollection\": {} "
          "}, \"consolidationIntervalMsec\": 52 }");
      EXPECT_TRUE((true == wiew->properties(update->slice(), false).ok()));
    }

    {
      arangodb::velocypack::Builder builder;

      builder.openObject();
      wiew->properties(builder, arangodb::LogicalDataSource::makeFlags(
                                    arangodb::LogicalDataSource::Serialize::Detailed));
      builder.close();

      auto slice = builder.slice();
      EXPECT_TRUE((slice.isObject()));
      EXPECT_TRUE((13U == slice.length()));
      EXPECT_TRUE((slice.hasKey("cleanupIntervalStep") &&
                   slice.get("cleanupIntervalStep").isNumber<size_t>() &&
                   2 == slice.get("cleanupIntervalStep").getNumber<size_t>()));
      EXPECT_TRUE((slice.hasKey("consolidationIntervalMsec") &&
                   slice.get("consolidationIntervalMsec").isNumber<size_t>() &&
                   52 == slice.get("consolidationIntervalMsec").getNumber<size_t>()));
      EXPECT_TRUE((slice.hasKey("links") && slice.get("links").isObject() &&
                   1 == slice.get("links").length()));
    }

    // not for persistence
    {
      arangodb::velocypack::Builder builder;

      builder.openObject();
      wiew->properties(builder, arangodb::LogicalDataSource::makeFlags(
                                    arangodb::LogicalDataSource::Serialize::Detailed));
      builder.close();

      auto slice = builder.slice();
      EXPECT_TRUE((slice.isObject()));
      EXPECT_TRUE((13U == slice.length()));
      EXPECT_TRUE((slice.hasKey("cleanupIntervalStep") &&
                   slice.get("cleanupIntervalStep").isNumber<size_t>() &&
                   2 == slice.get("cleanupIntervalStep").getNumber<size_t>()));
      EXPECT_TRUE((slice.hasKey("consolidationIntervalMsec") &&
                   slice.get("consolidationIntervalMsec").isNumber<size_t>() &&
                   52 == slice.get("consolidationIntervalMsec").getNumber<size_t>()));
      EXPECT_TRUE((slice.hasKey("links") && slice.get("links").isObject() &&
                   1 == slice.get("links").length()));
    }

    // for persistence
    {
      arangodb::velocypack::Builder builder;

      builder.openObject();
      wiew->properties(builder, arangodb::LogicalDataSource::makeFlags(
                                    arangodb::LogicalDataSource::Serialize::Detailed,
                                    arangodb::LogicalDataSource::Serialize::ForPersistence));
      builder.close();

      auto slice = builder.slice();
      EXPECT_TRUE((slice.isObject()));
      EXPECT_TRUE((17U == slice.length()));
      EXPECT_TRUE((slice.hasKey("collections") && slice.get("collections").isArray() &&
                   2 == slice.get("collections").length()));  // list of links is not modified after link drop
      EXPECT_TRUE((slice.hasKey("cleanupIntervalStep") &&
                   slice.get("cleanupIntervalStep").isNumber<size_t>() &&
                   2 == slice.get("cleanupIntervalStep").getNumber<size_t>()));
      EXPECT_TRUE((slice.hasKey("consolidationIntervalMsec") &&
                   slice.get("consolidationIntervalMsec").isNumber<size_t>() &&
                   52 == slice.get("consolidationIntervalMsec").getNumber<size_t>()));
      EXPECT_TRUE((false == slice.hasKey("links")));
    }
  }
}

TEST_F(IResearchViewDBServerTest, test_visitCollections) {
  auto* ci = arangodb::ClusterInfo::instance();
  ASSERT_TRUE(nullptr != ci);

  // visit empty
  {
    auto json = arangodb::velocypack::Parser::fromJson(
        "{ \"name\": \"testView\", \"type\": \"arangosearch\" }");
    TRI_vocbase_t vocbase(TRI_vocbase_type_e::TRI_VOCBASE_TYPE_NORMAL, 1,
                          testDatabaseArgs);
    arangodb::LogicalView::ptr wiew;
    ASSERT_TRUE((arangodb::iresearch::IResearchView::factory()
                     .instantiate(wiew, vocbase, json->slice(), 42)
                     .ok()));
    EXPECT_TRUE((false == !wiew));
    auto* impl = dynamic_cast<arangodb::iresearch::IResearchView*>(wiew.get());
    EXPECT_TRUE((nullptr != impl));

    static auto visitor = [](TRI_voc_cid_t) -> bool { return false; };
    EXPECT_TRUE((true == wiew->visitCollections(visitor)));  // no collections in view
  }

  // visit non-empty
  {
    auto collectionJson = arangodb::velocypack::Parser::fromJson(
        "{ \"name\": \"testCollection\" }");
    auto linkJson = arangodb::velocypack::Parser::fromJson(
        "{ \"view\": \"testView\", \"includeAllFields\": true }");
    auto const wiewId = std::to_string(ci->uniqid() + 1);  // +1 because LogicalView creation will generate a new ID
    auto json = arangodb::velocypack::Parser::fromJson(
        "{ \"name\": \"testView\", \"type\": \"arangosearch\" }");
    TRI_vocbase_t vocbase(TRI_vocbase_type_e::TRI_VOCBASE_TYPE_NORMAL, 1,
                          testDatabaseArgs);
    auto logicalCollection = vocbase.createCollection(collectionJson->slice());
    ASSERT_TRUE((false == !logicalCollection));
    arangodb::LogicalView::ptr wiew;
    ASSERT_TRUE((arangodb::iresearch::IResearchView::factory()
                     .instantiate(wiew, vocbase, json->slice(), 42)
                     .ok()));
    EXPECT_TRUE((false == !wiew));
    auto* impl = dynamic_cast<arangodb::iresearch::IResearchView*>(wiew.get());
    EXPECT_TRUE((nullptr != impl));

    // ensure we have shard view in vocbase
    struct Link : public arangodb::iresearch::IResearchLink {
      Link(TRI_idx_iid_t id, arangodb::LogicalCollection& col)
          : IResearchLink(id, col) {}
    } link(42, *logicalCollection);
    auto asyncLinkPtr =
        std::make_shared<arangodb::iresearch::IResearchLink::AsyncLinkPtr::element_type>(&link);
    EXPECT_TRUE((true == impl->link(asyncLinkPtr).ok()));

    std::set<TRI_voc_cid_t> cids = {logicalCollection->id()};
    static auto visitor = [&cids](TRI_voc_cid_t cid) -> bool {
      return 1 == cids.erase(cid);
    };
    EXPECT_TRUE((true == wiew->visitCollections(visitor)));  // all collections expected
    EXPECT_TRUE((true == cids.empty()));
    EXPECT_TRUE((true == impl->unlink(logicalCollection->id()).ok()));
    EXPECT_TRUE((true == wiew->visitCollections(visitor)));  // no collections in view
  }
}<|MERGE_RESOLUTION|>--- conflicted
+++ resolved
@@ -59,136 +59,18 @@
 
 class IResearchViewDBServerTest : public ::testing::Test {
  protected:
-<<<<<<< HEAD
-  struct ClusterCommControl : arangodb::ClusterComm {
-    static void reset() { arangodb::ClusterComm::_theInstanceInit.store(0); }
-  };
-
-  arangodb::consensus::Store _agencyStore{nullptr, "arango"};
-  GeneralClientConnectionAgencyMock* agency;
-  StorageEngineMock engine;
-  arangodb::application_features::ApplicationServer server;
-  std::map<std::string, std::pair<arangodb::application_features::ApplicationFeature*, bool>> features;
-  std::vector<arangodb::application_features::ApplicationFeature*> orderedFeatures;
-  std::string testFilesystemPath;
-
-  IResearchViewDBServerTest() : engine(server), server(nullptr, nullptr) {
-    auto* agencyCommManager = new AgencyCommManagerMock("arango");
-    agency = agencyCommManager->addConnection<GeneralClientConnectionAgencyMock>(_agencyStore);
-    agency = agencyCommManager->addConnection<GeneralClientConnectionAgencyMock>(
-        _agencyStore);  // need 2 connections or Agency callbacks will fail
-    arangodb::AgencyCommManager::MANAGER.reset(agencyCommManager);
-
-    arangodb::ServerState::instance()->setRole(arangodb::ServerState::RoleEnum::ROLE_DBSERVER);
-    arangodb::EngineSelectorFeature::ENGINE = &engine;
-
-    // suppress INFO {authentication} Authentication is turned on (system only), authentication for unix sockets is turned on
-    // suppress WARNING {authentication} --server.jwt-secret is insecure. Use --server.jwt-secret-keyfile instead
-    arangodb::LogTopic::setLogLevel(arangodb::Logger::AUTHENTICATION.name(),
-                                    arangodb::LogLevel::ERR);
-
-    // suppress INFO {cluster} Starting up with role PRIMARY
-    arangodb::LogTopic::setLogLevel(arangodb::Logger::CLUSTER.name(),
-                                    arangodb::LogLevel::WARN);
-
-    // suppress log messages since tests check error conditions
-    arangodb::LogTopic::setLogLevel(arangodb::Logger::AGENCY.name(),
-                                    arangodb::LogLevel::FATAL);
-    arangodb::LogTopic::setLogLevel(arangodb::iresearch::TOPIC.name(),
-                                    arangodb::LogLevel::FATAL);
-    irs::logger::output_le(iresearch::logger::IRL_FATAL, stderr);
-
-    auto buildFeatureEntry = [&](arangodb::application_features::ApplicationFeature* ftr,
-                                 bool start) -> void {
-      std::string name = ftr->name();
-      features.emplace(name, std::make_pair(ftr, start));
-    };
-
-    buildFeatureEntry(new arangodb::application_features::BasicFeaturePhase(server, false), false);
-    buildFeatureEntry(new arangodb::application_features::CommunicationFeaturePhase(server),
-                      false);
-    buildFeatureEntry(new arangodb::application_features::ClusterFeaturePhase(server), false);
-    buildFeatureEntry(new arangodb::application_features::DatabaseFeaturePhase(server), false);
-    buildFeatureEntry(new arangodb::application_features::GreetingsFeaturePhase(server, false),
-                      false);
-    buildFeatureEntry(new arangodb::application_features::V8FeaturePhase(server), false);
-
-    // setup required application features
-    buildFeatureEntry(new arangodb::AuthenticationFeature(server), false);  // required for AgencyComm::send(...)
-    buildFeatureEntry(arangodb::DatabaseFeature::DATABASE =
-                          new arangodb::DatabaseFeature(server),
-                      false);  // required for TRI_vocbase_t::renameView(...)
-    buildFeatureEntry(new arangodb::DatabasePathFeature(server), false);
-    buildFeatureEntry(new arangodb::FlushFeature(server), false);  // do not start the thread
-    buildFeatureEntry(new arangodb::QueryRegistryFeature(server),
-                      false);  // required for TRI_vocbase_t instantiation
-    buildFeatureEntry(new arangodb::ShardingFeature(server),
-                      false);  // required for TRI_vocbase_t instantiation
-    buildFeatureEntry(new arangodb::SystemDatabaseFeature(server),
-                      true);  // required for IResearchAnalyzerFeature
-    buildFeatureEntry(new arangodb::ViewTypesFeature(server),
-                      false);  // required for TRI_vocbase_t::createView(...)
-    buildFeatureEntry(new arangodb::iresearch::IResearchAnalyzerFeature(server),
-                      false);  // required for IResearchLinkMeta::init(...)
-    buildFeatureEntry(new arangodb::iresearch::IResearchFeature(server), false);  // required for instantiating IResearchView*
-    buildFeatureEntry(new arangodb::ClusterFeature(server), false);
-    buildFeatureEntry(new arangodb::V8DealerFeature(server), false);
-
-    for (auto& f : features) {
-      arangodb::application_features::ApplicationServer::server->addFeature(
-          f.second.first);
-    }
-
-    arangodb::application_features::ApplicationServer::server->setupDependencies(false);
-    orderedFeatures =
-        arangodb::application_features::ApplicationServer::server->getOrderedFeatures();
-
-    for (auto& f : orderedFeatures) {
-      if (f->name() == "Endpoint") {
-        // We need this feature to be there but do not use it.
-        continue;
-      }
-      f->prepare();
-      if (f->name() == "Authentication") {
-        f->forceDisable();
-      }
-    }
-
-    auto databases = VPackBuilder();
-    databases.openArray();
-    databases.add(systemDatabaseArgs);
-    databases.close();
-
-    auto* dbFeature =
-        arangodb::application_features::ApplicationServer::lookupFeature<arangodb::DatabaseFeature>(
-            "Database");
-    dbFeature->loadDatabases(databases.slice());
-
-    for (auto& f : orderedFeatures) {
-      if (features.at(f->name()).second) {
-        f->start();
-      }
-    }
-
-    auto* dbPathFeature =
-        arangodb::application_features::ApplicationServer::getFeature<arangodb::DatabasePathFeature>(
-            "DatabasePath");
-    arangodb::tests::setDatabasePath(*dbPathFeature);  // ensure test data is stored in a unique directory
-    testFilesystemPath = dbPathFeature->directory();
-=======
   arangodb::tests::mocks::MockDBServer server;
   arangodb::consensus::Store& _agencyStore;
->>>>>>> 8d1b74fc
 
   IResearchViewDBServerTest() : server(), _agencyStore(server.getAgencyStore()) {
-  }
+    }
 
   void createTestDatabase(TRI_vocbase_t*& vocbase, std::string const name = "testDatabase") {
     vocbase = server.createDatabase(name);
     ASSERT_NE(nullptr, vocbase);
     ASSERT_EQ(name, vocbase->name());
     ASSERT_EQ(TRI_vocbase_type_e::TRI_VOCBASE_TYPE_NORMAL, vocbase->type());
-  }
+    }
 
   ~IResearchViewDBServerTest() {
   }
@@ -202,24 +84,7 @@
   auto* ci = arangodb::ClusterInfo::instance();
   ASSERT_TRUE(nullptr != ci);
   TRI_vocbase_t* vocbase;  // will be owned by DatabaseFeature
-<<<<<<< HEAD
-
-  // create database
-  {
-    // simulate heartbeat thread
-    ASSERT_TRUE(TRI_ERROR_NO_ERROR == database->createDatabase(1, "testDatabase", arangodb::velocypack::Slice::emptyObjectSlice(), vocbase));
-
-    ASSERT_TRUE(nullptr != vocbase);
-    EXPECT_TRUE("testDatabase" == vocbase->name());
-    EXPECT_TRUE(TRI_vocbase_type_e::TRI_VOCBASE_TYPE_NORMAL == vocbase->type());
-    EXPECT_TRUE(1 == vocbase->id());
-    EXPECT_TRUE(arangodb::AgencyComm().setValue(std::string("Current/Databases/") + vocbase->name(), arangodb::velocypack::Slice::emptyObjectSlice(), 0.0).successful());
-    EXPECT_TRUE((ci->createDatabaseCoordinator(vocbase->name(), VPackSlice::emptyObjectSlice(), 0.0)
-                     .ok()));
-  }
-=======
   createTestDatabase(vocbase);
->>>>>>> 8d1b74fc
 
   // drop empty
   {
@@ -319,24 +184,7 @@
 
 TEST_F(IResearchViewDBServerTest, test_drop_cid) {
   TRI_vocbase_t* vocbase;  // will be owned by DatabaseFeature
-<<<<<<< HEAD
-
-  // create database
-  {
-    // simulate heartbeat thread
-    ASSERT_TRUE(TRI_ERROR_NO_ERROR == database->createDatabase(1, "testDatabase", arangodb::velocypack::Slice::emptyObjectSlice(), vocbase));
-
-    ASSERT_TRUE(nullptr != vocbase);
-    EXPECT_TRUE("testDatabase" == vocbase->name());
-    EXPECT_TRUE(TRI_vocbase_type_e::TRI_VOCBASE_TYPE_NORMAL == vocbase->type());
-    EXPECT_TRUE(1 == vocbase->id());
-    EXPECT_TRUE(arangodb::AgencyComm().setValue(std::string("Current/Databases/") + vocbase->name(), arangodb::velocypack::Slice::emptyObjectSlice(), 0.0).successful());
-    EXPECT_TRUE((ci->createDatabaseCoordinator(vocbase->name(), VPackSlice::emptyObjectSlice(), 0.0)
-                     .ok()));
-  }
-=======
   createTestDatabase(vocbase);
->>>>>>> 8d1b74fc
 
   auto collectionJson = arangodb::velocypack::Parser::fromJson(
       "{ \"name\": \"testCollection\" }");
@@ -391,18 +239,8 @@
   PhysicalCollectionMock::before = [&beforeCount]() -> void { ++beforeCount; };
 
   TRI_vocbase_t* vocbase;  // will be owned by DatabaseFeature
-<<<<<<< HEAD
-  ASSERT_TRUE((TRI_ERROR_NO_ERROR ==
-               databaseFeature->createDatabase(0, "testDatabase" TOSTRING(__LINE__), arangodb::velocypack::Slice::emptyObjectSlice(), vocbase)));
-  ASSERT_TRUE((nullptr != vocbase));
-  ASSERT_TRUE(arangodb::AgencyComm().setValue(std::string("Current/Databases/") + vocbase->name(), arangodb::velocypack::Slice::emptyObjectSlice(), 0.0).successful());
-  ASSERT_TRUE((ci->createDatabaseCoordinator(vocbase->name(),
-                                             arangodb::velocypack::Slice::emptyObjectSlice(), 0.)
-                   .ok()));
-=======
   createTestDatabase(vocbase, "testDatabase" TOSTRING(__LINE__));
 
->>>>>>> 8d1b74fc
   auto logicalCollection = vocbase->createCollection(collectionJson->slice());
   ASSERT_TRUE((false == !logicalCollection));
   EXPECT_TRUE(
@@ -422,24 +260,7 @@
   auto* ci = arangodb::ClusterInfo::instance();
   ASSERT_TRUE((nullptr != ci));
   TRI_vocbase_t* vocbase;  // will be owned by DatabaseFeature
-<<<<<<< HEAD
-
-  // create database
-  {
-    // simulate heartbeat thread
-    ASSERT_TRUE(TRI_ERROR_NO_ERROR == database->createDatabase(1, "testDatabase", arangodb::velocypack::Slice::emptyObjectSlice(), vocbase));
-
-    ASSERT_TRUE(nullptr != vocbase);
-    EXPECT_TRUE("testDatabase" == vocbase->name());
-    EXPECT_TRUE(TRI_vocbase_type_e::TRI_VOCBASE_TYPE_NORMAL == vocbase->type());
-    EXPECT_TRUE(1 == vocbase->id());
-    EXPECT_TRUE(arangodb::AgencyComm().setValue(std::string("Current/Databases/") + vocbase->name(), arangodb::velocypack::Slice::emptyObjectSlice(), 0.0).successful());
-    EXPECT_TRUE((ci->createDatabaseCoordinator(vocbase->name(), VPackSlice::emptyObjectSlice(), 0.0)
-                     .ok()));
-  }
-=======
   createTestDatabase(vocbase);
->>>>>>> 8d1b74fc
 
   auto collectionJson = arangodb::velocypack::Parser::fromJson(
       "{ \"name\": \"testCollection\" }");
@@ -586,15 +407,7 @@
         "{ \"view\": \"testView\", \"type\": \"arangosearch\", "
         "\"includeAllFields\": true }");
     TRI_vocbase_t* vocbase;  // will be owned by DatabaseFeature
-<<<<<<< HEAD
-    ASSERT_TRUE((TRI_ERROR_NO_ERROR ==
-                 database->createDatabase(1, "testDatabase0", arangodb::velocypack::Slice::emptyObjectSlice(), vocbase)));
-    EXPECT_TRUE(arangodb::AgencyComm().setValue(std::string("Current/Databases/") + vocbase->name(), arangodb::velocypack::Slice::emptyObjectSlice(), 0.0).successful());
-    EXPECT_TRUE((ci->createDatabaseCoordinator(vocbase->name(), VPackSlice::emptyObjectSlice(), 0.0)
-                     .ok()));
-=======
     createTestDatabase(vocbase, "testDatabase0");
->>>>>>> 8d1b74fc
     auto logicalCollection = vocbase->createCollection(collectionJson->slice());
     ASSERT_TRUE(nullptr != logicalCollection);
     arangodb::LogicalView::ptr logicalWiew;
@@ -634,15 +447,7 @@
         "{ \"view\": \"testView\", \"type\": \"arangosearch\", "
         "\"includeAllFields\": true }");
     TRI_vocbase_t* vocbase;  // will be owned by DatabaseFeature
-<<<<<<< HEAD
-    ASSERT_TRUE((TRI_ERROR_NO_ERROR ==
-                 database->createDatabase(1, "testDatabase1", arangodb::velocypack::Slice::emptyObjectSlice(), vocbase)));
-    EXPECT_TRUE(arangodb::AgencyComm().setValue(std::string("Current/Databases/") + vocbase->name(), arangodb::velocypack::Slice::emptyObjectSlice(), 0.0).successful());
-    EXPECT_TRUE((ci->createDatabaseCoordinator(vocbase->name(), VPackSlice::emptyObjectSlice(), 0.0)
-                     .ok()));
-=======
     createTestDatabase(vocbase, "testDatabase1");
->>>>>>> 8d1b74fc
     auto logicalCollection = vocbase->createCollection(collectionJson->slice());
     ASSERT_TRUE(nullptr != logicalCollection);
     arangodb::LogicalView::ptr logicalWiew;
@@ -705,17 +510,7 @@
         "{ \"name\": \"testCollection\", \"id\":442 }");
 
     TRI_vocbase_t* vocbase;  // will be owned by DatabaseFeature
-<<<<<<< HEAD
-    ASSERT_TRUE((TRI_ERROR_NO_ERROR ==
-                 databaseFeature->createDatabase(0, "testDatabase" TOSTRING(__LINE__), arangodb::velocypack::Slice::emptyObjectSlice(), vocbase)));
-    ASSERT_TRUE((nullptr != vocbase));
-    ASSERT_TRUE(arangodb::AgencyComm().setValue(std::string("Current/Databases/") + vocbase->name(), arangodb::velocypack::Slice::emptyObjectSlice(), 0.0).successful());
-    ASSERT_TRUE((ci->createDatabaseCoordinator(vocbase->name(),
-                                               arangodb::velocypack::Slice::emptyObjectSlice(), 0.)
-                     .ok()));
-=======
     createTestDatabase(vocbase, "testDatabase" TOSTRING(__LINE__));
->>>>>>> 8d1b74fc
     auto logicalCollection = vocbase->createCollection(collectionJson->slice());
     std::vector<std::string> collections{logicalCollection->name()};
     EXPECT_TRUE(
@@ -806,12 +601,7 @@
         "{ \"links\": { \"testCollection\": { \"includeAllFields\": true } } "
         "}");
     TRI_vocbase_t* vocbase;  // will be owned by DatabaseFeature
-<<<<<<< HEAD
-    ASSERT_TRUE((TRI_ERROR_NO_ERROR ==
-                 databaseFeature->createDatabase(0, "testDatabase" TOSTRING(__LINE__), arangodb::velocypack::Slice::emptyObjectSlice(), vocbase)));
-=======
     createTestDatabase(vocbase, "testDatabase" TOSTRING(__LINE__));
->>>>>>> 8d1b74fc
     ASSERT_TRUE((nullptr != vocbase));
     auto logicalCollection = vocbase->createCollection(collectionJson->slice());
     EXPECT_TRUE(
@@ -1089,24 +879,7 @@
   auto* ci = arangodb::ClusterInfo::instance();
   ASSERT_TRUE((nullptr != ci));
   TRI_vocbase_t* vocbase;  // will be owned by DatabaseFeature
-<<<<<<< HEAD
-
-  // create database
-  {
-    // simulate heartbeat thread
-    ASSERT_TRUE(TRI_ERROR_NO_ERROR == database->createDatabase(1, "testDatabase", arangodb::velocypack::Slice::emptyObjectSlice(), vocbase));
-
-    ASSERT_TRUE(nullptr != vocbase);
-    EXPECT_TRUE("testDatabase" == vocbase->name());
-    EXPECT_TRUE(TRI_vocbase_type_e::TRI_VOCBASE_TYPE_NORMAL == vocbase->type());
-    EXPECT_TRUE(1 == vocbase->id());
-    EXPECT_TRUE(arangodb::AgencyComm().setValue(std::string("Current/Databases/") + vocbase->name(), arangodb::velocypack::Slice::emptyObjectSlice(), 0.0).successful());
-    EXPECT_TRUE((ci->createDatabaseCoordinator(vocbase->name(), VPackSlice::emptyObjectSlice(), 0.0)
-                     .ok()));
-  }
-=======
   createTestDatabase(vocbase);
->>>>>>> 8d1b74fc
 
   static std::vector<std::string> const EMPTY;
   auto viewJson = arangodb::velocypack::Parser::fromJson(
@@ -1239,17 +1012,7 @@
         "\"collections\": [ 3, 4, 5 ], \"cleanupIntervalStep\": 24, "
         "\"consolidationIntervalMsec\": 42 }");
     TRI_vocbase_t* vocbase;  // will be owned by DatabaseFeature
-<<<<<<< HEAD
-    ASSERT_TRUE((TRI_ERROR_NO_ERROR ==
-                 databaseFeature->createDatabase(0, "testDatabase" TOSTRING(__LINE__), arangodb::velocypack::Slice::emptyObjectSlice(), vocbase)));
-    ASSERT_TRUE((nullptr != vocbase));
-    ASSERT_TRUE(arangodb::AgencyComm().setValue(std::string("Current/Databases/") + vocbase->name(), arangodb::velocypack::Slice::emptyObjectSlice(), 0.0).successful());
-    ASSERT_TRUE((ci->createDatabaseCoordinator(vocbase->name(),
-                                               arangodb::velocypack::Slice::emptyObjectSlice(), 0.)
-                     .ok()));
-=======
     createTestDatabase(vocbase, "testDatabase" TOSTRING(__LINE__));
->>>>>>> 8d1b74fc
     auto logicalCollection = vocbase->createCollection(collectionJson->slice());
     EXPECT_TRUE((nullptr != logicalCollection));
     EXPECT_TRUE(
@@ -1369,12 +1132,7 @@
         "\"collections\": [ 3, 4, 5 ], \"cleanupIntervalStep\": 24, "
         "\"consolidationIntervalMsec\": 42 }");
     TRI_vocbase_t* vocbase;  // will be owned by DatabaseFeature
-<<<<<<< HEAD
-    ASSERT_TRUE((TRI_ERROR_NO_ERROR ==
-                 databaseFeature->createDatabase(0, "testDatabase" TOSTRING(__LINE__), arangodb::velocypack::Slice::emptyObjectSlice(), vocbase)));
-=======
     createTestDatabase(vocbase, "testDatabase" TOSTRING(__LINE__));
->>>>>>> 8d1b74fc
     ASSERT_TRUE((nullptr != vocbase));
     auto logicalCollection = vocbase->createCollection(collectionJson->slice());
     EXPECT_TRUE((nullptr != logicalCollection));
@@ -1498,12 +1256,7 @@
         "\"collections\": [ 3, 4, 5 ], \"cleanupIntervalStep\": 24, "
         "\"consolidationIntervalMsec\": 42 }");
     TRI_vocbase_t* vocbase;  // will be owned by DatabaseFeature
-<<<<<<< HEAD
-    ASSERT_TRUE((TRI_ERROR_NO_ERROR ==
-                 databaseFeature->createDatabase(0, "testDatabase" TOSTRING(__LINE__), arangodb::velocypack::Slice::emptyObjectSlice(), vocbase)));
-=======
     createTestDatabase(vocbase, "testDatabase" TOSTRING(__LINE__));
->>>>>>> 8d1b74fc
     ASSERT_TRUE((nullptr != vocbase));
     auto logicalCollection = vocbase->createCollection(collectionJson->slice());
     EXPECT_TRUE((nullptr != logicalCollection));
@@ -1632,12 +1385,7 @@
         "\"collections\": [ 3, 4, 5 ], \"cleanupIntervalStep\": 24, "
         "\"consolidationIntervalMsec\": 42 }");
     TRI_vocbase_t* vocbase;  // will be owned by DatabaseFeature
-<<<<<<< HEAD
-    ASSERT_TRUE((TRI_ERROR_NO_ERROR ==
-                 databaseFeature->createDatabase(0, "testDatabase" TOSTRING(__LINE__), arangodb::velocypack::Slice::emptyObjectSlice(), vocbase)));
-=======
     createTestDatabase(vocbase, "testDatabase" TOSTRING(__LINE__));
->>>>>>> 8d1b74fc
     ASSERT_TRUE((nullptr != vocbase));
     auto logicalCollection0 = vocbase->createCollection(collection0Json->slice());
     EXPECT_TRUE((nullptr != logicalCollection0));
