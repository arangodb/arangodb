--- conflicted
+++ resolved
@@ -41,14 +41,6 @@
 #include "Cluster/ClusterComm.h"
 #include "Cluster/ClusterFeature.h"
 #include "Cluster/ClusterInfo.h"
-<<<<<<< HEAD
-=======
-
-#if USE_ENTERPRISE
-  #include "Enterprise/Ldap/LdapFeature.h"
-#endif
-
->>>>>>> 1b9cc85c
 #include "GeneralServer/AuthenticationFeature.h"
 #include "GeneralServer/ServerSecurityFeature.h"
 #include "IResearch/ApplicationServerHelper.h"
@@ -88,23 +80,7 @@
     static void reset() { arangodb::ClusterComm::_theInstanceInit.store(0); }
   };
 
-<<<<<<< HEAD
   arangodb::tests::mocks::MockV8Server server;
-=======
-  arangodb::consensus::Store _agencyStore{nullptr, "arango"};
-  GeneralClientConnectionAgencyMock* agency;
-  StorageEngineMock engine;
-  arangodb::application_features::ApplicationServer server;
-
-  IResearchFeatureTest(): engine(server), server(nullptr, nullptr) {
-    auto* agencyCommManager = new AgencyCommManagerMock("arango");
-    agency = agencyCommManager->addConnection<GeneralClientConnectionAgencyMock>(_agencyStore);
-    agency = agencyCommManager->addConnection<GeneralClientConnectionAgencyMock>(
-        _agencyStore);  // need 2 connections or Agency callbacks will fail
-    arangodb::AgencyCommManager::MANAGER.reset(agencyCommManager); // required for Coordinator tests
-
-    arangodb::EngineSelectorFeature::ENGINE = &engine;
->>>>>>> 1b9cc85c
 
   IResearchFeatureTest() : server(false) {
     arangodb::tests::init();
@@ -175,23 +151,8 @@
 // -----------------------------------------------------------------------------
 
 TEST_F(IResearchFeatureTest, test_start) {
-<<<<<<< HEAD
   auto& functions = server.addFeatureUntracked<arangodb::aql::AqlFunctionFeature>();
   auto& iresearch = server.addFeatureUntracked<arangodb::iresearch::IResearchFeature>();
-=======
-  // create a new instance of an ApplicationServer and fill it with the required features
-  // cannot use the existing server since its features already have some state
-  std::shared_ptr<arangodb::application_features::ApplicationServer> originalServer(
-    arangodb::application_features::ApplicationServer::server,
-    [](arangodb::application_features::ApplicationServer* ptr)->void {
-      arangodb::application_features::ApplicationServer::server = ptr;
-      });
-  arangodb::application_features::ApplicationServer::server =
-      nullptr;  // avoid "ApplicationServer initialized twice"
-  arangodb::application_features::ApplicationServer server(nullptr, nullptr);
-  auto* functions = new arangodb::aql::AqlFunctionFeature(server);
-  arangodb::iresearch::IResearchFeature iresearch(server);
->>>>>>> 1b9cc85c
   auto cleanup =
       irs::make_finally([&functions]() -> void { functions.unprepare(); });
 
@@ -215,25 +176,15 @@
 
   functions.prepare();
 
-<<<<<<< HEAD
   for (auto& entry : expected) {
     auto* function = arangodb::iresearch::getFunction(functions, entry.first);
-=======
-  for(auto& entry: expected) {
-    auto* function = arangodb::iresearch::getFunction(*functions, entry.first);
->>>>>>> 1b9cc85c
     EXPECT_TRUE((nullptr == function));
   };
 
   iresearch.start();
 
-<<<<<<< HEAD
   for (auto& entry : expected) {
     auto* function = arangodb::iresearch::getFunction(functions, entry.first);
-=======
-  for(auto& entry: expected) {
-    auto* function = arangodb::iresearch::getFunction(*functions, entry.first);
->>>>>>> 1b9cc85c
     EXPECT_TRUE((nullptr != function));
     EXPECT_TRUE((entry.second.first == function->arguments));
     EXPECT_TRUE(((entry.second.second == FunctionType::FILTER &&
@@ -246,7 +197,6 @@
   functions.unprepare();
 }
 
-<<<<<<< HEAD
 TEST_F(IResearchFeatureTest, test_upgrade0_1_no_directory) {
   // test single-server (no directory)
   auto collectionJson = arangodb::velocypack::Parser::fromJson(
@@ -281,8 +231,7 @@
   ASSERT_TRUE((arangodb::basics::VelocyPackHelper::velocyPackToFile(
       StorageEngineMock::versionFilenameResult, versionJson->slice(), false)));
 
-  TRI_vocbase_t vocbase(server.server(), TRI_vocbase_type_e::TRI_VOCBASE_TYPE_NORMAL,
-                        1, "testVocbase");
+  TRI_vocbase_t vocbase(TRI_vocbase_type_e::TRI_VOCBASE_TYPE_NORMAL, testDBInfo(server.server()));
   auto logicalCollection = vocbase.createCollection(collectionJson->slice());
   ASSERT_NE(logicalCollection, nullptr);
   auto logicalView0 = vocbase.createView(viewJson->slice());
@@ -367,8 +316,7 @@
   ASSERT_TRUE((arangodb::basics::VelocyPackHelper::velocyPackToFile(
       StorageEngineMock::versionFilenameResult, versionJson->slice(), false)));
 
-  TRI_vocbase_t vocbase(server.server(), TRI_vocbase_type_e::TRI_VOCBASE_TYPE_NORMAL,
-                        1, "testVocbase");
+  TRI_vocbase_t vocbase(TRI_vocbase_type_e::TRI_VOCBASE_TYPE_NORMAL, testDBInfo(server.server()));
   auto logicalCollection = vocbase.createCollection(collectionJson->slice());
   ASSERT_TRUE((false == !logicalCollection));
   auto logicalView0 = vocbase.createView(viewJson->slice());
@@ -436,45 +384,8 @@
   std::condition_variable cond;
   std::mutex mutex;
   SCOPED_LOCK_NAMED(mutex, lock);
-=======
-TEST_F(IResearchFeatureTest, test_upgrade0_1) {
-  // version 0 data-source path
-  auto getPersistedPath0 = [](arangodb::LogicalView const& view)->irs::utf8_path {
-    auto* dbPathFeature =
-        arangodb::application_features::ApplicationServer::lookupFeature<arangodb::DatabasePathFeature>(
-            "DatabasePath");
-    EXPECT_TRUE(dbPathFeature);
-    irs::utf8_path dataPath(dbPathFeature->directory());
-    dataPath /= "databases";
-    dataPath /= "database-";
-    dataPath += std::to_string(view.vocbase().id());
-    dataPath /= arangodb::iresearch::DATA_SOURCE_TYPE.name();
-    dataPath += "-";
-    dataPath += std::to_string(view.id());
-    return dataPath;
-  };
-
-  // version 1 data-source path
-  auto getPersistedPath1 = [](arangodb::iresearch::IResearchLink const& link)->irs::utf8_path {
-    auto* dbPathFeature =
-        arangodb::application_features::ApplicationServer::lookupFeature<arangodb::DatabasePathFeature>(
-            "DatabasePath");
-    EXPECT_TRUE(dbPathFeature);
-    irs::utf8_path dataPath(dbPathFeature->directory());
-    dataPath /= "databases";
-    dataPath /= "database-";
-    dataPath += std::to_string(link.collection().vocbase().id());
-    dataPath /= arangodb::iresearch::DATA_SOURCE_TYPE.name();
-    dataPath += "-";
-    dataPath += std::to_string(link.collection().id());
-    dataPath += "_";
-    dataPath += std::to_string(link.id());
-    return dataPath;
-  };
->>>>>>> 1b9cc85c
-
-  {
-<<<<<<< HEAD
+
+  {
     std::shared_ptr<bool> flag(&deallocated,
                                [](bool* ptr) -> void { *ptr = true; });
     feature.async(nullptr, [&cond, &mutex, flag](size_t&, bool) -> bool {
@@ -482,108 +393,6 @@
       cond.notify_all();
       return false;
     });
-=======
-    auto collectionJson = arangodb::velocypack::Parser::fromJson(
-        "{ \"name\": \"testCollection\" }");
-    auto linkJson = arangodb::velocypack::Parser::fromJson(
-        "{ \"view\": \"testView\", \"type\": \"arangosearch\", "
-        "\"includeAllFields\": true }");
-    auto viewJson = arangodb::velocypack::Parser::fromJson(
-        "{ \"name\": \"testView\", \"type\": \"arangosearch\", \"version\": 0 "
-        "}");
-    auto versionJson = arangodb::velocypack::Parser::fromJson(
-        "{ \"version\": 0, \"tasks\": {} }");
-
-    // create a new instance of an ApplicationServer and fill it with the required features
-    // cannot use the existing server since its features already have some state
-    std::shared_ptr<arangodb::application_features::ApplicationServer> originalServer(
-      arangodb::application_features::ApplicationServer::server,
-      [](arangodb::application_features::ApplicationServer* ptr)->void {
-        arangodb::application_features::ApplicationServer::server = ptr;
-        });
-    arangodb::application_features::ApplicationServer::server =
-        nullptr;  // avoid "ApplicationServer initialized twice"
-    arangodb::application_features::ApplicationServer server(nullptr, nullptr);
-    arangodb::iresearch::IResearchFeature feature(server);
-    arangodb::iresearch::IResearchAnalyzerFeature* analyzerFeature{};
-    arangodb::DatabasePathFeature* dbPathFeature;
-    server.addFeature(new arangodb::FlushFeature(server)); // required to skip IResearchView validation
-    server.addFeature(new arangodb::DatabaseFeature(server)); // required to skip IResearchView validation
-    server.addFeature(dbPathFeature = new arangodb::DatabasePathFeature(server)); // required for IResearchLink::initDataStore()
-    server.addFeature(analyzerFeature = new arangodb::iresearch::IResearchAnalyzerFeature(
-                          server));  // required for restoring link analyzers
-    server.addFeature(new arangodb::QueryRegistryFeature(server)); // required for constructing TRI_vocbase_t
-    TRI_vocbase_t system(TRI_vocbase_type_e::TRI_VOCBASE_TYPE_NORMAL, systemDBInfo());
-    server.addFeature(new arangodb::SystemDatabaseFeature(server, &system)); // required for IResearchAnalyzerFeature::start()
-    server.addFeature(new arangodb::UpgradeFeature(server, nullptr, {})); // required for upgrade tasks
-    server.addFeature(new arangodb::ViewTypesFeature(server)); // required for IResearchFeature::prepare()
-    analyzerFeature->prepare(); // add static analyzers
-    feature.prepare(); // register iresearch view type
-    feature.start(); // register upgrade tasks
-    server.getFeature<arangodb::DatabaseFeature>("Database")->enableUpgrade(); // skip IResearchView validation
-
-    arangodb::tests::setDatabasePath(*dbPathFeature); // ensure test data is stored in a unique directory
-    auto versionFilename = StorageEngineMock::versionFilenameResult;
-    auto versionFilenameRestore = irs::make_finally([&versionFilename]() -> void {
-      StorageEngineMock::versionFilenameResult = versionFilename;
-    });
-    StorageEngineMock::versionFilenameResult =
-        (irs::utf8_path(dbPathFeature->directory()) /= "version").utf8();
-    ASSERT_TRUE((irs::utf8_path(dbPathFeature->directory()).mkdir()));
-    ASSERT_TRUE((arangodb::basics::VelocyPackHelper::velocyPackToFile(
-        StorageEngineMock::versionFilenameResult, versionJson->slice(), false)));
-
-    TRI_vocbase_t vocbase(TRI_vocbase_type_e::TRI_VOCBASE_TYPE_NORMAL, testDBInfo());
-    auto logicalCollection = vocbase.createCollection(collectionJson->slice());
-    ASSERT_TRUE((false == !logicalCollection));
-    auto logicalView0 = vocbase.createView(viewJson->slice());
-    ASSERT_TRUE((false == !logicalView0));
-    bool created;
-    auto index = logicalCollection->createIndex(linkJson->slice(), created);
-    ASSERT_TRUE((created));
-    ASSERT_TRUE((false == !index));
-    auto link0 = std::dynamic_pointer_cast<arangodb::iresearch::IResearchLink>(index);
-    ASSERT_TRUE((false == !link0));
-
-    index->unload(); // release file handles
-    bool result;
-    auto linkDataPath = getPersistedPath1(*link0);
-    EXPECT_TRUE((linkDataPath.remove())); // remove link directory
-    auto viewDataPath = getPersistedPath0(*logicalView0);
-    EXPECT_TRUE((viewDataPath.exists(result) && !result)); // ensure no view directory
-    arangodb::velocypack::Builder builder;
-    builder.openObject();
-    EXPECT_TRUE((logicalView0
-                     ->properties(builder, arangodb::LogicalDataSource::makeFlags(
-                                               arangodb::LogicalDataSource::Serialize::Detailed,
-                                               arangodb::LogicalDataSource::Serialize::ForPersistence))
-                     .ok()));
-    builder.close();
-    EXPECT_TRUE((0 == builder.slice().get("version").getNumber<uint32_t>())); // ensure 'version == 0 before upgrade
-
-    EXPECT_TRUE((arangodb::methods::Upgrade::startup(vocbase, true, false).ok())); // run upgrade
-    auto logicalView1 = vocbase.lookupView(logicalView0->name());
-    EXPECT_TRUE((false == !logicalView1)); // ensure view present after upgrade
-    EXPECT_TRUE((logicalView0->id() == logicalView1->id())); // ensure same id for view
-    auto link1 = arangodb::iresearch::IResearchLinkHelper::find(*logicalCollection,
-                                                                *logicalView1);
-    EXPECT_TRUE((false == !link1)); // ensure link present after upgrade
-    EXPECT_TRUE((link0->id() != link1->id())); // ensure new link
-    linkDataPath = getPersistedPath1(*link1);
-    EXPECT_TRUE((linkDataPath.exists(result) && result)); // ensure link directory created after upgrade
-    EXPECT_TRUE((viewDataPath.exists(result) && !result)); // ensure view directory not present
-    viewDataPath = getPersistedPath0(*logicalView1);
-    EXPECT_TRUE((viewDataPath.exists(result) && !result)); // ensure view directory not created
-    builder.clear();
-    builder.openObject();
-    EXPECT_TRUE((logicalView1
-                     ->properties(builder, arangodb::LogicalDataSource::makeFlags(
-                                               arangodb::LogicalDataSource::Serialize::Detailed,
-                                               arangodb::LogicalDataSource::Serialize::ForPersistence))
-                     .ok()));
-    builder.close();
-    EXPECT_TRUE((1 == builder.slice().get("version").getNumber<uint32_t>())); // ensure 'version == 1 after upgrade
->>>>>>> 1b9cc85c
   }
   EXPECT_TRUE((std::cv_status::timeout !=
                cond.wait_for(lock, std::chrono::milliseconds(100))));
@@ -601,7 +410,6 @@
   SCOPED_LOCK_NAMED(mutex, lock);
 
   {
-<<<<<<< HEAD
     std::shared_ptr<bool> flag(&deallocated,
                                [](bool* ptr) -> void { *ptr = true; });
     feature.async(resourceMutex, [&cond, &mutex, flag](size_t&, bool) -> bool {
@@ -609,112 +417,6 @@
       cond.notify_all();
       return false;
     });
-=======
-    auto collectionJson = arangodb::velocypack::Parser::fromJson(
-        "{ \"name\": \"testCollection\" }");
-    auto linkJson = arangodb::velocypack::Parser::fromJson(
-        "{ \"view\": \"testView\", \"type\": \"arangosearch\", "
-        "\"includeAllFields\": true }");
-    auto viewJson = arangodb::velocypack::Parser::fromJson(
-        "{ \"name\": \"testView\", \"type\": \"arangosearch\", \"version\": 0 "
-        "}");
-    auto versionJson = arangodb::velocypack::Parser::fromJson(
-        "{ \"version\": 0, \"tasks\": {} }");
-
-    // create a new instance of an ApplicationServer and fill it with the required features
-    // cannot use the existing server since its features already have some state
-    std::shared_ptr<arangodb::application_features::ApplicationServer> originalServer(
-      arangodb::application_features::ApplicationServer::server,
-      [](arangodb::application_features::ApplicationServer* ptr)->void {
-        arangodb::application_features::ApplicationServer::server = ptr;
-        });
-    arangodb::application_features::ApplicationServer::server =
-        nullptr;  // avoid "ApplicationServer initialized twice"
-    arangodb::application_features::ApplicationServer server(nullptr, nullptr);
-    arangodb::iresearch::IResearchFeature feature(server);
-    arangodb::iresearch::IResearchAnalyzerFeature* analyzerFeature{};
-    arangodb::DatabasePathFeature* dbPathFeature;
-    server.addFeature(new arangodb::FlushFeature(server)); // required to skip IResearchView validation
-    server.addFeature(new arangodb::DatabaseFeature(server)); // required to skip IResearchView validation
-    server.addFeature(dbPathFeature = new arangodb::DatabasePathFeature(server)); // required for IResearchLink::initDataStore()
-    server.addFeature(analyzerFeature = new arangodb::iresearch::IResearchAnalyzerFeature(
-                          server));  // required for restoring link analyzers
-    server.addFeature(new arangodb::QueryRegistryFeature(server)); // required for constructing TRI_vocbase_t
-    TRI_vocbase_t system(TRI_vocbase_type_e::TRI_VOCBASE_TYPE_NORMAL, systemDBInfo());
-    server.addFeature(new arangodb::SystemDatabaseFeature(server, &system)); // required for IResearchLinkHelper::normalize(...)
-    server.addFeature(new arangodb::UpgradeFeature(server, nullptr, {})); // required for upgrade tasks
-    server.addFeature(new arangodb::ViewTypesFeature(server)); // required for IResearchFeature::prepare()
-    analyzerFeature->prepare(); // add static analyzers
-    feature.prepare(); // register iresearch view type
-    feature.start(); // register upgrade tasks
-    server.getFeature<arangodb::DatabaseFeature>("Database")->enableUpgrade(); // skip IResearchView validation
-
-    arangodb::tests::setDatabasePath(*dbPathFeature); // ensure test data is stored in a unique directory
-    auto versionFilename = StorageEngineMock::versionFilenameResult;
-    auto versionFilenameRestore = irs::make_finally([&versionFilename]() -> void {
-      StorageEngineMock::versionFilenameResult = versionFilename;
-    });
-    StorageEngineMock::versionFilenameResult =
-        (irs::utf8_path(dbPathFeature->directory()) /= "version").utf8();
-    ASSERT_TRUE((irs::utf8_path(dbPathFeature->directory()).mkdir()));
-    ASSERT_TRUE((arangodb::basics::VelocyPackHelper::velocyPackToFile(
-        StorageEngineMock::versionFilenameResult, versionJson->slice(), false)));
-
-    TRI_vocbase_t vocbase(TRI_vocbase_type_e::TRI_VOCBASE_TYPE_NORMAL, testDBInfo());
-    auto logicalCollection = vocbase.createCollection(collectionJson->slice());
-    ASSERT_TRUE((false == !logicalCollection));
-    auto logicalView0 = vocbase.createView(viewJson->slice());
-    ASSERT_TRUE((false == !logicalView0));
-    bool created;
-    auto index = logicalCollection->createIndex(linkJson->slice(), created);
-    ASSERT_TRUE((created));
-    ASSERT_TRUE((false == !index));
-    auto link0 = std::dynamic_pointer_cast<arangodb::iresearch::IResearchLink>(index);
-    ASSERT_TRUE((false == !link0));
-
-    index->unload(); // release file handles
-    bool result;
-    auto linkDataPath = getPersistedPath1(*link0);
-    EXPECT_TRUE((linkDataPath.remove())); // remove link directory
-    auto viewDataPath = getPersistedPath0(*logicalView0);
-    EXPECT_TRUE((viewDataPath.exists(result) && !result));
-    EXPECT_TRUE((viewDataPath.mkdir())); // create view directory
-    EXPECT_TRUE((viewDataPath.exists(result) && result));
-    arangodb::velocypack::Builder builder;
-    builder.openObject();
-    EXPECT_TRUE((logicalView0
-                     ->properties(builder, arangodb::LogicalDataSource::makeFlags(
-                                               arangodb::LogicalDataSource::Serialize::Detailed,
-                                               arangodb::LogicalDataSource::Serialize::ForPersistence))
-                     .ok()));
-    builder.close();
-    EXPECT_TRUE((0 == builder.slice().get("version").getNumber<uint32_t>())); // ensure 'version == 0 before upgrade
-
-    EXPECT_TRUE((arangodb::methods::Upgrade::startup(vocbase, true, false).ok())); // run upgrade
-    auto logicalView1 = vocbase.lookupView(logicalView0->name());
-    EXPECT_TRUE((false == !logicalView1)); // ensure view present after upgrade
-    EXPECT_TRUE((logicalView0->id() == logicalView1->id())); // ensure same id for view
-    auto link1 = arangodb::iresearch::IResearchLinkHelper::find(*logicalCollection,
-                                                                *logicalView1);
-    EXPECT_TRUE((false == !link1)); // ensure link present after upgrade
-    EXPECT_TRUE((link0->id() != link1->id())); // ensure new link
-    linkDataPath = getPersistedPath1(*link1);
-    EXPECT_TRUE((linkDataPath.exists(result) && result)); // ensure link directory created after upgrade
-    EXPECT_TRUE((viewDataPath.exists(result) && !result)); // ensure view directory removed after upgrade
-    viewDataPath = getPersistedPath0(*logicalView1);
-    EXPECT_TRUE((viewDataPath.exists(result) && !result)); // ensure view directory not created
-    builder.clear();
-    builder.openObject();
-    EXPECT_TRUE((logicalView1
-                     ->properties(builder, arangodb::LogicalDataSource::makeFlags(
-                                               arangodb::LogicalDataSource::Serialize::Detailed,
-                                               arangodb::LogicalDataSource::Serialize::ForPersistence))
-                     .ok()));
-    builder.close();
-    EXPECT_TRUE((1 == builder.slice().get("version").getNumber<uint32_t>())); // ensure 'version == 1 after upgrade
-
-    server.getFeature<arangodb::DatabaseFeature>("Database")->unprepare();
->>>>>>> 1b9cc85c
   }
   EXPECT_TRUE((std::cv_status::timeout ==
                cond.wait_for(lock, std::chrono::milliseconds(100))));
@@ -722,7 +424,6 @@
   EXPECT_TRUE((true == deallocated));
 }
 
-<<<<<<< HEAD
 TEST_F(IResearchFeatureTest, test_async_schedule_task_null_functr) {
   auto& feature = server.addFeatureUntracked<arangodb::iresearch::IResearchFeature>();
   feature.prepare();  // start thread pool
@@ -756,170 +457,6 @@
       cond.notify_all();
       return true;
     });
-=======
-  // test coordinator
-  {
-    auto collectionJson = arangodb::velocypack::Parser::fromJson(
-        "{ \"id\": \"1\", \"name\": \"testCollection\", \"shards\":{} }");
-    auto linkJson = arangodb::velocypack::Parser::fromJson(
-        "{ \"view\": \"testView\", \"type\": \"arangosearch\", "
-        "\"includeAllFields\": true }");
-    auto viewJson = arangodb::velocypack::Parser::fromJson(
-        "{ \"id\": 42, \"name\": \"testView\", \"type\": \"arangosearch\", "
-        "\"version\": 0 }");
-    auto versionJson = arangodb::velocypack::Parser::fromJson(
-        "{ \"version\": 0, \"tasks\": {} }");
-    auto collectionId = std::to_string(1);
-    auto viewId = std::to_string(42);
-
-    auto serverRoleBefore = arangodb::ServerState::instance()->getRole();
-    arangodb::ServerState::instance()->setRole(arangodb::ServerState::ROLE_COORDINATOR);
-    auto serverRoleRestore = irs::make_finally([&serverRoleBefore]() -> void {
-      arangodb::ServerState::instance()->setRole(serverRoleBefore);
-    });
-    arangodb::ServerState::instance()->setRebootId(1); // Hack.
-
-    // create a new instance of an ApplicationServer and fill it with the required features
-    // cannot use the existing server since its features already have some state
-    std::shared_ptr<arangodb::application_features::ApplicationServer> originalServer(
-      arangodb::application_features::ApplicationServer::server,
-      [](arangodb::application_features::ApplicationServer* ptr)->void {
-        arangodb::application_features::ApplicationServer::server = ptr;
-        });
-    arangodb::application_features::ApplicationServer::server =
-        nullptr;  // avoid "ApplicationServer initialized twice"
-    arangodb::application_features::ApplicationServer server(nullptr, nullptr);
-    arangodb::DatabaseFeature* database;
-    arangodb::iresearch::IResearchFeature feature(server);
-    arangodb::iresearch::IResearchAnalyzerFeature* analyzerFeature{};
-    server.addFeature(new arangodb::FlushFeature(server)); // required for constructing TRI_vocbase_t
-    server.addFeature(new arangodb::QueryRegistryFeature(server)); // required for constructing TRI_vocbase_t
-    TRI_vocbase_t system(TRI_vocbase_type_e::TRI_VOCBASE_TYPE_NORMAL, systemDBInfo());
-    server.addFeature(new arangodb::AuthenticationFeature(server)); // required for ClusterComm::instance()
-    server.addFeature(new arangodb::ClusterFeature(server)); // required to create ClusterInfo instance
-    server.addFeature(new arangodb::application_features::CommunicationFeaturePhase(
-        server));  // required for SimpleHttpClient::doRequest()
-    server.addFeature(database = new arangodb::DatabaseFeature(server)); // required to skip IResearchView validation
-    server.addFeature(analyzerFeature = new arangodb::iresearch::IResearchAnalyzerFeature(
-                          server));  // required for restoring link analyzers
-    server.addFeature(new arangodb::ShardingFeature(server)); // required for LogicalCollection::LogicalCollection(...)
-    server.addFeature(new arangodb::SystemDatabaseFeature(server, &system)); // required for IResearchLinkHelper::normalize(...)
-    server.addFeature(new arangodb::UpgradeFeature(server, nullptr, {})); // required for upgrade tasks
-    server.addFeature(new arangodb::ViewTypesFeature(server)); // required for IResearchFeature::prepare()
-
-    #if USE_ENTERPRISE
-      server.addFeature(new arangodb::LdapFeature(server)); // required for AuthenticationFeature with USE_ENTERPRISE
-    #endif
-
-    analyzerFeature->prepare(); // add static analyzers
-    feature.prepare(); // register iresearch view type
-    feature.start(); // register upgrade tasks
-    server.getFeature<arangodb::AuthenticationFeature>("Authentication")->prepare(); // create AuthenticationFeature::INSTANCE
-    server.getFeature<arangodb::ClusterFeature>("Cluster")->prepare(); // create ClusterInfo instance
-    server.getFeature<arangodb::DatabaseFeature>("Database")->enableUpgrade(); // skip IResearchView validation
-    server.getFeature<arangodb::ShardingFeature>("Sharding")->prepare(); // register sharding types
-    arangodb::AgencyCommManager::MANAGER->start(); // initialize agency
-    arangodb::DatabaseFeature::DATABASE =
-        database;  // required for ClusterInfo::createCollectionCoordinator(...)
-    const_cast<arangodb::IndexFactory&>(engine.indexFactory())
-        .emplace(  // required for Indexes::ensureIndex(...)
-      arangodb::iresearch::DATA_SOURCE_TYPE.name(),
-            arangodb::iresearch::IResearchLinkCoordinator::factory());
-    auto* ci = arangodb::ClusterInfo::instance();
-    ASSERT_TRUE((nullptr != ci));
-    TRI_vocbase_t* vocbase; // will be owned by DatabaseFeature
-
-    ASSERT_TRUE(database->createDatabase(testDBInfo("testDatabase"), vocbase).ok());
-
-    // simulate heartbeat thread (create database in current)
-    // this is stupid.
-    {
-      auto const path = "/Current/Databases/" + vocbase->name();
-      auto const value = arangodb::velocypack::Parser::fromJson(
-//    TODO: This one asserts with "not an object". No idea why.
-//        "{ \"id\": \"1\" }" );
-      "{ \"id\": { \"id\": \"1\" } }" );
-      EXPECT_TRUE(arangodb::AgencyComm().setValue(path, value->slice(), 0.0).successful());
-    }
-
-    ASSERT_TRUE((arangodb::methods::Databases::create(
-                     vocbase->name(), arangodb::velocypack::Slice::emptyArraySlice(),
-                     arangodb::velocypack::Slice::emptyObjectSlice())
-                     .ok()));
-
-    ASSERT_TRUE((ci->createCollectionCoordinator(vocbase->name(), collectionId, 0, 1, 1, false,
-                                                 collectionJson->slice(), 0.0, false, nullptr)
-                     .ok()));
-
-    auto logicalCollection = ci->getCollection(vocbase->name(), collectionId);
-    ASSERT_TRUE((false == !logicalCollection));
-    EXPECT_TRUE(
-        (ci->createViewCoordinator(vocbase->name(), viewId, viewJson->slice()).ok()));
-    auto logicalView0 = ci->getView(vocbase->name(), viewId);
-    ASSERT_TRUE((false == !logicalView0));
-
-    // simulate heartbeat thread (create index in current)
-    {
-      auto const path = "/Current/Collections/" + vocbase->name() + "/" +
-        std::to_string(logicalCollection->id());
-      auto const value = arangodb::velocypack::Parser::fromJson(
-        "{ \"shard-id-does-not-matter\": { \"indexes\" : [ { \"id\": \"2\" } "
-        "] } }");
-      EXPECT_TRUE(arangodb::AgencyComm().setValue(path, value->slice(), 0.0).successful());
-    }
-
-    arangodb::velocypack::Builder tmp;
-    ASSERT_TRUE((arangodb::methods::Indexes::ensureIndex(logicalCollection.get(),
-                                                         linkJson->slice(), true, tmp)
-                     .ok()));
-    logicalCollection = ci->getCollection(vocbase->name(), collectionId);
-    ASSERT_TRUE((false == !logicalCollection));
-    auto link0 = arangodb::iresearch::IResearchLinkHelper::find(*logicalCollection,
-                                                                *logicalView0);
-    ASSERT_TRUE((false == !link0));
-
-    arangodb::velocypack::Builder builder;
-    builder.openObject();
-    EXPECT_TRUE((logicalView0
-                     ->properties(builder, arangodb::LogicalDataSource::makeFlags(
-                                               arangodb::LogicalDataSource::Serialize::Detailed,
-                                               arangodb::LogicalDataSource::Serialize::ForPersistence))
-                     .ok()));
-    builder.close();
-    EXPECT_TRUE((0 == builder.slice().get("version").getNumber<uint32_t>())); // ensure 'version == 0 before upgrade
-
-    // ensure no upgrade on coordinator
-    // simulate heartbeat thread (create index in current)
-    {
-      auto const path = "/Current/Collections/" + vocbase->name() + "/" +
-                        std::to_string(logicalCollection->id());
-      auto const value = arangodb::velocypack::Parser::fromJson(
-          "{ \"shard-id-does-not-matter\": { \"indexes\" : [ { \"id\": \"2\" } "
-          "] } }");
-      EXPECT_TRUE(arangodb::AgencyComm().setValue(path, value->slice(), 0.0).successful());
-    }
-    EXPECT_TRUE((arangodb::methods::Upgrade::clusterBootstrap(*vocbase).ok())); // run upgrade
-    auto logicalCollection2 = ci->getCollection(vocbase->name(), collectionId);
-    ASSERT_TRUE((false == !logicalCollection2));
-    auto logicalView1 = ci->getView(vocbase->name(), viewId);
-    EXPECT_TRUE((false == !logicalView1)); // ensure view present after upgrade
-    EXPECT_TRUE((logicalView0->id() == logicalView1->id())); // ensure same id for view
-    auto link1 = arangodb::iresearch::IResearchLinkHelper::find(*logicalCollection2,
-                                                                *logicalView1);
-    EXPECT_TRUE((false == !link1)); // ensure link present after upgrade
-    EXPECT_TRUE((link0->id() == link1->id())); // ensure new link
-    builder.clear();
-    builder.openObject();
-    EXPECT_TRUE((logicalView1
-                     ->properties(builder, arangodb::LogicalDataSource::makeFlags(
-                                               arangodb::LogicalDataSource::Serialize::Detailed,
-                                               arangodb::LogicalDataSource::Serialize::ForPersistence))
-                     .ok()));
-    builder.close();
-    EXPECT_TRUE((0 == builder.slice().get("version").getNumber<uint32_t>())); // ensure 'version == 0 after upgrade
-
-    server.getFeature<arangodb::DatabaseFeature>("Database")->unprepare();
->>>>>>> 1b9cc85c
   }
   EXPECT_TRUE((std::cv_status::timeout !=
                cond.wait_for(lock, std::chrono::milliseconds(100))));  // first run invoked immediately
@@ -955,7 +492,6 @@
   EXPECT_TRUE((true == deallocated));
 }
 
-<<<<<<< HEAD
 TEST_F(IResearchFeatureTest, test_async_multi_run_task) {
   bool deallocated = false;  // declare above 'feature' to ensure proper destruction order
   arangodb::iresearch::IResearchFeature feature(server.server());
@@ -982,88 +518,6 @@
                     cond.notify_all();
                     return false;
                   });
-=======
-    // create a new instance of an ApplicationServer and fill it with the required features
-    // cannot use the existing server since its features already have some state
-    std::shared_ptr<arangodb::application_features::ApplicationServer> originalServer(
-      arangodb::application_features::ApplicationServer::server,
-      [](arangodb::application_features::ApplicationServer* ptr)->void {
-        arangodb::application_features::ApplicationServer::server = ptr;
-        });
-    arangodb::application_features::ApplicationServer::server =
-        nullptr;  // avoid "ApplicationServer initialized twice"
-    arangodb::application_features::ApplicationServer server(nullptr, nullptr);
-    arangodb::iresearch::IResearchFeature feature(server);
-    arangodb::DatabasePathFeature* dbPathFeature;
-    arangodb::iresearch::IResearchAnalyzerFeature* analyzerFeature{};
-    server.addFeature(new arangodb::FlushFeature(server)); // required to skip IResearchView validation
-    server.addFeature(new arangodb::AuthenticationFeature(server)); // required for ClusterInfo::loadPlan()
-    server.addFeature(new arangodb::application_features::CommunicationFeaturePhase(
-        server));  // required for SimpleHttpClient::doRequest()
-    server.addFeature(new arangodb::DatabaseFeature(server)); // required to skip IResearchView validation
-    server.addFeature(dbPathFeature = new arangodb::DatabasePathFeature(server)); // required for IResearchLink::initDataStore()
-    server.addFeature(analyzerFeature = new arangodb::iresearch::IResearchAnalyzerFeature(
-                          server));  // required for restoring link analyzers
-    server.addFeature(new arangodb::QueryRegistryFeature(server)); // required for constructing TRI_vocbase_t
-    server.addFeature(new arangodb::ShardingFeature(server)); // required for LogicalCollection::LogicalCollection(...)
-    server.addFeature(new arangodb::UpgradeFeature(server, nullptr, {})); // required for upgrade tasks
-    server.addFeature(new arangodb::ViewTypesFeature(server)); // required for IResearchFeature::prepare()
-    analyzerFeature->prepare(); // add static analyzers
-    feature.prepare(); // register iresearch view type
-    feature.start(); // register upgrade tasks
-    server.getFeature<arangodb::AuthenticationFeature>("Authentication")->prepare(); // create AuthenticationFeature::INSTANCE
-    server.getFeature<arangodb::DatabaseFeature>("Database")->enableUpgrade(); // skip IResearchView validation
-    server.getFeature<arangodb::ShardingFeature>("Sharding")->prepare(); // register sharding types
-
-    arangodb::tests::setDatabasePath(*dbPathFeature); // ensure test data is stored in a unique directory
-    auto versionFilename = StorageEngineMock::versionFilenameResult;
-    auto versionFilenameRestore = irs::make_finally([&versionFilename]() -> void {
-      StorageEngineMock::versionFilenameResult = versionFilename;
-    });
-    StorageEngineMock::versionFilenameResult =
-        (irs::utf8_path(dbPathFeature->directory()) /= "version").utf8();
-    ASSERT_TRUE((irs::utf8_path(dbPathFeature->directory()).mkdir()));
-    ASSERT_TRUE((arangodb::basics::VelocyPackHelper::velocyPackToFile(
-        StorageEngineMock::versionFilenameResult, versionJson->slice(), false)));
-
-    TRI_vocbase_t vocbase(TRI_vocbase_type_e::TRI_VOCBASE_TYPE_NORMAL, testDBInfo());
-    auto logicalCollection = vocbase.createCollection(collectionJson->slice());
-    ASSERT_NE(logicalCollection, nullptr);
-    auto logicalView = vocbase.createView(viewJson->slice());
-    ASSERT_NE(logicalView, nullptr);
-    auto* view = dynamic_cast<arangodb::iresearch::IResearchView*>(logicalView.get());
-    ASSERT_NE(view, nullptr);
-    bool created;
-    auto index = logicalCollection->createIndex(linkJson->slice(), created);
-    ASSERT_TRUE(created);
-    ASSERT_NE(index, nullptr);
-    auto link = std::dynamic_pointer_cast<arangodb::iresearch::IResearchLink>(index);
-    ASSERT_NE(link, nullptr);
-    ASSERT_TRUE((view->link(link->self()).ok())); // link will not notify view in 'vocbase', hence notify manually
-
-    index->unload(); // release file handles
-    bool result;
-    auto linkDataPath = getPersistedPath1(*link);
-    EXPECT_TRUE((linkDataPath.remove())); // remove link directory
-    auto viewDataPath = getPersistedPath0(*logicalView);
-    EXPECT_TRUE((viewDataPath.exists(result) && !result)); // ensure no view directory
-    arangodb::velocypack::Builder builder;
-    builder.openObject();
-    EXPECT_TRUE((logicalView
-                     ->properties(builder, arangodb::LogicalDataSource::makeFlags(
-                                               arangodb::LogicalDataSource::Serialize::Detailed,
-                                               arangodb::LogicalDataSource::Serialize::ForPersistence))
-                     .ok()));
-    builder.close();
-    EXPECT_TRUE((0 == builder.slice().get("version").getNumber<uint32_t>())); // ensure 'version == 0 before upgrade
-
-    EXPECT_TRUE((arangodb::methods::Upgrade::startup(vocbase, true, false).ok())); // run upgrade
-    logicalView = vocbase.lookupView(logicalView->name());
-    EXPECT_TRUE((true == !logicalView)); // ensure view removed after upgrade
-    EXPECT_TRUE((viewDataPath.exists(result) && !result)); // ensure view directory not present
-
-    server.getFeature<arangodb::DatabaseFeature>("Database")->unprepare();
->>>>>>> 1b9cc85c
   }
   EXPECT_TRUE((std::cv_status::timeout !=
                cond.wait_for(lock, std::chrono::milliseconds(1000))));
@@ -1113,7 +567,6 @@
   EXPECT_TRUE((std::chrono::milliseconds(1000) > diff));
 }
 
-<<<<<<< HEAD
 TEST_F(IResearchFeatureTest, test_async_trigger_by_timeout) {
   bool deallocated = false;  // declare above 'feature' to ensure proper destruction order
   arangodb::iresearch::IResearchFeature feature(server.server());
@@ -1138,90 +591,6 @@
                     timeoutMsec = 100;
                     return ++count < 2;
                   });
-=======
-    // create a new instance of an ApplicationServer and fill it with the required features
-    // cannot use the existing server since its features already have some state
-    std::shared_ptr<arangodb::application_features::ApplicationServer> originalServer(
-      arangodb::application_features::ApplicationServer::server,
-      [](arangodb::application_features::ApplicationServer* ptr)->void {
-        arangodb::application_features::ApplicationServer::server = ptr;
-        });
-    arangodb::application_features::ApplicationServer::server =
-        nullptr;  // avoid "ApplicationServer initialized twice"
-    arangodb::application_features::ApplicationServer server(nullptr, nullptr);
-    arangodb::iresearch::IResearchFeature feature(server);
-    arangodb::DatabasePathFeature* dbPathFeature;
-    arangodb::iresearch::IResearchAnalyzerFeature* analyzerFeature{};
-    server.addFeature(new arangodb::FlushFeature(server)); // required to skip IResearchView validation
-    server.addFeature(new arangodb::AuthenticationFeature(server)); // required for ClusterInfo::loadPlan()
-    server.addFeature(new arangodb::application_features::CommunicationFeaturePhase(
-        server));  // required for SimpleHttpClient::doRequest()
-    server.addFeature(new arangodb::DatabaseFeature(server)); // required to skip IResearchView validation
-    server.addFeature(dbPathFeature = new arangodb::DatabasePathFeature(server)); // required for IResearchLink::initDataStore()
-    server.addFeature(analyzerFeature = new arangodb::iresearch::IResearchAnalyzerFeature(
-                          server));  // required for restoring link analyzers
-    server.addFeature(new arangodb::QueryRegistryFeature(server)); // required for constructing TRI_vocbase_t
-    server.addFeature(new arangodb::ShardingFeature(server)); // required for LogicalCollection::LogicalCollection(...)
-    server.addFeature(new arangodb::UpgradeFeature(server, nullptr, {})); // required for upgrade tasks
-    server.addFeature(new arangodb::ViewTypesFeature(server)); // required for IResearchFeature::prepare()
-    analyzerFeature->prepare(); // add static analyzers
-    feature.prepare(); // register iresearch view type
-    feature.start(); // register upgrade tasks
-    server.getFeature<arangodb::AuthenticationFeature>("Authentication")->prepare(); // create AuthenticationFeature::INSTANCE
-    server.getFeature<arangodb::DatabaseFeature>("Database")->enableUpgrade(); // skip IResearchView validation
-    server.getFeature<arangodb::ShardingFeature>("Sharding")->prepare(); // register sharding types
-
-    arangodb::tests::setDatabasePath(*dbPathFeature); // ensure test data is stored in a unique directory
-    auto versionFilename = StorageEngineMock::versionFilenameResult;
-    auto versionFilenameRestore = irs::make_finally([&versionFilename]() -> void {
-      StorageEngineMock::versionFilenameResult = versionFilename;
-    });
-    StorageEngineMock::versionFilenameResult =
-        (irs::utf8_path(dbPathFeature->directory()) /= "version").utf8();
-    ASSERT_TRUE((irs::utf8_path(dbPathFeature->directory()).mkdir()));
-    ASSERT_TRUE((arangodb::basics::VelocyPackHelper::velocyPackToFile(
-        StorageEngineMock::versionFilenameResult, versionJson->slice(), false)));
-
-    engine.views.clear();
-    TRI_vocbase_t vocbase(TRI_vocbase_type_e::TRI_VOCBASE_TYPE_NORMAL, testDBInfo());
-    auto logicalCollection = vocbase.createCollection(collectionJson->slice());
-    ASSERT_TRUE((false == !logicalCollection));
-    auto logicalView = vocbase.createView(viewJson->slice());
-    ASSERT_TRUE((false == !logicalView));
-    auto* view = dynamic_cast<arangodb::iresearch::IResearchView*>(logicalView.get());
-    ASSERT_TRUE((false == !view));
-    bool created;
-    auto index = logicalCollection->createIndex(linkJson->slice(), created);
-    ASSERT_TRUE((created));
-    ASSERT_TRUE((false == !index));
-    auto link = std::dynamic_pointer_cast<arangodb::iresearch::IResearchLink>(index);
-    ASSERT_TRUE((false == !link));
-    ASSERT_TRUE((view->link(link->self()).ok())); // link will not notify view in 'vocbase', hence notify manually
-
-    index->unload(); // release file handles
-    bool result;
-    auto linkDataPath = getPersistedPath1(*link);
-    EXPECT_TRUE((linkDataPath.remove())); // remove link directory
-    auto viewDataPath = getPersistedPath0(*logicalView);
-    EXPECT_TRUE((viewDataPath.exists(result) && !result));
-    EXPECT_TRUE((viewDataPath.mkdir())); // create view directory
-    EXPECT_TRUE((viewDataPath.exists(result) && result));
-    arangodb::velocypack::Builder builder;
-    builder.openObject();
-    EXPECT_TRUE((logicalView
-                     ->properties(builder, arangodb::LogicalDataSource::makeFlags(
-                                               arangodb::LogicalDataSource::Serialize::Detailed,
-                                               arangodb::LogicalDataSource::Serialize::ForPersistence))
-                     .ok()));
-    builder.close();
-    EXPECT_TRUE((0 == builder.slice().get("version").getNumber<uint32_t>())); // ensure 'version == 0 before upgrade
-
-    EXPECT_TRUE((arangodb::methods::Upgrade::startup(vocbase, true, false).ok())); // run upgrade
-//    EXPECT_TRUE(arangodb::methods::Upgrade::clusterBootstrap(vocbase).ok()); // run upgrade
-    logicalView = vocbase.lookupView(logicalView->name());
-    EXPECT_TRUE((true == !logicalView)); // ensure view removed after upgrade
-    EXPECT_TRUE((viewDataPath.exists(result) && !result)); // ensure view directory removed after upgrade
->>>>>>> 1b9cc85c
   }
   EXPECT_TRUE((std::cv_status::timeout !=
                cond.wait_for(lock, std::chrono::milliseconds(100))));  // first run invoked immediately
@@ -1249,7 +618,6 @@
   SCOPED_LOCK_NAMED(mutex, lock);
 
   {
-<<<<<<< HEAD
     arangodb::iresearch::IResearchFeature feature(server.server());
     feature.prepare(); // start thread pool
     std::shared_ptr<bool> flag(&deallocated,
@@ -1261,35 +629,6 @@
       timeoutMsec = 100;
       return true;
     });
-=======
-    // create a new instance of an ApplicationServer and fill it with the required features
-    // cannot use the existing server since its features already have some state
-    std::shared_ptr<arangodb::application_features::ApplicationServer> originalServer(
-      arangodb::application_features::ApplicationServer::server,
-      [](arangodb::application_features::ApplicationServer* ptr)->void {
-        arangodb::application_features::ApplicationServer::server = ptr;
-        });
-    arangodb::application_features::ApplicationServer::server =
-        nullptr;  // avoid "ApplicationServer initialized twice"
-    arangodb::application_features::ApplicationServer server(nullptr, nullptr);
-    bool deallocated = false; // declare above 'feature' to ensure proper destruction order
-    arangodb::iresearch::IResearchFeature feature(server);
-    server.addFeature(new arangodb::ViewTypesFeature(server)); // required for IResearchFeature::prepare()
-    feature.prepare(); // start thread pool
-    std::condition_variable cond;
-    std::mutex mutex;
-    SCOPED_LOCK_NAMED(mutex, lock);
-
-    {
-      std::shared_ptr<bool> flag(&deallocated,
-                                 [](bool* ptr) -> void { *ptr = true; });
-      feature.async(nullptr, [&cond, &mutex, flag](size_t&, bool) -> bool {
-        SCOPED_LOCK(mutex);
-        cond.notify_all();
-        return false;
-      });
-    }
->>>>>>> 1b9cc85c
     EXPECT_TRUE((std::cv_status::timeout !=
                  cond.wait_for(lock, std::chrono::milliseconds(100))));
   }
@@ -1310,7 +649,6 @@
   SCOPED_LOCK_NAMED(mutex, lock);
 
   {
-<<<<<<< HEAD
     std::shared_ptr<bool> flag(&deallocated0,
                                [](bool* ptr) -> void { *ptr = true; });
     feature.async(resourceMutex,
@@ -1322,40 +660,6 @@
                     cond.wait(lock);
                     return true;
                   });
-=======
-    // create a new instance of an ApplicationServer and fill it with the required features
-    // cannot use the existing server since its features already have some state
-    std::shared_ptr<arangodb::application_features::ApplicationServer> originalServer(
-      arangodb::application_features::ApplicationServer::server,
-      [](arangodb::application_features::ApplicationServer* ptr)->void {
-        arangodb::application_features::ApplicationServer::server = ptr;
-        });
-    arangodb::application_features::ApplicationServer::server =
-        nullptr;  // avoid "ApplicationServer initialized twice"
-    arangodb::application_features::ApplicationServer server(nullptr, nullptr);
-    bool deallocated = false; // declare above 'feature' to ensure proper destruction order
-    arangodb::iresearch::IResearchFeature feature(server);
-    server.addFeature(new arangodb::ViewTypesFeature(server)); // required for IResearchFeature::prepare()
-    feature.prepare(); // start thread pool
-    auto resourceMutex = std::make_shared<arangodb::iresearch::ResourceMutex>(nullptr);
-    std::condition_variable cond;
-    std::mutex mutex;
-    SCOPED_LOCK_NAMED(mutex, lock);
-
-    {
-      std::shared_ptr<bool> flag(&deallocated,
-                                 [](bool* ptr) -> void { *ptr = true; });
-      feature.async(resourceMutex, [&cond, &mutex, flag](size_t&, bool) -> bool {
-        SCOPED_LOCK(mutex);
-        cond.notify_all();
-        return false;
-      });
-    }
-    EXPECT_TRUE((std::cv_status::timeout ==
-                 cond.wait_for(lock, std::chrono::milliseconds(100))));
-    std::this_thread::sleep_for(std::chrono::milliseconds(100));
-    EXPECT_TRUE((true == deallocated));
->>>>>>> 1b9cc85c
   }
   EXPECT_TRUE((std::cv_status::timeout !=
                cond.wait_for(lock, std::chrono::milliseconds(1000))));  // wait for the first task to start
@@ -1364,78 +668,14 @@
   std::this_thread::sleep_for(std::chrono::milliseconds(100));  // hopefully a write-lock aquisition attempt is in progress
 
   {
-<<<<<<< HEAD
     TRY_SCOPED_LOCK_NAMED(resourceMutex->mutex(), resourceLock);
     EXPECT_TRUE((false == resourceLock.owns_lock()));  // write-lock aquired successfully (read-locks blocked)
-=======
-    // create a new instance of an ApplicationServer and fill it with the required features
-    // cannot use the existing server since its features already have some state
-    std::shared_ptr<arangodb::application_features::ApplicationServer> originalServer(
-      arangodb::application_features::ApplicationServer::server,
-      [](arangodb::application_features::ApplicationServer* ptr)->void {
-        arangodb::application_features::ApplicationServer::server = ptr;
-        });
-    arangodb::application_features::ApplicationServer::server =
-        nullptr;  // avoid "ApplicationServer initialized twice"
-    arangodb::application_features::ApplicationServer server(nullptr, nullptr);
-    arangodb::iresearch::IResearchFeature feature(server);
-    server.addFeature(new arangodb::ViewTypesFeature(server)); // required for IResearchFeature::prepare()
-    feature.prepare(); // start thread pool
-    auto resourceMutex = std::make_shared<arangodb::iresearch::ResourceMutex>(&server);
-    std::condition_variable cond;
-    std::mutex mutex;
-    SCOPED_LOCK_NAMED(mutex, lock);
-
-    feature.async(resourceMutex, {});
-    EXPECT_TRUE((std::cv_status::timeout ==
-                 cond.wait_for(lock, std::chrono::milliseconds(100))));
-    resourceMutex->reset(); // should not deadlock if task released
->>>>>>> 1b9cc85c
-  }
-
-  {
-<<<<<<< HEAD
+  }
+
+  {
     std::shared_ptr<bool> flag(&deallocated1,
                                [](bool* ptr) -> void { *ptr = true; });
     feature.async(resourceMutex, [flag](size_t&, bool) -> bool { return false; });  // will never get invoked because resourceMutex is reset
-=======
-    // create a new instance of an ApplicationServer and fill it with the required features
-    // cannot use the existing server since its features already have some state
-    std::shared_ptr<arangodb::application_features::ApplicationServer> originalServer(
-      arangodb::application_features::ApplicationServer::server,
-      [](arangodb::application_features::ApplicationServer* ptr)->void {
-        arangodb::application_features::ApplicationServer::server = ptr;
-        });
-    arangodb::application_features::ApplicationServer::server =
-        nullptr;  // avoid "ApplicationServer initialized twice"
-    arangodb::application_features::ApplicationServer server(nullptr, nullptr);
-    bool deallocated = false; // declare above 'feature' to ensure proper destruction order
-    arangodb::iresearch::IResearchFeature feature(server);
-    server.addFeature(new arangodb::ViewTypesFeature(server)); // required for IResearchFeature::prepare()
-    feature.prepare(); // start thread pool
-    std::condition_variable cond;
-    std::mutex mutex;
-    size_t count = 0;
-    SCOPED_LOCK_NAMED(mutex, lock);
-
-    {
-      std::shared_ptr<bool> flag(&deallocated,
-                                 [](bool* ptr) -> void { *ptr = true; });
-      feature.async(nullptr, [&cond, &mutex, flag, &count](size_t&, bool) -> bool {
-        ++count;
-        SCOPED_LOCK(mutex);
-        cond.notify_all();
-        return true;
-      });
-    }
-    EXPECT_TRUE((std::cv_status::timeout !=
-                 cond.wait_for(lock, std::chrono::milliseconds(100))));  // first run invoked immediately
-    EXPECT_TRUE((false == deallocated));
-    EXPECT_TRUE((std::cv_status::timeout ==
-                 cond.wait_for(lock, std::chrono::milliseconds(100))));
-    EXPECT_TRUE((false == deallocated)); // still scheduled
-    EXPECT_TRUE((1 == count));
->>>>>>> 1b9cc85c
   }
   cond.notify_all();  // wake up first task after resourceMutex write-lock aquired (will process pending tasks)
   lock.unlock();      // allow first task to run
@@ -1464,7 +704,6 @@
   SCOPED_LOCK_NAMED(mutex, lock);
 
   {
-<<<<<<< HEAD
     std::shared_ptr<bool> flag(&deallocated,
                                [](bool* ptr) -> void { *ptr = true; });
     feature.async(resourceMutex,
@@ -1477,40 +716,6 @@
                     cond.notify_all();
                     return false;
                   });
-=======
-    // create a new instance of an ApplicationServer and fill it with the required features
-    // cannot use the existing server since its features already have some state
-    std::shared_ptr<arangodb::application_features::ApplicationServer> originalServer(
-      arangodb::application_features::ApplicationServer::server,
-      [](arangodb::application_features::ApplicationServer* ptr)->void {
-        arangodb::application_features::ApplicationServer::server = ptr;
-        });
-    arangodb::application_features::ApplicationServer::server =
-        nullptr;  // avoid "ApplicationServer initialized twice"
-    arangodb::application_features::ApplicationServer server(nullptr, nullptr);
-    bool deallocated = false; // declare above 'feature' to ensure proper destruction order
-    arangodb::iresearch::IResearchFeature feature(server);
-    server.addFeature(new arangodb::ViewTypesFeature(server)); // required for IResearchFeature::prepare()
-    feature.prepare(); // start thread pool
-    auto resourceMutex = std::make_shared<arangodb::iresearch::ResourceMutex>(&server);
-    std::condition_variable cond;
-    std::mutex mutex;
-    SCOPED_LOCK_NAMED(mutex, lock);
-
-    {
-      std::shared_ptr<bool> flag(&deallocated,
-                                 [](bool* ptr) -> void { *ptr = true; });
-      feature.async(resourceMutex, [&cond, &mutex, flag](size_t&, bool) -> bool {
-        SCOPED_LOCK(mutex);
-        cond.notify_all();
-        return false;
-      });
-    }
-    EXPECT_TRUE((std::cv_status::timeout !=
-                 cond.wait_for(lock, std::chrono::milliseconds(100))));
-    std::this_thread::sleep_for(std::chrono::milliseconds(100));
-    EXPECT_TRUE((true == deallocated));
->>>>>>> 1b9cc85c
   }
   feature.prepare();  // start thread pool after a task has been scheduled, to trigger resize with a task
   EXPECT_TRUE((std::cv_status::timeout !=
@@ -1522,7 +727,6 @@
 }
 #endif
 
-<<<<<<< HEAD
 class IResearchFeatureTestCoordinator : public ::testing::Test {
  protected:
   struct ClusterCommControl : arangodb::ClusterComm {
@@ -1586,104 +790,6 @@
                                     arangodb::LogLevel::DEFAULT);
     arangodb::LogTopic::setLogLevel(arangodb::Logger::AGENCY.name(),
                                     arangodb::LogLevel::DEFAULT);
-=======
-  // multi-run task
-  {
-    // create a new instance of an ApplicationServer and fill it with the required features
-    // cannot use the existing server since its features already have some state
-    std::shared_ptr<arangodb::application_features::ApplicationServer> originalServer(
-      arangodb::application_features::ApplicationServer::server,
-      [](arangodb::application_features::ApplicationServer* ptr)->void {
-        arangodb::application_features::ApplicationServer::server = ptr;
-        });
-    arangodb::application_features::ApplicationServer::server =
-        nullptr;  // avoid "ApplicationServer initialized twice"
-    arangodb::application_features::ApplicationServer server(nullptr, nullptr);
-    bool deallocated = false; // declare above 'feature' to ensure proper destruction order
-    arangodb::iresearch::IResearchFeature feature(server);
-    server.addFeature(new arangodb::ViewTypesFeature(server)); // required for IResearchFeature::prepare()
-    feature.prepare(); // start thread pool
-    auto resourceMutex = std::make_shared<arangodb::iresearch::ResourceMutex>(&server);
-    std::condition_variable cond;
-    std::mutex mutex;
-    size_t count = 0;
-    auto last = std::chrono::system_clock::now();
-    std::chrono::system_clock::duration diff;
-    SCOPED_LOCK_NAMED(mutex, lock);
-
-    {
-      std::shared_ptr<bool> flag(&deallocated,
-                                 [](bool* ptr) -> void { *ptr = true; });
-      feature.async(resourceMutex,
-                    [&cond, &mutex, flag, &count, &last,
-                     &diff](size_t& timeoutMsec, bool) -> bool {
-        diff = std::chrono::system_clock::now() - last;
-        last = std::chrono::system_clock::now();
-        timeoutMsec = 100;
-        if (++count <= 1) return true;
-        SCOPED_LOCK(mutex);
-        cond.notify_all();
-        return false;
-      });
-    }
-    EXPECT_TRUE((std::cv_status::timeout !=
-                 cond.wait_for(lock, std::chrono::milliseconds(1000))));
-    std::this_thread::sleep_for(std::chrono::milliseconds(100));
-    EXPECT_TRUE((true == deallocated));
-    EXPECT_TRUE((2 == count));
-    EXPECT_TRUE((std::chrono::milliseconds(100) < diff));
-  }
-
-  // trigger task by notify
-  {
-    // create a new instance of an ApplicationServer and fill it with the required features
-    // cannot use the existing server since its features already have some state
-    std::shared_ptr<arangodb::application_features::ApplicationServer> originalServer(
-      arangodb::application_features::ApplicationServer::server,
-      [](arangodb::application_features::ApplicationServer* ptr)->void {
-        arangodb::application_features::ApplicationServer::server = ptr;
-        });
-    arangodb::application_features::ApplicationServer::server =
-        nullptr;  // avoid "ApplicationServer initialized twice"
-    arangodb::application_features::ApplicationServer server(nullptr, nullptr);
-    bool deallocated = false; // declare above 'feature' to ensure proper destruction order
-    arangodb::iresearch::IResearchFeature feature(server);
-    server.addFeature(new arangodb::ViewTypesFeature(server)); // required for IResearchFeature::prepare()
-    feature.prepare(); // start thread pool
-    auto resourceMutex = std::make_shared<arangodb::iresearch::ResourceMutex>(&server);
-    bool execVal = true;
-    std::condition_variable cond;
-    std::mutex mutex;
-    size_t count = 0;
-    auto last = std::chrono::system_clock::now();
-    SCOPED_LOCK_NAMED(mutex, lock);
-
-    {
-      std::shared_ptr<bool> flag(&deallocated,
-                                 [](bool* ptr) -> void { *ptr = true; });
-      feature.async(resourceMutex,
-                    [&cond, &mutex, flag, &execVal, &count](size_t&, bool exec) -> bool {
-                      execVal = exec;
-                      SCOPED_LOCK(mutex);
-                      cond.notify_all();
-                      return ++count < 2;
-                    });
-    }
-    EXPECT_TRUE((std::cv_status::timeout !=
-                 cond.wait_for(lock, std::chrono::milliseconds(100))));  // first run invoked immediately
-    EXPECT_TRUE((false == deallocated));
-    EXPECT_TRUE((std::cv_status::timeout ==
-                 cond.wait_for(lock, std::chrono::milliseconds(100))));
-    EXPECT_TRUE((false == deallocated));
-    feature.asyncNotify();
-    EXPECT_TRUE((std::cv_status::timeout !=
-                 cond.wait_for(lock, std::chrono::milliseconds(100))));
-    std::this_thread::sleep_for(std::chrono::milliseconds(100));
-    EXPECT_TRUE((true == deallocated));
-    EXPECT_TRUE((false == execVal));
-    auto diff = std::chrono::system_clock::now() - last;
-    EXPECT_TRUE((std::chrono::milliseconds(1000) > diff));
->>>>>>> 1b9cc85c
   }
 };
 
@@ -1720,65 +826,17 @@
   TRI_vocbase_t* vocbase;  // will be owned by DatabaseFeature
 
   auto& database = server.getFeature<arangodb::DatabaseFeature>();
-  ASSERT_TRUE(database.createDatabase(1, "testDatabase", vocbase).ok());
+  ASSERT_TRUE(database.createDatabase(testDBInfo(server.server()), vocbase).ok());
 
   // simulate heartbeat thread (create database in current)
   // this is stupid.
   {
-<<<<<<< HEAD
     auto const path = "/Current/Databases/" + vocbase->name();
     auto const value = arangodb::velocypack::Parser::fromJson(
         // TODO: This one asserts with "not an object". No idea why.
         // "{ \"id\": \"1\" }" );
         "{ \"id\": { \"id\": \"1\" } }");
     EXPECT_TRUE(arangodb::AgencyComm().setValue(path, value->slice(), 0.0).successful());
-=======
-    // create a new instance of an ApplicationServer and fill it with the required features
-    // cannot use the existing server since its features already have some state
-    std::shared_ptr<arangodb::application_features::ApplicationServer> originalServer(
-      arangodb::application_features::ApplicationServer::server,
-      [](arangodb::application_features::ApplicationServer* ptr)->void {
-        arangodb::application_features::ApplicationServer::server = ptr;
-        });
-    arangodb::application_features::ApplicationServer::server =
-        nullptr;  // avoid "ApplicationServer initialized twice"
-    arangodb::application_features::ApplicationServer server(nullptr, nullptr);
-    bool deallocated = false; // declare above 'feature' to ensure proper destruction order
-    arangodb::iresearch::IResearchFeature feature(server);
-    server.addFeature(new arangodb::ViewTypesFeature(server)); // required for IResearchFeature::prepare()
-    feature.prepare(); // start thread pool
-    auto resourceMutex = std::make_shared<arangodb::iresearch::ResourceMutex>(&server);
-    bool execVal = false;
-    std::condition_variable cond;
-    std::mutex mutex;
-    size_t count = 0;
-    auto last = std::chrono::system_clock::now();
-    SCOPED_LOCK_NAMED(mutex, lock);
-
-    {
-      std::shared_ptr<bool> flag(&deallocated,
-                                 [](bool* ptr) -> void { *ptr = true; });
-      feature.async(resourceMutex,
-                    [&cond, &mutex, flag, &execVal, &count](size_t& timeoutMsec,
-                                                            bool exec) -> bool {
-        execVal = exec;
-        SCOPED_LOCK(mutex);
-        cond.notify_all();
-        timeoutMsec = 100;
-        return ++count < 2;
-      });
-    }
-    EXPECT_TRUE((std::cv_status::timeout !=
-                 cond.wait_for(lock, std::chrono::milliseconds(100))));  // first run invoked immediately
-    EXPECT_TRUE((false == deallocated));
-    EXPECT_TRUE((std::cv_status::timeout !=
-                 cond.wait_for(lock, std::chrono::milliseconds(1000))));
-    std::this_thread::sleep_for(std::chrono::milliseconds(100));
-    EXPECT_TRUE((true == deallocated));
-    EXPECT_TRUE((true == execVal));
-    auto diff = std::chrono::system_clock::now() - last;
-    EXPECT_TRUE((std::chrono::milliseconds(300) >= diff)); // could be a little more then 100ms+100ms
->>>>>>> 1b9cc85c
   }
 
   ASSERT_TRUE(
@@ -1800,31 +858,12 @@
 
   // simulate heartbeat thread (create index in current)
   {
-<<<<<<< HEAD
     auto const path = "/Current/Collections/" + vocbase->name() + "/" +
                       std::to_string(logicalCollection->id());
     auto const value = arangodb::velocypack::Parser::fromJson(
         "{ \"shard-id-does-not-matter\": { \"indexes\" : [ { \"id\": \"2\" } "
         "] } }");
     EXPECT_TRUE(arangodb::AgencyComm().setValue(path, value->slice(), 0.0).successful());
-=======
-    // create a new instance of an ApplicationServer and fill it with the required features
-    // cannot use the existing server since its features already have some state
-    std::shared_ptr<arangodb::application_features::ApplicationServer> originalServer(
-      arangodb::application_features::ApplicationServer::server,
-      [](arangodb::application_features::ApplicationServer* ptr)->void {
-        arangodb::application_features::ApplicationServer::server = ptr;
-        });
-    arangodb::application_features::ApplicationServer::server =
-        nullptr;  // avoid "ApplicationServer initialized twice"
-    arangodb::application_features::ApplicationServer server(nullptr, nullptr);
-
-    {
-      arangodb::iresearch::IResearchFeature feature(server);
-      server.addFeature(new arangodb::ViewTypesFeature(server)); // required for IResearchFeature::prepare()
-      feature.prepare(); // start thread pool
-    }
->>>>>>> 1b9cc85c
   }
 
   arangodb::velocypack::Builder tmp;
@@ -1849,49 +888,12 @@
   // ensure no upgrade on coordinator
   // simulate heartbeat thread (create index in current)
   {
-<<<<<<< HEAD
     auto const path = "/Current/Collections/" + vocbase->name() + "/" +
                       std::to_string(logicalCollection->id());
     auto const value = arangodb::velocypack::Parser::fromJson(
         "{ \"shard-id-does-not-matter\": { \"indexes\" : [ { \"id\": \"2\" } "
         "] } }");
     EXPECT_TRUE(arangodb::AgencyComm().setValue(path, value->slice(), 0.0).successful());
-=======
-    // create a new instance of an ApplicationServer and fill it with the required features
-    // cannot use the existing server since its features already have some state
-    std::shared_ptr<arangodb::application_features::ApplicationServer> originalServer(
-      arangodb::application_features::ApplicationServer::server,
-      [](arangodb::application_features::ApplicationServer* ptr)->void {
-        arangodb::application_features::ApplicationServer::server = ptr;
-        });
-    arangodb::application_features::ApplicationServer::server =
-        nullptr;  // avoid "ApplicationServer initialized twice"
-    arangodb::application_features::ApplicationServer server(nullptr, nullptr);
-    auto resourceMutex = std::make_shared<arangodb::iresearch::ResourceMutex>(&server);
-    bool deallocated = false;
-    std::condition_variable cond;
-    std::mutex mutex;
-    SCOPED_LOCK_NAMED(mutex, lock);
-
-    {
-      arangodb::iresearch::IResearchFeature feature(server);
-      server.addFeature(new arangodb::ViewTypesFeature(server)); // required for IResearchFeature::prepare()
-      feature.prepare(); // start thread pool
-      std::shared_ptr<bool> flag(&deallocated,
-                                 [](bool* ptr) -> void { *ptr = true; });
-
-      feature.async(resourceMutex, [&cond, &mutex, flag](size_t& timeoutMsec, bool) -> bool {
-        SCOPED_LOCK(mutex);
-        cond.notify_all();
-        timeoutMsec = 100;
-        return true;
-      });
-      EXPECT_TRUE((std::cv_status::timeout !=
-                   cond.wait_for(lock, std::chrono::milliseconds(100))));
-    }
-
-    EXPECT_TRUE((true == deallocated));
->>>>>>> 1b9cc85c
   }
   EXPECT_TRUE((arangodb::methods::Upgrade::clusterBootstrap(*vocbase).ok()));  // run upgrade
   auto logicalCollection2 = ci.getCollection(vocbase->name(), collectionId);
@@ -1913,7 +915,6 @@
   EXPECT_TRUE((0 == builder.slice().get("version").getNumber<uint32_t>()));  // ensure 'version == 0 after upgrade
 }
 
-<<<<<<< HEAD
 class IResearchFeatureTestDBServer : public ::testing::Test {
  protected:
   struct ClusterCommControl : arangodb::ClusterComm {
@@ -2005,121 +1006,6 @@
     dataPath += "_";
     dataPath += std::to_string(link.id());
     return dataPath;
-=======
-  // multiple tasks with same resourceMutex + resourceMutex reset (sequential creation)
-  {
-    // create a new instance of an ApplicationServer and fill it with the required features
-    // cannot use the existing server since its features already have some state
-    std::shared_ptr<arangodb::application_features::ApplicationServer> originalServer(
-      arangodb::application_features::ApplicationServer::server,
-      [](arangodb::application_features::ApplicationServer* ptr)->void {
-        arangodb::application_features::ApplicationServer::server = ptr;
-        });
-    arangodb::application_features::ApplicationServer::server =
-        nullptr;  // avoid "ApplicationServer initialized twice"
-    arangodb::application_features::ApplicationServer server(nullptr, nullptr);
-    bool deallocated0 = false; // declare above 'feature' to ensure proper destruction order
-    bool deallocated1 = false; // declare above 'feature' to ensure proper destruction order
-    arangodb::iresearch::IResearchFeature feature(server);
-    server.addFeature(new arangodb::ViewTypesFeature(server)); // required for IResearchFeature::prepare()
-    feature.prepare(); // start thread pool
-    auto resourceMutex = std::make_shared<arangodb::iresearch::ResourceMutex>(&server);
-    std::condition_variable cond;
-    std::mutex mutex;
-    size_t count = 0;
-    SCOPED_LOCK_NAMED(mutex, lock);
-
-    {
-      std::shared_ptr<bool> flag(&deallocated0,
-                                 [](bool* ptr) -> void { *ptr = true; });
-      feature.async(resourceMutex,
-                    [&cond, &mutex, flag, &count](size_t& timeoutMsec, bool) -> bool {
-        if (++count > 1) return false;
-        timeoutMsec = 100;
-        SCOPED_LOCK_NAMED(mutex, lock);
-        cond.notify_all();
-        cond.wait(lock);
-        return true;
-      });
-    }
-    EXPECT_TRUE((std::cv_status::timeout !=
-                 cond.wait_for(lock, std::chrono::milliseconds(1000))));  // wait for the first task to start
-
-    std::thread thread([resourceMutex]()->void { resourceMutex->reset(); }); // try to aquire a write lock
-    std::this_thread::sleep_for(std::chrono::milliseconds(100)); // hopefully a write-lock aquisition attempt is in progress
-
-    {
-      TRY_SCOPED_LOCK_NAMED(resourceMutex->mutex(), resourceLock);
-      EXPECT_TRUE((false == resourceLock.owns_lock())); // write-lock aquired successfully (read-locks blocked)
-    }
-
-    {
-      std::shared_ptr<bool> flag(&deallocated1,
-                                 [](bool* ptr) -> void { *ptr = true; });
-      feature.async(resourceMutex, [flag](size_t&, bool) -> bool {
-        return false;
-      });  // will never get invoked because resourceMutex is reset
-    }
-    cond.notify_all(); // wake up first task after resourceMutex write-lock aquired (will process pending tasks)
-    lock.unlock(); // allow first task to run
-    std::this_thread::sleep_for(std::chrono::milliseconds(100));
-    EXPECT_TRUE((true == deallocated0));
-    EXPECT_TRUE((true == deallocated1));
-    thread.join();
-  }
-
-  // schedule task (resize pool)
-  {
-    // create a new instance of an ApplicationServer and fill it with the required features
-    // cannot use the existing server since its features already have some state
-    std::shared_ptr<arangodb::application_features::ApplicationServer> originalServer(
-      arangodb::application_features::ApplicationServer::server,
-      [](arangodb::application_features::ApplicationServer* ptr)->void {
-        arangodb::application_features::ApplicationServer::server = ptr;
-        });
-    arangodb::application_features::ApplicationServer::server =
-        nullptr;  // avoid "ApplicationServer initialized twice"
-    arangodb::application_features::ApplicationServer server(nullptr, nullptr);
-    bool deallocated = false; // declare above 'feature' to ensure proper destruction order
-    arangodb::iresearch::IResearchFeature feature(server);
-    server.addFeature(new arangodb::ViewTypesFeature(server)); // required for IResearchFeature::prepare()
-    arangodb::options::ProgramOptions options("", "", "", nullptr);
-    auto optionsPtr = std::shared_ptr<arangodb::options::ProgramOptions>(
-        &options, [](arangodb::options::ProgramOptions*) -> void {});
-    feature.collectOptions(optionsPtr);
-    options.get<arangodb::options::UInt64Parameter>("arangosearch.threads")
-        ->set("8");
-    auto resourceMutex = std::make_shared<arangodb::iresearch::ResourceMutex>(&server);
-    std::condition_variable cond;
-    std::mutex mutex;
-    size_t count = 0;
-    auto last = std::chrono::system_clock::now();
-    std::chrono::system_clock::duration diff;
-    SCOPED_LOCK_NAMED(mutex, lock);
-
-    {
-      std::shared_ptr<bool> flag(&deallocated,
-                                 [](bool* ptr) -> void { *ptr = true; });
-      feature.async(resourceMutex,
-                    [&cond, &mutex, flag, &count, &last,
-                     &diff](size_t& timeoutMsec, bool) -> bool {
-        diff = std::chrono::system_clock::now() - last;
-        last = std::chrono::system_clock::now();
-        timeoutMsec = 100;
-        if (++count <= 1) return true;
-        SCOPED_LOCK(mutex);
-        cond.notify_all();
-        return false;
-      });
-    }
-    feature.prepare(); // start thread pool after a task has been scheduled, to trigger resize with a task
-    EXPECT_TRUE((std::cv_status::timeout !=
-                 cond.wait_for(lock, std::chrono::milliseconds(1000))));
-    std::this_thread::sleep_for(std::chrono::milliseconds(100));
-    EXPECT_TRUE((true == deallocated));
-    EXPECT_TRUE((2 == count));
-    EXPECT_TRUE((std::chrono::milliseconds(100) < diff));
->>>>>>> 1b9cc85c
   }
 };
 
@@ -2157,8 +1043,7 @@
   ASSERT_TRUE((arangodb::basics::VelocyPackHelper::velocyPackToFile(
       StorageEngineMock::versionFilenameResult, versionJson->slice(), false)));
 
-  TRI_vocbase_t vocbase(server.server(), TRI_vocbase_type_e::TRI_VOCBASE_TYPE_NORMAL,
-                        1, "testVocbase");
+  TRI_vocbase_t vocbase(TRI_vocbase_type_e::TRI_VOCBASE_TYPE_NORMAL, testDBInfo(server.server()));
   auto logicalCollection = vocbase.createCollection(collectionJson->slice());
   ASSERT_TRUE((false == !logicalCollection));
   auto logicalView = vocbase.createView(viewJson->slice());
@@ -2232,8 +1117,7 @@
   auto& engine = *static_cast<StorageEngineMock*>(
       &server.getFeature<arangodb::EngineSelectorFeature>().engine());
   engine.views.clear();
-  TRI_vocbase_t vocbase(server.server(), TRI_vocbase_type_e::TRI_VOCBASE_TYPE_NORMAL,
-                        1, "testVocbase");
+  TRI_vocbase_t vocbase(TRI_vocbase_type_e::TRI_VOCBASE_TYPE_NORMAL, testDBInfo(server.server()));
   auto logicalCollection = vocbase.createCollection(collectionJson->slice());
   ASSERT_TRUE((false == !logicalCollection));
   auto logicalView = vocbase.createView(viewJson->slice());
