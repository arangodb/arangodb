--- conflicted
+++ resolved
@@ -2167,23 +2167,6 @@
     // we will start Upgrade feature under our control
     server.untrackFeature<arangodb::UpgradeFeature>();
     server.startFeatures();
-<<<<<<< HEAD
-=======
-
-    arangodb::AgencyCommHelper::initialize("arango");
-    arangodb::network::ConnectionPool::Config poolConfig(server.getFeature<arangodb::MetricsFeature>());
-    poolConfig.clusterInfo = &server.getFeature<arangodb::ClusterFeature>().clusterInfo();
-    poolConfig.numIOThreads = 1;
-    poolConfig.maxOpenConnections = 3;
-    poolConfig.verifyHosts = false;
-    poolConfig.name = "IResearchFeatureTest";
-    _pool = std::make_unique<AsyncAgencyStorePoolMock>(server.server(), poolConfig);
-    arangodb::AsyncAgencyCommManager::initialize(server.server());
-    arangodb::AsyncAgencyCommManager::INSTANCE->pool(_pool.get());
-    arangodb::AsyncAgencyCommManager::INSTANCE->addEndpoint("tcp://localhost:4001");
-    arangodb::AgencyComm(server.server()).ensureStructureInitialized();  // initialize agency
-    poolConfig.clusterInfo->startSyncers();
->>>>>>> 6d5fb5d8
   }
 
   ~IResearchFeatureTestCoordinator() {
@@ -2404,25 +2387,6 @@
     // we will control UgradeFeature start!
     server.untrackFeature<arangodb::UpgradeFeature>();
     server.startFeatures();
-<<<<<<< HEAD
-=======
-
-    arangodb::AgencyCommHelper::initialize("arango");
-
-    arangodb::network::ConnectionPool::Config poolConfig(server.getFeature<arangodb::MetricsFeature>());
-    poolConfig.clusterInfo = &server.getFeature<arangodb::ClusterFeature>().clusterInfo();
-    poolConfig.numIOThreads = 1;
-    poolConfig.maxOpenConnections = 3;
-    poolConfig.verifyHosts = false;
-    poolConfig.name = "IResearchFeatureTest";
-    _pool = std::make_unique<AsyncAgencyStorePoolMock>(server.server(), poolConfig);
-    arangodb::AsyncAgencyCommManager::initialize(server.server());
-    arangodb::AsyncAgencyCommManager::INSTANCE->addEndpoint("tcp://localhost:4000/");
-    arangodb::AsyncAgencyCommManager::INSTANCE->pool(_pool.get());
-
-    arangodb::AgencyComm(server.server()).ensureStructureInitialized();  // initialize agency
-    poolConfig.clusterInfo->startSyncers();
->>>>>>> 6d5fb5d8
   }
 
   ~IResearchFeatureTestDBServer() {
