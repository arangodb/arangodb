////////////////////////////////////////////////////////////////////////////////
/// DISCLAIMER
///
/// Copyright 2017 ArangoDB GmbH, Cologne, Germany
///
/// Licensed under the Apache License, Version 2.0 (the "License");
/// you may not use this file except in compliance with the License.
/// You may obtain a copy of the License at
///
///     http://www.apache.org/licenses/LICENSE-2.0
///
/// Unless required by applicable law or agreed to in writing, software
/// distributed under the License is distributed on an "AS IS" BASIS,
/// WITHOUT WARRANTIES OR CONDITIONS OF ANY KIND, either express or implied.
/// See the License for the specific language governing permissions and
/// limitations under the License.
///
/// Copyright holder is ArangoDB GmbH, Cologne, Germany
///
/// @author Andrey Abramov
/// @author Vasiliy Nabatchikov
////////////////////////////////////////////////////////////////////////////////

#include <Agency/AsyncAgencyComm.h>
#include "gtest/gtest.h"

#include "utils/misc.hpp"
#include "utils/string.hpp"
#include "utils/thread_utils.hpp"
#include "utils/utf8_path.hpp"
#include "utils/version_defines.hpp"

#include "IResearch/AgencyMock.h"
#include "IResearch/common.h"
#include "Mocks/LogLevels.h"
#include "Mocks/Servers.h"
#include "Mocks/StorageEngineMock.h"
#include "Mocks/TemplateSpecializer.h"

#include "Agency/Store.h"
#include "ApplicationFeatures/CommunicationFeaturePhase.h"
#include "Aql/AqlFunctionFeature.h"
#include "Cluster/AgencyCache.h"
#include "Cluster/ClusterFeature.h"
#include "Cluster/ClusterInfo.h"
#include "ClusterEngine/ClusterEngine.h"
#include "Cluster/ClusterTypes.h"
#include "GeneralServer/AuthenticationFeature.h"
#include "GeneralServer/ServerSecurityFeature.h"
#include "IResearch/ApplicationServerHelper.h"
#include "IResearch/Containers.h"
#include "IResearch/IResearchAnalyzerFeature.h"
#include "IResearch/IResearchCommon.h"
#include "IResearch/IResearchFeature.h"
#include "IResearch/IResearchLinkCoordinator.h"
#include "IResearch/IResearchLinkHelper.h"
#include "IResearch/IResearchView.h"
#include "Rest/Version.h"
#include "RestServer/DatabaseFeature.h"
#include "RestServer/DatabasePathFeature.h"
#include "RestServer/FlushFeature.h"
#include "RestServer/QueryRegistryFeature.h"
#include "RestServer/SystemDatabaseFeature.h"
#include "RestServer/UpgradeFeature.h"
#include "RestServer/ViewTypesFeature.h"
#include "Sharding/ShardingFeature.h"
#include "StorageEngine/EngineSelectorFeature.h"
#include "VocBase/LogicalCollection.h"
#include "VocBase/Methods/Indexes.h"
#include "VocBase/Methods/Upgrade.h"

#if USE_ENTERPRISE
#include "Enterprise/Ldap/LdapFeature.h"
#endif

// -----------------------------------------------------------------------------
// --SECTION--                                                 setup / tear-down
// -----------------------------------------------------------------------------

class IResearchFeatureTest
    : public ::testing::Test,
      public arangodb::tests::LogSuppressor<arangodb::Logger::AGENCY, arangodb::LogLevel::FATAL>,
      public arangodb::tests::LogSuppressor<arangodb::Logger::AUTHENTICATION, arangodb::LogLevel::ERR>,
      public arangodb::tests::LogSuppressor<arangodb::Logger::CLUSTER, arangodb::LogLevel::FATAL> {
 protected:

  arangodb::tests::mocks::MockV8Server server;

  IResearchFeatureTest() : server(false) {
    arangodb::tests::init();

    server.addFeature<arangodb::iresearch::IResearchAnalyzerFeature>(false);
    server.addFeature<arangodb::FlushFeature>(false);
    server.addFeature<arangodb::QueryRegistryFeature>(false);
    server.addFeature<arangodb::ServerSecurityFeature>(false);
    server.startFeatures();
  }

  ~IResearchFeatureTest() {}

  // version 0 data-source path
  irs::utf8_path getPersistedPath0(arangodb::LogicalView const& view) {
    auto& dbPathFeature = server.getFeature<arangodb::DatabasePathFeature>();
    irs::utf8_path dataPath(dbPathFeature.directory());
    dataPath /= "databases";
    dataPath /= "database-";
    dataPath += std::to_string(view.vocbase().id());
    dataPath /= arangodb::iresearch::DATA_SOURCE_TYPE.name();
    dataPath += "-";
    dataPath += std::to_string(view.id());
    return dataPath;
  };

  // version 1 data-source path
  irs::utf8_path getPersistedPath1(arangodb::iresearch::IResearchLink const& link) {
    auto& dbPathFeature = server.getFeature<arangodb::DatabasePathFeature>();
    irs::utf8_path dataPath(dbPathFeature.directory());
    dataPath /= "databases";
    dataPath /= "database-";
    dataPath += std::to_string(link.collection().vocbase().id());
    dataPath /= arangodb::iresearch::DATA_SOURCE_TYPE.name();
    dataPath += "-";
    dataPath += std::to_string(link.collection().id());
    dataPath += "_";
    dataPath += std::to_string(link.id().id());
    return dataPath;
  }
};

// -----------------------------------------------------------------------------
// --SECTION--                                                        test suite
// -----------------------------------------------------------------------------

TEST_F(IResearchFeatureTest, test_start) {
  auto& functions = server.addFeatureUntracked<arangodb::aql::AqlFunctionFeature>();
  auto& iresearch = server.addFeatureUntracked<arangodb::iresearch::IResearchFeature>();
  auto cleanup =
      irs::make_finally([&functions]() -> void { functions.unprepare(); });

  enum class FunctionType { FILTER = 0, SCORER };

  std::map<irs::string_ref, std::pair<irs::string_ref, FunctionType>> expected = {
    // filter functions
    { "EXISTS", { ".|.,.", FunctionType::FILTER } },
    { "PHRASE", { ".,.|.+", FunctionType::FILTER } },
    { "STARTS_WITH", { ".,.|.,.", FunctionType::FILTER } },
    { "MIN_MATCH", { ".,.|.+", FunctionType::FILTER } },

    // context functions
    { "ANALYZER", { ".,.", FunctionType::FILTER } },
    { "BOOST", { ".,.", FunctionType::FILTER } },

    // scorer functions
    { "BM25", { ".|+", FunctionType::SCORER } },
    { "TFIDF", { ".|+", FunctionType::SCORER } },
  };

  functions.prepare();

  for (auto& entry : expected) {
    auto* function = arangodb::iresearch::getFunction(functions, entry.first);
    EXPECT_EQ(nullptr, function);
  };

  iresearch.start();

  for (auto& entry : expected) {
    auto* function = arangodb::iresearch::getFunction(functions, entry.first);
    EXPECT_NE(nullptr, function);
    EXPECT_EQ(entry.second.first, function->arguments);
    EXPECT_TRUE(((entry.second.second == FunctionType::FILTER &&
                  arangodb::iresearch::isFilter(*function)) ||
                 (entry.second.second == FunctionType::SCORER &&
                  arangodb::iresearch::isScorer(*function))));
  };

  iresearch.stop();
  functions.unprepare();
}

TEST_F(IResearchFeatureTest, test_upgrade0_1_no_directory) {
  // test single-server (no directory)
  auto collectionJson = arangodb::velocypack::Parser::fromJson(
      "{ \"name\": \"testCollection\" }");
  auto linkJson = arangodb::velocypack::Parser::fromJson(
      "{ \"view\": \"testView\", \"type\": \"arangosearch\", "
      "\"includeAllFields\": true }");
  auto viewJson = arangodb::velocypack::Parser::fromJson(
      "{ \"name\": \"testView\", \"type\": \"arangosearch\", \"version\": 0 "
      "}");
  auto versionJson = arangodb::velocypack::Parser::fromJson(
      "{ \"version\": 0, \"tasks\": {} }");

  // add the UpgradeFeature, but make sure it is not prepared
  server.addFeatureUntracked<arangodb::UpgradeFeature>(nullptr, std::vector<std::type_index>{});

  auto& feature = server.addFeatureUntracked<arangodb::iresearch::IResearchFeature>();
  feature.prepare();  // register iresearch view type
  feature.start();    // register upgrade tasks

  server.getFeature<arangodb::DatabaseFeature>().enableUpgrade();  // skip IResearchView validation

  auto& dbPathFeature = server.getFeature<arangodb::DatabasePathFeature>();
  arangodb::tests::setDatabasePath(dbPathFeature);  // ensure test data is stored in a unique directory
  auto versionFilename = StorageEngineMock::versionFilenameResult;
  auto versionFilenameRestore = irs::make_finally([&versionFilename]() -> void {
    StorageEngineMock::versionFilenameResult = versionFilename;
  });
  StorageEngineMock::versionFilenameResult =
      (irs::utf8_path(dbPathFeature.directory()) /= "version").utf8();
  ASSERT_TRUE(irs::utf8_path(dbPathFeature.directory()).mkdir());
  ASSERT_TRUE((arangodb::basics::VelocyPackHelper::velocyPackToFile(
      StorageEngineMock::versionFilenameResult, versionJson->slice(), false)));

  TRI_vocbase_t vocbase(TRI_vocbase_type_e::TRI_VOCBASE_TYPE_NORMAL,
                        testDBInfo(server.server()));
  auto logicalCollection = vocbase.createCollection(collectionJson->slice());
  ASSERT_NE(logicalCollection, nullptr);
  auto logicalView0 = vocbase.createView(viewJson->slice());
  ASSERT_NE(logicalView0, nullptr);
  bool created = false;
  auto index = logicalCollection->createIndex(linkJson->slice(), created);
  ASSERT_TRUE(created);
  ASSERT_NE(index, nullptr);
  auto link0 = std::dynamic_pointer_cast<arangodb::iresearch::IResearchLink>(index);
  ASSERT_NE(link0, nullptr);

  index->unload();  // release file handles
  bool result;
  auto linkDataPath = getPersistedPath1(*link0);
  EXPECT_TRUE(linkDataPath.remove());  // remove link directory
  auto viewDataPath = getPersistedPath0(*logicalView0);
  EXPECT_TRUE(viewDataPath.exists(result) && !result);  // ensure no view directory
  arangodb::velocypack::Builder builder;
  builder.openObject();
  EXPECT_TRUE(logicalView0
                  ->properties(builder, arangodb::LogicalDataSource::Serialization::Persistence)
                  .ok());
  builder.close();
  EXPECT_EQ(0, builder.slice().get("version").getNumber<uint32_t>());  // ensure 'version == 0 before upgrade

  EXPECT_TRUE(arangodb::methods::Upgrade::startup(vocbase, true, false).ok());  // run upgrade
  auto logicalView1 = vocbase.lookupView(logicalView0->name());
  EXPECT_FALSE(!logicalView1);  // ensure view present after upgrade
  EXPECT_EQ(logicalView0->id(), logicalView1->id());  // ensure same id for view
  auto link1 = arangodb::iresearch::IResearchLinkHelper::find(*logicalCollection, *logicalView1);
  EXPECT_FALSE(!link1);                 // ensure link present after upgrade
  EXPECT_NE(link0->id(), link1->id());  // ensure new link
  linkDataPath = getPersistedPath1(*link1);
  EXPECT_TRUE(linkDataPath.exists(result) && result);  // ensure link directory created after upgrade
  EXPECT_TRUE(viewDataPath.exists(result) && !result);  // ensure view directory not present
  viewDataPath = getPersistedPath0(*logicalView1);
  EXPECT_TRUE(viewDataPath.exists(result) && !result);  // ensure view directory not created
  builder.clear();
  builder.openObject();
  EXPECT_TRUE(logicalView1
                  ->properties(builder, arangodb::LogicalDataSource::Serialization::Persistence)
                  .ok());
  builder.close();
  EXPECT_EQ(1, builder.slice().get("version").getNumber<uint32_t>());  // ensure 'version == 1 after upgrade
}

TEST_F(IResearchFeatureTest, test_upgrade0_1_with_directory) {
  // test single-server (with directory)
  auto collectionJson = arangodb::velocypack::Parser::fromJson(
      "{ \"name\": \"testCollection\" }");
  auto linkJson = arangodb::velocypack::Parser::fromJson(
      "{ \"view\": \"testView\", \"type\": \"arangosearch\", "
      "\"includeAllFields\": true }");
  auto viewJson = arangodb::velocypack::Parser::fromJson(
      "{ \"name\": \"testView\", \"type\": \"arangosearch\", \"version\": 0 "
      "}");
  auto versionJson = arangodb::velocypack::Parser::fromJson(
      "{ \"version\": 0, \"tasks\": {} }");

  // add the UpgradeFeature, but make sure it is not prepared
  server.addFeatureUntracked<arangodb::UpgradeFeature>(nullptr, std::vector<std::type_index>{});

  auto& feature = server.addFeatureUntracked<arangodb::iresearch::IResearchFeature>();
  feature.prepare();  // register iresearch view type
  feature.start();    // register upgrade tasks

  server.getFeature<arangodb::DatabaseFeature>().enableUpgrade();  // skip IResearchView validation

  auto& dbPathFeature = server.getFeature<arangodb::DatabasePathFeature>();
  arangodb::tests::setDatabasePath(dbPathFeature);  // ensure test data is stored in a unique directory
  auto versionFilename = StorageEngineMock::versionFilenameResult;
  auto versionFilenameRestore = irs::make_finally([&versionFilename]() -> void {
    StorageEngineMock::versionFilenameResult = versionFilename;
  });
  StorageEngineMock::versionFilenameResult =
      (irs::utf8_path(dbPathFeature.directory()) /= "version").utf8();
  ASSERT_TRUE(irs::utf8_path(dbPathFeature.directory()).mkdir());
  ASSERT_TRUE((arangodb::basics::VelocyPackHelper::velocyPackToFile(
      StorageEngineMock::versionFilenameResult, versionJson->slice(), false)));

  TRI_vocbase_t vocbase(TRI_vocbase_type_e::TRI_VOCBASE_TYPE_NORMAL,
                        testDBInfo(server.server()));
  auto logicalCollection = vocbase.createCollection(collectionJson->slice());
  ASSERT_FALSE(!logicalCollection);
  auto logicalView0 = vocbase.createView(viewJson->slice());
  ASSERT_FALSE(!logicalView0);
  bool created;
  auto index = logicalCollection->createIndex(linkJson->slice(), created);
  ASSERT_TRUE(created);
  ASSERT_FALSE(!index);
  auto link0 = std::dynamic_pointer_cast<arangodb::iresearch::IResearchLink>(index);
  ASSERT_FALSE(!link0);

  index->unload();  // release file handles
  bool result;
  auto linkDataPath = getPersistedPath1(*link0);
  EXPECT_TRUE(linkDataPath.remove());  // remove link directory
  auto viewDataPath = getPersistedPath0(*logicalView0);
  EXPECT_TRUE(viewDataPath.exists(result) && !result);
  EXPECT_TRUE(viewDataPath.mkdir());  // create view directory
  EXPECT_TRUE(viewDataPath.exists(result) && result);
  arangodb::velocypack::Builder builder;
  builder.openObject();
  EXPECT_TRUE(logicalView0
                  ->properties(builder, arangodb::LogicalDataSource::Serialization::Persistence)
                  .ok());
  builder.close();
  EXPECT_EQ(0, builder.slice().get("version").getNumber<uint32_t>());  // ensure 'version == 0 before upgrade

  EXPECT_TRUE(arangodb::methods::Upgrade::startup(vocbase, true, false).ok());  // run upgrade
  auto logicalView1 = vocbase.lookupView(logicalView0->name());
  EXPECT_FALSE(!logicalView1);  // ensure view present after upgrade
  EXPECT_EQ(logicalView0->id(), logicalView1->id());  // ensure same id for view
  auto link1 = arangodb::iresearch::IResearchLinkHelper::find(*logicalCollection, *logicalView1);
  EXPECT_FALSE(!link1);                 // ensure link present after upgrade
  EXPECT_NE(link0->id(), link1->id());  // ensure new link
  linkDataPath = getPersistedPath1(*link1);
  EXPECT_TRUE(linkDataPath.exists(result) && result);  // ensure link directory created after upgrade
  EXPECT_TRUE(viewDataPath.exists(result) && !result);  // ensure view directory removed after upgrade
  viewDataPath = getPersistedPath0(*logicalView1);
  EXPECT_TRUE(viewDataPath.exists(result) && !result);  // ensure view directory not created
  builder.clear();
  builder.openObject();
  EXPECT_TRUE(logicalView1
                  ->properties(builder, arangodb::LogicalDataSource::Serialization::Persistence)
                  .ok());
  builder.close();
  EXPECT_EQ(1, builder.slice().get("version").getNumber<uint32_t>());  // ensure 'version == 1 after upgrade
}

TEST_F(IResearchFeatureTest, IResearch_version_test) {
  EXPECT_EQ(IResearch_version, arangodb::rest::Version::getIResearchVersion());
  EXPECT_TRUE(IResearch_version ==
              arangodb::rest::Version::Values["iresearch-version"]);
}

// Temporarily surpress for MSVC
#ifndef _MSC_VER
TEST_F(IResearchFeatureTest, test_async_schedule_test_null_resource_mutex) {
  bool deallocated = false;  // declare above 'feature' to ensure proper destruction order
  arangodb::iresearch::IResearchFeature feature(server.server());
  feature.prepare();  // start thread pool
  std::condition_variable cond;
  std::mutex mutex;
  SCOPED_LOCK_NAMED(mutex, lock);

  {
    std::shared_ptr<bool> flag(&deallocated,
                               [](bool* ptr) -> void { *ptr = true; });
    feature.async(nullptr, [&cond, &mutex, flag](size_t&, bool) -> bool {
      SCOPED_LOCK(mutex);
      cond.notify_all();
      return false;
    });
  }
  EXPECT_TRUE((std::cv_status::timeout !=
               cond.wait_for(lock, std::chrono::milliseconds(100))));
  std::this_thread::sleep_for(std::chrono::milliseconds(100));
  EXPECT_TRUE(deallocated);
}

TEST_F(IResearchFeatureTest, test_async_schedule_task_null_resource_mutex_value) {
  bool deallocated = false;  // declare above 'feature' to ensure proper destruction order
  arangodb::iresearch::IResearchFeature feature(server.server());
  feature.prepare();  // start thread pool
  auto resourceMutex = std::make_shared<arangodb::iresearch::ResourceMutex>(nullptr);
  std::condition_variable cond;
  std::mutex mutex;
  SCOPED_LOCK_NAMED(mutex, lock);

  {
    std::shared_ptr<bool> flag(&deallocated,
                               [](bool* ptr) -> void { *ptr = true; });
    feature.async(resourceMutex, [&cond, &mutex, flag](size_t&, bool) -> bool {
      SCOPED_LOCK(mutex);
      cond.notify_all();
      return false;
    });
  }
  EXPECT_TRUE((std::cv_status::timeout ==
               cond.wait_for(lock, std::chrono::milliseconds(100))));
  std::this_thread::sleep_for(std::chrono::milliseconds(100));
  EXPECT_TRUE(deallocated);
}

TEST_F(IResearchFeatureTest, test_async_schedule_task_null_functr) {
  auto& feature = server.addFeatureUntracked<arangodb::iresearch::IResearchFeature>();
  feature.prepare();  // start thread pool
  auto resourceMutex =
      std::make_shared<arangodb::iresearch::ResourceMutex>(&server.server());
  std::condition_variable cond;
  std::mutex mutex;
  SCOPED_LOCK_NAMED(mutex, lock);

  feature.async(resourceMutex, {});
  EXPECT_TRUE((std::cv_status::timeout ==
               cond.wait_for(lock, std::chrono::milliseconds(100))));
  resourceMutex->reset();  // should not deadlock if task released
}

TEST_F(IResearchFeatureTest, test_async_schedule_task_wait_indefinite) {
  bool deallocated = false;  // declare above 'feature' to ensure proper destruction order
  arangodb::iresearch::IResearchFeature feature(server.server());
  feature.prepare();  // start thread pool
  std::condition_variable cond;
  std::mutex mutex;
  size_t count = 0;
  SCOPED_LOCK_NAMED(mutex, lock);

  {
    std::shared_ptr<bool> flag(&deallocated,
                               [](bool* ptr) -> void { *ptr = true; });
    feature.async(nullptr, [&cond, &mutex, flag, &count](size_t&, bool) -> bool {
      ++count;
      SCOPED_LOCK(mutex);
      cond.notify_all();
      return true;
    });
  }
  EXPECT_TRUE((std::cv_status::timeout !=
               cond.wait_for(lock, std::chrono::milliseconds(100))));  // first run invoked immediately
  EXPECT_FALSE(deallocated);
  EXPECT_TRUE((std::cv_status::timeout ==
               cond.wait_for(lock, std::chrono::milliseconds(100))));
  EXPECT_FALSE(deallocated);  // still scheduled
  EXPECT_EQ(1, count);
}

TEST_F(IResearchFeatureTest, test_async_single_run_task) {
  bool deallocated = false;  // declare above 'feature' to ensure proper destruction order
  arangodb::iresearch::IResearchFeature feature(server.server());
  feature.prepare();  // start thread pool
  auto resourceMutex =
      std::make_shared<arangodb::iresearch::ResourceMutex>(&server.server());
  std::condition_variable cond;
  std::mutex mutex;
  SCOPED_LOCK_NAMED(mutex, lock);

  {
    std::shared_ptr<bool> flag(&deallocated,
                               [](bool* ptr) -> void { *ptr = true; });
    feature.async(resourceMutex, [&cond, &mutex, flag](size_t&, bool) -> bool {
      SCOPED_LOCK(mutex);
      cond.notify_all();
      return false;
    });
  }
  EXPECT_TRUE((std::cv_status::timeout !=
               cond.wait_for(lock, std::chrono::milliseconds(100))));
  std::this_thread::sleep_for(std::chrono::milliseconds(100));
  EXPECT_TRUE(deallocated);
}

TEST_F(IResearchFeatureTest, test_async_multi_run_task) {
  bool deallocated = false;  // declare above 'feature' to ensure proper destruction order
  arangodb::iresearch::IResearchFeature feature(server.server());
  feature.prepare();  // start thread pool
  auto resourceMutex =
      std::make_shared<arangodb::iresearch::ResourceMutex>(&server.server());
  std::condition_variable cond;
  std::mutex mutex;
  size_t count = 0;
  auto last = std::chrono::system_clock::now();
  std::chrono::system_clock::duration diff;
  SCOPED_LOCK_NAMED(mutex, lock);

  {
    std::shared_ptr<bool> flag(&deallocated,
                               [](bool* ptr) -> void { *ptr = true; });
    feature.async(resourceMutex,
                  [&cond, &mutex, flag, &count, &last, &diff](size_t& timeoutMsec, bool) -> bool {
                    diff = std::chrono::system_clock::now() - last;
                    last = std::chrono::system_clock::now();
                    timeoutMsec = 100;
                    if (++count <= 1) return true;
                    SCOPED_LOCK(mutex);
                    cond.notify_all();
                    return false;
                  });
  }
  EXPECT_TRUE((std::cv_status::timeout !=
               cond.wait_for(lock, std::chrono::milliseconds(1000))));
  std::this_thread::sleep_for(std::chrono::milliseconds(100));
  EXPECT_TRUE(deallocated);
  EXPECT_EQ(2, count);
  EXPECT_TRUE(std::chrono::milliseconds(100) < diff);
}

TEST_F(IResearchFeatureTest, test_async_trigger_task_by_notify) {
  bool deallocated = false;  // declare above 'feature' to ensure proper destruction order
  arangodb::iresearch::IResearchFeature feature(server.server());
  feature.prepare();  // start thread pool
  auto resourceMutex =
      std::make_shared<arangodb::iresearch::ResourceMutex>(&server.server());
  bool execVal = true;
  std::condition_variable cond;
  std::mutex mutex;
  size_t count = 0;
  auto last = std::chrono::system_clock::now();
  SCOPED_LOCK_NAMED(mutex, lock);

  {
    std::shared_ptr<bool> flag(&deallocated,
                               [](bool* ptr) -> void { *ptr = true; });
    feature.async(resourceMutex,
                  [&cond, &mutex, flag, &execVal, &count](size_t&, bool exec) -> bool {
                    execVal = exec;
                    SCOPED_LOCK(mutex);
                    cond.notify_all();
                    return ++count < 2;
                  });
  }
  EXPECT_TRUE((std::cv_status::timeout !=
               cond.wait_for(lock, std::chrono::milliseconds(100))));  // first run invoked immediately
  EXPECT_FALSE(deallocated);
  EXPECT_TRUE((std::cv_status::timeout ==
               cond.wait_for(lock, std::chrono::milliseconds(100))));
  EXPECT_FALSE(deallocated);
  feature.asyncNotify();
  EXPECT_TRUE((std::cv_status::timeout !=
               cond.wait_for(lock, std::chrono::milliseconds(100))));
  std::this_thread::sleep_for(std::chrono::milliseconds(100));
  EXPECT_TRUE(deallocated);
  EXPECT_FALSE(execVal);
  auto diff = std::chrono::system_clock::now() - last;
  EXPECT_TRUE(std::chrono::milliseconds(1000) > diff);
}

TEST_F(IResearchFeatureTest, test_async_trigger_by_timeout) {
  bool deallocated = false;  // declare above 'feature' to ensure proper destruction order
  arangodb::iresearch::IResearchFeature feature(server.server());
  feature.prepare();  // start thread pool
  auto resourceMutex =
      std::make_shared<arangodb::iresearch::ResourceMutex>(&server.server());
  bool execVal = false;
  std::condition_variable cond;
  std::mutex mutex;
  size_t count = 0;
  auto last = std::chrono::system_clock::now();
  SCOPED_LOCK_NAMED(mutex, lock);

  {
    std::shared_ptr<bool> flag(&deallocated,
                               [](bool* ptr) -> void { *ptr = true; });
    feature.async(resourceMutex,
                  [&cond, &mutex, flag, &execVal, &count](size_t& timeoutMsec, bool exec) -> bool {
                    execVal = exec;
                    SCOPED_LOCK(mutex);
                    cond.notify_all();
                    timeoutMsec = 100;
                    return ++count < 2;
                  });
  }
  EXPECT_TRUE((std::cv_status::timeout !=
               cond.wait_for(lock, std::chrono::milliseconds(100))));  // first run invoked immediately
  EXPECT_FALSE(deallocated);
  EXPECT_TRUE((std::cv_status::timeout !=
               cond.wait_for(lock, std::chrono::milliseconds(1000))));
  std::this_thread::sleep_for(std::chrono::milliseconds(100));
  EXPECT_TRUE(deallocated);
  EXPECT_TRUE(execVal);
  auto diff = std::chrono::system_clock::now() - last;
  EXPECT_TRUE(std::chrono::milliseconds(300) >= diff);  // could be a little more then 100ms+100ms
}

TEST_F(IResearchFeatureTest, test_async_deallocate_empty) {
  auto& feature = server.addFeatureUntracked<arangodb::iresearch::IResearchFeature>();
  feature.prepare();  // start thread pool
}

TEST_F(IResearchFeatureTest, test_async_deallocate_with_running_tasks) {
  auto resourceMutex =
      std::make_shared<arangodb::iresearch::ResourceMutex>(&server.server());
  bool deallocated = false;
  std::condition_variable cond;
  std::mutex mutex;
  SCOPED_LOCK_NAMED(mutex, lock);

  {
    arangodb::iresearch::IResearchFeature feature(server.server());
    feature.prepare();  // start thread pool
    std::shared_ptr<bool> flag(&deallocated,
                               [](bool* ptr) -> void { *ptr = true; });

    feature.async(resourceMutex, [&cond, &mutex, flag](size_t& timeoutMsec, bool) -> bool {
      SCOPED_LOCK(mutex);
      cond.notify_all();
      timeoutMsec = 100;
      return true;
    });
    EXPECT_TRUE((std::cv_status::timeout !=
                 cond.wait_for(lock, std::chrono::milliseconds(100))));
  }

  EXPECT_TRUE(deallocated);
}

TEST_F(IResearchFeatureTest, test_async_multiple_tasks_with_same_resource_mutex) {
  bool deallocated0 = false;  // declare above 'feature' to ensure proper destruction order
  bool deallocated1 = false;  // declare above 'feature' to ensure proper destruction order
  arangodb::iresearch::IResearchFeature feature(server.server());
  feature.prepare();  // start thread pool
  auto resourceMutex =
      std::make_shared<arangodb::iresearch::ResourceMutex>(&server.server());
  std::condition_variable cond;
  std::mutex mutex;
  size_t count = 0;
  SCOPED_LOCK_NAMED(mutex, lock);

  {
    std::shared_ptr<bool> flag(&deallocated0,
                               [](bool* ptr) -> void { *ptr = true; });
    feature.async(resourceMutex,
                  [&cond, &mutex, flag, &count](size_t& timeoutMsec, bool) -> bool {
                    if (++count > 1) return false;
                    timeoutMsec = 100;
                    SCOPED_LOCK_NAMED(mutex, lock);
                    cond.notify_all();
                    cond.wait(lock);
                    return true;
                  });
  }
  EXPECT_TRUE((std::cv_status::timeout !=
               cond.wait_for(lock, std::chrono::milliseconds(1000))));  // wait for the first task to start

  std::thread thread([resourceMutex]() -> void { resourceMutex->reset(); });  // try to acquire a write lock
  std::this_thread::sleep_for(std::chrono::milliseconds(100));  // hopefully a write-lock aquisition attempt is in progress

  {
    TRY_SCOPED_LOCK_NAMED(resourceMutex->mutex(), resourceLock);
    EXPECT_FALSE(resourceLock.owns_lock());  // write-lock acquired successfully (read-locks blocked)
  }

  {
    std::shared_ptr<bool> flag(&deallocated1,
                               [](bool* ptr) -> void { *ptr = true; });
    feature.async(resourceMutex, [flag](size_t&, bool) -> bool { return false; });  // will never get invoked because resourceMutex is reset
  }
  cond.notify_all();  // wake up first task after resourceMutex write-lock acquired (will process pending tasks)
  lock.unlock();      // allow first task to run
  std::this_thread::sleep_for(std::chrono::milliseconds(100));
  EXPECT_TRUE(deallocated0);

  // expectation is currently deactivated as it is causing sporadic test failures:
  // EXPECT_TRUE(deallocated1);
  //
  // the reason is that the read_write_mutex::unlock() function in 3rdParty/iresearch/core/utils/async_utils.cpp
  // does not acquire a mutex reproducibly.
  // excerpt from that code:
  //
  //  220   // FIXME: this should be changed to SCOPED_LOCK_NAMED, as right now it is not
  //  221   // guaranteed that we can succesfully acquire the mutex here. and if we don't,
  //  222   // there is no guarantee that the notify_all will wake up queued waiter.
  //  223
  //  224   TRY_SCOPED_LOCK_NAMED(mutex_, lock); // try to acquire mutex for use with cond
  //  225
  //  226   // wake only writers since this is a reader
  //  227   // wake even without lock since writer may be waiting in lock_write() on cond
  //  228   // the latter might also indicate a bug if deadlock occurs with SCOPED_LOCK()
  //  229   writer_cond_.notify_all();
  //
  //  related bug issue: https://github.com/arangodb/backlog/issues/618

  thread.join();
}

TEST_F(IResearchFeatureTest, test_async_schedule_task_resize_pool) {
  bool deallocated = false;  // declare above 'feature' to ensure proper destruction order
  arangodb::iresearch::IResearchFeature feature(server.server());
  arangodb::options::ProgramOptions options("", "", "", nullptr);
  auto optionsPtr = std::shared_ptr<arangodb::options::ProgramOptions>(
      &options, [](arangodb::options::ProgramOptions*) -> void {});
  feature.collectOptions(optionsPtr);
  options.get<arangodb::options::UInt64Parameter>("arangosearch.threads")
      ->set("8");
  auto resourceMutex =
      std::make_shared<arangodb::iresearch::ResourceMutex>(&server.server());
  std::condition_variable cond;
  std::mutex mutex;
  size_t count = 0;
  auto last = std::chrono::system_clock::now();
  std::chrono::system_clock::duration diff;
  SCOPED_LOCK_NAMED(mutex, lock);

  {
    std::shared_ptr<bool> flag(&deallocated,
                               [](bool* ptr) -> void { *ptr = true; });
    feature.async(resourceMutex,
                  [&cond, &mutex, flag, &count, &last, &diff](size_t& timeoutMsec, bool) -> bool {
                    diff = std::chrono::system_clock::now() - last;
                    last = std::chrono::system_clock::now();
                    timeoutMsec = 100;
                    if (++count <= 1) return true;
                    SCOPED_LOCK(mutex);
                    cond.notify_all();
                    return false;
                  });
  }
  feature.prepare();  // start thread pool after a task has been scheduled, to trigger resize with a task
  EXPECT_TRUE((std::cv_status::timeout !=
               cond.wait_for(lock, std::chrono::milliseconds(1000))));
  std::this_thread::sleep_for(std::chrono::milliseconds(100));
  EXPECT_TRUE(deallocated);
  EXPECT_EQ(2, count);
  EXPECT_TRUE(std::chrono::milliseconds(100) < diff);
}
#endif

class IResearchFeatureTestCoordinator
    : public ::testing::Test,
      public arangodb::tests::LogSuppressor<arangodb::Logger::AGENCY, arangodb::LogLevel::FATAL>,
      public arangodb::tests::LogSuppressor<arangodb::Logger::AUTHENTICATION, arangodb::LogLevel::ERR>,
      public arangodb::tests::LogSuppressor<arangodb::Logger::CLUSTER, arangodb::LogLevel::FATAL> {
 protected:
  arangodb::tests::mocks::MockV8Server server;

 private:
  arangodb::consensus::Store* _agencyStore;
  arangodb::ServerState::RoleEnum _serverRoleBefore;
  std::unique_ptr<AsyncAgencyStorePoolMock> _pool;

 protected:
  IResearchFeatureTestCoordinator()
      : server(false),
<<<<<<< HEAD
        _serverRoleBefore(arangodb::ServerState::instance()->getRole()) {
    auto* agencyCommManager =
        new AgencyCommManagerMock(server.server(), "arango");
    server.getFeature<arangodb::ClusterFeature>().allocateMembers();
    _agencyStore = &server.getFeature<arangodb::ClusterFeature>().agencyCache().store();
    std::ignore = agencyCommManager->addConnection<GeneralClientConnectionAgencyMock>(
        server.server(), *_agencyStore);
    std::ignore = agencyCommManager->addConnection<GeneralClientConnectionAgencyMock>(
        server.server(),
        *_agencyStore);  // need 2 connections or Agency callbacks will fail
    arangodb::AgencyCommManager::MANAGER.reset(agencyCommManager);
=======
        _agencyStore(server.server(), nullptr, "arango"),

        _serverRoleBefore(arangodb::ServerState::instance()->getRole()),
        _pool(nullptr) {
>>>>>>> 5629258a

    arangodb::tests::init();

    arangodb::ServerState::instance()->setRole(arangodb::ServerState::ROLE_COORDINATOR);
    arangodb::ServerState::instance()->setRebootId(arangodb::RebootId{1});  // Hack.

    server.addFeature<arangodb::iresearch::IResearchAnalyzerFeature>(false);
    server.addFeature<arangodb::FlushFeature>(false);
    server.addFeature<arangodb::QueryRegistryFeature>(false);
    server.addFeature<arangodb::ServerSecurityFeature>(false);
    server.startFeatures();

    arangodb::AgencyCommHelper::initialize("arango");
    arangodb::network::ConnectionPool::Config poolConfig;
    poolConfig.clusterInfo = &server.getFeature<arangodb::ClusterFeature>().clusterInfo();
    poolConfig.numIOThreads = 1;
    poolConfig.minOpenConnections = 1;
    poolConfig.maxOpenConnections = 3;
    poolConfig.verifyHosts = false;
    _pool = std::make_unique<AsyncAgencyStorePoolMock>(&_agencyStore, poolConfig);
    arangodb::AsyncAgencyCommManager::initialize(server.server());
    arangodb::AsyncAgencyCommManager::INSTANCE->pool(_pool.get());
    arangodb::AsyncAgencyCommManager::INSTANCE->addEndpoint("tcp://localhost:4001");
    arangodb::AgencyComm(server.server()).ensureStructureInitialized();  // initialize agency
  }

  ~IResearchFeatureTestCoordinator() {
    arangodb::ServerState::instance()->setRole(_serverRoleBefore);
  }

  void agencyTrx(std::string const& key, std::string const& value) {
    // Build an agency transaction:
    VPackBuilder b;
    {
      VPackArrayBuilder guard(&b);
      {
        VPackObjectBuilder guard2(&b);
        auto b2 = VPackParser::fromJson(value);
        b.add(key, b2->slice());
      }
    }
    server.getFeature<arangodb::ClusterFeature>().agencyCache().set(b.slice());
  }

  void agencyCreateDatabase(std::string const& name) {
    TemplateSpecializer ts(name);


    std::string st = ts.specialize(plan_dbs_string);
    agencyTrx("/arango/Plan/Databases/" + name, st);

    st = ts.specialize(plan_colls_string);
    agencyTrx("/arango/Plan/Collections/" + name, st);
    st = ts.specialize(current_dbs_string);
    agencyTrx("/arango/Current/Databases/" + name, st);
    st = ts.specialize(current_colls_string);
    agencyTrx("/arango/Current/Collections/" + name, st);
    agencyTrx("/arango/Plan/Version", R"=({"op":"increment"})=");
    agencyTrx("/arango/Plan/Current", R"=({"op":"increment"})=");
  }

  void agencyDropDatabase(std::string const& name) {
    std::string st = R"=({"op":"delete"}))=";
    agencyTrx("/arango/Plan/Databases/" + name, st);
    agencyTrx("/arango/Plan/Collections/" + name, st);
    agencyTrx("/arango/Current/Databases/" + name, st);
    agencyTrx("/arango/Current/Collections/" + name, st);
    agencyTrx("/arango/Plan/Version", R"=({"op":"increment"})=");
    agencyTrx("/arango/Plan/Current", R"=({"op":"increment"})=");
  }


  
};

TEST_F(IResearchFeatureTestCoordinator, test_upgrade0_1) {
  // test coordinator
  auto collectionJson = arangodb::velocypack::Parser::fromJson(
      "{ \"id\": \"1\", \"name\": \"testCollection\", \"shards\":{} }");
  auto linkJson = arangodb::velocypack::Parser::fromJson(
      "{ \"view\": \"testView\", \"type\": \"arangosearch\", "
      "\"includeAllFields\": true }");
  auto viewJson = arangodb::velocypack::Parser::fromJson(
      "{ \"id\": 42, \"name\": \"testView\", \"type\": \"arangosearch\", "
      "\"version\": 0 }");
  auto versionJson = arangodb::velocypack::Parser::fromJson(
      "{ \"version\": 0, \"tasks\": {} }");
  auto collectionId = std::to_string(1);
  auto viewId = std::to_string(42);

  // add the UpgradeFeature, but make sure it is not prepared
  server.addFeatureUntracked<arangodb::UpgradeFeature>(nullptr, std::vector<std::type_index>{});

  auto& feature = server.addFeatureUntracked<arangodb::iresearch::IResearchFeature>();
  feature.prepare();  // register iresearch view type
  feature.start();    // register upgrade tasks

  server.getFeature<arangodb::DatabaseFeature>().enableUpgrade();  // skip IResearchView validation

  auto& engine = server.getFeature<arangodb::EngineSelectorFeature>().engine();
  auto& factory =
      server.getFeature<arangodb::iresearch::IResearchFeature>().factory<arangodb::ClusterEngine>();
  const_cast<arangodb::IndexFactory&>(engine.indexFactory())
      .emplace(  // required for Indexes::ensureIndex(...)
          arangodb::iresearch::DATA_SOURCE_TYPE.name(), factory);
  auto& ci = server.getFeature<arangodb::ClusterFeature>().clusterInfo();
  TRI_vocbase_t* vocbase;  // will be owned by DatabaseFeature

  auto& database = server.getFeature<arangodb::DatabaseFeature>();
  ASSERT_TRUE(database.createDatabase(testDBInfo(server.server()), vocbase).ok());

  agencyCreateDatabase(vocbase->name());  
  ASSERT_TRUE((ci.createCollectionCoordinator(vocbase->name(), collectionId, 0, 1, 1, false,
                                              collectionJson->slice(), 0.0, false, nullptr)
                   .ok()));

  auto logicalCollection = ci.getCollection(vocbase->name(), collectionId);
  ASSERT_FALSE(!logicalCollection);
  EXPECT_TRUE(
      (ci.createViewCoordinator(vocbase->name(), viewId, viewJson->slice()).ok()));
  auto logicalView0 = ci.getView(vocbase->name(), viewId);
  ASSERT_FALSE(!logicalView0);


  arangodb::velocypack::Builder tmp;
  auto [t,i] = server.getFeature<arangodb::ClusterFeature>().
    agencyCache().read(std::vector<std::string>{"/"});
  LOG_DEVEL << t->toJson();
  ASSERT_TRUE((arangodb::methods::Indexes::ensureIndex(logicalCollection.get(),
                                                       linkJson->slice(), true, tmp)
                   .ok()));
  logicalCollection = ci.getCollection(vocbase->name(), collectionId);
  ASSERT_FALSE(!logicalCollection);
  auto link0 = arangodb::iresearch::IResearchLinkHelper::find(*logicalCollection, *logicalView0);
  ASSERT_FALSE(!link0);

  arangodb::velocypack::Builder builder;
  builder.openObject();
  EXPECT_TRUE(logicalView0
                  ->properties(builder, arangodb::LogicalDataSource::Serialization::Persistence)
                  .ok());
  builder.close();
  EXPECT_EQ(0, builder.slice().get("version").getNumber<uint32_t>());  // ensure 'version == 0 before upgrade

  // ensure no upgrade on coordinator
  // simulate heartbeat thread (create index in current)
  {
    auto const path = "/Current/Collections/" + vocbase->name() + "/" +
                      std::to_string(logicalCollection->id());
    auto const value = arangodb::velocypack::Parser::fromJson(
        "{ \"shard-id-does-not-matter\": { \"indexes\" : [ { \"id\": \"2\" } "
        "] } }");
    EXPECT_TRUE(arangodb::AgencyComm(server.server())
                    .setValue(path, value->slice(), 0.0)
                    .successful());

    VPackBuilder b;
    { VPackObjectBuilder o(&b);
      b.add(path, value->slice()); }
    server.getFeature<arangodb::ClusterFeature>().agencyCache().set(b.slice());
      
  }
  EXPECT_TRUE(arangodb::methods::Upgrade::clusterBootstrap(*vocbase).ok());  // run upgrade
  auto logicalCollection2 = ci.getCollection(vocbase->name(), collectionId);
  ASSERT_FALSE(!logicalCollection2);
  auto logicalView1 = ci.getView(vocbase->name(), viewId);
  EXPECT_FALSE(!logicalView1);  // ensure view present after upgrade
  EXPECT_EQ(logicalView0->id(), logicalView1->id());  // ensure same id for view
  auto link1 = arangodb::iresearch::IResearchLinkHelper::find(*logicalCollection2, *logicalView1);
  EXPECT_FALSE(!link1);                 // ensure link present after upgrade
  EXPECT_EQ(link0->id(), link1->id());  // ensure new link
  builder.clear();
  builder.openObject();
  EXPECT_TRUE(logicalView1
                  ->properties(builder, arangodb::LogicalDataSource::Serialization::Persistence)
                  .ok());
  builder.close();
  EXPECT_EQ(0, builder.slice().get("version").getNumber<uint32_t>());  // ensure 'version == 0 after upgrade
}

class IResearchFeatureTestDBServer
    : public ::testing::Test,
      public arangodb::tests::LogSuppressor<arangodb::Logger::AGENCY, arangodb::LogLevel::FATAL>,
      public arangodb::tests::LogSuppressor<arangodb::Logger::AUTHENTICATION, arangodb::LogLevel::ERR>,
      public arangodb::tests::LogSuppressor<arangodb::Logger::CLUSTER, arangodb::LogLevel::FATAL> {
 protected:
  arangodb::tests::mocks::MockV8Server server;

 private:
  arangodb::consensus::Store _agencyStore;
  arangodb::ServerState::RoleEnum _serverRoleBefore;
  std::unique_ptr<AsyncAgencyStorePoolMock> _pool;

 protected:
  IResearchFeatureTestDBServer()
      : server(false),
        _agencyStore(server.server(), nullptr, "arango"),
        _serverRoleBefore(arangodb::ServerState::instance()->getRole()),
        _pool(nullptr) {


    arangodb::tests::init();

    arangodb::ServerState::instance()->setRole(arangodb::ServerState::ROLE_DBSERVER);
    arangodb::ServerState::instance()->setRebootId(arangodb::RebootId{1});  // Hack.

    server.addFeature<arangodb::iresearch::IResearchAnalyzerFeature>(false);
    server.addFeature<arangodb::FlushFeature>(false);
    server.addFeature<arangodb::QueryRegistryFeature>(false);
    server.addFeature<arangodb::ServerSecurityFeature>(false);
    server.startFeatures();

    arangodb::AgencyCommHelper::initialize("arango");

    arangodb::network::ConnectionPool::Config poolConfig;
    poolConfig.clusterInfo = &server.getFeature<arangodb::ClusterFeature>().clusterInfo();
    poolConfig.numIOThreads = 1;
    poolConfig.minOpenConnections = 1;
    poolConfig.maxOpenConnections = 3;
    poolConfig.verifyHosts = false;
    _pool = std::make_unique<AsyncAgencyStorePoolMock>(&_agencyStore, poolConfig);
    arangodb::AsyncAgencyCommManager::initialize(server.server());
    arangodb::AsyncAgencyCommManager::INSTANCE->addEndpoint("tcp://localhost:4000/");
    arangodb::AsyncAgencyCommManager::INSTANCE->pool(_pool.get());

    arangodb::AgencyComm(server.server()).ensureStructureInitialized();  // initialize agency
  }

  ~IResearchFeatureTestDBServer() {
    arangodb::ServerState::instance()->setRole(_serverRoleBefore);
  }

  // version 0 data-source path
  irs::utf8_path getPersistedPath0(arangodb::LogicalView const& view) {
    auto& dbPathFeature = server.getFeature<arangodb::DatabasePathFeature>();
    irs::utf8_path dataPath(dbPathFeature.directory());
    dataPath /= "databases";
    dataPath /= "database-";
    dataPath += std::to_string(view.vocbase().id());
    dataPath /= arangodb::iresearch::DATA_SOURCE_TYPE.name();
    dataPath += "-";
    dataPath += std::to_string(view.id());
    return dataPath;
  };

  // version 1 data-source path
  irs::utf8_path getPersistedPath1(arangodb::iresearch::IResearchLink const& link) {
    auto& dbPathFeature = server.getFeature<arangodb::DatabasePathFeature>();
    irs::utf8_path dataPath(dbPathFeature.directory());
    dataPath /= "databases";
    dataPath /= "database-";
    dataPath += std::to_string(link.collection().vocbase().id());
    dataPath /= arangodb::iresearch::DATA_SOURCE_TYPE.name();
    dataPath += "-";
    dataPath += std::to_string(link.collection().id());
    dataPath += "_";
    dataPath += std::to_string(link.id().id());
    return dataPath;
  }
};

TEST_F(IResearchFeatureTestDBServer, test_upgrade0_1_no_directory) {
  // test db-server (no directory)
  auto collectionJson = arangodb::velocypack::Parser::fromJson(
      "{ \"name\": \"testCollection\" }");
  auto linkJson = arangodb::velocypack::Parser::fromJson(
      "{ \"view\": \"testView\", \"type\": \"arangosearch\", "
      "\"includeAllFields\": true }");
  auto viewJson = arangodb::velocypack::Parser::fromJson(
      "{ \"name\": \"testView\", \"type\": \"arangosearch\", \"version\": 0 "
      "}");
  auto versionJson = arangodb::velocypack::Parser::fromJson(
      "{ \"version\": 0, \"tasks\": {} }");

  // add the UpgradeFeature, but make sure it is not prepared
  server.addFeatureUntracked<arangodb::UpgradeFeature>(nullptr, std::vector<std::type_index>{});

  auto& feature = server.addFeatureUntracked<arangodb::iresearch::IResearchFeature>();
  feature.prepare();  // register iresearch view type
  feature.start();    // register upgrade tasks

  server.getFeature<arangodb::DatabaseFeature>().enableUpgrade();  // skip IResearchView validation

  auto& dbPathFeature = server.getFeature<arangodb::DatabasePathFeature>();
  arangodb::tests::setDatabasePath(dbPathFeature);  // ensure test data is stored in a unique directory
  auto versionFilename = StorageEngineMock::versionFilenameResult;
  auto versionFilenameRestore = irs::make_finally([&versionFilename]() -> void {
    StorageEngineMock::versionFilenameResult = versionFilename;
  });
  StorageEngineMock::versionFilenameResult =
      (irs::utf8_path(dbPathFeature.directory()) /= "version").utf8();
  ASSERT_TRUE(irs::utf8_path(dbPathFeature.directory()).mkdir());
  ASSERT_TRUE((arangodb::basics::VelocyPackHelper::velocyPackToFile(
      StorageEngineMock::versionFilenameResult, versionJson->slice(), false)));

  TRI_vocbase_t vocbase(TRI_vocbase_type_e::TRI_VOCBASE_TYPE_NORMAL,
                        testDBInfo(server.server()));
  auto logicalCollection = vocbase.createCollection(collectionJson->slice());
  ASSERT_FALSE(!logicalCollection);
  auto logicalView = vocbase.createView(viewJson->slice());
  ASSERT_FALSE(!logicalView);
  auto* view = dynamic_cast<arangodb::iresearch::IResearchView*>(logicalView.get());
  ASSERT_FALSE(!view);
  bool created = false;
  auto index = logicalCollection->createIndex(linkJson->slice(), created);
  ASSERT_TRUE(created);
  ASSERT_FALSE(!index);
  auto link = std::dynamic_pointer_cast<arangodb::iresearch::IResearchLink>(index);
  ASSERT_FALSE(!link);
  ASSERT_TRUE(view->link(link->self()).ok());  // link will not notify view in 'vocbase', hence notify manually

  index->unload();  // release file handles
  bool result;
  auto linkDataPath = getPersistedPath1(*link);
  EXPECT_TRUE(linkDataPath.remove());  // remove link directory
  auto viewDataPath = getPersistedPath0(*logicalView);
  EXPECT_TRUE(viewDataPath.exists(result) && !result);  // ensure no view directory
  arangodb::velocypack::Builder builder;
  builder.openObject();
  EXPECT_TRUE(logicalView
                  ->properties(builder, arangodb::LogicalDataSource::Serialization::Persistence)
                  .ok());
  builder.close();
  EXPECT_EQ(0, builder.slice().get("version").getNumber<uint32_t>());  // ensure 'version == 0 before upgrade

  EXPECT_TRUE(arangodb::methods::Upgrade::startup(vocbase, true, false).ok());  // run upgrade
  logicalView = vocbase.lookupView(logicalView->name());
  EXPECT_FALSE(logicalView);  // ensure view removed after upgrade
  EXPECT_TRUE(viewDataPath.exists(result) && !result);  // ensure view directory not present
}

TEST_F(IResearchFeatureTestDBServer, test_upgrade0_1_with_directory) {
  // test db-server (with directory)
  auto collectionJson = arangodb::velocypack::Parser::fromJson(
      "{ \"name\": \"testCollection\" }");
  auto linkJson = arangodb::velocypack::Parser::fromJson(
      "{ \"view\": \"testView\", \"type\": \"arangosearch\", "
      "\"includeAllFields\": true }");
  auto viewJson = arangodb::velocypack::Parser::fromJson(
      "{ \"name\": \"testView\", \"type\": \"arangosearch\", \"version\": 0 "
      "}");
  auto versionJson = arangodb::velocypack::Parser::fromJson(
      "{ \"version\": 0, \"tasks\": {} }");

  // add the UpgradeFeature, but make sure it is not prepared
  server.addFeatureUntracked<arangodb::UpgradeFeature>(nullptr, std::vector<std::type_index>{});

  auto& feature = server.addFeatureUntracked<arangodb::iresearch::IResearchFeature>();
  feature.prepare();  // register iresearch view type
  feature.start();    // register upgrade tasks

  server.getFeature<arangodb::DatabaseFeature>().enableUpgrade();  // skip IResearchView validation

  auto& dbPathFeature = server.getFeature<arangodb::DatabasePathFeature>();
  arangodb::tests::setDatabasePath(dbPathFeature);  // ensure test data is stored in a unique directory
  auto versionFilename = StorageEngineMock::versionFilenameResult;
  auto versionFilenameRestore = irs::make_finally([&versionFilename]() -> void {
    StorageEngineMock::versionFilenameResult = versionFilename;
  });
  StorageEngineMock::versionFilenameResult =
      (irs::utf8_path(dbPathFeature.directory()) /= "version").utf8();
  ASSERT_TRUE(irs::utf8_path(dbPathFeature.directory()).mkdir());
  ASSERT_TRUE((arangodb::basics::VelocyPackHelper::velocyPackToFile(
      StorageEngineMock::versionFilenameResult, versionJson->slice(), false)));

  auto& engine = *static_cast<StorageEngineMock*>(
      &server.getFeature<arangodb::EngineSelectorFeature>().engine());
  engine.views.clear();
  TRI_vocbase_t vocbase(TRI_vocbase_type_e::TRI_VOCBASE_TYPE_NORMAL,
                        testDBInfo(server.server()));
  auto logicalCollection = vocbase.createCollection(collectionJson->slice());
  ASSERT_FALSE(!logicalCollection);
  auto logicalView = vocbase.createView(viewJson->slice());
  ASSERT_FALSE(!logicalView);
  auto* view = dynamic_cast<arangodb::iresearch::IResearchView*>(logicalView.get());
  ASSERT_FALSE(!view);
  bool created;
  auto index = logicalCollection->createIndex(linkJson->slice(), created);
  ASSERT_TRUE(created);
  ASSERT_FALSE(!index);
  auto link = std::dynamic_pointer_cast<arangodb::iresearch::IResearchLink>(index);
  ASSERT_FALSE(!link);
  ASSERT_TRUE(view->link(link->self()).ok());  // link will not notify view in 'vocbase', hence notify manually

  index->unload();  // release file handles
  bool result;
  auto linkDataPath = getPersistedPath1(*link);
  EXPECT_TRUE(linkDataPath.remove());  // remove link directory
  auto viewDataPath = getPersistedPath0(*logicalView);
  EXPECT_TRUE(viewDataPath.exists(result) && !result);
  EXPECT_TRUE(viewDataPath.mkdir());  // create view directory
  EXPECT_TRUE(viewDataPath.exists(result) && result);
  arangodb::velocypack::Builder builder;
  builder.openObject();
  EXPECT_TRUE(logicalView
                  ->properties(builder, arangodb::LogicalDataSource::Serialization::Persistence)
                  .ok());
  builder.close();
  EXPECT_EQ(0, builder.slice().get("version").getNumber<uint32_t>());  // ensure 'version == 0 before upgrade

  EXPECT_TRUE(arangodb::methods::Upgrade::startup(vocbase, true, false).ok());  // run upgrade
  //    EXPECT_TRUE(arangodb::methods::Upgrade::clusterBootstrap(vocbase).ok()); // run upgrade
  logicalView = vocbase.lookupView(logicalView->name());
  EXPECT_FALSE(logicalView);  // ensure view removed after upgrade
  EXPECT_TRUE(viewDataPath.exists(result) && !result);  // ensure view directory removed after upgrade
}<|MERGE_RESOLUTION|>--- conflicted
+++ resolved
@@ -738,24 +738,9 @@
  protected:
   IResearchFeatureTestCoordinator()
       : server(false),
-<<<<<<< HEAD
         _serverRoleBefore(arangodb::ServerState::instance()->getRole()) {
-    auto* agencyCommManager =
-        new AgencyCommManagerMock(server.server(), "arango");
     server.getFeature<arangodb::ClusterFeature>().allocateMembers();
     _agencyStore = &server.getFeature<arangodb::ClusterFeature>().agencyCache().store();
-    std::ignore = agencyCommManager->addConnection<GeneralClientConnectionAgencyMock>(
-        server.server(), *_agencyStore);
-    std::ignore = agencyCommManager->addConnection<GeneralClientConnectionAgencyMock>(
-        server.server(),
-        *_agencyStore);  // need 2 connections or Agency callbacks will fail
-    arangodb::AgencyCommManager::MANAGER.reset(agencyCommManager);
-=======
-        _agencyStore(server.server(), nullptr, "arango"),
-
-        _serverRoleBefore(arangodb::ServerState::instance()->getRole()),
-        _pool(nullptr) {
->>>>>>> 5629258a
 
     arangodb::tests::init();
 
@@ -775,7 +760,7 @@
     poolConfig.minOpenConnections = 1;
     poolConfig.maxOpenConnections = 3;
     poolConfig.verifyHosts = false;
-    _pool = std::make_unique<AsyncAgencyStorePoolMock>(&_agencyStore, poolConfig);
+    _pool = std::make_unique<AsyncAgencyStorePoolMock>(_agencyStore, poolConfig);
     arangodb::AsyncAgencyCommManager::initialize(server.server());
     arangodb::AsyncAgencyCommManager::INSTANCE->pool(_pool.get());
     arangodb::AsyncAgencyCommManager::INSTANCE->addEndpoint("tcp://localhost:4001");
