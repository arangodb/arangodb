--- conflicted
+++ resolved
@@ -68,10 +68,6 @@
 #include "VocBase/Methods/Indexes.h"
 #include "VocBase/Methods/Upgrade.h"
 
-static const VPackBuilder systemDatabaseBuilder = dbArgsBuilder();
-static const VPackSlice   systemDatabaseArgs = systemDatabaseBuilder.slice();
-static const VPackBuilder testDatabaseBuilder = dbArgsBuilder("testVocbase");
-static const VPackSlice   testDatabaseArgs = testDatabaseBuilder.slice();
 // -----------------------------------------------------------------------------
 // --SECTION--                                                 setup / tear-down
 // -----------------------------------------------------------------------------
@@ -254,7 +250,7 @@
     server.addFeature(analyzerFeature = new arangodb::iresearch::IResearchAnalyzerFeature(
                           server));  // required for restoring link analyzers
     server.addFeature(new arangodb::QueryRegistryFeature(server)); // required for constructing TRI_vocbase_t
-    TRI_vocbase_t system(TRI_vocbase_type_e::TRI_VOCBASE_TYPE_NORMAL, 0, systemDatabaseArgs);
+    TRI_vocbase_t system(TRI_vocbase_type_e::TRI_VOCBASE_TYPE_NORMAL, systemDBInfo());
     server.addFeature(new arangodb::SystemDatabaseFeature(server, &system)); // required for IResearchAnalyzerFeature::start()
     server.addFeature(new arangodb::UpgradeFeature(server, nullptr, {})); // required for upgrade tasks
     server.addFeature(new arangodb::ViewTypesFeature(server)); // required for IResearchFeature::prepare()
@@ -274,7 +270,7 @@
     ASSERT_TRUE((arangodb::basics::VelocyPackHelper::velocyPackToFile(
         StorageEngineMock::versionFilenameResult, versionJson->slice(), false)));
 
-    TRI_vocbase_t vocbase(TRI_vocbase_type_e::TRI_VOCBASE_TYPE_NORMAL, 1, testDatabaseArgs);
+    TRI_vocbase_t vocbase(TRI_vocbase_type_e::TRI_VOCBASE_TYPE_NORMAL, testDBInfo());
     auto logicalCollection = vocbase.createCollection(collectionJson->slice());
     ASSERT_TRUE((false == !logicalCollection));
     auto logicalView0 = vocbase.createView(viewJson->slice());
@@ -358,7 +354,7 @@
     server.addFeature(analyzerFeature = new arangodb::iresearch::IResearchAnalyzerFeature(
                           server));  // required for restoring link analyzers
     server.addFeature(new arangodb::QueryRegistryFeature(server)); // required for constructing TRI_vocbase_t
-    TRI_vocbase_t system(TRI_vocbase_type_e::TRI_VOCBASE_TYPE_NORMAL, 0, systemDatabaseArgs);
+    TRI_vocbase_t system(TRI_vocbase_type_e::TRI_VOCBASE_TYPE_NORMAL, systemDBInfo());
     server.addFeature(new arangodb::SystemDatabaseFeature(server, &system)); // required for IResearchLinkHelper::normalize(...)
     server.addFeature(new arangodb::UpgradeFeature(server, nullptr, {})); // required for upgrade tasks
     server.addFeature(new arangodb::ViewTypesFeature(server)); // required for IResearchFeature::prepare()
@@ -378,7 +374,7 @@
     ASSERT_TRUE((arangodb::basics::VelocyPackHelper::velocyPackToFile(
         StorageEngineMock::versionFilenameResult, versionJson->slice(), false)));
 
-    TRI_vocbase_t vocbase(TRI_vocbase_type_e::TRI_VOCBASE_TYPE_NORMAL, 1, testDatabaseArgs);
+    TRI_vocbase_t vocbase(TRI_vocbase_type_e::TRI_VOCBASE_TYPE_NORMAL, testDBInfo());
     auto logicalCollection = vocbase.createCollection(collectionJson->slice());
     ASSERT_TRUE((false == !logicalCollection));
     auto logicalView0 = vocbase.createView(viewJson->slice());
@@ -471,7 +467,7 @@
     arangodb::iresearch::IResearchAnalyzerFeature* analyzerFeature{};
     server.addFeature(new arangodb::FlushFeature(server)); // required for constructing TRI_vocbase_t
     server.addFeature(new arangodb::QueryRegistryFeature(server)); // required for constructing TRI_vocbase_t
-    TRI_vocbase_t system(TRI_vocbase_type_e::TRI_VOCBASE_TYPE_NORMAL, 0, systemDatabaseArgs);
+    TRI_vocbase_t system(TRI_vocbase_type_e::TRI_VOCBASE_TYPE_NORMAL, systemDBInfo());
     server.addFeature(new arangodb::AuthenticationFeature(server)); // required for ClusterComm::instance()
     server.addFeature(new arangodb::ClusterFeature(server)); // required to create ClusterInfo instance
     server.addFeature(new arangodb::application_features::CommunicationFeaturePhase(
@@ -506,11 +502,7 @@
     ASSERT_TRUE((nullptr != ci));
     TRI_vocbase_t* vocbase; // will be owned by DatabaseFeature
 
-<<<<<<< HEAD
-    ASSERT_TRUE((TRI_ERROR_NO_ERROR == database->createDatabase(1, "testDatabase", arangodb::velocypack::Slice::emptyObjectSlice(), vocbase)));
-=======
-    ASSERT_TRUE(database->createDatabase(1, "testDatabase", vocbase).ok());
->>>>>>> 4cb08d2a
+    ASSERT_TRUE(database->createDatabase(testDBInfo(), vocbase).ok());
 
     // simulate heartbeat thread (create database in current)
     // this is stupid.
@@ -664,7 +656,7 @@
     ASSERT_TRUE((arangodb::basics::VelocyPackHelper::velocyPackToFile(
         StorageEngineMock::versionFilenameResult, versionJson->slice(), false)));
 
-    TRI_vocbase_t vocbase(TRI_vocbase_type_e::TRI_VOCBASE_TYPE_NORMAL, 1, testDatabaseArgs);
+    TRI_vocbase_t vocbase(TRI_vocbase_type_e::TRI_VOCBASE_TYPE_NORMAL, testDBInfo());
     auto logicalCollection = vocbase.createCollection(collectionJson->slice());
     ASSERT_TRUE((false == !logicalCollection));
     auto logicalView = vocbase.createView(viewJson->slice());
@@ -766,7 +758,7 @@
         StorageEngineMock::versionFilenameResult, versionJson->slice(), false)));
 
     engine.views.clear();
-    TRI_vocbase_t vocbase(TRI_vocbase_type_e::TRI_VOCBASE_TYPE_NORMAL, 1, testDatabaseArgs);
+    TRI_vocbase_t vocbase(TRI_vocbase_type_e::TRI_VOCBASE_TYPE_NORMAL, testDBInfo());
     auto logicalCollection = vocbase.createCollection(collectionJson->slice());
     ASSERT_TRUE((false == !logicalCollection));
     auto logicalView = vocbase.createView(viewJson->slice());
