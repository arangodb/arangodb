////////////////////////////////////////////////////////////////////////////////
/// DISCLAIMER
///
/// Copyright 2017 ArangoDB GmbH, Cologne, Germany
///
/// Licensed under the Apache License, Version 2.0 (the "License");
/// you may not use this file except in compliance with the License.
/// You may obtain a copy of the License at
///
///     http://www.apache.org/licenses/LICENSE-2.0
///
/// Unless required by applicable law or agreed to in writing, software
/// distributed under the License is distributed on an "AS IS" BASIS,
/// WITHOUT WARRANTIES OR CONDITIONS OF ANY KIND, either express or implied.
/// See the License for the specific language governing permissions and
/// limitations under the License.
///
/// Copyright holder is ArangoDB GmbH, Cologne, Germany
///
/// @author Andrey Abramov
/// @author Vasiliy Nabatchikov
////////////////////////////////////////////////////////////////////////////////

#include <Agency/AsyncAgencyComm.h>
#include "gtest/gtest.h"

#include "utils/misc.hpp"
#include "utils/string.hpp"
#include "utils/thread_utils.hpp"
#include "utils/utf8_path.hpp"
#include "utils/version_defines.hpp"

#include "IResearch/AgencyMock.h"
#include "IResearch/common.h"
#include "Mocks/LogLevels.h"
#include "Mocks/Servers.h"
#include "Mocks/StorageEngineMock.h"

#include "Agency/Store.h"
#include "ApplicationFeatures/CommunicationFeaturePhase.h"
#include "Aql/AqlFunctionFeature.h"
#include "Cluster/ClusterFeature.h"
#include "Cluster/ClusterInfo.h"
#include "ClusterEngine/ClusterEngine.h"
#include "Cluster/ClusterTypes.h"
#include "GeneralServer/AuthenticationFeature.h"
#include "GeneralServer/ServerSecurityFeature.h"
#include "IResearch/ApplicationServerHelper.h"
#include "IResearch/Containers.h"
#include "IResearch/IResearchAnalyzerFeature.h"
#include "IResearch/IResearchCommon.h"
#include "IResearch/IResearchFeature.h"
#include "IResearch/IResearchLinkCoordinator.h"
#include "IResearch/IResearchLinkHelper.h"
#include "IResearch/IResearchMMFilesLink.h"
#include "IResearch/IResearchView.h"
#include "Rest/Version.h"
#include "RestServer/DatabaseFeature.h"
#include "RestServer/DatabasePathFeature.h"
#include "RestServer/FlushFeature.h"
#include "RestServer/QueryRegistryFeature.h"
#include "RestServer/SystemDatabaseFeature.h"
#include "RestServer/UpgradeFeature.h"
#include "RestServer/ViewTypesFeature.h"
#include "Sharding/ShardingFeature.h"
#include "StorageEngine/EngineSelectorFeature.h"
#include "VocBase/LogicalCollection.h"
#include "VocBase/Methods/Indexes.h"
#include "VocBase/Methods/Upgrade.h"

#if USE_ENTERPRISE
#include "Enterprise/Ldap/LdapFeature.h"
#endif

// -----------------------------------------------------------------------------
// --SECTION--                                                 setup / tear-down
// -----------------------------------------------------------------------------

class IResearchFeatureTest
    : public ::testing::Test,
      public arangodb::tests::LogSuppressor<arangodb::Logger::AGENCY, arangodb::LogLevel::FATAL>,
      public arangodb::tests::LogSuppressor<arangodb::Logger::AUTHENTICATION, arangodb::LogLevel::ERR>,
      public arangodb::tests::LogSuppressor<arangodb::Logger::CLUSTER, arangodb::LogLevel::FATAL> {
 protected:

  arangodb::tests::mocks::MockV8Server server;

  IResearchFeatureTest() : server(false) {
    arangodb::tests::init();

    server.addFeature<arangodb::iresearch::IResearchAnalyzerFeature>(false);
    server.addFeature<arangodb::FlushFeature>(false);
    server.addFeature<arangodb::QueryRegistryFeature>(false);
    server.addFeature<arangodb::ServerSecurityFeature>(false);
    server.startFeatures();
  }

<<<<<<< HEAD
  ~IResearchFeatureTest() { ClusterCommControl::reset(); }
=======
  ~IResearchFeatureTest() {}
>>>>>>> 1722a3ed

  // version 0 data-source path
  irs::utf8_path getPersistedPath0(arangodb::LogicalView const& view) {
    auto& dbPathFeature = server.getFeature<arangodb::DatabasePathFeature>();
    irs::utf8_path dataPath(dbPathFeature.directory());
    dataPath /= "databases";
    dataPath /= "database-";
    dataPath += std::to_string(view.vocbase().id());
    dataPath /= arangodb::iresearch::DATA_SOURCE_TYPE.name();
    dataPath += "-";
    dataPath += std::to_string(view.id());
    return dataPath;
  };

  // version 1 data-source path
  irs::utf8_path getPersistedPath1(arangodb::iresearch::IResearchLink const& link) {
    auto& dbPathFeature = server.getFeature<arangodb::DatabasePathFeature>();
    irs::utf8_path dataPath(dbPathFeature.directory());
    dataPath /= "databases";
    dataPath /= "database-";
    dataPath += std::to_string(link.collection().vocbase().id());
    dataPath /= arangodb::iresearch::DATA_SOURCE_TYPE.name();
    dataPath += "-";
    dataPath += std::to_string(link.collection().id());
    dataPath += "_";
    dataPath += std::to_string(link.id());
    return dataPath;
  }
};

// -----------------------------------------------------------------------------
// --SECTION--                                                        test suite
// -----------------------------------------------------------------------------

TEST_F(IResearchFeatureTest, test_start) {
  auto& functions = server.addFeatureUntracked<arangodb::aql::AqlFunctionFeature>();
  auto& iresearch = server.addFeatureUntracked<arangodb::iresearch::IResearchFeature>();
  auto cleanup =
      irs::make_finally([&functions]() -> void { functions.unprepare(); });

  enum class FunctionType { FILTER = 0, SCORER };

  std::map<irs::string_ref, std::pair<irs::string_ref, FunctionType>> expected = {
      // filter functions
      {"EXISTS", {".|.,.", FunctionType::FILTER}},
      {"PHRASE", {".,.|.+", FunctionType::FILTER}},
      {"STARTS_WITH", {".,.|.", FunctionType::FILTER}},
      {"MIN_MATCH", {".,.|.+", FunctionType::FILTER}},

      // context functions
      {"ANALYZER", {".,.", FunctionType::FILTER}},
      {"BOOST", {".,.", FunctionType::FILTER}},

      // scorer functions
      {"BM25", {".|+", FunctionType::SCORER}},
      {"TFIDF", {".|+", FunctionType::SCORER}},
  };

  functions.prepare();

  for (auto& entry : expected) {
    auto* function = arangodb::iresearch::getFunction(functions, entry.first);
    EXPECT_EQ(nullptr, function);
  };

  iresearch.start();

  for (auto& entry : expected) {
    auto* function = arangodb::iresearch::getFunction(functions, entry.first);
    EXPECT_NE(nullptr, function);
    EXPECT_EQ(entry.second.first, function->arguments);
    EXPECT_TRUE(((entry.second.second == FunctionType::FILTER &&
                  arangodb::iresearch::isFilter(*function)) ||
                 (entry.second.second == FunctionType::SCORER &&
                  arangodb::iresearch::isScorer(*function))));
  };

  iresearch.stop();
  functions.unprepare();
}

TEST_F(IResearchFeatureTest, test_upgrade0_1_no_directory) {
  // test single-server (no directory)
  auto collectionJson = arangodb::velocypack::Parser::fromJson(
      "{ \"name\": \"testCollection\" }");
  auto linkJson = arangodb::velocypack::Parser::fromJson(
      "{ \"view\": \"testView\", \"type\": \"arangosearch\", "
      "\"includeAllFields\": true }");
  auto viewJson = arangodb::velocypack::Parser::fromJson(
      "{ \"name\": \"testView\", \"type\": \"arangosearch\", \"version\": 0 "
      "}");
  auto versionJson = arangodb::velocypack::Parser::fromJson(
      "{ \"version\": 0, \"tasks\": {} }");

  // add the UpgradeFeature, but make sure it is not prepared
  server.addFeatureUntracked<arangodb::UpgradeFeature>(nullptr, std::vector<std::type_index>{});

  auto& feature = server.addFeatureUntracked<arangodb::iresearch::IResearchFeature>();
  feature.prepare();  // register iresearch view type
  feature.start();    // register upgrade tasks

  server.getFeature<arangodb::DatabaseFeature>().enableUpgrade();  // skip IResearchView validation

  auto& dbPathFeature = server.getFeature<arangodb::DatabasePathFeature>();
  arangodb::tests::setDatabasePath(dbPathFeature);  // ensure test data is stored in a unique directory
  auto versionFilename = StorageEngineMock::versionFilenameResult;
  auto versionFilenameRestore = irs::make_finally([&versionFilename]() -> void {
    StorageEngineMock::versionFilenameResult = versionFilename;
  });
  StorageEngineMock::versionFilenameResult =
      (irs::utf8_path(dbPathFeature.directory()) /= "version").utf8();
  ASSERT_TRUE(irs::utf8_path(dbPathFeature.directory()).mkdir());
  ASSERT_TRUE((arangodb::basics::VelocyPackHelper::velocyPackToFile(
      StorageEngineMock::versionFilenameResult, versionJson->slice(), false)));

  TRI_vocbase_t vocbase(TRI_vocbase_type_e::TRI_VOCBASE_TYPE_NORMAL,
                        testDBInfo(server.server()));
  auto logicalCollection = vocbase.createCollection(collectionJson->slice());
  ASSERT_NE(logicalCollection, nullptr);
  auto logicalView0 = vocbase.createView(viewJson->slice());
  ASSERT_NE(logicalView0, nullptr);
  bool created = false;
  auto index = logicalCollection->createIndex(linkJson->slice(), created);
  ASSERT_TRUE(created);
  ASSERT_NE(index, nullptr);
  auto link0 = std::dynamic_pointer_cast<arangodb::iresearch::IResearchLink>(index);
  ASSERT_NE(link0, nullptr);

  index->unload();  // release file handles
  bool result;
  auto linkDataPath = getPersistedPath1(*link0);
  EXPECT_TRUE(linkDataPath.remove());  // remove link directory
  auto viewDataPath = getPersistedPath0(*logicalView0);
  EXPECT_TRUE(viewDataPath.exists(result) && !result);  // ensure no view directory
  arangodb::velocypack::Builder builder;
  builder.openObject();
  EXPECT_TRUE(logicalView0
                  ->properties(builder, arangodb::LogicalDataSource::Serialization::Persistence)
                  .ok());
  builder.close();
  EXPECT_EQ(0, builder.slice().get("version").getNumber<uint32_t>());  // ensure 'version == 0 before upgrade

  EXPECT_TRUE(arangodb::methods::Upgrade::startup(vocbase, true, false).ok());  // run upgrade
  auto logicalView1 = vocbase.lookupView(logicalView0->name());
  EXPECT_FALSE(!logicalView1);  // ensure view present after upgrade
  EXPECT_EQ(logicalView0->id(), logicalView1->id());  // ensure same id for view
  auto link1 = arangodb::iresearch::IResearchLinkHelper::find(*logicalCollection, *logicalView1);
  EXPECT_FALSE(!link1);                 // ensure link present after upgrade
  EXPECT_NE(link0->id(), link1->id());  // ensure new link
  linkDataPath = getPersistedPath1(*link1);
  EXPECT_TRUE(linkDataPath.exists(result) && result);  // ensure link directory created after upgrade
  EXPECT_TRUE(viewDataPath.exists(result) && !result);  // ensure view directory not present
  viewDataPath = getPersistedPath0(*logicalView1);
  EXPECT_TRUE(viewDataPath.exists(result) && !result);  // ensure view directory not created
  builder.clear();
  builder.openObject();
  EXPECT_TRUE(logicalView1
                  ->properties(builder, arangodb::LogicalDataSource::Serialization::Persistence)
                  .ok());
  builder.close();
  EXPECT_EQ(1, builder.slice().get("version").getNumber<uint32_t>());  // ensure 'version == 1 after upgrade
}

TEST_F(IResearchFeatureTest, test_upgrade0_1_with_directory) {
  // test single-server (with directory)
  auto collectionJson = arangodb::velocypack::Parser::fromJson(
      "{ \"name\": \"testCollection\" }");
  auto linkJson = arangodb::velocypack::Parser::fromJson(
      "{ \"view\": \"testView\", \"type\": \"arangosearch\", "
      "\"includeAllFields\": true }");
  auto viewJson = arangodb::velocypack::Parser::fromJson(
      "{ \"name\": \"testView\", \"type\": \"arangosearch\", \"version\": 0 "
      "}");
  auto versionJson = arangodb::velocypack::Parser::fromJson(
      "{ \"version\": 0, \"tasks\": {} }");

  // add the UpgradeFeature, but make sure it is not prepared
  server.addFeatureUntracked<arangodb::UpgradeFeature>(nullptr, std::vector<std::type_index>{});

  auto& feature = server.addFeatureUntracked<arangodb::iresearch::IResearchFeature>();
  feature.prepare();  // register iresearch view type
  feature.start();    // register upgrade tasks

  server.getFeature<arangodb::DatabaseFeature>().enableUpgrade();  // skip IResearchView validation

  auto& dbPathFeature = server.getFeature<arangodb::DatabasePathFeature>();
  arangodb::tests::setDatabasePath(dbPathFeature);  // ensure test data is stored in a unique directory
  auto versionFilename = StorageEngineMock::versionFilenameResult;
  auto versionFilenameRestore = irs::make_finally([&versionFilename]() -> void {
    StorageEngineMock::versionFilenameResult = versionFilename;
  });
  StorageEngineMock::versionFilenameResult =
      (irs::utf8_path(dbPathFeature.directory()) /= "version").utf8();
  ASSERT_TRUE(irs::utf8_path(dbPathFeature.directory()).mkdir());
  ASSERT_TRUE((arangodb::basics::VelocyPackHelper::velocyPackToFile(
      StorageEngineMock::versionFilenameResult, versionJson->slice(), false)));

  TRI_vocbase_t vocbase(TRI_vocbase_type_e::TRI_VOCBASE_TYPE_NORMAL,
                        testDBInfo(server.server()));
  auto logicalCollection = vocbase.createCollection(collectionJson->slice());
  ASSERT_FALSE(!logicalCollection);
  auto logicalView0 = vocbase.createView(viewJson->slice());
  ASSERT_FALSE(!logicalView0);
  bool created;
  auto index = logicalCollection->createIndex(linkJson->slice(), created);
  ASSERT_TRUE(created);
  ASSERT_FALSE(!index);
  auto link0 = std::dynamic_pointer_cast<arangodb::iresearch::IResearchLink>(index);
  ASSERT_FALSE(!link0);

  index->unload();  // release file handles
  bool result;
  auto linkDataPath = getPersistedPath1(*link0);
  EXPECT_TRUE(linkDataPath.remove());  // remove link directory
  auto viewDataPath = getPersistedPath0(*logicalView0);
  EXPECT_TRUE(viewDataPath.exists(result) && !result);
  EXPECT_TRUE(viewDataPath.mkdir());  // create view directory
  EXPECT_TRUE(viewDataPath.exists(result) && result);
  arangodb::velocypack::Builder builder;
  builder.openObject();
  EXPECT_TRUE(logicalView0
                  ->properties(builder, arangodb::LogicalDataSource::Serialization::Persistence)
                  .ok());
  builder.close();
  EXPECT_EQ(0, builder.slice().get("version").getNumber<uint32_t>());  // ensure 'version == 0 before upgrade

  EXPECT_TRUE(arangodb::methods::Upgrade::startup(vocbase, true, false).ok());  // run upgrade
  auto logicalView1 = vocbase.lookupView(logicalView0->name());
  EXPECT_FALSE(!logicalView1);  // ensure view present after upgrade
  EXPECT_EQ(logicalView0->id(), logicalView1->id());  // ensure same id for view
  auto link1 = arangodb::iresearch::IResearchLinkHelper::find(*logicalCollection, *logicalView1);
  EXPECT_FALSE(!link1);                 // ensure link present after upgrade
  EXPECT_NE(link0->id(), link1->id());  // ensure new link
  linkDataPath = getPersistedPath1(*link1);
  EXPECT_TRUE(linkDataPath.exists(result) && result);  // ensure link directory created after upgrade
  EXPECT_TRUE(viewDataPath.exists(result) && !result);  // ensure view directory removed after upgrade
  viewDataPath = getPersistedPath0(*logicalView1);
  EXPECT_TRUE(viewDataPath.exists(result) && !result);  // ensure view directory not created
  builder.clear();
  builder.openObject();
  EXPECT_TRUE(logicalView1
                  ->properties(builder, arangodb::LogicalDataSource::Serialization::Persistence)
                  .ok());
  builder.close();
  EXPECT_EQ(1, builder.slice().get("version").getNumber<uint32_t>());  // ensure 'version == 1 after upgrade
}

TEST_F(IResearchFeatureTest, IResearch_version_test) {
  EXPECT_EQ(IResearch_version, arangodb::rest::Version::getIResearchVersion());
  EXPECT_TRUE(IResearch_version ==
              arangodb::rest::Version::Values["iresearch-version"]);
}

// Temporarily surpress for MSVC
#ifndef _MSC_VER
TEST_F(IResearchFeatureTest, test_async_schedule_test_null_resource_mutex) {
  bool deallocated = false;  // declare above 'feature' to ensure proper destruction order
  arangodb::iresearch::IResearchFeature feature(server.server());
  feature.prepare();  // start thread pool
  std::condition_variable cond;
  std::mutex mutex;
  SCOPED_LOCK_NAMED(mutex, lock);

  {
    std::shared_ptr<bool> flag(&deallocated,
                               [](bool* ptr) -> void { *ptr = true; });
    feature.async(nullptr, [&cond, &mutex, flag](size_t&, bool) -> bool {
      SCOPED_LOCK(mutex);
      cond.notify_all();
      return false;
    });
  }
  EXPECT_TRUE((std::cv_status::timeout !=
               cond.wait_for(lock, std::chrono::milliseconds(100))));
  std::this_thread::sleep_for(std::chrono::milliseconds(100));
  EXPECT_TRUE(deallocated);
}

TEST_F(IResearchFeatureTest, test_async_schedule_task_null_resource_mutex_value) {
  bool deallocated = false;  // declare above 'feature' to ensure proper destruction order
  arangodb::iresearch::IResearchFeature feature(server.server());
  feature.prepare();  // start thread pool
  auto resourceMutex = std::make_shared<arangodb::iresearch::ResourceMutex>(nullptr);
  std::condition_variable cond;
  std::mutex mutex;
  SCOPED_LOCK_NAMED(mutex, lock);

  {
    std::shared_ptr<bool> flag(&deallocated,
                               [](bool* ptr) -> void { *ptr = true; });
    feature.async(resourceMutex, [&cond, &mutex, flag](size_t&, bool) -> bool {
      SCOPED_LOCK(mutex);
      cond.notify_all();
      return false;
    });
  }
  EXPECT_TRUE((std::cv_status::timeout ==
               cond.wait_for(lock, std::chrono::milliseconds(100))));
  std::this_thread::sleep_for(std::chrono::milliseconds(100));
  EXPECT_TRUE(deallocated);
}

TEST_F(IResearchFeatureTest, test_async_schedule_task_null_functr) {
  auto& feature = server.addFeatureUntracked<arangodb::iresearch::IResearchFeature>();
  feature.prepare();  // start thread pool
  auto resourceMutex =
      std::make_shared<arangodb::iresearch::ResourceMutex>(&server.server());
  std::condition_variable cond;
  std::mutex mutex;
  SCOPED_LOCK_NAMED(mutex, lock);

  feature.async(resourceMutex, {});
  EXPECT_TRUE((std::cv_status::timeout ==
               cond.wait_for(lock, std::chrono::milliseconds(100))));
  resourceMutex->reset();  // should not deadlock if task released
}

TEST_F(IResearchFeatureTest, test_async_schedule_task_wait_indefinite) {
  bool deallocated = false;  // declare above 'feature' to ensure proper destruction order
  arangodb::iresearch::IResearchFeature feature(server.server());
  feature.prepare();  // start thread pool
  std::condition_variable cond;
  std::mutex mutex;
  size_t count = 0;
  SCOPED_LOCK_NAMED(mutex, lock);

  {
    std::shared_ptr<bool> flag(&deallocated,
                               [](bool* ptr) -> void { *ptr = true; });
    feature.async(nullptr, [&cond, &mutex, flag, &count](size_t&, bool) -> bool {
      ++count;
      SCOPED_LOCK(mutex);
      cond.notify_all();
      return true;
    });
  }
  EXPECT_TRUE((std::cv_status::timeout !=
               cond.wait_for(lock, std::chrono::milliseconds(100))));  // first run invoked immediately
  EXPECT_FALSE(deallocated);
  EXPECT_TRUE((std::cv_status::timeout ==
               cond.wait_for(lock, std::chrono::milliseconds(100))));
  EXPECT_FALSE(deallocated);  // still scheduled
  EXPECT_EQ(1, count);
}

TEST_F(IResearchFeatureTest, test_async_single_run_task) {
  bool deallocated = false;  // declare above 'feature' to ensure proper destruction order
  arangodb::iresearch::IResearchFeature feature(server.server());
  feature.prepare();  // start thread pool
  auto resourceMutex =
      std::make_shared<arangodb::iresearch::ResourceMutex>(&server.server());
  std::condition_variable cond;
  std::mutex mutex;
  SCOPED_LOCK_NAMED(mutex, lock);

  {
    std::shared_ptr<bool> flag(&deallocated,
                               [](bool* ptr) -> void { *ptr = true; });
    feature.async(resourceMutex, [&cond, &mutex, flag](size_t&, bool) -> bool {
      SCOPED_LOCK(mutex);
      cond.notify_all();
      return false;
    });
  }
  EXPECT_TRUE((std::cv_status::timeout !=
               cond.wait_for(lock, std::chrono::milliseconds(100))));
  std::this_thread::sleep_for(std::chrono::milliseconds(100));
  EXPECT_TRUE(deallocated);
}

TEST_F(IResearchFeatureTest, test_async_multi_run_task) {
  bool deallocated = false;  // declare above 'feature' to ensure proper destruction order
  arangodb::iresearch::IResearchFeature feature(server.server());
  feature.prepare();  // start thread pool
  auto resourceMutex =
      std::make_shared<arangodb::iresearch::ResourceMutex>(&server.server());
  std::condition_variable cond;
  std::mutex mutex;
  size_t count = 0;
  auto last = std::chrono::system_clock::now();
  std::chrono::system_clock::duration diff;
  SCOPED_LOCK_NAMED(mutex, lock);

  {
    std::shared_ptr<bool> flag(&deallocated,
                               [](bool* ptr) -> void { *ptr = true; });
    feature.async(resourceMutex,
                  [&cond, &mutex, flag, &count, &last, &diff](size_t& timeoutMsec, bool) -> bool {
                    diff = std::chrono::system_clock::now() - last;
                    last = std::chrono::system_clock::now();
                    timeoutMsec = 100;
                    if (++count <= 1) return true;
                    SCOPED_LOCK(mutex);
                    cond.notify_all();
                    return false;
                  });
  }
  EXPECT_TRUE((std::cv_status::timeout !=
               cond.wait_for(lock, std::chrono::milliseconds(1000))));
  std::this_thread::sleep_for(std::chrono::milliseconds(100));
  EXPECT_TRUE(deallocated);
  EXPECT_EQ(2, count);
  EXPECT_TRUE(std::chrono::milliseconds(100) < diff);
}

TEST_F(IResearchFeatureTest, test_async_trigger_task_by_notify) {
  bool deallocated = false;  // declare above 'feature' to ensure proper destruction order
  arangodb::iresearch::IResearchFeature feature(server.server());
  feature.prepare();  // start thread pool
  auto resourceMutex =
      std::make_shared<arangodb::iresearch::ResourceMutex>(&server.server());
  bool execVal = true;
  std::condition_variable cond;
  std::mutex mutex;
  size_t count = 0;
  auto last = std::chrono::system_clock::now();
  SCOPED_LOCK_NAMED(mutex, lock);

  {
    std::shared_ptr<bool> flag(&deallocated,
                               [](bool* ptr) -> void { *ptr = true; });
    feature.async(resourceMutex,
                  [&cond, &mutex, flag, &execVal, &count](size_t&, bool exec) -> bool {
                    execVal = exec;
                    SCOPED_LOCK(mutex);
                    cond.notify_all();
                    return ++count < 2;
                  });
  }
  EXPECT_TRUE((std::cv_status::timeout !=
               cond.wait_for(lock, std::chrono::milliseconds(100))));  // first run invoked immediately
  EXPECT_FALSE(deallocated);
  EXPECT_TRUE((std::cv_status::timeout ==
               cond.wait_for(lock, std::chrono::milliseconds(100))));
  EXPECT_FALSE(deallocated);
  feature.asyncNotify();
  EXPECT_TRUE((std::cv_status::timeout !=
               cond.wait_for(lock, std::chrono::milliseconds(100))));
  std::this_thread::sleep_for(std::chrono::milliseconds(100));
  EXPECT_TRUE(deallocated);
  EXPECT_FALSE(execVal);
  auto diff = std::chrono::system_clock::now() - last;
  EXPECT_TRUE(std::chrono::milliseconds(1000) > diff);
}

TEST_F(IResearchFeatureTest, test_async_trigger_by_timeout) {
  bool deallocated = false;  // declare above 'feature' to ensure proper destruction order
  arangodb::iresearch::IResearchFeature feature(server.server());
  feature.prepare();  // start thread pool
  auto resourceMutex =
      std::make_shared<arangodb::iresearch::ResourceMutex>(&server.server());
  bool execVal = false;
  std::condition_variable cond;
  std::mutex mutex;
  size_t count = 0;
  auto last = std::chrono::system_clock::now();
  SCOPED_LOCK_NAMED(mutex, lock);

  {
    std::shared_ptr<bool> flag(&deallocated,
                               [](bool* ptr) -> void { *ptr = true; });
    feature.async(resourceMutex,
                  [&cond, &mutex, flag, &execVal, &count](size_t& timeoutMsec, bool exec) -> bool {
                    execVal = exec;
                    SCOPED_LOCK(mutex);
                    cond.notify_all();
                    timeoutMsec = 100;
                    return ++count < 2;
                  });
  }
  EXPECT_TRUE((std::cv_status::timeout !=
               cond.wait_for(lock, std::chrono::milliseconds(100))));  // first run invoked immediately
  EXPECT_FALSE(deallocated);
  EXPECT_TRUE((std::cv_status::timeout !=
               cond.wait_for(lock, std::chrono::milliseconds(1000))));
  std::this_thread::sleep_for(std::chrono::milliseconds(100));
  EXPECT_TRUE(deallocated);
  EXPECT_TRUE(execVal);
  auto diff = std::chrono::system_clock::now() - last;
  EXPECT_TRUE(std::chrono::milliseconds(300) >= diff);  // could be a little more then 100ms+100ms
}

TEST_F(IResearchFeatureTest, test_async_deallocate_empty) {
  auto& feature = server.addFeatureUntracked<arangodb::iresearch::IResearchFeature>();
  feature.prepare();  // start thread pool
}

TEST_F(IResearchFeatureTest, test_async_deallocate_with_running_tasks) {
  auto resourceMutex =
      std::make_shared<arangodb::iresearch::ResourceMutex>(&server.server());
  bool deallocated = false;
  std::condition_variable cond;
  std::mutex mutex;
  SCOPED_LOCK_NAMED(mutex, lock);

  {
    arangodb::iresearch::IResearchFeature feature(server.server());
    feature.prepare();  // start thread pool
    std::shared_ptr<bool> flag(&deallocated,
                               [](bool* ptr) -> void { *ptr = true; });

    feature.async(resourceMutex, [&cond, &mutex, flag](size_t& timeoutMsec, bool) -> bool {
      SCOPED_LOCK(mutex);
      cond.notify_all();
      timeoutMsec = 100;
      return true;
    });
    EXPECT_TRUE((std::cv_status::timeout !=
                 cond.wait_for(lock, std::chrono::milliseconds(100))));
  }

  EXPECT_TRUE(deallocated);
}

TEST_F(IResearchFeatureTest, test_async_multiple_tasks_with_same_resource_mutex) {
  bool deallocated0 = false;  // declare above 'feature' to ensure proper destruction order
  bool deallocated1 = false;  // declare above 'feature' to ensure proper destruction order
  arangodb::iresearch::IResearchFeature feature(server.server());
  feature.prepare();  // start thread pool
  auto resourceMutex =
      std::make_shared<arangodb::iresearch::ResourceMutex>(&server.server());
  std::condition_variable cond;
  std::mutex mutex;
  size_t count = 0;
  SCOPED_LOCK_NAMED(mutex, lock);

  {
    std::shared_ptr<bool> flag(&deallocated0,
                               [](bool* ptr) -> void { *ptr = true; });
    feature.async(resourceMutex,
                  [&cond, &mutex, flag, &count](size_t& timeoutMsec, bool) -> bool {
                    if (++count > 1) return false;
                    timeoutMsec = 100;
                    SCOPED_LOCK_NAMED(mutex, lock);
                    cond.notify_all();
                    cond.wait(lock);
                    return true;
                  });
  }
  EXPECT_TRUE((std::cv_status::timeout !=
               cond.wait_for(lock, std::chrono::milliseconds(1000))));  // wait for the first task to start

  std::thread thread([resourceMutex]() -> void { resourceMutex->reset(); });  // try to aquire a write lock
  std::this_thread::sleep_for(std::chrono::milliseconds(100));  // hopefully a write-lock aquisition attempt is in progress

  {
    TRY_SCOPED_LOCK_NAMED(resourceMutex->mutex(), resourceLock);
    EXPECT_FALSE(resourceLock.owns_lock());  // write-lock aquired successfully (read-locks blocked)
  }

  {
    std::shared_ptr<bool> flag(&deallocated1,
                               [](bool* ptr) -> void { *ptr = true; });
    feature.async(resourceMutex, [flag](size_t&, bool) -> bool { return false; });  // will never get invoked because resourceMutex is reset
  }
  cond.notify_all();  // wake up first task after resourceMutex write-lock aquired (will process pending tasks)
  lock.unlock();      // allow first task to run
  std::this_thread::sleep_for(std::chrono::milliseconds(100));
  EXPECT_TRUE(deallocated0);

  // expectation is currently deactivated as it is causing sporadic test failures:
  // EXPECT_TRUE(deallocated1);
  //
  // the reason is that the read_write_mutex::unlock() function in 3rdParty/iresearch/core/utils/async_utils.cpp 
  // does not acquire a mutex reproducibly.
  // excerpt from that code:
  //
  //  220   // FIXME: this should be changed to SCOPED_LOCK_NAMED, as right now it is not
  //  221   // guaranteed that we can succesfully acquire the mutex here. and if we don't,
  //  222   // there is no guarantee that the notify_all will wake up queued waiter.
  //  223
  //  224   TRY_SCOPED_LOCK_NAMED(mutex_, lock); // try to acquire mutex for use with cond
  //  225
  //  226   // wake only writers since this is a reader
  //  227   // wake even without lock since writer may be waiting in lock_write() on cond
  //  228   // the latter might also indicate a bug if deadlock occurs with SCOPED_LOCK()
  //  229   writer_cond_.notify_all();
  //
  //  related bug issue: https://github.com/arangodb/backlog/issues/618

  thread.join();
}

TEST_F(IResearchFeatureTest, test_async_schedule_task_resize_pool) {
  bool deallocated = false;  // declare above 'feature' to ensure proper destruction order
  arangodb::iresearch::IResearchFeature feature(server.server());
  arangodb::options::ProgramOptions options("", "", "", nullptr);
  auto optionsPtr = std::shared_ptr<arangodb::options::ProgramOptions>(
      &options, [](arangodb::options::ProgramOptions*) -> void {});
  feature.collectOptions(optionsPtr);
  options.get<arangodb::options::UInt64Parameter>("arangosearch.threads")
      ->set("8");
  auto resourceMutex =
      std::make_shared<arangodb::iresearch::ResourceMutex>(&server.server());
  std::condition_variable cond;
  std::mutex mutex;
  size_t count = 0;
  auto last = std::chrono::system_clock::now();
  std::chrono::system_clock::duration diff;
  SCOPED_LOCK_NAMED(mutex, lock);

  {
    std::shared_ptr<bool> flag(&deallocated,
                               [](bool* ptr) -> void { *ptr = true; });
    feature.async(resourceMutex,
                  [&cond, &mutex, flag, &count, &last, &diff](size_t& timeoutMsec, bool) -> bool {
                    diff = std::chrono::system_clock::now() - last;
                    last = std::chrono::system_clock::now();
                    timeoutMsec = 100;
                    if (++count <= 1) return true;
                    SCOPED_LOCK(mutex);
                    cond.notify_all();
                    return false;
                  });
  }
  feature.prepare();  // start thread pool after a task has been scheduled, to trigger resize with a task
  EXPECT_TRUE((std::cv_status::timeout !=
               cond.wait_for(lock, std::chrono::milliseconds(1000))));
  std::this_thread::sleep_for(std::chrono::milliseconds(100));
  EXPECT_TRUE(deallocated);
  EXPECT_EQ(2, count);
  EXPECT_TRUE(std::chrono::milliseconds(100) < diff);
}
#endif

class IResearchFeatureTestCoordinator
    : public ::testing::Test,
      public arangodb::tests::LogSuppressor<arangodb::Logger::AGENCY, arangodb::LogLevel::FATAL>,
      public arangodb::tests::LogSuppressor<arangodb::Logger::AUTHENTICATION, arangodb::LogLevel::ERR>,
      public arangodb::tests::LogSuppressor<arangodb::Logger::CLUSTER, arangodb::LogLevel::FATAL> {
 protected:
  arangodb::tests::mocks::MockV8Server server;

 private:
  arangodb::consensus::Store _agencyStore;
  arangodb::ServerState::RoleEnum _serverRoleBefore;
  std::unique_ptr<AsyncAgencyStorePoolMock> _pool;

 protected:
  IResearchFeatureTestCoordinator()
      : server(false),
        _agencyStore(server.server(), nullptr, "arango"),

        _serverRoleBefore(arangodb::ServerState::instance()->getRole()),
        _pool(nullptr) {

    arangodb::tests::init();

    arangodb::ServerState::instance()->setRole(arangodb::ServerState::ROLE_COORDINATOR);
    arangodb::ServerState::instance()->setRebootId(arangodb::RebootId{1});  // Hack.

    server.addFeature<arangodb::iresearch::IResearchAnalyzerFeature>(false);
    server.addFeature<arangodb::FlushFeature>(false);
    server.addFeature<arangodb::QueryRegistryFeature>(false);
    server.addFeature<arangodb::ServerSecurityFeature>(false);
    server.startFeatures();

    arangodb::AgencyCommHelper::initialize("arango");
    arangodb::network::ConnectionPool::Config poolConfig;
    poolConfig.clusterInfo = &server.getFeature<arangodb::ClusterFeature>().clusterInfo();
    poolConfig.numIOThreads = 1;
    poolConfig.minOpenConnections = 1;
    poolConfig.maxOpenConnections = 3;
    poolConfig.verifyHosts = false;
    _pool = std::make_unique<AsyncAgencyStorePoolMock>(&_agencyStore, poolConfig);
    arangodb::AsyncAgencyCommManager::initialize(server.server());
    arangodb::AsyncAgencyCommManager::INSTANCE->pool(_pool.get());
    arangodb::AsyncAgencyCommManager::INSTANCE->addEndpoint("tcp://localhost:4001");
    arangodb::AgencyComm(server.server()).ensureStructureInitialized();  // initialize agency
  }

  ~IResearchFeatureTestCoordinator() {
    arangodb::ServerState::instance()->setRole(_serverRoleBefore);
  }
};

TEST_F(IResearchFeatureTestCoordinator, test_upgrade0_1) {
  // test coordinator
  auto collectionJson = arangodb::velocypack::Parser::fromJson(
      "{ \"id\": \"1\", \"name\": \"testCollection\", \"shards\":{} }");
  auto linkJson = arangodb::velocypack::Parser::fromJson(
      "{ \"view\": \"testView\", \"type\": \"arangosearch\", "
      "\"includeAllFields\": true }");
  auto viewJson = arangodb::velocypack::Parser::fromJson(
      "{ \"id\": 42, \"name\": \"testView\", \"type\": \"arangosearch\", "
      "\"version\": 0 }");
  auto versionJson = arangodb::velocypack::Parser::fromJson(
      "{ \"version\": 0, \"tasks\": {} }");
  auto collectionId = std::to_string(1);
  auto viewId = std::to_string(42);

  // add the UpgradeFeature, but make sure it is not prepared
  server.addFeatureUntracked<arangodb::UpgradeFeature>(nullptr, std::vector<std::type_index>{});

  auto& feature = server.addFeatureUntracked<arangodb::iresearch::IResearchFeature>();
  feature.prepare();  // register iresearch view type
  feature.start();    // register upgrade tasks

  server.getFeature<arangodb::DatabaseFeature>().enableUpgrade();  // skip IResearchView validation

  auto& engine = server.getFeature<arangodb::EngineSelectorFeature>().engine();
  auto& factory =
      server.getFeature<arangodb::iresearch::IResearchFeature>().factory<arangodb::ClusterEngine>();
  const_cast<arangodb::IndexFactory&>(engine.indexFactory())
      .emplace(  // required for Indexes::ensureIndex(...)
          arangodb::iresearch::DATA_SOURCE_TYPE.name(), factory);
  auto& ci = server.getFeature<arangodb::ClusterFeature>().clusterInfo();
  TRI_vocbase_t* vocbase;  // will be owned by DatabaseFeature

  auto& database = server.getFeature<arangodb::DatabaseFeature>();
  ASSERT_TRUE(database.createDatabase(testDBInfo(server.server()), vocbase).ok());

  // simulate heartbeat thread (create database in current)
  // this is stupid.
  {
    auto const path = "/Current/Databases/" + vocbase->name();
    auto const value = arangodb::velocypack::Parser::fromJson(
        // TODO: This one asserts with "not an object". No idea why.
        // "{ \"id\": \"1\" }" );
        "{ \"id\": { \"id\": \"1\" } }");
    EXPECT_TRUE(arangodb::AgencyComm(server.server())
                    .setValue(path, value->slice(), 0.0)
                    .successful());
  }

  ASSERT_TRUE(
      (arangodb::methods::Databases::create(server.server(), vocbase->name(),
                                            arangodb::velocypack::Slice::emptyArraySlice(),
                                            arangodb::velocypack::Slice::emptyObjectSlice())
           .ok()));

  ASSERT_TRUE((ci.createCollectionCoordinator(vocbase->name(), collectionId, 0, 1, 1, false,
                                              collectionJson->slice(), 0.0, false, nullptr)
                   .ok()));

  auto logicalCollection = ci.getCollection(vocbase->name(), collectionId);
  ASSERT_FALSE(!logicalCollection);
  EXPECT_TRUE(
      (ci.createViewCoordinator(vocbase->name(), viewId, viewJson->slice()).ok()));
  auto logicalView0 = ci.getView(vocbase->name(), viewId);
  ASSERT_FALSE(!logicalView0);

  // simulate heartbeat thread (create index in current)
  {
    auto const path = "/Current/Collections/" + vocbase->name() + "/" +
                      std::to_string(logicalCollection->id());
    auto const value = arangodb::velocypack::Parser::fromJson(
        "{ \"shard-id-does-not-matter\": { \"indexes\" : [ { \"id\": \"2\" } "
        "] } }");
    EXPECT_TRUE(arangodb::AgencyComm(server.server())
                    .setValue(path, value->slice(), 0.0)
                    .successful());
  }

  arangodb::velocypack::Builder tmp;
  ASSERT_TRUE((arangodb::methods::Indexes::ensureIndex(logicalCollection.get(),
                                                       linkJson->slice(), true, tmp)
                   .ok()));
  logicalCollection = ci.getCollection(vocbase->name(), collectionId);
  ASSERT_FALSE(!logicalCollection);
  auto link0 = arangodb::iresearch::IResearchLinkHelper::find(*logicalCollection, *logicalView0);
  ASSERT_FALSE(!link0);

  arangodb::velocypack::Builder builder;
  builder.openObject();
  EXPECT_TRUE(logicalView0
                  ->properties(builder, arangodb::LogicalDataSource::Serialization::Persistence)
                  .ok());
  builder.close();
  EXPECT_EQ(0, builder.slice().get("version").getNumber<uint32_t>());  // ensure 'version == 0 before upgrade

  // ensure no upgrade on coordinator
  // simulate heartbeat thread (create index in current)
  {
    auto const path = "/Current/Collections/" + vocbase->name() + "/" +
                      std::to_string(logicalCollection->id());
    auto const value = arangodb::velocypack::Parser::fromJson(
        "{ \"shard-id-does-not-matter\": { \"indexes\" : [ { \"id\": \"2\" } "
        "] } }");
    EXPECT_TRUE(arangodb::AgencyComm(server.server())
                    .setValue(path, value->slice(), 0.0)
                    .successful());
  }
  EXPECT_TRUE(arangodb::methods::Upgrade::clusterBootstrap(*vocbase).ok());  // run upgrade
  auto logicalCollection2 = ci.getCollection(vocbase->name(), collectionId);
  ASSERT_FALSE(!logicalCollection2);
  auto logicalView1 = ci.getView(vocbase->name(), viewId);
  EXPECT_FALSE(!logicalView1);  // ensure view present after upgrade
  EXPECT_EQ(logicalView0->id(), logicalView1->id());  // ensure same id for view
  auto link1 = arangodb::iresearch::IResearchLinkHelper::find(*logicalCollection2, *logicalView1);
  EXPECT_FALSE(!link1);                 // ensure link present after upgrade
  EXPECT_EQ(link0->id(), link1->id());  // ensure new link
  builder.clear();
  builder.openObject();
  EXPECT_TRUE(logicalView1
                  ->properties(builder, arangodb::LogicalDataSource::Serialization::Persistence)
                  .ok());
  builder.close();
  EXPECT_EQ(0, builder.slice().get("version").getNumber<uint32_t>());  // ensure 'version == 0 after upgrade
}

class IResearchFeatureTestDBServer
    : public ::testing::Test,
      public arangodb::tests::LogSuppressor<arangodb::Logger::AGENCY, arangodb::LogLevel::FATAL>,
      public arangodb::tests::LogSuppressor<arangodb::Logger::AUTHENTICATION, arangodb::LogLevel::ERR>,
      public arangodb::tests::LogSuppressor<arangodb::Logger::CLUSTER, arangodb::LogLevel::FATAL> {
 protected:
  arangodb::tests::mocks::MockV8Server server;

 private:
  arangodb::consensus::Store _agencyStore;
  arangodb::ServerState::RoleEnum _serverRoleBefore;
  std::unique_ptr<AsyncAgencyStorePoolMock> _pool;

 protected:
  IResearchFeatureTestDBServer()
      : server(false),
        _agencyStore(server.server(), nullptr, "arango"),
        _serverRoleBefore(arangodb::ServerState::instance()->getRole()),
        _pool(nullptr) {


    arangodb::tests::init();

    arangodb::ServerState::instance()->setRole(arangodb::ServerState::ROLE_DBSERVER);
    arangodb::ServerState::instance()->setRebootId(arangodb::RebootId{1});  // Hack.

    server.addFeature<arangodb::iresearch::IResearchAnalyzerFeature>(false);
    server.addFeature<arangodb::FlushFeature>(false);
    server.addFeature<arangodb::QueryRegistryFeature>(false);
    server.addFeature<arangodb::ServerSecurityFeature>(false);
    server.startFeatures();

    arangodb::AgencyCommHelper::initialize("arango");

    arangodb::network::ConnectionPool::Config poolConfig;
    poolConfig.clusterInfo = &server.getFeature<arangodb::ClusterFeature>().clusterInfo();
    poolConfig.numIOThreads = 1;
    poolConfig.minOpenConnections = 1;
    poolConfig.maxOpenConnections = 3;
    poolConfig.verifyHosts = false;
    _pool = std::make_unique<AsyncAgencyStorePoolMock>(&_agencyStore, poolConfig);
    arangodb::AsyncAgencyCommManager::initialize(server.server());
    arangodb::AsyncAgencyCommManager::INSTANCE->addEndpoint("tcp://localhost:4000/");
    arangodb::AsyncAgencyCommManager::INSTANCE->pool(_pool.get());

    arangodb::AgencyComm(server.server()).ensureStructureInitialized();  // initialize agency
  }

  ~IResearchFeatureTestDBServer() {
    arangodb::ServerState::instance()->setRole(_serverRoleBefore);
  }

  // version 0 data-source path
  irs::utf8_path getPersistedPath0(arangodb::LogicalView const& view) {
    auto& dbPathFeature = server.getFeature<arangodb::DatabasePathFeature>();
    irs::utf8_path dataPath(dbPathFeature.directory());
    dataPath /= "databases";
    dataPath /= "database-";
    dataPath += std::to_string(view.vocbase().id());
    dataPath /= arangodb::iresearch::DATA_SOURCE_TYPE.name();
    dataPath += "-";
    dataPath += std::to_string(view.id());
    return dataPath;
  };

  // version 1 data-source path
  irs::utf8_path getPersistedPath1(arangodb::iresearch::IResearchLink const& link) {
    auto& dbPathFeature = server.getFeature<arangodb::DatabasePathFeature>();
    irs::utf8_path dataPath(dbPathFeature.directory());
    dataPath /= "databases";
    dataPath /= "database-";
    dataPath += std::to_string(link.collection().vocbase().id());
    dataPath /= arangodb::iresearch::DATA_SOURCE_TYPE.name();
    dataPath += "-";
    dataPath += std::to_string(link.collection().id());
    dataPath += "_";
    dataPath += std::to_string(link.id());
    return dataPath;
  }
};

TEST_F(IResearchFeatureTestDBServer, test_upgrade0_1_no_directory) {
  // test db-server (no directory)
  auto collectionJson = arangodb::velocypack::Parser::fromJson(
      "{ \"name\": \"testCollection\" }");
  auto linkJson = arangodb::velocypack::Parser::fromJson(
      "{ \"view\": \"testView\", \"type\": \"arangosearch\", "
      "\"includeAllFields\": true }");
  auto viewJson = arangodb::velocypack::Parser::fromJson(
      "{ \"name\": \"testView\", \"type\": \"arangosearch\", \"version\": 0 "
      "}");
  auto versionJson = arangodb::velocypack::Parser::fromJson(
      "{ \"version\": 0, \"tasks\": {} }");

  // add the UpgradeFeature, but make sure it is not prepared
  server.addFeatureUntracked<arangodb::UpgradeFeature>(nullptr, std::vector<std::type_index>{});

  auto& feature = server.addFeatureUntracked<arangodb::iresearch::IResearchFeature>();
  feature.prepare();  // register iresearch view type
  feature.start();    // register upgrade tasks

  server.getFeature<arangodb::DatabaseFeature>().enableUpgrade();  // skip IResearchView validation

  auto& dbPathFeature = server.getFeature<arangodb::DatabasePathFeature>();
  arangodb::tests::setDatabasePath(dbPathFeature);  // ensure test data is stored in a unique directory
  auto versionFilename = StorageEngineMock::versionFilenameResult;
  auto versionFilenameRestore = irs::make_finally([&versionFilename]() -> void {
    StorageEngineMock::versionFilenameResult = versionFilename;
  });
  StorageEngineMock::versionFilenameResult =
      (irs::utf8_path(dbPathFeature.directory()) /= "version").utf8();
  ASSERT_TRUE(irs::utf8_path(dbPathFeature.directory()).mkdir());
  ASSERT_TRUE((arangodb::basics::VelocyPackHelper::velocyPackToFile(
      StorageEngineMock::versionFilenameResult, versionJson->slice(), false)));

  TRI_vocbase_t vocbase(TRI_vocbase_type_e::TRI_VOCBASE_TYPE_NORMAL,
                        testDBInfo(server.server()));
  auto logicalCollection = vocbase.createCollection(collectionJson->slice());
  ASSERT_FALSE(!logicalCollection);
  auto logicalView = vocbase.createView(viewJson->slice());
  ASSERT_FALSE(!logicalView);
  auto* view = dynamic_cast<arangodb::iresearch::IResearchView*>(logicalView.get());
  ASSERT_FALSE(!view);
  bool created = false;
  auto index = logicalCollection->createIndex(linkJson->slice(), created);
  ASSERT_TRUE(created);
  ASSERT_FALSE(!index);
  auto link = std::dynamic_pointer_cast<arangodb::iresearch::IResearchLink>(index);
  ASSERT_FALSE(!link);
  ASSERT_TRUE(view->link(link->self()).ok());  // link will not notify view in 'vocbase', hence notify manually

  index->unload();  // release file handles
  bool result;
  auto linkDataPath = getPersistedPath1(*link);
  EXPECT_TRUE(linkDataPath.remove());  // remove link directory
  auto viewDataPath = getPersistedPath0(*logicalView);
  EXPECT_TRUE(viewDataPath.exists(result) && !result);  // ensure no view directory
  arangodb::velocypack::Builder builder;
  builder.openObject();
  EXPECT_TRUE(logicalView
                  ->properties(builder, arangodb::LogicalDataSource::Serialization::Persistence)
                  .ok());
  builder.close();
  EXPECT_EQ(0, builder.slice().get("version").getNumber<uint32_t>());  // ensure 'version == 0 before upgrade

  EXPECT_TRUE(arangodb::methods::Upgrade::startup(vocbase, true, false).ok());  // run upgrade
  logicalView = vocbase.lookupView(logicalView->name());
  EXPECT_FALSE(logicalView);  // ensure view removed after upgrade
  EXPECT_TRUE(viewDataPath.exists(result) && !result);  // ensure view directory not present
}

TEST_F(IResearchFeatureTestDBServer, test_upgrade0_1_with_directory) {
  // test db-server (with directory)
  auto collectionJson = arangodb::velocypack::Parser::fromJson(
      "{ \"name\": \"testCollection\" }");
  auto linkJson = arangodb::velocypack::Parser::fromJson(
      "{ \"view\": \"testView\", \"type\": \"arangosearch\", "
      "\"includeAllFields\": true }");
  auto viewJson = arangodb::velocypack::Parser::fromJson(
      "{ \"name\": \"testView\", \"type\": \"arangosearch\", \"version\": 0 "
      "}");
  auto versionJson = arangodb::velocypack::Parser::fromJson(
      "{ \"version\": 0, \"tasks\": {} }");

  // add the UpgradeFeature, but make sure it is not prepared
  server.addFeatureUntracked<arangodb::UpgradeFeature>(nullptr, std::vector<std::type_index>{});

  auto& feature = server.addFeatureUntracked<arangodb::iresearch::IResearchFeature>();
  feature.prepare();  // register iresearch view type
  feature.start();    // register upgrade tasks

  server.getFeature<arangodb::DatabaseFeature>().enableUpgrade();  // skip IResearchView validation

  auto& dbPathFeature = server.getFeature<arangodb::DatabasePathFeature>();
  arangodb::tests::setDatabasePath(dbPathFeature);  // ensure test data is stored in a unique directory
  auto versionFilename = StorageEngineMock::versionFilenameResult;
  auto versionFilenameRestore = irs::make_finally([&versionFilename]() -> void {
    StorageEngineMock::versionFilenameResult = versionFilename;
  });
  StorageEngineMock::versionFilenameResult =
      (irs::utf8_path(dbPathFeature.directory()) /= "version").utf8();
  ASSERT_TRUE(irs::utf8_path(dbPathFeature.directory()).mkdir());
  ASSERT_TRUE((arangodb::basics::VelocyPackHelper::velocyPackToFile(
      StorageEngineMock::versionFilenameResult, versionJson->slice(), false)));

  auto& engine = *static_cast<StorageEngineMock*>(
      &server.getFeature<arangodb::EngineSelectorFeature>().engine());
  engine.views.clear();
  TRI_vocbase_t vocbase(TRI_vocbase_type_e::TRI_VOCBASE_TYPE_NORMAL,
                        testDBInfo(server.server()));
  auto logicalCollection = vocbase.createCollection(collectionJson->slice());
  ASSERT_FALSE(!logicalCollection);
  auto logicalView = vocbase.createView(viewJson->slice());
  ASSERT_FALSE(!logicalView);
  auto* view = dynamic_cast<arangodb::iresearch::IResearchView*>(logicalView.get());
  ASSERT_FALSE(!view);
  bool created;
  auto index = logicalCollection->createIndex(linkJson->slice(), created);
  ASSERT_TRUE(created);
  ASSERT_FALSE(!index);
  auto link = std::dynamic_pointer_cast<arangodb::iresearch::IResearchLink>(index);
  ASSERT_FALSE(!link);
  ASSERT_TRUE(view->link(link->self()).ok());  // link will not notify view in 'vocbase', hence notify manually

  index->unload();  // release file handles
  bool result;
  auto linkDataPath = getPersistedPath1(*link);
  EXPECT_TRUE(linkDataPath.remove());  // remove link directory
  auto viewDataPath = getPersistedPath0(*logicalView);
  EXPECT_TRUE(viewDataPath.exists(result) && !result);
  EXPECT_TRUE(viewDataPath.mkdir());  // create view directory
  EXPECT_TRUE(viewDataPath.exists(result) && result);
  arangodb::velocypack::Builder builder;
  builder.openObject();
  EXPECT_TRUE(logicalView
                  ->properties(builder, arangodb::LogicalDataSource::Serialization::Persistence)
                  .ok());
  builder.close();
  EXPECT_EQ(0, builder.slice().get("version").getNumber<uint32_t>());  // ensure 'version == 0 before upgrade

  EXPECT_TRUE(arangodb::methods::Upgrade::startup(vocbase, true, false).ok());  // run upgrade
  //    EXPECT_TRUE(arangodb::methods::Upgrade::clusterBootstrap(vocbase).ok()); // run upgrade
  logicalView = vocbase.lookupView(logicalView->name());
  EXPECT_FALSE(logicalView);  // ensure view removed after upgrade
  EXPECT_TRUE(viewDataPath.exists(result) && !result);  // ensure view directory removed after upgrade
}<|MERGE_RESOLUTION|>--- conflicted
+++ resolved
@@ -95,11 +95,7 @@
     server.startFeatures();
   }
 
-<<<<<<< HEAD
-  ~IResearchFeatureTest() { ClusterCommControl::reset(); }
-=======
   ~IResearchFeatureTest() {}
->>>>>>> 1722a3ed
 
   // version 0 data-source path
   irs::utf8_path getPersistedPath0(arangodb::LogicalView const& view) {
@@ -663,7 +659,7 @@
   // expectation is currently deactivated as it is causing sporadic test failures:
   // EXPECT_TRUE(deallocated1);
   //
-  // the reason is that the read_write_mutex::unlock() function in 3rdParty/iresearch/core/utils/async_utils.cpp 
+  // the reason is that the read_write_mutex::unlock() function in 3rdParty/iresearch/core/utils/async_utils.cpp
   // does not acquire a mutex reproducibly.
   // excerpt from that code:
   //
