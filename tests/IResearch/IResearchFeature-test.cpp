--- conflicted
+++ resolved
@@ -83,12 +83,8 @@
   GeneralClientConnectionAgencyMock* agency;
   StorageEngineMock engine;
 
-<<<<<<< HEAD
   IResearchFeatureTest()
       : server(nullptr, nullptr), _agencyStore{server, nullptr, "arango"}, engine(server) {
-=======
-  IResearchFeatureTest() : engine(server), server(nullptr, nullptr) {
->>>>>>> ad36adc3
     auto* agencyCommManager = new AgencyCommManagerMock("arango");
     agency = agencyCommManager->addConnection<GeneralClientConnectionAgencyMock>(_agencyStore);
     agency = agencyCommManager->addConnection<GeneralClientConnectionAgencyMock>(
@@ -115,22 +111,10 @@
 
   ~IResearchFeatureTest() {
     ClusterCommControl::reset();
-<<<<<<< HEAD
     arangodb::LogTopic::setLogLevel(arangodb::iresearch::TOPIC.name(), arangodb::LogLevel::DEFAULT);
     arangodb::LogTopic::setLogLevel(arangodb::Logger::CLUSTER.name(), arangodb::LogLevel::DEFAULT);
     arangodb::LogTopic::setLogLevel(arangodb::Logger::AUTHENTICATION.name(), arangodb::LogLevel::DEFAULT);
     arangodb::LogTopic::setLogLevel(arangodb::Logger::AGENCY.name(), arangodb::LogLevel::DEFAULT);
-=======
-    arangodb::LogTopic::setLogLevel(arangodb::iresearch::TOPIC.name(),
-                                    arangodb::LogLevel::DEFAULT);
-    arangodb::LogTopic::setLogLevel(arangodb::Logger::CLUSTER.name(),
-                                    arangodb::LogLevel::DEFAULT);
-    arangodb::LogTopic::setLogLevel(arangodb::Logger::AUTHENTICATION.name(),
-                                    arangodb::LogLevel::DEFAULT);
-    arangodb::LogTopic::setLogLevel(arangodb::Logger::AGENCY.name(),
-                                    arangodb::LogLevel::DEFAULT);
-    arangodb::application_features::ApplicationServer::server = nullptr;
->>>>>>> ad36adc3
     arangodb::EngineSelectorFeature::ENGINE = nullptr;
     arangodb::AgencyCommManager::MANAGER.reset();
   }
@@ -143,7 +127,6 @@
 TEST_F(IResearchFeatureTest, test_start) {
   // create a new instance of an ApplicationServer and fill it with the required features
   // cannot use the existing server since its features already have some state
-<<<<<<< HEAD
   arangodb::application_features::ApplicationServer newServer(nullptr, nullptr);
   server.addFeature<arangodb::aql::AqlFunctionFeature>(
       std::make_unique<arangodb::aql::AqlFunctionFeature>(newServer));
@@ -151,20 +134,6 @@
   arangodb::iresearch::IResearchFeature iresearch(newServer);
   auto cleanup =
       irs::make_finally([&functions]() -> void { functions.unprepare(); });
-=======
-  std::shared_ptr<arangodb::application_features::ApplicationServer> originalServer(
-      arangodb::application_features::ApplicationServer::server,
-      [](arangodb::application_features::ApplicationServer* ptr) -> void {
-        arangodb::application_features::ApplicationServer::server = ptr;
-      });
-  arangodb::application_features::ApplicationServer::server =
-      nullptr;  // avoid "ApplicationServer initialized twice"
-  arangodb::application_features::ApplicationServer server(nullptr, nullptr);
-  auto* functions = new arangodb::aql::AqlFunctionFeature(server);
-  arangodb::iresearch::IResearchFeature iresearch(server);
-  auto cleanup =
-      irs::make_finally([functions]() -> void { functions->unprepare(); });
->>>>>>> ad36adc3
 
   enum class FunctionType { FILTER = 0, SCORER };
 
@@ -186,25 +155,15 @@
 
   functions.prepare();
 
-<<<<<<< HEAD
-  for(auto& entry: expected) {
+  for (auto& entry : expected) {
     auto* function = arangodb::iresearch::getFunction(functions, entry.first);
-=======
-  for (auto& entry : expected) {
-    auto* function = arangodb::iresearch::getFunction(*functions, entry.first);
->>>>>>> ad36adc3
     EXPECT_TRUE((nullptr == function));
   };
 
   iresearch.start();
 
-<<<<<<< HEAD
-  for(auto& entry: expected) {
+  for (auto& entry : expected) {
     auto* function = arangodb::iresearch::getFunction(functions, entry.first);
-=======
-  for (auto& entry : expected) {
-    auto* function = arangodb::iresearch::getFunction(*functions, entry.first);
->>>>>>> ad36adc3
     EXPECT_TRUE((nullptr != function));
     EXPECT_TRUE((entry.second.first == function->arguments));
     EXPECT_TRUE(((entry.second.second == FunctionType::FILTER &&
@@ -216,18 +175,9 @@
 
 TEST_F(IResearchFeatureTest, test_upgrade0_1) {
   // version 0 data-source path
-<<<<<<< HEAD
   auto getPersistedPath0 = [this](arangodb::LogicalView const& view) -> irs::utf8_path {
     auto& dbPathFeature = server.getFeature<arangodb::DatabasePathFeature>();
     irs::utf8_path dataPath(dbPathFeature.directory());
-=======
-  auto getPersistedPath0 = [](arangodb::LogicalView const& view) -> irs::utf8_path {
-    auto* dbPathFeature =
-        arangodb::application_features::ApplicationServer::lookupFeature<arangodb::DatabasePathFeature>(
-            "DatabasePath");
-    EXPECT_TRUE(dbPathFeature);
-    irs::utf8_path dataPath(dbPathFeature->directory());
->>>>>>> ad36adc3
     dataPath /= "databases";
     dataPath /= "database-";
     dataPath += std::to_string(view.vocbase().id());
@@ -238,18 +188,9 @@
   };
 
   // version 1 data-source path
-<<<<<<< HEAD
   auto getPersistedPath1 = [this](arangodb::iresearch::IResearchLink const& link) -> irs::utf8_path {
     auto& dbPathFeature = server.getFeature<arangodb::DatabasePathFeature>();
     irs::utf8_path dataPath(dbPathFeature.directory());
-=======
-  auto getPersistedPath1 = [](arangodb::iresearch::IResearchLink const& link) -> irs::utf8_path {
-    auto* dbPathFeature =
-        arangodb::application_features::ApplicationServer::lookupFeature<arangodb::DatabasePathFeature>(
-            "DatabasePath");
-    EXPECT_TRUE(dbPathFeature);
-    irs::utf8_path dataPath(dbPathFeature->directory());
->>>>>>> ad36adc3
     dataPath /= "databases";
     dataPath /= "database-";
     dataPath += std::to_string(link.collection().vocbase().id());
@@ -276,7 +217,6 @@
 
     // create a new instance of an ApplicationServer and fill it with the required features
     // cannot use the existing server since its features already have some state
-<<<<<<< HEAD
     arangodb::application_features::ApplicationServer newServer(nullptr, nullptr);
     arangodb::iresearch::IResearchFeature feature(newServer);
     server.addFeature<arangodb::FlushFeature>(std::make_unique<arangodb::FlushFeature>(
@@ -317,47 +257,6 @@
 
     TRI_vocbase_t vocbase(server, TRI_vocbase_type_e::TRI_VOCBASE_TYPE_NORMAL,
                           1, "testVocbase");
-=======
-    std::shared_ptr<arangodb::application_features::ApplicationServer> originalServer(
-        arangodb::application_features::ApplicationServer::server,
-        [](arangodb::application_features::ApplicationServer* ptr) -> void {
-          arangodb::application_features::ApplicationServer::server = ptr;
-        });
-    arangodb::application_features::ApplicationServer::server =
-        nullptr;  // avoid "ApplicationServer initialized twice"
-    arangodb::application_features::ApplicationServer server(nullptr, nullptr);
-    arangodb::iresearch::IResearchFeature feature(server);
-    arangodb::iresearch::IResearchAnalyzerFeature* analyzerFeature{};
-    arangodb::DatabasePathFeature* dbPathFeature;
-    server.addFeature(new arangodb::FlushFeature(server));  // required to skip IResearchView validation
-    server.addFeature(new arangodb::DatabaseFeature(server));  // required to skip IResearchView validation
-    server.addFeature(dbPathFeature = new arangodb::DatabasePathFeature(server));  // required for IResearchLink::initDataStore()
-    server.addFeature(analyzerFeature = new arangodb::iresearch::IResearchAnalyzerFeature(
-                          server));  // required for restoring link analyzers
-    server.addFeature(new arangodb::QueryRegistryFeature(server));  // required for constructing TRI_vocbase_t
-    TRI_vocbase_t system(TRI_vocbase_type_e::TRI_VOCBASE_TYPE_NORMAL, 0, TRI_VOC_SYSTEM_DATABASE);
-    server.addFeature(new arangodb::SystemDatabaseFeature(server, &system));  // required for IResearchAnalyzerFeature::start()
-    server.addFeature(new arangodb::UpgradeFeature(server, nullptr, {}));  // required for upgrade tasks
-    server.addFeature(new arangodb::ViewTypesFeature(server));  // required for IResearchFeature::prepare()
-    analyzerFeature->prepare();  // add static analyzers
-    feature.prepare();           // register iresearch view type
-    feature.start();             // register upgrade tasks
-    server.getFeature<arangodb::DatabaseFeature>("Database")->enableUpgrade();  // skip IResearchView validation
-
-    arangodb::tests::setDatabasePath(*dbPathFeature);  // ensure test data is stored in a unique directory
-    auto versionFilename = StorageEngineMock::versionFilenameResult;
-    auto versionFilenameRestore = irs::make_finally([&versionFilename]() -> void {
-      StorageEngineMock::versionFilenameResult = versionFilename;
-    });
-    StorageEngineMock::versionFilenameResult =
-        (irs::utf8_path(dbPathFeature->directory()) /= "version").utf8();
-    ASSERT_TRUE((irs::utf8_path(dbPathFeature->directory()).mkdir()));
-    ASSERT_TRUE((arangodb::basics::VelocyPackHelper::velocyPackToFile(
-        StorageEngineMock::versionFilenameResult, versionJson->slice(), false)));
-
-    TRI_vocbase_t vocbase(TRI_vocbase_type_e::TRI_VOCBASE_TYPE_NORMAL, 1,
-                          "testVocbase");
->>>>>>> ad36adc3
     auto logicalCollection = vocbase.createCollection(collectionJson->slice());
     ASSERT_TRUE((false == !logicalCollection));
     auto logicalView0 = vocbase.createView(viewJson->slice());
@@ -424,7 +323,6 @@
 
     // create a new instance of an ApplicationServer and fill it with the required features
     // cannot use the existing server since its features already have some state
-<<<<<<< HEAD
     arangodb::application_features::ApplicationServer newServer(nullptr, nullptr);
     arangodb::iresearch::IResearchFeature feature(newServer);
     server.addFeature<arangodb::FlushFeature>(std::make_unique<arangodb::FlushFeature>(
@@ -465,47 +363,6 @@
 
     TRI_vocbase_t vocbase(server, TRI_vocbase_type_e::TRI_VOCBASE_TYPE_NORMAL,
                           1, "testVocbase");
-=======
-    std::shared_ptr<arangodb::application_features::ApplicationServer> originalServer(
-        arangodb::application_features::ApplicationServer::server,
-        [](arangodb::application_features::ApplicationServer* ptr) -> void {
-          arangodb::application_features::ApplicationServer::server = ptr;
-        });
-    arangodb::application_features::ApplicationServer::server =
-        nullptr;  // avoid "ApplicationServer initialized twice"
-    arangodb::application_features::ApplicationServer server(nullptr, nullptr);
-    arangodb::iresearch::IResearchFeature feature(server);
-    arangodb::iresearch::IResearchAnalyzerFeature* analyzerFeature{};
-    arangodb::DatabasePathFeature* dbPathFeature;
-    server.addFeature(new arangodb::FlushFeature(server));  // required to skip IResearchView validation
-    server.addFeature(new arangodb::DatabaseFeature(server));  // required to skip IResearchView validation
-    server.addFeature(dbPathFeature = new arangodb::DatabasePathFeature(server));  // required for IResearchLink::initDataStore()
-    server.addFeature(analyzerFeature = new arangodb::iresearch::IResearchAnalyzerFeature(
-                          server));  // required for restoring link analyzers
-    server.addFeature(new arangodb::QueryRegistryFeature(server));  // required for constructing TRI_vocbase_t
-    TRI_vocbase_t system(TRI_vocbase_type_e::TRI_VOCBASE_TYPE_NORMAL, 0, TRI_VOC_SYSTEM_DATABASE);
-    server.addFeature(new arangodb::SystemDatabaseFeature(server, &system));  // required for IResearchLinkHelper::normalize(...)
-    server.addFeature(new arangodb::UpgradeFeature(server, nullptr, {}));  // required for upgrade tasks
-    server.addFeature(new arangodb::ViewTypesFeature(server));  // required for IResearchFeature::prepare()
-    analyzerFeature->prepare();  // add static analyzers
-    feature.prepare();           // register iresearch view type
-    feature.start();             // register upgrade tasks
-    server.getFeature<arangodb::DatabaseFeature>("Database")->enableUpgrade();  // skip IResearchView validation
-
-    arangodb::tests::setDatabasePath(*dbPathFeature);  // ensure test data is stored in a unique directory
-    auto versionFilename = StorageEngineMock::versionFilenameResult;
-    auto versionFilenameRestore = irs::make_finally([&versionFilename]() -> void {
-      StorageEngineMock::versionFilenameResult = versionFilename;
-    });
-    StorageEngineMock::versionFilenameResult =
-        (irs::utf8_path(dbPathFeature->directory()) /= "version").utf8();
-    ASSERT_TRUE((irs::utf8_path(dbPathFeature->directory()).mkdir()));
-    ASSERT_TRUE((arangodb::basics::VelocyPackHelper::velocyPackToFile(
-        StorageEngineMock::versionFilenameResult, versionJson->slice(), false)));
-
-    TRI_vocbase_t vocbase(TRI_vocbase_type_e::TRI_VOCBASE_TYPE_NORMAL, 1,
-                          "testVocbase");
->>>>>>> ad36adc3
     auto logicalCollection = vocbase.createCollection(collectionJson->slice());
     ASSERT_TRUE((false == !logicalCollection));
     auto logicalView0 = vocbase.createView(viewJson->slice());
@@ -585,7 +442,6 @@
 
     // create a new instance of an ApplicationServer and fill it with the required features
     // cannot use the existing server since its features already have some state
-<<<<<<< HEAD
     arangodb::application_features::ApplicationServer newServer(nullptr, nullptr);
     arangodb::iresearch::IResearchFeature feature(newServer);
     newServer.addFeature<arangodb::AuthenticationFeature>(
@@ -640,58 +496,12 @@
       arangodb::iresearch::DATA_SOURCE_TYPE.name(),
       arangodb::iresearch::IResearchLinkCoordinator::factory()
     );
-=======
-    std::shared_ptr<arangodb::application_features::ApplicationServer> originalServer(
-        arangodb::application_features::ApplicationServer::server,
-        [](arangodb::application_features::ApplicationServer* ptr) -> void {
-          arangodb::application_features::ApplicationServer::server = ptr;
-        });
-    arangodb::application_features::ApplicationServer::server =
-        nullptr;  // avoid "ApplicationServer initialized twice"
-    arangodb::application_features::ApplicationServer server(nullptr, nullptr);
-    arangodb::DatabaseFeature* database;
-    arangodb::iresearch::IResearchFeature feature(server);
-    arangodb::iresearch::IResearchAnalyzerFeature* analyzerFeature{};
-    server.addFeature(new arangodb::FlushFeature(server));  // required for constructing TRI_vocbase_t
-    server.addFeature(new arangodb::QueryRegistryFeature(server));  // required for constructing TRI_vocbase_t
-    TRI_vocbase_t system(TRI_vocbase_type_e::TRI_VOCBASE_TYPE_NORMAL, 0, TRI_VOC_SYSTEM_DATABASE);
-    server.addFeature(new arangodb::AuthenticationFeature(server));  // required for ClusterComm::instance()
-    server.addFeature(new arangodb::ClusterFeature(server));  // required to create ClusterInfo instance
-    server.addFeature(new arangodb::application_features::CommunicationFeaturePhase(
-        server));  // required for SimpleHttpClient::doRequest()
-    server.addFeature(database = new arangodb::DatabaseFeature(server));  // required to skip IResearchView validation
-    server.addFeature(analyzerFeature = new arangodb::iresearch::IResearchAnalyzerFeature(
-                          server));  // required for restoring link analyzers
-    server.addFeature(new arangodb::ShardingFeature(server));  // required for LogicalCollection::LogicalCollection(...)
-    server.addFeature(new arangodb::SystemDatabaseFeature(server, &system));  // required for IResearchLinkHelper::normalize(...)
-    server.addFeature(new arangodb::UpgradeFeature(server, nullptr, {}));  // required for upgrade tasks
-    server.addFeature(new arangodb::ViewTypesFeature(server));  // required for IResearchFeature::prepare()
-
-#if USE_ENTERPRISE
-    server.addFeature(new arangodb::LdapFeature(server));  // required for AuthenticationFeature with USE_ENTERPRISE
-#endif
-
-    analyzerFeature->prepare();  // add static analyzers
-    feature.prepare();           // register iresearch view type
-    feature.start();             // register upgrade tasks
-    server.getFeature<arangodb::AuthenticationFeature>("Authentication")->prepare();  // create AuthenticationFeature::INSTANCE
-    server.getFeature<arangodb::ClusterFeature>("Cluster")->prepare();  // create ClusterInfo instance
-    server.getFeature<arangodb::DatabaseFeature>("Database")->enableUpgrade();  // skip IResearchView validation
-    server.getFeature<arangodb::ShardingFeature>("Sharding")->prepare();  // register sharding types
-    arangodb::AgencyCommManager::MANAGER->start();  // initialize agency
-    arangodb::DatabaseFeature::DATABASE =
-        database;  // required for ClusterInfo::createCollectionCoordinator(...)
-    const_cast<arangodb::IndexFactory&>(engine.indexFactory())
-        .emplace(  // required for Indexes::ensureIndex(...)
-            arangodb::iresearch::DATA_SOURCE_TYPE.name(),
-            arangodb::iresearch::IResearchLinkCoordinator::factory());
->>>>>>> ad36adc3
     auto* ci = arangodb::ClusterInfo::instance();
     ASSERT_TRUE((nullptr != ci));
     TRI_vocbase_t* vocbase;  // will be owned by DatabaseFeature
 
     ASSERT_TRUE((TRI_ERROR_NO_ERROR ==
-                 database->createDatabase(1, "testDatabase", vocbase)));
+                 database.createDatabase(1, "testDatabase", vocbase)));
 
     // simulate heartbeat thread (create database in current)
     // this is stupid.
@@ -713,13 +523,6 @@
                                                  collectionJson->slice(), 0.0, false, nullptr)
                      .ok()));
 
-<<<<<<< HEAD
-    ASSERT_TRUE((TRI_ERROR_NO_ERROR == database.createDatabase(1, "testDatabase", vocbase)));
-    ASSERT_TRUE(arangodb::AgencyComm().setValue(std::string("Current/Databases/") + vocbase->name(), arangodb::velocypack::Slice::emptyObjectSlice(), 0.0).successful());    
-    ASSERT_TRUE((ci->createDatabaseCoordinator(vocbase->name(), arangodb::velocypack::Slice::emptyObjectSlice(), 0.0).ok()));
-    ASSERT_TRUE((ci->createCollectionCoordinator(vocbase->name(), collectionId, 0, 1, 1, false, collectionJson->slice(), 0.0).ok()));
-=======
->>>>>>> ad36adc3
     auto logicalCollection = ci->getCollection(vocbase->name(), collectionId);
     ASSERT_TRUE((false == !logicalCollection));
     EXPECT_TRUE(
@@ -809,7 +612,6 @@
       arangodb::ServerState::instance()->setRole(serverRoleBefore);
     });
 
-<<<<<<< HEAD
     arangodb::application_features::ApplicationServer newServer(nullptr, nullptr);
     arangodb::iresearch::IResearchFeature feature(newServer);
     newServer.addFeature<arangodb::AuthenticationFeature>(
@@ -860,53 +662,6 @@
 
     TRI_vocbase_t vocbase(server, TRI_vocbase_type_e::TRI_VOCBASE_TYPE_NORMAL,
                           1, "testVocbase");
-=======
-    // create a new instance of an ApplicationServer and fill it with the required features
-    // cannot use the existing server since its features already have some state
-    std::shared_ptr<arangodb::application_features::ApplicationServer> originalServer(
-        arangodb::application_features::ApplicationServer::server,
-        [](arangodb::application_features::ApplicationServer* ptr) -> void {
-          arangodb::application_features::ApplicationServer::server = ptr;
-        });
-    arangodb::application_features::ApplicationServer::server =
-        nullptr;  // avoid "ApplicationServer initialized twice"
-    arangodb::application_features::ApplicationServer server(nullptr, nullptr);
-    arangodb::iresearch::IResearchFeature feature(server);
-    arangodb::DatabasePathFeature* dbPathFeature;
-    arangodb::iresearch::IResearchAnalyzerFeature* analyzerFeature{};
-    server.addFeature(new arangodb::FlushFeature(server));  // required to skip IResearchView validation
-    server.addFeature(new arangodb::AuthenticationFeature(server));  // required for ClusterInfo::loadPlan()
-    server.addFeature(new arangodb::application_features::CommunicationFeaturePhase(
-        server));  // required for SimpleHttpClient::doRequest()
-    server.addFeature(new arangodb::DatabaseFeature(server));  // required to skip IResearchView validation
-    server.addFeature(dbPathFeature = new arangodb::DatabasePathFeature(server));  // required for IResearchLink::initDataStore()
-    server.addFeature(analyzerFeature = new arangodb::iresearch::IResearchAnalyzerFeature(
-                          server));  // required for restoring link analyzers
-    server.addFeature(new arangodb::QueryRegistryFeature(server));  // required for constructing TRI_vocbase_t
-    server.addFeature(new arangodb::ShardingFeature(server));  // required for LogicalCollection::LogicalCollection(...)
-    server.addFeature(new arangodb::UpgradeFeature(server, nullptr, {}));  // required for upgrade tasks
-    server.addFeature(new arangodb::ViewTypesFeature(server));  // required for IResearchFeature::prepare()
-    analyzerFeature->prepare();  // add static analyzers
-    feature.prepare();           // register iresearch view type
-    feature.start();             // register upgrade tasks
-    server.getFeature<arangodb::AuthenticationFeature>("Authentication")->prepare();  // create AuthenticationFeature::INSTANCE
-    server.getFeature<arangodb::DatabaseFeature>("Database")->enableUpgrade();  // skip IResearchView validation
-    server.getFeature<arangodb::ShardingFeature>("Sharding")->prepare();  // register sharding types
-
-    arangodb::tests::setDatabasePath(*dbPathFeature);  // ensure test data is stored in a unique directory
-    auto versionFilename = StorageEngineMock::versionFilenameResult;
-    auto versionFilenameRestore = irs::make_finally([&versionFilename]() -> void {
-      StorageEngineMock::versionFilenameResult = versionFilename;
-    });
-    StorageEngineMock::versionFilenameResult =
-        (irs::utf8_path(dbPathFeature->directory()) /= "version").utf8();
-    ASSERT_TRUE((irs::utf8_path(dbPathFeature->directory()).mkdir()));
-    ASSERT_TRUE((arangodb::basics::VelocyPackHelper::velocyPackToFile(
-        StorageEngineMock::versionFilenameResult, versionJson->slice(), false)));
-
-    TRI_vocbase_t vocbase(TRI_vocbase_type_e::TRI_VOCBASE_TYPE_NORMAL, 1,
-                          "testVocbase");
->>>>>>> ad36adc3
     auto logicalCollection = vocbase.createCollection(collectionJson->slice());
     ASSERT_TRUE((false == !logicalCollection));
     auto logicalView = vocbase.createView(viewJson->slice());
@@ -966,7 +721,6 @@
 
     // create a new instance of an ApplicationServer and fill it with the required features
     // cannot use the existing server since its features already have some state
-<<<<<<< HEAD
     arangodb::application_features::ApplicationServer newServer(nullptr, nullptr);
     arangodb::iresearch::IResearchFeature feature(newServer);
     newServer.addFeature<arangodb::AuthenticationFeature>(
@@ -1018,52 +772,6 @@
     engine.views.clear();
     TRI_vocbase_t vocbase(server, TRI_vocbase_type_e::TRI_VOCBASE_TYPE_NORMAL,
                           1, "testVocbase");
-=======
-    std::shared_ptr<arangodb::application_features::ApplicationServer> originalServer(
-        arangodb::application_features::ApplicationServer::server,
-        [](arangodb::application_features::ApplicationServer* ptr) -> void {
-          arangodb::application_features::ApplicationServer::server = ptr;
-        });
-    arangodb::application_features::ApplicationServer::server =
-        nullptr;  // avoid "ApplicationServer initialized twice"
-    arangodb::application_features::ApplicationServer server(nullptr, nullptr);
-    arangodb::iresearch::IResearchFeature feature(server);
-    arangodb::DatabasePathFeature* dbPathFeature;
-    arangodb::iresearch::IResearchAnalyzerFeature* analyzerFeature{};
-    server.addFeature(new arangodb::FlushFeature(server));  // required to skip IResearchView validation
-    server.addFeature(new arangodb::AuthenticationFeature(server));  // required for ClusterInfo::loadPlan()
-    server.addFeature(new arangodb::application_features::CommunicationFeaturePhase(
-        server));  // required for SimpleHttpClient::doRequest()
-    server.addFeature(new arangodb::DatabaseFeature(server));  // required to skip IResearchView validation
-    server.addFeature(dbPathFeature = new arangodb::DatabasePathFeature(server));  // required for IResearchLink::initDataStore()
-    server.addFeature(analyzerFeature = new arangodb::iresearch::IResearchAnalyzerFeature(
-                          server));  // required for restoring link analyzers
-    server.addFeature(new arangodb::QueryRegistryFeature(server));  // required for constructing TRI_vocbase_t
-    server.addFeature(new arangodb::ShardingFeature(server));  // required for LogicalCollection::LogicalCollection(...)
-    server.addFeature(new arangodb::UpgradeFeature(server, nullptr, {}));  // required for upgrade tasks
-    server.addFeature(new arangodb::ViewTypesFeature(server));  // required for IResearchFeature::prepare()
-    analyzerFeature->prepare();  // add static analyzers
-    feature.prepare();           // register iresearch view type
-    feature.start();             // register upgrade tasks
-    server.getFeature<arangodb::AuthenticationFeature>("Authentication")->prepare();  // create AuthenticationFeature::INSTANCE
-    server.getFeature<arangodb::DatabaseFeature>("Database")->enableUpgrade();  // skip IResearchView validation
-    server.getFeature<arangodb::ShardingFeature>("Sharding")->prepare();  // register sharding types
-
-    arangodb::tests::setDatabasePath(*dbPathFeature);  // ensure test data is stored in a unique directory
-    auto versionFilename = StorageEngineMock::versionFilenameResult;
-    auto versionFilenameRestore = irs::make_finally([&versionFilename]() -> void {
-      StorageEngineMock::versionFilenameResult = versionFilename;
-    });
-    StorageEngineMock::versionFilenameResult =
-        (irs::utf8_path(dbPathFeature->directory()) /= "version").utf8();
-    ASSERT_TRUE((irs::utf8_path(dbPathFeature->directory()).mkdir()));
-    ASSERT_TRUE((arangodb::basics::VelocyPackHelper::velocyPackToFile(
-        StorageEngineMock::versionFilenameResult, versionJson->slice(), false)));
-
-    engine.views.clear();
-    TRI_vocbase_t vocbase(TRI_vocbase_type_e::TRI_VOCBASE_TYPE_NORMAL, 1,
-                          "testVocbase");
->>>>>>> ad36adc3
     auto logicalCollection = vocbase.createCollection(collectionJson->slice());
     ASSERT_TRUE((false == !logicalCollection));
     auto logicalView = vocbase.createView(viewJson->slice());
@@ -1117,7 +825,6 @@
   {
     // create a new instance of an ApplicationServer and fill it with the required features
     // cannot use the existing server since its features already have some state
-<<<<<<< HEAD
 
     arangodb::application_features::ApplicationServer newServer(nullptr, nullptr);
     bool deallocated = false; // declare above 'feature' to ensure proper destruction order
@@ -1125,20 +832,6 @@
     newServer.addFeature<arangodb::ViewTypesFeature>(
         std::make_unique<arangodb::ViewTypesFeature>(newServer));  // required for IResearchFeature::prepare()
     feature.prepare(); // start thread pool
-=======
-    std::shared_ptr<arangodb::application_features::ApplicationServer> originalServer(
-        arangodb::application_features::ApplicationServer::server,
-        [](arangodb::application_features::ApplicationServer* ptr) -> void {
-          arangodb::application_features::ApplicationServer::server = ptr;
-        });
-    arangodb::application_features::ApplicationServer::server =
-        nullptr;  // avoid "ApplicationServer initialized twice"
-    arangodb::application_features::ApplicationServer server(nullptr, nullptr);
-    bool deallocated = false;  // declare above 'feature' to ensure proper destruction order
-    arangodb::iresearch::IResearchFeature feature(server);
-    server.addFeature(new arangodb::ViewTypesFeature(server));  // required for IResearchFeature::prepare()
-    feature.prepare();  // start thread pool
->>>>>>> ad36adc3
     std::condition_variable cond;
     std::mutex mutex;
     SCOPED_LOCK_NAMED(mutex, lock);
@@ -1162,7 +855,6 @@
   {
     // create a new instance of an ApplicationServer and fill it with the required features
     // cannot use the existing server since its features already have some state
-<<<<<<< HEAD
 
     arangodb::application_features::ApplicationServer newServer(nullptr, nullptr);
     bool deallocated = false; // declare above 'feature' to ensure proper destruction order
@@ -1170,20 +862,6 @@
     newServer.addFeature<arangodb::ViewTypesFeature>(
         std::make_unique<arangodb::ViewTypesFeature>(newServer));  // required for IResearchFeature::prepare()
     feature.prepare(); // start thread pool
-=======
-    std::shared_ptr<arangodb::application_features::ApplicationServer> originalServer(
-        arangodb::application_features::ApplicationServer::server,
-        [](arangodb::application_features::ApplicationServer* ptr) -> void {
-          arangodb::application_features::ApplicationServer::server = ptr;
-        });
-    arangodb::application_features::ApplicationServer::server =
-        nullptr;  // avoid "ApplicationServer initialized twice"
-    arangodb::application_features::ApplicationServer server(nullptr, nullptr);
-    bool deallocated = false;  // declare above 'feature' to ensure proper destruction order
-    arangodb::iresearch::IResearchFeature feature(server);
-    server.addFeature(new arangodb::ViewTypesFeature(server));  // required for IResearchFeature::prepare()
-    feature.prepare();  // start thread pool
->>>>>>> ad36adc3
     auto resourceMutex = std::make_shared<arangodb::iresearch::ResourceMutex>(nullptr);
     std::condition_variable cond;
     std::mutex mutex;
@@ -1208,7 +886,6 @@
   {
     // create a new instance of an ApplicationServer and fill it with the required features
     // cannot use the existing server since its features already have some state
-<<<<<<< HEAD
 
     arangodb::application_features::ApplicationServer newServer(nullptr, nullptr);
     arangodb::iresearch::IResearchFeature feature(newServer);
@@ -1216,20 +893,6 @@
         std::make_unique<arangodb::ViewTypesFeature>(newServer));  // required for IResearchFeature::prepare()
     feature.prepare(); // start thread pool
     auto resourceMutex = std::make_shared<arangodb::iresearch::ResourceMutex>(&newServer);
-=======
-    std::shared_ptr<arangodb::application_features::ApplicationServer> originalServer(
-        arangodb::application_features::ApplicationServer::server,
-        [](arangodb::application_features::ApplicationServer* ptr) -> void {
-          arangodb::application_features::ApplicationServer::server = ptr;
-        });
-    arangodb::application_features::ApplicationServer::server =
-        nullptr;  // avoid "ApplicationServer initialized twice"
-    arangodb::application_features::ApplicationServer server(nullptr, nullptr);
-    arangodb::iresearch::IResearchFeature feature(server);
-    server.addFeature(new arangodb::ViewTypesFeature(server));  // required for IResearchFeature::prepare()
-    feature.prepare();  // start thread pool
-    auto resourceMutex = std::make_shared<arangodb::iresearch::ResourceMutex>(&server);
->>>>>>> ad36adc3
     std::condition_variable cond;
     std::mutex mutex;
     SCOPED_LOCK_NAMED(mutex, lock);
@@ -1244,27 +907,12 @@
   {
     // create a new instance of an ApplicationServer and fill it with the required features
     // cannot use the existing server since its features already have some state
-<<<<<<< HEAD
     arangodb::application_features::ApplicationServer newServer(nullptr, nullptr);
     bool deallocated = false; // declare above 'feature' to ensure proper destruction order
     arangodb::iresearch::IResearchFeature feature(newServer);
     newServer.addFeature<arangodb::ViewTypesFeature>(
         std::make_unique<arangodb::ViewTypesFeature>(newServer));  // required for IResearchFeature::prepare()
     feature.prepare(); // start thread pool
-=======
-    std::shared_ptr<arangodb::application_features::ApplicationServer> originalServer(
-        arangodb::application_features::ApplicationServer::server,
-        [](arangodb::application_features::ApplicationServer* ptr) -> void {
-          arangodb::application_features::ApplicationServer::server = ptr;
-        });
-    arangodb::application_features::ApplicationServer::server =
-        nullptr;  // avoid "ApplicationServer initialized twice"
-    arangodb::application_features::ApplicationServer server(nullptr, nullptr);
-    bool deallocated = false;  // declare above 'feature' to ensure proper destruction order
-    arangodb::iresearch::IResearchFeature feature(server);
-    server.addFeature(new arangodb::ViewTypesFeature(server));  // required for IResearchFeature::prepare()
-    feature.prepare();  // start thread pool
->>>>>>> ad36adc3
     std::condition_variable cond;
     std::mutex mutex;
     size_t count = 0;
@@ -1293,7 +941,6 @@
   {
     // create a new instance of an ApplicationServer and fill it with the required features
     // cannot use the existing server since its features already have some state
-<<<<<<< HEAD
     arangodb::application_features::ApplicationServer newServer(nullptr, nullptr);
     bool deallocated = false; // declare above 'feature' to ensure proper destruction order
     arangodb::iresearch::IResearchFeature feature(newServer);
@@ -1301,21 +948,6 @@
         std::make_unique<arangodb::ViewTypesFeature>(newServer));  // required for IResearchFeature::prepare()
     feature.prepare(); // start thread pool
     auto resourceMutex = std::make_shared<arangodb::iresearch::ResourceMutex>(&newServer);
-=======
-    std::shared_ptr<arangodb::application_features::ApplicationServer> originalServer(
-        arangodb::application_features::ApplicationServer::server,
-        [](arangodb::application_features::ApplicationServer* ptr) -> void {
-          arangodb::application_features::ApplicationServer::server = ptr;
-        });
-    arangodb::application_features::ApplicationServer::server =
-        nullptr;  // avoid "ApplicationServer initialized twice"
-    arangodb::application_features::ApplicationServer server(nullptr, nullptr);
-    bool deallocated = false;  // declare above 'feature' to ensure proper destruction order
-    arangodb::iresearch::IResearchFeature feature(server);
-    server.addFeature(new arangodb::ViewTypesFeature(server));  // required for IResearchFeature::prepare()
-    feature.prepare();  // start thread pool
-    auto resourceMutex = std::make_shared<arangodb::iresearch::ResourceMutex>(&server);
->>>>>>> ad36adc3
     std::condition_variable cond;
     std::mutex mutex;
     SCOPED_LOCK_NAMED(mutex, lock);
@@ -1339,7 +971,6 @@
   {
     // create a new instance of an ApplicationServer and fill it with the required features
     // cannot use the existing server since its features already have some state
-<<<<<<< HEAD
     arangodb::application_features::ApplicationServer newServer(nullptr, nullptr);
     bool deallocated = false; // declare above 'feature' to ensure proper destruction order
     arangodb::iresearch::IResearchFeature feature(newServer);
@@ -1347,21 +978,6 @@
         std::make_unique<arangodb::ViewTypesFeature>(newServer));  // required for IResearchFeature::prepare()
     feature.prepare(); // start thread pool
     auto resourceMutex = std::make_shared<arangodb::iresearch::ResourceMutex>(&newServer);
-=======
-    std::shared_ptr<arangodb::application_features::ApplicationServer> originalServer(
-        arangodb::application_features::ApplicationServer::server,
-        [](arangodb::application_features::ApplicationServer* ptr) -> void {
-          arangodb::application_features::ApplicationServer::server = ptr;
-        });
-    arangodb::application_features::ApplicationServer::server =
-        nullptr;  // avoid "ApplicationServer initialized twice"
-    arangodb::application_features::ApplicationServer server(nullptr, nullptr);
-    bool deallocated = false;  // declare above 'feature' to ensure proper destruction order
-    arangodb::iresearch::IResearchFeature feature(server);
-    server.addFeature(new arangodb::ViewTypesFeature(server));  // required for IResearchFeature::prepare()
-    feature.prepare();  // start thread pool
-    auto resourceMutex = std::make_shared<arangodb::iresearch::ResourceMutex>(&server);
->>>>>>> ad36adc3
     std::condition_variable cond;
     std::mutex mutex;
     size_t count = 0;
@@ -1396,7 +1012,6 @@
   {
     // create a new instance of an ApplicationServer and fill it with the required features
     // cannot use the existing server since its features already have some state
-<<<<<<< HEAD
     arangodb::application_features::ApplicationServer newServer(nullptr, nullptr);
     bool deallocated = false; // declare above 'feature' to ensure proper destruction order
     arangodb::iresearch::IResearchFeature feature(newServer);
@@ -1404,21 +1019,6 @@
         std::make_unique<arangodb::ViewTypesFeature>(newServer));  // required for IResearchFeature::prepare()
     feature.prepare(); // start thread pool
     auto resourceMutex = std::make_shared<arangodb::iresearch::ResourceMutex>(&newServer);
-=======
-    std::shared_ptr<arangodb::application_features::ApplicationServer> originalServer(
-        arangodb::application_features::ApplicationServer::server,
-        [](arangodb::application_features::ApplicationServer* ptr) -> void {
-          arangodb::application_features::ApplicationServer::server = ptr;
-        });
-    arangodb::application_features::ApplicationServer::server =
-        nullptr;  // avoid "ApplicationServer initialized twice"
-    arangodb::application_features::ApplicationServer server(nullptr, nullptr);
-    bool deallocated = false;  // declare above 'feature' to ensure proper destruction order
-    arangodb::iresearch::IResearchFeature feature(server);
-    server.addFeature(new arangodb::ViewTypesFeature(server));  // required for IResearchFeature::prepare()
-    feature.prepare();  // start thread pool
-    auto resourceMutex = std::make_shared<arangodb::iresearch::ResourceMutex>(&server);
->>>>>>> ad36adc3
     bool execVal = true;
     std::condition_variable cond;
     std::mutex mutex;
@@ -1457,7 +1057,6 @@
   {
     // create a new instance of an ApplicationServer and fill it with the required features
     // cannot use the existing server since its features already have some state
-<<<<<<< HEAD
     arangodb::application_features::ApplicationServer newServer(nullptr, nullptr);
     bool deallocated = false; // declare above 'feature' to ensure proper destruction order
     arangodb::iresearch::IResearchFeature feature(newServer);
@@ -1465,21 +1064,6 @@
         std::make_unique<arangodb::ViewTypesFeature>(newServer));  // required for IResearchFeature::prepare()
     feature.prepare(); // start thread pool
     auto resourceMutex = std::make_shared<arangodb::iresearch::ResourceMutex>(&newServer);
-=======
-    std::shared_ptr<arangodb::application_features::ApplicationServer> originalServer(
-        arangodb::application_features::ApplicationServer::server,
-        [](arangodb::application_features::ApplicationServer* ptr) -> void {
-          arangodb::application_features::ApplicationServer::server = ptr;
-        });
-    arangodb::application_features::ApplicationServer::server =
-        nullptr;  // avoid "ApplicationServer initialized twice"
-    arangodb::application_features::ApplicationServer server(nullptr, nullptr);
-    bool deallocated = false;  // declare above 'feature' to ensure proper destruction order
-    arangodb::iresearch::IResearchFeature feature(server);
-    server.addFeature(new arangodb::ViewTypesFeature(server));  // required for IResearchFeature::prepare()
-    feature.prepare();  // start thread pool
-    auto resourceMutex = std::make_shared<arangodb::iresearch::ResourceMutex>(&server);
->>>>>>> ad36adc3
     bool execVal = false;
     std::condition_variable cond;
     std::mutex mutex;
@@ -1516,7 +1100,6 @@
   {
     // create a new instance of an ApplicationServer and fill it with the required features
     // cannot use the existing server since its features already have some state
-<<<<<<< HEAD
     arangodb::application_features::ApplicationServer newServer(nullptr, nullptr);
 
     {
@@ -1524,21 +1107,6 @@
       newServer.addFeature<arangodb::ViewTypesFeature>(
           std::make_unique<arangodb::ViewTypesFeature>(newServer));  // required for IResearchFeature::prepare()
       feature.prepare(); // start thread pool
-=======
-    std::shared_ptr<arangodb::application_features::ApplicationServer> originalServer(
-        arangodb::application_features::ApplicationServer::server,
-        [](arangodb::application_features::ApplicationServer* ptr) -> void {
-          arangodb::application_features::ApplicationServer::server = ptr;
-        });
-    arangodb::application_features::ApplicationServer::server =
-        nullptr;  // avoid "ApplicationServer initialized twice"
-    arangodb::application_features::ApplicationServer server(nullptr, nullptr);
-
-    {
-      arangodb::iresearch::IResearchFeature feature(server);
-      server.addFeature(new arangodb::ViewTypesFeature(server));  // required for IResearchFeature::prepare()
-      feature.prepare();  // start thread pool
->>>>>>> ad36adc3
     }
   }
 
@@ -1546,39 +1114,19 @@
   {
     // create a new instance of an ApplicationServer and fill it with the required features
     // cannot use the existing server since its features already have some state
-<<<<<<< HEAD
     arangodb::application_features::ApplicationServer newServer(nullptr, nullptr);
     auto resourceMutex = std::make_shared<arangodb::iresearch::ResourceMutex>(&newServer);
-=======
-    std::shared_ptr<arangodb::application_features::ApplicationServer> originalServer(
-        arangodb::application_features::ApplicationServer::server,
-        [](arangodb::application_features::ApplicationServer* ptr) -> void {
-          arangodb::application_features::ApplicationServer::server = ptr;
-        });
-    arangodb::application_features::ApplicationServer::server =
-        nullptr;  // avoid "ApplicationServer initialized twice"
-    arangodb::application_features::ApplicationServer server(nullptr, nullptr);
-    auto resourceMutex = std::make_shared<arangodb::iresearch::ResourceMutex>(&server);
->>>>>>> ad36adc3
     bool deallocated = false;
     std::condition_variable cond;
     std::mutex mutex;
     SCOPED_LOCK_NAMED(mutex, lock);
 
     {
-<<<<<<< HEAD
       arangodb::iresearch::IResearchFeature feature(newServer);
       newServer.addFeature<arangodb::ViewTypesFeature>(
           std::make_unique<arangodb::ViewTypesFeature>(newServer));  // required for IResearchFeature::prepare()
       feature.prepare(); // start thread pool
       std::shared_ptr<bool> flag(&deallocated, [](bool* ptr)->void { *ptr = true; });
-=======
-      arangodb::iresearch::IResearchFeature feature(server);
-      server.addFeature(new arangodb::ViewTypesFeature(server));  // required for IResearchFeature::prepare()
-      feature.prepare();  // start thread pool
-      std::shared_ptr<bool> flag(&deallocated,
-                                 [](bool* ptr) -> void { *ptr = true; });
->>>>>>> ad36adc3
 
       feature.async(resourceMutex, [&cond, &mutex, flag](size_t& timeoutMsec, bool) -> bool {
         SCOPED_LOCK(mutex);
@@ -1597,7 +1145,6 @@
   {
     // create a new instance of an ApplicationServer and fill it with the required features
     // cannot use the existing server since its features already have some state
-<<<<<<< HEAD
     arangodb::application_features::ApplicationServer newServer(nullptr, nullptr);
     bool deallocated0 = false; // declare above 'feature' to ensure proper destruction order
     bool deallocated1 = false; // declare above 'feature' to ensure proper destruction order
@@ -1606,22 +1153,6 @@
         std::make_unique<arangodb::ViewTypesFeature>(newServer));  // required for IResearchFeature::prepare()
     feature.prepare(); // start thread pool
     auto resourceMutex = std::make_shared<arangodb::iresearch::ResourceMutex>(&newServer);
-=======
-    std::shared_ptr<arangodb::application_features::ApplicationServer> originalServer(
-        arangodb::application_features::ApplicationServer::server,
-        [](arangodb::application_features::ApplicationServer* ptr) -> void {
-          arangodb::application_features::ApplicationServer::server = ptr;
-        });
-    arangodb::application_features::ApplicationServer::server =
-        nullptr;  // avoid "ApplicationServer initialized twice"
-    arangodb::application_features::ApplicationServer server(nullptr, nullptr);
-    bool deallocated0 = false;  // declare above 'feature' to ensure proper destruction order
-    bool deallocated1 = false;  // declare above 'feature' to ensure proper destruction order
-    arangodb::iresearch::IResearchFeature feature(server);
-    server.addFeature(new arangodb::ViewTypesFeature(server));  // required for IResearchFeature::prepare()
-    feature.prepare();  // start thread pool
-    auto resourceMutex = std::make_shared<arangodb::iresearch::ResourceMutex>(&server);
->>>>>>> ad36adc3
     std::condition_variable cond;
     std::mutex mutex;
     size_t count = 0;
@@ -1670,37 +1201,17 @@
   {
     // create a new instance of an ApplicationServer and fill it with the required features
     // cannot use the existing server since its features already have some state
-<<<<<<< HEAD
     arangodb::application_features::ApplicationServer newServer(nullptr, nullptr);
     bool deallocated = false; // declare above 'feature' to ensure proper destruction order
     arangodb::iresearch::IResearchFeature feature(newServer);
     newServer.addFeature<arangodb::ViewTypesFeature>(
         std::make_unique<arangodb::ViewTypesFeature>(newServer));  // required for IResearchFeature::prepare()
-=======
-    std::shared_ptr<arangodb::application_features::ApplicationServer> originalServer(
-        arangodb::application_features::ApplicationServer::server,
-        [](arangodb::application_features::ApplicationServer* ptr) -> void {
-          arangodb::application_features::ApplicationServer::server = ptr;
-        });
-    arangodb::application_features::ApplicationServer::server =
-        nullptr;  // avoid "ApplicationServer initialized twice"
-    arangodb::application_features::ApplicationServer server(nullptr, nullptr);
-    bool deallocated = false;  // declare above 'feature' to ensure proper destruction order
-    arangodb::iresearch::IResearchFeature feature(server);
-    server.addFeature(new arangodb::ViewTypesFeature(server));  // required for IResearchFeature::prepare()
->>>>>>> ad36adc3
     arangodb::options::ProgramOptions options("", "", "", nullptr);
     auto optionsPtr = std::shared_ptr<arangodb::options::ProgramOptions>(
         &options, [](arangodb::options::ProgramOptions*) -> void {});
     feature.collectOptions(optionsPtr);
-<<<<<<< HEAD
     options.get<arangodb::options::UInt64Parameter>("arangosearch.threads")->set("8");
     auto resourceMutex = std::make_shared<arangodb::iresearch::ResourceMutex>(&newServer);
-=======
-    options.get<arangodb::options::UInt64Parameter>("arangosearch.threads")
-        ->set("8");
-    auto resourceMutex = std::make_shared<arangodb::iresearch::ResourceMutex>(&server);
->>>>>>> ad36adc3
     std::condition_variable cond;
     std::mutex mutex;
     size_t count = 0;
