////////////////////////////////////////////////////////////////////////////////
/// DISCLAIMER
///
/// Copyright 2017 ArangoDB GmbH, Cologne, Germany
///
/// Licensed under the Apache License, Version 2.0 (the "License");
/// you may not use this file except in compliance with the License.
/// You may obtain a copy of the License at
///
///     http://www.apache.org/licenses/LICENSE-2.0
///
/// Unless required by applicable law or agreed to in writing, software
/// distributed under the License is distributed on an "AS IS" BASIS,
/// WITHOUT WARRANTIES OR CONDITIONS OF ANY KIND, either express or implied.
/// See the License for the specific language governing permissions and
/// limitations under the License.
///
/// Copyright holder is ArangoDB GmbH, Cologne, Germany
///
/// @author Andrey Abramov
/// @author Vasiliy Nabatchikov
////////////////////////////////////////////////////////////////////////////////

#include "common.h"
#include "gtest/gtest.h"

#include "../Mocks/StorageEngineMock.h"

#if USE_ENTERPRISE
#include "Enterprise/Ldap/LdapFeature.h"
#endif

#include "3rdParty/iresearch/tests/tests_config.hpp"
#include "Aql/AqlFunctionFeature.h"
#include "Aql/Ast.h"
#include "Aql/OptimizerRulesFeature.h"
#include "Aql/Query.h"
#include "Basics/VelocyPackHelper.h"
#include "Cluster/ClusterFeature.h"
#include "GeneralServer/AuthenticationFeature.h"
#include "IResearch/IResearchAnalyzerFeature.h"
#include "IResearch/IResearchCommon.h"
#include "IResearch/IResearchFeature.h"
#include "IResearch/IResearchFilterFactory.h"
#include "IResearch/IResearchView.h"
#include "Logger/LogTopic.h"
#include "Logger/Logger.h"
#include "RestServer/AqlFeature.h"
#include "RestServer/DatabaseFeature.h"
#include "RestServer/DatabasePathFeature.h"
#include "RestServer/FlushFeature.h"
#include "RestServer/QueryRegistryFeature.h"
#include "RestServer/SystemDatabaseFeature.h"
#include "RestServer/TraverserEngineRegistryFeature.h"
#include "RestServer/ViewTypesFeature.h"
#include "Sharding/ShardingFeature.h"
#include "StorageEngine/EngineSelectorFeature.h"
#include "Transaction/StandaloneContext.h"
#include "Utils/OperationOptions.h"
#include "Utils/SingleCollectionTransaction.h"
#include "V8/v8-globals.h"
#include "V8Server/V8DealerFeature.h"
#include "VocBase/LogicalCollection.h"
#include "VocBase/LogicalView.h"
#include "VocBase/Methods/Collections.h"

#include "IResearch/VelocyPackHelper.h"
#include "analysis/analyzers.hpp"
#include "analysis/token_attributes.hpp"
#include "utils/utf8_path.hpp"

#include <velocypack/Iterator.h>

extern const char* ARGV0;  // defined in main.cpp

namespace {

static const VPackBuilder systemDatabaseBuilder = dbArgsBuilder();
static const VPackSlice   systemDatabaseArgs = systemDatabaseBuilder.slice();
static const VPackBuilder testDatabaseBuilder = dbArgsBuilder("testVocbase");
static const VPackSlice   testDatabaseArgs = testDatabaseBuilder.slice();
// -----------------------------------------------------------------------------
// --SECTION--                                                 setup / tear-down
// -----------------------------------------------------------------------------

class IResearchQueryPhraseTest : public ::testing::Test {
 protected:
  StorageEngineMock engine;
  arangodb::application_features::ApplicationServer server;
  std::vector<std::pair<arangodb::application_features::ApplicationFeature*, bool>> features;
  TRI_vocbase_t* sysVocBase{};

  IResearchQueryPhraseTest() : engine(server), server(nullptr, nullptr) {
    arangodb::EngineSelectorFeature::ENGINE = &engine;

    arangodb::tests::init(true);

    // suppress INFO {authentication} Authentication is turned on (system only), authentication for unix sockets is turned on
    // suppress WARNING {authentication} --server.jwt-secret is insecure. Use --server.jwt-secret-keyfile instead
    arangodb::LogTopic::setLogLevel(arangodb::Logger::AUTHENTICATION.name(),
                                    arangodb::LogLevel::ERR);

    // suppress log messages since tests check error conditions
    arangodb::LogTopic::setLogLevel(arangodb::Logger::AQL.name(), arangodb::LogLevel::ERR);  // suppress WARNING {aql} Suboptimal AqlItemMatrix index lookup:
    arangodb::LogTopic::setLogLevel(arangodb::Logger::FIXME.name(), arangodb::LogLevel::ERR);  // suppress WARNING DefaultCustomTypeHandler called
    arangodb::LogTopic::setLogLevel(arangodb::iresearch::TOPIC.name(),
                                    arangodb::LogLevel::FATAL);
    irs::logger::output_le(iresearch::logger::IRL_FATAL, stderr);

    // setup required application features
    features.emplace_back(new arangodb::FlushFeature(server), false);
    features.emplace_back(new arangodb::V8DealerFeature(server),
                          false);  // required for DatabaseFeature::createDatabase(...)
    features.emplace_back(new arangodb::ViewTypesFeature(server), true);
    features.emplace_back(new arangodb::AuthenticationFeature(server), true);
    features.emplace_back(new arangodb::DatabasePathFeature(server), false);
    features.emplace_back(new arangodb::DatabaseFeature(server), false);
    features.emplace_back(new arangodb::ShardingFeature(server), false);
    features.emplace_back(new arangodb::QueryRegistryFeature(server), false);  // must be first
    arangodb::application_features::ApplicationServer::server->addFeature(
        features.back().first);  // need QueryRegistryFeature feature to be added now in order to create the system database
    features.emplace_back(new arangodb::SystemDatabaseFeature(server), true);  // required for IResearchAnalyzerFeature
    features.emplace_back(new arangodb::TraverserEngineRegistryFeature(server), false);  // must be before AqlFeature
    features.emplace_back(new arangodb::AqlFeature(server), true);
    features.emplace_back(new arangodb::aql::OptimizerRulesFeature(server), true);
    features.emplace_back(new arangodb::aql::AqlFunctionFeature(server), true);  // required for IResearchAnalyzerFeature
    features.emplace_back(new arangodb::iresearch::IResearchAnalyzerFeature(server), true);
    features.emplace_back(new arangodb::iresearch::IResearchFeature(server), true);

#if USE_ENTERPRISE
    features.emplace_back(new arangodb::LdapFeature(server),
                          false);  // required for AuthenticationFeature with USE_ENTERPRISE
#endif

    // required for V8DealerFeature::prepare(), ClusterFeature::prepare() not required
    arangodb::application_features::ApplicationServer::server->addFeature(
        new arangodb::ClusterFeature(server));

    for (auto& f : features) {
      arangodb::application_features::ApplicationServer::server->addFeature(f.first);
    }

    for (auto& f : features) {
      f.first->prepare();
    }

    auto databases = VPackBuilder();
    databases.openArray();
    databases.add(systemDatabaseArgs);
    databases.close();

    auto* dbFeature =
        arangodb::application_features::ApplicationServer::lookupFeature<arangodb::DatabaseFeature>(
            "Database");
    dbFeature->loadDatabases(databases.slice());

    for (auto& f : features) {
      if (f.second) {
        f.first->start();
      }
    }

    auto* sysVocBaseFeature =
        arangodb::application_features::ApplicationServer::lookupFeature<arangodb::SystemDatabaseFeature>();
    EXPECT_TRUE(sysVocBaseFeature);

    auto sysVocBasePtr = sysVocBaseFeature->use();
    arangodb::methods::Collections::createSystem(
<<<<<<< HEAD
        *sysVocBasePtr,
        arangodb::tests::AnalyzerCollectionName);
=======
        *sysVocBasePtr, 
        arangodb::tests::AnalyzerCollectionName, false);
>>>>>>> 8d1b74fc

    auto* analyzers =
        arangodb::application_features::ApplicationServer::lookupFeature<arangodb::iresearch::IResearchAnalyzerFeature>();
    arangodb::iresearch::IResearchAnalyzerFeature::EmplaceResult result;
    TRI_vocbase_t* vocbase;

    dbFeature->createDatabase(1, "testVocbase", arangodb::velocypack::Slice::emptyObjectSlice(), vocbase);  // required for IResearchAnalyzerFeature::emplace(...)
    arangodb::methods::Collections::createSystem(
<<<<<<< HEAD
        *vocbase,
        arangodb::tests::AnalyzerCollectionName);
=======
        *vocbase, 
        arangodb::tests::AnalyzerCollectionName, false);
>>>>>>> 8d1b74fc
    analyzers->emplace(result, "testVocbase::test_analyzer", "TestAnalyzer",
                       VPackParser::fromJson("\"abc\"")->slice(),
                       irs::flags{irs::frequency::type(), irs::position::type()}  // required for PHRASE
    );  // cache analyzer

    analyzers->emplace(result, "testVocbase::test_csv_analyzer",
                       "TestDelimAnalyzer",
                       VPackParser::fromJson("\",\"")->slice());  // cache analyzer

    analyzers->emplace(result, "_system::test_analyzer", "TestAnalyzer",
                       VPackParser::fromJson("\"abc\"")->slice(),
                       irs::flags{irs::frequency::type(), irs::position::type()}  // required for PHRASE
    );  // cache analyzer

    analyzers->emplace(result, "_system::test_csv_analyzer", "TestDelimAnalyzer",
                       VPackParser::fromJson("\",\"")->slice());  // cache analyzer

    auto* dbPathFeature =
        arangodb::application_features::ApplicationServer::getFeature<arangodb::DatabasePathFeature>(
            "DatabasePath");
    arangodb::tests::setDatabasePath(*dbPathFeature);  // ensure test data is stored in a unique directory
  }

  ~IResearchQueryPhraseTest() {
    arangodb::AqlFeature(server).stop();  // unset singleton instance
    arangodb::LogTopic::setLogLevel(arangodb::iresearch::TOPIC.name(),
                                    arangodb::LogLevel::DEFAULT);
    arangodb::LogTopic::setLogLevel(arangodb::Logger::FIXME.name(),
                                    arangodb::LogLevel::DEFAULT);
    arangodb::LogTopic::setLogLevel(arangodb::Logger::AQL.name(), arangodb::LogLevel::DEFAULT);
    arangodb::application_features::ApplicationServer::server = nullptr;

    // destroy application features
    for (auto& f : features) {
      if (f.second) {
        f.first->stop();
      }
    }

    for (auto& f : features) {
      f.first->unprepare();
    }

    arangodb::LogTopic::setLogLevel(arangodb::Logger::AUTHENTICATION.name(),
                                    arangodb::LogLevel::DEFAULT);
    arangodb::EngineSelectorFeature::ENGINE = nullptr;
  }
};  // IResearchQuerySetup

}  // namespace

// -----------------------------------------------------------------------------
// --SECTION--                                                        test suite
// -----------------------------------------------------------------------------

TEST_F(IResearchQueryPhraseTest, SysVocbase) {
  std::vector<arangodb::velocypack::Builder> insertedDocs;
  arangodb::LogicalView* view;

  auto* sysVocBaseFeature =
      arangodb::application_features::ApplicationServer::lookupFeature<arangodb::SystemDatabaseFeature>();
  ASSERT_TRUE(sysVocBaseFeature);

  auto sysVocBasePtr = sysVocBaseFeature->use();
  auto& vocbase = *sysVocBasePtr;

  // create collection0
  {
    auto createJson = arangodb::velocypack::Parser::fromJson(
        "{ \"name\": \"testCollection0\" }");
    auto collection = vocbase.createCollection(createJson->slice());
    ASSERT_TRUE((nullptr != collection));

    std::vector<std::shared_ptr<arangodb::velocypack::Builder>> docs{
        arangodb::velocypack::Parser::fromJson(
            "{ \"seq\": -6, \"value\": null }"),
        arangodb::velocypack::Parser::fromJson(
            "{ \"seq\": -5, \"value\": true }"),
        arangodb::velocypack::Parser::fromJson(
            "{ \"seq\": -4, \"value\": \"abc\" }"),
        arangodb::velocypack::Parser::fromJson(
            "{ \"seq\": -3, \"value\": 3.14 }"),
        arangodb::velocypack::Parser::fromJson(
            "{ \"seq\": -2, \"value\": [ 1, \"abc\" ] }"),
        arangodb::velocypack::Parser::fromJson(
            "{ \"seq\": -1, \"value\": { \"a\": 7, \"b\": \"c\" } }"),
    };

    arangodb::OperationOptions options;
    options.returnNew = true;
    arangodb::SingleCollectionTransaction trx(arangodb::transaction::StandaloneContext::Create(vocbase),
                                              *collection,
                                              arangodb::AccessMode::Type::WRITE);
    EXPECT_TRUE((trx.begin().ok()));

    for (auto& entry : docs) {
      auto res = trx.insert(collection->name(), entry->slice(), options);
      EXPECT_TRUE((res.ok()));
      insertedDocs.emplace_back(res.slice().get("new"));
    }

    EXPECT_TRUE((trx.commit().ok()));
  }

  // create collection1
  {
    auto createJson = arangodb::velocypack::Parser::fromJson(
        "{ \"name\": \"testCollection1\" }");
    auto collection = vocbase.createCollection(createJson->slice());
    ASSERT_TRUE((nullptr != collection));

    irs::utf8_path resource;
    resource /= irs::string_ref(arangodb::tests::testResourceDir);
    resource /= irs::string_ref("simple_sequential.json");

    auto builder =
        arangodb::basics::VelocyPackHelper::velocyPackFromFile(resource.utf8());
    auto slice = builder.slice();
    ASSERT_TRUE(slice.isArray());

    arangodb::OperationOptions options;
    options.returnNew = true;
    arangodb::SingleCollectionTransaction trx(arangodb::transaction::StandaloneContext::Create(vocbase),
                                              *collection,
                                              arangodb::AccessMode::Type::WRITE);
    EXPECT_TRUE((trx.begin().ok()));

    for (arangodb::velocypack::ArrayIterator itr(slice); itr.valid(); ++itr) {
      auto res = trx.insert(collection->name(), itr.value(), options);
      EXPECT_TRUE((res.ok()));
      insertedDocs.emplace_back(res.slice().get("new"));
    }

    EXPECT_TRUE((trx.commit().ok()));
  }

  // create view
  {
    auto createJson = arangodb::velocypack::Parser::fromJson(
        "{ \"name\": \"testView\", \"type\": \"arangosearch\" }");
    auto logicalView = vocbase.createView(createJson->slice());
    ASSERT_TRUE((false == !logicalView));

    view = logicalView.get();
    auto* impl = dynamic_cast<arangodb::iresearch::IResearchView*>(view);
    ASSERT_TRUE((false == !impl));

    auto updateJson = arangodb::velocypack::Parser::fromJson(
        "{ \"links\": {"
        "\"testCollection0\": { \"analyzers\": [ \"test_analyzer\", "
        "\"identity\" ], \"includeAllFields\": true, \"trackListPositions\": "
        "true },"
        "\"testCollection1\": { \"analyzers\": [ \"::test_analyzer\", "
        "\"identity\" ], \"includeAllFields\": true }"
        "}}");
    EXPECT_TRUE((impl->properties(updateJson->slice(), true).ok()));
    std::set<TRI_voc_cid_t> cids;
    impl->visitCollections([&cids](TRI_voc_cid_t cid) -> bool {
      cids.emplace(cid);
      return true;
    });
    EXPECT_TRUE((2 == cids.size()));
    EXPECT_TRUE(
        (arangodb::tests::executeQuery(vocbase,
                                       "FOR d IN testView SEARCH 1 ==1 OPTIONS "
                                       "{ waitForSync: true } RETURN d")
             .result.ok()));  // commit
  }

  // test missing field
  {
    std::vector<arangodb::velocypack::Slice> expected = {};
    auto result = arangodb::tests::executeQuery(
        vocbase,
        "FOR d IN testView SEARCH PHRASE(d.missing, 'abc') SORT BM25(d) ASC, "
        "TFIDF(d) DESC, d.seq RETURN d");
    ASSERT_TRUE(result.result.ok());
    auto slice = result.data->slice();
    EXPECT_TRUE(slice.isArray());
    size_t i = 0;

    for (arangodb::velocypack::ArrayIterator itr(slice); itr.valid(); ++itr) {
      auto const resolved = itr.value().resolveExternals();
      EXPECT_TRUE((i < expected.size()));
      EXPECT_TRUE((0 == arangodb::basics::VelocyPackHelper::compare(expected[i++],
                                                                    resolved, true)));
    }

    EXPECT_TRUE((i == expected.size()));
  }

  // test missing field via []
  {
    std::vector<arangodb::velocypack::Slice> expected = {};
    auto result = arangodb::tests::executeQuery(
        vocbase,
        "FOR d IN testView SEARCH PHRASE(d['missing'], 'abc') SORT BM25(d) "
        "ASC, TFIDF(d) DESC, d.seq RETURN d");
    ASSERT_TRUE(result.result.ok());
    auto slice = result.data->slice();
    EXPECT_TRUE(slice.isArray());
    size_t i = 0;

    for (arangodb::velocypack::ArrayIterator itr(slice); itr.valid(); ++itr) {
      auto const resolved = itr.value().resolveExternals();
      EXPECT_TRUE((i < expected.size()));
      EXPECT_TRUE((0 == arangodb::basics::VelocyPackHelper::compare(expected[i++],
                                                                    resolved, true)));
    }

    EXPECT_TRUE((i == expected.size()));
  }

  // test invalid column type
  {
    std::vector<arangodb::velocypack::Slice> expected = {};
    auto result = arangodb::tests::executeQuery(
        vocbase,
        "FOR d IN testView SEARCH PHRASE(d.seq, '0') SORT BM25(d) ASC, "
        "TFIDF(d) DESC, d.seq RETURN d");
    ASSERT_TRUE(result.result.ok());
    auto slice = result.data->slice();
    EXPECT_TRUE(slice.isArray());
    size_t i = 0;

    for (arangodb::velocypack::ArrayIterator itr(slice); itr.valid(); ++itr) {
      auto const resolved = itr.value().resolveExternals();
      EXPECT_TRUE((i < expected.size()));
      EXPECT_TRUE((0 == arangodb::basics::VelocyPackHelper::compare(expected[i++],
                                                                    resolved, true)));
    }

    EXPECT_TRUE((i == expected.size()));
  }

  // test invalid column type via []
  {
    std::vector<arangodb::velocypack::Slice> expected = {};
    auto result = arangodb::tests::executeQuery(
        vocbase,
        "FOR d IN testView SEARCH PHRASE(d['seq'], '0') SORT BM25(d) ASC, "
        "TFIDF(d) DESC, d.seq RETURN d");
    ASSERT_TRUE(result.result.ok());
    auto slice = result.data->slice();
    EXPECT_TRUE(slice.isArray());
    size_t i = 0;

    for (arangodb::velocypack::ArrayIterator itr(slice); itr.valid(); ++itr) {
      auto const resolved = itr.value().resolveExternals();
      EXPECT_TRUE((i < expected.size()));
      EXPECT_TRUE((0 == arangodb::basics::VelocyPackHelper::compare(expected[i++],
                                                                    resolved, true)));
    }

    EXPECT_TRUE((i == expected.size()));
  }

  // test invalid input type (empty-array)
  {
    auto result = arangodb::tests::executeQuery(
        vocbase,
        "FOR d IN testView SEARCH PHRASE(d.value, [ ]) SORT BM25(d) ASC, "
        "TFIDF(d) DESC, d.seq RETURN d");
    ASSERT_TRUE(result.result.is(TRI_ERROR_BAD_PARAMETER));
  }

  // test invalid input type (empty-array) via []
  {
    auto result = arangodb::tests::executeQuery(
        vocbase,
        "FOR d IN testView SEARCH PHRASE(d['value'], [ ]) SORT BM25(d) ASC, "
        "TFIDF(d) DESC, d.seq RETURN d");
    ASSERT_TRUE(result.result.is(TRI_ERROR_BAD_PARAMETER));
  }

  // test invalid input type (array)
  {
    auto result = arangodb::tests::executeQuery(
        vocbase,
        "FOR d IN testView SEARCH PHRASE(d.value, [ 1, \"abc\" ]) SORT BM25(d) "
        "ASC, TFIDF(d) DESC, d.seq RETURN d");
    ASSERT_TRUE(result.result.is(TRI_ERROR_BAD_PARAMETER));
  }

  // test invalid input type (array) via []
  {
    auto result = arangodb::tests::executeQuery(
        vocbase,
        "FOR d IN testView SEARCH PHRASE(d['value'], [ 1, \"abc\" ]) SORT "
        "BM25(d) ASC, TFIDF(d) DESC, d.seq RETURN d");
    ASSERT_TRUE(result.result.is(TRI_ERROR_BAD_PARAMETER));
  }

  // test invalid input type (boolean)
  {
    auto result = arangodb::tests::executeQuery(
        vocbase,
        "FOR d IN testView SEARCH PHRASE(d.value, true) SORT BM25(d) ASC, "
        "TFIDF(d) DESC, d.seq RETURN d");
    ASSERT_TRUE(result.result.is(TRI_ERROR_BAD_PARAMETER));
  }

  // test invalid input type (boolean) via []
  {
    auto result = arangodb::tests::executeQuery(
        vocbase,
        "FOR d IN testView SEARCH PHRASE(d['value'], false) SORT BM25(d) ASC, "
        "TFIDF(d) DESC, d.seq RETURN d");
    ASSERT_TRUE(result.result.is(TRI_ERROR_BAD_PARAMETER));
  }

  // test invalid input type (null)
  {
    auto result = arangodb::tests::executeQuery(
        vocbase,
        "FOR d IN testView SEARCH PHRASE(d.value, null) SORT BM25(d) ASC, "
        "TFIDF(d) DESC, d.seq RETURN d");
    ASSERT_TRUE(result.result.is(TRI_ERROR_BAD_PARAMETER));
  }

  // test invalid input type (null) via []
  {
    auto result = arangodb::tests::executeQuery(
        vocbase,
        "FOR d IN testView SEARCH PHRASE(d['value'], null) SORT BM25(d) ASC, "
        "TFIDF(d) DESC, d.seq RETURN d");
    ASSERT_TRUE(result.result.is(TRI_ERROR_BAD_PARAMETER));
  }

  // test invalid input type (numeric)
  {
    auto result = arangodb::tests::executeQuery(
        vocbase,
        "FOR d IN testView SEARCH PHRASE(d.value, 3.14) SORT BM25(d) ASC, "
        "TFIDF(d) DESC, d.seq RETURN d");
    ASSERT_TRUE(result.result.is(TRI_ERROR_BAD_PARAMETER));
  }

  // test invalid input type (numeric) via []
  {
    auto result = arangodb::tests::executeQuery(
        vocbase,
        "FOR d IN testView SEARCH PHRASE(d['value'], 1234) SORT BM25(d) ASC, "
        "TFIDF(d) DESC, d.seq RETURN d");
    ASSERT_TRUE(result.result.is(TRI_ERROR_BAD_PARAMETER));
  }

  // test invalid input type (object)
  {
    auto result = arangodb::tests::executeQuery(
        vocbase,
        "FOR d IN testView SEARCH PHRASE(d.value, { \"a\": 7, \"b\": \"c\" }) "
        "SORT BM25(d) ASC, TFIDF(d) DESC, d.seq RETURN d");
    ASSERT_TRUE(result.result.is(TRI_ERROR_BAD_PARAMETER));
  }

  // test invalid input type (object) via []
  {
    auto result = arangodb::tests::executeQuery(
        vocbase,
        "FOR d IN testView SEARCH PHRASE(d['value'], { \"a\": 7, \"b\": \"c\" "
        "}) SORT BM25(d) ASC, TFIDF(d) DESC, d.seq RETURN d");
    ASSERT_TRUE(result.result.is(TRI_ERROR_BAD_PARAMETER));
  }

  // test missing value
  {
    auto result = arangodb::tests::executeQuery(
        vocbase,
        "FOR d IN testView SEARCH PHRASE(d.value) SORT BM25(d) ASC, TFIDF(d) "
        "DESC, d.seq RETURN d");
    ASSERT_TRUE(result.result.is(TRI_ERROR_QUERY_FUNCTION_ARGUMENT_NUMBER_MISMATCH));
  }

  // test missing value via []
  {
    auto result = arangodb::tests::executeQuery(
        vocbase,
        "FOR d IN testView SEARCH PHRASE(d['value']) SORT BM25(d) ASC, "
        "TFIDF(d) DESC, d.seq RETURN d");
    ASSERT_TRUE(result.result.is(TRI_ERROR_QUERY_FUNCTION_ARGUMENT_NUMBER_MISMATCH));
  }

  // test invalid analyzer type (array)
  {
    auto result = arangodb::tests::executeQuery(
        vocbase,
        "FOR d IN testView SEARCH ANALYZER(PHRASE(d.duplicated, 'z'), [ 1, "
        "\"abc\" ]) SORT BM25(d) ASC, TFIDF(d) DESC, d.seq RETURN d");
    ASSERT_TRUE(result.result.is(TRI_ERROR_BAD_PARAMETER));
  }

  // test invalid analyzer type (array) via []
  {
    auto result = arangodb::tests::executeQuery(
        vocbase,
        "FOR d IN testView SEARCH ANALYZER(PHRASE(d['duplicated'], 'z'), [ 1, "
        "\"abc\" ]) SORT BM25(d) ASC, TFIDF(d) DESC, d.seq RETURN d");
    ASSERT_TRUE(result.result.is(TRI_ERROR_BAD_PARAMETER));
  }

  // test invalid analyzer type (boolean)
  {
    auto result = arangodb::tests::executeQuery(
        vocbase,
        "FOR d IN testView SEARCH ANALYZER(PHRASE(d.duplicated, 'z'), true) "
        "SORT BM25(d) ASC, TFIDF(d) DESC, d.seq RETURN d");
    ASSERT_TRUE(result.result.is(TRI_ERROR_BAD_PARAMETER));
  }

  // test invalid analyzer type (boolean) via []
  {
    auto result = arangodb::tests::executeQuery(
        vocbase,
        "FOR d IN testView SEARCH analyzer(PHRASE(d['duplicated'], 'z'), "
        "false) SORT BM25(d) ASC, TFIDF(d) DESC, d.seq RETURN d");
    ASSERT_TRUE(result.result.is(TRI_ERROR_BAD_PARAMETER));
  }

  // test invalid analyzer type (null)
  {
    auto result = arangodb::tests::executeQuery(
        vocbase,
        "FOR d IN testView SEARCH analyzer(PHRASE(d.duplicated, 'z'), null) "
        "SORT BM25(d) ASC, TFIDF(d) DESC, d.seq RETURN d");
    ASSERT_TRUE(result.result.is(TRI_ERROR_BAD_PARAMETER));
  }

  // test invalid analyzer type (null) via []
  {
    auto result = arangodb::tests::executeQuery(
        vocbase,
        "FOR d IN testView SEARCH analyzer(PHRASE(d['duplicated'], 'z'), null) "
        "SORT BM25(d) ASC, TFIDF(d) DESC, d.seq RETURN d");
    ASSERT_TRUE(result.result.is(TRI_ERROR_BAD_PARAMETER));
  }

  // test invalid analyzer type (numeric)
  {
    auto result = arangodb::tests::executeQuery(
        vocbase,
        "FOR d IN testView SEARCH analyzer(PHRASE(d.duplicated, 'z'), 3.14) "
        "SORT BM25(d) ASC, TFIDF(d) DESC, d.seq RETURN d");
    ASSERT_TRUE(result.result.is(TRI_ERROR_BAD_PARAMETER));
  }

  // test invalid analyzer type (numeric) via []
  {
    auto result = arangodb::tests::executeQuery(
        vocbase,
        "FOR d IN testView SEARCH analyzer(PHRASE(d['duplicated'], 'z'), 1234) "
        "SORT BM25(d) ASC, TFIDF(d) DESC, d.seq RETURN d");
    ASSERT_TRUE(result.result.is(TRI_ERROR_BAD_PARAMETER));
  }

  // test invalid analyzer type (object)
  {
    auto result = arangodb::tests::executeQuery(
        vocbase,
        "FOR d IN testView SEARCH analyzer(PHRASE(d.duplicated, 'z'), { \"a\": "
        "7, \"b\": \"c\" }) SORT BM25(d) ASC, TFIDF(d) DESC, d.seq RETURN d");
    ASSERT_TRUE(result.result.is(TRI_ERROR_BAD_PARAMETER));
  }

  // test invalid analyzer type (object) via []
  {
    auto result = arangodb::tests::executeQuery(
        vocbase,
        "FOR d IN testView SEARCH analyzer(PHRASE(d['duplicated'], 'z'), { "
        "\"a\": 7, \"b\": \"c\" }) SORT BM25(d) ASC, TFIDF(d) DESC, d.seq "
        "RETURN d");
    ASSERT_TRUE(result.result.is(TRI_ERROR_BAD_PARAMETER));
  }

  // test undefined analyzer
  {
    auto result = arangodb::tests::executeQuery(
        vocbase,
        "FOR d IN testView SEARCH analyzer(PHRASE(d.duplicated, 'z'), "
        "'invalid_analyzer') SORT BM25(d) ASC, TFIDF(d) DESC, d.seq RETURN d");
    ASSERT_TRUE(result.result.is(TRI_ERROR_BAD_PARAMETER));
  }

  // test undefined analyzer via []
  {
    auto result = arangodb::tests::executeQuery(
        vocbase,
        "FOR d IN testView SEARCH ANALYZER(PHRASE(d['duplicated'], 'z'), "
        "'invalid_analyzer') SORT BM25(d) ASC, TFIDF(d) DESC, d.seq RETURN d");
    ASSERT_TRUE(result.result.is(TRI_ERROR_BAD_PARAMETER));
  }

  // can't access to local analyzer in other database
  {
    auto result = arangodb::tests::executeQuery(
        vocbase,
        "FOR d IN testView SEARCH ANALYZER(PHRASE(d.duplicated, 'z'), "
        "'testVocbase::test_analyzer') SORT BM25(d) ASC, TFIDF(d) DESC, d.seq "
        "RETURN d");
    ASSERT_TRUE(result.result.is(TRI_ERROR_BAD_PARAMETER));
  }

  // constexpr ANALYZER function (true)
  {
    std::vector<arangodb::velocypack::Slice> expected = {
        insertedDocs[7].slice(),  insertedDocs[8].slice(),
        insertedDocs[13].slice(), insertedDocs[19].slice(),
        insertedDocs[22].slice(), insertedDocs[24].slice(),
        insertedDocs[29].slice(),
    };
    auto result = arangodb::tests::executeQuery(
        vocbase,
        "FOR d IN testView SEARCH ANALYZER(1==1, 'test_analyzer') && ANALYZER(PHRASE(d.duplicated, 'z'), "
        "'test_analyzer') SORT BM25(d) ASC, TFIDF(d) DESC, d.seq RETURN d");
    ASSERT_TRUE(result.result.ok());
    auto slice = result.data->slice();
    EXPECT_TRUE(slice.isArray());
    size_t i = 0;

    for (arangodb::velocypack::ArrayIterator itr(slice); itr.valid(); ++itr) {
      auto const resolved = itr.value().resolveExternals();
      EXPECT_TRUE((i < expected.size()));
      EXPECT_TRUE((0 == arangodb::basics::VelocyPackHelper::compare(expected[i++],
                                                                    resolved, true)));
    }
    EXPECT_TRUE((i == expected.size()));
  }

  // constexpr ANALYZER function (false)
  {
    auto result = arangodb::tests::executeQuery(
        vocbase,
        "FOR d IN testView SEARCH ANALYZER(1==2, 'test_analyzer') && ANALYZER(PHRASE(d.duplicated, 'z'), "
        "'test_analyzer') SORT BM25(d) ASC, TFIDF(d) DESC, d.seq RETURN d");
    ASSERT_TRUE(result.result.ok());
    auto slice = result.data->slice();
    ASSERT_TRUE(slice.isArray());
    ASSERT_EQ(0, slice.length());
  }

  // test custom analyzer
  {
    std::vector<arangodb::velocypack::Slice> expected = {
        insertedDocs[7].slice(),  insertedDocs[8].slice(),
        insertedDocs[13].slice(), insertedDocs[19].slice(),
        insertedDocs[22].slice(), insertedDocs[24].slice(),
        insertedDocs[29].slice(),
    };
    auto result = arangodb::tests::executeQuery(
        vocbase,
        "FOR d IN testView SEARCH ANALYZER(PHRASE(d.duplicated, 'z'), "
        "'test_analyzer') SORT BM25(d) ASC, TFIDF(d) DESC, d.seq RETURN d");
    ASSERT_TRUE(result.result.ok());
    auto slice = result.data->slice();
    EXPECT_TRUE(slice.isArray());
    size_t i = 0;

    for (arangodb::velocypack::ArrayIterator itr(slice); itr.valid(); ++itr) {
      auto const resolved = itr.value().resolveExternals();
      EXPECT_TRUE((i < expected.size()));
      EXPECT_TRUE((0 == arangodb::basics::VelocyPackHelper::compare(expected[i++],
                                                                    resolved, true)));
    }

    EXPECT_TRUE((i == expected.size()));
  }

  // test custom analyzer
  {
    std::vector<arangodb::velocypack::Slice> expected = {
        insertedDocs[7].slice(),  insertedDocs[8].slice(),
        insertedDocs[13].slice(), insertedDocs[19].slice(),
        insertedDocs[22].slice(), insertedDocs[24].slice(),
        insertedDocs[29].slice(),
    };
    auto result = arangodb::tests::executeQuery(
        vocbase,
        "FOR d IN testView SEARCH PHRASE(d.duplicated, 'z', '::test_analyzer') "
        "SORT BM25(d) ASC, TFIDF(d) DESC, d.seq RETURN d");
    ASSERT_TRUE(result.result.ok());
    auto slice = result.data->slice();
    EXPECT_TRUE(slice.isArray());
    size_t i = 0;

    for (arangodb::velocypack::ArrayIterator itr(slice); itr.valid(); ++itr) {
      auto const resolved = itr.value().resolveExternals();
      EXPECT_TRUE((i < expected.size()));
      EXPECT_TRUE((0 == arangodb::basics::VelocyPackHelper::compare(expected[i++],
                                                                    resolved, true)));
    }

    EXPECT_TRUE((i == expected.size()));
  }

  // test custom analyzer
  {
    std::vector<arangodb::velocypack::Slice> expected = {
        insertedDocs[7].slice(),  insertedDocs[8].slice(),
        insertedDocs[13].slice(), insertedDocs[19].slice(),
        insertedDocs[22].slice(), insertedDocs[24].slice(),
        insertedDocs[29].slice(),
    };
    auto result = arangodb::tests::executeQuery(
        vocbase,
        "FOR d IN testView SEARCH PHRASE(d.duplicated, 'z', "
        "'_system::test_analyzer') SORT BM25(d) ASC, TFIDF(d) DESC, d.seq "
        "RETURN d");
    ASSERT_TRUE(result.result.ok());
    auto slice = result.data->slice();
    EXPECT_TRUE(slice.isArray());
    size_t i = 0;

    for (arangodb::velocypack::ArrayIterator itr(slice); itr.valid(); ++itr) {
      auto const resolved = itr.value().resolveExternals();
      EXPECT_TRUE((i < expected.size()));
      EXPECT_TRUE((0 == arangodb::basics::VelocyPackHelper::compare(expected[i++],
                                                                    resolved, true)));
    }

    EXPECT_TRUE((i == expected.size()));
  }

  // test custom analyzer via []
  {
    std::vector<arangodb::velocypack::Slice> expected = {
        insertedDocs[7].slice(),  insertedDocs[8].slice(),
        insertedDocs[13].slice(), insertedDocs[19].slice(),
        insertedDocs[22].slice(), insertedDocs[24].slice(),
        insertedDocs[29].slice(),
    };
    auto result = arangodb::tests::executeQuery(
        vocbase,
        "FOR d IN testView SEARCH analyzer(PHRASE(d['duplicated'], 'z'), "
        "'test_analyzer') SORT BM25(d) ASC, TFIDF(d) DESC, d.seq RETURN d");
    ASSERT_TRUE(result.result.ok());
    auto slice = result.data->slice();
    EXPECT_TRUE(slice.isArray());
    size_t i = 0;

    for (arangodb::velocypack::ArrayIterator itr(slice); itr.valid(); ++itr) {
      auto const resolved = itr.value().resolveExternals();
      EXPECT_TRUE((i < expected.size()));
      EXPECT_TRUE((0 == arangodb::basics::VelocyPackHelper::compare(expected[i++],
                                                                    resolved, true)));
    }

    EXPECT_TRUE((i == expected.size()));
  }

  // test custom analyzer with offsets
  {
    std::vector<arangodb::velocypack::Slice> expected = {
        insertedDocs[7].slice(),  insertedDocs[8].slice(),
        insertedDocs[13].slice(), insertedDocs[19].slice(),
        insertedDocs[22].slice(), insertedDocs[24].slice(),
        insertedDocs[29].slice(),
    };
    auto result = arangodb::tests::executeQuery(
        vocbase,
        "FOR d IN testView SEARCH ANALYZER(PHRASE(d.duplicated, 'v', 1, 'z'), "
        "'test_analyzer') SORT BM25(d) ASC, TFIDF(d) DESC, d.seq RETURN d");
    ASSERT_TRUE(result.result.ok());
    auto slice = result.data->slice();
    EXPECT_TRUE(slice.isArray());
    size_t i = 0;

    for (arangodb::velocypack::ArrayIterator itr(slice); itr.valid(); ++itr) {
      auto const resolved = itr.value().resolveExternals();
      EXPECT_TRUE((i < expected.size()));
      EXPECT_TRUE((0 == arangodb::basics::VelocyPackHelper::compare(expected[i++],
                                                                    resolved, true)));
    }

    EXPECT_TRUE((i == expected.size()));
  }

  // test custom analyzer with offsets
  {
    std::vector<arangodb::velocypack::Slice> expected = {
        insertedDocs[7].slice(),  insertedDocs[8].slice(),
        insertedDocs[13].slice(), insertedDocs[19].slice(),
        insertedDocs[22].slice(), insertedDocs[24].slice(),
        insertedDocs[29].slice(),
    };
    auto result = arangodb::tests::executeQuery(
        vocbase,
        "FOR d IN testView SEARCH PHRASE(d.duplicated, 'v', 1, 'z', "
        "'test_analyzer') SORT BM25(d) ASC, TFIDF(d) DESC, d.seq RETURN d");
    ASSERT_TRUE(result.result.ok());
    auto slice = result.data->slice();
    EXPECT_TRUE(slice.isArray());
    size_t i = 0;

    for (arangodb::velocypack::ArrayIterator itr(slice); itr.valid(); ++itr) {
      auto const resolved = itr.value().resolveExternals();
      EXPECT_TRUE((i < expected.size()));
      EXPECT_TRUE((0 == arangodb::basics::VelocyPackHelper::compare(expected[i++],
                                                                    resolved, true)));
    }

    EXPECT_TRUE((i == expected.size()));
  }

  // test custom analyzer with offsets via []
  {
    std::vector<arangodb::velocypack::Slice> expected = {
        insertedDocs[7].slice(),  insertedDocs[8].slice(),
        insertedDocs[13].slice(), insertedDocs[19].slice(),
        insertedDocs[22].slice(), insertedDocs[24].slice(),
        insertedDocs[29].slice(),
    };
    auto result = arangodb::tests::executeQuery(
        vocbase,
        "FOR d IN testView SEARCH ANALYZER(PHRASE(d['duplicated'], 'v', 2, "
        "'c'), 'test_analyzer') SORT BM25(d) ASC, TFIDF(d) DESC, d.seq RETURN "
        "d");
    ASSERT_TRUE(result.result.ok());
    auto slice = result.data->slice();
    EXPECT_TRUE(slice.isArray());
    size_t i = 0;

    for (arangodb::velocypack::ArrayIterator itr(slice); itr.valid(); ++itr) {
      auto const resolved = itr.value().resolveExternals();
      EXPECT_TRUE((i < expected.size()));
      EXPECT_TRUE((0 == arangodb::basics::VelocyPackHelper::compare(expected[i++],
                                                                    resolved, true)));
    }

    EXPECT_TRUE((i == expected.size()));
  }

  // test custom analyzer with offsets via []
  {
    std::vector<arangodb::velocypack::Slice> expected = {
        insertedDocs[7].slice(),  insertedDocs[8].slice(),
        insertedDocs[13].slice(), insertedDocs[19].slice(),
        insertedDocs[22].slice(), insertedDocs[24].slice(),
        insertedDocs[29].slice(),
    };
    auto result = arangodb::tests::executeQuery(
        vocbase,
        "FOR d IN testView SEARCH ANALYZER(PHRASE(d['duplicated'], 'v', 2, "
        "'c', 'test_analyzer'), 'identity') SORT BM25(d) ASC, TFIDF(d) DESC, "
        "d.seq RETURN d");
    ASSERT_TRUE(result.result.ok());
    auto slice = result.data->slice();
    EXPECT_TRUE(slice.isArray());
    size_t i = 0;

    for (arangodb::velocypack::ArrayIterator itr(slice); itr.valid(); ++itr) {
      auto const resolved = itr.value().resolveExternals();
      EXPECT_TRUE((i < expected.size()));
      EXPECT_TRUE((0 == arangodb::basics::VelocyPackHelper::compare(expected[i++],
                                                                    resolved, true)));
    }

    EXPECT_TRUE((i == expected.size()));
  }

  // test custom analyzer with offsets (no match)
  {
    std::vector<arangodb::velocypack::Slice> expected = {};
    auto result = arangodb::tests::executeQuery(
        vocbase,
        "FOR d IN testView SEARCH ANALYZER(PHRASE(d.duplicated, 'v', 0, 'z'), "
        "'test_analyzer') SORT BM25(d) ASC, TFIDF(d) DESC, d.seq RETURN d");
    ASSERT_TRUE(result.result.ok());
    auto slice = result.data->slice();
    EXPECT_TRUE(slice.isArray());
    size_t i = 0;

    for (arangodb::velocypack::ArrayIterator itr(slice); itr.valid(); ++itr) {
      auto const resolved = itr.value().resolveExternals();
      EXPECT_TRUE((i < expected.size()));
      EXPECT_TRUE((0 == arangodb::basics::VelocyPackHelper::compare(expected[i++],
                                                                    resolved, true)));
    }

    EXPECT_TRUE((i == expected.size()));
  }

  // test custom analyzer with offsets (no match) via []
  {
    std::vector<arangodb::velocypack::Slice> expected = {};
    auto result = arangodb::tests::executeQuery(
        vocbase,
        "FOR d IN testView SEARCH ANALYZER(PHRASE(d['duplicated'], 'v', 1, "
        "'c'), 'test_analyzer') SORT BM25(d) ASC, TFIDF(d) DESC, d.seq RETURN "
        "d");
    ASSERT_TRUE(result.result.ok());
    auto slice = result.data->slice();
    EXPECT_TRUE(slice.isArray());
    size_t i = 0;

    for (arangodb::velocypack::ArrayIterator itr(slice); itr.valid(); ++itr) {
      auto const resolved = itr.value().resolveExternals();
      EXPECT_TRUE((i < expected.size()));
      EXPECT_TRUE((0 == arangodb::basics::VelocyPackHelper::compare(expected[i++],
                                                                    resolved, true)));
    }

    EXPECT_TRUE((i == expected.size()));
  }

  // test custom analyzer with [ phrase ] arg
  {
    std::vector<arangodb::velocypack::Slice> expected = {
        insertedDocs[7].slice(),  insertedDocs[8].slice(),
        insertedDocs[13].slice(), insertedDocs[19].slice(),
        insertedDocs[22].slice(), insertedDocs[24].slice(),
        insertedDocs[29].slice(),
    };
    auto result = arangodb::tests::executeQuery(
        vocbase,
        "FOR d IN testView SEARCH ANALYZER(PHRASE(d.duplicated, [ 'z' ]), "
        "'test_analyzer') SORT BM25(d) ASC, TFIDF(d) DESC, d.seq RETURN d");
    ASSERT_TRUE(result.result.ok());
    auto slice = result.data->slice();
    EXPECT_TRUE(slice.isArray());
    size_t i = 0;

    for (arangodb::velocypack::ArrayIterator itr(slice); itr.valid(); ++itr) {
      auto const resolved = itr.value().resolveExternals();
      EXPECT_TRUE((i < expected.size()));
      EXPECT_TRUE((0 == arangodb::basics::VelocyPackHelper::compare(expected[i++],
                                                                    resolved, true)));
    }

    EXPECT_TRUE((i == expected.size()));
  }

  // test custom analyzer via [] with [ phrase ] arg
  {
    std::vector<arangodb::velocypack::Slice> expected = {
        insertedDocs[7].slice(),  insertedDocs[8].slice(),
        insertedDocs[13].slice(), insertedDocs[19].slice(),
        insertedDocs[22].slice(), insertedDocs[24].slice(),
        insertedDocs[29].slice(),
    };
    auto result = arangodb::tests::executeQuery(
        vocbase,
        "FOR d IN testView SEARCH ANALYZER(PHRASE(d['duplicated'], [ 'z' ]), "
        "'test_analyzer') SORT BM25(d) ASC, TFIDF(d) DESC, d.seq RETURN d");
    ASSERT_TRUE(result.result.ok());
    auto slice = result.data->slice();
    EXPECT_TRUE(slice.isArray());
    size_t i = 0;

    for (arangodb::velocypack::ArrayIterator itr(slice); itr.valid(); ++itr) {
      auto const resolved = itr.value().resolveExternals();
      EXPECT_TRUE((i < expected.size()));
      EXPECT_TRUE((0 == arangodb::basics::VelocyPackHelper::compare(expected[i++],
                                                                    resolved, true)));
    }

    EXPECT_TRUE((i == expected.size()));
  }

  // test custom analyzer with offsets with [ phrase ] arg
  {
    std::vector<arangodb::velocypack::Slice> expected = {
        insertedDocs[7].slice(),  insertedDocs[8].slice(),
        insertedDocs[13].slice(), insertedDocs[19].slice(),
        insertedDocs[22].slice(), insertedDocs[24].slice(),
        insertedDocs[29].slice(),
    };
    auto result = arangodb::tests::executeQuery(
        vocbase,
        "FOR d IN testView SEARCH ANALYZER(PHRASE(d.duplicated, [ 'v', 1, 'z' "
        "]), 'test_analyzer') SORT BM25(d) ASC, TFIDF(d) DESC, d.seq RETURN d");
    ASSERT_TRUE(result.result.ok());
    auto slice = result.data->slice();
    EXPECT_TRUE(slice.isArray());
    size_t i = 0;

    for (arangodb::velocypack::ArrayIterator itr(slice); itr.valid(); ++itr) {
      auto const resolved = itr.value().resolveExternals();
      EXPECT_TRUE((i < expected.size()));
      EXPECT_TRUE((0 == arangodb::basics::VelocyPackHelper::compare(expected[i++],
                                                                    resolved, true)));
    }

    EXPECT_TRUE((i == expected.size()));
  }

  // test custom analyzer with offsets via [] with [ phrase ] arg
  {
    std::vector<arangodb::velocypack::Slice> expected = {
        insertedDocs[7].slice(),  insertedDocs[8].slice(),
        insertedDocs[13].slice(), insertedDocs[19].slice(),
        insertedDocs[22].slice(), insertedDocs[24].slice(),
        insertedDocs[29].slice(),
    };
    auto result = arangodb::tests::executeQuery(
        vocbase,
        "FOR d IN testView SEARCH ANALYZER(PHRASE(d['duplicated'], [ 'v', 2, "
        "'c' ]), 'test_analyzer') SORT BM25(d) ASC, TFIDF(d) DESC, d.seq "
        "RETURN d");
    ASSERT_TRUE(result.result.ok());
    auto slice = result.data->slice();
    EXPECT_TRUE(slice.isArray());
    size_t i = 0;

    for (arangodb::velocypack::ArrayIterator itr(slice); itr.valid(); ++itr) {
      auto const resolved = itr.value().resolveExternals();
      EXPECT_TRUE((i < expected.size()));
      EXPECT_TRUE((0 == arangodb::basics::VelocyPackHelper::compare(expected[i++],
                                                                    resolved, true)));
    }

    EXPECT_TRUE((i == expected.size()));
  }

  // test custom analyzer with offsets (no match) with [ phrase ] arg
  {
    std::vector<arangodb::velocypack::Slice> expected = {};
    auto result = arangodb::tests::executeQuery(
        vocbase,
        "FOR d IN testView SEARCH ANALYZER(PHRASE(d.duplicated, [ 'v', 0, 'z' "
        "]), 'test_analyzer') SORT BM25(d) ASC, TFIDF(d) DESC, d.seq RETURN d");
    ASSERT_TRUE(result.result.ok());
    auto slice = result.data->slice();
    EXPECT_TRUE(slice.isArray());
    size_t i = 0;

    for (arangodb::velocypack::ArrayIterator itr(slice); itr.valid(); ++itr) {
      auto const resolved = itr.value().resolveExternals();
      EXPECT_TRUE((i < expected.size()));
      EXPECT_TRUE((0 == arangodb::basics::VelocyPackHelper::compare(expected[i++],
                                                                    resolved, true)));
    }

    EXPECT_TRUE((i == expected.size()));
  }

  // test custom analyzer with offsets (no match) via [] with [ phrase ] arg
  {
    std::vector<arangodb::velocypack::Slice> expected = {};
    auto result = arangodb::tests::executeQuery(
        vocbase,
        "FOR d IN testView SEARCH ANALYZER(PHRASE(d['duplicated'], [ 'v', 1, "
        "'c' ]), 'test_analyzer') SORT BM25(d) ASC, TFIDF(d) DESC, d.seq "
        "RETURN d");
    ASSERT_TRUE(result.result.ok());
    auto slice = result.data->slice();
    EXPECT_TRUE(slice.isArray());
    size_t i = 0;

    for (arangodb::velocypack::ArrayIterator itr(slice); itr.valid(); ++itr) {
      auto const resolved = itr.value().resolveExternals();
      EXPECT_TRUE((i < expected.size()));
      EXPECT_TRUE((0 == arangodb::basics::VelocyPackHelper::compare(expected[i++],
                                                                    resolved, true)));
    }

    EXPECT_TRUE((i == expected.size()));
  }

  // test custom analyzer with offsets (no match) via [] with [ phrase ] arg
  {
    std::vector<arangodb::velocypack::Slice> expected = {};
    auto result = arangodb::tests::executeQuery(
        vocbase,
        "FOR d IN testView SEARCH PHRASE(d['duplicated'], [ 'v', 1, 'c' ], "
        "'test_analyzer') SORT BM25(d) ASC, TFIDF(d) DESC, d.seq RETURN d");
    ASSERT_TRUE(result.result.ok());
    auto slice = result.data->slice();
    EXPECT_TRUE(slice.isArray());
    size_t i = 0;

    for (arangodb::velocypack::ArrayIterator itr(slice); itr.valid(); ++itr) {
      auto const resolved = itr.value().resolveExternals();
      EXPECT_TRUE((i < expected.size()));
      EXPECT_TRUE((0 == arangodb::basics::VelocyPackHelper::compare(expected[i++],
                                                                    resolved, true)));
    }

    EXPECT_TRUE((i == expected.size()));
  }

  // test custom analyzer with offsets (no match) via [] with [ phrase ] arg
  {
    std::vector<arangodb::velocypack::Slice> expected = {};
    auto result = arangodb::tests::executeQuery(
        vocbase,
        "FOR d IN testView SEARCH ANALYZER(PHRASE(d['duplicated'], [ 'v', 1, "
        "'c' ], 'test_analyzer'), 'identity') SORT BM25(d) ASC, TFIDF(d) DESC, "
        "d.seq RETURN d");
    ASSERT_TRUE(result.result.ok());
    auto slice = result.data->slice();
    EXPECT_TRUE(slice.isArray());
    size_t i = 0;

    for (arangodb::velocypack::ArrayIterator itr(slice); itr.valid(); ++itr) {
      auto const resolved = itr.value().resolveExternals();
      EXPECT_TRUE((i < expected.size()));
      EXPECT_TRUE((0 == arangodb::basics::VelocyPackHelper::compare(expected[i++],
                                                                    resolved, true)));
    }

    EXPECT_TRUE((i == expected.size()));
  }
}

TEST_F(IResearchQueryPhraseTest, test) {
  TRI_vocbase_t vocbase(TRI_vocbase_type_e::TRI_VOCBASE_TYPE_NORMAL, 1,
                        testDatabaseArgs);
  std::vector<arangodb::velocypack::Builder> insertedDocs;
  arangodb::LogicalView* view;

  // create collection0
  {
    auto createJson = arangodb::velocypack::Parser::fromJson(
        "{ \"name\": \"testCollection0\" }");
    auto collection = vocbase.createCollection(createJson->slice());
    ASSERT_TRUE((nullptr != collection));

    std::vector<std::shared_ptr<arangodb::velocypack::Builder>> docs{
        arangodb::velocypack::Parser::fromJson(
            "{ \"seq\": -6, \"value\": null }"),
        arangodb::velocypack::Parser::fromJson(
            "{ \"seq\": -5, \"value\": true }"),
        arangodb::velocypack::Parser::fromJson(
            "{ \"seq\": -4, \"value\": \"abc\" }"),
        arangodb::velocypack::Parser::fromJson(
            "{ \"seq\": -3, \"value\": 3.14 }"),
        arangodb::velocypack::Parser::fromJson(
            "{ \"seq\": -2, \"value\": [ 1, \"abc\" ] }"),
        arangodb::velocypack::Parser::fromJson(
            "{ \"seq\": -1, \"value\": { \"a\": 7, \"b\": \"c\" } }"),
    };

    arangodb::OperationOptions options;
    options.returnNew = true;
    arangodb::SingleCollectionTransaction trx(arangodb::transaction::StandaloneContext::Create(vocbase),
                                              *collection,
                                              arangodb::AccessMode::Type::WRITE);
    EXPECT_TRUE((trx.begin().ok()));

    for (auto& entry : docs) {
      auto res = trx.insert(collection->name(), entry->slice(), options);
      EXPECT_TRUE((res.ok()));
      insertedDocs.emplace_back(res.slice().get("new"));
    }

    EXPECT_TRUE((trx.commit().ok()));
  }

  // create collection1
  {
    auto createJson = arangodb::velocypack::Parser::fromJson(
        "{ \"name\": \"testCollection1\" }");
    auto collection = vocbase.createCollection(createJson->slice());
    ASSERT_TRUE((nullptr != collection));

    irs::utf8_path resource;
    resource /= irs::string_ref(arangodb::tests::testResourceDir);
    resource /= irs::string_ref("simple_sequential.json");

    auto builder =
        arangodb::basics::VelocyPackHelper::velocyPackFromFile(resource.utf8());
    auto slice = builder.slice();
    ASSERT_TRUE(slice.isArray());

    arangodb::OperationOptions options;
    options.returnNew = true;
    arangodb::SingleCollectionTransaction trx(arangodb::transaction::StandaloneContext::Create(vocbase),
                                              *collection,
                                              arangodb::AccessMode::Type::WRITE);
    EXPECT_TRUE((trx.begin().ok()));

    for (arangodb::velocypack::ArrayIterator itr(slice); itr.valid(); ++itr) {
      auto res = trx.insert(collection->name(), itr.value(), options);
      EXPECT_TRUE((res.ok()));
      insertedDocs.emplace_back(res.slice().get("new"));
    }

    EXPECT_TRUE((trx.commit().ok()));
  }

  // create view
  {
    auto createJson = arangodb::velocypack::Parser::fromJson(
        "{ \"name\": \"testView\", \"type\": \"arangosearch\" }");
    auto logicalView = vocbase.createView(createJson->slice());
    ASSERT_TRUE((false == !logicalView));

    view = logicalView.get();
    auto* impl = dynamic_cast<arangodb::iresearch::IResearchView*>(view);
    ASSERT_TRUE((false == !impl));

    auto updateJson = arangodb::velocypack::Parser::fromJson(
        "{ \"links\": {"
        "\"testCollection0\": { \"analyzers\": [ \"test_analyzer\", "
        "\"::test_analyzer\", \"identity\" ], \"includeAllFields\": true, "
        "\"trackListPositions\": true },"
        "\"testCollection1\": { \"analyzers\": [ \"test_analyzer\", "
        "\"_system::test_analyzer\", \"identity\" ], \"includeAllFields\": "
        "true }"
        "}}");
    EXPECT_TRUE((impl->properties(updateJson->slice(), true).ok()));
    std::set<TRI_voc_cid_t> cids;
    impl->visitCollections([&cids](TRI_voc_cid_t cid) -> bool {
      cids.emplace(cid);
      return true;
    });
    EXPECT_TRUE((2 == cids.size()));
    EXPECT_TRUE(
        (arangodb::tests::executeQuery(vocbase,
                                       "FOR d IN testView SEARCH 1 ==1 OPTIONS "
                                       "{ waitForSync: true } RETURN d")
             .result.ok()));  // commit
  }

  // test missing field
  {
    std::vector<arangodb::velocypack::Slice> expected = {};
    auto result = arangodb::tests::executeQuery(
        vocbase,
        "FOR d IN testView SEARCH PHRASE(d.missing, 'abc') SORT BM25(d) ASC, "
        "TFIDF(d) DESC, d.seq RETURN d");
    ASSERT_TRUE(result.result.ok());
    auto slice = result.data->slice();
    EXPECT_TRUE(slice.isArray());
    size_t i = 0;

    for (arangodb::velocypack::ArrayIterator itr(slice); itr.valid(); ++itr) {
      auto const resolved = itr.value().resolveExternals();
      EXPECT_TRUE((i < expected.size()));
      EXPECT_TRUE((0 == arangodb::basics::VelocyPackHelper::compare(expected[i++],
                                                                    resolved, true)));
    }

    EXPECT_TRUE((i == expected.size()));
  }

  // test missing field via []
  {
    std::vector<arangodb::velocypack::Slice> expected = {};
    auto result = arangodb::tests::executeQuery(
        vocbase,
        "FOR d IN testView SEARCH PHRASE(d['missing'], 'abc') SORT BM25(d) "
        "ASC, TFIDF(d) DESC, d.seq RETURN d");
    ASSERT_TRUE(result.result.ok());
    auto slice = result.data->slice();
    EXPECT_TRUE(slice.isArray());
    size_t i = 0;

    for (arangodb::velocypack::ArrayIterator itr(slice); itr.valid(); ++itr) {
      auto const resolved = itr.value().resolveExternals();
      EXPECT_TRUE((i < expected.size()));
      EXPECT_TRUE((0 == arangodb::basics::VelocyPackHelper::compare(expected[i++],
                                                                    resolved, true)));
    }

    EXPECT_TRUE((i == expected.size()));
  }

  // test invalid column type
  {
    std::vector<arangodb::velocypack::Slice> expected = {};
    auto result = arangodb::tests::executeQuery(
        vocbase,
        "FOR d IN testView SEARCH PHRASE(d.seq, '0') SORT BM25(d) ASC, "
        "TFIDF(d) DESC, d.seq RETURN d");
    ASSERT_TRUE(result.result.ok());
    auto slice = result.data->slice();
    EXPECT_TRUE(slice.isArray());
    size_t i = 0;

    for (arangodb::velocypack::ArrayIterator itr(slice); itr.valid(); ++itr) {
      auto const resolved = itr.value().resolveExternals();
      EXPECT_TRUE((i < expected.size()));
      EXPECT_TRUE((0 == arangodb::basics::VelocyPackHelper::compare(expected[i++],
                                                                    resolved, true)));
    }

    EXPECT_TRUE((i == expected.size()));
  }

  // test invalid column type via []
  {
    std::vector<arangodb::velocypack::Slice> expected = {};
    auto result = arangodb::tests::executeQuery(
        vocbase,
        "FOR d IN testView SEARCH PHRASE(d['seq'], '0') SORT BM25(d) ASC, "
        "TFIDF(d) DESC, d.seq RETURN d");
    ASSERT_TRUE(result.result.ok());
    auto slice = result.data->slice();
    EXPECT_TRUE(slice.isArray());
    size_t i = 0;

    for (arangodb::velocypack::ArrayIterator itr(slice); itr.valid(); ++itr) {
      auto const resolved = itr.value().resolveExternals();
      EXPECT_TRUE((i < expected.size()));
      EXPECT_TRUE((0 == arangodb::basics::VelocyPackHelper::compare(expected[i++],
                                                                    resolved, true)));
    }

    EXPECT_TRUE((i == expected.size()));
  }

  // test invalid input type (empty-array)
  {
    auto result = arangodb::tests::executeQuery(
        vocbase,
        "FOR d IN testView SEARCH PHRASE(d.value, [ ]) SORT BM25(d) ASC, "
        "TFIDF(d) DESC, d.seq RETURN d");
    ASSERT_TRUE(result.result.is(TRI_ERROR_BAD_PARAMETER));
  }

  // test invalid input type (empty-array) via []
  {
    auto result = arangodb::tests::executeQuery(
        vocbase,
        "FOR d IN testView SEARCH PHRASE(d['value'], [ ]) SORT BM25(d) ASC, "
        "TFIDF(d) DESC, d.seq RETURN d");
    ASSERT_TRUE(result.result.is(TRI_ERROR_BAD_PARAMETER));
  }

  // test invalid input type (array)
  {
    auto result = arangodb::tests::executeQuery(
        vocbase,
        "FOR d IN testView SEARCH PHRASE(d.value, [ 1, \"abc\" ]) SORT BM25(d) "
        "ASC, TFIDF(d) DESC, d.seq RETURN d");
    ASSERT_TRUE(result.result.is(TRI_ERROR_BAD_PARAMETER));
  }

  // test invalid input type (array) via []
  {
    auto result = arangodb::tests::executeQuery(
        vocbase,
        "FOR d IN testView SEARCH PHRASE(d['value'], [ 1, \"abc\" ]) SORT "
        "BM25(d) ASC, TFIDF(d) DESC, d.seq RETURN d");
    ASSERT_TRUE(result.result.is(TRI_ERROR_BAD_PARAMETER));
  }

  // test invalid input type (boolean)
  {
    auto result = arangodb::tests::executeQuery(
        vocbase,
        "FOR d IN testView SEARCH PHRASE(d.value, true) SORT BM25(d) ASC, "
        "TFIDF(d) DESC, d.seq RETURN d");
    ASSERT_TRUE(result.result.is(TRI_ERROR_BAD_PARAMETER));
  }

  // test invalid input type (boolean) via []
  {
    auto result = arangodb::tests::executeQuery(
        vocbase,
        "FOR d IN testView SEARCH PHRASE(d['value'], false) SORT BM25(d) ASC, "
        "TFIDF(d) DESC, d.seq RETURN d");
    ASSERT_TRUE(result.result.is(TRI_ERROR_BAD_PARAMETER));
  }

  // test invalid input type (null)
  {
    auto result = arangodb::tests::executeQuery(
        vocbase,
        "FOR d IN testView SEARCH PHRASE(d.value, null) SORT BM25(d) ASC, "
        "TFIDF(d) DESC, d.seq RETURN d");
    ASSERT_TRUE(result.result.is(TRI_ERROR_BAD_PARAMETER));
  }

  // test invalid input type (null) via []
  {
    auto result = arangodb::tests::executeQuery(
        vocbase,
        "FOR d IN testView SEARCH PHRASE(d['value'], null) SORT BM25(d) ASC, "
        "TFIDF(d) DESC, d.seq RETURN d");
    ASSERT_TRUE(result.result.is(TRI_ERROR_BAD_PARAMETER));
  }

  // test invalid input type (numeric)
  {
    auto result = arangodb::tests::executeQuery(
        vocbase,
        "FOR d IN testView SEARCH PHRASE(d.value, 3.14) SORT BM25(d) ASC, "
        "TFIDF(d) DESC, d.seq RETURN d");
    ASSERT_TRUE(result.result.is(TRI_ERROR_BAD_PARAMETER));
  }

  // test invalid input type (numeric) via []
  {
    auto result = arangodb::tests::executeQuery(
        vocbase,
        "FOR d IN testView SEARCH PHRASE(d['value'], 1234) SORT BM25(d) ASC, "
        "TFIDF(d) DESC, d.seq RETURN d");
    ASSERT_TRUE(result.result.is(TRI_ERROR_BAD_PARAMETER));
  }

  // test invalid input type (object)
  {
    auto result = arangodb::tests::executeQuery(
        vocbase,
        "FOR d IN testView SEARCH PHRASE(d.value, { \"a\": 7, \"b\": \"c\" }) "
        "SORT BM25(d) ASC, TFIDF(d) DESC, d.seq RETURN d");
    ASSERT_TRUE(result.result.is(TRI_ERROR_BAD_PARAMETER));
  }

  // test invalid input type (object) via []
  {
    auto result = arangodb::tests::executeQuery(
        vocbase,
        "FOR d IN testView SEARCH PHRASE(d['value'], { \"a\": 7, \"b\": \"c\" "
        "}) SORT BM25(d) ASC, TFIDF(d) DESC, d.seq RETURN d");
    ASSERT_TRUE(result.result.is(TRI_ERROR_BAD_PARAMETER));
  }

  // test missing value
  {
    auto result = arangodb::tests::executeQuery(
        vocbase,
        "FOR d IN testView SEARCH PHRASE(d.value) SORT BM25(d) ASC, TFIDF(d) "
        "DESC, d.seq RETURN d");
    ASSERT_TRUE(result.result.is(TRI_ERROR_QUERY_FUNCTION_ARGUMENT_NUMBER_MISMATCH));
  }

  // test missing value via []
  {
    auto result = arangodb::tests::executeQuery(
        vocbase,
        "FOR d IN testView SEARCH PHRASE(d['value']) SORT BM25(d) ASC, "
        "TFIDF(d) DESC, d.seq RETURN d");
    ASSERT_TRUE(result.result.is(TRI_ERROR_QUERY_FUNCTION_ARGUMENT_NUMBER_MISMATCH));
  }

  // test invalid analyzer type (array)
  {
    auto result = arangodb::tests::executeQuery(
        vocbase,
        "FOR d IN testView SEARCH ANALYZER(PHRASE(d.duplicated, 'z'), [ 1, "
        "\"abc\" ]) SORT BM25(d) ASC, TFIDF(d) DESC, d.seq RETURN d");
    ASSERT_TRUE(result.result.is(TRI_ERROR_BAD_PARAMETER));
  }

  // test invalid analyzer type (array) via []
  {
    auto result = arangodb::tests::executeQuery(
        vocbase,
        "FOR d IN testView SEARCH ANALYZER(PHRASE(d['duplicated'], 'z'), [ 1, "
        "\"abc\" ]) SORT BM25(d) ASC, TFIDF(d) DESC, d.seq RETURN d");
    ASSERT_TRUE(result.result.is(TRI_ERROR_BAD_PARAMETER));
  }

  // test invalid analyzer type (boolean)
  {
    auto result = arangodb::tests::executeQuery(
        vocbase,
        "FOR d IN testView SEARCH ANALYZER(PHRASE(d.duplicated, 'z'), true) "
        "SORT BM25(d) ASC, TFIDF(d) DESC, d.seq RETURN d");
    ASSERT_TRUE(result.result.is(TRI_ERROR_BAD_PARAMETER));
  }

  // test invalid analyzer type (boolean) via []
  {
    auto result = arangodb::tests::executeQuery(
        vocbase,
        "FOR d IN testView SEARCH analyzer(PHRASE(d['duplicated'], 'z'), "
        "false) SORT BM25(d) ASC, TFIDF(d) DESC, d.seq RETURN d");
    ASSERT_TRUE(result.result.is(TRI_ERROR_BAD_PARAMETER));
  }

  // test invalid analyzer type (null)
  {
    auto result = arangodb::tests::executeQuery(
        vocbase,
        "FOR d IN testView SEARCH analyzer(PHRASE(d.duplicated, 'z'), null) "
        "SORT BM25(d) ASC, TFIDF(d) DESC, d.seq RETURN d");
    ASSERT_TRUE(result.result.is(TRI_ERROR_BAD_PARAMETER));
  }

  // test invalid analyzer type (null) via []
  {
    auto result = arangodb::tests::executeQuery(
        vocbase,
        "FOR d IN testView SEARCH analyzer(PHRASE(d['duplicated'], 'z'), null) "
        "SORT BM25(d) ASC, TFIDF(d) DESC, d.seq RETURN d");
    ASSERT_TRUE(result.result.is(TRI_ERROR_BAD_PARAMETER));
  }

  // test invalid analyzer type (numeric)
  {
    auto result = arangodb::tests::executeQuery(
        vocbase,
        "FOR d IN testView SEARCH analyzer(PHRASE(d.duplicated, 'z'), 3.14) "
        "SORT BM25(d) ASC, TFIDF(d) DESC, d.seq RETURN d");
    ASSERT_TRUE(result.result.is(TRI_ERROR_BAD_PARAMETER));
  }

  // test invalid analyzer type (numeric) via []
  {
    auto result = arangodb::tests::executeQuery(
        vocbase,
        "FOR d IN testView SEARCH analyzer(PHRASE(d['duplicated'], 'z'), 1234) "
        "SORT BM25(d) ASC, TFIDF(d) DESC, d.seq RETURN d");
    ASSERT_TRUE(result.result.is(TRI_ERROR_BAD_PARAMETER));
  }

  // test invalid analyzer type (object)
  {
    auto result = arangodb::tests::executeQuery(
        vocbase,
        "FOR d IN testView SEARCH analyzer(PHRASE(d.duplicated, 'z'), { \"a\": "
        "7, \"b\": \"c\" }) SORT BM25(d) ASC, TFIDF(d) DESC, d.seq RETURN d");
    ASSERT_TRUE(result.result.is(TRI_ERROR_BAD_PARAMETER));
  }

  // test invalid analyzer type (object) via []
  {
    auto result = arangodb::tests::executeQuery(
        vocbase,
        "FOR d IN testView SEARCH analyzer(PHRASE(d['duplicated'], 'z'), { "
        "\"a\": 7, \"b\": \"c\" }) SORT BM25(d) ASC, TFIDF(d) DESC, d.seq "
        "RETURN d");
    ASSERT_TRUE(result.result.is(TRI_ERROR_BAD_PARAMETER));
  }

  // test undefined analyzer
  {
    auto result = arangodb::tests::executeQuery(
        vocbase,
        "FOR d IN testView SEARCH analyzer(PHRASE(d.duplicated, 'z'), "
        "'invalid_analyzer') SORT BM25(d) ASC, TFIDF(d) DESC, d.seq RETURN d");
    ASSERT_TRUE(result.result.is(TRI_ERROR_BAD_PARAMETER));
  }

  // test undefined analyzer via []
  {
    auto result = arangodb::tests::executeQuery(
        vocbase,
        "FOR d IN testView SEARCH ANALYZER(PHRASE(d['duplicated'], 'z'), "
        "'invalid_analyzer') SORT BM25(d) ASC, TFIDF(d) DESC, d.seq RETURN d");
    ASSERT_TRUE(result.result.is(TRI_ERROR_BAD_PARAMETER));
  }

  // test custom analyzer (local)
  {
    std::vector<arangodb::velocypack::Slice> expected = {
        insertedDocs[7].slice(),  insertedDocs[8].slice(),
        insertedDocs[13].slice(), insertedDocs[19].slice(),
        insertedDocs[22].slice(), insertedDocs[24].slice(),
        insertedDocs[29].slice(),
    };
    auto result = arangodb::tests::executeQuery(
        vocbase,
        "FOR d IN testView SEARCH ANALYZER(PHRASE(d.duplicated, 'z'), "
        "'test_analyzer') SORT BM25(d) ASC, TFIDF(d) DESC, d.seq RETURN d");
    ASSERT_TRUE(result.result.ok());
    auto slice = result.data->slice();
    EXPECT_TRUE(slice.isArray());
    size_t i = 0;

    for (arangodb::velocypack::ArrayIterator itr(slice); itr.valid(); ++itr) {
      auto const resolved = itr.value().resolveExternals();
      EXPECT_TRUE((i < expected.size()));
      EXPECT_TRUE((0 == arangodb::basics::VelocyPackHelper::compare(expected[i++],
                                                                    resolved, true)));
    }

    EXPECT_TRUE((i == expected.size()));
  }

  // test custom analyzer (local)
  {
    std::vector<arangodb::velocypack::Slice> expected = {
        insertedDocs[7].slice(),  insertedDocs[8].slice(),
        insertedDocs[13].slice(), insertedDocs[19].slice(),
        insertedDocs[22].slice(), insertedDocs[24].slice(),
        insertedDocs[29].slice(),
    };
    auto result = arangodb::tests::executeQuery(
        vocbase,
        "FOR d IN testView SEARCH ANALYZER(PHRASE(d.duplicated, 'z'), "
        "'testVocbase::test_analyzer') SORT BM25(d) ASC, TFIDF(d) DESC, d.seq "
        "RETURN d");
    ASSERT_TRUE(result.result.ok());
    auto slice = result.data->slice();
    EXPECT_TRUE(slice.isArray());
    size_t i = 0;

    for (arangodb::velocypack::ArrayIterator itr(slice); itr.valid(); ++itr) {
      auto const resolved = itr.value().resolveExternals();
      EXPECT_TRUE((i < expected.size()));
      EXPECT_TRUE((0 == arangodb::basics::VelocyPackHelper::compare(expected[i++],
                                                                    resolved, true)));
    }

    EXPECT_TRUE((i == expected.size()));
  }

  // test custom analyzer (system)
  {
    std::vector<arangodb::velocypack::Slice> expected = {
        insertedDocs[7].slice(),  insertedDocs[8].slice(),
        insertedDocs[13].slice(), insertedDocs[19].slice(),
        insertedDocs[22].slice(), insertedDocs[24].slice(),
        insertedDocs[29].slice(),
    };
    auto result = arangodb::tests::executeQuery(
        vocbase,
        "FOR d IN testView SEARCH ANALYZER(PHRASE(d.duplicated, 'z'), "
        "'::test_analyzer') SORT BM25(d) ASC, TFIDF(d) DESC, d.seq RETURN d");
    ASSERT_TRUE(result.result.ok());
    auto slice = result.data->slice();
    EXPECT_TRUE(slice.isArray());
    size_t i = 0;

    for (arangodb::velocypack::ArrayIterator itr(slice); itr.valid(); ++itr) {
      auto const resolved = itr.value().resolveExternals();
      EXPECT_TRUE((i < expected.size()));
      EXPECT_TRUE((0 == arangodb::basics::VelocyPackHelper::compare(expected[i++],
                                                                    resolved, true)));
    }

    EXPECT_TRUE((i == expected.size()));
  }

  // test custom analyzer (system)
  {
    std::vector<arangodb::velocypack::Slice> expected = {
        insertedDocs[7].slice(),  insertedDocs[8].slice(),
        insertedDocs[13].slice(), insertedDocs[19].slice(),
        insertedDocs[22].slice(), insertedDocs[24].slice(),
        insertedDocs[29].slice(),
    };
    auto result = arangodb::tests::executeQuery(
        vocbase,
        "FOR d IN testView SEARCH ANALYZER(PHRASE(d.duplicated, 'z'), "
        "'_system::test_analyzer') SORT BM25(d) ASC, TFIDF(d) DESC, d.seq "
        "RETURN d");
    ASSERT_TRUE(result.result.ok());
    auto slice = result.data->slice();
    EXPECT_TRUE(slice.isArray());
    size_t i = 0;

    for (arangodb::velocypack::ArrayIterator itr(slice); itr.valid(); ++itr) {
      auto const resolved = itr.value().resolveExternals();
      EXPECT_TRUE((i < expected.size()));
      EXPECT_TRUE((0 == arangodb::basics::VelocyPackHelper::compare(expected[i++],
                                                                    resolved, true)));
    }

    EXPECT_TRUE((i == expected.size()));
  }

  // test custom analyzer
  {
    std::vector<arangodb::velocypack::Slice> expected = {
        insertedDocs[7].slice(),  insertedDocs[8].slice(),
        insertedDocs[13].slice(), insertedDocs[19].slice(),
        insertedDocs[22].slice(), insertedDocs[24].slice(),
        insertedDocs[29].slice(),
    };
    auto result = arangodb::tests::executeQuery(
        vocbase,
        "FOR d IN testView SEARCH PHRASE(d.duplicated, 'z', 'test_analyzer') "
        "SORT BM25(d) ASC, TFIDF(d) DESC, d.seq RETURN d");
    ASSERT_TRUE(result.result.ok());
    auto slice = result.data->slice();
    EXPECT_TRUE(slice.isArray());
    size_t i = 0;

    for (arangodb::velocypack::ArrayIterator itr(slice); itr.valid(); ++itr) {
      auto const resolved = itr.value().resolveExternals();
      EXPECT_TRUE((i < expected.size()));
      EXPECT_TRUE((0 == arangodb::basics::VelocyPackHelper::compare(expected[i++],
                                                                    resolved, true)));
    }

    EXPECT_TRUE((i == expected.size()));
  }

  // test custom analyzer via []
  {
    std::vector<arangodb::velocypack::Slice> expected = {
        insertedDocs[7].slice(),  insertedDocs[8].slice(),
        insertedDocs[13].slice(), insertedDocs[19].slice(),
        insertedDocs[22].slice(), insertedDocs[24].slice(),
        insertedDocs[29].slice(),
    };
    auto result = arangodb::tests::executeQuery(
        vocbase,
        "FOR d IN testView SEARCH analyzer(PHRASE(d['duplicated'], 'z'), "
        "'test_analyzer') SORT BM25(d) ASC, TFIDF(d) DESC, d.seq RETURN d");
    ASSERT_TRUE(result.result.ok());
    auto slice = result.data->slice();
    EXPECT_TRUE(slice.isArray());
    size_t i = 0;

    for (arangodb::velocypack::ArrayIterator itr(slice); itr.valid(); ++itr) {
      auto const resolved = itr.value().resolveExternals();
      EXPECT_TRUE((i < expected.size()));
      EXPECT_TRUE((0 == arangodb::basics::VelocyPackHelper::compare(expected[i++],
                                                                    resolved, true)));
    }

    EXPECT_TRUE((i == expected.size()));
  }

  // test custom analyzer with offsets
  {
    std::vector<arangodb::velocypack::Slice> expected = {
        insertedDocs[7].slice(),  insertedDocs[8].slice(),
        insertedDocs[13].slice(), insertedDocs[19].slice(),
        insertedDocs[22].slice(), insertedDocs[24].slice(),
        insertedDocs[29].slice(),
    };
    auto result = arangodb::tests::executeQuery(
        vocbase,
        "FOR d IN testView SEARCH ANALYZER(PHRASE(d.duplicated, 'v', 1, 'z'), "
        "'test_analyzer') SORT BM25(d) ASC, TFIDF(d) DESC, d.seq RETURN d");
    ASSERT_TRUE(result.result.ok());
    auto slice = result.data->slice();
    EXPECT_TRUE(slice.isArray());
    size_t i = 0;

    for (arangodb::velocypack::ArrayIterator itr(slice); itr.valid(); ++itr) {
      auto const resolved = itr.value().resolveExternals();
      EXPECT_TRUE((i < expected.size()));
      EXPECT_TRUE((0 == arangodb::basics::VelocyPackHelper::compare(expected[i++],
                                                                    resolved, true)));
    }

    EXPECT_TRUE((i == expected.size()));
  }

  // test custom analyzer with offsets
  {
    std::vector<arangodb::velocypack::Slice> expected = {
        insertedDocs[7].slice(),  insertedDocs[8].slice(),
        insertedDocs[13].slice(), insertedDocs[19].slice(),
        insertedDocs[22].slice(), insertedDocs[24].slice(),
        insertedDocs[29].slice(),
    };
    auto result = arangodb::tests::executeQuery(
        vocbase,
        "FOR d IN testView SEARCH PHRASE(d.duplicated, 'v', 1, 'z', "
        "'test_analyzer') SORT BM25(d) ASC, TFIDF(d) DESC, d.seq RETURN d");
    ASSERT_TRUE(result.result.ok());
    auto slice = result.data->slice();
    EXPECT_TRUE(slice.isArray());
    size_t i = 0;

    for (arangodb::velocypack::ArrayIterator itr(slice); itr.valid(); ++itr) {
      auto const resolved = itr.value().resolveExternals();
      EXPECT_TRUE((i < expected.size()));
      EXPECT_TRUE((0 == arangodb::basics::VelocyPackHelper::compare(expected[i++],
                                                                    resolved, true)));
    }

    EXPECT_TRUE((i == expected.size()));
  }

  // test custom analyzer with offsets via []
  {
    std::vector<arangodb::velocypack::Slice> expected = {
        insertedDocs[7].slice(),  insertedDocs[8].slice(),
        insertedDocs[13].slice(), insertedDocs[19].slice(),
        insertedDocs[22].slice(), insertedDocs[24].slice(),
        insertedDocs[29].slice(),
    };
    auto result = arangodb::tests::executeQuery(
        vocbase,
        "FOR d IN testView SEARCH ANALYZER(PHRASE(d['duplicated'], 'v', 2, "
        "'c'), 'test_analyzer') SORT BM25(d) ASC, TFIDF(d) DESC, d.seq RETURN "
        "d");
    ASSERT_TRUE(result.result.ok());
    auto slice = result.data->slice();
    EXPECT_TRUE(slice.isArray());
    size_t i = 0;

    for (arangodb::velocypack::ArrayIterator itr(slice); itr.valid(); ++itr) {
      auto const resolved = itr.value().resolveExternals();
      EXPECT_TRUE((i < expected.size()));
      EXPECT_TRUE((0 == arangodb::basics::VelocyPackHelper::compare(expected[i++],
                                                                    resolved, true)));
    }

    EXPECT_TRUE((i == expected.size()));
  }

  // test custom analyzer with offsets via []
  {
    std::vector<arangodb::velocypack::Slice> expected = {
        insertedDocs[7].slice(),  insertedDocs[8].slice(),
        insertedDocs[13].slice(), insertedDocs[19].slice(),
        insertedDocs[22].slice(), insertedDocs[24].slice(),
        insertedDocs[29].slice(),
    };
    auto result = arangodb::tests::executeQuery(
        vocbase,
        "FOR d IN testView SEARCH ANALYZER(PHRASE(d['duplicated'], 'v', 2, "
        "'c', 'test_analyzer'), 'identity') SORT BM25(d) ASC, TFIDF(d) DESC, "
        "d.seq RETURN d");
    ASSERT_TRUE(result.result.ok());
    auto slice = result.data->slice();
    EXPECT_TRUE(slice.isArray());
    size_t i = 0;

    for (arangodb::velocypack::ArrayIterator itr(slice); itr.valid(); ++itr) {
      auto const resolved = itr.value().resolveExternals();
      EXPECT_TRUE((i < expected.size()));
      EXPECT_TRUE((0 == arangodb::basics::VelocyPackHelper::compare(expected[i++],
                                                                    resolved, true)));
    }

    EXPECT_TRUE((i == expected.size()));
  }

  // test custom analyzer with offsets (no match)
  {
    std::vector<arangodb::velocypack::Slice> expected = {};
    auto result = arangodb::tests::executeQuery(
        vocbase,
        "FOR d IN testView SEARCH ANALYZER(PHRASE(d.duplicated, 'v', 0, 'z'), "
        "'test_analyzer') SORT BM25(d) ASC, TFIDF(d) DESC, d.seq RETURN d");
    ASSERT_TRUE(result.result.ok());
    auto slice = result.data->slice();
    EXPECT_TRUE(slice.isArray());
    size_t i = 0;

    for (arangodb::velocypack::ArrayIterator itr(slice); itr.valid(); ++itr) {
      auto const resolved = itr.value().resolveExternals();
      EXPECT_TRUE((i < expected.size()));
      EXPECT_TRUE((0 == arangodb::basics::VelocyPackHelper::compare(expected[i++],
                                                                    resolved, true)));
    }

    EXPECT_TRUE((i == expected.size()));
  }

  // test custom analyzer with offsets (no match) via []
  {
    std::vector<arangodb::velocypack::Slice> expected = {};
    auto result = arangodb::tests::executeQuery(
        vocbase,
        "FOR d IN testView SEARCH ANALYZER(PHRASE(d['duplicated'], 'v', 1, "
        "'c'), 'test_analyzer') SORT BM25(d) ASC, TFIDF(d) DESC, d.seq RETURN "
        "d");
    ASSERT_TRUE(result.result.ok());
    auto slice = result.data->slice();
    EXPECT_TRUE(slice.isArray());
    size_t i = 0;

    for (arangodb::velocypack::ArrayIterator itr(slice); itr.valid(); ++itr) {
      auto const resolved = itr.value().resolveExternals();
      EXPECT_TRUE((i < expected.size()));
      EXPECT_TRUE((0 == arangodb::basics::VelocyPackHelper::compare(expected[i++],
                                                                    resolved, true)));
    }

    EXPECT_TRUE((i == expected.size()));
  }

  // test custom analyzer with [ phrase ] arg
  {
    std::vector<arangodb::velocypack::Slice> expected = {
        insertedDocs[7].slice(),  insertedDocs[8].slice(),
        insertedDocs[13].slice(), insertedDocs[19].slice(),
        insertedDocs[22].slice(), insertedDocs[24].slice(),
        insertedDocs[29].slice(),
    };
    auto result = arangodb::tests::executeQuery(
        vocbase,
        "FOR d IN testView SEARCH ANALYZER(PHRASE(d.duplicated, [ 'z' ]), "
        "'test_analyzer') SORT BM25(d) ASC, TFIDF(d) DESC, d.seq RETURN d");
    ASSERT_TRUE(result.result.ok());
    auto slice = result.data->slice();
    EXPECT_TRUE(slice.isArray());
    size_t i = 0;

    for (arangodb::velocypack::ArrayIterator itr(slice); itr.valid(); ++itr) {
      auto const resolved = itr.value().resolveExternals();
      EXPECT_TRUE((i < expected.size()));
      EXPECT_TRUE((0 == arangodb::basics::VelocyPackHelper::compare(expected[i++],
                                                                    resolved, true)));
    }

    EXPECT_TRUE((i == expected.size()));
  }

  // test custom analyzer via [] with [ phrase ] arg
  {
    std::vector<arangodb::velocypack::Slice> expected = {
        insertedDocs[7].slice(),  insertedDocs[8].slice(),
        insertedDocs[13].slice(), insertedDocs[19].slice(),
        insertedDocs[22].slice(), insertedDocs[24].slice(),
        insertedDocs[29].slice(),
    };
    auto result = arangodb::tests::executeQuery(
        vocbase,
        "FOR d IN testView SEARCH ANALYZER(PHRASE(d['duplicated'], [ 'z' ]), "
        "'test_analyzer') SORT BM25(d) ASC, TFIDF(d) DESC, d.seq RETURN d");
    ASSERT_TRUE(result.result.ok());
    auto slice = result.data->slice();
    EXPECT_TRUE(slice.isArray());
    size_t i = 0;

    for (arangodb::velocypack::ArrayIterator itr(slice); itr.valid(); ++itr) {
      auto const resolved = itr.value().resolveExternals();
      EXPECT_TRUE((i < expected.size()));
      EXPECT_TRUE((0 == arangodb::basics::VelocyPackHelper::compare(expected[i++],
                                                                    resolved, true)));
    }

    EXPECT_TRUE((i == expected.size()));
  }

  // test custom analyzer with offsets with [ phrase ] arg
  {
    std::vector<arangodb::velocypack::Slice> expected = {
        insertedDocs[7].slice(),  insertedDocs[8].slice(),
        insertedDocs[13].slice(), insertedDocs[19].slice(),
        insertedDocs[22].slice(), insertedDocs[24].slice(),
        insertedDocs[29].slice(),
    };
    auto result = arangodb::tests::executeQuery(
        vocbase,
        "FOR d IN testView SEARCH ANALYZER(PHRASE(d.duplicated, [ 'v', 1, 'z' "
        "]), 'test_analyzer') SORT BM25(d) ASC, TFIDF(d) DESC, d.seq RETURN d");
    ASSERT_TRUE(result.result.ok());
    auto slice = result.data->slice();
    EXPECT_TRUE(slice.isArray());
    size_t i = 0;

    for (arangodb::velocypack::ArrayIterator itr(slice); itr.valid(); ++itr) {
      auto const resolved = itr.value().resolveExternals();
      EXPECT_TRUE((i < expected.size()));
      EXPECT_TRUE((0 == arangodb::basics::VelocyPackHelper::compare(expected[i++],
                                                                    resolved, true)));
    }

    EXPECT_TRUE((i == expected.size()));
  }

  // test custom analyzer with offsets via [] with [ phrase ] arg
  {
    std::vector<arangodb::velocypack::Slice> expected = {
        insertedDocs[7].slice(),  insertedDocs[8].slice(),
        insertedDocs[13].slice(), insertedDocs[19].slice(),
        insertedDocs[22].slice(), insertedDocs[24].slice(),
        insertedDocs[29].slice(),
    };
    auto result = arangodb::tests::executeQuery(
        vocbase,
        "FOR d IN testView SEARCH ANALYZER(PHRASE(d['duplicated'], [ 'v', 2, "
        "'c' ]), 'test_analyzer') SORT BM25(d) ASC, TFIDF(d) DESC, d.seq "
        "RETURN d");
    ASSERT_TRUE(result.result.ok());
    auto slice = result.data->slice();
    EXPECT_TRUE(slice.isArray());
    size_t i = 0;

    for (arangodb::velocypack::ArrayIterator itr(slice); itr.valid(); ++itr) {
      auto const resolved = itr.value().resolveExternals();
      EXPECT_TRUE((i < expected.size()));
      EXPECT_TRUE((0 == arangodb::basics::VelocyPackHelper::compare(expected[i++],
                                                                    resolved, true)));
    }

    EXPECT_TRUE((i == expected.size()));
  }

  // test custom analyzer with offsets (no match) with [ phrase ] arg
  {
    std::vector<arangodb::velocypack::Slice> expected = {};
    auto result = arangodb::tests::executeQuery(
        vocbase,
        "FOR d IN testView SEARCH ANALYZER(PHRASE(d.duplicated, [ 'v', 0, 'z' "
        "]), 'test_analyzer') SORT BM25(d) ASC, TFIDF(d) DESC, d.seq RETURN d");
    ASSERT_TRUE(result.result.ok());
    auto slice = result.data->slice();
    EXPECT_TRUE(slice.isArray());
    size_t i = 0;

    for (arangodb::velocypack::ArrayIterator itr(slice); itr.valid(); ++itr) {
      auto const resolved = itr.value().resolveExternals();
      EXPECT_TRUE((i < expected.size()));
      EXPECT_TRUE((0 == arangodb::basics::VelocyPackHelper::compare(expected[i++],
                                                                    resolved, true)));
    }

    EXPECT_TRUE((i == expected.size()));
  }

  // test custom analyzer with offsets (no match) via [] with [ phrase ] arg
  {
    std::vector<arangodb::velocypack::Slice> expected = {};
    auto result = arangodb::tests::executeQuery(
        vocbase,
        "FOR d IN testView SEARCH ANALYZER(PHRASE(d['duplicated'], [ 'v', 1, "
        "'c' ]), 'test_analyzer') SORT BM25(d) ASC, TFIDF(d) DESC, d.seq "
        "RETURN d");
    ASSERT_TRUE(result.result.ok());
    auto slice = result.data->slice();
    EXPECT_TRUE(slice.isArray());
    size_t i = 0;

    for (arangodb::velocypack::ArrayIterator itr(slice); itr.valid(); ++itr) {
      auto const resolved = itr.value().resolveExternals();
      EXPECT_TRUE((i < expected.size()));
      EXPECT_TRUE((0 == arangodb::basics::VelocyPackHelper::compare(expected[i++],
                                                                    resolved, true)));
    }

    EXPECT_TRUE((i == expected.size()));
  }

  // test custom analyzer with offsets (no match) via [] with [ phrase ] arg
  {
    std::vector<arangodb::velocypack::Slice> expected = {};
    auto result = arangodb::tests::executeQuery(
        vocbase,
        "FOR d IN testView SEARCH PHRASE(d['duplicated'], [ 'v', 1, 'c' ], "
        "'test_analyzer') SORT BM25(d) ASC, TFIDF(d) DESC, d.seq RETURN d");
    ASSERT_TRUE(result.result.ok());
    auto slice = result.data->slice();
    EXPECT_TRUE(slice.isArray());
    size_t i = 0;

    for (arangodb::velocypack::ArrayIterator itr(slice); itr.valid(); ++itr) {
      auto const resolved = itr.value().resolveExternals();
      EXPECT_TRUE((i < expected.size()));
      EXPECT_TRUE((0 == arangodb::basics::VelocyPackHelper::compare(expected[i++],
                                                                    resolved, true)));
    }

    EXPECT_TRUE((i == expected.size()));
  }

  // test custom analyzer with offsets (no match) via [] with [ phrase ] arg
  {
    std::vector<arangodb::velocypack::Slice> expected = {};
    auto result = arangodb::tests::executeQuery(
        vocbase,
        "FOR d IN testView SEARCH ANALYZER(PHRASE(d['duplicated'], [ 'v', 1, "
        "'c' ], 'test_analyzer'), 'identity') SORT BM25(d) ASC, TFIDF(d) DESC, "
        "d.seq RETURN d");
    ASSERT_TRUE(result.result.ok());
    auto slice = result.data->slice();
    EXPECT_TRUE(slice.isArray());
    size_t i = 0;

    for (arangodb::velocypack::ArrayIterator itr(slice); itr.valid(); ++itr) {
      auto const resolved = itr.value().resolveExternals();
      EXPECT_TRUE((i < expected.size()));
      EXPECT_TRUE((0 == arangodb::basics::VelocyPackHelper::compare(expected[i++],
                                                                    resolved, true)));
    }

    EXPECT_TRUE((i == expected.size()));
  }
}<|MERGE_RESOLUTION|>--- conflicted
+++ resolved
@@ -166,13 +166,8 @@
 
     auto sysVocBasePtr = sysVocBaseFeature->use();
     arangodb::methods::Collections::createSystem(
-<<<<<<< HEAD
         *sysVocBasePtr,
-        arangodb::tests::AnalyzerCollectionName);
-=======
-        *sysVocBasePtr, 
         arangodb::tests::AnalyzerCollectionName, false);
->>>>>>> 8d1b74fc
 
     auto* analyzers =
         arangodb::application_features::ApplicationServer::lookupFeature<arangodb::iresearch::IResearchAnalyzerFeature>();
@@ -181,13 +176,8 @@
 
     dbFeature->createDatabase(1, "testVocbase", arangodb::velocypack::Slice::emptyObjectSlice(), vocbase);  // required for IResearchAnalyzerFeature::emplace(...)
     arangodb::methods::Collections::createSystem(
-<<<<<<< HEAD
         *vocbase,
-        arangodb::tests::AnalyzerCollectionName);
-=======
-        *vocbase, 
         arangodb::tests::AnalyzerCollectionName, false);
->>>>>>> 8d1b74fc
     analyzers->emplace(result, "testVocbase::test_analyzer", "TestAnalyzer",
                        VPackParser::fromJson("\"abc\"")->slice(),
                        irs::flags{irs::frequency::type(), irs::position::type()}  // required for PHRASE
