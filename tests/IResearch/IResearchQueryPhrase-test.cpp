////////////////////////////////////////////////////////////////////////////////
/// DISCLAIMER
///
/// Copyright 2017 ArangoDB GmbH, Cologne, Germany
///
/// Licensed under the Apache License, Version 2.0 (the "License");
/// you may not use this file except in compliance with the License.
/// You may obtain a copy of the License at
///
///     http://www.apache.org/licenses/LICENSE-2.0
///
/// Unless required by applicable law or agreed to in writing, software
/// distributed under the License is distributed on an "AS IS" BASIS,
/// WITHOUT WARRANTIES OR CONDITIONS OF ANY KIND, either express or implied.
/// See the License for the specific language governing permissions and
/// limitations under the License.
///
/// Copyright holder is ArangoDB GmbH, Cologne, Germany
///
/// @author Andrey Abramov
/// @author Vasiliy Nabatchikov
////////////////////////////////////////////////////////////////////////////////

#include "common.h"
#include "gtest/gtest.h"

#include "../Mocks/StorageEngineMock.h"

#if USE_ENTERPRISE
#include "Enterprise/Ldap/LdapFeature.h"
#endif

#include "3rdParty/iresearch/tests/tests_config.hpp"
#include "Aql/AqlFunctionFeature.h"
#include "Aql/Ast.h"
#include "Aql/OptimizerRulesFeature.h"
#include "Aql/Query.h"
#include "Basics/VelocyPackHelper.h"
#include "Cluster/ClusterFeature.h"
#include "GeneralServer/AuthenticationFeature.h"
#include "IResearch/IResearchAnalyzerFeature.h"
#include "IResearch/IResearchCommon.h"
#include "IResearch/IResearchFeature.h"
#include "IResearch/IResearchFilterFactory.h"
#include "IResearch/IResearchView.h"
#include "Logger/LogTopic.h"
#include "Logger/Logger.h"
#include "RestServer/AqlFeature.h"
#include "RestServer/DatabaseFeature.h"
#include "RestServer/DatabasePathFeature.h"
#include "RestServer/QueryRegistryFeature.h"
#include "RestServer/SystemDatabaseFeature.h"
#include "RestServer/TraverserEngineRegistryFeature.h"
#include "RestServer/ViewTypesFeature.h"
#include "Sharding/ShardingFeature.h"
#include "StorageEngine/EngineSelectorFeature.h"
#include "Transaction/StandaloneContext.h"
#include "Utils/OperationOptions.h"
#include "Utils/SingleCollectionTransaction.h"
#include "V8/v8-globals.h"
#include "V8Server/V8DealerFeature.h"
#include "VocBase/LogicalCollection.h"
#include "VocBase/LogicalView.h"

#include "IResearch/VelocyPackHelper.h"
#include "analysis/analyzers.hpp"
#include "analysis/token_attributes.hpp"
#include "utils/utf8_path.hpp"

#include <velocypack/Iterator.h>

extern const char* ARGV0;  // defined in main.cpp

namespace {

// -----------------------------------------------------------------------------
// --SECTION--                                                 setup / tear-down
// -----------------------------------------------------------------------------

class IResearchQueryPhraseTest : public ::testing::Test {
 protected:
  StorageEngineMock engine;
  arangodb::application_features::ApplicationServer server;
  std::vector<std::pair<arangodb::application_features::ApplicationFeature*, bool>> features;
  TRI_vocbase_t* sysVocBase{};

  IResearchQueryPhraseTest() : engine(server), server(nullptr, nullptr) {
    arangodb::EngineSelectorFeature::ENGINE = &engine;

    arangodb::tests::init(true);

    // suppress INFO {authentication} Authentication is turned on (system only), authentication for unix sockets is turned on
    // suppress WARNING {authentication} --server.jwt-secret is insecure. Use --server.jwt-secret-keyfile instead
    arangodb::LogTopic::setLogLevel(arangodb::Logger::AUTHENTICATION.name(),
                                    arangodb::LogLevel::ERR);

    // suppress log messages since tests check error conditions
    arangodb::LogTopic::setLogLevel(arangodb::Logger::AQL.name(), arangodb::LogLevel::ERR);  // suppress WARNING {aql} Suboptimal AqlItemMatrix index lookup:
    arangodb::LogTopic::setLogLevel(arangodb::Logger::FIXME.name(), arangodb::LogLevel::ERR);  // suppress WARNING DefaultCustomTypeHandler called
    arangodb::LogTopic::setLogLevel(arangodb::iresearch::TOPIC.name(),
                                    arangodb::LogLevel::FATAL);
    irs::logger::output_le(iresearch::logger::IRL_FATAL, stderr);

    // setup required application features
    features.emplace_back(new arangodb::V8DealerFeature(server),
                          false);  // required for DatabaseFeature::createDatabase(...)
    features.emplace_back(new arangodb::ViewTypesFeature(server), true);
    features.emplace_back(new arangodb::AuthenticationFeature(server), true);
    features.emplace_back(new arangodb::DatabasePathFeature(server), false);
    features.emplace_back(new arangodb::DatabaseFeature(server), false);
    features.emplace_back(new arangodb::ShardingFeature(server), false);
    features.emplace_back(new arangodb::QueryRegistryFeature(server), false);  // must be first
    arangodb::application_features::ApplicationServer::server->addFeature(
        features.back().first);  // need QueryRegistryFeature feature to be added now in order to create the system database
    features.emplace_back(new arangodb::SystemDatabaseFeature(server), true);  // required for IResearchAnalyzerFeature
    features.emplace_back(new arangodb::TraverserEngineRegistryFeature(server), false);  // must be before AqlFeature
    features.emplace_back(new arangodb::AqlFeature(server), true);
    features.emplace_back(new arangodb::aql::OptimizerRulesFeature(server), true);
    features.emplace_back(new arangodb::aql::AqlFunctionFeature(server), true);  // required for IResearchAnalyzerFeature
    features.emplace_back(new arangodb::iresearch::IResearchAnalyzerFeature(server), true);
    features.emplace_back(new arangodb::iresearch::IResearchFeature(server), true);

#if USE_ENTERPRISE
    features.emplace_back(new arangodb::LdapFeature(server),
                          false);  // required for AuthenticationFeature with USE_ENTERPRISE
#endif

    // required for V8DealerFeature::prepare(), ClusterFeature::prepare() not required
    arangodb::application_features::ApplicationServer::server->addFeature(
        new arangodb::ClusterFeature(server));

    for (auto& f : features) {
      arangodb::application_features::ApplicationServer::server->addFeature(f.first);
    }

    for (auto& f : features) {
      f.first->prepare();
    }

    auto const databases = arangodb::velocypack::Parser::fromJson(
        std::string("[ { \"name\": \"") +
        arangodb::StaticStrings::SystemDatabase + "\" } ]");
    auto* dbFeature =
        arangodb::application_features::ApplicationServer::lookupFeature<arangodb::DatabaseFeature>(
            "Database");
    dbFeature->loadDatabases(databases->slice());

    for (auto& f : features) {
      if (f.second) {
        f.first->start();
      }
    }

<<<<<<< HEAD
    auto* analyzers =
        arangodb::application_features::ApplicationServer::lookupFeature<arangodb::iresearch::IResearchAnalyzerFeature>();
    arangodb::iresearch::IResearchAnalyzerFeature::EmplaceResult result;
    TRI_vocbase_t* vocbase;

    dbFeature->createDatabase(1, "testVocbase", vocbase);  // required for IResearchAnalyzerFeature::emplace(...)
    analyzers->emplace(result, "testVocbase::test_analyzer", "TestAnalyzer",
                       "abc", irs::flags{irs::frequency::type(), irs::position::type()}  // required for PHRASE
    );  // cache analyzer

    analyzers->emplace(result, "testVocbase::test_csv_analyzer",
                       "TestDelimAnalyzer",
                       ",");  // cache analyzer

    auto* dbPathFeature =
        arangodb::application_features::ApplicationServer::getFeature<arangodb::DatabasePathFeature>(
            "DatabasePath");
    arangodb::tests::setDatabasePath(*dbPathFeature);  // ensure test data is stored in a unique directory
=======
    auto* sysVocBaseFeature = arangodb::application_features::ApplicationServer::lookupFeature<
      arangodb::SystemDatabaseFeature
    >();
    REQUIRE(sysVocBaseFeature);

    auto sysVocBasePtr = sysVocBaseFeature->use();

    auto* analyzers = arangodb::application_features::ApplicationServer::lookupFeature<
      arangodb::iresearch::IResearchAnalyzerFeature
    >();
    arangodb::iresearch::IResearchAnalyzerFeature::EmplaceResult result;
    TRI_vocbase_t* vocbase;

    dbFeature->createDatabase(1, "testVocbase", vocbase); // required for IResearchAnalyzerFeature::emplace(...)
    analyzers->emplace(
      result,
      "testVocbase::test_analyzer",
      "TestAnalyzer",
      "abc",
      irs::flags{ irs::frequency::type(), irs::position::type() } // required for PHRASE
    ); // cache analyzer

    analyzers->emplace(
      result,
      "testVocbase::test_csv_analyzer",
      "TestDelimAnalyzer",
      ","
    ); // cache analyzer

    analyzers->emplace(
      result,
      "_system::test_analyzer",
      "TestAnalyzer",
      "abc",
      irs::flags{ irs::frequency::type(), irs::position::type() } // required for PHRASE
    ); // cache analyzer

    analyzers->emplace(
      result,
      "_system::test_csv_analyzer",
      "TestDelimAnalyzer",
      ","
    ); // cache analyzer

    auto* dbPathFeature = arangodb::application_features::ApplicationServer::getFeature<arangodb::DatabasePathFeature>("DatabasePath");
    arangodb::tests::setDatabasePath(*dbPathFeature); // ensure test data is stored in a unique directory
>>>>>>> 49babbc6
  }

  ~IResearchQueryPhraseTest() {
    arangodb::AqlFeature(server).stop();  // unset singleton instance
    arangodb::LogTopic::setLogLevel(arangodb::iresearch::TOPIC.name(),
                                    arangodb::LogLevel::DEFAULT);
    arangodb::LogTopic::setLogLevel(arangodb::Logger::FIXME.name(),
                                    arangodb::LogLevel::DEFAULT);
    arangodb::LogTopic::setLogLevel(arangodb::Logger::AQL.name(), arangodb::LogLevel::DEFAULT);
    arangodb::application_features::ApplicationServer::server = nullptr;

    // destroy application features
    for (auto& f : features) {
      if (f.second) {
        f.first->stop();
      }
    }

    for (auto& f : features) {
      f.first->unprepare();
    }

    arangodb::LogTopic::setLogLevel(arangodb::Logger::AUTHENTICATION.name(),
                                    arangodb::LogLevel::DEFAULT);
    arangodb::EngineSelectorFeature::ENGINE = nullptr;
  }
};  // IResearchQuerySetup

}  // namespace

// -----------------------------------------------------------------------------
// --SECTION--                                                        test suite
// -----------------------------------------------------------------------------

<<<<<<< HEAD
TEST_F(IResearchQueryPhraseTest, test) {
  TRI_vocbase_t vocbase(TRI_vocbase_type_e::TRI_VOCBASE_TYPE_NORMAL, 1,
                        "testVocbase");
=======
////////////////////////////////////////////////////////////////////////////////
/// @brief setup
////////////////////////////////////////////////////////////////////////////////
///
TEST_CASE("IResearchQueryTestPhraseSysVocbase", "[iresearch][iresearch-query]") {
  IResearchQueryPhraseSetup s;
  UNUSED(s);

>>>>>>> 49babbc6
  std::vector<arangodb::velocypack::Builder> insertedDocs;
  arangodb::LogicalView* view;


  auto* sysVocBaseFeature = arangodb::application_features::ApplicationServer::lookupFeature<
    arangodb::SystemDatabaseFeature
  >();
  REQUIRE(sysVocBaseFeature);

  auto sysVocBasePtr = sysVocBaseFeature->use();
  auto& vocbase = *sysVocBasePtr;

  // create collection0
  {
    auto createJson = arangodb::velocypack::Parser::fromJson(
        "{ \"name\": \"testCollection0\" }");
    auto collection = vocbase.createCollection(createJson->slice());
    ASSERT_TRUE((nullptr != collection));

    std::vector<std::shared_ptr<arangodb::velocypack::Builder>> docs{
        arangodb::velocypack::Parser::fromJson(
            "{ \"seq\": -6, \"value\": null }"),
        arangodb::velocypack::Parser::fromJson(
            "{ \"seq\": -5, \"value\": true }"),
        arangodb::velocypack::Parser::fromJson(
            "{ \"seq\": -4, \"value\": \"abc\" }"),
        arangodb::velocypack::Parser::fromJson(
            "{ \"seq\": -3, \"value\": 3.14 }"),
        arangodb::velocypack::Parser::fromJson(
            "{ \"seq\": -2, \"value\": [ 1, \"abc\" ] }"),
        arangodb::velocypack::Parser::fromJson(
            "{ \"seq\": -1, \"value\": { \"a\": 7, \"b\": \"c\" } }"),
    };

    arangodb::OperationOptions options;
    options.returnNew = true;
    arangodb::SingleCollectionTransaction trx(arangodb::transaction::StandaloneContext::Create(vocbase),
                                              *collection,
                                              arangodb::AccessMode::Type::WRITE);
    EXPECT_TRUE((trx.begin().ok()));

    for (auto& entry : docs) {
      auto res = trx.insert(collection->name(), entry->slice(), options);
      EXPECT_TRUE((res.ok()));
      insertedDocs.emplace_back(res.slice().get("new"));
    }

    EXPECT_TRUE((trx.commit().ok()));
  }

  // create collection1
  {
    auto createJson = arangodb::velocypack::Parser::fromJson(
        "{ \"name\": \"testCollection1\" }");
    auto collection = vocbase.createCollection(createJson->slice());
    ASSERT_TRUE((nullptr != collection));

    irs::utf8_path resource;
    resource /= irs::string_ref(arangodb::tests::testResourceDir);
    resource /= irs::string_ref("simple_sequential.json");

    auto builder =
        arangodb::basics::VelocyPackHelper::velocyPackFromFile(resource.utf8());
    auto slice = builder.slice();
    ASSERT_TRUE(slice.isArray());

    arangodb::OperationOptions options;
    options.returnNew = true;
    arangodb::SingleCollectionTransaction trx(arangodb::transaction::StandaloneContext::Create(vocbase),
                                              *collection,
                                              arangodb::AccessMode::Type::WRITE);
    EXPECT_TRUE((trx.begin().ok()));

    for (arangodb::velocypack::ArrayIterator itr(slice); itr.valid(); ++itr) {
      auto res = trx.insert(collection->name(), itr.value(), options);
      EXPECT_TRUE((res.ok()));
      insertedDocs.emplace_back(res.slice().get("new"));
    }

    EXPECT_TRUE((trx.commit().ok()));
  }

  // create view
  {
    auto createJson = arangodb::velocypack::Parser::fromJson(
        "{ \"name\": \"testView\", \"type\": \"arangosearch\" }");
    auto logicalView = vocbase.createView(createJson->slice());
    ASSERT_TRUE((false == !logicalView));

    view = logicalView.get();
    auto* impl = dynamic_cast<arangodb::iresearch::IResearchView*>(view);
    ASSERT_TRUE((false == !impl));

    auto updateJson = arangodb::velocypack::Parser::fromJson(
<<<<<<< HEAD
        "{ \"links\": {"
        "\"testCollection0\": { \"analyzers\": [ \"test_analyzer\", "
        "\"identity\" ], \"includeAllFields\": true, \"trackListPositions\": "
        "true },"
        "\"testCollection1\": { \"analyzers\": [ \"test_analyzer\", "
        "\"identity\" ], \"includeAllFields\": true }"
        "}}");
    EXPECT_TRUE((impl->properties(updateJson->slice(), true).ok()));
=======
      "{ \"links\": {"
        "\"testCollection0\": { \"analyzers\": [ \"test_analyzer\", \"identity\" ], \"includeAllFields\": true, \"trackListPositions\": true },"
        "\"testCollection1\": { \"analyzers\": [ \"::test_analyzer\", \"identity\" ], \"includeAllFields\": true }"
      "}}"
    );
    CHECK((impl->properties(updateJson->slice(), true).ok()));
>>>>>>> 49babbc6
    std::set<TRI_voc_cid_t> cids;
    impl->visitCollections([&cids](TRI_voc_cid_t cid) -> bool {
      cids.emplace(cid);
      return true;
    });
    EXPECT_TRUE((2 == cids.size()));
    EXPECT_TRUE(
        (arangodb::tests::executeQuery(vocbase,
                                       "FOR d IN testView SEARCH 1 ==1 OPTIONS "
                                       "{ waitForSync: true } RETURN d")
             .result.ok()));  // commit
  }

  // test missing field
  {
    std::vector<arangodb::velocypack::Slice> expected = {};
    auto result = arangodb::tests::executeQuery(
        vocbase,
        "FOR d IN testView SEARCH PHRASE(d.missing, 'abc') SORT BM25(d) ASC, "
        "TFIDF(d) DESC, d.seq RETURN d");
    ASSERT_TRUE(result.result.ok());
    auto slice = result.data->slice();
    EXPECT_TRUE(slice.isArray());
    size_t i = 0;

    for (arangodb::velocypack::ArrayIterator itr(slice); itr.valid(); ++itr) {
      auto const resolved = itr.value().resolveExternals();
      EXPECT_TRUE((i < expected.size()));
      EXPECT_TRUE((0 == arangodb::basics::VelocyPackHelper::compare(expected[i++],
                                                                    resolved, true)));
    }

    EXPECT_TRUE((i == expected.size()));
  }

  // test missing field via []
  {
    std::vector<arangodb::velocypack::Slice> expected = {};
    auto result = arangodb::tests::executeQuery(
        vocbase,
        "FOR d IN testView SEARCH PHRASE(d['missing'], 'abc') SORT BM25(d) "
        "ASC, TFIDF(d) DESC, d.seq RETURN d");
    ASSERT_TRUE(result.result.ok());
    auto slice = result.data->slice();
    EXPECT_TRUE(slice.isArray());
    size_t i = 0;

    for (arangodb::velocypack::ArrayIterator itr(slice); itr.valid(); ++itr) {
      auto const resolved = itr.value().resolveExternals();
      EXPECT_TRUE((i < expected.size()));
      EXPECT_TRUE((0 == arangodb::basics::VelocyPackHelper::compare(expected[i++],
                                                                    resolved, true)));
    }

    EXPECT_TRUE((i == expected.size()));
  }

  // test invalid column type
  {
    std::vector<arangodb::velocypack::Slice> expected = {};
    auto result = arangodb::tests::executeQuery(
        vocbase,
        "FOR d IN testView SEARCH PHRASE(d.seq, '0') SORT BM25(d) ASC, "
        "TFIDF(d) DESC, d.seq RETURN d");
    ASSERT_TRUE(result.result.ok());
    auto slice = result.data->slice();
    EXPECT_TRUE(slice.isArray());
    size_t i = 0;

    for (arangodb::velocypack::ArrayIterator itr(slice); itr.valid(); ++itr) {
      auto const resolved = itr.value().resolveExternals();
      EXPECT_TRUE((i < expected.size()));
      EXPECT_TRUE((0 == arangodb::basics::VelocyPackHelper::compare(expected[i++],
                                                                    resolved, true)));
    }

    EXPECT_TRUE((i == expected.size()));
  }

  // test invalid column type via []
  {
    std::vector<arangodb::velocypack::Slice> expected = {};
    auto result = arangodb::tests::executeQuery(
        vocbase,
        "FOR d IN testView SEARCH PHRASE(d['seq'], '0') SORT BM25(d) ASC, "
        "TFIDF(d) DESC, d.seq RETURN d");
    ASSERT_TRUE(result.result.ok());
    auto slice = result.data->slice();
    EXPECT_TRUE(slice.isArray());
    size_t i = 0;

    for (arangodb::velocypack::ArrayIterator itr(slice); itr.valid(); ++itr) {
      auto const resolved = itr.value().resolveExternals();
      EXPECT_TRUE((i < expected.size()));
      EXPECT_TRUE((0 == arangodb::basics::VelocyPackHelper::compare(expected[i++],
                                                                    resolved, true)));
    }

    EXPECT_TRUE((i == expected.size()));
  }

  // test invalid input type (empty-array)
  {
    auto result = arangodb::tests::executeQuery(
        vocbase,
        "FOR d IN testView SEARCH PHRASE(d.value, [ ]) SORT BM25(d) ASC, "
        "TFIDF(d) DESC, d.seq RETURN d");
    ASSERT_TRUE(result.result.is(TRI_ERROR_QUERY_PARSE));
  }

  // test invalid input type (empty-array) via []
  {
    auto result = arangodb::tests::executeQuery(
        vocbase,
        "FOR d IN testView SEARCH PHRASE(d['value'], [ ]) SORT BM25(d) ASC, "
        "TFIDF(d) DESC, d.seq RETURN d");
    ASSERT_TRUE(result.result.is(TRI_ERROR_QUERY_PARSE));
  }

  // test invalid input type (array)
  {
    auto result = arangodb::tests::executeQuery(
        vocbase,
        "FOR d IN testView SEARCH PHRASE(d.value, [ 1, \"abc\" ]) SORT BM25(d) "
        "ASC, TFIDF(d) DESC, d.seq RETURN d");
    ASSERT_TRUE(result.result.is(TRI_ERROR_QUERY_PARSE));
  }

  // test invalid input type (array) via []
  {
    auto result = arangodb::tests::executeQuery(
        vocbase,
        "FOR d IN testView SEARCH PHRASE(d['value'], [ 1, \"abc\" ]) SORT "
        "BM25(d) ASC, TFIDF(d) DESC, d.seq RETURN d");
    ASSERT_TRUE(result.result.is(TRI_ERROR_QUERY_PARSE));
  }

  // test invalid input type (boolean)
  {
    auto result = arangodb::tests::executeQuery(
        vocbase,
        "FOR d IN testView SEARCH PHRASE(d.value, true) SORT BM25(d) ASC, "
        "TFIDF(d) DESC, d.seq RETURN d");
    ASSERT_TRUE(result.result.is(TRI_ERROR_QUERY_PARSE));
  }

  // test invalid input type (boolean) via []
  {
    auto result = arangodb::tests::executeQuery(
        vocbase,
        "FOR d IN testView SEARCH PHRASE(d['value'], false) SORT BM25(d) ASC, "
        "TFIDF(d) DESC, d.seq RETURN d");
    ASSERT_TRUE(result.result.is(TRI_ERROR_QUERY_PARSE));
  }

  // test invalid input type (null)
  {
    auto result = arangodb::tests::executeQuery(
        vocbase,
        "FOR d IN testView SEARCH PHRASE(d.value, null) SORT BM25(d) ASC, "
        "TFIDF(d) DESC, d.seq RETURN d");
    ASSERT_TRUE(result.result.is(TRI_ERROR_QUERY_PARSE));
  }

  // test invalid input type (null) via []
  {
    auto result = arangodb::tests::executeQuery(
        vocbase,
        "FOR d IN testView SEARCH PHRASE(d['value'], null) SORT BM25(d) ASC, "
        "TFIDF(d) DESC, d.seq RETURN d");
    ASSERT_TRUE(result.result.is(TRI_ERROR_QUERY_PARSE));
  }

  // test invalid input type (numeric)
  {
    auto result = arangodb::tests::executeQuery(
        vocbase,
        "FOR d IN testView SEARCH PHRASE(d.value, 3.14) SORT BM25(d) ASC, "
        "TFIDF(d) DESC, d.seq RETURN d");
    ASSERT_TRUE(result.result.is(TRI_ERROR_QUERY_PARSE));
  }

  // test invalid input type (numeric) via []
  {
    auto result = arangodb::tests::executeQuery(
        vocbase,
        "FOR d IN testView SEARCH PHRASE(d['value'], 1234) SORT BM25(d) ASC, "
        "TFIDF(d) DESC, d.seq RETURN d");
    ASSERT_TRUE(result.result.is(TRI_ERROR_QUERY_PARSE));
  }

  // test invalid input type (object)
  {
    auto result = arangodb::tests::executeQuery(
        vocbase,
        "FOR d IN testView SEARCH PHRASE(d.value, { \"a\": 7, \"b\": \"c\" }) "
        "SORT BM25(d) ASC, TFIDF(d) DESC, d.seq RETURN d");
    ASSERT_TRUE(result.result.is(TRI_ERROR_QUERY_PARSE));
  }

  // test invalid input type (object) via []
  {
    auto result = arangodb::tests::executeQuery(
        vocbase,
        "FOR d IN testView SEARCH PHRASE(d['value'], { \"a\": 7, \"b\": \"c\" "
        "}) SORT BM25(d) ASC, TFIDF(d) DESC, d.seq RETURN d");
    ASSERT_TRUE(result.result.is(TRI_ERROR_QUERY_PARSE));
  }

  // test missing value
  {
    auto result = arangodb::tests::executeQuery(
        vocbase,
        "FOR d IN testView SEARCH PHRASE(d.value) SORT BM25(d) ASC, TFIDF(d) "
        "DESC, d.seq RETURN d");
    ASSERT_TRUE(result.result.is(TRI_ERROR_QUERY_FUNCTION_ARGUMENT_NUMBER_MISMATCH));
  }

  // test missing value via []
  {
    auto result = arangodb::tests::executeQuery(
        vocbase,
        "FOR d IN testView SEARCH PHRASE(d['value']) SORT BM25(d) ASC, "
        "TFIDF(d) DESC, d.seq RETURN d");
    ASSERT_TRUE(result.result.is(TRI_ERROR_QUERY_FUNCTION_ARGUMENT_NUMBER_MISMATCH));
  }

  // test invalid analyzer type (array)
  {
    auto result = arangodb::tests::executeQuery(
        vocbase,
        "FOR d IN testView SEARCH ANALYZER(PHRASE(d.duplicated, 'z'), [ 1, "
        "\"abc\" ]) SORT BM25(d) ASC, TFIDF(d) DESC, d.seq RETURN d");
    ASSERT_TRUE(result.result.is(TRI_ERROR_QUERY_PARSE));
  }

  // test invalid analyzer type (array) via []
  {
    auto result = arangodb::tests::executeQuery(
        vocbase,
        "FOR d IN testView SEARCH ANALYZER(PHRASE(d['duplicated'], 'z'), [ 1, "
        "\"abc\" ]) SORT BM25(d) ASC, TFIDF(d) DESC, d.seq RETURN d");
    ASSERT_TRUE(result.result.is(TRI_ERROR_QUERY_PARSE));
  }

  // test invalid analyzer type (boolean)
  {
    auto result = arangodb::tests::executeQuery(
        vocbase,
        "FOR d IN testView SEARCH ANALYZER(PHRASE(d.duplicated, 'z'), true) "
        "SORT BM25(d) ASC, TFIDF(d) DESC, d.seq RETURN d");
    ASSERT_TRUE(result.result.is(TRI_ERROR_QUERY_PARSE));
  }

  // test invalid analyzer type (boolean) via []
  {
    auto result = arangodb::tests::executeQuery(
        vocbase,
        "FOR d IN testView SEARCH analyzer(PHRASE(d['duplicated'], 'z'), "
        "false) SORT BM25(d) ASC, TFIDF(d) DESC, d.seq RETURN d");
    ASSERT_TRUE(result.result.is(TRI_ERROR_QUERY_PARSE));
  }

  // test invalid analyzer type (null)
  {
    auto result = arangodb::tests::executeQuery(
        vocbase,
        "FOR d IN testView SEARCH analyzer(PHRASE(d.duplicated, 'z'), null) "
        "SORT BM25(d) ASC, TFIDF(d) DESC, d.seq RETURN d");
    ASSERT_TRUE(result.result.is(TRI_ERROR_QUERY_PARSE));
  }

  // test invalid analyzer type (null) via []
  {
    auto result = arangodb::tests::executeQuery(
        vocbase,
        "FOR d IN testView SEARCH analyzer(PHRASE(d['duplicated'], 'z'), null) "
        "SORT BM25(d) ASC, TFIDF(d) DESC, d.seq RETURN d");
    ASSERT_TRUE(result.result.is(TRI_ERROR_QUERY_PARSE));
  }

  // test invalid analyzer type (numeric)
  {
    auto result = arangodb::tests::executeQuery(
        vocbase,
        "FOR d IN testView SEARCH analyzer(PHRASE(d.duplicated, 'z'), 3.14) "
        "SORT BM25(d) ASC, TFIDF(d) DESC, d.seq RETURN d");
    ASSERT_TRUE(result.result.is(TRI_ERROR_QUERY_PARSE));
  }

  // test invalid analyzer type (numeric) via []
  {
    auto result = arangodb::tests::executeQuery(
        vocbase,
        "FOR d IN testView SEARCH analyzer(PHRASE(d['duplicated'], 'z'), 1234) "
        "SORT BM25(d) ASC, TFIDF(d) DESC, d.seq RETURN d");
    ASSERT_TRUE(result.result.is(TRI_ERROR_QUERY_PARSE));
  }

  // test invalid analyzer type (object)
  {
    auto result = arangodb::tests::executeQuery(
        vocbase,
        "FOR d IN testView SEARCH analyzer(PHRASE(d.duplicated, 'z'), { \"a\": "
        "7, \"b\": \"c\" }) SORT BM25(d) ASC, TFIDF(d) DESC, d.seq RETURN d");
    ASSERT_TRUE(result.result.is(TRI_ERROR_QUERY_PARSE));
  }

  // test invalid analyzer type (object) via []
  {
    auto result = arangodb::tests::executeQuery(
        vocbase,
        "FOR d IN testView SEARCH analyzer(PHRASE(d['duplicated'], 'z'), { "
        "\"a\": 7, \"b\": \"c\" }) SORT BM25(d) ASC, TFIDF(d) DESC, d.seq "
        "RETURN d");
    ASSERT_TRUE(result.result.is(TRI_ERROR_QUERY_PARSE));
  }

  // test undefined analyzer
  {
    auto result = arangodb::tests::executeQuery(
        vocbase,
        "FOR d IN testView SEARCH analyzer(PHRASE(d.duplicated, 'z'), "
        "'invalid_analyzer') SORT BM25(d) ASC, TFIDF(d) DESC, d.seq RETURN d");
    ASSERT_TRUE(result.result.is(TRI_ERROR_QUERY_PARSE));
  }

  // test undefined analyzer via []
  {
    auto result = arangodb::tests::executeQuery(
        vocbase,
        "FOR d IN testView SEARCH ANALYZER(PHRASE(d['duplicated'], 'z'), "
        "'invalid_analyzer') SORT BM25(d) ASC, TFIDF(d) DESC, d.seq RETURN d");
    ASSERT_TRUE(result.result.is(TRI_ERROR_QUERY_PARSE));
  }

  // can't access to local analyzer in other database
  {
    auto result = arangodb::tests::executeQuery(
      vocbase,
      "FOR d IN testView SEARCH ANALYZER(PHRASE(d.duplicated, 'z'), 'testVocbase::test_analyzer') SORT BM25(d) ASC, TFIDF(d) DESC, d.seq RETURN d"
    );
    REQUIRE(result.result.is(TRI_ERROR_QUERY_PARSE));
  }

  // test custom analyzer
  {
    std::vector<arangodb::velocypack::Slice> expected = {
        insertedDocs[7].slice(),  insertedDocs[8].slice(),
        insertedDocs[13].slice(), insertedDocs[19].slice(),
        insertedDocs[22].slice(), insertedDocs[24].slice(),
        insertedDocs[29].slice(),
    };
    auto result = arangodb::tests::executeQuery(
        vocbase,
        "FOR d IN testView SEARCH ANALYZER(PHRASE(d.duplicated, 'z'), "
        "'test_analyzer') SORT BM25(d) ASC, TFIDF(d) DESC, d.seq RETURN d");
    ASSERT_TRUE(result.result.ok());
    auto slice = result.data->slice();
    EXPECT_TRUE(slice.isArray());
    size_t i = 0;

    for (arangodb::velocypack::ArrayIterator itr(slice); itr.valid(); ++itr) {
      auto const resolved = itr.value().resolveExternals();
      EXPECT_TRUE((i < expected.size()));
      EXPECT_TRUE((0 == arangodb::basics::VelocyPackHelper::compare(expected[i++],
                                                                    resolved, true)));
    }

    EXPECT_TRUE((i == expected.size()));
  }

  // test custom analyzer
  {
    std::vector<arangodb::velocypack::Slice> expected = {
        insertedDocs[7].slice(),  insertedDocs[8].slice(),
        insertedDocs[13].slice(), insertedDocs[19].slice(),
        insertedDocs[22].slice(), insertedDocs[24].slice(),
        insertedDocs[29].slice(),
    };
    auto result = arangodb::tests::executeQuery(
<<<<<<< HEAD
        vocbase,
        "FOR d IN testView SEARCH PHRASE(d.duplicated, 'z', 'test_analyzer') "
        "SORT BM25(d) ASC, TFIDF(d) DESC, d.seq RETURN d");
    ASSERT_TRUE(result.result.ok());
=======
      vocbase,
      "FOR d IN testView SEARCH PHRASE(d.duplicated, 'z', '::test_analyzer') SORT BM25(d) ASC, TFIDF(d) DESC, d.seq RETURN d"
    );
    REQUIRE(result.result.ok());
    auto slice = result.data->slice();
    CHECK(slice.isArray());
    size_t i = 0;

    for (arangodb::velocypack::ArrayIterator itr(slice); itr.valid(); ++itr) {
      auto const resolved = itr.value().resolveExternals();
      CHECK((i < expected.size()));
      CHECK((0 == arangodb::basics::VelocyPackHelper::compare(expected[i++], resolved, true)));
    }

    CHECK((i == expected.size()));
  }

  // test custom analyzer
  {
    std::vector<arangodb::velocypack::Slice> expected = {
      insertedDocs[7].slice(),
      insertedDocs[8].slice(),
      insertedDocs[13].slice(),
      insertedDocs[19].slice(),
      insertedDocs[22].slice(),
      insertedDocs[24].slice(),
      insertedDocs[29].slice(),
    };
    auto result = arangodb::tests::executeQuery(
      vocbase,
      "FOR d IN testView SEARCH PHRASE(d.duplicated, 'z', '_system::test_analyzer') SORT BM25(d) ASC, TFIDF(d) DESC, d.seq RETURN d"
    );
    REQUIRE(result.result.ok());
    auto slice = result.data->slice();
    CHECK(slice.isArray());
    size_t i = 0;

    for (arangodb::velocypack::ArrayIterator itr(slice); itr.valid(); ++itr) {
      auto const resolved = itr.value().resolveExternals();
      CHECK((i < expected.size()));
      CHECK((0 == arangodb::basics::VelocyPackHelper::compare(expected[i++], resolved, true)));
    }

    CHECK((i == expected.size()));
  }

  // test custom analyzer via []
  {
    std::vector<arangodb::velocypack::Slice> expected = {
      insertedDocs[7].slice(),
      insertedDocs[8].slice(),
      insertedDocs[13].slice(),
      insertedDocs[19].slice(),
      insertedDocs[22].slice(),
      insertedDocs[24].slice(),
      insertedDocs[29].slice(),
    };
    auto result = arangodb::tests::executeQuery(
      vocbase,
      "FOR d IN testView SEARCH analyzer(PHRASE(d['duplicated'], 'z'), 'test_analyzer') SORT BM25(d) ASC, TFIDF(d) DESC, d.seq RETURN d"
    );
    REQUIRE(result.result.ok());
    auto slice = result.data->slice();
    CHECK(slice.isArray());
    size_t i = 0;

    for (arangodb::velocypack::ArrayIterator itr(slice); itr.valid(); ++itr) {
      auto const resolved = itr.value().resolveExternals();
      CHECK((i < expected.size()));
      CHECK((0 == arangodb::basics::VelocyPackHelper::compare(expected[i++], resolved, true)));
    }

    CHECK((i == expected.size()));
  }

  // test custom analyzer with offsets
  {
    std::vector<arangodb::velocypack::Slice> expected = {
      insertedDocs[7].slice(),
      insertedDocs[8].slice(),
      insertedDocs[13].slice(),
      insertedDocs[19].slice(),
      insertedDocs[22].slice(),
      insertedDocs[24].slice(),
      insertedDocs[29].slice(),
    };
    auto result = arangodb::tests::executeQuery(
      vocbase,
      "FOR d IN testView SEARCH ANALYZER(PHRASE(d.duplicated, 'v', 1, 'z'), 'test_analyzer') SORT BM25(d) ASC, TFIDF(d) DESC, d.seq RETURN d"
    );
    REQUIRE(result.result.ok());
    auto slice = result.data->slice();
    CHECK(slice.isArray());
    size_t i = 0;

    for (arangodb::velocypack::ArrayIterator itr(slice); itr.valid(); ++itr) {
      auto const resolved = itr.value().resolveExternals();
      CHECK((i < expected.size()));
      CHECK((0 == arangodb::basics::VelocyPackHelper::compare(expected[i++], resolved, true)));
    }

    CHECK((i == expected.size()));
  }

  // test custom analyzer with offsets
  {
    std::vector<arangodb::velocypack::Slice> expected = {
      insertedDocs[7].slice(),
      insertedDocs[8].slice(),
      insertedDocs[13].slice(),
      insertedDocs[19].slice(),
      insertedDocs[22].slice(),
      insertedDocs[24].slice(),
      insertedDocs[29].slice(),
    };
    auto result = arangodb::tests::executeQuery(
      vocbase,
      "FOR d IN testView SEARCH PHRASE(d.duplicated, 'v', 1, 'z', 'test_analyzer') SORT BM25(d) ASC, TFIDF(d) DESC, d.seq RETURN d"
    );
    REQUIRE(result.result.ok());
    auto slice = result.data->slice();
    CHECK(slice.isArray());
    size_t i = 0;

    for (arangodb::velocypack::ArrayIterator itr(slice); itr.valid(); ++itr) {
      auto const resolved = itr.value().resolveExternals();
      CHECK((i < expected.size()));
      CHECK((0 == arangodb::basics::VelocyPackHelper::compare(expected[i++], resolved, true)));
    }

    CHECK((i == expected.size()));
  }

  // test custom analyzer with offsets via []
  {
    std::vector<arangodb::velocypack::Slice> expected = {
      insertedDocs[7].slice(),
      insertedDocs[8].slice(),
      insertedDocs[13].slice(),
      insertedDocs[19].slice(),
      insertedDocs[22].slice(),
      insertedDocs[24].slice(),
      insertedDocs[29].slice(),
    };
    auto result = arangodb::tests::executeQuery(
      vocbase,
      "FOR d IN testView SEARCH ANALYZER(PHRASE(d['duplicated'], 'v', 2, 'c'), 'test_analyzer') SORT BM25(d) ASC, TFIDF(d) DESC, d.seq RETURN d"
    );
    REQUIRE(result.result.ok());
    auto slice = result.data->slice();
    CHECK(slice.isArray());
    size_t i = 0;

    for (arangodb::velocypack::ArrayIterator itr(slice); itr.valid(); ++itr) {
      auto const resolved = itr.value().resolveExternals();
      CHECK((i < expected.size()));
      CHECK((0 == arangodb::basics::VelocyPackHelper::compare(expected[i++], resolved, true)));
    }

    CHECK((i == expected.size()));
  }

  // test custom analyzer with offsets via []
  {
    std::vector<arangodb::velocypack::Slice> expected = {
      insertedDocs[7].slice(),
      insertedDocs[8].slice(),
      insertedDocs[13].slice(),
      insertedDocs[19].slice(),
      insertedDocs[22].slice(),
      insertedDocs[24].slice(),
      insertedDocs[29].slice(),
    };
    auto result = arangodb::tests::executeQuery(
      vocbase,
      "FOR d IN testView SEARCH ANALYZER(PHRASE(d['duplicated'], 'v', 2, 'c', 'test_analyzer'), 'identity') SORT BM25(d) ASC, TFIDF(d) DESC, d.seq RETURN d"
    );
    REQUIRE(result.result.ok());
    auto slice = result.data->slice();
    CHECK(slice.isArray());
    size_t i = 0;

    for (arangodb::velocypack::ArrayIterator itr(slice); itr.valid(); ++itr) {
      auto const resolved = itr.value().resolveExternals();
      CHECK((i < expected.size()));
      CHECK((0 == arangodb::basics::VelocyPackHelper::compare(expected[i++], resolved, true)));
    }

    CHECK((i == expected.size()));
  }

  // test custom analyzer with offsets (no match)
  {
    std::vector<arangodb::velocypack::Slice> expected = {
    };
    auto result = arangodb::tests::executeQuery(
      vocbase,
      "FOR d IN testView SEARCH ANALYZER(PHRASE(d.duplicated, 'v', 0, 'z'), 'test_analyzer') SORT BM25(d) ASC, TFIDF(d) DESC, d.seq RETURN d"
    );
    REQUIRE(result.result.ok());
    auto slice = result.data->slice();
    CHECK(slice.isArray());
    size_t i = 0;

    for (arangodb::velocypack::ArrayIterator itr(slice); itr.valid(); ++itr) {
      auto const resolved = itr.value().resolveExternals();
      CHECK((i < expected.size()));
      CHECK((0 == arangodb::basics::VelocyPackHelper::compare(expected[i++], resolved, true)));
    }

    CHECK((i == expected.size()));
  }

  // test custom analyzer with offsets (no match) via []
  {
    std::vector<arangodb::velocypack::Slice> expected = {
    };
    auto result = arangodb::tests::executeQuery(
      vocbase,
      "FOR d IN testView SEARCH ANALYZER(PHRASE(d['duplicated'], 'v', 1, 'c'), 'test_analyzer') SORT BM25(d) ASC, TFIDF(d) DESC, d.seq RETURN d"
    );
    REQUIRE(result.result.ok());
    auto slice = result.data->slice();
    CHECK(slice.isArray());
    size_t i = 0;

    for (arangodb::velocypack::ArrayIterator itr(slice); itr.valid(); ++itr) {
      auto const resolved = itr.value().resolveExternals();
      CHECK((i < expected.size()));
      CHECK((0 == arangodb::basics::VelocyPackHelper::compare(expected[i++], resolved, true)));
    }

    CHECK((i == expected.size()));
  }

  // test custom analyzer with [ phrase ] arg
  {
    std::vector<arangodb::velocypack::Slice> expected = {
      insertedDocs[7].slice(),
      insertedDocs[8].slice(),
      insertedDocs[13].slice(),
      insertedDocs[19].slice(),
      insertedDocs[22].slice(),
      insertedDocs[24].slice(),
      insertedDocs[29].slice(),
    };
    auto result = arangodb::tests::executeQuery(
      vocbase,
      "FOR d IN testView SEARCH ANALYZER(PHRASE(d.duplicated, [ 'z' ]), 'test_analyzer') SORT BM25(d) ASC, TFIDF(d) DESC, d.seq RETURN d"
    );
    REQUIRE(result.result.ok());
    auto slice = result.data->slice();
    CHECK(slice.isArray());
    size_t i = 0;

    for (arangodb::velocypack::ArrayIterator itr(slice); itr.valid(); ++itr) {
      auto const resolved = itr.value().resolveExternals();
      CHECK((i < expected.size()));
      CHECK((0 == arangodb::basics::VelocyPackHelper::compare(expected[i++], resolved, true)));
    }

    CHECK((i == expected.size()));
  }

  // test custom analyzer via [] with [ phrase ] arg
  {
    std::vector<arangodb::velocypack::Slice> expected = {
      insertedDocs[7].slice(),
      insertedDocs[8].slice(),
      insertedDocs[13].slice(),
      insertedDocs[19].slice(),
      insertedDocs[22].slice(),
      insertedDocs[24].slice(),
      insertedDocs[29].slice(),
    };
    auto result = arangodb::tests::executeQuery(
      vocbase,
      "FOR d IN testView SEARCH ANALYZER(PHRASE(d['duplicated'], [ 'z' ]), 'test_analyzer') SORT BM25(d) ASC, TFIDF(d) DESC, d.seq RETURN d"
    );
    REQUIRE(result.result.ok());
    auto slice = result.data->slice();
    CHECK(slice.isArray());
    size_t i = 0;

    for (arangodb::velocypack::ArrayIterator itr(slice); itr.valid(); ++itr) {
      auto const resolved = itr.value().resolveExternals();
      CHECK((i < expected.size()));
      CHECK((0 == arangodb::basics::VelocyPackHelper::compare(expected[i++], resolved, true)));
    }

    CHECK((i == expected.size()));
  }

  // test custom analyzer with offsets with [ phrase ] arg
  {
    std::vector<arangodb::velocypack::Slice> expected = {
      insertedDocs[7].slice(),
      insertedDocs[8].slice(),
      insertedDocs[13].slice(),
      insertedDocs[19].slice(),
      insertedDocs[22].slice(),
      insertedDocs[24].slice(),
      insertedDocs[29].slice(),
    };
    auto result = arangodb::tests::executeQuery(
      vocbase,
      "FOR d IN testView SEARCH ANALYZER(PHRASE(d.duplicated, [ 'v', 1, 'z' ]), 'test_analyzer') SORT BM25(d) ASC, TFIDF(d) DESC, d.seq RETURN d"
    );
    REQUIRE(result.result.ok());
    auto slice = result.data->slice();
    CHECK(slice.isArray());
    size_t i = 0;

    for (arangodb::velocypack::ArrayIterator itr(slice); itr.valid(); ++itr) {
      auto const resolved = itr.value().resolveExternals();
      CHECK((i < expected.size()));
      CHECK((0 == arangodb::basics::VelocyPackHelper::compare(expected[i++], resolved, true)));
    }

    CHECK((i == expected.size()));
  }

  // test custom analyzer with offsets via [] with [ phrase ] arg
  {
    std::vector<arangodb::velocypack::Slice> expected = {
      insertedDocs[7].slice(),
      insertedDocs[8].slice(),
      insertedDocs[13].slice(),
      insertedDocs[19].slice(),
      insertedDocs[22].slice(),
      insertedDocs[24].slice(),
      insertedDocs[29].slice(),
    };
    auto result = arangodb::tests::executeQuery(
      vocbase,
      "FOR d IN testView SEARCH ANALYZER(PHRASE(d['duplicated'], [ 'v', 2, 'c' ]), 'test_analyzer') SORT BM25(d) ASC, TFIDF(d) DESC, d.seq RETURN d"
    );
    REQUIRE(result.result.ok());
    auto slice = result.data->slice();
    CHECK(slice.isArray());
    size_t i = 0;

    for (arangodb::velocypack::ArrayIterator itr(slice); itr.valid(); ++itr) {
      auto const resolved = itr.value().resolveExternals();
      CHECK((i < expected.size()));
      CHECK((0 == arangodb::basics::VelocyPackHelper::compare(expected[i++], resolved, true)));
    }

    CHECK((i == expected.size()));
  }

  // test custom analyzer with offsets (no match) with [ phrase ] arg
  {
    std::vector<arangodb::velocypack::Slice> expected = {
    };
    auto result = arangodb::tests::executeQuery(
      vocbase,
      "FOR d IN testView SEARCH ANALYZER(PHRASE(d.duplicated, [ 'v', 0, 'z' ]), 'test_analyzer') SORT BM25(d) ASC, TFIDF(d) DESC, d.seq RETURN d"
    );
    REQUIRE(result.result.ok());
    auto slice = result.data->slice();
    CHECK(slice.isArray());
    size_t i = 0;

    for (arangodb::velocypack::ArrayIterator itr(slice); itr.valid(); ++itr) {
      auto const resolved = itr.value().resolveExternals();
      CHECK((i < expected.size()));
      CHECK((0 == arangodb::basics::VelocyPackHelper::compare(expected[i++], resolved, true)));
    }

    CHECK((i == expected.size()));
  }

  // test custom analyzer with offsets (no match) via [] with [ phrase ] arg
  {
    std::vector<arangodb::velocypack::Slice> expected = {
    };
    auto result = arangodb::tests::executeQuery(
      vocbase,
      "FOR d IN testView SEARCH ANALYZER(PHRASE(d['duplicated'], [ 'v', 1, 'c' ]), 'test_analyzer') SORT BM25(d) ASC, TFIDF(d) DESC, d.seq RETURN d"
    );
    REQUIRE(result.result.ok());
    auto slice = result.data->slice();
    CHECK(slice.isArray());
    size_t i = 0;

    for (arangodb::velocypack::ArrayIterator itr(slice); itr.valid(); ++itr) {
      auto const resolved = itr.value().resolveExternals();
      CHECK((i < expected.size()));
      CHECK((0 == arangodb::basics::VelocyPackHelper::compare(expected[i++], resolved, true)));
    }

    CHECK((i == expected.size()));
  }

  // test custom analyzer with offsets (no match) via [] with [ phrase ] arg
  {
    std::vector<arangodb::velocypack::Slice> expected = {
    };
    auto result = arangodb::tests::executeQuery(
      vocbase,
      "FOR d IN testView SEARCH PHRASE(d['duplicated'], [ 'v', 1, 'c' ], 'test_analyzer') SORT BM25(d) ASC, TFIDF(d) DESC, d.seq RETURN d"
    );
    REQUIRE(result.result.ok());
    auto slice = result.data->slice();
    CHECK(slice.isArray());
    size_t i = 0;

    for (arangodb::velocypack::ArrayIterator itr(slice); itr.valid(); ++itr) {
      auto const resolved = itr.value().resolveExternals();
      CHECK((i < expected.size()));
      CHECK((0 == arangodb::basics::VelocyPackHelper::compare(expected[i++], resolved, true)));
    }

    CHECK((i == expected.size()));
  }

  // test custom analyzer with offsets (no match) via [] with [ phrase ] arg
  {
    std::vector<arangodb::velocypack::Slice> expected = {
    };
    auto result = arangodb::tests::executeQuery(
      vocbase,
      "FOR d IN testView SEARCH ANALYZER(PHRASE(d['duplicated'], [ 'v', 1, 'c' ], 'test_analyzer'), 'identity') SORT BM25(d) ASC, TFIDF(d) DESC, d.seq RETURN d"
    );
    REQUIRE(result.result.ok());
    auto slice = result.data->slice();
    CHECK(slice.isArray());
    size_t i = 0;

    for (arangodb::velocypack::ArrayIterator itr(slice); itr.valid(); ++itr) {
      auto const resolved = itr.value().resolveExternals();
      CHECK((i < expected.size()));
      CHECK((0 == arangodb::basics::VelocyPackHelper::compare(expected[i++], resolved, true)));
    }

    CHECK((i == expected.size()));
  }
}

TEST_CASE("IResearchQueryTestPhrase", "[iresearch][iresearch-query]") {
  IResearchQueryPhraseSetup s;
  UNUSED(s);

  TRI_vocbase_t vocbase(TRI_vocbase_type_e::TRI_VOCBASE_TYPE_NORMAL, 1, "testVocbase");
  std::vector<arangodb::velocypack::Builder> insertedDocs;
  arangodb::LogicalView* view;

  // create collection0
  {
    auto createJson = arangodb::velocypack::Parser::fromJson("{ \"name\": \"testCollection0\" }");
    auto collection = vocbase.createCollection(createJson->slice());
    REQUIRE((nullptr != collection));

    std::vector<std::shared_ptr<arangodb::velocypack::Builder>> docs {
      arangodb::velocypack::Parser::fromJson("{ \"seq\": -6, \"value\": null }"),
      arangodb::velocypack::Parser::fromJson("{ \"seq\": -5, \"value\": true }"),
      arangodb::velocypack::Parser::fromJson("{ \"seq\": -4, \"value\": \"abc\" }"),
      arangodb::velocypack::Parser::fromJson("{ \"seq\": -3, \"value\": 3.14 }"),
      arangodb::velocypack::Parser::fromJson("{ \"seq\": -2, \"value\": [ 1, \"abc\" ] }"),
      arangodb::velocypack::Parser::fromJson("{ \"seq\": -1, \"value\": { \"a\": 7, \"b\": \"c\" } }"),
    };

    arangodb::OperationOptions options;
    options.returnNew = true;
    arangodb::SingleCollectionTransaction trx(
      arangodb::transaction::StandaloneContext::Create(vocbase),
      *collection,
      arangodb::AccessMode::Type::WRITE
    );
    CHECK((trx.begin().ok()));

    for (auto& entry: docs) {
      auto res = trx.insert(collection->name(), entry->slice(), options);
      CHECK((res.ok()));
      insertedDocs.emplace_back(res.slice().get("new"));
    }

    CHECK((trx.commit().ok()));
  }

  // create collection1
  {
    auto createJson = arangodb::velocypack::Parser::fromJson("{ \"name\": \"testCollection1\" }");
    auto collection = vocbase.createCollection(createJson->slice());
    REQUIRE((nullptr != collection));

    irs::utf8_path resource;
    resource/=irs::string_ref(arangodb::tests::testResourceDir);
    resource/=irs::string_ref("simple_sequential.json");

    auto builder = arangodb::basics::VelocyPackHelper::velocyPackFromFile(resource.utf8());
    auto slice = builder.slice();
    REQUIRE(slice.isArray());

    arangodb::OperationOptions options;
    options.returnNew = true;
    arangodb::SingleCollectionTransaction trx(
      arangodb::transaction::StandaloneContext::Create(vocbase),
      *collection,
      arangodb::AccessMode::Type::WRITE
    );
    CHECK((trx.begin().ok()));

    for (arangodb::velocypack::ArrayIterator itr(slice); itr.valid(); ++itr) {
      auto res = trx.insert(collection->name(), itr.value(), options);
      CHECK((res.ok()));
      insertedDocs.emplace_back(res.slice().get("new"));
    }

    CHECK((trx.commit().ok()));
  }

  // create view
  {
    auto createJson = arangodb::velocypack::Parser::fromJson("{ \"name\": \"testView\", \"type\": \"arangosearch\" }");
    auto logicalView = vocbase.createView(createJson->slice());
    REQUIRE((false == !logicalView));

    view = logicalView.get();
    auto* impl = dynamic_cast<arangodb::iresearch::IResearchView*>(view);
    REQUIRE((false == !impl));

    auto updateJson = arangodb::velocypack::Parser::fromJson(
      "{ \"links\": {"
        "\"testCollection0\": { \"analyzers\": [ \"test_analyzer\", \"::test_analyzer\", \"identity\" ], \"includeAllFields\": true, \"trackListPositions\": true },"
        "\"testCollection1\": { \"analyzers\": [ \"test_analyzer\", \"_system::test_analyzer\", \"identity\" ], \"includeAllFields\": true }"
      "}}"
    );
    CHECK((impl->properties(updateJson->slice(), true).ok()));
    std::set<TRI_voc_cid_t> cids;
    impl->visitCollections([&cids](TRI_voc_cid_t cid)->bool { cids.emplace(cid); return true; });
    CHECK((2 == cids.size()));
    CHECK((arangodb::tests::executeQuery(vocbase, "FOR d IN testView SEARCH 1 ==1 OPTIONS { waitForSync: true } RETURN d").result.ok())); // commit
  }

  // test missing field
  {
    std::vector<arangodb::velocypack::Slice> expected = {
    };
    auto result = arangodb::tests::executeQuery(
      vocbase,
      "FOR d IN testView SEARCH PHRASE(d.missing, 'abc') SORT BM25(d) ASC, TFIDF(d) DESC, d.seq RETURN d"
    );
    REQUIRE(result.result.ok());
    auto slice = result.data->slice();
    CHECK(slice.isArray());
    size_t i = 0;

    for (arangodb::velocypack::ArrayIterator itr(slice); itr.valid(); ++itr) {
      auto const resolved = itr.value().resolveExternals();
      CHECK((i < expected.size()));
      CHECK((0 == arangodb::basics::VelocyPackHelper::compare(expected[i++], resolved, true)));
    }

    CHECK((i == expected.size()));
  }

  // test missing field via []
  {
    std::vector<arangodb::velocypack::Slice> expected = {
    };
    auto result = arangodb::tests::executeQuery(
      vocbase,
      "FOR d IN testView SEARCH PHRASE(d['missing'], 'abc') SORT BM25(d) ASC, TFIDF(d) DESC, d.seq RETURN d"
    );
    REQUIRE(result.result.ok());
    auto slice = result.data->slice();
    CHECK(slice.isArray());
    size_t i = 0;

    for (arangodb::velocypack::ArrayIterator itr(slice); itr.valid(); ++itr) {
      auto const resolved = itr.value().resolveExternals();
      CHECK((i < expected.size()));
      CHECK((0 == arangodb::basics::VelocyPackHelper::compare(expected[i++], resolved, true)));
    }

    CHECK((i == expected.size()));
  }

  // test invalid column type
  {
    std::vector<arangodb::velocypack::Slice> expected = {
    };
    auto result = arangodb::tests::executeQuery(
      vocbase,
      "FOR d IN testView SEARCH PHRASE(d.seq, '0') SORT BM25(d) ASC, TFIDF(d) DESC, d.seq RETURN d"
    );
    REQUIRE(result.result.ok());
    auto slice = result.data->slice();
    CHECK(slice.isArray());
    size_t i = 0;

    for (arangodb::velocypack::ArrayIterator itr(slice); itr.valid(); ++itr) {
      auto const resolved = itr.value().resolveExternals();
      CHECK((i < expected.size()));
      CHECK((0 == arangodb::basics::VelocyPackHelper::compare(expected[i++], resolved, true)));
    }

    CHECK((i == expected.size()));
  }

  // test invalid column type via []
  {
    std::vector<arangodb::velocypack::Slice> expected = {
    };
    auto result = arangodb::tests::executeQuery(
      vocbase,
      "FOR d IN testView SEARCH PHRASE(d['seq'], '0') SORT BM25(d) ASC, TFIDF(d) DESC, d.seq RETURN d"
    );
    REQUIRE(result.result.ok());
    auto slice = result.data->slice();
    CHECK(slice.isArray());
    size_t i = 0;

    for (arangodb::velocypack::ArrayIterator itr(slice); itr.valid(); ++itr) {
      auto const resolved = itr.value().resolveExternals();
      CHECK((i < expected.size()));
      CHECK((0 == arangodb::basics::VelocyPackHelper::compare(expected[i++], resolved, true)));
    }

    CHECK((i == expected.size()));
  }

  // test invalid input type (empty-array)
  {
    auto result = arangodb::tests::executeQuery(
      vocbase,
      "FOR d IN testView SEARCH PHRASE(d.value, [ ]) SORT BM25(d) ASC, TFIDF(d) DESC, d.seq RETURN d"
    );
    REQUIRE(result.result.is(TRI_ERROR_QUERY_PARSE));
  }

  // test invalid input type (empty-array) via []
  {
    auto result = arangodb::tests::executeQuery(
      vocbase,
      "FOR d IN testView SEARCH PHRASE(d['value'], [ ]) SORT BM25(d) ASC, TFIDF(d) DESC, d.seq RETURN d"
    );
    REQUIRE(result.result.is(TRI_ERROR_QUERY_PARSE));
  }

  // test invalid input type (array)
  {
    auto result = arangodb::tests::executeQuery(
      vocbase,
      "FOR d IN testView SEARCH PHRASE(d.value, [ 1, \"abc\" ]) SORT BM25(d) ASC, TFIDF(d) DESC, d.seq RETURN d"
    );
    REQUIRE(result.result.is(TRI_ERROR_QUERY_PARSE));
  }

  // test invalid input type (array) via []
  {
    auto result = arangodb::tests::executeQuery(
      vocbase,
      "FOR d IN testView SEARCH PHRASE(d['value'], [ 1, \"abc\" ]) SORT BM25(d) ASC, TFIDF(d) DESC, d.seq RETURN d"
    );
    REQUIRE(result.result.is(TRI_ERROR_QUERY_PARSE));
  }

  // test invalid input type (boolean)
  {
    auto result = arangodb::tests::executeQuery(
      vocbase,
      "FOR d IN testView SEARCH PHRASE(d.value, true) SORT BM25(d) ASC, TFIDF(d) DESC, d.seq RETURN d"
    );
    REQUIRE(result.result.is(TRI_ERROR_QUERY_PARSE));
  }

  // test invalid input type (boolean) via []
  {
    auto result = arangodb::tests::executeQuery(
      vocbase,
      "FOR d IN testView SEARCH PHRASE(d['value'], false) SORT BM25(d) ASC, TFIDF(d) DESC, d.seq RETURN d"
    );
    REQUIRE(result.result.is(TRI_ERROR_QUERY_PARSE));
  }

  // test invalid input type (null)
  {
    auto result = arangodb::tests::executeQuery(
      vocbase,
      "FOR d IN testView SEARCH PHRASE(d.value, null) SORT BM25(d) ASC, TFIDF(d) DESC, d.seq RETURN d"
    );
    REQUIRE(result.result.is(TRI_ERROR_QUERY_PARSE));
  }

  // test invalid input type (null) via []
  {
    auto result = arangodb::tests::executeQuery(
      vocbase,
      "FOR d IN testView SEARCH PHRASE(d['value'], null) SORT BM25(d) ASC, TFIDF(d) DESC, d.seq RETURN d"
    );
    REQUIRE(result.result.is(TRI_ERROR_QUERY_PARSE));
  }

  // test invalid input type (numeric)
  {
    auto result = arangodb::tests::executeQuery(
      vocbase,
      "FOR d IN testView SEARCH PHRASE(d.value, 3.14) SORT BM25(d) ASC, TFIDF(d) DESC, d.seq RETURN d"
    );
    REQUIRE(result.result.is(TRI_ERROR_QUERY_PARSE));
  }

  // test invalid input type (numeric) via []
  {
    auto result = arangodb::tests::executeQuery(
      vocbase,
      "FOR d IN testView SEARCH PHRASE(d['value'], 1234) SORT BM25(d) ASC, TFIDF(d) DESC, d.seq RETURN d"
    );
    REQUIRE(result.result.is(TRI_ERROR_QUERY_PARSE));
  }

  // test invalid input type (object)
  {
    auto result = arangodb::tests::executeQuery(
      vocbase,
      "FOR d IN testView SEARCH PHRASE(d.value, { \"a\": 7, \"b\": \"c\" }) SORT BM25(d) ASC, TFIDF(d) DESC, d.seq RETURN d"
    );
    REQUIRE(result.result.is(TRI_ERROR_QUERY_PARSE));
  }

  // test invalid input type (object) via []
  {
    auto result = arangodb::tests::executeQuery(
      vocbase,
      "FOR d IN testView SEARCH PHRASE(d['value'], { \"a\": 7, \"b\": \"c\" }) SORT BM25(d) ASC, TFIDF(d) DESC, d.seq RETURN d"
    );
    REQUIRE(result.result.is(TRI_ERROR_QUERY_PARSE));
  }

  // test missing value
  {
    auto result = arangodb::tests::executeQuery(
      vocbase,
      "FOR d IN testView SEARCH PHRASE(d.value) SORT BM25(d) ASC, TFIDF(d) DESC, d.seq RETURN d"
    );
    REQUIRE(result.result.is(TRI_ERROR_QUERY_FUNCTION_ARGUMENT_NUMBER_MISMATCH));
  }

  // test missing value via []
  {
    auto result = arangodb::tests::executeQuery(
      vocbase,
      "FOR d IN testView SEARCH PHRASE(d['value']) SORT BM25(d) ASC, TFIDF(d) DESC, d.seq RETURN d"
    );
    REQUIRE(result.result.is(TRI_ERROR_QUERY_FUNCTION_ARGUMENT_NUMBER_MISMATCH));
  }

  // test invalid analyzer type (array)
  {
    auto result = arangodb::tests::executeQuery(
      vocbase,
      "FOR d IN testView SEARCH ANALYZER(PHRASE(d.duplicated, 'z'), [ 1, \"abc\" ]) SORT BM25(d) ASC, TFIDF(d) DESC, d.seq RETURN d"
    );
    REQUIRE(result.result.is(TRI_ERROR_QUERY_PARSE));
  }

  // test invalid analyzer type (array) via []
  {
    auto result = arangodb::tests::executeQuery(
      vocbase,
      "FOR d IN testView SEARCH ANALYZER(PHRASE(d['duplicated'], 'z'), [ 1, \"abc\" ]) SORT BM25(d) ASC, TFIDF(d) DESC, d.seq RETURN d"
    );
    REQUIRE(result.result.is(TRI_ERROR_QUERY_PARSE));
  }

  // test invalid analyzer type (boolean)
  {
    auto result = arangodb::tests::executeQuery(
      vocbase,
      "FOR d IN testView SEARCH ANALYZER(PHRASE(d.duplicated, 'z'), true) SORT BM25(d) ASC, TFIDF(d) DESC, d.seq RETURN d"
    );
    REQUIRE(result.result.is(TRI_ERROR_QUERY_PARSE));
  }

  // test invalid analyzer type (boolean) via []
  {
    auto result = arangodb::tests::executeQuery(
      vocbase,
      "FOR d IN testView SEARCH analyzer(PHRASE(d['duplicated'], 'z'), false) SORT BM25(d) ASC, TFIDF(d) DESC, d.seq RETURN d"
    );
    REQUIRE(result.result.is(TRI_ERROR_QUERY_PARSE));
  }

  // test invalid analyzer type (null)
  {
    auto result = arangodb::tests::executeQuery(
      vocbase,
      "FOR d IN testView SEARCH analyzer(PHRASE(d.duplicated, 'z'), null) SORT BM25(d) ASC, TFIDF(d) DESC, d.seq RETURN d"
    );
    REQUIRE(result.result.is(TRI_ERROR_QUERY_PARSE));
  }

  // test invalid analyzer type (null) via []
  {
    auto result = arangodb::tests::executeQuery(
      vocbase,
      "FOR d IN testView SEARCH analyzer(PHRASE(d['duplicated'], 'z'), null) SORT BM25(d) ASC, TFIDF(d) DESC, d.seq RETURN d"
    );
    REQUIRE(result.result.is(TRI_ERROR_QUERY_PARSE));
  }

  // test invalid analyzer type (numeric)
  {
    auto result = arangodb::tests::executeQuery(
      vocbase,
      "FOR d IN testView SEARCH analyzer(PHRASE(d.duplicated, 'z'), 3.14) SORT BM25(d) ASC, TFIDF(d) DESC, d.seq RETURN d"
    );
    REQUIRE(result.result.is(TRI_ERROR_QUERY_PARSE));
  }

  // test invalid analyzer type (numeric) via []
  {
    auto result = arangodb::tests::executeQuery(
      vocbase,
      "FOR d IN testView SEARCH analyzer(PHRASE(d['duplicated'], 'z'), 1234) SORT BM25(d) ASC, TFIDF(d) DESC, d.seq RETURN d"
    );
    REQUIRE(result.result.is(TRI_ERROR_QUERY_PARSE));
  }

  // test invalid analyzer type (object)
  {
    auto result = arangodb::tests::executeQuery(
      vocbase,
      "FOR d IN testView SEARCH analyzer(PHRASE(d.duplicated, 'z'), { \"a\": 7, \"b\": \"c\" }) SORT BM25(d) ASC, TFIDF(d) DESC, d.seq RETURN d"
    );
    REQUIRE(result.result.is(TRI_ERROR_QUERY_PARSE));
  }

  // test invalid analyzer type (object) via []
  {
    auto result = arangodb::tests::executeQuery(
      vocbase,
      "FOR d IN testView SEARCH analyzer(PHRASE(d['duplicated'], 'z'), { \"a\": 7, \"b\": \"c\" }) SORT BM25(d) ASC, TFIDF(d) DESC, d.seq RETURN d"
    );
    REQUIRE(result.result.is(TRI_ERROR_QUERY_PARSE));
  }

  // test undefined analyzer
  {
    auto result = arangodb::tests::executeQuery(
      vocbase,
      "FOR d IN testView SEARCH analyzer(PHRASE(d.duplicated, 'z'), 'invalid_analyzer') SORT BM25(d) ASC, TFIDF(d) DESC, d.seq RETURN d"
    );
    REQUIRE(result.result.is(TRI_ERROR_QUERY_PARSE));
  }

  // test undefined analyzer via []
  {
    auto result = arangodb::tests::executeQuery(
      vocbase,
      "FOR d IN testView SEARCH ANALYZER(PHRASE(d['duplicated'], 'z'), 'invalid_analyzer') SORT BM25(d) ASC, TFIDF(d) DESC, d.seq RETURN d"
    );
    REQUIRE(result.result.is(TRI_ERROR_QUERY_PARSE));
  }

  // test custom analyzer (local)
  {
    std::vector<arangodb::velocypack::Slice> expected = {
      insertedDocs[7].slice(),
      insertedDocs[8].slice(),
      insertedDocs[13].slice(),
      insertedDocs[19].slice(),
      insertedDocs[22].slice(),
      insertedDocs[24].slice(),
      insertedDocs[29].slice(),
    };
    auto result = arangodb::tests::executeQuery(
      vocbase,
      "FOR d IN testView SEARCH ANALYZER(PHRASE(d.duplicated, 'z'), 'test_analyzer') SORT BM25(d) ASC, TFIDF(d) DESC, d.seq RETURN d"
    );
    REQUIRE(result.result.ok());
    auto slice = result.data->slice();
    CHECK(slice.isArray());
    size_t i = 0;

    for (arangodb::velocypack::ArrayIterator itr(slice); itr.valid(); ++itr) {
      auto const resolved = itr.value().resolveExternals();
      CHECK((i < expected.size()));
      CHECK((0 == arangodb::basics::VelocyPackHelper::compare(expected[i++], resolved, true)));
    }

    CHECK((i == expected.size()));
  }

  // test custom analyzer (local)
  {
    std::vector<arangodb::velocypack::Slice> expected = {
      insertedDocs[7].slice(),
      insertedDocs[8].slice(),
      insertedDocs[13].slice(),
      insertedDocs[19].slice(),
      insertedDocs[22].slice(),
      insertedDocs[24].slice(),
      insertedDocs[29].slice(),
    };
    auto result = arangodb::tests::executeQuery(
      vocbase,
      "FOR d IN testView SEARCH ANALYZER(PHRASE(d.duplicated, 'z'), 'testVocbase::test_analyzer') SORT BM25(d) ASC, TFIDF(d) DESC, d.seq RETURN d"
    );
    REQUIRE(result.result.ok());
    auto slice = result.data->slice();
    CHECK(slice.isArray());
    size_t i = 0;

    for (arangodb::velocypack::ArrayIterator itr(slice); itr.valid(); ++itr) {
      auto const resolved = itr.value().resolveExternals();
      CHECK((i < expected.size()));
      CHECK((0 == arangodb::basics::VelocyPackHelper::compare(expected[i++], resolved, true)));
    }

    CHECK((i == expected.size()));
  }

  // test custom analyzer (system)
  {
    std::vector<arangodb::velocypack::Slice> expected = {
      insertedDocs[7].slice(),
      insertedDocs[8].slice(),
      insertedDocs[13].slice(),
      insertedDocs[19].slice(),
      insertedDocs[22].slice(),
      insertedDocs[24].slice(),
      insertedDocs[29].slice(),
    };
    auto result = arangodb::tests::executeQuery(
      vocbase,
      "FOR d IN testView SEARCH ANALYZER(PHRASE(d.duplicated, 'z'), '::test_analyzer') SORT BM25(d) ASC, TFIDF(d) DESC, d.seq RETURN d"
    );
    REQUIRE(result.result.ok());
    auto slice = result.data->slice();
    CHECK(slice.isArray());
    size_t i = 0;

    for (arangodb::velocypack::ArrayIterator itr(slice); itr.valid(); ++itr) {
      auto const resolved = itr.value().resolveExternals();
      CHECK((i < expected.size()));
      CHECK((0 == arangodb::basics::VelocyPackHelper::compare(expected[i++], resolved, true)));
    }

    CHECK((i == expected.size()));
  }

  // test custom analyzer (system)
  {
    std::vector<arangodb::velocypack::Slice> expected = {
      insertedDocs[7].slice(),
      insertedDocs[8].slice(),
      insertedDocs[13].slice(),
      insertedDocs[19].slice(),
      insertedDocs[22].slice(),
      insertedDocs[24].slice(),
      insertedDocs[29].slice(),
    };
    auto result = arangodb::tests::executeQuery(
      vocbase,
      "FOR d IN testView SEARCH ANALYZER(PHRASE(d.duplicated, 'z'), '_system::test_analyzer') SORT BM25(d) ASC, TFIDF(d) DESC, d.seq RETURN d"
    );
    REQUIRE(result.result.ok());
    auto slice = result.data->slice();
    CHECK(slice.isArray());
    size_t i = 0;

    for (arangodb::velocypack::ArrayIterator itr(slice); itr.valid(); ++itr) {
      auto const resolved = itr.value().resolveExternals();
      CHECK((i < expected.size()));
      CHECK((0 == arangodb::basics::VelocyPackHelper::compare(expected[i++], resolved, true)));
    }

    CHECK((i == expected.size()));
  }

  // test custom analyzer
  {
    std::vector<arangodb::velocypack::Slice> expected = {
      insertedDocs[7].slice(),
      insertedDocs[8].slice(),
      insertedDocs[13].slice(),
      insertedDocs[19].slice(),
      insertedDocs[22].slice(),
      insertedDocs[24].slice(),
      insertedDocs[29].slice(),
    };
    auto result = arangodb::tests::executeQuery(
      vocbase,
      "FOR d IN testView SEARCH PHRASE(d.duplicated, 'z', 'test_analyzer') SORT BM25(d) ASC, TFIDF(d) DESC, d.seq RETURN d"
    );
    REQUIRE(result.result.ok());
>>>>>>> 49babbc6
    auto slice = result.data->slice();
    EXPECT_TRUE(slice.isArray());
    size_t i = 0;

    for (arangodb::velocypack::ArrayIterator itr(slice); itr.valid(); ++itr) {
      auto const resolved = itr.value().resolveExternals();
      EXPECT_TRUE((i < expected.size()));
      EXPECT_TRUE((0 == arangodb::basics::VelocyPackHelper::compare(expected[i++],
                                                                    resolved, true)));
    }

    EXPECT_TRUE((i == expected.size()));
  }

  // test custom analyzer via []
  {
    std::vector<arangodb::velocypack::Slice> expected = {
        insertedDocs[7].slice(),  insertedDocs[8].slice(),
        insertedDocs[13].slice(), insertedDocs[19].slice(),
        insertedDocs[22].slice(), insertedDocs[24].slice(),
        insertedDocs[29].slice(),
    };
    auto result = arangodb::tests::executeQuery(
        vocbase,
        "FOR d IN testView SEARCH analyzer(PHRASE(d['duplicated'], 'z'), "
        "'test_analyzer') SORT BM25(d) ASC, TFIDF(d) DESC, d.seq RETURN d");
    ASSERT_TRUE(result.result.ok());
    auto slice = result.data->slice();
    EXPECT_TRUE(slice.isArray());
    size_t i = 0;

    for (arangodb::velocypack::ArrayIterator itr(slice); itr.valid(); ++itr) {
      auto const resolved = itr.value().resolveExternals();
      EXPECT_TRUE((i < expected.size()));
      EXPECT_TRUE((0 == arangodb::basics::VelocyPackHelper::compare(expected[i++],
                                                                    resolved, true)));
    }

    EXPECT_TRUE((i == expected.size()));
  }

  // test custom analyzer with offsets
  {
    std::vector<arangodb::velocypack::Slice> expected = {
        insertedDocs[7].slice(),  insertedDocs[8].slice(),
        insertedDocs[13].slice(), insertedDocs[19].slice(),
        insertedDocs[22].slice(), insertedDocs[24].slice(),
        insertedDocs[29].slice(),
    };
    auto result = arangodb::tests::executeQuery(
        vocbase,
        "FOR d IN testView SEARCH ANALYZER(PHRASE(d.duplicated, 'v', 1, 'z'), "
        "'test_analyzer') SORT BM25(d) ASC, TFIDF(d) DESC, d.seq RETURN d");
    ASSERT_TRUE(result.result.ok());
    auto slice = result.data->slice();
    EXPECT_TRUE(slice.isArray());
    size_t i = 0;

    for (arangodb::velocypack::ArrayIterator itr(slice); itr.valid(); ++itr) {
      auto const resolved = itr.value().resolveExternals();
      EXPECT_TRUE((i < expected.size()));
      EXPECT_TRUE((0 == arangodb::basics::VelocyPackHelper::compare(expected[i++],
                                                                    resolved, true)));
    }

    EXPECT_TRUE((i == expected.size()));
  }

  // test custom analyzer with offsets
  {
    std::vector<arangodb::velocypack::Slice> expected = {
        insertedDocs[7].slice(),  insertedDocs[8].slice(),
        insertedDocs[13].slice(), insertedDocs[19].slice(),
        insertedDocs[22].slice(), insertedDocs[24].slice(),
        insertedDocs[29].slice(),
    };
    auto result = arangodb::tests::executeQuery(
        vocbase,
        "FOR d IN testView SEARCH PHRASE(d.duplicated, 'v', 1, 'z', "
        "'test_analyzer') SORT BM25(d) ASC, TFIDF(d) DESC, d.seq RETURN d");
    ASSERT_TRUE(result.result.ok());
    auto slice = result.data->slice();
    EXPECT_TRUE(slice.isArray());
    size_t i = 0;

    for (arangodb::velocypack::ArrayIterator itr(slice); itr.valid(); ++itr) {
      auto const resolved = itr.value().resolveExternals();
      EXPECT_TRUE((i < expected.size()));
      EXPECT_TRUE((0 == arangodb::basics::VelocyPackHelper::compare(expected[i++],
                                                                    resolved, true)));
    }

    EXPECT_TRUE((i == expected.size()));
  }

  // test custom analyzer with offsets via []
  {
    std::vector<arangodb::velocypack::Slice> expected = {
        insertedDocs[7].slice(),  insertedDocs[8].slice(),
        insertedDocs[13].slice(), insertedDocs[19].slice(),
        insertedDocs[22].slice(), insertedDocs[24].slice(),
        insertedDocs[29].slice(),
    };
    auto result = arangodb::tests::executeQuery(
        vocbase,
        "FOR d IN testView SEARCH ANALYZER(PHRASE(d['duplicated'], 'v', 2, "
        "'c'), 'test_analyzer') SORT BM25(d) ASC, TFIDF(d) DESC, d.seq RETURN "
        "d");
    ASSERT_TRUE(result.result.ok());
    auto slice = result.data->slice();
    EXPECT_TRUE(slice.isArray());
    size_t i = 0;

    for (arangodb::velocypack::ArrayIterator itr(slice); itr.valid(); ++itr) {
      auto const resolved = itr.value().resolveExternals();
      EXPECT_TRUE((i < expected.size()));
      EXPECT_TRUE((0 == arangodb::basics::VelocyPackHelper::compare(expected[i++],
                                                                    resolved, true)));
    }

    EXPECT_TRUE((i == expected.size()));
  }

  // test custom analyzer with offsets via []
  {
    std::vector<arangodb::velocypack::Slice> expected = {
        insertedDocs[7].slice(),  insertedDocs[8].slice(),
        insertedDocs[13].slice(), insertedDocs[19].slice(),
        insertedDocs[22].slice(), insertedDocs[24].slice(),
        insertedDocs[29].slice(),
    };
    auto result = arangodb::tests::executeQuery(
        vocbase,
        "FOR d IN testView SEARCH ANALYZER(PHRASE(d['duplicated'], 'v', 2, "
        "'c', 'test_analyzer'), 'identity') SORT BM25(d) ASC, TFIDF(d) DESC, "
        "d.seq RETURN d");
    ASSERT_TRUE(result.result.ok());
    auto slice = result.data->slice();
    EXPECT_TRUE(slice.isArray());
    size_t i = 0;

    for (arangodb::velocypack::ArrayIterator itr(slice); itr.valid(); ++itr) {
      auto const resolved = itr.value().resolveExternals();
      EXPECT_TRUE((i < expected.size()));
      EXPECT_TRUE((0 == arangodb::basics::VelocyPackHelper::compare(expected[i++],
                                                                    resolved, true)));
    }

    EXPECT_TRUE((i == expected.size()));
  }

  // test custom analyzer with offsets (no match)
  {
    std::vector<arangodb::velocypack::Slice> expected = {};
    auto result = arangodb::tests::executeQuery(
        vocbase,
        "FOR d IN testView SEARCH ANALYZER(PHRASE(d.duplicated, 'v', 0, 'z'), "
        "'test_analyzer') SORT BM25(d) ASC, TFIDF(d) DESC, d.seq RETURN d");
    ASSERT_TRUE(result.result.ok());
    auto slice = result.data->slice();
    EXPECT_TRUE(slice.isArray());
    size_t i = 0;

    for (arangodb::velocypack::ArrayIterator itr(slice); itr.valid(); ++itr) {
      auto const resolved = itr.value().resolveExternals();
      EXPECT_TRUE((i < expected.size()));
      EXPECT_TRUE((0 == arangodb::basics::VelocyPackHelper::compare(expected[i++],
                                                                    resolved, true)));
    }

    EXPECT_TRUE((i == expected.size()));
  }

  // test custom analyzer with offsets (no match) via []
  {
    std::vector<arangodb::velocypack::Slice> expected = {};
    auto result = arangodb::tests::executeQuery(
        vocbase,
        "FOR d IN testView SEARCH ANALYZER(PHRASE(d['duplicated'], 'v', 1, "
        "'c'), 'test_analyzer') SORT BM25(d) ASC, TFIDF(d) DESC, d.seq RETURN "
        "d");
    ASSERT_TRUE(result.result.ok());
    auto slice = result.data->slice();
    EXPECT_TRUE(slice.isArray());
    size_t i = 0;

    for (arangodb::velocypack::ArrayIterator itr(slice); itr.valid(); ++itr) {
      auto const resolved = itr.value().resolveExternals();
      EXPECT_TRUE((i < expected.size()));
      EXPECT_TRUE((0 == arangodb::basics::VelocyPackHelper::compare(expected[i++],
                                                                    resolved, true)));
    }

    EXPECT_TRUE((i == expected.size()));
  }

  // test custom analyzer with [ phrase ] arg
  {
    std::vector<arangodb::velocypack::Slice> expected = {
        insertedDocs[7].slice(),  insertedDocs[8].slice(),
        insertedDocs[13].slice(), insertedDocs[19].slice(),
        insertedDocs[22].slice(), insertedDocs[24].slice(),
        insertedDocs[29].slice(),
    };
    auto result = arangodb::tests::executeQuery(
        vocbase,
        "FOR d IN testView SEARCH ANALYZER(PHRASE(d.duplicated, [ 'z' ]), "
        "'test_analyzer') SORT BM25(d) ASC, TFIDF(d) DESC, d.seq RETURN d");
    ASSERT_TRUE(result.result.ok());
    auto slice = result.data->slice();
    EXPECT_TRUE(slice.isArray());
    size_t i = 0;

    for (arangodb::velocypack::ArrayIterator itr(slice); itr.valid(); ++itr) {
      auto const resolved = itr.value().resolveExternals();
      EXPECT_TRUE((i < expected.size()));
      EXPECT_TRUE((0 == arangodb::basics::VelocyPackHelper::compare(expected[i++],
                                                                    resolved, true)));
    }

    EXPECT_TRUE((i == expected.size()));
  }

  // test custom analyzer via [] with [ phrase ] arg
  {
    std::vector<arangodb::velocypack::Slice> expected = {
        insertedDocs[7].slice(),  insertedDocs[8].slice(),
        insertedDocs[13].slice(), insertedDocs[19].slice(),
        insertedDocs[22].slice(), insertedDocs[24].slice(),
        insertedDocs[29].slice(),
    };
    auto result = arangodb::tests::executeQuery(
        vocbase,
        "FOR d IN testView SEARCH ANALYZER(PHRASE(d['duplicated'], [ 'z' ]), "
        "'test_analyzer') SORT BM25(d) ASC, TFIDF(d) DESC, d.seq RETURN d");
    ASSERT_TRUE(result.result.ok());
    auto slice = result.data->slice();
    EXPECT_TRUE(slice.isArray());
    size_t i = 0;

    for (arangodb::velocypack::ArrayIterator itr(slice); itr.valid(); ++itr) {
      auto const resolved = itr.value().resolveExternals();
      EXPECT_TRUE((i < expected.size()));
      EXPECT_TRUE((0 == arangodb::basics::VelocyPackHelper::compare(expected[i++],
                                                                    resolved, true)));
    }

    EXPECT_TRUE((i == expected.size()));
  }

  // test custom analyzer with offsets with [ phrase ] arg
  {
    std::vector<arangodb::velocypack::Slice> expected = {
        insertedDocs[7].slice(),  insertedDocs[8].slice(),
        insertedDocs[13].slice(), insertedDocs[19].slice(),
        insertedDocs[22].slice(), insertedDocs[24].slice(),
        insertedDocs[29].slice(),
    };
    auto result = arangodb::tests::executeQuery(
        vocbase,
        "FOR d IN testView SEARCH ANALYZER(PHRASE(d.duplicated, [ 'v', 1, 'z' "
        "]), 'test_analyzer') SORT BM25(d) ASC, TFIDF(d) DESC, d.seq RETURN d");
    ASSERT_TRUE(result.result.ok());
    auto slice = result.data->slice();
    EXPECT_TRUE(slice.isArray());
    size_t i = 0;

    for (arangodb::velocypack::ArrayIterator itr(slice); itr.valid(); ++itr) {
      auto const resolved = itr.value().resolveExternals();
      EXPECT_TRUE((i < expected.size()));
      EXPECT_TRUE((0 == arangodb::basics::VelocyPackHelper::compare(expected[i++],
                                                                    resolved, true)));
    }

    EXPECT_TRUE((i == expected.size()));
  }

  // test custom analyzer with offsets via [] with [ phrase ] arg
  {
    std::vector<arangodb::velocypack::Slice> expected = {
        insertedDocs[7].slice(),  insertedDocs[8].slice(),
        insertedDocs[13].slice(), insertedDocs[19].slice(),
        insertedDocs[22].slice(), insertedDocs[24].slice(),
        insertedDocs[29].slice(),
    };
    auto result = arangodb::tests::executeQuery(
        vocbase,
        "FOR d IN testView SEARCH ANALYZER(PHRASE(d['duplicated'], [ 'v', 2, "
        "'c' ]), 'test_analyzer') SORT BM25(d) ASC, TFIDF(d) DESC, d.seq "
        "RETURN d");
    ASSERT_TRUE(result.result.ok());
    auto slice = result.data->slice();
    EXPECT_TRUE(slice.isArray());
    size_t i = 0;

    for (arangodb::velocypack::ArrayIterator itr(slice); itr.valid(); ++itr) {
      auto const resolved = itr.value().resolveExternals();
      EXPECT_TRUE((i < expected.size()));
      EXPECT_TRUE((0 == arangodb::basics::VelocyPackHelper::compare(expected[i++],
                                                                    resolved, true)));
    }

    EXPECT_TRUE((i == expected.size()));
  }

  // test custom analyzer with offsets (no match) with [ phrase ] arg
  {
    std::vector<arangodb::velocypack::Slice> expected = {};
    auto result = arangodb::tests::executeQuery(
        vocbase,
        "FOR d IN testView SEARCH ANALYZER(PHRASE(d.duplicated, [ 'v', 0, 'z' "
        "]), 'test_analyzer') SORT BM25(d) ASC, TFIDF(d) DESC, d.seq RETURN d");
    ASSERT_TRUE(result.result.ok());
    auto slice = result.data->slice();
    EXPECT_TRUE(slice.isArray());
    size_t i = 0;

    for (arangodb::velocypack::ArrayIterator itr(slice); itr.valid(); ++itr) {
      auto const resolved = itr.value().resolveExternals();
      EXPECT_TRUE((i < expected.size()));
      EXPECT_TRUE((0 == arangodb::basics::VelocyPackHelper::compare(expected[i++],
                                                                    resolved, true)));
    }

    EXPECT_TRUE((i == expected.size()));
  }

  // test custom analyzer with offsets (no match) via [] with [ phrase ] arg
  {
    std::vector<arangodb::velocypack::Slice> expected = {};
    auto result = arangodb::tests::executeQuery(
        vocbase,
        "FOR d IN testView SEARCH ANALYZER(PHRASE(d['duplicated'], [ 'v', 1, "
        "'c' ]), 'test_analyzer') SORT BM25(d) ASC, TFIDF(d) DESC, d.seq "
        "RETURN d");
    ASSERT_TRUE(result.result.ok());
    auto slice = result.data->slice();
    EXPECT_TRUE(slice.isArray());
    size_t i = 0;

    for (arangodb::velocypack::ArrayIterator itr(slice); itr.valid(); ++itr) {
      auto const resolved = itr.value().resolveExternals();
      EXPECT_TRUE((i < expected.size()));
      EXPECT_TRUE((0 == arangodb::basics::VelocyPackHelper::compare(expected[i++],
                                                                    resolved, true)));
    }

    EXPECT_TRUE((i == expected.size()));
  }

  // test custom analyzer with offsets (no match) via [] with [ phrase ] arg
  {
    std::vector<arangodb::velocypack::Slice> expected = {};
    auto result = arangodb::tests::executeQuery(
        vocbase,
        "FOR d IN testView SEARCH PHRASE(d['duplicated'], [ 'v', 1, 'c' ], "
        "'test_analyzer') SORT BM25(d) ASC, TFIDF(d) DESC, d.seq RETURN d");
    ASSERT_TRUE(result.result.ok());
    auto slice = result.data->slice();
    EXPECT_TRUE(slice.isArray());
    size_t i = 0;

    for (arangodb::velocypack::ArrayIterator itr(slice); itr.valid(); ++itr) {
      auto const resolved = itr.value().resolveExternals();
      EXPECT_TRUE((i < expected.size()));
      EXPECT_TRUE((0 == arangodb::basics::VelocyPackHelper::compare(expected[i++],
                                                                    resolved, true)));
    }

    EXPECT_TRUE((i == expected.size()));
  }

  // test custom analyzer with offsets (no match) via [] with [ phrase ] arg
  {
    std::vector<arangodb::velocypack::Slice> expected = {};
    auto result = arangodb::tests::executeQuery(
        vocbase,
        "FOR d IN testView SEARCH ANALYZER(PHRASE(d['duplicated'], [ 'v', 1, "
        "'c' ], 'test_analyzer'), 'identity') SORT BM25(d) ASC, TFIDF(d) DESC, "
        "d.seq RETURN d");
    ASSERT_TRUE(result.result.ok());
    auto slice = result.data->slice();
    EXPECT_TRUE(slice.isArray());
    size_t i = 0;

    for (arangodb::velocypack::ArrayIterator itr(slice); itr.valid(); ++itr) {
      auto const resolved = itr.value().resolveExternals();
      EXPECT_TRUE((i < expected.size()));
      EXPECT_TRUE((0 == arangodb::basics::VelocyPackHelper::compare(expected[i++],
                                                                    resolved, true)));
    }

    EXPECT_TRUE((i == expected.size()));
  }
}<|MERGE_RESOLUTION|>--- conflicted
+++ resolved
@@ -151,7 +151,12 @@
       }
     }
 
-<<<<<<< HEAD
+    auto* sysVocBaseFeature =
+        arangodb::application_features::ApplicationServer::lookupFeature<arangodb::SystemDatabaseFeature>();
+    EXPECT_TRUE(sysVocBaseFeature);
+
+    auto sysVocBasePtr = sysVocBaseFeature->use();
+
     auto* analyzers =
         arangodb::application_features::ApplicationServer::lookupFeature<arangodb::iresearch::IResearchAnalyzerFeature>();
     arangodb::iresearch::IResearchAnalyzerFeature::EmplaceResult result;
@@ -166,58 +171,17 @@
                        "TestDelimAnalyzer",
                        ",");  // cache analyzer
 
+    analyzers->emplace(result, "_system::test_analyzer", "TestAnalyzer", "abc",
+                       irs::flags{irs::frequency::type(), irs::position::type()}  // required for PHRASE
+    );  // cache analyzer
+
+    analyzers->emplace(result, "_system::test_csv_analyzer", "TestDelimAnalyzer",
+                       ",");  // cache analyzer
+
     auto* dbPathFeature =
         arangodb::application_features::ApplicationServer::getFeature<arangodb::DatabasePathFeature>(
             "DatabasePath");
     arangodb::tests::setDatabasePath(*dbPathFeature);  // ensure test data is stored in a unique directory
-=======
-    auto* sysVocBaseFeature = arangodb::application_features::ApplicationServer::lookupFeature<
-      arangodb::SystemDatabaseFeature
-    >();
-    REQUIRE(sysVocBaseFeature);
-
-    auto sysVocBasePtr = sysVocBaseFeature->use();
-
-    auto* analyzers = arangodb::application_features::ApplicationServer::lookupFeature<
-      arangodb::iresearch::IResearchAnalyzerFeature
-    >();
-    arangodb::iresearch::IResearchAnalyzerFeature::EmplaceResult result;
-    TRI_vocbase_t* vocbase;
-
-    dbFeature->createDatabase(1, "testVocbase", vocbase); // required for IResearchAnalyzerFeature::emplace(...)
-    analyzers->emplace(
-      result,
-      "testVocbase::test_analyzer",
-      "TestAnalyzer",
-      "abc",
-      irs::flags{ irs::frequency::type(), irs::position::type() } // required for PHRASE
-    ); // cache analyzer
-
-    analyzers->emplace(
-      result,
-      "testVocbase::test_csv_analyzer",
-      "TestDelimAnalyzer",
-      ","
-    ); // cache analyzer
-
-    analyzers->emplace(
-      result,
-      "_system::test_analyzer",
-      "TestAnalyzer",
-      "abc",
-      irs::flags{ irs::frequency::type(), irs::position::type() } // required for PHRASE
-    ); // cache analyzer
-
-    analyzers->emplace(
-      result,
-      "_system::test_csv_analyzer",
-      "TestDelimAnalyzer",
-      ","
-    ); // cache analyzer
-
-    auto* dbPathFeature = arangodb::application_features::ApplicationServer::getFeature<arangodb::DatabasePathFeature>("DatabasePath");
-    arangodb::tests::setDatabasePath(*dbPathFeature); // ensure test data is stored in a unique directory
->>>>>>> 49babbc6
   }
 
   ~IResearchQueryPhraseTest() {
@@ -252,28 +216,13 @@
 // --SECTION--                                                        test suite
 // -----------------------------------------------------------------------------
 
-<<<<<<< HEAD
-TEST_F(IResearchQueryPhraseTest, test) {
-  TRI_vocbase_t vocbase(TRI_vocbase_type_e::TRI_VOCBASE_TYPE_NORMAL, 1,
-                        "testVocbase");
-=======
-////////////////////////////////////////////////////////////////////////////////
-/// @brief setup
-////////////////////////////////////////////////////////////////////////////////
-///
-TEST_CASE("IResearchQueryTestPhraseSysVocbase", "[iresearch][iresearch-query]") {
-  IResearchQueryPhraseSetup s;
-  UNUSED(s);
-
->>>>>>> 49babbc6
+TEST_F(IResearchQueryPhraseTest, SysVocbase) {
   std::vector<arangodb::velocypack::Builder> insertedDocs;
   arangodb::LogicalView* view;
 
-
-  auto* sysVocBaseFeature = arangodb::application_features::ApplicationServer::lookupFeature<
-    arangodb::SystemDatabaseFeature
-  >();
-  REQUIRE(sysVocBaseFeature);
+  auto* sysVocBaseFeature =
+      arangodb::application_features::ApplicationServer::lookupFeature<arangodb::SystemDatabaseFeature>();
+  ASSERT_TRUE(sysVocBaseFeature);
 
   auto sysVocBasePtr = sysVocBaseFeature->use();
   auto& vocbase = *sysVocBasePtr;
@@ -360,23 +309,14 @@
     ASSERT_TRUE((false == !impl));
 
     auto updateJson = arangodb::velocypack::Parser::fromJson(
-<<<<<<< HEAD
         "{ \"links\": {"
         "\"testCollection0\": { \"analyzers\": [ \"test_analyzer\", "
         "\"identity\" ], \"includeAllFields\": true, \"trackListPositions\": "
         "true },"
-        "\"testCollection1\": { \"analyzers\": [ \"test_analyzer\", "
+        "\"testCollection1\": { \"analyzers\": [ \"::test_analyzer\", "
         "\"identity\" ], \"includeAllFields\": true }"
         "}}");
     EXPECT_TRUE((impl->properties(updateJson->slice(), true).ok()));
-=======
-      "{ \"links\": {"
-        "\"testCollection0\": { \"analyzers\": [ \"test_analyzer\", \"identity\" ], \"includeAllFields\": true, \"trackListPositions\": true },"
-        "\"testCollection1\": { \"analyzers\": [ \"::test_analyzer\", \"identity\" ], \"includeAllFields\": true }"
-      "}}"
-    );
-    CHECK((impl->properties(updateJson->slice(), true).ok()));
->>>>>>> 49babbc6
     std::set<TRI_voc_cid_t> cids;
     impl->visitCollections([&cids](TRI_voc_cid_t cid) -> bool {
       cids.emplace(cid);
@@ -716,10 +656,11 @@
   // can't access to local analyzer in other database
   {
     auto result = arangodb::tests::executeQuery(
-      vocbase,
-      "FOR d IN testView SEARCH ANALYZER(PHRASE(d.duplicated, 'z'), 'testVocbase::test_analyzer') SORT BM25(d) ASC, TFIDF(d) DESC, d.seq RETURN d"
-    );
-    REQUIRE(result.result.is(TRI_ERROR_QUERY_PARSE));
+        vocbase,
+        "FOR d IN testView SEARCH ANALYZER(PHRASE(d.duplicated, 'z'), "
+        "'testVocbase::test_analyzer') SORT BM25(d) ASC, TFIDF(d) DESC, d.seq "
+        "RETURN d");
+    ASSERT_TRUE(result.result.is(TRI_ERROR_QUERY_PARSE));
   }
 
   // test custom analyzer
@@ -758,1003 +699,38 @@
         insertedDocs[29].slice(),
     };
     auto result = arangodb::tests::executeQuery(
-<<<<<<< HEAD
-        vocbase,
-        "FOR d IN testView SEARCH PHRASE(d.duplicated, 'z', 'test_analyzer') "
+        vocbase,
+        "FOR d IN testView SEARCH PHRASE(d.duplicated, 'z', '::test_analyzer') "
         "SORT BM25(d) ASC, TFIDF(d) DESC, d.seq RETURN d");
     ASSERT_TRUE(result.result.ok());
-=======
-      vocbase,
-      "FOR d IN testView SEARCH PHRASE(d.duplicated, 'z', '::test_analyzer') SORT BM25(d) ASC, TFIDF(d) DESC, d.seq RETURN d"
-    );
-    REQUIRE(result.result.ok());
-    auto slice = result.data->slice();
-    CHECK(slice.isArray());
-    size_t i = 0;
-
-    for (arangodb::velocypack::ArrayIterator itr(slice); itr.valid(); ++itr) {
-      auto const resolved = itr.value().resolveExternals();
-      CHECK((i < expected.size()));
-      CHECK((0 == arangodb::basics::VelocyPackHelper::compare(expected[i++], resolved, true)));
-    }
-
-    CHECK((i == expected.size()));
+    auto slice = result.data->slice();
+    EXPECT_TRUE(slice.isArray());
+    size_t i = 0;
+
+    for (arangodb::velocypack::ArrayIterator itr(slice); itr.valid(); ++itr) {
+      auto const resolved = itr.value().resolveExternals();
+      EXPECT_TRUE((i < expected.size()));
+      EXPECT_TRUE((0 == arangodb::basics::VelocyPackHelper::compare(expected[i++],
+                                                                    resolved, true)));
+    }
+
+    EXPECT_TRUE((i == expected.size()));
   }
 
   // test custom analyzer
   {
     std::vector<arangodb::velocypack::Slice> expected = {
-      insertedDocs[7].slice(),
-      insertedDocs[8].slice(),
-      insertedDocs[13].slice(),
-      insertedDocs[19].slice(),
-      insertedDocs[22].slice(),
-      insertedDocs[24].slice(),
-      insertedDocs[29].slice(),
-    };
-    auto result = arangodb::tests::executeQuery(
-      vocbase,
-      "FOR d IN testView SEARCH PHRASE(d.duplicated, 'z', '_system::test_analyzer') SORT BM25(d) ASC, TFIDF(d) DESC, d.seq RETURN d"
-    );
-    REQUIRE(result.result.ok());
-    auto slice = result.data->slice();
-    CHECK(slice.isArray());
-    size_t i = 0;
-
-    for (arangodb::velocypack::ArrayIterator itr(slice); itr.valid(); ++itr) {
-      auto const resolved = itr.value().resolveExternals();
-      CHECK((i < expected.size()));
-      CHECK((0 == arangodb::basics::VelocyPackHelper::compare(expected[i++], resolved, true)));
-    }
-
-    CHECK((i == expected.size()));
-  }
-
-  // test custom analyzer via []
-  {
-    std::vector<arangodb::velocypack::Slice> expected = {
-      insertedDocs[7].slice(),
-      insertedDocs[8].slice(),
-      insertedDocs[13].slice(),
-      insertedDocs[19].slice(),
-      insertedDocs[22].slice(),
-      insertedDocs[24].slice(),
-      insertedDocs[29].slice(),
-    };
-    auto result = arangodb::tests::executeQuery(
-      vocbase,
-      "FOR d IN testView SEARCH analyzer(PHRASE(d['duplicated'], 'z'), 'test_analyzer') SORT BM25(d) ASC, TFIDF(d) DESC, d.seq RETURN d"
-    );
-    REQUIRE(result.result.ok());
-    auto slice = result.data->slice();
-    CHECK(slice.isArray());
-    size_t i = 0;
-
-    for (arangodb::velocypack::ArrayIterator itr(slice); itr.valid(); ++itr) {
-      auto const resolved = itr.value().resolveExternals();
-      CHECK((i < expected.size()));
-      CHECK((0 == arangodb::basics::VelocyPackHelper::compare(expected[i++], resolved, true)));
-    }
-
-    CHECK((i == expected.size()));
-  }
-
-  // test custom analyzer with offsets
-  {
-    std::vector<arangodb::velocypack::Slice> expected = {
-      insertedDocs[7].slice(),
-      insertedDocs[8].slice(),
-      insertedDocs[13].slice(),
-      insertedDocs[19].slice(),
-      insertedDocs[22].slice(),
-      insertedDocs[24].slice(),
-      insertedDocs[29].slice(),
-    };
-    auto result = arangodb::tests::executeQuery(
-      vocbase,
-      "FOR d IN testView SEARCH ANALYZER(PHRASE(d.duplicated, 'v', 1, 'z'), 'test_analyzer') SORT BM25(d) ASC, TFIDF(d) DESC, d.seq RETURN d"
-    );
-    REQUIRE(result.result.ok());
-    auto slice = result.data->slice();
-    CHECK(slice.isArray());
-    size_t i = 0;
-
-    for (arangodb::velocypack::ArrayIterator itr(slice); itr.valid(); ++itr) {
-      auto const resolved = itr.value().resolveExternals();
-      CHECK((i < expected.size()));
-      CHECK((0 == arangodb::basics::VelocyPackHelper::compare(expected[i++], resolved, true)));
-    }
-
-    CHECK((i == expected.size()));
-  }
-
-  // test custom analyzer with offsets
-  {
-    std::vector<arangodb::velocypack::Slice> expected = {
-      insertedDocs[7].slice(),
-      insertedDocs[8].slice(),
-      insertedDocs[13].slice(),
-      insertedDocs[19].slice(),
-      insertedDocs[22].slice(),
-      insertedDocs[24].slice(),
-      insertedDocs[29].slice(),
-    };
-    auto result = arangodb::tests::executeQuery(
-      vocbase,
-      "FOR d IN testView SEARCH PHRASE(d.duplicated, 'v', 1, 'z', 'test_analyzer') SORT BM25(d) ASC, TFIDF(d) DESC, d.seq RETURN d"
-    );
-    REQUIRE(result.result.ok());
-    auto slice = result.data->slice();
-    CHECK(slice.isArray());
-    size_t i = 0;
-
-    for (arangodb::velocypack::ArrayIterator itr(slice); itr.valid(); ++itr) {
-      auto const resolved = itr.value().resolveExternals();
-      CHECK((i < expected.size()));
-      CHECK((0 == arangodb::basics::VelocyPackHelper::compare(expected[i++], resolved, true)));
-    }
-
-    CHECK((i == expected.size()));
-  }
-
-  // test custom analyzer with offsets via []
-  {
-    std::vector<arangodb::velocypack::Slice> expected = {
-      insertedDocs[7].slice(),
-      insertedDocs[8].slice(),
-      insertedDocs[13].slice(),
-      insertedDocs[19].slice(),
-      insertedDocs[22].slice(),
-      insertedDocs[24].slice(),
-      insertedDocs[29].slice(),
-    };
-    auto result = arangodb::tests::executeQuery(
-      vocbase,
-      "FOR d IN testView SEARCH ANALYZER(PHRASE(d['duplicated'], 'v', 2, 'c'), 'test_analyzer') SORT BM25(d) ASC, TFIDF(d) DESC, d.seq RETURN d"
-    );
-    REQUIRE(result.result.ok());
-    auto slice = result.data->slice();
-    CHECK(slice.isArray());
-    size_t i = 0;
-
-    for (arangodb::velocypack::ArrayIterator itr(slice); itr.valid(); ++itr) {
-      auto const resolved = itr.value().resolveExternals();
-      CHECK((i < expected.size()));
-      CHECK((0 == arangodb::basics::VelocyPackHelper::compare(expected[i++], resolved, true)));
-    }
-
-    CHECK((i == expected.size()));
-  }
-
-  // test custom analyzer with offsets via []
-  {
-    std::vector<arangodb::velocypack::Slice> expected = {
-      insertedDocs[7].slice(),
-      insertedDocs[8].slice(),
-      insertedDocs[13].slice(),
-      insertedDocs[19].slice(),
-      insertedDocs[22].slice(),
-      insertedDocs[24].slice(),
-      insertedDocs[29].slice(),
-    };
-    auto result = arangodb::tests::executeQuery(
-      vocbase,
-      "FOR d IN testView SEARCH ANALYZER(PHRASE(d['duplicated'], 'v', 2, 'c', 'test_analyzer'), 'identity') SORT BM25(d) ASC, TFIDF(d) DESC, d.seq RETURN d"
-    );
-    REQUIRE(result.result.ok());
-    auto slice = result.data->slice();
-    CHECK(slice.isArray());
-    size_t i = 0;
-
-    for (arangodb::velocypack::ArrayIterator itr(slice); itr.valid(); ++itr) {
-      auto const resolved = itr.value().resolveExternals();
-      CHECK((i < expected.size()));
-      CHECK((0 == arangodb::basics::VelocyPackHelper::compare(expected[i++], resolved, true)));
-    }
-
-    CHECK((i == expected.size()));
-  }
-
-  // test custom analyzer with offsets (no match)
-  {
-    std::vector<arangodb::velocypack::Slice> expected = {
-    };
-    auto result = arangodb::tests::executeQuery(
-      vocbase,
-      "FOR d IN testView SEARCH ANALYZER(PHRASE(d.duplicated, 'v', 0, 'z'), 'test_analyzer') SORT BM25(d) ASC, TFIDF(d) DESC, d.seq RETURN d"
-    );
-    REQUIRE(result.result.ok());
-    auto slice = result.data->slice();
-    CHECK(slice.isArray());
-    size_t i = 0;
-
-    for (arangodb::velocypack::ArrayIterator itr(slice); itr.valid(); ++itr) {
-      auto const resolved = itr.value().resolveExternals();
-      CHECK((i < expected.size()));
-      CHECK((0 == arangodb::basics::VelocyPackHelper::compare(expected[i++], resolved, true)));
-    }
-
-    CHECK((i == expected.size()));
-  }
-
-  // test custom analyzer with offsets (no match) via []
-  {
-    std::vector<arangodb::velocypack::Slice> expected = {
-    };
-    auto result = arangodb::tests::executeQuery(
-      vocbase,
-      "FOR d IN testView SEARCH ANALYZER(PHRASE(d['duplicated'], 'v', 1, 'c'), 'test_analyzer') SORT BM25(d) ASC, TFIDF(d) DESC, d.seq RETURN d"
-    );
-    REQUIRE(result.result.ok());
-    auto slice = result.data->slice();
-    CHECK(slice.isArray());
-    size_t i = 0;
-
-    for (arangodb::velocypack::ArrayIterator itr(slice); itr.valid(); ++itr) {
-      auto const resolved = itr.value().resolveExternals();
-      CHECK((i < expected.size()));
-      CHECK((0 == arangodb::basics::VelocyPackHelper::compare(expected[i++], resolved, true)));
-    }
-
-    CHECK((i == expected.size()));
-  }
-
-  // test custom analyzer with [ phrase ] arg
-  {
-    std::vector<arangodb::velocypack::Slice> expected = {
-      insertedDocs[7].slice(),
-      insertedDocs[8].slice(),
-      insertedDocs[13].slice(),
-      insertedDocs[19].slice(),
-      insertedDocs[22].slice(),
-      insertedDocs[24].slice(),
-      insertedDocs[29].slice(),
-    };
-    auto result = arangodb::tests::executeQuery(
-      vocbase,
-      "FOR d IN testView SEARCH ANALYZER(PHRASE(d.duplicated, [ 'z' ]), 'test_analyzer') SORT BM25(d) ASC, TFIDF(d) DESC, d.seq RETURN d"
-    );
-    REQUIRE(result.result.ok());
-    auto slice = result.data->slice();
-    CHECK(slice.isArray());
-    size_t i = 0;
-
-    for (arangodb::velocypack::ArrayIterator itr(slice); itr.valid(); ++itr) {
-      auto const resolved = itr.value().resolveExternals();
-      CHECK((i < expected.size()));
-      CHECK((0 == arangodb::basics::VelocyPackHelper::compare(expected[i++], resolved, true)));
-    }
-
-    CHECK((i == expected.size()));
-  }
-
-  // test custom analyzer via [] with [ phrase ] arg
-  {
-    std::vector<arangodb::velocypack::Slice> expected = {
-      insertedDocs[7].slice(),
-      insertedDocs[8].slice(),
-      insertedDocs[13].slice(),
-      insertedDocs[19].slice(),
-      insertedDocs[22].slice(),
-      insertedDocs[24].slice(),
-      insertedDocs[29].slice(),
-    };
-    auto result = arangodb::tests::executeQuery(
-      vocbase,
-      "FOR d IN testView SEARCH ANALYZER(PHRASE(d['duplicated'], [ 'z' ]), 'test_analyzer') SORT BM25(d) ASC, TFIDF(d) DESC, d.seq RETURN d"
-    );
-    REQUIRE(result.result.ok());
-    auto slice = result.data->slice();
-    CHECK(slice.isArray());
-    size_t i = 0;
-
-    for (arangodb::velocypack::ArrayIterator itr(slice); itr.valid(); ++itr) {
-      auto const resolved = itr.value().resolveExternals();
-      CHECK((i < expected.size()));
-      CHECK((0 == arangodb::basics::VelocyPackHelper::compare(expected[i++], resolved, true)));
-    }
-
-    CHECK((i == expected.size()));
-  }
-
-  // test custom analyzer with offsets with [ phrase ] arg
-  {
-    std::vector<arangodb::velocypack::Slice> expected = {
-      insertedDocs[7].slice(),
-      insertedDocs[8].slice(),
-      insertedDocs[13].slice(),
-      insertedDocs[19].slice(),
-      insertedDocs[22].slice(),
-      insertedDocs[24].slice(),
-      insertedDocs[29].slice(),
-    };
-    auto result = arangodb::tests::executeQuery(
-      vocbase,
-      "FOR d IN testView SEARCH ANALYZER(PHRASE(d.duplicated, [ 'v', 1, 'z' ]), 'test_analyzer') SORT BM25(d) ASC, TFIDF(d) DESC, d.seq RETURN d"
-    );
-    REQUIRE(result.result.ok());
-    auto slice = result.data->slice();
-    CHECK(slice.isArray());
-    size_t i = 0;
-
-    for (arangodb::velocypack::ArrayIterator itr(slice); itr.valid(); ++itr) {
-      auto const resolved = itr.value().resolveExternals();
-      CHECK((i < expected.size()));
-      CHECK((0 == arangodb::basics::VelocyPackHelper::compare(expected[i++], resolved, true)));
-    }
-
-    CHECK((i == expected.size()));
-  }
-
-  // test custom analyzer with offsets via [] with [ phrase ] arg
-  {
-    std::vector<arangodb::velocypack::Slice> expected = {
-      insertedDocs[7].slice(),
-      insertedDocs[8].slice(),
-      insertedDocs[13].slice(),
-      insertedDocs[19].slice(),
-      insertedDocs[22].slice(),
-      insertedDocs[24].slice(),
-      insertedDocs[29].slice(),
-    };
-    auto result = arangodb::tests::executeQuery(
-      vocbase,
-      "FOR d IN testView SEARCH ANALYZER(PHRASE(d['duplicated'], [ 'v', 2, 'c' ]), 'test_analyzer') SORT BM25(d) ASC, TFIDF(d) DESC, d.seq RETURN d"
-    );
-    REQUIRE(result.result.ok());
-    auto slice = result.data->slice();
-    CHECK(slice.isArray());
-    size_t i = 0;
-
-    for (arangodb::velocypack::ArrayIterator itr(slice); itr.valid(); ++itr) {
-      auto const resolved = itr.value().resolveExternals();
-      CHECK((i < expected.size()));
-      CHECK((0 == arangodb::basics::VelocyPackHelper::compare(expected[i++], resolved, true)));
-    }
-
-    CHECK((i == expected.size()));
-  }
-
-  // test custom analyzer with offsets (no match) with [ phrase ] arg
-  {
-    std::vector<arangodb::velocypack::Slice> expected = {
-    };
-    auto result = arangodb::tests::executeQuery(
-      vocbase,
-      "FOR d IN testView SEARCH ANALYZER(PHRASE(d.duplicated, [ 'v', 0, 'z' ]), 'test_analyzer') SORT BM25(d) ASC, TFIDF(d) DESC, d.seq RETURN d"
-    );
-    REQUIRE(result.result.ok());
-    auto slice = result.data->slice();
-    CHECK(slice.isArray());
-    size_t i = 0;
-
-    for (arangodb::velocypack::ArrayIterator itr(slice); itr.valid(); ++itr) {
-      auto const resolved = itr.value().resolveExternals();
-      CHECK((i < expected.size()));
-      CHECK((0 == arangodb::basics::VelocyPackHelper::compare(expected[i++], resolved, true)));
-    }
-
-    CHECK((i == expected.size()));
-  }
-
-  // test custom analyzer with offsets (no match) via [] with [ phrase ] arg
-  {
-    std::vector<arangodb::velocypack::Slice> expected = {
-    };
-    auto result = arangodb::tests::executeQuery(
-      vocbase,
-      "FOR d IN testView SEARCH ANALYZER(PHRASE(d['duplicated'], [ 'v', 1, 'c' ]), 'test_analyzer') SORT BM25(d) ASC, TFIDF(d) DESC, d.seq RETURN d"
-    );
-    REQUIRE(result.result.ok());
-    auto slice = result.data->slice();
-    CHECK(slice.isArray());
-    size_t i = 0;
-
-    for (arangodb::velocypack::ArrayIterator itr(slice); itr.valid(); ++itr) {
-      auto const resolved = itr.value().resolveExternals();
-      CHECK((i < expected.size()));
-      CHECK((0 == arangodb::basics::VelocyPackHelper::compare(expected[i++], resolved, true)));
-    }
-
-    CHECK((i == expected.size()));
-  }
-
-  // test custom analyzer with offsets (no match) via [] with [ phrase ] arg
-  {
-    std::vector<arangodb::velocypack::Slice> expected = {
-    };
-    auto result = arangodb::tests::executeQuery(
-      vocbase,
-      "FOR d IN testView SEARCH PHRASE(d['duplicated'], [ 'v', 1, 'c' ], 'test_analyzer') SORT BM25(d) ASC, TFIDF(d) DESC, d.seq RETURN d"
-    );
-    REQUIRE(result.result.ok());
-    auto slice = result.data->slice();
-    CHECK(slice.isArray());
-    size_t i = 0;
-
-    for (arangodb::velocypack::ArrayIterator itr(slice); itr.valid(); ++itr) {
-      auto const resolved = itr.value().resolveExternals();
-      CHECK((i < expected.size()));
-      CHECK((0 == arangodb::basics::VelocyPackHelper::compare(expected[i++], resolved, true)));
-    }
-
-    CHECK((i == expected.size()));
-  }
-
-  // test custom analyzer with offsets (no match) via [] with [ phrase ] arg
-  {
-    std::vector<arangodb::velocypack::Slice> expected = {
-    };
-    auto result = arangodb::tests::executeQuery(
-      vocbase,
-      "FOR d IN testView SEARCH ANALYZER(PHRASE(d['duplicated'], [ 'v', 1, 'c' ], 'test_analyzer'), 'identity') SORT BM25(d) ASC, TFIDF(d) DESC, d.seq RETURN d"
-    );
-    REQUIRE(result.result.ok());
-    auto slice = result.data->slice();
-    CHECK(slice.isArray());
-    size_t i = 0;
-
-    for (arangodb::velocypack::ArrayIterator itr(slice); itr.valid(); ++itr) {
-      auto const resolved = itr.value().resolveExternals();
-      CHECK((i < expected.size()));
-      CHECK((0 == arangodb::basics::VelocyPackHelper::compare(expected[i++], resolved, true)));
-    }
-
-    CHECK((i == expected.size()));
-  }
-}
-
-TEST_CASE("IResearchQueryTestPhrase", "[iresearch][iresearch-query]") {
-  IResearchQueryPhraseSetup s;
-  UNUSED(s);
-
-  TRI_vocbase_t vocbase(TRI_vocbase_type_e::TRI_VOCBASE_TYPE_NORMAL, 1, "testVocbase");
-  std::vector<arangodb::velocypack::Builder> insertedDocs;
-  arangodb::LogicalView* view;
-
-  // create collection0
-  {
-    auto createJson = arangodb::velocypack::Parser::fromJson("{ \"name\": \"testCollection0\" }");
-    auto collection = vocbase.createCollection(createJson->slice());
-    REQUIRE((nullptr != collection));
-
-    std::vector<std::shared_ptr<arangodb::velocypack::Builder>> docs {
-      arangodb::velocypack::Parser::fromJson("{ \"seq\": -6, \"value\": null }"),
-      arangodb::velocypack::Parser::fromJson("{ \"seq\": -5, \"value\": true }"),
-      arangodb::velocypack::Parser::fromJson("{ \"seq\": -4, \"value\": \"abc\" }"),
-      arangodb::velocypack::Parser::fromJson("{ \"seq\": -3, \"value\": 3.14 }"),
-      arangodb::velocypack::Parser::fromJson("{ \"seq\": -2, \"value\": [ 1, \"abc\" ] }"),
-      arangodb::velocypack::Parser::fromJson("{ \"seq\": -1, \"value\": { \"a\": 7, \"b\": \"c\" } }"),
-    };
-
-    arangodb::OperationOptions options;
-    options.returnNew = true;
-    arangodb::SingleCollectionTransaction trx(
-      arangodb::transaction::StandaloneContext::Create(vocbase),
-      *collection,
-      arangodb::AccessMode::Type::WRITE
-    );
-    CHECK((trx.begin().ok()));
-
-    for (auto& entry: docs) {
-      auto res = trx.insert(collection->name(), entry->slice(), options);
-      CHECK((res.ok()));
-      insertedDocs.emplace_back(res.slice().get("new"));
-    }
-
-    CHECK((trx.commit().ok()));
-  }
-
-  // create collection1
-  {
-    auto createJson = arangodb::velocypack::Parser::fromJson("{ \"name\": \"testCollection1\" }");
-    auto collection = vocbase.createCollection(createJson->slice());
-    REQUIRE((nullptr != collection));
-
-    irs::utf8_path resource;
-    resource/=irs::string_ref(arangodb::tests::testResourceDir);
-    resource/=irs::string_ref("simple_sequential.json");
-
-    auto builder = arangodb::basics::VelocyPackHelper::velocyPackFromFile(resource.utf8());
-    auto slice = builder.slice();
-    REQUIRE(slice.isArray());
-
-    arangodb::OperationOptions options;
-    options.returnNew = true;
-    arangodb::SingleCollectionTransaction trx(
-      arangodb::transaction::StandaloneContext::Create(vocbase),
-      *collection,
-      arangodb::AccessMode::Type::WRITE
-    );
-    CHECK((trx.begin().ok()));
-
-    for (arangodb::velocypack::ArrayIterator itr(slice); itr.valid(); ++itr) {
-      auto res = trx.insert(collection->name(), itr.value(), options);
-      CHECK((res.ok()));
-      insertedDocs.emplace_back(res.slice().get("new"));
-    }
-
-    CHECK((trx.commit().ok()));
-  }
-
-  // create view
-  {
-    auto createJson = arangodb::velocypack::Parser::fromJson("{ \"name\": \"testView\", \"type\": \"arangosearch\" }");
-    auto logicalView = vocbase.createView(createJson->slice());
-    REQUIRE((false == !logicalView));
-
-    view = logicalView.get();
-    auto* impl = dynamic_cast<arangodb::iresearch::IResearchView*>(view);
-    REQUIRE((false == !impl));
-
-    auto updateJson = arangodb::velocypack::Parser::fromJson(
-      "{ \"links\": {"
-        "\"testCollection0\": { \"analyzers\": [ \"test_analyzer\", \"::test_analyzer\", \"identity\" ], \"includeAllFields\": true, \"trackListPositions\": true },"
-        "\"testCollection1\": { \"analyzers\": [ \"test_analyzer\", \"_system::test_analyzer\", \"identity\" ], \"includeAllFields\": true }"
-      "}}"
-    );
-    CHECK((impl->properties(updateJson->slice(), true).ok()));
-    std::set<TRI_voc_cid_t> cids;
-    impl->visitCollections([&cids](TRI_voc_cid_t cid)->bool { cids.emplace(cid); return true; });
-    CHECK((2 == cids.size()));
-    CHECK((arangodb::tests::executeQuery(vocbase, "FOR d IN testView SEARCH 1 ==1 OPTIONS { waitForSync: true } RETURN d").result.ok())); // commit
-  }
-
-  // test missing field
-  {
-    std::vector<arangodb::velocypack::Slice> expected = {
-    };
-    auto result = arangodb::tests::executeQuery(
-      vocbase,
-      "FOR d IN testView SEARCH PHRASE(d.missing, 'abc') SORT BM25(d) ASC, TFIDF(d) DESC, d.seq RETURN d"
-    );
-    REQUIRE(result.result.ok());
-    auto slice = result.data->slice();
-    CHECK(slice.isArray());
-    size_t i = 0;
-
-    for (arangodb::velocypack::ArrayIterator itr(slice); itr.valid(); ++itr) {
-      auto const resolved = itr.value().resolveExternals();
-      CHECK((i < expected.size()));
-      CHECK((0 == arangodb::basics::VelocyPackHelper::compare(expected[i++], resolved, true)));
-    }
-
-    CHECK((i == expected.size()));
-  }
-
-  // test missing field via []
-  {
-    std::vector<arangodb::velocypack::Slice> expected = {
-    };
-    auto result = arangodb::tests::executeQuery(
-      vocbase,
-      "FOR d IN testView SEARCH PHRASE(d['missing'], 'abc') SORT BM25(d) ASC, TFIDF(d) DESC, d.seq RETURN d"
-    );
-    REQUIRE(result.result.ok());
-    auto slice = result.data->slice();
-    CHECK(slice.isArray());
-    size_t i = 0;
-
-    for (arangodb::velocypack::ArrayIterator itr(slice); itr.valid(); ++itr) {
-      auto const resolved = itr.value().resolveExternals();
-      CHECK((i < expected.size()));
-      CHECK((0 == arangodb::basics::VelocyPackHelper::compare(expected[i++], resolved, true)));
-    }
-
-    CHECK((i == expected.size()));
-  }
-
-  // test invalid column type
-  {
-    std::vector<arangodb::velocypack::Slice> expected = {
-    };
-    auto result = arangodb::tests::executeQuery(
-      vocbase,
-      "FOR d IN testView SEARCH PHRASE(d.seq, '0') SORT BM25(d) ASC, TFIDF(d) DESC, d.seq RETURN d"
-    );
-    REQUIRE(result.result.ok());
-    auto slice = result.data->slice();
-    CHECK(slice.isArray());
-    size_t i = 0;
-
-    for (arangodb::velocypack::ArrayIterator itr(slice); itr.valid(); ++itr) {
-      auto const resolved = itr.value().resolveExternals();
-      CHECK((i < expected.size()));
-      CHECK((0 == arangodb::basics::VelocyPackHelper::compare(expected[i++], resolved, true)));
-    }
-
-    CHECK((i == expected.size()));
-  }
-
-  // test invalid column type via []
-  {
-    std::vector<arangodb::velocypack::Slice> expected = {
-    };
-    auto result = arangodb::tests::executeQuery(
-      vocbase,
-      "FOR d IN testView SEARCH PHRASE(d['seq'], '0') SORT BM25(d) ASC, TFIDF(d) DESC, d.seq RETURN d"
-    );
-    REQUIRE(result.result.ok());
-    auto slice = result.data->slice();
-    CHECK(slice.isArray());
-    size_t i = 0;
-
-    for (arangodb::velocypack::ArrayIterator itr(slice); itr.valid(); ++itr) {
-      auto const resolved = itr.value().resolveExternals();
-      CHECK((i < expected.size()));
-      CHECK((0 == arangodb::basics::VelocyPackHelper::compare(expected[i++], resolved, true)));
-    }
-
-    CHECK((i == expected.size()));
-  }
-
-  // test invalid input type (empty-array)
-  {
-    auto result = arangodb::tests::executeQuery(
-      vocbase,
-      "FOR d IN testView SEARCH PHRASE(d.value, [ ]) SORT BM25(d) ASC, TFIDF(d) DESC, d.seq RETURN d"
-    );
-    REQUIRE(result.result.is(TRI_ERROR_QUERY_PARSE));
-  }
-
-  // test invalid input type (empty-array) via []
-  {
-    auto result = arangodb::tests::executeQuery(
-      vocbase,
-      "FOR d IN testView SEARCH PHRASE(d['value'], [ ]) SORT BM25(d) ASC, TFIDF(d) DESC, d.seq RETURN d"
-    );
-    REQUIRE(result.result.is(TRI_ERROR_QUERY_PARSE));
-  }
-
-  // test invalid input type (array)
-  {
-    auto result = arangodb::tests::executeQuery(
-      vocbase,
-      "FOR d IN testView SEARCH PHRASE(d.value, [ 1, \"abc\" ]) SORT BM25(d) ASC, TFIDF(d) DESC, d.seq RETURN d"
-    );
-    REQUIRE(result.result.is(TRI_ERROR_QUERY_PARSE));
-  }
-
-  // test invalid input type (array) via []
-  {
-    auto result = arangodb::tests::executeQuery(
-      vocbase,
-      "FOR d IN testView SEARCH PHRASE(d['value'], [ 1, \"abc\" ]) SORT BM25(d) ASC, TFIDF(d) DESC, d.seq RETURN d"
-    );
-    REQUIRE(result.result.is(TRI_ERROR_QUERY_PARSE));
-  }
-
-  // test invalid input type (boolean)
-  {
-    auto result = arangodb::tests::executeQuery(
-      vocbase,
-      "FOR d IN testView SEARCH PHRASE(d.value, true) SORT BM25(d) ASC, TFIDF(d) DESC, d.seq RETURN d"
-    );
-    REQUIRE(result.result.is(TRI_ERROR_QUERY_PARSE));
-  }
-
-  // test invalid input type (boolean) via []
-  {
-    auto result = arangodb::tests::executeQuery(
-      vocbase,
-      "FOR d IN testView SEARCH PHRASE(d['value'], false) SORT BM25(d) ASC, TFIDF(d) DESC, d.seq RETURN d"
-    );
-    REQUIRE(result.result.is(TRI_ERROR_QUERY_PARSE));
-  }
-
-  // test invalid input type (null)
-  {
-    auto result = arangodb::tests::executeQuery(
-      vocbase,
-      "FOR d IN testView SEARCH PHRASE(d.value, null) SORT BM25(d) ASC, TFIDF(d) DESC, d.seq RETURN d"
-    );
-    REQUIRE(result.result.is(TRI_ERROR_QUERY_PARSE));
-  }
-
-  // test invalid input type (null) via []
-  {
-    auto result = arangodb::tests::executeQuery(
-      vocbase,
-      "FOR d IN testView SEARCH PHRASE(d['value'], null) SORT BM25(d) ASC, TFIDF(d) DESC, d.seq RETURN d"
-    );
-    REQUIRE(result.result.is(TRI_ERROR_QUERY_PARSE));
-  }
-
-  // test invalid input type (numeric)
-  {
-    auto result = arangodb::tests::executeQuery(
-      vocbase,
-      "FOR d IN testView SEARCH PHRASE(d.value, 3.14) SORT BM25(d) ASC, TFIDF(d) DESC, d.seq RETURN d"
-    );
-    REQUIRE(result.result.is(TRI_ERROR_QUERY_PARSE));
-  }
-
-  // test invalid input type (numeric) via []
-  {
-    auto result = arangodb::tests::executeQuery(
-      vocbase,
-      "FOR d IN testView SEARCH PHRASE(d['value'], 1234) SORT BM25(d) ASC, TFIDF(d) DESC, d.seq RETURN d"
-    );
-    REQUIRE(result.result.is(TRI_ERROR_QUERY_PARSE));
-  }
-
-  // test invalid input type (object)
-  {
-    auto result = arangodb::tests::executeQuery(
-      vocbase,
-      "FOR d IN testView SEARCH PHRASE(d.value, { \"a\": 7, \"b\": \"c\" }) SORT BM25(d) ASC, TFIDF(d) DESC, d.seq RETURN d"
-    );
-    REQUIRE(result.result.is(TRI_ERROR_QUERY_PARSE));
-  }
-
-  // test invalid input type (object) via []
-  {
-    auto result = arangodb::tests::executeQuery(
-      vocbase,
-      "FOR d IN testView SEARCH PHRASE(d['value'], { \"a\": 7, \"b\": \"c\" }) SORT BM25(d) ASC, TFIDF(d) DESC, d.seq RETURN d"
-    );
-    REQUIRE(result.result.is(TRI_ERROR_QUERY_PARSE));
-  }
-
-  // test missing value
-  {
-    auto result = arangodb::tests::executeQuery(
-      vocbase,
-      "FOR d IN testView SEARCH PHRASE(d.value) SORT BM25(d) ASC, TFIDF(d) DESC, d.seq RETURN d"
-    );
-    REQUIRE(result.result.is(TRI_ERROR_QUERY_FUNCTION_ARGUMENT_NUMBER_MISMATCH));
-  }
-
-  // test missing value via []
-  {
-    auto result = arangodb::tests::executeQuery(
-      vocbase,
-      "FOR d IN testView SEARCH PHRASE(d['value']) SORT BM25(d) ASC, TFIDF(d) DESC, d.seq RETURN d"
-    );
-    REQUIRE(result.result.is(TRI_ERROR_QUERY_FUNCTION_ARGUMENT_NUMBER_MISMATCH));
-  }
-
-  // test invalid analyzer type (array)
-  {
-    auto result = arangodb::tests::executeQuery(
-      vocbase,
-      "FOR d IN testView SEARCH ANALYZER(PHRASE(d.duplicated, 'z'), [ 1, \"abc\" ]) SORT BM25(d) ASC, TFIDF(d) DESC, d.seq RETURN d"
-    );
-    REQUIRE(result.result.is(TRI_ERROR_QUERY_PARSE));
-  }
-
-  // test invalid analyzer type (array) via []
-  {
-    auto result = arangodb::tests::executeQuery(
-      vocbase,
-      "FOR d IN testView SEARCH ANALYZER(PHRASE(d['duplicated'], 'z'), [ 1, \"abc\" ]) SORT BM25(d) ASC, TFIDF(d) DESC, d.seq RETURN d"
-    );
-    REQUIRE(result.result.is(TRI_ERROR_QUERY_PARSE));
-  }
-
-  // test invalid analyzer type (boolean)
-  {
-    auto result = arangodb::tests::executeQuery(
-      vocbase,
-      "FOR d IN testView SEARCH ANALYZER(PHRASE(d.duplicated, 'z'), true) SORT BM25(d) ASC, TFIDF(d) DESC, d.seq RETURN d"
-    );
-    REQUIRE(result.result.is(TRI_ERROR_QUERY_PARSE));
-  }
-
-  // test invalid analyzer type (boolean) via []
-  {
-    auto result = arangodb::tests::executeQuery(
-      vocbase,
-      "FOR d IN testView SEARCH analyzer(PHRASE(d['duplicated'], 'z'), false) SORT BM25(d) ASC, TFIDF(d) DESC, d.seq RETURN d"
-    );
-    REQUIRE(result.result.is(TRI_ERROR_QUERY_PARSE));
-  }
-
-  // test invalid analyzer type (null)
-  {
-    auto result = arangodb::tests::executeQuery(
-      vocbase,
-      "FOR d IN testView SEARCH analyzer(PHRASE(d.duplicated, 'z'), null) SORT BM25(d) ASC, TFIDF(d) DESC, d.seq RETURN d"
-    );
-    REQUIRE(result.result.is(TRI_ERROR_QUERY_PARSE));
-  }
-
-  // test invalid analyzer type (null) via []
-  {
-    auto result = arangodb::tests::executeQuery(
-      vocbase,
-      "FOR d IN testView SEARCH analyzer(PHRASE(d['duplicated'], 'z'), null) SORT BM25(d) ASC, TFIDF(d) DESC, d.seq RETURN d"
-    );
-    REQUIRE(result.result.is(TRI_ERROR_QUERY_PARSE));
-  }
-
-  // test invalid analyzer type (numeric)
-  {
-    auto result = arangodb::tests::executeQuery(
-      vocbase,
-      "FOR d IN testView SEARCH analyzer(PHRASE(d.duplicated, 'z'), 3.14) SORT BM25(d) ASC, TFIDF(d) DESC, d.seq RETURN d"
-    );
-    REQUIRE(result.result.is(TRI_ERROR_QUERY_PARSE));
-  }
-
-  // test invalid analyzer type (numeric) via []
-  {
-    auto result = arangodb::tests::executeQuery(
-      vocbase,
-      "FOR d IN testView SEARCH analyzer(PHRASE(d['duplicated'], 'z'), 1234) SORT BM25(d) ASC, TFIDF(d) DESC, d.seq RETURN d"
-    );
-    REQUIRE(result.result.is(TRI_ERROR_QUERY_PARSE));
-  }
-
-  // test invalid analyzer type (object)
-  {
-    auto result = arangodb::tests::executeQuery(
-      vocbase,
-      "FOR d IN testView SEARCH analyzer(PHRASE(d.duplicated, 'z'), { \"a\": 7, \"b\": \"c\" }) SORT BM25(d) ASC, TFIDF(d) DESC, d.seq RETURN d"
-    );
-    REQUIRE(result.result.is(TRI_ERROR_QUERY_PARSE));
-  }
-
-  // test invalid analyzer type (object) via []
-  {
-    auto result = arangodb::tests::executeQuery(
-      vocbase,
-      "FOR d IN testView SEARCH analyzer(PHRASE(d['duplicated'], 'z'), { \"a\": 7, \"b\": \"c\" }) SORT BM25(d) ASC, TFIDF(d) DESC, d.seq RETURN d"
-    );
-    REQUIRE(result.result.is(TRI_ERROR_QUERY_PARSE));
-  }
-
-  // test undefined analyzer
-  {
-    auto result = arangodb::tests::executeQuery(
-      vocbase,
-      "FOR d IN testView SEARCH analyzer(PHRASE(d.duplicated, 'z'), 'invalid_analyzer') SORT BM25(d) ASC, TFIDF(d) DESC, d.seq RETURN d"
-    );
-    REQUIRE(result.result.is(TRI_ERROR_QUERY_PARSE));
-  }
-
-  // test undefined analyzer via []
-  {
-    auto result = arangodb::tests::executeQuery(
-      vocbase,
-      "FOR d IN testView SEARCH ANALYZER(PHRASE(d['duplicated'], 'z'), 'invalid_analyzer') SORT BM25(d) ASC, TFIDF(d) DESC, d.seq RETURN d"
-    );
-    REQUIRE(result.result.is(TRI_ERROR_QUERY_PARSE));
-  }
-
-  // test custom analyzer (local)
-  {
-    std::vector<arangodb::velocypack::Slice> expected = {
-      insertedDocs[7].slice(),
-      insertedDocs[8].slice(),
-      insertedDocs[13].slice(),
-      insertedDocs[19].slice(),
-      insertedDocs[22].slice(),
-      insertedDocs[24].slice(),
-      insertedDocs[29].slice(),
-    };
-    auto result = arangodb::tests::executeQuery(
-      vocbase,
-      "FOR d IN testView SEARCH ANALYZER(PHRASE(d.duplicated, 'z'), 'test_analyzer') SORT BM25(d) ASC, TFIDF(d) DESC, d.seq RETURN d"
-    );
-    REQUIRE(result.result.ok());
-    auto slice = result.data->slice();
-    CHECK(slice.isArray());
-    size_t i = 0;
-
-    for (arangodb::velocypack::ArrayIterator itr(slice); itr.valid(); ++itr) {
-      auto const resolved = itr.value().resolveExternals();
-      CHECK((i < expected.size()));
-      CHECK((0 == arangodb::basics::VelocyPackHelper::compare(expected[i++], resolved, true)));
-    }
-
-    CHECK((i == expected.size()));
-  }
-
-  // test custom analyzer (local)
-  {
-    std::vector<arangodb::velocypack::Slice> expected = {
-      insertedDocs[7].slice(),
-      insertedDocs[8].slice(),
-      insertedDocs[13].slice(),
-      insertedDocs[19].slice(),
-      insertedDocs[22].slice(),
-      insertedDocs[24].slice(),
-      insertedDocs[29].slice(),
-    };
-    auto result = arangodb::tests::executeQuery(
-      vocbase,
-      "FOR d IN testView SEARCH ANALYZER(PHRASE(d.duplicated, 'z'), 'testVocbase::test_analyzer') SORT BM25(d) ASC, TFIDF(d) DESC, d.seq RETURN d"
-    );
-    REQUIRE(result.result.ok());
-    auto slice = result.data->slice();
-    CHECK(slice.isArray());
-    size_t i = 0;
-
-    for (arangodb::velocypack::ArrayIterator itr(slice); itr.valid(); ++itr) {
-      auto const resolved = itr.value().resolveExternals();
-      CHECK((i < expected.size()));
-      CHECK((0 == arangodb::basics::VelocyPackHelper::compare(expected[i++], resolved, true)));
-    }
-
-    CHECK((i == expected.size()));
-  }
-
-  // test custom analyzer (system)
-  {
-    std::vector<arangodb::velocypack::Slice> expected = {
-      insertedDocs[7].slice(),
-      insertedDocs[8].slice(),
-      insertedDocs[13].slice(),
-      insertedDocs[19].slice(),
-      insertedDocs[22].slice(),
-      insertedDocs[24].slice(),
-      insertedDocs[29].slice(),
-    };
-    auto result = arangodb::tests::executeQuery(
-      vocbase,
-      "FOR d IN testView SEARCH ANALYZER(PHRASE(d.duplicated, 'z'), '::test_analyzer') SORT BM25(d) ASC, TFIDF(d) DESC, d.seq RETURN d"
-    );
-    REQUIRE(result.result.ok());
-    auto slice = result.data->slice();
-    CHECK(slice.isArray());
-    size_t i = 0;
-
-    for (arangodb::velocypack::ArrayIterator itr(slice); itr.valid(); ++itr) {
-      auto const resolved = itr.value().resolveExternals();
-      CHECK((i < expected.size()));
-      CHECK((0 == arangodb::basics::VelocyPackHelper::compare(expected[i++], resolved, true)));
-    }
-
-    CHECK((i == expected.size()));
-  }
-
-  // test custom analyzer (system)
-  {
-    std::vector<arangodb::velocypack::Slice> expected = {
-      insertedDocs[7].slice(),
-      insertedDocs[8].slice(),
-      insertedDocs[13].slice(),
-      insertedDocs[19].slice(),
-      insertedDocs[22].slice(),
-      insertedDocs[24].slice(),
-      insertedDocs[29].slice(),
-    };
-    auto result = arangodb::tests::executeQuery(
-      vocbase,
-      "FOR d IN testView SEARCH ANALYZER(PHRASE(d.duplicated, 'z'), '_system::test_analyzer') SORT BM25(d) ASC, TFIDF(d) DESC, d.seq RETURN d"
-    );
-    REQUIRE(result.result.ok());
-    auto slice = result.data->slice();
-    CHECK(slice.isArray());
-    size_t i = 0;
-
-    for (arangodb::velocypack::ArrayIterator itr(slice); itr.valid(); ++itr) {
-      auto const resolved = itr.value().resolveExternals();
-      CHECK((i < expected.size()));
-      CHECK((0 == arangodb::basics::VelocyPackHelper::compare(expected[i++], resolved, true)));
-    }
-
-    CHECK((i == expected.size()));
-  }
-
-  // test custom analyzer
-  {
-    std::vector<arangodb::velocypack::Slice> expected = {
-      insertedDocs[7].slice(),
-      insertedDocs[8].slice(),
-      insertedDocs[13].slice(),
-      insertedDocs[19].slice(),
-      insertedDocs[22].slice(),
-      insertedDocs[24].slice(),
-      insertedDocs[29].slice(),
-    };
-    auto result = arangodb::tests::executeQuery(
-      vocbase,
-      "FOR d IN testView SEARCH PHRASE(d.duplicated, 'z', 'test_analyzer') SORT BM25(d) ASC, TFIDF(d) DESC, d.seq RETURN d"
-    );
-    REQUIRE(result.result.ok());
->>>>>>> 49babbc6
+        insertedDocs[7].slice(),  insertedDocs[8].slice(),
+        insertedDocs[13].slice(), insertedDocs[19].slice(),
+        insertedDocs[22].slice(), insertedDocs[24].slice(),
+        insertedDocs[29].slice(),
+    };
+    auto result = arangodb::tests::executeQuery(
+        vocbase,
+        "FOR d IN testView SEARCH PHRASE(d.duplicated, 'z', "
+        "'_system::test_analyzer') SORT BM25(d) ASC, TFIDF(d) DESC, d.seq "
+        "RETURN d");
+    ASSERT_TRUE(result.result.ok());
     auto slice = result.data->slice();
     EXPECT_TRUE(slice.isArray());
     size_t i = 0;
@@ -2149,4 +1125,956 @@
 
     EXPECT_TRUE((i == expected.size()));
   }
+}
+
+TEST_F(IResearchQueryPhraseTest, test) {
+  TRI_vocbase_t vocbase(TRI_vocbase_type_e::TRI_VOCBASE_TYPE_NORMAL, 1,
+                        "testVocbase");
+  std::vector<arangodb::velocypack::Builder> insertedDocs;
+  arangodb::LogicalView* view;
+
+  // create collection0
+  {
+    auto createJson = arangodb::velocypack::Parser::fromJson(
+        "{ \"name\": \"testCollection0\" }");
+    auto collection = vocbase.createCollection(createJson->slice());
+    ASSERT_TRUE((nullptr != collection));
+
+    std::vector<std::shared_ptr<arangodb::velocypack::Builder>> docs{
+        arangodb::velocypack::Parser::fromJson(
+            "{ \"seq\": -6, \"value\": null }"),
+        arangodb::velocypack::Parser::fromJson(
+            "{ \"seq\": -5, \"value\": true }"),
+        arangodb::velocypack::Parser::fromJson(
+            "{ \"seq\": -4, \"value\": \"abc\" }"),
+        arangodb::velocypack::Parser::fromJson(
+            "{ \"seq\": -3, \"value\": 3.14 }"),
+        arangodb::velocypack::Parser::fromJson(
+            "{ \"seq\": -2, \"value\": [ 1, \"abc\" ] }"),
+        arangodb::velocypack::Parser::fromJson(
+            "{ \"seq\": -1, \"value\": { \"a\": 7, \"b\": \"c\" } }"),
+    };
+
+    arangodb::OperationOptions options;
+    options.returnNew = true;
+    arangodb::SingleCollectionTransaction trx(arangodb::transaction::StandaloneContext::Create(vocbase),
+                                              *collection,
+                                              arangodb::AccessMode::Type::WRITE);
+    EXPECT_TRUE((trx.begin().ok()));
+
+    for (auto& entry : docs) {
+      auto res = trx.insert(collection->name(), entry->slice(), options);
+      EXPECT_TRUE((res.ok()));
+      insertedDocs.emplace_back(res.slice().get("new"));
+    }
+
+    EXPECT_TRUE((trx.commit().ok()));
+  }
+
+  // create collection1
+  {
+    auto createJson = arangodb::velocypack::Parser::fromJson(
+        "{ \"name\": \"testCollection1\" }");
+    auto collection = vocbase.createCollection(createJson->slice());
+    ASSERT_TRUE((nullptr != collection));
+
+    irs::utf8_path resource;
+    resource /= irs::string_ref(arangodb::tests::testResourceDir);
+    resource /= irs::string_ref("simple_sequential.json");
+
+    auto builder =
+        arangodb::basics::VelocyPackHelper::velocyPackFromFile(resource.utf8());
+    auto slice = builder.slice();
+    ASSERT_TRUE(slice.isArray());
+
+    arangodb::OperationOptions options;
+    options.returnNew = true;
+    arangodb::SingleCollectionTransaction trx(arangodb::transaction::StandaloneContext::Create(vocbase),
+                                              *collection,
+                                              arangodb::AccessMode::Type::WRITE);
+    EXPECT_TRUE((trx.begin().ok()));
+
+    for (arangodb::velocypack::ArrayIterator itr(slice); itr.valid(); ++itr) {
+      auto res = trx.insert(collection->name(), itr.value(), options);
+      EXPECT_TRUE((res.ok()));
+      insertedDocs.emplace_back(res.slice().get("new"));
+    }
+
+    EXPECT_TRUE((trx.commit().ok()));
+  }
+
+  // create view
+  {
+    auto createJson = arangodb::velocypack::Parser::fromJson(
+        "{ \"name\": \"testView\", \"type\": \"arangosearch\" }");
+    auto logicalView = vocbase.createView(createJson->slice());
+    ASSERT_TRUE((false == !logicalView));
+
+    view = logicalView.get();
+    auto* impl = dynamic_cast<arangodb::iresearch::IResearchView*>(view);
+    ASSERT_TRUE((false == !impl));
+
+    auto updateJson = arangodb::velocypack::Parser::fromJson(
+        "{ \"links\": {"
+        "\"testCollection0\": { \"analyzers\": [ \"test_analyzer\", "
+        "\"::test_analyzer\", \"identity\" ], \"includeAllFields\": true, "
+        "\"trackListPositions\": true },"
+        "\"testCollection1\": { \"analyzers\": [ \"test_analyzer\", "
+        "\"_system::test_analyzer\", \"identity\" ], \"includeAllFields\": "
+        "true }"
+        "}}");
+    EXPECT_TRUE((impl->properties(updateJson->slice(), true).ok()));
+    std::set<TRI_voc_cid_t> cids;
+    impl->visitCollections([&cids](TRI_voc_cid_t cid) -> bool {
+      cids.emplace(cid);
+      return true;
+    });
+    EXPECT_TRUE((2 == cids.size()));
+    EXPECT_TRUE(
+        (arangodb::tests::executeQuery(vocbase,
+                                       "FOR d IN testView SEARCH 1 ==1 OPTIONS "
+                                       "{ waitForSync: true } RETURN d")
+             .result.ok()));  // commit
+  }
+
+  // test missing field
+  {
+    std::vector<arangodb::velocypack::Slice> expected = {};
+    auto result = arangodb::tests::executeQuery(
+        vocbase,
+        "FOR d IN testView SEARCH PHRASE(d.missing, 'abc') SORT BM25(d) ASC, "
+        "TFIDF(d) DESC, d.seq RETURN d");
+    ASSERT_TRUE(result.result.ok());
+    auto slice = result.data->slice();
+    EXPECT_TRUE(slice.isArray());
+    size_t i = 0;
+
+    for (arangodb::velocypack::ArrayIterator itr(slice); itr.valid(); ++itr) {
+      auto const resolved = itr.value().resolveExternals();
+      EXPECT_TRUE((i < expected.size()));
+      EXPECT_TRUE((0 == arangodb::basics::VelocyPackHelper::compare(expected[i++],
+                                                                    resolved, true)));
+    }
+
+    EXPECT_TRUE((i == expected.size()));
+  }
+
+  // test missing field via []
+  {
+    std::vector<arangodb::velocypack::Slice> expected = {};
+    auto result = arangodb::tests::executeQuery(
+        vocbase,
+        "FOR d IN testView SEARCH PHRASE(d['missing'], 'abc') SORT BM25(d) "
+        "ASC, TFIDF(d) DESC, d.seq RETURN d");
+    ASSERT_TRUE(result.result.ok());
+    auto slice = result.data->slice();
+    EXPECT_TRUE(slice.isArray());
+    size_t i = 0;
+
+    for (arangodb::velocypack::ArrayIterator itr(slice); itr.valid(); ++itr) {
+      auto const resolved = itr.value().resolveExternals();
+      EXPECT_TRUE((i < expected.size()));
+      EXPECT_TRUE((0 == arangodb::basics::VelocyPackHelper::compare(expected[i++],
+                                                                    resolved, true)));
+    }
+
+    EXPECT_TRUE((i == expected.size()));
+  }
+
+  // test invalid column type
+  {
+    std::vector<arangodb::velocypack::Slice> expected = {};
+    auto result = arangodb::tests::executeQuery(
+        vocbase,
+        "FOR d IN testView SEARCH PHRASE(d.seq, '0') SORT BM25(d) ASC, "
+        "TFIDF(d) DESC, d.seq RETURN d");
+    ASSERT_TRUE(result.result.ok());
+    auto slice = result.data->slice();
+    EXPECT_TRUE(slice.isArray());
+    size_t i = 0;
+
+    for (arangodb::velocypack::ArrayIterator itr(slice); itr.valid(); ++itr) {
+      auto const resolved = itr.value().resolveExternals();
+      EXPECT_TRUE((i < expected.size()));
+      EXPECT_TRUE((0 == arangodb::basics::VelocyPackHelper::compare(expected[i++],
+                                                                    resolved, true)));
+    }
+
+    EXPECT_TRUE((i == expected.size()));
+  }
+
+  // test invalid column type via []
+  {
+    std::vector<arangodb::velocypack::Slice> expected = {};
+    auto result = arangodb::tests::executeQuery(
+        vocbase,
+        "FOR d IN testView SEARCH PHRASE(d['seq'], '0') SORT BM25(d) ASC, "
+        "TFIDF(d) DESC, d.seq RETURN d");
+    ASSERT_TRUE(result.result.ok());
+    auto slice = result.data->slice();
+    EXPECT_TRUE(slice.isArray());
+    size_t i = 0;
+
+    for (arangodb::velocypack::ArrayIterator itr(slice); itr.valid(); ++itr) {
+      auto const resolved = itr.value().resolveExternals();
+      EXPECT_TRUE((i < expected.size()));
+      EXPECT_TRUE((0 == arangodb::basics::VelocyPackHelper::compare(expected[i++],
+                                                                    resolved, true)));
+    }
+
+    EXPECT_TRUE((i == expected.size()));
+  }
+
+  // test invalid input type (empty-array)
+  {
+    auto result = arangodb::tests::executeQuery(
+        vocbase,
+        "FOR d IN testView SEARCH PHRASE(d.value, [ ]) SORT BM25(d) ASC, "
+        "TFIDF(d) DESC, d.seq RETURN d");
+    ASSERT_TRUE(result.result.is(TRI_ERROR_QUERY_PARSE));
+  }
+
+  // test invalid input type (empty-array) via []
+  {
+    auto result = arangodb::tests::executeQuery(
+        vocbase,
+        "FOR d IN testView SEARCH PHRASE(d['value'], [ ]) SORT BM25(d) ASC, "
+        "TFIDF(d) DESC, d.seq RETURN d");
+    ASSERT_TRUE(result.result.is(TRI_ERROR_QUERY_PARSE));
+  }
+
+  // test invalid input type (array)
+  {
+    auto result = arangodb::tests::executeQuery(
+        vocbase,
+        "FOR d IN testView SEARCH PHRASE(d.value, [ 1, \"abc\" ]) SORT BM25(d) "
+        "ASC, TFIDF(d) DESC, d.seq RETURN d");
+    ASSERT_TRUE(result.result.is(TRI_ERROR_QUERY_PARSE));
+  }
+
+  // test invalid input type (array) via []
+  {
+    auto result = arangodb::tests::executeQuery(
+        vocbase,
+        "FOR d IN testView SEARCH PHRASE(d['value'], [ 1, \"abc\" ]) SORT "
+        "BM25(d) ASC, TFIDF(d) DESC, d.seq RETURN d");
+    ASSERT_TRUE(result.result.is(TRI_ERROR_QUERY_PARSE));
+  }
+
+  // test invalid input type (boolean)
+  {
+    auto result = arangodb::tests::executeQuery(
+        vocbase,
+        "FOR d IN testView SEARCH PHRASE(d.value, true) SORT BM25(d) ASC, "
+        "TFIDF(d) DESC, d.seq RETURN d");
+    ASSERT_TRUE(result.result.is(TRI_ERROR_QUERY_PARSE));
+  }
+
+  // test invalid input type (boolean) via []
+  {
+    auto result = arangodb::tests::executeQuery(
+        vocbase,
+        "FOR d IN testView SEARCH PHRASE(d['value'], false) SORT BM25(d) ASC, "
+        "TFIDF(d) DESC, d.seq RETURN d");
+    ASSERT_TRUE(result.result.is(TRI_ERROR_QUERY_PARSE));
+  }
+
+  // test invalid input type (null)
+  {
+    auto result = arangodb::tests::executeQuery(
+        vocbase,
+        "FOR d IN testView SEARCH PHRASE(d.value, null) SORT BM25(d) ASC, "
+        "TFIDF(d) DESC, d.seq RETURN d");
+    ASSERT_TRUE(result.result.is(TRI_ERROR_QUERY_PARSE));
+  }
+
+  // test invalid input type (null) via []
+  {
+    auto result = arangodb::tests::executeQuery(
+        vocbase,
+        "FOR d IN testView SEARCH PHRASE(d['value'], null) SORT BM25(d) ASC, "
+        "TFIDF(d) DESC, d.seq RETURN d");
+    ASSERT_TRUE(result.result.is(TRI_ERROR_QUERY_PARSE));
+  }
+
+  // test invalid input type (numeric)
+  {
+    auto result = arangodb::tests::executeQuery(
+        vocbase,
+        "FOR d IN testView SEARCH PHRASE(d.value, 3.14) SORT BM25(d) ASC, "
+        "TFIDF(d) DESC, d.seq RETURN d");
+    ASSERT_TRUE(result.result.is(TRI_ERROR_QUERY_PARSE));
+  }
+
+  // test invalid input type (numeric) via []
+  {
+    auto result = arangodb::tests::executeQuery(
+        vocbase,
+        "FOR d IN testView SEARCH PHRASE(d['value'], 1234) SORT BM25(d) ASC, "
+        "TFIDF(d) DESC, d.seq RETURN d");
+    ASSERT_TRUE(result.result.is(TRI_ERROR_QUERY_PARSE));
+  }
+
+  // test invalid input type (object)
+  {
+    auto result = arangodb::tests::executeQuery(
+        vocbase,
+        "FOR d IN testView SEARCH PHRASE(d.value, { \"a\": 7, \"b\": \"c\" }) "
+        "SORT BM25(d) ASC, TFIDF(d) DESC, d.seq RETURN d");
+    ASSERT_TRUE(result.result.is(TRI_ERROR_QUERY_PARSE));
+  }
+
+  // test invalid input type (object) via []
+  {
+    auto result = arangodb::tests::executeQuery(
+        vocbase,
+        "FOR d IN testView SEARCH PHRASE(d['value'], { \"a\": 7, \"b\": \"c\" "
+        "}) SORT BM25(d) ASC, TFIDF(d) DESC, d.seq RETURN d");
+    ASSERT_TRUE(result.result.is(TRI_ERROR_QUERY_PARSE));
+  }
+
+  // test missing value
+  {
+    auto result = arangodb::tests::executeQuery(
+        vocbase,
+        "FOR d IN testView SEARCH PHRASE(d.value) SORT BM25(d) ASC, TFIDF(d) "
+        "DESC, d.seq RETURN d");
+    ASSERT_TRUE(result.result.is(TRI_ERROR_QUERY_FUNCTION_ARGUMENT_NUMBER_MISMATCH));
+  }
+
+  // test missing value via []
+  {
+    auto result = arangodb::tests::executeQuery(
+        vocbase,
+        "FOR d IN testView SEARCH PHRASE(d['value']) SORT BM25(d) ASC, "
+        "TFIDF(d) DESC, d.seq RETURN d");
+    ASSERT_TRUE(result.result.is(TRI_ERROR_QUERY_FUNCTION_ARGUMENT_NUMBER_MISMATCH));
+  }
+
+  // test invalid analyzer type (array)
+  {
+    auto result = arangodb::tests::executeQuery(
+        vocbase,
+        "FOR d IN testView SEARCH ANALYZER(PHRASE(d.duplicated, 'z'), [ 1, "
+        "\"abc\" ]) SORT BM25(d) ASC, TFIDF(d) DESC, d.seq RETURN d");
+    ASSERT_TRUE(result.result.is(TRI_ERROR_QUERY_PARSE));
+  }
+
+  // test invalid analyzer type (array) via []
+  {
+    auto result = arangodb::tests::executeQuery(
+        vocbase,
+        "FOR d IN testView SEARCH ANALYZER(PHRASE(d['duplicated'], 'z'), [ 1, "
+        "\"abc\" ]) SORT BM25(d) ASC, TFIDF(d) DESC, d.seq RETURN d");
+    ASSERT_TRUE(result.result.is(TRI_ERROR_QUERY_PARSE));
+  }
+
+  // test invalid analyzer type (boolean)
+  {
+    auto result = arangodb::tests::executeQuery(
+        vocbase,
+        "FOR d IN testView SEARCH ANALYZER(PHRASE(d.duplicated, 'z'), true) "
+        "SORT BM25(d) ASC, TFIDF(d) DESC, d.seq RETURN d");
+    ASSERT_TRUE(result.result.is(TRI_ERROR_QUERY_PARSE));
+  }
+
+  // test invalid analyzer type (boolean) via []
+  {
+    auto result = arangodb::tests::executeQuery(
+        vocbase,
+        "FOR d IN testView SEARCH analyzer(PHRASE(d['duplicated'], 'z'), "
+        "false) SORT BM25(d) ASC, TFIDF(d) DESC, d.seq RETURN d");
+    ASSERT_TRUE(result.result.is(TRI_ERROR_QUERY_PARSE));
+  }
+
+  // test invalid analyzer type (null)
+  {
+    auto result = arangodb::tests::executeQuery(
+        vocbase,
+        "FOR d IN testView SEARCH analyzer(PHRASE(d.duplicated, 'z'), null) "
+        "SORT BM25(d) ASC, TFIDF(d) DESC, d.seq RETURN d");
+    ASSERT_TRUE(result.result.is(TRI_ERROR_QUERY_PARSE));
+  }
+
+  // test invalid analyzer type (null) via []
+  {
+    auto result = arangodb::tests::executeQuery(
+        vocbase,
+        "FOR d IN testView SEARCH analyzer(PHRASE(d['duplicated'], 'z'), null) "
+        "SORT BM25(d) ASC, TFIDF(d) DESC, d.seq RETURN d");
+    ASSERT_TRUE(result.result.is(TRI_ERROR_QUERY_PARSE));
+  }
+
+  // test invalid analyzer type (numeric)
+  {
+    auto result = arangodb::tests::executeQuery(
+        vocbase,
+        "FOR d IN testView SEARCH analyzer(PHRASE(d.duplicated, 'z'), 3.14) "
+        "SORT BM25(d) ASC, TFIDF(d) DESC, d.seq RETURN d");
+    ASSERT_TRUE(result.result.is(TRI_ERROR_QUERY_PARSE));
+  }
+
+  // test invalid analyzer type (numeric) via []
+  {
+    auto result = arangodb::tests::executeQuery(
+        vocbase,
+        "FOR d IN testView SEARCH analyzer(PHRASE(d['duplicated'], 'z'), 1234) "
+        "SORT BM25(d) ASC, TFIDF(d) DESC, d.seq RETURN d");
+    ASSERT_TRUE(result.result.is(TRI_ERROR_QUERY_PARSE));
+  }
+
+  // test invalid analyzer type (object)
+  {
+    auto result = arangodb::tests::executeQuery(
+        vocbase,
+        "FOR d IN testView SEARCH analyzer(PHRASE(d.duplicated, 'z'), { \"a\": "
+        "7, \"b\": \"c\" }) SORT BM25(d) ASC, TFIDF(d) DESC, d.seq RETURN d");
+    ASSERT_TRUE(result.result.is(TRI_ERROR_QUERY_PARSE));
+  }
+
+  // test invalid analyzer type (object) via []
+  {
+    auto result = arangodb::tests::executeQuery(
+        vocbase,
+        "FOR d IN testView SEARCH analyzer(PHRASE(d['duplicated'], 'z'), { "
+        "\"a\": 7, \"b\": \"c\" }) SORT BM25(d) ASC, TFIDF(d) DESC, d.seq "
+        "RETURN d");
+    ASSERT_TRUE(result.result.is(TRI_ERROR_QUERY_PARSE));
+  }
+
+  // test undefined analyzer
+  {
+    auto result = arangodb::tests::executeQuery(
+        vocbase,
+        "FOR d IN testView SEARCH analyzer(PHRASE(d.duplicated, 'z'), "
+        "'invalid_analyzer') SORT BM25(d) ASC, TFIDF(d) DESC, d.seq RETURN d");
+    ASSERT_TRUE(result.result.is(TRI_ERROR_QUERY_PARSE));
+  }
+
+  // test undefined analyzer via []
+  {
+    auto result = arangodb::tests::executeQuery(
+        vocbase,
+        "FOR d IN testView SEARCH ANALYZER(PHRASE(d['duplicated'], 'z'), "
+        "'invalid_analyzer') SORT BM25(d) ASC, TFIDF(d) DESC, d.seq RETURN d");
+    ASSERT_TRUE(result.result.is(TRI_ERROR_QUERY_PARSE));
+  }
+
+  // test custom analyzer (local)
+  {
+    std::vector<arangodb::velocypack::Slice> expected = {
+        insertedDocs[7].slice(),  insertedDocs[8].slice(),
+        insertedDocs[13].slice(), insertedDocs[19].slice(),
+        insertedDocs[22].slice(), insertedDocs[24].slice(),
+        insertedDocs[29].slice(),
+    };
+    auto result = arangodb::tests::executeQuery(
+        vocbase,
+        "FOR d IN testView SEARCH ANALYZER(PHRASE(d.duplicated, 'z'), "
+        "'test_analyzer') SORT BM25(d) ASC, TFIDF(d) DESC, d.seq RETURN d");
+    ASSERT_TRUE(result.result.ok());
+    auto slice = result.data->slice();
+    EXPECT_TRUE(slice.isArray());
+    size_t i = 0;
+
+    for (arangodb::velocypack::ArrayIterator itr(slice); itr.valid(); ++itr) {
+      auto const resolved = itr.value().resolveExternals();
+      EXPECT_TRUE((i < expected.size()));
+      EXPECT_TRUE((0 == arangodb::basics::VelocyPackHelper::compare(expected[i++],
+                                                                    resolved, true)));
+    }
+
+    EXPECT_TRUE((i == expected.size()));
+  }
+
+  // test custom analyzer (local)
+  {
+    std::vector<arangodb::velocypack::Slice> expected = {
+        insertedDocs[7].slice(),  insertedDocs[8].slice(),
+        insertedDocs[13].slice(), insertedDocs[19].slice(),
+        insertedDocs[22].slice(), insertedDocs[24].slice(),
+        insertedDocs[29].slice(),
+    };
+    auto result = arangodb::tests::executeQuery(
+        vocbase,
+        "FOR d IN testView SEARCH ANALYZER(PHRASE(d.duplicated, 'z'), "
+        "'testVocbase::test_analyzer') SORT BM25(d) ASC, TFIDF(d) DESC, d.seq "
+        "RETURN d");
+    ASSERT_TRUE(result.result.ok());
+    auto slice = result.data->slice();
+    EXPECT_TRUE(slice.isArray());
+    size_t i = 0;
+
+    for (arangodb::velocypack::ArrayIterator itr(slice); itr.valid(); ++itr) {
+      auto const resolved = itr.value().resolveExternals();
+      EXPECT_TRUE((i < expected.size()));
+      EXPECT_TRUE((0 == arangodb::basics::VelocyPackHelper::compare(expected[i++],
+                                                                    resolved, true)));
+    }
+
+    EXPECT_TRUE((i == expected.size()));
+  }
+
+  // test custom analyzer (system)
+  {
+    std::vector<arangodb::velocypack::Slice> expected = {
+        insertedDocs[7].slice(),  insertedDocs[8].slice(),
+        insertedDocs[13].slice(), insertedDocs[19].slice(),
+        insertedDocs[22].slice(), insertedDocs[24].slice(),
+        insertedDocs[29].slice(),
+    };
+    auto result = arangodb::tests::executeQuery(
+        vocbase,
+        "FOR d IN testView SEARCH ANALYZER(PHRASE(d.duplicated, 'z'), "
+        "'::test_analyzer') SORT BM25(d) ASC, TFIDF(d) DESC, d.seq RETURN d");
+    ASSERT_TRUE(result.result.ok());
+    auto slice = result.data->slice();
+    EXPECT_TRUE(slice.isArray());
+    size_t i = 0;
+
+    for (arangodb::velocypack::ArrayIterator itr(slice); itr.valid(); ++itr) {
+      auto const resolved = itr.value().resolveExternals();
+      EXPECT_TRUE((i < expected.size()));
+      EXPECT_TRUE((0 == arangodb::basics::VelocyPackHelper::compare(expected[i++],
+                                                                    resolved, true)));
+    }
+
+    EXPECT_TRUE((i == expected.size()));
+  }
+
+  // test custom analyzer (system)
+  {
+    std::vector<arangodb::velocypack::Slice> expected = {
+        insertedDocs[7].slice(),  insertedDocs[8].slice(),
+        insertedDocs[13].slice(), insertedDocs[19].slice(),
+        insertedDocs[22].slice(), insertedDocs[24].slice(),
+        insertedDocs[29].slice(),
+    };
+    auto result = arangodb::tests::executeQuery(
+        vocbase,
+        "FOR d IN testView SEARCH ANALYZER(PHRASE(d.duplicated, 'z'), "
+        "'_system::test_analyzer') SORT BM25(d) ASC, TFIDF(d) DESC, d.seq "
+        "RETURN d");
+    ASSERT_TRUE(result.result.ok());
+    auto slice = result.data->slice();
+    EXPECT_TRUE(slice.isArray());
+    size_t i = 0;
+
+    for (arangodb::velocypack::ArrayIterator itr(slice); itr.valid(); ++itr) {
+      auto const resolved = itr.value().resolveExternals();
+      EXPECT_TRUE((i < expected.size()));
+      EXPECT_TRUE((0 == arangodb::basics::VelocyPackHelper::compare(expected[i++],
+                                                                    resolved, true)));
+    }
+
+    EXPECT_TRUE((i == expected.size()));
+  }
+
+  // test custom analyzer
+  {
+    std::vector<arangodb::velocypack::Slice> expected = {
+        insertedDocs[7].slice(),  insertedDocs[8].slice(),
+        insertedDocs[13].slice(), insertedDocs[19].slice(),
+        insertedDocs[22].slice(), insertedDocs[24].slice(),
+        insertedDocs[29].slice(),
+    };
+    auto result = arangodb::tests::executeQuery(
+        vocbase,
+        "FOR d IN testView SEARCH PHRASE(d.duplicated, 'z', 'test_analyzer') "
+        "SORT BM25(d) ASC, TFIDF(d) DESC, d.seq RETURN d");
+    ASSERT_TRUE(result.result.ok());
+    auto slice = result.data->slice();
+    EXPECT_TRUE(slice.isArray());
+    size_t i = 0;
+
+    for (arangodb::velocypack::ArrayIterator itr(slice); itr.valid(); ++itr) {
+      auto const resolved = itr.value().resolveExternals();
+      EXPECT_TRUE((i < expected.size()));
+      EXPECT_TRUE((0 == arangodb::basics::VelocyPackHelper::compare(expected[i++],
+                                                                    resolved, true)));
+    }
+
+    EXPECT_TRUE((i == expected.size()));
+  }
+
+  // test custom analyzer via []
+  {
+    std::vector<arangodb::velocypack::Slice> expected = {
+        insertedDocs[7].slice(),  insertedDocs[8].slice(),
+        insertedDocs[13].slice(), insertedDocs[19].slice(),
+        insertedDocs[22].slice(), insertedDocs[24].slice(),
+        insertedDocs[29].slice(),
+    };
+    auto result = arangodb::tests::executeQuery(
+        vocbase,
+        "FOR d IN testView SEARCH analyzer(PHRASE(d['duplicated'], 'z'), "
+        "'test_analyzer') SORT BM25(d) ASC, TFIDF(d) DESC, d.seq RETURN d");
+    ASSERT_TRUE(result.result.ok());
+    auto slice = result.data->slice();
+    EXPECT_TRUE(slice.isArray());
+    size_t i = 0;
+
+    for (arangodb::velocypack::ArrayIterator itr(slice); itr.valid(); ++itr) {
+      auto const resolved = itr.value().resolveExternals();
+      EXPECT_TRUE((i < expected.size()));
+      EXPECT_TRUE((0 == arangodb::basics::VelocyPackHelper::compare(expected[i++],
+                                                                    resolved, true)));
+    }
+
+    EXPECT_TRUE((i == expected.size()));
+  }
+
+  // test custom analyzer with offsets
+  {
+    std::vector<arangodb::velocypack::Slice> expected = {
+        insertedDocs[7].slice(),  insertedDocs[8].slice(),
+        insertedDocs[13].slice(), insertedDocs[19].slice(),
+        insertedDocs[22].slice(), insertedDocs[24].slice(),
+        insertedDocs[29].slice(),
+    };
+    auto result = arangodb::tests::executeQuery(
+        vocbase,
+        "FOR d IN testView SEARCH ANALYZER(PHRASE(d.duplicated, 'v', 1, 'z'), "
+        "'test_analyzer') SORT BM25(d) ASC, TFIDF(d) DESC, d.seq RETURN d");
+    ASSERT_TRUE(result.result.ok());
+    auto slice = result.data->slice();
+    EXPECT_TRUE(slice.isArray());
+    size_t i = 0;
+
+    for (arangodb::velocypack::ArrayIterator itr(slice); itr.valid(); ++itr) {
+      auto const resolved = itr.value().resolveExternals();
+      EXPECT_TRUE((i < expected.size()));
+      EXPECT_TRUE((0 == arangodb::basics::VelocyPackHelper::compare(expected[i++],
+                                                                    resolved, true)));
+    }
+
+    EXPECT_TRUE((i == expected.size()));
+  }
+
+  // test custom analyzer with offsets
+  {
+    std::vector<arangodb::velocypack::Slice> expected = {
+        insertedDocs[7].slice(),  insertedDocs[8].slice(),
+        insertedDocs[13].slice(), insertedDocs[19].slice(),
+        insertedDocs[22].slice(), insertedDocs[24].slice(),
+        insertedDocs[29].slice(),
+    };
+    auto result = arangodb::tests::executeQuery(
+        vocbase,
+        "FOR d IN testView SEARCH PHRASE(d.duplicated, 'v', 1, 'z', "
+        "'test_analyzer') SORT BM25(d) ASC, TFIDF(d) DESC, d.seq RETURN d");
+    ASSERT_TRUE(result.result.ok());
+    auto slice = result.data->slice();
+    EXPECT_TRUE(slice.isArray());
+    size_t i = 0;
+
+    for (arangodb::velocypack::ArrayIterator itr(slice); itr.valid(); ++itr) {
+      auto const resolved = itr.value().resolveExternals();
+      EXPECT_TRUE((i < expected.size()));
+      EXPECT_TRUE((0 == arangodb::basics::VelocyPackHelper::compare(expected[i++],
+                                                                    resolved, true)));
+    }
+
+    EXPECT_TRUE((i == expected.size()));
+  }
+
+  // test custom analyzer with offsets via []
+  {
+    std::vector<arangodb::velocypack::Slice> expected = {
+        insertedDocs[7].slice(),  insertedDocs[8].slice(),
+        insertedDocs[13].slice(), insertedDocs[19].slice(),
+        insertedDocs[22].slice(), insertedDocs[24].slice(),
+        insertedDocs[29].slice(),
+    };
+    auto result = arangodb::tests::executeQuery(
+        vocbase,
+        "FOR d IN testView SEARCH ANALYZER(PHRASE(d['duplicated'], 'v', 2, "
+        "'c'), 'test_analyzer') SORT BM25(d) ASC, TFIDF(d) DESC, d.seq RETURN "
+        "d");
+    ASSERT_TRUE(result.result.ok());
+    auto slice = result.data->slice();
+    EXPECT_TRUE(slice.isArray());
+    size_t i = 0;
+
+    for (arangodb::velocypack::ArrayIterator itr(slice); itr.valid(); ++itr) {
+      auto const resolved = itr.value().resolveExternals();
+      EXPECT_TRUE((i < expected.size()));
+      EXPECT_TRUE((0 == arangodb::basics::VelocyPackHelper::compare(expected[i++],
+                                                                    resolved, true)));
+    }
+
+    EXPECT_TRUE((i == expected.size()));
+  }
+
+  // test custom analyzer with offsets via []
+  {
+    std::vector<arangodb::velocypack::Slice> expected = {
+        insertedDocs[7].slice(),  insertedDocs[8].slice(),
+        insertedDocs[13].slice(), insertedDocs[19].slice(),
+        insertedDocs[22].slice(), insertedDocs[24].slice(),
+        insertedDocs[29].slice(),
+    };
+    auto result = arangodb::tests::executeQuery(
+        vocbase,
+        "FOR d IN testView SEARCH ANALYZER(PHRASE(d['duplicated'], 'v', 2, "
+        "'c', 'test_analyzer'), 'identity') SORT BM25(d) ASC, TFIDF(d) DESC, "
+        "d.seq RETURN d");
+    ASSERT_TRUE(result.result.ok());
+    auto slice = result.data->slice();
+    EXPECT_TRUE(slice.isArray());
+    size_t i = 0;
+
+    for (arangodb::velocypack::ArrayIterator itr(slice); itr.valid(); ++itr) {
+      auto const resolved = itr.value().resolveExternals();
+      EXPECT_TRUE((i < expected.size()));
+      EXPECT_TRUE((0 == arangodb::basics::VelocyPackHelper::compare(expected[i++],
+                                                                    resolved, true)));
+    }
+
+    EXPECT_TRUE((i == expected.size()));
+  }
+
+  // test custom analyzer with offsets (no match)
+  {
+    std::vector<arangodb::velocypack::Slice> expected = {};
+    auto result = arangodb::tests::executeQuery(
+        vocbase,
+        "FOR d IN testView SEARCH ANALYZER(PHRASE(d.duplicated, 'v', 0, 'z'), "
+        "'test_analyzer') SORT BM25(d) ASC, TFIDF(d) DESC, d.seq RETURN d");
+    ASSERT_TRUE(result.result.ok());
+    auto slice = result.data->slice();
+    EXPECT_TRUE(slice.isArray());
+    size_t i = 0;
+
+    for (arangodb::velocypack::ArrayIterator itr(slice); itr.valid(); ++itr) {
+      auto const resolved = itr.value().resolveExternals();
+      EXPECT_TRUE((i < expected.size()));
+      EXPECT_TRUE((0 == arangodb::basics::VelocyPackHelper::compare(expected[i++],
+                                                                    resolved, true)));
+    }
+
+    EXPECT_TRUE((i == expected.size()));
+  }
+
+  // test custom analyzer with offsets (no match) via []
+  {
+    std::vector<arangodb::velocypack::Slice> expected = {};
+    auto result = arangodb::tests::executeQuery(
+        vocbase,
+        "FOR d IN testView SEARCH ANALYZER(PHRASE(d['duplicated'], 'v', 1, "
+        "'c'), 'test_analyzer') SORT BM25(d) ASC, TFIDF(d) DESC, d.seq RETURN "
+        "d");
+    ASSERT_TRUE(result.result.ok());
+    auto slice = result.data->slice();
+    EXPECT_TRUE(slice.isArray());
+    size_t i = 0;
+
+    for (arangodb::velocypack::ArrayIterator itr(slice); itr.valid(); ++itr) {
+      auto const resolved = itr.value().resolveExternals();
+      EXPECT_TRUE((i < expected.size()));
+      EXPECT_TRUE((0 == arangodb::basics::VelocyPackHelper::compare(expected[i++],
+                                                                    resolved, true)));
+    }
+
+    EXPECT_TRUE((i == expected.size()));
+  }
+
+  // test custom analyzer with [ phrase ] arg
+  {
+    std::vector<arangodb::velocypack::Slice> expected = {
+        insertedDocs[7].slice(),  insertedDocs[8].slice(),
+        insertedDocs[13].slice(), insertedDocs[19].slice(),
+        insertedDocs[22].slice(), insertedDocs[24].slice(),
+        insertedDocs[29].slice(),
+    };
+    auto result = arangodb::tests::executeQuery(
+        vocbase,
+        "FOR d IN testView SEARCH ANALYZER(PHRASE(d.duplicated, [ 'z' ]), "
+        "'test_analyzer') SORT BM25(d) ASC, TFIDF(d) DESC, d.seq RETURN d");
+    ASSERT_TRUE(result.result.ok());
+    auto slice = result.data->slice();
+    EXPECT_TRUE(slice.isArray());
+    size_t i = 0;
+
+    for (arangodb::velocypack::ArrayIterator itr(slice); itr.valid(); ++itr) {
+      auto const resolved = itr.value().resolveExternals();
+      EXPECT_TRUE((i < expected.size()));
+      EXPECT_TRUE((0 == arangodb::basics::VelocyPackHelper::compare(expected[i++],
+                                                                    resolved, true)));
+    }
+
+    EXPECT_TRUE((i == expected.size()));
+  }
+
+  // test custom analyzer via [] with [ phrase ] arg
+  {
+    std::vector<arangodb::velocypack::Slice> expected = {
+        insertedDocs[7].slice(),  insertedDocs[8].slice(),
+        insertedDocs[13].slice(), insertedDocs[19].slice(),
+        insertedDocs[22].slice(), insertedDocs[24].slice(),
+        insertedDocs[29].slice(),
+    };
+    auto result = arangodb::tests::executeQuery(
+        vocbase,
+        "FOR d IN testView SEARCH ANALYZER(PHRASE(d['duplicated'], [ 'z' ]), "
+        "'test_analyzer') SORT BM25(d) ASC, TFIDF(d) DESC, d.seq RETURN d");
+    ASSERT_TRUE(result.result.ok());
+    auto slice = result.data->slice();
+    EXPECT_TRUE(slice.isArray());
+    size_t i = 0;
+
+    for (arangodb::velocypack::ArrayIterator itr(slice); itr.valid(); ++itr) {
+      auto const resolved = itr.value().resolveExternals();
+      EXPECT_TRUE((i < expected.size()));
+      EXPECT_TRUE((0 == arangodb::basics::VelocyPackHelper::compare(expected[i++],
+                                                                    resolved, true)));
+    }
+
+    EXPECT_TRUE((i == expected.size()));
+  }
+
+  // test custom analyzer with offsets with [ phrase ] arg
+  {
+    std::vector<arangodb::velocypack::Slice> expected = {
+        insertedDocs[7].slice(),  insertedDocs[8].slice(),
+        insertedDocs[13].slice(), insertedDocs[19].slice(),
+        insertedDocs[22].slice(), insertedDocs[24].slice(),
+        insertedDocs[29].slice(),
+    };
+    auto result = arangodb::tests::executeQuery(
+        vocbase,
+        "FOR d IN testView SEARCH ANALYZER(PHRASE(d.duplicated, [ 'v', 1, 'z' "
+        "]), 'test_analyzer') SORT BM25(d) ASC, TFIDF(d) DESC, d.seq RETURN d");
+    ASSERT_TRUE(result.result.ok());
+    auto slice = result.data->slice();
+    EXPECT_TRUE(slice.isArray());
+    size_t i = 0;
+
+    for (arangodb::velocypack::ArrayIterator itr(slice); itr.valid(); ++itr) {
+      auto const resolved = itr.value().resolveExternals();
+      EXPECT_TRUE((i < expected.size()));
+      EXPECT_TRUE((0 == arangodb::basics::VelocyPackHelper::compare(expected[i++],
+                                                                    resolved, true)));
+    }
+
+    EXPECT_TRUE((i == expected.size()));
+  }
+
+  // test custom analyzer with offsets via [] with [ phrase ] arg
+  {
+    std::vector<arangodb::velocypack::Slice> expected = {
+        insertedDocs[7].slice(),  insertedDocs[8].slice(),
+        insertedDocs[13].slice(), insertedDocs[19].slice(),
+        insertedDocs[22].slice(), insertedDocs[24].slice(),
+        insertedDocs[29].slice(),
+    };
+    auto result = arangodb::tests::executeQuery(
+        vocbase,
+        "FOR d IN testView SEARCH ANALYZER(PHRASE(d['duplicated'], [ 'v', 2, "
+        "'c' ]), 'test_analyzer') SORT BM25(d) ASC, TFIDF(d) DESC, d.seq "
+        "RETURN d");
+    ASSERT_TRUE(result.result.ok());
+    auto slice = result.data->slice();
+    EXPECT_TRUE(slice.isArray());
+    size_t i = 0;
+
+    for (arangodb::velocypack::ArrayIterator itr(slice); itr.valid(); ++itr) {
+      auto const resolved = itr.value().resolveExternals();
+      EXPECT_TRUE((i < expected.size()));
+      EXPECT_TRUE((0 == arangodb::basics::VelocyPackHelper::compare(expected[i++],
+                                                                    resolved, true)));
+    }
+
+    EXPECT_TRUE((i == expected.size()));
+  }
+
+  // test custom analyzer with offsets (no match) with [ phrase ] arg
+  {
+    std::vector<arangodb::velocypack::Slice> expected = {};
+    auto result = arangodb::tests::executeQuery(
+        vocbase,
+        "FOR d IN testView SEARCH ANALYZER(PHRASE(d.duplicated, [ 'v', 0, 'z' "
+        "]), 'test_analyzer') SORT BM25(d) ASC, TFIDF(d) DESC, d.seq RETURN d");
+    ASSERT_TRUE(result.result.ok());
+    auto slice = result.data->slice();
+    EXPECT_TRUE(slice.isArray());
+    size_t i = 0;
+
+    for (arangodb::velocypack::ArrayIterator itr(slice); itr.valid(); ++itr) {
+      auto const resolved = itr.value().resolveExternals();
+      EXPECT_TRUE((i < expected.size()));
+      EXPECT_TRUE((0 == arangodb::basics::VelocyPackHelper::compare(expected[i++],
+                                                                    resolved, true)));
+    }
+
+    EXPECT_TRUE((i == expected.size()));
+  }
+
+  // test custom analyzer with offsets (no match) via [] with [ phrase ] arg
+  {
+    std::vector<arangodb::velocypack::Slice> expected = {};
+    auto result = arangodb::tests::executeQuery(
+        vocbase,
+        "FOR d IN testView SEARCH ANALYZER(PHRASE(d['duplicated'], [ 'v', 1, "
+        "'c' ]), 'test_analyzer') SORT BM25(d) ASC, TFIDF(d) DESC, d.seq "
+        "RETURN d");
+    ASSERT_TRUE(result.result.ok());
+    auto slice = result.data->slice();
+    EXPECT_TRUE(slice.isArray());
+    size_t i = 0;
+
+    for (arangodb::velocypack::ArrayIterator itr(slice); itr.valid(); ++itr) {
+      auto const resolved = itr.value().resolveExternals();
+      EXPECT_TRUE((i < expected.size()));
+      EXPECT_TRUE((0 == arangodb::basics::VelocyPackHelper::compare(expected[i++],
+                                                                    resolved, true)));
+    }
+
+    EXPECT_TRUE((i == expected.size()));
+  }
+
+  // test custom analyzer with offsets (no match) via [] with [ phrase ] arg
+  {
+    std::vector<arangodb::velocypack::Slice> expected = {};
+    auto result = arangodb::tests::executeQuery(
+        vocbase,
+        "FOR d IN testView SEARCH PHRASE(d['duplicated'], [ 'v', 1, 'c' ], "
+        "'test_analyzer') SORT BM25(d) ASC, TFIDF(d) DESC, d.seq RETURN d");
+    ASSERT_TRUE(result.result.ok());
+    auto slice = result.data->slice();
+    EXPECT_TRUE(slice.isArray());
+    size_t i = 0;
+
+    for (arangodb::velocypack::ArrayIterator itr(slice); itr.valid(); ++itr) {
+      auto const resolved = itr.value().resolveExternals();
+      EXPECT_TRUE((i < expected.size()));
+      EXPECT_TRUE((0 == arangodb::basics::VelocyPackHelper::compare(expected[i++],
+                                                                    resolved, true)));
+    }
+
+    EXPECT_TRUE((i == expected.size()));
+  }
+
+  // test custom analyzer with offsets (no match) via [] with [ phrase ] arg
+  {
+    std::vector<arangodb::velocypack::Slice> expected = {};
+    auto result = arangodb::tests::executeQuery(
+        vocbase,
+        "FOR d IN testView SEARCH ANALYZER(PHRASE(d['duplicated'], [ 'v', 1, "
+        "'c' ], 'test_analyzer'), 'identity') SORT BM25(d) ASC, TFIDF(d) DESC, "
+        "d.seq RETURN d");
+    ASSERT_TRUE(result.result.ok());
+    auto slice = result.data->slice();
+    EXPECT_TRUE(slice.isArray());
+    size_t i = 0;
+
+    for (arangodb::velocypack::ArrayIterator itr(slice); itr.valid(); ++itr) {
+      auto const resolved = itr.value().resolveExternals();
+      EXPECT_TRUE((i < expected.size()));
+      EXPECT_TRUE((0 == arangodb::basics::VelocyPackHelper::compare(expected[i++],
+                                                                    resolved, true)));
+    }
+
+    EXPECT_TRUE((i == expected.size()));
+  }
 }