--- conflicted
+++ resolved
@@ -164,7 +164,7 @@
 
     auto sysVocBasePtr = sysVocBaseFeature->use();
     arangodb::methods::Collections::createSystem(
-        *sysVocBasePtr, 
+        *sysVocBasePtr,
         arangodb::tests::AnalyzerCollectionName);
 
     auto* analyzers =
@@ -172,14 +172,10 @@
     arangodb::iresearch::IResearchAnalyzerFeature::EmplaceResult result;
     TRI_vocbase_t* vocbase;
 
-<<<<<<< HEAD
     dbFeature->createDatabase(1, "testVocbase", arangodb::velocypack::Slice::emptyObjectSlice(), vocbase);  // required for IResearchAnalyzerFeature::emplace(...)
-=======
-    dbFeature->createDatabase(1, "testVocbase", vocbase);  // required for IResearchAnalyzerFeature::emplace(...)
     arangodb::methods::Collections::createSystem(
-        *vocbase, 
+        *vocbase,
         arangodb::tests::AnalyzerCollectionName);
->>>>>>> b70d7372
     analyzers->emplace(result, "testVocbase::test_analyzer", "TestAnalyzer",
                        VPackParser::fromJson("\"abc\"")->slice(),
                        irs::flags{irs::frequency::type(), irs::position::type()}  // required for PHRASE
