--- conflicted
+++ resolved
@@ -103,11 +103,7 @@
 
   static ptr make(std::string_view) { return std::make_unique<DocIdScorer>(); }
   DocIdScorer() : irs::sort(irs::type<DocIdScorer>::get()) {}
-<<<<<<< HEAD
-  virtual sort::prepared::ptr prepare() const override {
-=======
   sort::prepared::ptr prepare() const override {
->>>>>>> 8e97bfec
     return std::make_unique<Prepared>();
   }
 
