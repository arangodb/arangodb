////////////////////////////////////////////////////////////////////////////////
/// DISCLAIMER
///
/// Copyright 2014-2024 ArangoDB GmbH, Cologne, Germany
/// Copyright 2004-2014 triAGENS GmbH, Cologne, Germany
///
/// Licensed under the Business Source License 1.1 (the "License");
/// you may not use this file except in compliance with the License.
/// You may obtain a copy of the License at
///
///     https://github.com/arangodb/arangodb/blob/devel/LICENSE
///
/// Unless required by applicable law or agreed to in writing, software
/// distributed under the License is distributed on an "AS IS" BASIS,
/// WITHOUT WARRANTIES OR CONDITIONS OF ANY KIND, either express or implied.
/// See the License for the specific language governing permissions and
/// limitations under the License.
///
/// Copyright holder is ArangoDB GmbH, Cologne, Germany
///
/// @author Andrey Abramov
/// @author Vasiliy Nabatchikov
////////////////////////////////////////////////////////////////////////////////

#include "gtest/gtest.h"

#include "analysis/analyzers.hpp"
#include "analysis/token_attributes.hpp"
#include "index/norm.hpp"
#include <filesystem>

#include "IResearch/IResearchTestCommon.h"
#include "IResearch/RestHandlerMock.h"
#include "IResearch/common.h"
#include "Mocks/LogLevels.h"
#include "Mocks/Servers.h"
#include "Mocks/StorageEngineMock.h"

#include "Agency/AsyncAgencyComm.h"
#include "Agency/Store.h"
#include "ApplicationFeatures/CommunicationFeaturePhase.h"
#include "ApplicationFeatures/GreetingsFeaturePhase.h"
#include "Aql/AqlFunctionFeature.h"
#include "Aql/AstNode.h"
#include "Aql/Function.h"
#include "Aql/OptimizerRulesFeature.h"
#include "Aql/QueryRegistry.h"
#include "Auth/UserManager.h"
#include "Basics/files.h"
#include "Cluster/AgencyCache.h"
#include "Cluster/ClusterFeature.h"
#include "Cluster/ClusterInfo.h"
#include "FeaturePhases/BasicFeaturePhaseServer.h"
#include "FeaturePhases/ClusterFeaturePhase.h"
#include "FeaturePhases/DatabaseFeaturePhase.h"
#ifdef USE_V8
#include "FeaturePhases/V8FeaturePhase.h"
#endif
#include "GeneralServer/AuthenticationFeature.h"
#include "IResearch/AgencyMock.h"
#include "IResearch/ExpressionContextMock.h"
#include "IResearch/IResearchAnalyzerFeature.h"
#include "IResearch/IResearchCommon.h"
#include "IResearch/IResearchFeature.h"
#include "IResearch/IResearchVPackTermAttribute.h"
#include "IResearch/VelocyPackHelper.h"
#include "Indexes/IndexFactory.h"
#include "Network/NetworkFeature.h"
#include "Random/RandomFeature.h"
#include "RestServer/AqlFeature.h"
#include "RestServer/DatabaseFeature.h"
#include "RestServer/DatabasePathFeature.h"
#include "RestServer/FlushFeature.h"
#include "Metrics/ClusterMetricsFeature.h"
#include "Metrics/MetricsFeature.h"
#include "RestServer/QueryRegistryFeature.h"
#include "RestServer/SystemDatabaseFeature.h"
#include "RestServer/UpgradeFeature.h"
#include "RestServer/ViewTypesFeature.h"
#include "Scheduler/SchedulerFeature.h"
#include "Sharding/ShardingFeature.h"
#include "Statistics/StatisticsFeature.h"
#include "Statistics/StatisticsWorker.h"
#include "StorageEngine/EngineSelectorFeature.h"
#include "Transaction/StandaloneContext.h"
#include "Utils/ExecContext.h"
#include "Utils/OperationOptions.h"
#include "Utils/SingleCollectionTransaction.h"
#ifdef USE_V8
#include "V8Server/V8DealerFeature.h"
#endif
#include "VocBase/KeyGenerator.h"
#include "VocBase/LogicalCollection.h"
#include "VocBase/Methods/Collections.h"
#include "VocBase/Methods/Indexes.h"
#include "velocypack/Slice.h"

namespace {

struct TestIndex : public arangodb::Index {
  TestIndex(arangodb::IndexId id, arangodb::LogicalCollection& collection,
            arangodb::velocypack::Slice const& definition)
      : arangodb::Index(id, collection, definition) {}
  bool canBeDropped() const override { return false; }
  bool hasSelectivityEstimate() const override { return false; }
  bool isHidden() const override { return false; }
  bool isSorted() const override { return false; }
  std::unique_ptr<arangodb::IndexIterator> iteratorForCondition(
      arangodb::ResourceMonitor& /* monitor */,
      arangodb::transaction::Methods* /* trx */,
      arangodb::aql::AstNode const* /* node */,
      arangodb::aql::Variable const* /* reference */,
      arangodb::IndexIteratorOptions const& /* opts */, arangodb::ReadOwnWrites,
      int) override {
    return nullptr;
  }
  void load() override {}
  size_t memory() const override { return sizeof(Index); }
  arangodb::Index::IndexType type() const override {
    return arangodb::Index::TRI_IDX_TYPE_UNKNOWN;
  }
  char const* typeName() const override { return "testType"; }
  void unload() override {}
};

class ReNormalizingAnalyzer final
    : public irs::analysis::TypedAnalyzer<ReNormalizingAnalyzer> {
 public:
  static constexpr std::string_view type_name() noexcept {
    return "ReNormalizingAnalyzer";
  }

  ReNormalizingAnalyzer() = default;

  irs::attribute* get_mutable(irs::type_info::type_id type) noexcept final {
    if (type == irs::type<TestAttribute>::id()) {
      return &_attr;
    }
    return nullptr;
  }

  static ptr make(std::string_view args) {
    auto slice = arangodb::iresearch::slice(args);
    if (slice.isNull()) {
      throw std::exception{};
    }
    if (slice.isNone()) {
      return nullptr;
    }
    return std::make_unique<ReNormalizingAnalyzer>();
  }

  // test implementation
  // string will be normalized as is. But object will be converted!
  // need this to test comparison "old-normalized"  against "new-normalized"
  static bool normalize(std::string_view args, std::string& definition) {
    auto slice = arangodb::iresearch::slice(args);
    arangodb::velocypack::Builder builder;
    if (slice.isString()) {
      VPackObjectBuilder scope(&builder);
      arangodb::iresearch::addStringRef(
          builder, "args", arangodb::iresearch::getStringRef(slice));
    } else if (slice.isObject() && slice.hasKey("args") &&
               slice.get("args").isString()) {
      VPackObjectBuilder scope(&builder);
      auto inputDef = arangodb::iresearch::getStringRef(slice.get("args"));
      arangodb::iresearch::addStringRef(builder, "args",
                                        inputDef == "123" ? "321" : inputDef);
    } else {
      return false;
    }

    definition = builder.buffer()->toString();

    return true;
  }

  bool next() final { return false; }

  bool reset(std::string_view) final { return false; }

 private:
  TestAttribute _attr;
};

REGISTER_ANALYZER_VPACK(ReNormalizingAnalyzer, ReNormalizingAnalyzer::make,
                        ReNormalizingAnalyzer::normalize);

class TestTokensTypedAnalyzer final
    : public irs::analysis::TypedAnalyzer<TestTokensTypedAnalyzer> {
 public:
  static constexpr std::string_view type_name() noexcept {
    return "iresearch-tokens-typed";
  }

  static ptr make(std::string_view args) {
    return std::make_unique<TestTokensTypedAnalyzer>(args);
  }

  static bool normalize(std::string_view args, std::string& out) {
    out.assign(args.data(), args.size());
    return true;
  }

  explicit TestTokensTypedAnalyzer(std::string_view args) {
    VPackSlice slice(irs::ViewCast<irs::byte_type>(args).data());
    if (slice.hasKey("type")) {
      auto type = slice.get("type").stringView();
      if (type == "number") {
        _returnType.value = arangodb::iresearch::AnalyzerValueType::Number;
        _typedValue =
            arangodb::aql::AqlValue(arangodb::aql::AqlValueHintDouble(1));
        _vpackTerm.value = _typedValue.slice();
      } else if (type == "bool") {
        _returnType.value = arangodb::iresearch::AnalyzerValueType::Bool;
      } else if (type == "string") {
        _returnType.value = arangodb::iresearch::AnalyzerValueType::String;
        _term.value = irs::ViewCast<irs::byte_type>(std::string_view{_strVal});
      } else {
        // Failure here means we have unexpected type
        EXPECT_TRUE(false);
      }
    }
  }

  bool reset(std::string_view data) final {
    if (!irs::IsNull(data)) {
      _strVal = data;
    } else {
      _strVal.clear();
    }
    return true;
  }

  bool next() final {
    if (!_strVal.empty()) {
      switch (_returnType.value) {
        case arangodb::iresearch::AnalyzerValueType::Bool:
          _typedValue = arangodb::aql::AqlValue(
              arangodb::aql::AqlValueHintBool(_strVal.size() % 2 == 0));
          _vpackTerm.value = _typedValue.slice();
          break;
        case arangodb::iresearch::AnalyzerValueType::Number:
          _typedValue =
              arangodb::aql::AqlValue(arangodb::aql::AqlValueHintDouble(
                  static_cast<double>(_strVal.size() % 2)));
          _vpackTerm.value = _typedValue.slice();
          break;
        case arangodb::iresearch::AnalyzerValueType::String:
          _term.value =
              irs::ViewCast<irs::byte_type>(std::string_view{_strVal});
          break;
        default:
          // New return type was added?
          EXPECT_TRUE(false);
          break;
      }
      _strVal.pop_back();
      return true;
    } else {
      return false;
    }
  }

  irs::attribute* get_mutable(irs::type_info::type_id type) noexcept final {
    if (type == irs::type<irs::term_attribute>::id()) {
      return &_term;
    }
    if (type == irs::type<irs::increment>::id()) {
      return &_inc;
    }
    if (type ==
        irs::type<arangodb::iresearch::AnalyzerValueTypeAttribute>::id()) {
      return &_returnType;
    }
    if (type == irs::type<arangodb::iresearch::VPackTermAttribute>::id()) {
      return &_vpackTerm;
    }
    return nullptr;
  }

 private:
  std::string _strVal;
  irs::term_attribute _term;
  arangodb::iresearch::VPackTermAttribute _vpackTerm;
  irs::increment _inc;
  arangodb::iresearch::AnalyzerValueTypeAttribute _returnType;
  arangodb::aql::AqlValue _typedValue;
};

REGISTER_ANALYZER_VPACK(TestTokensTypedAnalyzer, TestTokensTypedAnalyzer::make,
                        TestTokensTypedAnalyzer::normalize);

struct Analyzer {
  std::string_view type;
  VPackSlice properties;
  arangodb::iresearch::Features features;

  Analyzer() = default;
  Analyzer(std::string_view const t, std::string_view const p,
           arangodb::iresearch::Features f = {})
      : type(t), features(f) {
    if (irs::IsNull(p)) {
      properties = VPackSlice::nullSlice();
    } else {
      propBuilder = VPackParser::fromJson(p.data(), p.size());
      properties = propBuilder->slice();
    }
  }

 private:
  // internal VPack storage. Not to be used outside
  std::shared_ptr<VPackBuilder> propBuilder;
};

std::map<std::string_view, Analyzer> const& staticAnalyzers() {
  static const std::map<std::string_view, Analyzer> analyzers = {
      {"identity",
       {"identity",
        std::string_view{},
        {arangodb::iresearch::FieldFeatures::NORM, irs::IndexFeatures::FREQ}}},
      {"text_de",
       {"text",
        "{ \"locale\": \"de.UTF-8\", \"stopwords\": [ ] "
        "}",
        {arangodb::iresearch::FieldFeatures::NORM,
         irs::IndexFeatures::FREQ | irs::IndexFeatures::POS}}},
      {"text_en",
       {"text",
        "{ \"locale\": \"en.UTF-8\", \"stopwords\": [ ] "
        "}",
        {arangodb::iresearch::FieldFeatures::NORM,
         irs::IndexFeatures::FREQ | irs::IndexFeatures::POS}}},
      {"text_es",
       {"text",
        "{ \"locale\": \"es.UTF-8\", \"stopwords\": [ ] "
        "}",
        {arangodb::iresearch::FieldFeatures::NORM,
         irs::IndexFeatures::FREQ | irs::IndexFeatures::POS}}},
      {"text_fi",
       {"text",
        "{ \"locale\": \"fi.UTF-8\", \"stopwords\": [ ] "
        "}",
        {arangodb::iresearch::FieldFeatures::NORM,
         irs::IndexFeatures::FREQ | irs::IndexFeatures::POS}}},
      {"text_fr",
       {"text",
        "{ \"locale\": \"fr.UTF-8\", \"stopwords\": [ ] "
        "}",
        {arangodb::iresearch::FieldFeatures::NORM,
         irs::IndexFeatures::FREQ | irs::IndexFeatures::POS}}},
      {"text_it",
       {"text",
        "{ \"locale\": \"it.UTF-8\", \"stopwords\": [ ] "
        "}",
        {arangodb::iresearch::FieldFeatures::NORM,
         irs::IndexFeatures::FREQ | irs::IndexFeatures::POS}}},
      {"text_nl",
       {"text",
        "{ \"locale\": \"nl.UTF-8\", \"stopwords\": [ ] "
        "}",
        {arangodb::iresearch::FieldFeatures::NORM,
         irs::IndexFeatures::FREQ | irs::IndexFeatures::POS}}},
      {"text_no",
       {"text",
        "{ \"locale\": \"no.UTF-8\", \"stopwords\": [ ] "
        "}",
        {arangodb::iresearch::FieldFeatures::NORM,
         irs::IndexFeatures::FREQ | irs::IndexFeatures::POS}}},
      {"text_pt",
       {"text",
        "{ \"locale\": \"pt.UTF-8\", \"stopwords\": [ ] "
        "}",
        {arangodb::iresearch::FieldFeatures::NORM,
         irs::IndexFeatures::FREQ | irs::IndexFeatures::POS}}},
      {"text_ru",
       {"text",
        "{ \"locale\": \"ru.UTF-8\", \"stopwords\": [ ] "
        "}",
        {arangodb::iresearch::FieldFeatures::NORM,
         irs::IndexFeatures::FREQ | irs::IndexFeatures::POS}}},
      {"text_sv",
       {"text",
        "{ \"locale\": \"sv.UTF-8\", \"stopwords\": [ ] "
        "}",
        {arangodb::iresearch::FieldFeatures::NORM,
         irs::IndexFeatures::FREQ | irs::IndexFeatures::POS}}},
      {"text_zh",
       {"text",
        "{ \"locale\": \"zh.UTF-8\", \"stopwords\": [ ], \"stemming\": false "
        "}",
        {arangodb::iresearch::FieldFeatures::NORM,
         irs::IndexFeatures::FREQ | irs::IndexFeatures::POS}}},
  };

  return analyzers;
}

// AqlValue entries must be explicitly deallocated
struct VPackFunctionParametersWrapper {
  arangodb::aql::functions::VPackFunctionParameters instance;
  VPackFunctionParametersWrapper() = default;
  ~VPackFunctionParametersWrapper() {
    for (auto& entry : instance) {
      entry.destroy();
    }
  }
  arangodb::aql::functions::VPackFunctionParameters* operator->() {
    return &instance;
  }
  arangodb::aql::functions::VPackFunctionParameters& operator*() {
    return instance;
  }
};

// AqlValue entrys must be explicitly deallocated
struct AqlValueWrapper {
  arangodb::aql::AqlValue instance;
  AqlValueWrapper(arangodb::aql::AqlValue&& other)
      : instance(std::move(other)) {}
  ~AqlValueWrapper() { instance.destroy(); }
  arangodb::aql::AqlValue* operator->() { return &instance; }
  arangodb::aql::AqlValue& operator*() { return instance; }
};

static const VPackBuilder systemDatabaseBuilder = dbArgsBuilder();
static const VPackSlice systemDatabaseArgs = systemDatabaseBuilder.slice();
}  // namespace

// -----------------------------------------------------------------------------
// --SECTION--                                                 setup / tear-down
// -----------------------------------------------------------------------------

class IResearchAnalyzerFeatureTest
    : public ::testing::Test,
      public arangodb::tests::LogSuppressor<arangodb::Logger::AUTHENTICATION,
                                            arangodb::LogLevel::ERR>,
      public arangodb::tests::LogSuppressor<arangodb::Logger::CLUSTER,
                                            arangodb::LogLevel::FATAL> {
 protected:
  arangodb::tests::mocks::MockV8Server server;
  arangodb::SystemDatabaseFeature* sysDatabaseFeature{};

  IResearchAnalyzerFeatureTest() : server(false) {
    arangodb::tests::init();

    server.addFeature<arangodb::QueryRegistryFeature>(
        false, server.template getFeature<arangodb::metrics::MetricsFeature>());
    server.addFeature<arangodb::AqlFeature>(true);
    server.addFeature<arangodb::aql::OptimizerRulesFeature>(true);

    server.startFeatures();

    auto& dbFeature = server.getFeature<arangodb::DatabaseFeature>();

    auto vocbase =
        dbFeature.useDatabase(arangodb::StaticStrings::SystemDatabase);
    std::shared_ptr<arangodb::LogicalCollection> unused;
    arangodb::OperationOptions options(arangodb::ExecContext::current());
    arangodb::methods::Collections::createSystem(
        *vocbase, options, arangodb::tests::AnalyzerCollectionName, false,
        unused);
  }

  ~IResearchAnalyzerFeatureTest() {
    // Clear the authentication user:
    auto& authFeature = server.getFeature<arangodb::AuthenticationFeature>();
    auto* userManager = authFeature.userManager();
    if (userManager != nullptr) {
      userManager->removeAllUsers();
    }
  }

  void userSetAccessLevel(arangodb::auth::Level db, arangodb::auth::Level col) {
    auto* authFeature = arangodb::AuthenticationFeature::instance();
    ASSERT_NE(authFeature, nullptr);
    auto* userManager = authFeature->userManager();
    ASSERT_NE(userManager, nullptr);
    auto user = arangodb::auth::User::newUser("testUser", "testPW");
    user.grantDatabase("testVocbase", db);
    user.grantCollection("testVocbase", "*", col);
    arangodb::auth::UserMap userMap;
    userMap.emplace("testUser", std::move(user));
    userManager->setAuthInfo(
        std::move(userMap));  // set user map to avoid loading
                              // configuration from system database
  }

  std::shared_ptr<arangodb::ExecContext> getLoggedInContext() const {
    return arangodb::ExecContext::create("testUser", "testVocbase");
  }

  std::string analyzerName() const {
    return arangodb::StaticStrings::SystemDatabase + "::test_analyzer";
  }
};

// -----------------------------------------------------------------------------
// --SECTION--                                                        test suite
// -----------------------------------------------------------------------------

// -----------------------------------------------------------------------------
// --SECTION--                                         authentication test suite
// -----------------------------------------------------------------------------

TEST_F(IResearchAnalyzerFeatureTest, test_auth_no_auth) {
  TRI_vocbase_t vocbase(testDBInfo(server.server()));
  EXPECT_TRUE(arangodb::iresearch::IResearchAnalyzerFeature::canUse(
      vocbase, arangodb::auth::Level::RW));
}
TEST_F(IResearchAnalyzerFeatureTest, test_auth_no_vocbase_read) {
  // no vocbase read access
  TRI_vocbase_t vocbase(testDBInfo(server.server()));
  userSetAccessLevel(arangodb::auth::Level::NONE, arangodb::auth::Level::NONE);
  auto ctxt = getLoggedInContext();
  arangodb::ExecContextScope execContextScope(ctxt);
  EXPECT_FALSE(arangodb::iresearch::IResearchAnalyzerFeature::canUse(
      vocbase, arangodb::auth::Level::RO));
}

// no collection read access (vocbase read access, no user)
TEST_F(IResearchAnalyzerFeatureTest,
       test_auth_vocbase_none_collection_read_no_user) {
  TRI_vocbase_t vocbase(testDBInfo(server.server()));
  userSetAccessLevel(arangodb::auth::Level::NONE, arangodb::auth::Level::RO);
  auto ctxt = getLoggedInContext();
  arangodb::ExecContextScope execContextScope(ctxt);
  EXPECT_FALSE(arangodb::iresearch::IResearchAnalyzerFeature::canUse(
      vocbase, arangodb::auth::Level::RO));
}

// no collection read access (vocbase read access)
TEST_F(IResearchAnalyzerFeatureTest, test_auth_vocbase_ro_collection_none) {
  TRI_vocbase_t vocbase(testDBInfo(server.server()));
  userSetAccessLevel(arangodb::auth::Level::RO, arangodb::auth::Level::NONE);
  auto ctxt = getLoggedInContext();
  arangodb::ExecContextScope execContextScope(ctxt);
  // implicit RO access to collection _analyzers collection granted due to RO
  // access to db
  EXPECT_TRUE(arangodb::iresearch::IResearchAnalyzerFeature::canUse(
      vocbase, arangodb::auth::Level::RO));

  EXPECT_FALSE(arangodb::iresearch::IResearchAnalyzerFeature::canUse(
      vocbase, arangodb::auth::Level::RW));
}

TEST_F(IResearchAnalyzerFeatureTest, test_auth_vocbase_ro_collection_ro) {
  TRI_vocbase_t vocbase(testDBInfo(server.server()));
  userSetAccessLevel(arangodb::auth::Level::RO, arangodb::auth::Level::RO);
  auto ctxt = getLoggedInContext();
  arangodb::ExecContextScope execContextScope(ctxt);
  EXPECT_TRUE(arangodb::iresearch::IResearchAnalyzerFeature::canUse(
      vocbase, arangodb::auth::Level::RO));
  EXPECT_FALSE(arangodb::iresearch::IResearchAnalyzerFeature::canUse(
      vocbase, arangodb::auth::Level::RW));
}

TEST_F(IResearchAnalyzerFeatureTest, test_auth_vocbase_ro_collection_rw) {
  TRI_vocbase_t vocbase(testDBInfo(server.server()));
  userSetAccessLevel(arangodb::auth::Level::RO, arangodb::auth::Level::RW);
  auto ctxt = getLoggedInContext();
  arangodb::ExecContextScope execContextScope(ctxt);
  EXPECT_TRUE(arangodb::iresearch::IResearchAnalyzerFeature::canUse(
      vocbase, arangodb::auth::Level::RO));
  EXPECT_FALSE(arangodb::iresearch::IResearchAnalyzerFeature::canUse(
      vocbase, arangodb::auth::Level::RW));
}

TEST_F(IResearchAnalyzerFeatureTest, test_auth_vocbase_rw_collection_ro) {
  TRI_vocbase_t vocbase(testDBInfo(server.server()));
  userSetAccessLevel(arangodb::auth::Level::RW, arangodb::auth::Level::RO);
  auto ctxt = getLoggedInContext();
  arangodb::ExecContextScope execContextScope(ctxt);
  EXPECT_TRUE(arangodb::iresearch::IResearchAnalyzerFeature::canUse(
      vocbase, arangodb::auth::Level::RO));
  // implicit access for system analyzers collection granted due to RW access to
  // database
  EXPECT_TRUE(arangodb::iresearch::IResearchAnalyzerFeature::canUse(
      vocbase, arangodb::auth::Level::RW));
}

TEST_F(IResearchAnalyzerFeatureTest, test_auth_vocbase_rw_collection_rw) {
  TRI_vocbase_t vocbase(testDBInfo(server.server()));
  userSetAccessLevel(arangodb::auth::Level::RW, arangodb::auth::Level::RW);
  auto ctxt = getLoggedInContext();
  arangodb::ExecContextScope execContextScope(ctxt);
  EXPECT_TRUE(arangodb::iresearch::IResearchAnalyzerFeature::canUse(
      vocbase, arangodb::auth::Level::RO));
  EXPECT_TRUE(arangodb::iresearch::IResearchAnalyzerFeature::canUse(
      vocbase, arangodb::auth::Level::RW));
}

// -----------------------------------------------------------------------------
// --SECTION--                                                emplace test suite
// -----------------------------------------------------------------------------

TEST_F(IResearchAnalyzerFeatureTest, test_emplace_valid) {
  arangodb::iresearch::IResearchAnalyzerFeature feature(server.server());
  {
    arangodb::iresearch::IResearchAnalyzerFeature::EmplaceResult result;
    EXPECT_TRUE(feature
                    .emplace(result, analyzerName(), "TestAnalyzer",
                             VPackParser::fromJson("\"abcd\"")->slice(),
                             arangodb::transaction::OperationOriginTestCase{})
                    .ok());
    EXPECT_NE(result.first, nullptr);
  }
  auto pool = feature.get(analyzerName(),
                          arangodb::QueryAnalyzerRevisions::QUERY_LATEST,
                          arangodb::transaction::OperationOriginTestCase{});
  ASSERT_NE(pool, nullptr);
  EXPECT_EQ(arangodb::iresearch::Features{}, pool->features());
}

TEST_F(IResearchAnalyzerFeatureTest, test_emplace_duplicate_valid) {
  // add duplicate valid (same name+type+properties)
  arangodb::iresearch::IResearchAnalyzerFeature feature(server.server());
  {
    arangodb::iresearch::IResearchAnalyzerFeature::EmplaceResult result;
    auto res = feature.emplace(
        result, analyzerName(), "TestAnalyzer",
        VPackParser::fromJson("\"abcd\"")->slice(),
        arangodb::transaction::OperationOriginTestCase{},
        arangodb::iresearch::Features(irs::IndexFeatures::FREQ));
    EXPECT_TRUE(res.ok());
    EXPECT_NE(result.first, nullptr);
  }
  auto pool = feature.get(analyzerName(),
                          arangodb::QueryAnalyzerRevisions::QUERY_LATEST,
                          arangodb::transaction::OperationOriginTestCase{});
  ASSERT_NE(pool, nullptr);
  EXPECT_EQ(arangodb::iresearch::Features(irs::IndexFeatures::FREQ),
            pool->features());
  {
    arangodb::iresearch::IResearchAnalyzerFeature::EmplaceResult result;
    EXPECT_TRUE(
        feature
            .emplace(result, analyzerName(), "TestAnalyzer",
                     VPackParser::fromJson("\"abcd\"")->slice(),
                     arangodb::transaction::OperationOriginTestCase{},
                     arangodb::iresearch::Features(irs::IndexFeatures::FREQ))
            .ok());
    EXPECT_NE(result.first, nullptr);
  }
  auto poolOther = feature.get(
      analyzerName(), arangodb::QueryAnalyzerRevisions::QUERY_LATEST,
      arangodb::transaction::OperationOriginTestCase{});
  ASSERT_NE(poolOther, nullptr);
  EXPECT_EQ(pool, poolOther);
}

TEST_F(IResearchAnalyzerFeatureTest,
       test_emplace_duplicate_invalid_properties) {
  // add duplicate invalid (same name+type different properties)
  arangodb::iresearch::IResearchAnalyzerFeature feature(server.server());
  {
    arangodb::iresearch::IResearchAnalyzerFeature::EmplaceResult result;
    EXPECT_TRUE(feature
                    .emplace(result, analyzerName(), "TestAnalyzer",
                             VPackParser::fromJson("\"abc\"")->slice(),
                             arangodb::transaction::OperationOriginTestCase{})
                    .ok());
    EXPECT_NE(result.first, nullptr);
  }
  auto pool = feature.get(analyzerName(),
                          arangodb::QueryAnalyzerRevisions::QUERY_LATEST,
                          arangodb::transaction::OperationOriginTestCase{});
  ASSERT_NE(pool, nullptr);
  EXPECT_EQ(arangodb::iresearch::Features{}, pool->features());
  // Emplace should fail
  {
    arangodb::iresearch::IResearchAnalyzerFeature::EmplaceResult result;
    EXPECT_FALSE(feature
                     .emplace(result, analyzerName(), "TestAnalyzer",
                              VPackParser::fromJson("\"abcd\"")->slice(),
                              arangodb::transaction::OperationOriginTestCase{})
                     .ok());
    EXPECT_EQ(result.first, nullptr);
  }
  // The formerly stored feature should still be available
  auto poolOther = feature.get(
      analyzerName(), arangodb::QueryAnalyzerRevisions::QUERY_LATEST,
      arangodb::transaction::OperationOriginTestCase{});
  ASSERT_NE(poolOther, nullptr);
  EXPECT_EQ(pool, poolOther);
}

TEST_F(IResearchAnalyzerFeatureTest, test_emplace_duplicate_invalid_features) {
  // add duplicate invalid (same name+type different properties)
  arangodb::iresearch::IResearchAnalyzerFeature feature(server.server());
  {
    arangodb::iresearch::IResearchAnalyzerFeature::EmplaceResult result;
    EXPECT_TRUE(feature
                    .emplace(result, analyzerName(), "TestAnalyzer",
                             VPackParser::fromJson("\"abc\"")->slice(),
                             arangodb::transaction::OperationOriginTestCase{})
                    .ok());
    EXPECT_NE(result.first, nullptr);
  }
  auto pool = feature.get(analyzerName(),
                          arangodb::QueryAnalyzerRevisions::QUERY_LATEST,
                          arangodb::transaction::OperationOriginTestCase{});
  ASSERT_NE(pool, nullptr);
  EXPECT_EQ(arangodb::iresearch::Features{}, pool->features());
  {
    // Emplace should fail
    arangodb::iresearch::IResearchAnalyzerFeature::EmplaceResult result;
    EXPECT_FALSE(
        feature
            .emplace(result, analyzerName(), "TestAnalyzer",
                     VPackParser::fromJson("\"abc\"")->slice(),
                     arangodb::transaction::OperationOriginTestCase{},
                     arangodb::iresearch::Features(irs::IndexFeatures::FREQ))
            .ok());
    EXPECT_EQ(result.first, nullptr);
  }
  // The formerly stored feature should still be available
  auto poolOther = feature.get(
      analyzerName(), arangodb::QueryAnalyzerRevisions::QUERY_LATEST,
      arangodb::transaction::OperationOriginTestCase{});
  ASSERT_NE(poolOther, nullptr);
  EXPECT_EQ(pool, poolOther);
}

TEST_F(IResearchAnalyzerFeatureTest, test_emplace_duplicate_invalid_type) {
  // add duplicate invalid (same name+type different properties)
  arangodb::iresearch::IResearchAnalyzerFeature feature(server.server());
  {
    arangodb::iresearch::IResearchAnalyzerFeature::EmplaceResult result;
    EXPECT_TRUE(feature
                    .emplace(result, analyzerName(), "TestAnalyzer",
                             VPackParser::fromJson("\"abc\"")->slice(),
                             arangodb::transaction::OperationOriginTestCase{})
                    .ok());
    EXPECT_NE(result.first, nullptr);
  }
  auto pool = feature.get(analyzerName(),
                          arangodb::QueryAnalyzerRevisions::QUERY_LATEST,
                          arangodb::transaction::OperationOriginTestCase{});
  ASSERT_NE(pool, nullptr);
  EXPECT_EQ(arangodb::iresearch::Features{}, pool->features());
  {
    // Emplace should fail
    arangodb::iresearch::IResearchAnalyzerFeature::EmplaceResult result;
    EXPECT_FALSE(
        feature
            .emplace(result, analyzerName(), "invalid",
                     VPackParser::fromJson("\"abc\"")->slice(),
                     arangodb::transaction::OperationOriginTestCase{},
                     arangodb::iresearch::Features(irs::IndexFeatures::FREQ))
            .ok());
    EXPECT_EQ(result.first, nullptr);
  }
  // The formerly stored feature should still be available
  auto poolOther = feature.get(
      analyzerName(), arangodb::QueryAnalyzerRevisions::QUERY_LATEST,
      arangodb::transaction::OperationOriginTestCase{});
  ASSERT_NE(poolOther, nullptr);
  EXPECT_EQ(pool, poolOther);
}

TEST_F(IResearchAnalyzerFeatureTest, test_emplace_creation_failure_properties) {
  // add invalid (instance creation failure)
  arangodb::iresearch::IResearchAnalyzerFeature::EmplaceResult result;
  arangodb::iresearch::IResearchAnalyzerFeature feature(server.server());
  auto res = feature.emplace(result, analyzerName(), "TestAnalyzer",
                             VPackSlice::noneSlice(),
                             arangodb::transaction::OperationOriginTestCase{});
  EXPECT_FALSE(res.ok());
  EXPECT_EQ(TRI_ERROR_BAD_PARAMETER, res.errorNumber());
  EXPECT_EQ(feature.get(analyzerName(),
                        arangodb::QueryAnalyzerRevisions::QUERY_LATEST,
                        arangodb::transaction::OperationOriginTestCase{}),
            nullptr);
}

TEST_F(IResearchAnalyzerFeatureTest,
       test_emplace_creation_failure__properties_nil) {
  // add invalid (instance creation exception)
  arangodb::iresearch::IResearchAnalyzerFeature::EmplaceResult result;
  arangodb::iresearch::IResearchAnalyzerFeature feature(server.server());
  auto res = feature.emplace(result, analyzerName(), "TestAnalyzer",
                             VPackSlice::nullSlice(),
                             arangodb::transaction::OperationOriginTestCase{});
  EXPECT_FALSE(res.ok());
  EXPECT_EQ(TRI_ERROR_BAD_PARAMETER, res.errorNumber());
  EXPECT_EQ(feature.get(analyzerName(),
                        arangodb::QueryAnalyzerRevisions::QUERY_LATEST,
                        arangodb::transaction::OperationOriginTestCase{}),
            nullptr);
}

TEST_F(IResearchAnalyzerFeatureTest,
       test_emplace_creation_failure_invalid_type) {
  // add invalid (not registred)
  arangodb::iresearch::IResearchAnalyzerFeature::EmplaceResult result;
  arangodb::iresearch::IResearchAnalyzerFeature feature(server.server());
  auto res = feature.emplace(result, analyzerName(), "invalid",
                             VPackParser::fromJson("\"abc\"")->slice(),
                             arangodb::transaction::OperationOriginTestCase{});
  EXPECT_FALSE(res.ok());
  EXPECT_EQ(TRI_ERROR_NOT_IMPLEMENTED, res.errorNumber());
  EXPECT_EQ(feature.get(analyzerName(),
                        arangodb::QueryAnalyzerRevisions::QUERY_LATEST,
                        arangodb::transaction::OperationOriginTestCase{}),
            nullptr);
}

TEST_F(IResearchAnalyzerFeatureTest, test_emplace_creation_during_recovery) {
  // add valid inRecovery (failure)
  arangodb::iresearch::IResearchAnalyzerFeature::EmplaceResult result;
  arangodb::iresearch::IResearchAnalyzerFeature feature(server.server());
  auto before = StorageEngineMock::recoveryStateResult;
  StorageEngineMock::recoveryStateResult = arangodb::RecoveryState::IN_PROGRESS;
  irs::Finally restore = [&before]() noexcept {
    StorageEngineMock::recoveryStateResult = before;
  };
  auto res = feature.emplace(result, analyzerName(), "TestAnalyzer",
                             VPackParser::fromJson("\"abc\"")->slice(),
                             arangodb::transaction::OperationOriginTestCase{});
  // emplace should return OK for the sake of recovery
  EXPECT_TRUE(res.ok());
  auto ptr = feature.get(analyzerName(),
                         arangodb::QueryAnalyzerRevisions::QUERY_LATEST,
                         arangodb::transaction::OperationOriginTestCase{});
  // but nothing should be stored
  EXPECT_EQ(nullptr, ptr);
}

TEST_F(IResearchAnalyzerFeatureTest,
       test_emplace_creation_position_without_frequency) {
  // add invalid ('position' without 'frequency')
  arangodb::iresearch::IResearchAnalyzerFeature::EmplaceResult result;
  arangodb::iresearch::IResearchAnalyzerFeature feature(server.server());
  auto res = feature.emplace(
      result, analyzerName(), "TestAnalyzer",
      VPackParser::fromJson("\"abc\"")->slice(),
      arangodb::transaction::OperationOriginTestCase{},
      arangodb::iresearch::Features({}, irs::IndexFeatures::POS));
  EXPECT_FALSE(res.ok());
  EXPECT_EQ(TRI_ERROR_BAD_PARAMETER, res.errorNumber());
  EXPECT_EQ(feature.get(analyzerName(),
                        arangodb::QueryAnalyzerRevisions::QUERY_LATEST,
                        arangodb::transaction::OperationOriginTestCase{}),
            nullptr);
}

TEST_F(IResearchAnalyzerFeatureTest,
       test_emplace_creation_properties_too_large) {
  arangodb::iresearch::IResearchAnalyzerFeature::EmplaceResult result;
  arangodb::iresearch::IResearchAnalyzerFeature feature(server.server());
  std::string properties(1024 * 1024 + 1, 'x');  // +1 char longer then limit
  VPackBuilder prop;
  prop.openObject();
  prop.add("value", VPackValue(properties));
  prop.close();
  auto res = feature.emplace(
      result, analyzerName(), "TestAnalyzer", prop.slice(),
      arangodb::transaction::OperationOriginTestCase{},
      arangodb::iresearch::Features({}, irs::IndexFeatures::FREQ));
  EXPECT_FALSE(res.ok());
  EXPECT_EQ(TRI_ERROR_BAD_PARAMETER, res.errorNumber());
  EXPECT_EQ(feature.get(analyzerName(),
                        arangodb::QueryAnalyzerRevisions::QUERY_LATEST,
                        arangodb::transaction::OperationOriginTestCase{}),
            nullptr);
}

TEST_F(IResearchAnalyzerFeatureTest,
       test_emplace_creation_name_extended_character) {
  arangodb::iresearch::IResearchAnalyzerFeature::EmplaceResult result;
  arangodb::iresearch::IResearchAnalyzerFeature feature(server.server());
  std::string invalidName = analyzerName() + "+";  // '+' is extended, but valid
  auto res = feature.emplace(result, invalidName, "TestAnalyzer",
                             VPackParser::fromJson("\"abc\"")->slice(),
                             arangodb::transaction::OperationOriginTestCase{});
  EXPECT_TRUE(res.ok());
}

TEST_F(IResearchAnalyzerFeatureTest,
       test_emplace_creation_name_invalid_character) {
  arangodb::iresearch::IResearchAnalyzerFeature::EmplaceResult result;
  arangodb::iresearch::IResearchAnalyzerFeature feature(server.server());
  std::string invalidName = analyzerName() + "/";  // '/' is invalid
  auto res = feature.emplace(result, invalidName, "TestAnalyzer",
                             VPackParser::fromJson("\"abc\"")->slice(),
                             arangodb::transaction::OperationOriginTestCase{});
  EXPECT_FALSE(res.ok());
  EXPECT_EQ(TRI_ERROR_BAD_PARAMETER, res.errorNumber());
  EXPECT_EQ(
      feature.get(invalidName, arangodb::QueryAnalyzerRevisions::QUERY_LATEST,
                  arangodb::transaction::OperationOriginTestCase{}),
      nullptr);
}

TEST_F(IResearchAnalyzerFeatureTest, test_emplace_add_static_analyzer) {
  arangodb::iresearch::IResearchAnalyzerFeature::EmplaceResult result;
  arangodb::iresearch::IResearchAnalyzerFeature feature(server.server());
  feature.prepare();  // add static analyzers
  auto res = feature.emplace(
      result, "identity", "identity", VPackSlice::noneSlice(),
      arangodb::transaction::OperationOriginTestCase{},
      arangodb::iresearch::Features(arangodb::iresearch::FieldFeatures::NORM,
                                    irs::IndexFeatures::FREQ));
  EXPECT_TRUE(res.ok());
  EXPECT_NE(result.first, nullptr);
  auto pool =
      feature.get("identity", arangodb::QueryAnalyzerRevisions::QUERY_LATEST,
                  arangodb::transaction::OperationOriginTestCase{});
  ASSERT_NE(pool, nullptr);
  EXPECT_EQ(
      arangodb::iresearch::Features(arangodb::iresearch::FieldFeatures::NORM,
                                    irs::IndexFeatures::FREQ),
      pool->features());
  auto analyzer = pool->get();
  ASSERT_NE(analyzer.get(), nullptr);
  feature.unprepare();
}

TEST_F(IResearchAnalyzerFeatureTest, test_renormalize_for_equal) {
  arangodb::iresearch::IResearchAnalyzerFeature feature(server.server());
  {
    arangodb::iresearch::IResearchAnalyzerFeature::EmplaceResult result;
    EXPECT_TRUE(
        feature
            .emplace(result, analyzerName(), "ReNormalizingAnalyzer",
                     VPackParser::fromJson("\"123\"")->slice(),
                     arangodb::transaction::
                         OperationOriginTestCase{})  // 123 will be stored as is
                                                     // (old-normalized)
            .ok());
    EXPECT_NE(result.first, nullptr);
  }
  {
    arangodb::iresearch::IResearchAnalyzerFeature::EmplaceResult result;
    EXPECT_TRUE(
        feature
            .emplace(
                result, analyzerName(), "ReNormalizingAnalyzer",
                VPackParser::fromJson("{ \"args\":\"123\"}")->slice(),
                arangodb::transaction::OperationOriginTestCase{})  // 123 will
                                                                   // be
                                                                   // normalized
                                                                   // to 321
            .ok());
    EXPECT_NE(result.first, nullptr);
  }
  {
    arangodb::iresearch::IResearchAnalyzerFeature::EmplaceResult result;
    EXPECT_FALSE(
        feature
            .emplace(result, analyzerName(), "ReNormalizingAnalyzer",
                     VPackParser::fromJson("{ \"args\":\"1231\"}")->slice(),
                     arangodb::transaction::
                         OperationOriginTestCase{})  // Re-normalization
                                                     // should not help
            .ok());
    EXPECT_EQ(result.first, nullptr);
  }
}

TEST_F(IResearchAnalyzerFeatureTest, test_bulk_emplace_valid) {
  arangodb::iresearch::IResearchAnalyzerFeature feature(server.server());
  auto& dbFeature = server.getFeature<arangodb::DatabaseFeature>();
  auto vocbase = dbFeature.useDatabase(arangodb::StaticStrings::SystemDatabase);
  EXPECT_TRUE(
      feature
          .bulkEmplace(*vocbase,
                       VPackParser::fromJson(
                           "[{\"name\":\"b_abcd\", \"type\":\"identity\"}]")
                           ->slice(),
                       arangodb::transaction::OperationOriginTestCase{})
          .ok());
  auto pool = feature.get(arangodb::StaticStrings::SystemDatabase + "::b_abcd",
                          arangodb::QueryAnalyzerRevisions::QUERY_LATEST,
                          arangodb::transaction::OperationOriginTestCase{});
  ASSERT_NE(pool, nullptr);
  EXPECT_EQ(arangodb::iresearch::Features{}, pool->features());
  EXPECT_EQ("identity", pool->type());
}

TEST_F(IResearchAnalyzerFeatureTest, test_bulk_emplace_multiple_valid) {
  arangodb::iresearch::IResearchAnalyzerFeature feature(server.server());
  auto& dbFeature = server.getFeature<arangodb::DatabaseFeature>();
  auto vocbase = dbFeature.useDatabase(arangodb::StaticStrings::SystemDatabase);
  EXPECT_TRUE(feature
                  .bulkEmplace(*vocbase,
                               VPackParser::fromJson(
                                   R"([{"name":"b_abcd", "type":"identity"},
          {"name":"b_abcd2", "type":"TestAnalyzer",
                             "properties":{"args":"abc"},
                             "features":["frequency", "position", "norm"]}])")
                                   ->slice(),
                               arangodb::transaction::OperationOriginTestCase{})
                  .ok());
  {
    auto pool =
        feature.get(arangodb::StaticStrings::SystemDatabase + "::b_abcd",
                    arangodb::QueryAnalyzerRevisions::QUERY_LATEST,
                    arangodb::transaction::OperationOriginTestCase{});
    ASSERT_NE(pool, nullptr);
    EXPECT_EQ(arangodb::iresearch::Features{}, pool->features());
    EXPECT_EQ("identity", pool->type());
  }
  {
    auto pool =
        feature.get(arangodb::StaticStrings::SystemDatabase + "::b_abcd2",
                    arangodb::QueryAnalyzerRevisions::QUERY_LATEST,
                    arangodb::transaction::OperationOriginTestCase{});
    ASSERT_NE(pool, nullptr);
    EXPECT_EQ(arangodb::iresearch::Features(
                  arangodb::iresearch::FieldFeatures::NORM,
                  irs::IndexFeatures::FREQ | irs::IndexFeatures::POS),
              pool->features());
    EXPECT_EQ("TestAnalyzer", pool->type());
    EXPECT_EQUAL_SLICES(VPackParser::fromJson("{\"args\":\"abc\"}")->slice(),
                        pool->properties());
  }
}

TEST_F(IResearchAnalyzerFeatureTest,
       test_bulk_emplace_multiple_skip_invalid_features) {
  arangodb::iresearch::IResearchAnalyzerFeature feature(server.server());
  auto& dbFeature = server.getFeature<arangodb::DatabaseFeature>();
  auto vocbase = dbFeature.useDatabase(arangodb::StaticStrings::SystemDatabase);
  EXPECT_TRUE(
      feature
          .bulkEmplace(
              *vocbase,
              VPackParser::fromJson(
                  "[{\"name\":\"b_abcd\", \"type\":\"identity\"},"
                  "{\"name\":\"b_abcd2\", \"type\":\"TestAnalyzer\","
                  "\"properties\":{\"args\":\"abc\"},"
                  "\"features\":[\"frequency\", \"posAAAAition\", \"norm\"]},"
                  "{\"name\":\"b_abcd3\", \"type\":\"identity\"}"
                  "]")
                  ->slice(),
              arangodb::transaction::OperationOriginTestCase{})
          .ok());
  {
    auto pool =
        feature.get(arangodb::StaticStrings::SystemDatabase + "::b_abcd",
                    arangodb::QueryAnalyzerRevisions::QUERY_LATEST,
                    arangodb::transaction::OperationOriginTestCase{});
    ASSERT_NE(pool, nullptr);
    EXPECT_EQ(arangodb::iresearch::Features{}, pool->features());
    EXPECT_EQ("identity", pool->type());
  }
  {
    auto pool =
        feature.get(arangodb::StaticStrings::SystemDatabase + "::b_abcd2",
                    arangodb::QueryAnalyzerRevisions::QUERY_LATEST,
                    arangodb::transaction::OperationOriginTestCase{});
    ASSERT_EQ(pool, nullptr);
  }
  {
    auto pool =
        feature.get(arangodb::StaticStrings::SystemDatabase + "::b_abcd3",
                    arangodb::QueryAnalyzerRevisions::QUERY_LATEST,
                    arangodb::transaction::OperationOriginTestCase{});
    ASSERT_NE(pool, nullptr);
    EXPECT_EQ(arangodb::iresearch::Features{}, pool->features());
    EXPECT_EQ("identity", pool->type());
  }
}

TEST_F(IResearchAnalyzerFeatureTest,
       test_bulk_emplace_multiple_skip_invalid_name) {
  arangodb::iresearch::IResearchAnalyzerFeature feature(server.server());
  auto& dbFeature = server.getFeature<arangodb::DatabaseFeature>();
  auto vocbase = dbFeature.useDatabase(arangodb::StaticStrings::SystemDatabase);
  EXPECT_TRUE(
      feature
          .bulkEmplace(*vocbase,
                       VPackParser::fromJson(
                           "[{\"name\":\"b_abcd\", \"type\":\"identity\"},"
                           "{\"no_name\":\"b_abcd2\", \"type\":\"identity\"},"
                           "{\"name\":\"b_abcd3\", \"type\":\"identity\"}"
                           "]")
                           ->slice(),
                       arangodb::transaction::OperationOriginTestCase{})
          .ok());
  {
    auto pool =
        feature.get(arangodb::StaticStrings::SystemDatabase + "::b_abcd",
                    arangodb::QueryAnalyzerRevisions::QUERY_LATEST,
                    arangodb::transaction::OperationOriginTestCase{});
    ASSERT_NE(pool, nullptr);
    EXPECT_EQ(arangodb::iresearch::Features{}, pool->features());
    EXPECT_EQ("identity", pool->type());
  }
  {
    auto pool =
        feature.get(arangodb::StaticStrings::SystemDatabase + "::b_abcd2",
                    arangodb::QueryAnalyzerRevisions::QUERY_LATEST,
                    arangodb::transaction::OperationOriginTestCase{});
    ASSERT_EQ(pool, nullptr);
  }
  {
    auto pool =
        feature.get(arangodb::StaticStrings::SystemDatabase + "::b_abcd3",
                    arangodb::QueryAnalyzerRevisions::QUERY_LATEST,
                    arangodb::transaction::OperationOriginTestCase{});
    ASSERT_NE(pool, nullptr);
    EXPECT_EQ(arangodb::iresearch::Features{}, pool->features());
    EXPECT_EQ("identity", pool->type());
  }
}

TEST_F(IResearchAnalyzerFeatureTest,
       test_bulk_emplace_multiple_skip_invalid_type) {
  arangodb::iresearch::IResearchAnalyzerFeature feature(server.server());
  auto& dbFeature = server.getFeature<arangodb::DatabaseFeature>();
  auto vocbase = dbFeature.useDatabase(arangodb::StaticStrings::SystemDatabase);
  EXPECT_TRUE(
      feature
          .bulkEmplace(*vocbase,
                       VPackParser::fromJson(
                           "[{\"name\":\"b_abcd\", \"type\":\"identity\"},"
                           "{\"name\":\"b_abcd2\", \"no_type\":\"identity\"},"
                           "{\"name\":\"b_abcd3\", \"type\":\"identity\"}"
                           "]")
                           ->slice(),
                       arangodb::transaction::OperationOriginTestCase{})
          .ok());
  {
    auto pool =
        feature.get(arangodb::StaticStrings::SystemDatabase + "::b_abcd",
                    arangodb::QueryAnalyzerRevisions::QUERY_LATEST,
                    arangodb::transaction::OperationOriginTestCase{});
    ASSERT_NE(pool, nullptr);
    EXPECT_EQ(arangodb::iresearch::Features{}, pool->features());
    EXPECT_EQ("identity", pool->type());
  }
  {
    auto pool =
        feature.get(arangodb::StaticStrings::SystemDatabase + "::b_abcd2",
                    arangodb::QueryAnalyzerRevisions::QUERY_LATEST,
                    arangodb::transaction::OperationOriginTestCase{});
    ASSERT_EQ(pool, nullptr);
  }
  {
    auto pool =
        feature.get(arangodb::StaticStrings::SystemDatabase + "::b_abcd3",
                    arangodb::QueryAnalyzerRevisions::QUERY_LATEST,
                    arangodb::transaction::OperationOriginTestCase{});
    ASSERT_NE(pool, nullptr);
    EXPECT_EQ(arangodb::iresearch::Features{}, pool->features());
    EXPECT_EQ("identity", pool->type());
  }
}

TEST_F(IResearchAnalyzerFeatureTest,
       test_bulk_emplace_multiple_skip_invalid_properties) {
  arangodb::iresearch::IResearchAnalyzerFeature feature(server.server());
  auto& dbFeature = server.getFeature<arangodb::DatabaseFeature>();
  auto vocbase = dbFeature.useDatabase(arangodb::StaticStrings::SystemDatabase);
  EXPECT_TRUE(
      feature
          .bulkEmplace(
              *vocbase,
              VPackParser::fromJson(
                  "[{\"name\":\"b_abcd\", \"type\":\"identity\"},"
                  "{\"name\":\"b_abcd2\", \"type\":\"TestAnalyzer\","
                  "\"properties\":{\"invalid_args\":\"abc\"},"
                  "\"features\":[\"frequency\", \"position\", \"norm\"]},"
                  "{\"name\":\"b_abcd3\", \"type\":\"identity\"}"
                  "]")
                  ->slice(),
              arangodb::transaction::OperationOriginTestCase{})
          .ok());
  {
    auto pool =
        feature.get(arangodb::StaticStrings::SystemDatabase + "::b_abcd",
                    arangodb::QueryAnalyzerRevisions::QUERY_LATEST,
                    arangodb::transaction::OperationOriginTestCase{});
    ASSERT_NE(pool, nullptr);
    EXPECT_EQ(arangodb::iresearch::Features{}, pool->features());
    EXPECT_EQ("identity", pool->type());
  }
  {
    auto pool =
        feature.get(arangodb::StaticStrings::SystemDatabase + "::b_abcd2",
                    arangodb::QueryAnalyzerRevisions::QUERY_LATEST,
                    arangodb::transaction::OperationOriginTestCase{});
    ASSERT_EQ(pool, nullptr);
  }
  {
    auto pool =
        feature.get(arangodb::StaticStrings::SystemDatabase + "::b_abcd3",
                    arangodb::QueryAnalyzerRevisions::QUERY_LATEST,
                    arangodb::transaction::OperationOriginTestCase{});
    ASSERT_NE(pool, nullptr);
    EXPECT_EQ(arangodb::iresearch::Features{}, pool->features());
    EXPECT_EQ("identity", pool->type());
  }
}

// -----------------------------------------------------------------------------
// --SECTION--                                                    get test suite
// -----------------------------------------------------------------------------

class IResearchAnalyzerFeatureGetTest : public IResearchAnalyzerFeatureTest {
 protected:
  arangodb::iresearch::IResearchAnalyzerFeature& analyzerFeature;
  std::string dbName;

 private:
  arangodb::SystemDatabaseFeature::ptr _sysVocbase;
  TRI_vocbase_t* _vocbase;

 protected:
  IResearchAnalyzerFeatureGetTest()
      : IResearchAnalyzerFeatureTest(),
        analyzerFeature(server.addFeatureUntracked<
                        arangodb::iresearch::IResearchAnalyzerFeature>()),
        dbName("testVocbase") {}

  ~IResearchAnalyzerFeatureGetTest() = default;

  // Need Setup inorder to alow ASSERTs
  void SetUp() override {
    // Prepare a database
    _sysVocbase = server.getFeature<arangodb::SystemDatabaseFeature>().use();
    ASSERT_NE(_sysVocbase, nullptr);

    _vocbase = nullptr;
    ASSERT_TRUE(
        server.getFeature<arangodb::DatabaseFeature>()
            .createDatabase(createInfo(server.server(), dbName, 1), _vocbase)
            .ok());
    ASSERT_NE(_vocbase, nullptr);
    std::shared_ptr<arangodb::LogicalCollection> unused;
    arangodb::OperationOptions options(arangodb::ExecContext::current());
    arangodb::methods::Collections::createSystem(
        *_vocbase, options, arangodb::tests::AnalyzerCollectionName, false,
        unused);
    // Prepare analyzers
    analyzerFeature.prepare();  // add static analyzers

    arangodb::iresearch::IResearchAnalyzerFeature::EmplaceResult result;
    ASSERT_TRUE(feature()
                    .emplace(result, sysName(), "TestAnalyzer",
                             VPackParser::fromJson("\"abc\"")->slice(),
                             arangodb::transaction::OperationOriginTestCase{})
                    .ok());
    ASSERT_TRUE(feature()
                    .emplace(result, specificName(), "TestAnalyzer",
                             VPackParser::fromJson("\"def\"")->slice(),
                             arangodb::transaction::OperationOriginTestCase{})
                    .ok());
  }

  void TearDown() override {
    // Not allowed to assert here
    if (server.server().hasFeature<arangodb::DatabaseFeature>()) {
      server.getFeature<arangodb::DatabaseFeature>().dropDatabase(dbName);
      _vocbase = nullptr;
    }
    analyzerFeature.unprepare();
  }

  arangodb::iresearch::IResearchAnalyzerFeature& feature() {
    return analyzerFeature;
  }

  std::string sysName() const {
    return arangodb::StaticStrings::SystemDatabase + shortName();
  }

  std::string specificName() const { return dbName + shortName(); }
  std::string shortName() const { return "::test_analyzer"; }

  TRI_vocbase_t* system() const { return _sysVocbase.get(); }

  TRI_vocbase_t* specificBase() const { return _vocbase; }
};

TEST_F(IResearchAnalyzerFeatureGetTest, test_get_valid) {
  auto pool = feature().get(analyzerName(),
                            arangodb::QueryAnalyzerRevisions::QUERY_LATEST,
                            arangodb::transaction::OperationOriginTestCase{});
  ASSERT_NE(pool, nullptr);
  EXPECT_EQ(arangodb::iresearch::Features{}, pool->features());
  EXPECT_EQUAL_SLICES(VPackParser::fromJson("{\"args\":\"abc\"}")->slice(),
                      pool->properties());
  auto analyzer = pool.get();
  EXPECT_NE(analyzer, nullptr);
}

TEST_F(IResearchAnalyzerFeatureGetTest, test_get_global_system) {
  auto sysVocbase = system();
  ASSERT_NE(sysVocbase, nullptr);
  auto pool = feature().get(analyzerName(), *sysVocbase,
                            arangodb::QueryAnalyzerRevisions::QUERY_LATEST,
                            arangodb::transaction::OperationOriginTestCase{});
  ASSERT_NE(pool, nullptr);
  EXPECT_EQ(arangodb::iresearch::Features{}, pool->features());
  EXPECT_EQUAL_SLICES(VPackParser::fromJson("{\"args\":\"abc\"}")->slice(),
                      pool->properties());
  auto analyzer = pool.get();
  EXPECT_NE(analyzer, nullptr);
}

TEST_F(IResearchAnalyzerFeatureGetTest, test_get_global_specific) {
  auto vocbase = specificBase();
  ASSERT_NE(vocbase, nullptr);
  auto pool = feature().get(analyzerName(), *vocbase,
                            arangodb::QueryAnalyzerRevisions::QUERY_LATEST,
                            arangodb::transaction::OperationOriginTestCase{});
  ASSERT_NE(pool, nullptr);
  EXPECT_EQ(arangodb::iresearch::Features{}, pool->features());
  EXPECT_EQUAL_SLICES(VPackParser::fromJson("{\"args\":\"abc\"}")->slice(),
                      pool->properties());
  auto analyzer = pool.get();
  EXPECT_NE(analyzer, nullptr);
}

TEST_F(IResearchAnalyzerFeatureGetTest,
       test_get_global_specific_analyzer_name_only) {
  auto vocbase = specificBase();
  ASSERT_NE(vocbase, nullptr);
  auto pool = feature().get(shortName(), *vocbase,
                            arangodb::QueryAnalyzerRevisions::QUERY_LATEST,
                            arangodb::transaction::OperationOriginTestCase{});
  ASSERT_NE(pool, nullptr);
  EXPECT_EQ(arangodb::iresearch::Features{}, pool->features());
  EXPECT_EQUAL_SLICES(VPackParser::fromJson("{\"args\":\"abc\"}")->slice(),
                      pool->properties());
  auto analyzer = pool.get();
  EXPECT_NE(analyzer, nullptr);
}

TEST_F(IResearchAnalyzerFeatureGetTest,
       test_get_local_system_analyzer_no_colons) {
  auto vocbase = specificBase();
  ASSERT_NE(vocbase, nullptr);
  auto pool = feature().get("test_analyzer", *vocbase,
                            arangodb::QueryAnalyzerRevisions::QUERY_LATEST,
                            arangodb::transaction::OperationOriginTestCase{});
  ASSERT_NE(pool, nullptr);
  EXPECT_EQ(arangodb::iresearch::Features{}, pool->features());
  EXPECT_EQUAL_SLICES(VPackParser::fromJson("{\"args\":\"def\"}")->slice(),
                      pool->properties());
  auto analyzer = pool.get();
  EXPECT_NE(analyzer, nullptr);
}

TEST_F(IResearchAnalyzerFeatureGetTest,
       test_get_local_including_collection_name) {
  auto vocbase = specificBase();
  ASSERT_NE(vocbase, nullptr);
  auto pool = feature().get(specificName(), *vocbase,
                            arangodb::QueryAnalyzerRevisions::QUERY_LATEST,
                            arangodb::transaction::OperationOriginTestCase{});
  ASSERT_NE(pool, nullptr);
  EXPECT_EQ(arangodb::iresearch::Features{}, pool->features());
  EXPECT_EQUAL_SLICES(VPackParser::fromJson("{\"args\":\"def\"}")->slice(),
                      pool->properties());
  auto analyzer = pool.get();
  EXPECT_NE(analyzer, nullptr);
}

TEST_F(IResearchAnalyzerFeatureGetTest, test_get_failure_invalid_name) {
  auto pool =
      feature().get(arangodb::StaticStrings::SystemDatabase + "::invalid",
                    arangodb::QueryAnalyzerRevisions::QUERY_LATEST,
                    arangodb::transaction::OperationOriginTestCase{});
  EXPECT_EQ(pool, nullptr);
}

TEST_F(IResearchAnalyzerFeatureGetTest,
       test_get_failure_invalid_name_adding_vocbases) {
  auto sysVocbase = system();
  ASSERT_NE(sysVocbase, nullptr);
  auto pool =
      feature().get(arangodb::StaticStrings::SystemDatabase + "::invalid",
                    *sysVocbase, arangodb::QueryAnalyzerRevisions::QUERY_LATEST,
                    arangodb::transaction::OperationOriginTestCase{});
  EXPECT_EQ(pool, nullptr);
}

TEST_F(IResearchAnalyzerFeatureGetTest,
       test_get_failure_invalid_short_name_adding_vocbases) {
  auto sysVocbase = system();
  ASSERT_NE(sysVocbase, nullptr);
  auto pool = feature().get("::invalid", *sysVocbase,
                            arangodb::QueryAnalyzerRevisions::QUERY_LATEST,
                            arangodb::transaction::OperationOriginTestCase{});
  EXPECT_EQ(pool, nullptr);
}

TEST_F(IResearchAnalyzerFeatureGetTest,
       test_get_failure_invalid_short_name_no_colons_adding_vocbases) {
  auto sysVocbase = system();
  ASSERT_NE(sysVocbase, nullptr);
  auto pool = feature().get("invalid", *sysVocbase,
                            arangodb::QueryAnalyzerRevisions::QUERY_LATEST,
                            arangodb::transaction::OperationOriginTestCase{});
  EXPECT_EQ(pool, nullptr);
}

TEST_F(IResearchAnalyzerFeatureGetTest,
       test_get_failure_invalid_type_adding_vocbases) {
  auto sysVocbase = system();
  ASSERT_NE(sysVocbase, nullptr);
  auto pool = feature().get("testAnalyzer", *sysVocbase,
                            arangodb::QueryAnalyzerRevisions::QUERY_LATEST,
                            arangodb::transaction::OperationOriginTestCase{});
  EXPECT_EQ(pool, nullptr);
}

TEST_F(IResearchAnalyzerFeatureGetTest, test_get_static_analyzer) {
  auto pool =
      feature().get("identity", arangodb::QueryAnalyzerRevisions::QUERY_LATEST,
                    arangodb::transaction::OperationOriginTestCase{});
  ASSERT_NE(pool, nullptr);
  EXPECT_EQ(
      arangodb::iresearch::Features(arangodb::iresearch::FieldFeatures::NORM,
                                    irs::IndexFeatures::FREQ),
      pool->features());
  auto analyzer = pool->get();
  ASSERT_NE(analyzer.get(), nullptr);
}

TEST_F(IResearchAnalyzerFeatureGetTest,
       test_get_static_analyzer_adding_vocbases) {
  auto sysVocbase = system();
  ASSERT_NE(sysVocbase, nullptr);
  auto pool = feature().get("identity", *sysVocbase,
                            arangodb::QueryAnalyzerRevisions::QUERY_LATEST,
                            arangodb::transaction::OperationOriginTestCase{});
  ASSERT_NE(pool, nullptr);
  EXPECT_EQ(
      arangodb::iresearch::Features(arangodb::iresearch::FieldFeatures::NORM,
                                    irs::IndexFeatures::FREQ),
      pool->features());
  auto analyzer = pool->get();
  ASSERT_NE(analyzer.get(), nullptr);
}

// -----------------------------------------------------------------------------
// --SECTION--                                            coordinator test suite
// -----------------------------------------------------------------------------

class IResearchAnalyzerFeatureCoordinatorTest
    : public ::testing::Test,
      public arangodb::tests::LogSuppressor<arangodb::Logger::CLUSTER,
                                            arangodb::LogLevel::FATAL>,
      public arangodb::tests::LogSuppressor<arangodb::Logger::ENGINES,
                                            arangodb::LogLevel::FATAL>,
      public arangodb::tests::LogSuppressor<arangodb::Logger::FIXME,
                                            arangodb::LogLevel::ERR> {
 public:
  arangodb::tests::mocks::MockCoordinator server;
  std::string _dbName;
  arangodb::SystemDatabaseFeature::ptr _system;
  TRI_vocbase_t* _vocbase;
  arangodb::iresearch::IResearchAnalyzerFeature& _feature;

 protected:
  IResearchAnalyzerFeatureCoordinatorTest()
      : server("CRDN_0001"),
        _dbName("TestVocbase"),
        _system(server.getFeature<arangodb::SystemDatabaseFeature>().use()),
        _feature(
            server
                .getFeature<arangodb::iresearch::IResearchAnalyzerFeature>()) {
    arangodb::tests::init();

    // server.addFeature<arangodb::ViewTypesFeature>(true);

    TransactionStateMock::abortTransactionCount = 0;
    TransactionStateMock::beginTransactionCount = 0;
    TransactionStateMock::commitTransactionCount = 0;
  }

  void SetUp() override {
    auto& dbFeature = server.getFeature<arangodb::DatabaseFeature>();

    _vocbase = nullptr;
    ASSERT_TRUE(
        dbFeature
            .createDatabase(createInfo(server.server(), _dbName, 1), _vocbase)
            .ok());
    ASSERT_NE(_vocbase, nullptr);
  }

  void TearDown() override {
    // Not allowed to assert here
    if (server.server().hasFeature<arangodb::DatabaseFeature>()) {
      server.getFeature<arangodb::DatabaseFeature>().dropDatabase(_dbName);
      _vocbase = nullptr;
    }
  }

  arangodb::iresearch::IResearchAnalyzerFeature& feature() {
    // Cannot use TestAsserts here, only in void funtions
    return _feature;
  }

  std::string sysName() const {
    return arangodb::StaticStrings::SystemDatabase + shortName();
  }

  std::string specificName() const { return _dbName + shortName(); }
  std::string shortName() const { return "::test_analyzer"; }

  TRI_vocbase_t* system() const { return _system.get(); }

  TRI_vocbase_t* specificBase() const { return _vocbase; }
};

TEST_F(IResearchAnalyzerFeatureCoordinatorTest, test_ensure_index_add_factory) {
  // add index factory
  {
    struct IndexTypeFactory : public arangodb::IndexTypeFactory {
      IndexTypeFactory(arangodb::ArangodServer& server)
          : arangodb::IndexTypeFactory(server) {}

      virtual bool equal(arangodb::velocypack::Slice lhs,
                         arangodb::velocypack::Slice rhs,
                         std::string const&) const override {
        return false;
      }

      std::shared_ptr<arangodb::Index> instantiate(
          arangodb::LogicalCollection& collection,
          arangodb::velocypack::Slice definition, arangodb::IndexId id,
          bool isClusterConstructor) const override {
        EXPECT_TRUE(
            collection.vocbase()
                .server()
                .hasFeature<arangodb::iresearch::IResearchAnalyzerFeature>());
        return std::make_shared<TestIndex>(id, collection, definition);
      }

      virtual arangodb::Result normalize(
          arangodb::velocypack::Builder& normalized,
          arangodb::velocypack::Slice definition, bool isCreation,
          TRI_vocbase_t const& vocbase) const override {
        EXPECT_TRUE(arangodb::iresearch::mergeSlice(normalized, definition));
        return arangodb::Result();
      }
    };
    static const IndexTypeFactory indexTypeFactory(server.server());
    auto& indexFactory = const_cast<arangodb::IndexFactory&>(
        server.getFeature<arangodb::EngineSelectorFeature>()
            .engine()
            .indexFactory());
    indexFactory.emplace("testType", indexTypeFactory);
  }

  // get missing via link creation (coordinator) ensure no recursive
  // ClusterInfo::loadPlan() call
  {
    auto createCollectionJson =
        VPackParser::fromJson(std::string("{ \"id\": 42, \"name\": \"") +
                              arangodb::tests::AnalyzerCollectionName +
                              "\", \"isSystem\": true, \"shards\": { }, "
                              "\"type\": 2 }");  // 'id' and 'shards' required
                                                 // for coordinator tests
    auto collectionId = std::to_string(42);

    auto& ci = server.getFeature<arangodb::ClusterFeature>().clusterInfo();

    std::shared_ptr<arangodb::LogicalCollection> logicalCollection;
    auto res = arangodb::methods::Collections::lookup(
        *system(), arangodb::tests::AnalyzerCollectionName, logicalCollection);
    ASSERT_TRUE(res.ok());
    ASSERT_NE(nullptr, logicalCollection);

    // simulate heartbeat thread
    // We need this call BEFORE creation of collection if at all
    {
      auto const colPath = "/Current/Collections/_system/" +
                           std::to_string(logicalCollection->id().id());
      auto const colValue = VPackParser::fromJson(
          "{ \"s1337\": { \"indexes\": [ { "
          "\"id\": \"43\" "
          "} ], \"servers\": [ \"same-as-dummy-shard-server\" ] } "
          "}");  // '1' must match 'idString' in
                 // ClusterInfo::ensureIndexCoordinatorInner(...)
      EXPECT_TRUE(arangodb::AgencyComm(server.server())
                      .setValue(colPath, colValue->slice(), 0.0)
                      .successful());
      auto const dummyPath = "/Plan/Collections";
      auto const dummyValue = VPackParser::fromJson(
          "{ \"_system\": { \"" + std::to_string(logicalCollection->id().id()) +
          "\": { \"name\": \"testCollection\", "
          "\"shards\": { \"s1337\": [ "
          "\"same-as-dummy-shard-server\" ] } } } }");
      EXPECT_TRUE(arangodb::AgencyComm(server.server())
                      .setValue(dummyPath, dummyValue->slice(), 0.0)
                      .successful());
      auto const versionPath = "/Plan/Version";
      auto const versionValue =
          VPackParser::fromJson(std::to_string(ci.getPlanVersion() + 1));
      EXPECT_TRUE((arangodb::AgencyComm(server.server())
                       .setValue(versionPath, versionValue->slice(), 0.0)
                       .successful()));  // force loadPlan() update
    }

    arangodb::velocypack::Builder builder;
    arangodb::velocypack::Builder tmp;

    builder.openObject();
    builder.add(arangodb::StaticStrings::IndexType,
                arangodb::velocypack::Value("testType"));
    builder.add(arangodb::StaticStrings::IndexFields,
                arangodb::velocypack::Slice::emptyArraySlice());
    builder.add("id", VPackValue("43"));
    builder.close();
    res = arangodb::methods::Indexes::ensureIndex(*logicalCollection,
                                                  builder.slice(), true, tmp)
              .get();
    EXPECT_TRUE(res.ok());
  }
}

// -----------------------------------------------------------------------------
// --SECTION--                                               identity test suite
// -----------------------------------------------------------------------------
TEST_F(IResearchAnalyzerFeatureTest, test_identity_static) {
  auto pool = arangodb::iresearch::IResearchAnalyzerFeature::identity();
  ASSERT_NE(nullptr, pool);
  EXPECT_EQ(
      arangodb::iresearch::Features(arangodb::iresearch::FieldFeatures::NORM,
                                    irs::IndexFeatures::FREQ),
      pool->features());
  EXPECT_EQ("identity", pool->name());
  auto analyzer = pool->get();
  ASSERT_NE(nullptr, analyzer.get());
  auto* term = irs::get<irs::term_attribute>(*analyzer);
  ASSERT_NE(nullptr, term);
  EXPECT_TRUE(analyzer->reset("abc def ghi"));
  EXPECT_TRUE(analyzer->next());
  EXPECT_EQ(irs::ViewCast<irs::byte_type>(std::string_view("abc def ghi")),
            term->value);
  EXPECT_FALSE(analyzer->next());
  EXPECT_TRUE(analyzer->reset("123 456"));
  EXPECT_TRUE(analyzer->next());
  EXPECT_EQ(irs::ViewCast<irs::byte_type>(std::string_view("123 456")),
            term->value);
  EXPECT_FALSE(analyzer->next());
}
TEST_F(IResearchAnalyzerFeatureTest, test_identity_registered) {
  arangodb::iresearch::IResearchAnalyzerFeature feature(server.server());
  feature.prepare();  // add static analyzers
  EXPECT_FALSE(!feature.get("identity",
                            arangodb::QueryAnalyzerRevisions::QUERY_LATEST,
                            arangodb::transaction::OperationOriginTestCase{}));
  auto pool =
      feature.get("identity", arangodb::QueryAnalyzerRevisions::QUERY_LATEST,
                  arangodb::transaction::OperationOriginTestCase{});
  ASSERT_NE(nullptr, pool);
  EXPECT_EQ(
      arangodb::iresearch::Features(arangodb::iresearch::FieldFeatures::NORM,
                                    irs::IndexFeatures::FREQ),
      pool->features());
  EXPECT_EQ("identity", pool->name());
  auto analyzer = pool->get();
  ASSERT_NE(nullptr, analyzer.get());
  auto* term = irs::get<irs::term_attribute>(*analyzer);
  ASSERT_NE(nullptr, term);
  EXPECT_FALSE(analyzer->next());
  EXPECT_TRUE(analyzer->reset("abc def ghi"));
  EXPECT_TRUE(analyzer->next());
  EXPECT_EQ(irs::ViewCast<irs::byte_type>(std::string_view("abc def ghi")),
            term->value);
  EXPECT_FALSE(analyzer->next());
  EXPECT_TRUE(analyzer->reset("123 456"));
  EXPECT_TRUE(analyzer->next());
  EXPECT_EQ(irs::ViewCast<irs::byte_type>(std::string_view("123 456")),
            term->value);
  EXPECT_FALSE(analyzer->next());
  feature.unprepare();
}

// -----------------------------------------------------------------------------
// --SECTION--                                              normalize test suite
// -----------------------------------------------------------------------------

TEST_F(IResearchAnalyzerFeatureTest, test_normalize) {
  TRI_vocbase_t active(testDBInfo(server.server(), "active", 2));
  TRI_vocbase_t system(systemDBInfo(server.server()));

  // normalize 'identity' (with prefix)
  {
    std::string_view analyzer = "identity";
    auto normalized = arangodb::iresearch::IResearchAnalyzerFeature::normalize(
        analyzer, active.name(), true);
    EXPECT_EQ(std::string("identity"), normalized);
  }

  // normalize 'identity' (without prefix)
  {
    std::string_view analyzer = "identity";
    auto normalized = arangodb::iresearch::IResearchAnalyzerFeature::normalize(
        analyzer, active.name(), true);
    EXPECT_EQ(std::string("identity"), normalized);
  }

  // normalize NIL (with prefix)
  {
    std::string_view analyzer = std::string_view{};
    auto normalized = arangodb::iresearch::IResearchAnalyzerFeature::normalize(
        analyzer, active.name(), true);
    EXPECT_EQ(std::string("active::"), normalized);
  }

  // normalize NIL (without prefix)
  {
    std::string_view analyzer = std::string_view{};
    auto normalized = arangodb::iresearch::IResearchAnalyzerFeature::normalize(
        analyzer, active.name(), false);
    EXPECT_EQ(std::string(""), normalized);
  }

  // normalize EMPTY (with prefix)
  {
    std::string_view analyzer = irs::kEmptyStringView<char>;
    auto normalized = arangodb::iresearch::IResearchAnalyzerFeature::normalize(
        analyzer, active.name(), true);
    EXPECT_EQ(std::string("active::"), normalized);
  }

  // normalize EMPTY (without prefix)
  {
    std::string_view analyzer = irs::kEmptyStringView<char>;
    auto normalized = arangodb::iresearch::IResearchAnalyzerFeature::normalize(
        analyzer, active.name(), false);
    EXPECT_EQ(std::string(""), normalized);
  }

  // normalize delimiter (with prefix)
  {
    std::string_view analyzer = "::";
    auto normalized = arangodb::iresearch::IResearchAnalyzerFeature::normalize(
        analyzer, active.name(), true);
    EXPECT_EQ(std::string("_system::"), normalized);
  }

  // normalize delimiter (without prefix)
  {
    std::string_view analyzer = "::";
    auto normalized = arangodb::iresearch::IResearchAnalyzerFeature::normalize(
        analyzer, active.name(), false);
    EXPECT_EQ(std::string("::"), normalized);
  }

  // normalize delimiter + name (with prefix)
  {
    std::string_view analyzer = "::name";
    auto normalized = arangodb::iresearch::IResearchAnalyzerFeature::normalize(
        analyzer, active.name(), true);
    EXPECT_EQ(std::string("_system::name"), normalized);
  }

  // normalize delimiter + name (without prefix)
  {
    std::string_view analyzer = "::name";
    auto normalized = arangodb::iresearch::IResearchAnalyzerFeature::normalize(
        analyzer, active.name(), false);
    EXPECT_EQ(std::string("::name"), normalized);
  }

  // normalize no-delimiter + name (with prefix)
  {
    std::string_view analyzer = "name";
    auto normalized = arangodb::iresearch::IResearchAnalyzerFeature::normalize(
        analyzer, active.name(), true);
    EXPECT_EQ(std::string("active::name"), normalized);
  }

  // normalize no-delimiter + name (without prefix)
  {
    std::string_view analyzer = "name";
    auto normalized = arangodb::iresearch::IResearchAnalyzerFeature::normalize(
        analyzer, active.name(), false);
    EXPECT_EQ(std::string("name"), normalized);
  }

  // normalize system + delimiter (with prefix)
  {
    std::string_view analyzer = "_system::";
    auto normalized = arangodb::iresearch::IResearchAnalyzerFeature::normalize(
        analyzer, active.name(), true);
    EXPECT_EQ(std::string("_system::"), normalized);
  }

  // normalize system + delimiter (without prefix)
  {
    std::string_view analyzer = "_system::";
    auto normalized = arangodb::iresearch::IResearchAnalyzerFeature::normalize(
        analyzer, active.name(), false);
    EXPECT_EQ(std::string("::"), normalized);
  }

  // normalize vocbase + delimiter (with prefix)
  {
    std::string_view analyzer = "active::";
    auto normalized = arangodb::iresearch::IResearchAnalyzerFeature::normalize(
        analyzer, active.name(), true);
    EXPECT_EQ(std::string("active::"), normalized);
  }

  // normalize vocbase + delimiter (without prefix)
  {
    std::string_view analyzer = "active::";
    auto normalized = arangodb::iresearch::IResearchAnalyzerFeature::normalize(
        analyzer, active.name(), false);
    EXPECT_EQ(std::string(""), normalized);
  }

  // normalize system + delimiter + name (with prefix)
  {
    std::string_view analyzer = "_system::name";
    auto normalized = arangodb::iresearch::IResearchAnalyzerFeature::normalize(
        analyzer, active.name(), true);
    EXPECT_EQ(std::string("_system::name"), normalized);
  }

  // normalize system + delimiter + name (without prefix)
  {
    std::string_view analyzer = "_system::name";
    auto normalized = arangodb::iresearch::IResearchAnalyzerFeature::normalize(
        analyzer, active.name(), false);
    EXPECT_EQ(std::string("::name"), normalized);
  }

  // normalize system + delimiter + name (without prefix) in system
  {
    std::string_view analyzer = "_system::name";
    auto normalized = arangodb::iresearch::IResearchAnalyzerFeature::normalize(
        analyzer, system.name(), false);
    EXPECT_EQ(std::string("name"), normalized);
  }

  // normalize vocbase + delimiter + name (with prefix)
  {
    std::string_view analyzer = "active::name";
    auto normalized = arangodb::iresearch::IResearchAnalyzerFeature::normalize(
        analyzer, active.name(), true);
    EXPECT_EQ(std::string("active::name"), normalized);
  }

  // normalize vocbase + delimiter + name (without prefix)
  {
    std::string_view analyzer = "active::name";
    auto normalized = arangodb::iresearch::IResearchAnalyzerFeature::normalize(
        analyzer, active.name(), false);
    EXPECT_EQ(std::string("name"), normalized);
  }
}

// -----------------------------------------------------------------------------
// --SECTION--                                        static_analyzer test suite
// -----------------------------------------------------------------------------

TEST_F(IResearchAnalyzerFeatureTest, test_static_analyzer_features) {
  // test registered 'identity'
  arangodb::iresearch::IResearchAnalyzerFeature feature(server.server());
  feature.prepare();  // add static analyzers
  for (auto& analyzerEntry : staticAnalyzers()) {
    EXPECT_FALSE(!feature.get(
        analyzerEntry.first, arangodb::QueryAnalyzerRevisions::QUERY_LATEST,
        arangodb::transaction::OperationOriginTestCase{}));
    auto pool = feature.get(analyzerEntry.first,
                            arangodb::QueryAnalyzerRevisions::QUERY_LATEST,
                            arangodb::transaction::OperationOriginTestCase{});
    ASSERT_FALSE(!pool);
    EXPECT_EQ(analyzerEntry.second.features, pool->features());
    EXPECT_EQ(analyzerEntry.first, pool->name());
    auto analyzer = pool->get();
    EXPECT_FALSE(!analyzer);
    auto* term = irs::get<irs::term_attribute>(*analyzer);
    EXPECT_FALSE(!term);
  }
  feature.unprepare();
}

// -----------------------------------------------------------------------------
// --SECTION--                                            persistence test suite
// -----------------------------------------------------------------------------

TEST_F(IResearchAnalyzerFeatureTest,
       test_persistence_invalid_missing_attributes) {
  static std::vector<std::string> const EMPTY;
  auto& database = server.getFeature<arangodb::SystemDatabaseFeature>();
  auto vocbase = database.use();

  // read invalid configuration (missing attributes)
  {
    {
      std::string collection(arangodb::tests::AnalyzerCollectionName);
      arangodb::OperationOptions options;
      arangodb::SingleCollectionTransaction trx(
          arangodb::transaction::StandaloneContext::create(
              *vocbase, arangodb::transaction::OperationOriginTestCase{}),
          collection, arangodb::AccessMode::Type::WRITE);
      trx.begin();
      trx.truncate(collection, options);
      trx.insert(collection, VPackParser::fromJson("{}")->slice(), options);
      trx.insert(collection,
                 VPackParser::fromJson("{\"type\": \"identity\", "
                                       "\"properties\": null}")
                     ->slice(),
                 options);
      trx.insert(collection,
                 VPackParser::fromJson(
                     "{\"name\": 12345,        \"type\": \"identity\", "
                     "\"properties\": null}")
                     ->slice(),
                 options);
      trx.insert(collection,
                 VPackParser::fromJson(
                     "{\"name\": \"invalid1\",                         "
                     "\"properties\": null}")
                     ->slice(),
                 options);
      trx.insert(collection,
                 VPackParser::fromJson(
                     "{\"name\": \"invalid2\", \"type\": 12345,        "
                     "\"properties\": null}")
                     ->slice(),
                 options);
      auto res = trx.commit();
      EXPECT_TRUE(res.ok());
    }

    std::map<std::string, std::pair<std::string_view, std::string_view>>
        expected = {};
    arangodb::iresearch::IResearchAnalyzerFeature feature(server.server());

    feature.start();  // load persisted analyzers

    feature.visit(
        [&expected](
            arangodb::iresearch::AnalyzerPool::ptr const& analyzer) -> bool {
          if (staticAnalyzers().find(analyzer->name()) !=
              staticAnalyzers().end()) {
            return true;  // skip static analyzers
          }

          auto itr = expected.find(analyzer->name());
          EXPECT_NE(itr, expected.end());
          EXPECT_EQ(itr->second.first, analyzer->type());
          EXPECT_EQ(itr->second.second, analyzer->properties().toString());
          expected.erase(itr);
          return true;
        });
    EXPECT_TRUE(expected.empty());
    feature.stop();
  }
}

TEST_F(IResearchAnalyzerFeatureTest,
       test_persistence_invalid_duplicate_records) {
  static std::vector<std::string> const EMPTY;
  auto& database = server.getFeature<arangodb::SystemDatabaseFeature>();
  auto vocbase = database.use();

  // read invalid configuration (duplicate non-identical records)
  {
    {
      std::string collection(arangodb::tests::AnalyzerCollectionName);
      arangodb::OperationOptions options;
      arangodb::SingleCollectionTransaction trx(
          arangodb::transaction::StandaloneContext::create(
              *vocbase, arangodb::transaction::OperationOriginTestCase{}),
          collection, arangodb::AccessMode::Type::WRITE);
      trx.begin();
      trx.truncate(collection, options);
      trx.insert(collection,
                 VPackParser::fromJson(
                     "{\"name\": \"valid\", \"type\": \"TestAnalyzer\", "
                     "\"properties\": {\"args\":\"abcd\"} }")
                     ->slice(),
                 options);
      trx.insert(collection,
                 VPackParser::fromJson(
                     "{\"name\": \"valid\", \"type\": \"TestAnalyzer\", "
                     "\"properties\": {\"args\":\"abc\"} }")
                     ->slice(),
                 options);
      auto res = trx.commit();
      EXPECT_TRUE(res.ok());
    }

    arangodb::iresearch::IResearchAnalyzerFeature feature(server.server());
    EXPECT_NO_THROW(feature.start());
  }
}

TEST_F(IResearchAnalyzerFeatureTest,
       test_persistence_valid_different_parameters) {
  static std::vector<std::string> const EMPTY;
  auto& database = server.getFeature<arangodb::SystemDatabaseFeature>();
  auto vocbase = database.use();

  // read valid configuration (different parameter options)
  {
    {
      std::string collection(arangodb::tests::AnalyzerCollectionName);
      arangodb::OperationOptions options;
      arangodb::SingleCollectionTransaction trx(
          arangodb::transaction::StandaloneContext::create(
              *vocbase, arangodb::transaction::OperationOriginTestCase{}),
          collection, arangodb::AccessMode::Type::WRITE);
      trx.begin();
      trx.truncate(collection, options);
      trx.insert(collection,
                 VPackParser::fromJson(
                     "{\"name\": \"valid0\", \"type\": \"identity\", "
                     "\"properties\": {}                      }")
                     ->slice(),
                 options);
      trx.insert(collection,
                 VPackParser::fromJson(
                     "{\"name\": \"valid1\", \"type\": \"identity\", "
                     "\"properties\": true                      }")
                     ->slice(),
                 options);
      trx.insert(collection,
                 VPackParser::fromJson(
                     "{\"name\": \"valid2\", \"type\": \"identity\", "
                     "\"properties\": {\"args\":\"abc\"}        }")
                     ->slice(),
                 options);
      trx.insert(collection,
                 VPackParser::fromJson(
                     "{\"name\": \"valid3\", \"type\": \"identity\", "
                     "\"properties\": 3.14                      }")
                     ->slice(),
                 options);
      trx.insert(collection,
                 VPackParser::fromJson(
                     "{\"name\": \"valid4\", \"type\": \"identity\", "
                     "\"properties\": [ 1, \"abc\" ]            }")
                     ->slice(),
                 options);
      trx.insert(collection,
                 VPackParser::fromJson(
                     "{\"name\": \"valid5\", \"type\": \"identity\", "
                     "\"properties\": { \"a\": 7, \"b\": \"c\" }}")
                     ->slice(),
                 options);
      auto res = trx.commit();
      EXPECT_TRUE(res.ok());
    }

    arangodb::iresearch::IResearchAnalyzerFeature feature(server.server());
    feature.start();  // feature doesn't load persisted analyzers

    EXPECT_TRUE(feature.visit(
        [](arangodb::iresearch::AnalyzerPool::ptr const&) { return false; }));

    feature.stop();
  }
}

TEST_F(IResearchAnalyzerFeatureTest, test_persistence_add_new_records) {
  static std::vector<std::string> const EMPTY;
  auto& database = server.getFeature<arangodb::SystemDatabaseFeature>();
  auto vocbase = database.use();

  // add new records
  {
    {
      arangodb::OperationOptions options;
      auto collection =
          vocbase->lookupCollection(arangodb::tests::AnalyzerCollectionName);
      arangodb::transaction::Methods trx(
          arangodb::transaction::StandaloneContext::create(
              *vocbase, arangodb::transaction::OperationOriginTestCase{}),
          EMPTY, EMPTY, EMPTY, arangodb::transaction::Options());
      bool usedRangeDelete;
      EXPECT_TRUE(collection->truncate(trx, options, usedRangeDelete).ok());
    }

    {
      arangodb::iresearch::IResearchAnalyzerFeature::EmplaceResult result;
      arangodb::iresearch::IResearchAnalyzerFeature feature(server.server());

      EXPECT_TRUE(
          feature
              .emplace(result,
                       arangodb::StaticStrings::SystemDatabase + "::valid",
                       "identity",
                       VPackParser::fromJson("{\"args\":\"abc\"}")->slice(),
                       arangodb::transaction::OperationOriginTestCase{})
              .ok());
      EXPECT_TRUE(result.first);
      EXPECT_TRUE(result.second);
    }

    {
      arangodb::iresearch::IResearchAnalyzerFeature feature(server.server());

      feature.start();  // feature doesn't load persisted analyzers

      EXPECT_TRUE(feature.visit(
          [](arangodb::iresearch::AnalyzerPool::ptr const&) { return false; }));

      feature.stop();
    }
  }
}

TEST_F(IResearchAnalyzerFeatureTest, test_persistence_remove_existing_records) {
  static std::vector<std::string> const EMPTY;
  auto& database = server.getFeature<arangodb::SystemDatabaseFeature>();
  auto vocbase = database.use();

  // remove existing records
  {
    {
      std::string collection(arangodb::tests::AnalyzerCollectionName);
      arangodb::OperationOptions options;
      arangodb::SingleCollectionTransaction trx(
          arangodb::transaction::StandaloneContext::create(
              *vocbase, arangodb::transaction::OperationOriginTestCase{}),
          collection, arangodb::AccessMode::Type::WRITE);

      trx.begin();
      trx.truncate(collection, options);
      trx.insert(collection,
                 VPackParser::fromJson("{\"name\": \"valid\", \"type\": "
                                       "\"identity\", \"properties\": {}}")
                     ->slice(),
                 options);
      auto res = trx.commit();
      EXPECT_TRUE(res.ok());
    }

    {
      std::map<std::string, std::pair<std::string_view, std::string_view>>
          expected = {
              {"text_de",
               {"text",
                "{ \"locale\": \"de.UTF-8\", \"caseConvert\": \"lower\", "
                "\"stopwords\": [ ], \"noAccent\": true, \"noStrem\": false "
                "}"}},
              {"text_en",
               {"text",
                "{ \"locale\": \"en.UTF-8\", \"caseConvert\": \"lower\", "
                "\"stopwords\": [ ], \"noAccent\": true, \"noStrem\": false "
                "}"}},
              {"text_es",
               {"text",
                "{ \"locale\": \"es.UTF-8\", \"caseConvert\": \"lower\", "
                "\"stopwords\": [ ], \"noAccent\": true, \"noStrem\": false "
                "}"}},
              {"text_fi",
               {"text",
                "{ \"locale\": \"fi.UTF-8\", \"caseConvert\": \"lower\", "
                "\"stopwords\": [ ], \"noAccent\": true, \"noStrem\": false "
                "}"}},
              {"text_fr",
               {"text",
                "{ \"locale\": \"fr.UTF-8\", \"caseConvert\": \"lower\", "
                "\"stopwords\": [ ], \"noAccent\": true, \"noStrem\": false "
                "}"}},
              {"text_it",
               {"text",
                "{ \"locale\": \"it.UTF-8\", \"caseConvert\": \"lower\", "
                "\"stopwords\": [ ], \"noAccent\": true, \"noStrem\": false "
                "}"}},
              {"text_nl",
               {"text",
                "{ \"locale\": \"nl.UTF-8\", \"caseConvert\": \"lower\", "
                "\"stopwords\": [ ], \"noAccent\": true, \"noStrem\": false "
                "}"}},
              {"text_no",
               {"text",
                "{ \"locale\": \"no.UTF-8\", \"caseConvert\": \"lower\", "
                "\"stopwords\": [ ], \"noAccent\": true, \"noStrem\": false "
                "}"}},
              {"text_pt",
               {"text",
                "{ \"locale\": \"pt.UTF-8\", \"caseConvert\": \"lower\", "
                "\"stopwords\": [ ], \"noAccent\": true, \"noStrem\": false "
                "}"}},
              {"text_ru",
               {"text",
                "{ \"locale\": \"ru.UTF-8\", \"caseConvert\": \"lower\", "
                "\"stopwords\": [ ], \"noAccent\": true, \"noStrem\": false "
                "}"}},
              {"text_sv",
               {"text",
                "{ \"locale\": \"sv.UTF-8\", \"caseConvert\": \"lower\", "
                "\"stopwords\": [ ], \"noAccent\": true, \"noStrem\": false "
                "}"}},
              {"text_zh",
               {"text",
                "{ \"locale\": \"zh.UTF-8\", \"caseConvert\": \"lower\", "
                "\"stopwords\": [ ], \"noAccent\": true, \"stemming\": "
                "false}"}},
              {"identity", {"identity", "{\n}"}},
          };
      arangodb::iresearch::IResearchAnalyzerFeature feature(server.server());

      feature.prepare();  // load static analyzers
      feature.start();    // doesn't load persisted analyzers

      feature.visit(
          [&expected](
              arangodb::iresearch::AnalyzerPool::ptr const& analyzer) -> bool {
            auto itr = expected.find(analyzer->name());
            EXPECT_NE(itr, expected.end());
            EXPECT_EQ(itr->second.first, analyzer->type());

            std::string expectedProperties;

            EXPECT_TRUE(irs::analysis::analyzers::normalize(
                expectedProperties, analyzer->type(),
                irs::type<irs::text_format::vpack>::get(),
                arangodb::iresearch::ref<char>(
                    VPackParser::fromJson(itr->second.second.data(),
                                          itr->second.second.size())
                        ->slice()),
                false));

            EXPECT_EQUAL_SLICES(arangodb::iresearch::slice(expectedProperties),
                                analyzer->properties());
            expected.erase(itr);
            return true;
          });

      EXPECT_TRUE(expected.empty());
      EXPECT_FALSE(
          feature
              .remove(arangodb::StaticStrings::SystemDatabase + "::valid",
                      arangodb::transaction::OperationOriginTestCase{})
              .ok());
      EXPECT_FALSE(feature
                       .remove("identity",
                               arangodb::transaction::OperationOriginTestCase{})
                       .ok());

      feature.stop();
      feature.unprepare();
    }

    {
      std::map<std::string, std::pair<std::string_view, std::string_view>>
          expected = {};
      arangodb::iresearch::IResearchAnalyzerFeature feature(server.server());

      feature.start();  // doesn't load persisted analyzers

      EXPECT_TRUE(feature.visit(
          [](arangodb::iresearch::AnalyzerPool::ptr const&) { return false; }));

      feature.stop();
    }
  }
}

TEST_F(IResearchAnalyzerFeatureTest,
       test_persistence_emplace_on_single_server) {
  static std::vector<std::string> const EMPTY;
  auto& database = server.getFeature<arangodb::SystemDatabaseFeature>();
  auto vocbase = database.use();

  // emplace on single-server (should persist)
  {
    // clear collection
    {
      std::string collection(arangodb::tests::AnalyzerCollectionName);
      arangodb::OperationOptions options;
      arangodb::SingleCollectionTransaction trx(
          arangodb::transaction::StandaloneContext::create(
              *vocbase, arangodb::transaction::OperationOriginTestCase{}),
          collection, arangodb::AccessMode::Type::WRITE);
      trx.begin();
      trx.truncate(collection, options);
      auto res = trx.commit();
      EXPECT_TRUE(res.ok());
    }

    arangodb::iresearch::IResearchAnalyzerFeature::EmplaceResult result;
    arangodb::iresearch::IResearchAnalyzerFeature feature(server.server());
    EXPECT_TRUE(feature
                    .emplace(result,
                             arangodb::StaticStrings::SystemDatabase +
                                 "::test_analyzerA",
                             "TestAnalyzer",
                             VPackParser::fromJson("\"abc\"")->slice(),
                             arangodb::transaction::OperationOriginTestCase{},
                             {{}, irs::IndexFeatures::FREQ})
                    .ok());
    EXPECT_TRUE(result.first);
    EXPECT_TRUE(feature.get(
        arangodb::StaticStrings::SystemDatabase + "::test_analyzerA",
        arangodb::QueryAnalyzerRevisions::QUERY_LATEST,
        arangodb::transaction::OperationOriginTestCase{}));
    EXPECT_TRUE(
        vocbase->lookupCollection(arangodb::tests::AnalyzerCollectionName));
    arangodb::OperationOptions options;
    arangodb::SingleCollectionTransaction trx(
        arangodb::transaction::StandaloneContext::create(
            *vocbase, arangodb::transaction::OperationOriginTestCase{}),
        arangodb::tests::AnalyzerCollectionName,
        arangodb::AccessMode::Type::WRITE);
    EXPECT_TRUE((trx.begin().ok()));
    auto queryResult =
        trx.all(arangodb::tests::AnalyzerCollectionName, 0, 2, options).get();
    EXPECT_TRUE((true == queryResult.ok()));
    auto slice = arangodb::velocypack::Slice(queryResult.buffer->data());
    EXPECT_TRUE(slice.isArray());
    ASSERT_EQ(1, slice.length());
    slice = slice.at(0);
    EXPECT_TRUE(slice.isObject());
    EXPECT_TRUE(slice.hasKey("_key") && slice.get("_key").isString() &&
                std::string("test_analyzerA") ==
                    slice.get("_key").copyString());
    EXPECT_TRUE(slice.hasKey("name") && slice.get("name").isString() &&
                std::string("test_analyzerA") ==
                    slice.get("name").copyString());
    EXPECT_TRUE(slice.hasKey("type") && slice.get("type").isString() &&
                std::string("TestAnalyzer") == slice.get("type").copyString());
    EXPECT_TRUE(
        slice.hasKey("properties") && slice.get("properties").isObject() &&
        VPackParser::fromJson("{\"args\":\"abc\"}")->slice().toString() ==
            slice.get("properties").toString());
    EXPECT_TRUE(slice.hasKey("features") && slice.get("features").isArray() &&
                1 == slice.get("features").length() &&
                slice.get("features").at(0).isString() &&
                std::string("frequency") ==
                    slice.get("features").at(0).copyString());
    EXPECT_TRUE(
        trx.truncate(arangodb::tests::AnalyzerCollectionName, options).ok());
    EXPECT_TRUE(trx.commit().ok());
  }
}

TEST_F(IResearchAnalyzerFeatureTest, test_analyzer_features) {
  {
    arangodb::iresearch::AnalyzerPool::ptr pool;
    ASSERT_TRUE(
        arangodb::iresearch::IResearchAnalyzerFeature::createAnalyzerPool(
            pool, "db::test", "TestAnalyzer",
            VPackParser::fromJson("\"abc\"")->slice(),
            arangodb::AnalyzersRevision::MIN, arangodb::iresearch::Features{},
            arangodb::iresearch::LinkVersion::MIN, false)
            .ok());
    ASSERT_NE(nullptr, pool);
    ASSERT_EQ(arangodb::iresearch::Features{}, pool->features());
    ASSERT_EQ(irs::IndexFeatures::NONE, pool->features().indexFeatures());
    ASSERT_TRUE(pool->fieldFeatures().empty());
  }

  {
    arangodb::iresearch::AnalyzerPool::ptr pool;
    ASSERT_TRUE(
        arangodb::iresearch::IResearchAnalyzerFeature::createAnalyzerPool(
            pool, "db::test", "TestAnalyzer",
            VPackParser::fromJson("\"abc\"")->slice(),
            arangodb::AnalyzersRevision::MIN,
            arangodb::iresearch::Features{irs::IndexFeatures::FREQ},
            arangodb::iresearch::LinkVersion::MIN, false)
            .ok());
    ASSERT_NE(nullptr, pool);
    ASSERT_EQ(arangodb::iresearch::Features{irs::IndexFeatures::FREQ},
              pool->features());
    ASSERT_EQ(irs::IndexFeatures::FREQ, pool->features().indexFeatures());
    ASSERT_TRUE(pool->fieldFeatures().empty());
  }

  // norm, version 0
  {
    arangodb::iresearch::AnalyzerPool::ptr pool;
    ASSERT_TRUE(
        arangodb::iresearch::IResearchAnalyzerFeature::createAnalyzerPool(
            pool, "db::test", "TestAnalyzer",
            VPackParser::fromJson("\"abc\"")->slice(),
            arangodb::AnalyzersRevision::MIN,
            arangodb::iresearch::Features{
                arangodb::iresearch::FieldFeatures::NORM,
                irs::IndexFeatures::FREQ},
            arangodb::iresearch::LinkVersion::MIN, false)
            .ok());
    ASSERT_NE(nullptr, pool);
    ASSERT_EQ(
        (arangodb::iresearch::Features{arangodb::iresearch::FieldFeatures::NORM,
                                       irs::IndexFeatures::FREQ}),
        pool->features());
    ASSERT_EQ(irs::IndexFeatures::FREQ, pool->features().indexFeatures());
    irs::type_info::type_id const expected[]{irs::type<irs::Norm>::id()};
    auto features = pool->fieldFeatures();
    ASSERT_TRUE(
        std::equal(expected, expected + 1, features.begin(), features.end()));
  }

  // norm, version 1
  {
    arangodb::iresearch::AnalyzerPool::ptr pool;
    ASSERT_TRUE(
        arangodb::iresearch::IResearchAnalyzerFeature::createAnalyzerPool(
            pool, "db::test", "TestAnalyzer",
            VPackParser::fromJson("\"abc\"")->slice(),
            arangodb::AnalyzersRevision::MIN,
            arangodb::iresearch::Features{
                arangodb::iresearch::FieldFeatures::NORM,
                irs::IndexFeatures::FREQ},
            arangodb::iresearch::LinkVersion::MAX, false)
            .ok());
    ASSERT_NE(nullptr, pool);
    ASSERT_EQ(
        (arangodb::iresearch::Features{arangodb::iresearch::FieldFeatures::NORM,
                                       irs::IndexFeatures::FREQ}),
        pool->features());
    ASSERT_EQ(irs::IndexFeatures::FREQ, pool->features().indexFeatures());
    irs::type_info::type_id const expected[]{irs::type<irs::Norm2>::id()};
    auto features = pool->fieldFeatures();
    ASSERT_TRUE(
        std::equal(expected, expected + 1, features.begin(), features.end()));
  }

  // frequency is not set
  {
    arangodb::iresearch::AnalyzerPool::ptr pool;
    ASSERT_FALSE(
        arangodb::iresearch::IResearchAnalyzerFeature::createAnalyzerPool(
            pool, "db::test", "TestAnalyzer",
            VPackParser::fromJson("\"abc\"")->slice(),
            arangodb::AnalyzersRevision::MIN,
            arangodb::iresearch::Features{irs::IndexFeatures::POS},
            arangodb::iresearch::LinkVersion::MIN, false)
            .ok());
    ASSERT_EQ(nullptr, pool);
  }
}

TEST_F(IResearchAnalyzerFeatureTest, test_analyzer_equality) {
  arangodb::iresearch::AnalyzerPool::ptr lhs;
  ASSERT_TRUE(arangodb::iresearch::IResearchAnalyzerFeature::createAnalyzerPool(
                  lhs, "db::test", "TestAnalyzer",
                  VPackParser::fromJson("\"abc\"")->slice(),
                  arangodb::AnalyzersRevision::MIN,
                  arangodb::iresearch::Features{},
                  arangodb::iresearch::LinkVersion::MIN, false)
                  .ok());
  ASSERT_NE(nullptr, lhs);
  ASSERT_EQ(*lhs, *lhs);

  // different name
  {
    arangodb::iresearch::AnalyzerPool::ptr rhs;
    ASSERT_TRUE(
        arangodb::iresearch::IResearchAnalyzerFeature::createAnalyzerPool(
            rhs, "db::test1", "TestAnalyzer",
            VPackParser::fromJson("\"abc\"")->slice(),
            arangodb::AnalyzersRevision::MIN, arangodb::iresearch::Features{},
            arangodb::iresearch::LinkVersion::MIN, false)
            .ok());
    ASSERT_NE(nullptr, rhs);
    ASSERT_NE(*lhs, *rhs);
  }

  // different type
  {
    arangodb::iresearch::AnalyzerPool::ptr rhs;
    ASSERT_TRUE(
        arangodb::iresearch::IResearchAnalyzerFeature::createAnalyzerPool(
            rhs, "db::test", "ReNormalizingAnalyzer",
            VPackParser::fromJson("\"abc\"")->slice(),
            arangodb::AnalyzersRevision::MIN, arangodb::iresearch::Features{},
            arangodb::iresearch::LinkVersion::MIN, false)
            .ok());
    ASSERT_NE(nullptr, rhs);
    ASSERT_NE(*lhs, *rhs);
  }

  // different properties
  {
    arangodb::iresearch::AnalyzerPool::ptr rhs;
    ASSERT_TRUE(
        arangodb::iresearch::IResearchAnalyzerFeature::createAnalyzerPool(
            rhs, "db::test", "TestAnalyzer",
            VPackParser::fromJson("\"abcd\"")->slice(),
            arangodb::AnalyzersRevision::MIN, arangodb::iresearch::Features{},
            arangodb::iresearch::LinkVersion::MIN, false)
            .ok());
    ASSERT_NE(nullptr, rhs);
    ASSERT_NE(*lhs, *rhs);
  }

  // different features
  {
    arangodb::iresearch::AnalyzerPool::ptr rhs;
    ASSERT_TRUE(
        arangodb::iresearch::IResearchAnalyzerFeature::createAnalyzerPool(
            rhs, "db::test", "TestAnalyzer",
            VPackParser::fromJson("\"abcd\"")->slice(),
            arangodb::AnalyzersRevision::MIN,
            arangodb::iresearch::Features(irs::IndexFeatures::FREQ),
            arangodb::iresearch::LinkVersion::MIN, false)
            .ok());
    ASSERT_NE(nullptr, rhs);
    ASSERT_NE(*lhs, *rhs);
  }

  // different revision - this is still the same analyzer!
  {
    arangodb::iresearch::AnalyzerPool::ptr rhs;
    ASSERT_TRUE(
        arangodb::iresearch::IResearchAnalyzerFeature::createAnalyzerPool(
            rhs, "db::test", "TestAnalyzer",
            VPackParser::fromJson("\"abc\"")->slice(),
            arangodb::AnalyzersRevision::MIN + 1,
            arangodb::iresearch::Features{},
            arangodb::iresearch::LinkVersion::MIN, false)
            .ok());
    ASSERT_NE(nullptr, rhs);
    ASSERT_EQ(*lhs, *rhs);
  }
}

TEST_F(IResearchAnalyzerFeatureTest, test_remove) {
  VPackBuilder bogus;
  {
    VPackArrayBuilder trxs(&bogus);
    {
      VPackArrayBuilder trx(&bogus);
      {
        VPackObjectBuilder op(&bogus);
        bogus.add("a", VPackValue(12));
      }
    }
  }
  server.server()
      .getFeature<arangodb::ClusterFeature>()
      .agencyCache()
      .applyTestTransaction(bogus.slice());

  arangodb::network::ConnectionPool::Config poolConfig;
  poolConfig.metrics =
      arangodb::network::ConnectionPool::Metrics::fromMetricsFeature(
          server.getFeature<arangodb::metrics::MetricsFeature>(), "mock-foo");
  poolConfig.clusterInfo =
      &server.getFeature<arangodb::ClusterFeature>().clusterInfo();
  poolConfig.numIOThreads = 1;
  poolConfig.maxOpenConnections = 3;
  poolConfig.verifyHosts = false;
  poolConfig.name = "IResearchAnalyzerFeatureTest";

  AsyncAgencyStorePoolMock pool(server.server(), poolConfig);
  arangodb::AgencyCommHelper::initialize("arango");
  arangodb::AsyncAgencyCommManager::initialize(server.server());
  arangodb::AsyncAgencyCommManager::INSTANCE->pool(&pool);
  arangodb::AsyncAgencyCommManager::INSTANCE->addEndpoint(
      "tcp://localhost:4000/");
  arangodb::AgencyComm(server.server()).ensureStructureInitialized();

  ASSERT_TRUE(server.server().hasFeature<arangodb::DatabaseFeature>());
  auto& databaseFeature = server.getFeature<arangodb::DatabaseFeature>();

  // remove existing
  {
    arangodb::iresearch::IResearchAnalyzerFeature feature(server.server());
    feature.prepare();  // add static analyzers

    // add analyzer
    {
      arangodb::iresearch::IResearchAnalyzerFeature::EmplaceResult result;
      ASSERT_TRUE(feature
                      .emplace(result,
                               arangodb::StaticStrings::SystemDatabase +
                                   "::test_analyzer0",
                               "TestAnalyzer",
                               VPackParser::fromJson("\"abc\"")->slice(),
                               arangodb::transaction::OperationOriginTestCase{})
                      .ok());
      ASSERT_NE(nullptr,
                feature.get(arangodb::StaticStrings::SystemDatabase +
                                "::test_analyzer0",
                            arangodb::QueryAnalyzerRevisions::QUERY_LATEST,
                            arangodb::transaction::OperationOriginTestCase{}));
    }

    EXPECT_TRUE(feature
                    .remove(arangodb::StaticStrings::SystemDatabase +
                                "::test_analyzer0",
                            arangodb::transaction::OperationOriginTestCase{})
                    .ok());
    EXPECT_EQ(nullptr,
              feature.get(
                  arangodb::StaticStrings::SystemDatabase + "::test_analyzer0",
                  arangodb::QueryAnalyzerRevisions::QUERY_LATEST,
                  arangodb::transaction::OperationOriginTestCase{}));
    feature.unprepare();
  }

  // remove existing (inRecovery) single-server
  {
    arangodb::iresearch::IResearchAnalyzerFeature feature(server.server());

    // add analyzer
    {
      arangodb::iresearch::IResearchAnalyzerFeature::EmplaceResult result;
      ASSERT_TRUE(feature
                      .emplace(result,
                               arangodb::StaticStrings::SystemDatabase +
                                   "::test_analyzer0",
                               "TestAnalyzer",
                               VPackParser::fromJson("\"abc\"")->slice(),
                               arangodb::transaction::OperationOriginTestCase{})
                      .ok());
      ASSERT_NE(nullptr,
                feature.get(arangodb::StaticStrings::SystemDatabase +
                                "::test_analyzer0",
                            arangodb::QueryAnalyzerRevisions::QUERY_LATEST,
                            arangodb::transaction::OperationOriginTestCase{}));
    }

    auto before = StorageEngineMock::recoveryStateResult;
    StorageEngineMock::recoveryStateResult =
        arangodb::RecoveryState::IN_PROGRESS;
    irs::Finally restore = [&before]() noexcept {
      StorageEngineMock::recoveryStateResult = before;
    };

    EXPECT_FALSE(feature
                     .remove(arangodb::StaticStrings::SystemDatabase +
                                 "::test_analyzer0",
                             arangodb::transaction::OperationOriginTestCase{})
                     .ok());
    EXPECT_NE(nullptr,
              feature.get(
                  arangodb::StaticStrings::SystemDatabase + "::test_analyzer0",
                  arangodb::QueryAnalyzerRevisions::QUERY_LATEST,
                  arangodb::transaction::OperationOriginTestCase{}));
  }

  // remove existing (dbserver)
  {
    auto beforeRole = arangodb::ServerState::instance()->getRole();
    arangodb::ServerState::instance()->setRole(
        arangodb::ServerState::ROLE_DBSERVER);
    irs::Finally restoreRole = [&beforeRole]() noexcept {
      arangodb::ServerState::instance()->setRole(beforeRole);
    };

    // create a new instance of an ApplicationServer and fill it with the
    // required features cannot use the existing server since its features
    // already have some state

    arangodb::ArangodServer newServer(nullptr, nullptr);
    auto& metrics = newServer.addFeature<arangodb::metrics::MetricsFeature>(
        arangodb::LazyApplicationFeatureReference<
            arangodb::QueryRegistryFeature>(nullptr),
        arangodb::LazyApplicationFeatureReference<arangodb::StatisticsFeature>(
            nullptr),
        arangodb::LazyApplicationFeatureReference<
            arangodb::EngineSelectorFeature>(newServer),
        arangodb::LazyApplicationFeatureReference<
            arangodb::metrics::ClusterMetricsFeature>(nullptr),
        arangodb::LazyApplicationFeatureReference<arangodb::ClusterFeature>(
            newServer));
    auto& cluster = newServer.addFeature<arangodb::ClusterFeature>();
    auto& networkFeature = newServer.addFeature<arangodb::NetworkFeature>(
<<<<<<< HEAD
        metrics, arangodb::network::ConnectionPool::Config(metrics));
=======
        newServer.getFeature<arangodb::metrics::MetricsFeature>(),
        arangodb::network::ConnectionPool::Config{
            .metrics =
                arangodb::network::ConnectionPool::Metrics::fromMetricsFeature(
                    newServer.getFeature<arangodb::metrics::MetricsFeature>(),
                    "mock")});
>>>>>>> 02ef94a5
    auto& dbFeature = newServer.addFeature<arangodb::DatabaseFeature>();
    auto& selector = newServer.addFeature<arangodb::EngineSelectorFeature>();
    StorageEngineMock engine(newServer);
    selector.setEngineTesting(&engine);
    newServer.addFeature<arangodb::ShardingFeature>();
    auto& sysDatabase = newServer.addFeature<arangodb::SystemDatabaseFeature>();
#ifdef USE_V8
    newServer.addFeature<arangodb::V8DealerFeature>(metrics);
#endif
    newServer.addFeature<
        arangodb::application_features::CommunicationFeaturePhase>();
    auto& feature =
        newServer.addFeature<arangodb::iresearch::IResearchAnalyzerFeature>();

    cluster.prepare();
    networkFeature.prepare();
    dbFeature.prepare();

    auto cleanup = arangodb::scopeGuard([&, this]() noexcept {
      dbFeature.unprepare();
      networkFeature.unprepare();
      server.getFeature<arangodb::DatabaseFeature>().prepare();
    });

    // create system vocbase (before feature start)
    {
      auto databases = VPackBuilder();
      databases.openArray();
      databases.add(systemDatabaseArgs);
      databases.close();
      EXPECT_EQ(TRI_ERROR_NO_ERROR, dbFeature.loadDatabases(databases.slice()));
      sysDatabase.start();  // get system database from DatabaseFeature
    }

    newServer.getFeature<arangodb::ClusterFeature>()
        .agencyCache()
        .applyTestTransaction(bogus.slice());

    // add analyzer
    {
      arangodb::iresearch::IResearchAnalyzerFeature::EmplaceResult result;
      ASSERT_EQ(nullptr,
                feature.get(arangodb::StaticStrings::SystemDatabase +
                                "::test_analyzer2",
                            arangodb::QueryAnalyzerRevisions::QUERY_LATEST,
                            arangodb::transaction::OperationOriginTestCase{}));
      ASSERT_TRUE(feature
                      .emplace(result,
                               arangodb::StaticStrings::SystemDatabase +
                                   "::test_analyzer2",
                               "TestAnalyzer",
                               VPackParser::fromJson("\"abc\"")->slice(),
                               arangodb::transaction::OperationOriginTestCase{})
                      .ok());
      ASSERT_NE(nullptr,
                feature.get(arangodb::StaticStrings::SystemDatabase +
                                "::test_analyzer2",
                            arangodb::QueryAnalyzerRevisions::QUERY_LATEST,
                            arangodb::transaction::OperationOriginTestCase{}));
    }

    EXPECT_TRUE(feature
                    .remove(arangodb::StaticStrings::SystemDatabase +
                                "::test_analyzer2",
                            arangodb::transaction::OperationOriginTestCase{})
                    .ok());
    EXPECT_EQ(nullptr,
              feature.get(
                  arangodb::StaticStrings::SystemDatabase + "::test_analyzer2",
                  arangodb::QueryAnalyzerRevisions::QUERY_LATEST,
                  arangodb::transaction::OperationOriginTestCase{}));
  }

  // remove existing (inRecovery) dbserver
  {
    auto beforeRole = arangodb::ServerState::instance()->getRole();
    arangodb::ServerState::instance()->setRole(
        arangodb::ServerState::ROLE_DBSERVER);
    irs::Finally restoreRole = [&beforeRole]() noexcept {
      arangodb::ServerState::instance()->setRole(beforeRole);
    };

    arangodb::ArangodServer newServer(nullptr, nullptr);
    auto& auth = newServer.addFeature<arangodb::AuthenticationFeature>();
    auto& metrics = newServer.addFeature<arangodb::metrics::MetricsFeature>(
        arangodb::LazyApplicationFeatureReference<
            arangodb::QueryRegistryFeature>(nullptr),
        arangodb::LazyApplicationFeatureReference<arangodb::StatisticsFeature>(
            nullptr),
        arangodb::LazyApplicationFeatureReference<
            arangodb::EngineSelectorFeature>(newServer),
        arangodb::LazyApplicationFeatureReference<
            arangodb::metrics::ClusterMetricsFeature>(nullptr),
        arangodb::LazyApplicationFeatureReference<arangodb::ClusterFeature>(
            newServer));
    auto& cluster = newServer.addFeature<arangodb::ClusterFeature>();
    auto& networkFeature = newServer.addFeature<arangodb::NetworkFeature>(
<<<<<<< HEAD
        metrics,
        arangodb::network::ConnectionPool::Config(
            newServer.getFeature<arangodb::metrics::MetricsFeature>()));
=======
        newServer.getFeature<arangodb::metrics::MetricsFeature>(),
        arangodb::network::ConnectionPool::Config{
            .metrics =
                arangodb::network::ConnectionPool::Metrics::fromMetricsFeature(
                    newServer.getFeature<arangodb::metrics::MetricsFeature>(),
                    "mock")});
>>>>>>> 02ef94a5
    auto& dbFeature = newServer.addFeature<arangodb::DatabaseFeature>();
    auto& selector = newServer.addFeature<arangodb::EngineSelectorFeature>();
    StorageEngineMock engine(newServer);
    selector.setEngineTesting(&engine);
    newServer.addFeature<arangodb::QueryRegistryFeature>(metrics);
    newServer.addFeature<arangodb::ShardingFeature>();
    auto& sysDatabase = newServer.addFeature<arangodb::SystemDatabaseFeature>();
#ifdef USE_V8
    newServer.addFeature<arangodb::V8DealerFeature>(
        newServer.template getFeature<arangodb::metrics::MetricsFeature>());
#endif
    newServer.addFeature<
        arangodb::application_features::CommunicationFeaturePhase>();
    auto& feature =
        newServer.addFeature<arangodb::iresearch::IResearchAnalyzerFeature>();

    auth.prepare();
    cluster.prepare();
    networkFeature.prepare();
    dbFeature.prepare();

    auto cleanup = arangodb::scopeGuard([&, this]() noexcept {
      dbFeature.unprepare();
      networkFeature.unprepare();
      cluster.unprepare();
      auth.unprepare();
      server.getFeature<arangodb::DatabaseFeature>().prepare();
    });

    // create system vocbase (before feature start)
    {
      auto databases = VPackBuilder();
      databases.openArray();
      databases.add(systemDatabaseArgs);
      databases.close();
      EXPECT_EQ(TRI_ERROR_NO_ERROR, dbFeature.loadDatabases(databases.slice()));
      sysDatabase.start();  // get system database from DatabaseFeature
    }

    newServer.getFeature<arangodb::ClusterFeature>()
        .agencyCache()
        .applyTestTransaction(bogus.slice());
    // add analyzer
    {
      arangodb::iresearch::IResearchAnalyzerFeature::EmplaceResult result;
      ASSERT_EQ(nullptr,
                feature.get(arangodb::StaticStrings::SystemDatabase +
                                "::test_analyzer2",
                            arangodb::QueryAnalyzerRevisions::QUERY_LATEST,
                            arangodb::transaction::OperationOriginTestCase{}));
      ASSERT_TRUE(feature
                      .emplace(result,
                               arangodb::StaticStrings::SystemDatabase +
                                   "::test_analyzer2",
                               "TestAnalyzer",
                               VPackParser::fromJson("\"abc\"")->slice(),
                               arangodb::transaction::OperationOriginTestCase{})
                      .ok());
      ASSERT_NE(nullptr,
                feature.get(arangodb::StaticStrings::SystemDatabase +
                                "::test_analyzer2",
                            arangodb::QueryAnalyzerRevisions::QUERY_LATEST,
                            arangodb::transaction::OperationOriginTestCase{}));
    }

    auto before = StorageEngineMock::recoveryStateResult;
    StorageEngineMock::recoveryStateResult =
        arangodb::RecoveryState::IN_PROGRESS;
    irs::Finally restore = [&before]() noexcept {
      StorageEngineMock::recoveryStateResult = before;
    };

    EXPECT_TRUE(feature
                    .remove(arangodb::StaticStrings::SystemDatabase +
                                "::test_analyzer2",
                            arangodb::transaction::OperationOriginTestCase{})
                    .ok());
    EXPECT_EQ(nullptr,
              feature.get(
                  arangodb::StaticStrings::SystemDatabase + "::test_analyzer2",
                  arangodb::QueryAnalyzerRevisions::QUERY_LATEST,
                  arangodb::transaction::OperationOriginTestCase{}));
  }

  // remove existing (in-use)
  {
    arangodb::iresearch::IResearchAnalyzerFeature feature(server.server());
    arangodb::iresearch::IResearchAnalyzerFeature::EmplaceResult
        result;  // will keep reference
    ASSERT_TRUE(feature
                    .emplace(result,
                             arangodb::StaticStrings::SystemDatabase +
                                 "::test_analyzer3",
                             "TestAnalyzer",
                             VPackParser::fromJson("\"abc\"")->slice(),
                             arangodb::transaction::OperationOriginTestCase{})
                    .ok());
    ASSERT_NE(nullptr,
              feature.get(
                  arangodb::StaticStrings::SystemDatabase + "::test_analyzer3",
                  arangodb::QueryAnalyzerRevisions::QUERY_LATEST,
                  arangodb::transaction::OperationOriginTestCase{}));

    EXPECT_FALSE(feature
                     .remove(arangodb::StaticStrings::SystemDatabase +
                                 "::test_analyzer3",
                             arangodb::transaction::OperationOriginTestCase{},
                             false)
                     .ok());
    EXPECT_NE(nullptr,
              feature.get(
                  arangodb::StaticStrings::SystemDatabase + "::test_analyzer3",
                  arangodb::QueryAnalyzerRevisions::QUERY_LATEST,
                  arangodb::transaction::OperationOriginTestCase{}));
    EXPECT_TRUE(feature
                    .remove(arangodb::StaticStrings::SystemDatabase +
                                "::test_analyzer3",
                            arangodb::transaction::OperationOriginTestCase{},
                            true)
                    .ok());
    EXPECT_EQ(nullptr,
              feature.get(
                  arangodb::StaticStrings::SystemDatabase + "::test_analyzer3",
                  arangodb::QueryAnalyzerRevisions::QUERY_LATEST,
                  arangodb::transaction::OperationOriginTestCase{}));
  }

  // remove missing (no vocbase)
  {
    arangodb::iresearch::IResearchAnalyzerFeature feature(server.server());
    ASSERT_EQ(nullptr, databaseFeature.lookupDatabase("testVocbase"));

    EXPECT_EQ(nullptr,
              feature.get("testVocbase::test_analyzer",
                          arangodb::QueryAnalyzerRevisions::QUERY_LATEST,
                          arangodb::transaction::OperationOriginTestCase{}));
    EXPECT_FALSE(feature
                     .remove("testVocbase::test_analyzer",
                             arangodb::transaction::OperationOriginTestCase{})
                     .ok());
  }

  // remove missing (no collection)
  {
    arangodb::iresearch::IResearchAnalyzerFeature feature(server.server());
    TRI_vocbase_t* vocbase;
    ASSERT_TRUE(
        databaseFeature.createDatabase(testDBInfo(server.server()), vocbase)
            .ok());
    ASSERT_NE(nullptr, databaseFeature.lookupDatabase("testVocbase"));
    EXPECT_EQ(nullptr,
              feature.get("testVocbase::test_analyzer",
                          arangodb::QueryAnalyzerRevisions::QUERY_LATEST,
                          arangodb::transaction::OperationOriginTestCase{}));
    EXPECT_FALSE(feature
                     .remove("testVocbase::test_analyzer",
                             arangodb::transaction::OperationOriginTestCase{})
                     .ok());
  }

  // remove invalid
  {
    arangodb::iresearch::IResearchAnalyzerFeature feature(server.server());
    EXPECT_EQ(
        nullptr,
        feature.get(arangodb::StaticStrings::SystemDatabase + "::test_analyzer",
                    arangodb::QueryAnalyzerRevisions::QUERY_LATEST,
                    arangodb::transaction::OperationOriginTestCase{}));
    EXPECT_FALSE(
        feature
            .remove(arangodb::StaticStrings::SystemDatabase + "::test_analyzer",
                    arangodb::transaction::OperationOriginTestCase{})
            .ok());
  }

  // remove static analyzer
  {
    arangodb::iresearch::IResearchAnalyzerFeature feature(server.server());
    feature.prepare();  // add static analyzers
    EXPECT_NE(
        nullptr,
        feature.get("identity", arangodb::QueryAnalyzerRevisions::QUERY_LATEST,
                    arangodb::transaction::OperationOriginTestCase{}));
    EXPECT_FALSE(feature
                     .remove("identity",
                             arangodb::transaction::OperationOriginTestCase{})
                     .ok());
    EXPECT_NE(
        nullptr,
        feature.get("identity", arangodb::QueryAnalyzerRevisions::QUERY_LATEST,
                    arangodb::transaction::OperationOriginTestCase{}));
  }
}

TEST_F(IResearchAnalyzerFeatureTest, test_prepare) {
  auto before = StorageEngineMock::recoveryStateResult;
  StorageEngineMock::recoveryStateResult = arangodb::RecoveryState::IN_PROGRESS;
  irs::Finally restore = [&before]() noexcept {
    StorageEngineMock::recoveryStateResult = before;
  };
  arangodb::iresearch::IResearchAnalyzerFeature feature(server.server());
  EXPECT_TRUE(feature.visit(
      [](auto) { return false; }));  // ensure feature is empty after creation
  feature.prepare();                 // add static analyzers

  // check static analyzers
  auto expected = staticAnalyzers();
  feature.visit(
      [&expected, &feature](
          arangodb::iresearch::AnalyzerPool::ptr const& analyzer) -> bool {
        auto itr = expected.find(analyzer->name());
        EXPECT_NE(itr, expected.end());
        EXPECT_EQ(itr->second.type, analyzer->type());

        std::string expectedProperties;
        EXPECT_TRUE(irs::analysis::analyzers::normalize(
            expectedProperties, analyzer->type(),
            irs::type<irs::text_format::vpack>::get(),
            arangodb::iresearch::ref<char>(itr->second.properties), false));

        EXPECT_EQUAL_SLICES(arangodb::iresearch::slice(expectedProperties),
                            analyzer->properties());
        EXPECT_EQ(itr->second.features,
                  feature
                      .get(analyzer->name(),
                           arangodb::QueryAnalyzerRevisions::QUERY_LATEST,
                           arangodb::transaction::OperationOriginTestCase{})
                      ->features());
        expected.erase(itr);
        return true;
      });
  EXPECT_TRUE(expected.empty());
  feature.unprepare();
}

TEST_F(IResearchAnalyzerFeatureTest, test_start) {
  auto& database = server.getFeature<arangodb::SystemDatabaseFeature>();
  auto vocbase = database.use();

  // test feature start load configuration (inRecovery, no configuration
  // collection)
  {
    // ensure no configuration collection
    {
      auto collection =
          vocbase->lookupCollection(arangodb::tests::AnalyzerCollectionName);

      if (collection) {
        auto res = vocbase->dropCollection(collection->id(), true);
        EXPECT_TRUE(res.ok());
      }

      collection =
          vocbase->lookupCollection(arangodb::tests::AnalyzerCollectionName);
      EXPECT_EQ(nullptr, collection);
    }

    auto before = StorageEngineMock::recoveryStateResult;
    StorageEngineMock::recoveryStateResult =
        arangodb::RecoveryState::IN_PROGRESS;
    irs::Finally restore = [&before]() noexcept {
      StorageEngineMock::recoveryStateResult = before;
    };
    arangodb::iresearch::IResearchAnalyzerFeature feature(server.server());
    feature.prepare();  // add static analyzers
    feature.start();    // load persisted analyzers
    EXPECT_EQ(nullptr, vocbase->lookupCollection(
                           arangodb::tests::AnalyzerCollectionName));

    auto expected = staticAnalyzers();

    feature.visit(
        [&expected, &feature](
            arangodb::iresearch::AnalyzerPool::ptr const& analyzer) -> bool {
          auto itr = expected.find(analyzer->name());
          EXPECT_NE(itr, expected.end());
          EXPECT_EQ(itr->second.type, analyzer->type());

          std::string expectedProperties;
          EXPECT_TRUE(irs::analysis::analyzers::normalize(
              expectedProperties, analyzer->type(),
              irs::type<irs::text_format::vpack>::get(),
              arangodb::iresearch::ref<char>(itr->second.properties), false));

          EXPECT_EQUAL_SLICES(arangodb::iresearch::slice(expectedProperties),
                              analyzer->properties());
          EXPECT_EQ(itr->second.features,
                    feature
                        .get(analyzer->name(),
                             arangodb::QueryAnalyzerRevisions::QUERY_LATEST,
                             arangodb::transaction::OperationOriginTestCase{})
                        ->features());
          expected.erase(itr);
          return true;
        });
    EXPECT_TRUE(expected.empty());
    feature.stop();
    feature.unprepare();
  }

  // test feature start load configuration (inRecovery, with configuration
  // collection)
  {
    // ensure there is an empty configuration collection
    {
      auto collection =
          vocbase->lookupCollection(arangodb::tests::AnalyzerCollectionName);

      if (collection) {
        vocbase->dropCollection(collection->id(), true);
      }

      collection =
          vocbase->lookupCollection(arangodb::tests::AnalyzerCollectionName);
      EXPECT_EQ(nullptr, collection);
      arangodb::iresearch::IResearchAnalyzerFeature::EmplaceResult result;
      arangodb::iresearch::IResearchAnalyzerFeature feature(server.server());
      std::shared_ptr<arangodb::LogicalCollection> unused;
      arangodb::OperationOptions options(arangodb::ExecContext::current());
      arangodb::methods::Collections::createSystem(
          *vocbase, options, arangodb::tests::AnalyzerCollectionName, false,
          unused);
      EXPECT_TRUE(feature
                      .emplace(result,
                               arangodb::StaticStrings::SystemDatabase +
                                   "::test_analyzer",
                               "identity",
                               VPackParser::fromJson("\"abc\"")->slice(),
                               arangodb::transaction::OperationOriginTestCase{})
                      .ok());
      EXPECT_FALSE(!result.first);
      collection =
          vocbase->lookupCollection(arangodb::tests::AnalyzerCollectionName);
      EXPECT_NE(nullptr, collection);
    }

    auto before = StorageEngineMock::recoveryStateResult;
    StorageEngineMock::recoveryStateResult =
        arangodb::RecoveryState::IN_PROGRESS;
    irs::Finally restore = [&before]() noexcept {
      StorageEngineMock::recoveryStateResult = before;
    };
    arangodb::iresearch::IResearchAnalyzerFeature feature(server.server());
    feature.prepare();  // add static analyzers
    feature.start();    // doesn't load persisted analyzers
    EXPECT_NE(nullptr, vocbase->lookupCollection(
                           arangodb::tests::AnalyzerCollectionName));

    auto expected = staticAnalyzers();

    feature.visit(
        [&expected, &feature](
            arangodb::iresearch::AnalyzerPool::ptr const& analyzer) -> bool {
          auto itr = expected.find(analyzer->name());
          EXPECT_NE(itr, expected.end());
          EXPECT_EQ(itr->second.type, analyzer->type());

          std::string expectedProperties;
          EXPECT_TRUE(irs::analysis::analyzers::normalize(
              expectedProperties, analyzer->type(),
              irs::type<irs::text_format::vpack>::get(),
              arangodb::iresearch::ref<char>(itr->second.properties), false));

          EXPECT_EQUAL_SLICES(arangodb::iresearch::slice(expectedProperties),
                              analyzer->properties());
          EXPECT_EQ(itr->second.features,
                    feature
                        .get(analyzer->name(),
                             arangodb::QueryAnalyzerRevisions::QUERY_LATEST,
                             arangodb::transaction::OperationOriginTestCase{})
                        ->features());
          expected.erase(itr);
          return true;
        });
    EXPECT_TRUE(expected.empty());
    feature.stop();
    feature.unprepare();
  }

  // test feature start load configuration (no configuration collection)
  {
    // ensure no configuration collection
    {
      auto collection =
          vocbase->lookupCollection(arangodb::tests::AnalyzerCollectionName);

      if (collection) {
        vocbase->dropCollection(collection->id(), true);
      }

      collection =
          vocbase->lookupCollection(arangodb::tests::AnalyzerCollectionName);
      EXPECT_EQ(nullptr, collection);
    }
    arangodb::iresearch::IResearchAnalyzerFeature feature(server.server());
    feature.prepare();  // add static analyzers
    feature.start();    // doesn't load persisted analyzers
    EXPECT_EQ(nullptr, vocbase->lookupCollection(
                           arangodb::tests::AnalyzerCollectionName));

    auto expected = staticAnalyzers();

    feature.visit(
        [&expected, &feature](
            arangodb::iresearch::AnalyzerPool::ptr const& analyzer) -> bool {
          auto itr = expected.find(analyzer->name());
          EXPECT_NE(itr, expected.end());
          EXPECT_EQ(itr->second.type, analyzer->type());

          std::string expectedProperties;
          EXPECT_TRUE(irs::analysis::analyzers::normalize(
              expectedProperties, analyzer->type(),
              irs::type<irs::text_format::vpack>::get(),
              arangodb::iresearch::ref<char>(itr->second.properties), false));

          EXPECT_EQUAL_SLICES(arangodb::iresearch::slice(expectedProperties),
                              analyzer->properties());
          EXPECT_EQ(itr->second.features,
                    feature
                        .get(analyzer->name(),
                             arangodb::QueryAnalyzerRevisions::QUERY_LATEST,
                             arangodb::transaction::OperationOriginTestCase{})
                        ->features());
          expected.erase(itr);
          return true;
        });
    EXPECT_TRUE(expected.empty());
    feature.stop();
    feature.unprepare();
  }

  // test feature start load configuration (with configuration collection)
  {
    // ensure there is an empty configuration collection
    {
      auto collection =
          vocbase->lookupCollection(arangodb::tests::AnalyzerCollectionName);

      if (collection) {
        vocbase->dropCollection(collection->id(), true);
      }

      collection =
          vocbase->lookupCollection(arangodb::tests::AnalyzerCollectionName);
      EXPECT_EQ(nullptr, collection);
      arangodb::iresearch::IResearchAnalyzerFeature::EmplaceResult result;
      arangodb::iresearch::IResearchAnalyzerFeature feature(server.server());
      std::shared_ptr<arangodb::LogicalCollection> unused;
      arangodb::OperationOptions options(arangodb::ExecContext::current());
      arangodb::methods::Collections::createSystem(
          *vocbase, options, arangodb::tests::AnalyzerCollectionName, false,
          unused);
      EXPECT_TRUE(
          (true ==
           feature
               .emplace(
                   result,
                   arangodb::StaticStrings::SystemDatabase + "::test_analyzer",
                   "identity", VPackParser::fromJson("\"abc\"")->slice(),
                   arangodb::transaction::OperationOriginTestCase{})
               .ok()));
      EXPECT_FALSE(!result.first);
      collection =
          vocbase->lookupCollection(arangodb::tests::AnalyzerCollectionName);
      EXPECT_NE(nullptr, collection);
    }

    arangodb::iresearch::IResearchAnalyzerFeature feature(server.server());
    feature.prepare();  // add static analyzers
    feature.start();    // doesn't load persisted analyzers
    EXPECT_NE(nullptr, vocbase->lookupCollection(
                           arangodb::tests::AnalyzerCollectionName));

    auto expected = staticAnalyzers();

    feature.visit(
        [&expected, &feature](
            arangodb::iresearch::AnalyzerPool::ptr const& analyzer) -> bool {
          auto itr = expected.find(analyzer->name());
          EXPECT_NE(itr, expected.end());
          EXPECT_EQ(itr->second.type, analyzer->type());

          std::string expectedproperties;
          EXPECT_TRUE(irs::analysis::analyzers::normalize(
              expectedproperties, analyzer->type(),
              irs::type<irs::text_format::vpack>::get(),
              arangodb::iresearch::ref<char>(itr->second.properties), false));

          EXPECT_EQUAL_SLICES(arangodb::iresearch::slice(expectedproperties),
                              analyzer->properties());
          EXPECT_EQ(itr->second.features,
                    feature
                        .get(analyzer->name(),
                             arangodb::QueryAnalyzerRevisions::QUERY_LATEST,
                             arangodb::transaction::OperationOriginTestCase{})
                        ->features());
          expected.erase(itr);
          return true;
        });
    EXPECT_TRUE(expected.empty());
    feature.stop();
    feature.unprepare();
  }
}

TEST_F(IResearchAnalyzerFeatureTest, test_tokens) {
  // create a new instance of an ApplicationServer and fill it with the required
  // features cannot use the existing server since its features already have
  // some state
  arangodb::ArangodServer newServer(nullptr, nullptr);
  auto& selector = newServer.addFeature<arangodb::EngineSelectorFeature>();
  StorageEngineMock engine(newServer);
  selector.setEngineTesting(&engine);
  auto& dbfeature = newServer.addFeature<arangodb::DatabaseFeature>();
  auto& analyzers =
      newServer.addFeature<arangodb::iresearch::IResearchAnalyzerFeature>();
  auto& functions = newServer.addFeature<arangodb::aql::AqlFunctionFeature>();
  auto& metrics = newServer.addFeature<arangodb::metrics::MetricsFeature>(
      arangodb::LazyApplicationFeatureReference<arangodb::QueryRegistryFeature>(
          newServer),
      arangodb::LazyApplicationFeatureReference<arangodb::StatisticsFeature>(
          nullptr),
      arangodb::LazyApplicationFeatureReference<
          arangodb::EngineSelectorFeature>(nullptr),
      arangodb::LazyApplicationFeatureReference<
          arangodb::metrics::ClusterMetricsFeature>(nullptr),
      arangodb::LazyApplicationFeatureReference<arangodb::ClusterFeature>(
          newServer));
  newServer.addFeature<arangodb::ClusterFeature>();
  newServer.addFeature<arangodb::QueryRegistryFeature>(metrics);
  auto& sharding = newServer.addFeature<arangodb::ShardingFeature>();
  auto& systemdb = newServer.addFeature<arangodb::SystemDatabaseFeature>();
#ifdef USE_V8
  newServer.addFeature<arangodb::V8DealerFeature>(metrics);
#endif

  auto cleanup = arangodb::scopeGuard([&]() noexcept {
    dbfeature.unprepare();
    server.getFeature<arangodb::DatabaseFeature>().prepare();
  });

  sharding.prepare();
  dbfeature.prepare();

  // create system vocbase (before feature start)
  {
    auto databases = VPackBuilder();
    databases.openArray();
    databases.add(systemDatabaseArgs);
    databases.close();
    EXPECT_EQ(TRI_ERROR_NO_ERROR, dbfeature.loadDatabases(databases.slice()));

    systemdb.start();  // get system database from DatabaseFeature
  }

  auto vocbase = systemdb.use();
  // ensure there is no configuration collection
  {
    auto collection =
        vocbase->lookupCollection(arangodb::tests::AnalyzerCollectionName);

    if (collection) {
      vocbase->dropCollection(collection->id(), true);
    }

    collection =
        vocbase->lookupCollection(arangodb::tests::AnalyzerCollectionName);
    EXPECT_EQ(nullptr, collection);
  }

  std::shared_ptr<arangodb::LogicalCollection> unused;
  arangodb::OperationOptions options(arangodb::ExecContext::current());
  arangodb::methods::Collections::createSystem(
      *vocbase, options, arangodb::tests::AnalyzerCollectionName, false,
      unused);
  // test function registration

  // AqlFunctionFeature::byName(..) throws exception instead of returning a
  // nullptr
  EXPECT_ANY_THROW((functions.byName("TOKENS")));
  analyzers.prepare();
  analyzers.start();  // load AQL functions
  // if failed to register - other tests makes no sense
  auto* function = functions.byName("TOKENS");
  ASSERT_NE(nullptr, function);
  auto& impl = function->implementation;
  ASSERT_NE(nullptr, impl);

  arangodb::aql::Function tkns("TOKENS", impl);
  arangodb::aql::AstNode node(arangodb::aql::NODE_TYPE_FCALL);
  node.setData(static_cast<void const*>(&tkns));

  arangodb::iresearch::IResearchAnalyzerFeature::EmplaceResult result;
  analyzers.start();  // load AQL functions
  ASSERT_TRUE(
      (true ==
       analyzers
           .emplace(result,
                    arangodb::StaticStrings::SystemDatabase + "::test_analyzer",
                    "TestAnalyzer", VPackParser::fromJson("\"abc\"")->slice(),
                    arangodb::transaction::OperationOriginTestCase{})
           .ok()));
  ASSERT_TRUE(
      (true ==
       analyzers
           .emplace(result,
                    arangodb::StaticStrings::SystemDatabase +
                        "::test_number_analyzer",
                    "iresearch-tokens-typed",
                    VPackParser::fromJson("{\"type\":\"number\"}")->slice(),
                    arangodb::transaction::OperationOriginTestCase{})
           .ok()));
  ASSERT_TRUE(
      (true ==
       analyzers
           .emplace(
               result,
               arangodb::StaticStrings::SystemDatabase + "::test_bool_analyzer",
               "iresearch-tokens-typed",
               VPackParser::fromJson("{\"type\":\"bool\"}")->slice(),
               arangodb::transaction::OperationOriginTestCase{})
           .ok()));
  ASSERT_FALSE(!result.first);

  arangodb::SingleCollectionTransaction trx(
      arangodb::transaction::StandaloneContext::create(
          *vocbase, arangodb::transaction::OperationOriginTestCase{}),
      arangodb::tests::AnalyzerCollectionName,
      arangodb::AccessMode::Type::WRITE);
  ExpressionContextMock exprCtx;
  exprCtx.setTrx(&trx);

  // test tokenization
  {
    std::string analyzer(arangodb::StaticStrings::SystemDatabase +
                         "::test_analyzer");
    std::string_view data("abcdefghijklmnopqrstuvwxyz");
    VPackFunctionParametersWrapper args;
    args->emplace_back(data);
    args->emplace_back(analyzer);
    AqlValueWrapper result(impl(&exprCtx, node, *args));
    EXPECT_TRUE(result->isArray());
    EXPECT_EQ(26, result->length());

    for (int64_t i = 0; i < 26; ++i) {
      bool mustDestroy;
      auto entry = result->at(i, mustDestroy, false);
      EXPECT_TRUE(entry.isString());
      auto value = arangodb::iresearch::getStringRef(entry.slice());
      EXPECT_EQ(1, value.size());
      EXPECT_EQ('a' + i, value.data()[0]);
    }
  }
  // test default analyzer
  {
    std::string_view data("abcdefghijklmnopqrstuvwxyz");
    VPackFunctionParametersWrapper args;
    args->emplace_back(data);
    AqlValueWrapper result(impl(&exprCtx, node, *args));
    EXPECT_TRUE(result->isArray());
    EXPECT_EQ(1, result->length());
    bool mustDestroy;
    auto entry = result->at(0, mustDestroy, false);
    EXPECT_TRUE(entry.isString());
    auto value = entry.slice().copyString();
    EXPECT_EQ(data, value);
  }

  // test typed analyzer tokenization BTS-357
  {
    std::string analyzer(arangodb::StaticStrings::SystemDatabase +
                         "::test_number_analyzer");
    std::string_view data("123");
    VPackFunctionParametersWrapper args;
    args->emplace_back(data);
    args->emplace_back(analyzer);
    AqlValueWrapper result(impl(&exprCtx, node, *args));
    ASSERT_TRUE(result->isArray());
    ASSERT_EQ(3, result->length());
    std::string expected123[] = {
        "oL/wAAAAAAAA", "sL/wAAAAAA==", "wL/wAAA=", "0L/w",
        "oIAAAAAAAAAA", "sIAAAAAAAA==", "wIAAAAA=", "0IAA",
        "oL/wAAAAAAAA", "sL/wAAAAAA==", "wL/wAAA=", "0L/w"};
    for (size_t i = 0; i < result->length(); ++i) {
      bool mustDestroy;
      auto entry = result->at(i, mustDestroy, false).slice();
      ASSERT_TRUE(entry.isArray());
      ASSERT_EQ(4, entry.length());
      for (size_t j = 0; j < entry.length(); ++j) {
        auto actual = entry.at(j);
        ASSERT_TRUE(actual.isString());
        ASSERT_EQ(expected123[i * 4 + j], actual.copyString());
      }
    }
  }

  // test typed analyzer tokenization BTS-357
  {
    std::string analyzer(arangodb::StaticStrings::SystemDatabase +
                         "::test_bool_analyzer");
    std::string_view data("123");
    VPackFunctionParametersWrapper args;
    args->emplace_back(data);
    args->emplace_back(analyzer);
    AqlValueWrapper result(impl(&exprCtx, node, *args));
    ASSERT_TRUE(result->isArray());
    ASSERT_EQ(3, result->length());
    std::string expected1[] = {"AA==", "/w==", "AA=="};
    for (size_t i = 0; i < result->length(); ++i) {
      bool mustDestroy;
      auto entry = result->at(i, mustDestroy, false).slice();
      ASSERT_TRUE(entry.isArray());
      ASSERT_TRUE(entry.at(0).isString());
      ASSERT_EQ(expected1[i], arangodb::iresearch::getStringRef(entry.at(0)));
    }
  }

  // test invalid arg count
  // Zero count (less than expected)
  {
    arangodb::aql::functions::VPackFunctionParameters args;
    EXPECT_THROW(AqlValueWrapper(impl(&exprCtx, node, args)),
                 arangodb::basics::Exception);
  }
  // test invalid arg count
  // 3 parameters. More than expected
  {
    std::string_view data("abcdefghijklmnopqrstuvwxyz");
    std::string_view analyzer("identity");
    std::string_view unexpectedParameter("something");
    VPackFunctionParametersWrapper args;
    args->emplace_back(data);
    args->emplace_back(analyzer);
    args->emplace_back(unexpectedParameter);
    EXPECT_THROW(AqlValueWrapper(impl(&exprCtx, node, *args)),
                 arangodb::basics::Exception);
  }

  // test values
  // 123.4
  std::string expected123P4[] = {"oMBe2ZmZmZma",
                                 "sMBe2ZmZmQ==", "wMBe2Zk=", "0MBe"};

  // 123
  std::string expected123[] = {"oMBewAAAAAAA",
                               "sMBewAAAAA==", "wMBewAA=", "0MBe"};

  // boolean true
  std::string expectedTrue("/w==");
  // boolean false
  std::string expectedFalse("AA==");

  // test double data type
  {
    VPackFunctionParametersWrapper args;
    args->emplace_back(arangodb::aql::AqlValueHintDouble(123.4));
    auto result = AqlValueWrapper(impl(&exprCtx, node, *args));
    EXPECT_TRUE(result->isArray());
    EXPECT_EQ(std::size(expected123P4), result->length());

    for (size_t i = 0; i < result->length(); ++i) {
      bool mustDestroy;
      auto entry = result->at(i, mustDestroy, false).slice();
      EXPECT_TRUE(entry.isString());
      EXPECT_EQ(expected123P4[i], arangodb::iresearch::getStringRef(entry));
    }
  }
  // test integer data type
  {
    auto expected = 123;
    VPackFunctionParametersWrapper args;
    args->emplace_back(arangodb::aql::AqlValueHintInt(expected));
    auto result = AqlValueWrapper(impl(&exprCtx, node, *args));
    EXPECT_TRUE(result->isArray());
    EXPECT_EQ(std::size(expected123), result->length());

    for (size_t i = 0; i < result->length(); ++i) {
      bool mustDestroy;
      auto entry = result->at(i, mustDestroy, false).slice();
      EXPECT_TRUE(entry.isString());
      EXPECT_EQ(expected123[i], arangodb::iresearch::getStringRef(entry));
    }
  }
  // test true bool
  {
    VPackFunctionParametersWrapper args;
    args->emplace_back(arangodb::aql::AqlValueHintBool(true));
    auto result = AqlValueWrapper(impl(&exprCtx, node, *args));
    EXPECT_TRUE(result->isArray());
    EXPECT_EQ(1, result->length());
    bool mustDestroy;
    auto entry = result->at(0, mustDestroy, false).slice();
    EXPECT_TRUE(entry.isString());
    EXPECT_EQ(expectedTrue, arangodb::iresearch::getStringRef(entry));
  }
  // test false bool
  {
    VPackFunctionParametersWrapper args;
    args->emplace_back(arangodb::aql::AqlValueHintBool(false));
    auto result = AqlValueWrapper(impl(&exprCtx, node, *args));
    EXPECT_TRUE(result->isArray());
    EXPECT_EQ(1, result->length());
    bool mustDestroy;
    auto entry = result->at(0, mustDestroy, false).slice();
    EXPECT_TRUE(entry.isString());
    EXPECT_EQ(expectedFalse, arangodb::iresearch::getStringRef(entry));
  }
  // test null data type
  {
    VPackFunctionParametersWrapper args;
    args->emplace_back(arangodb::aql::AqlValueHintNull());
    auto result = AqlValueWrapper(impl(&exprCtx, node, *args));
    EXPECT_TRUE(result->isArray());
    EXPECT_EQ(1, result->length());
    bool mustDestroy;
    auto entry = result->at(0, mustDestroy, false).slice();
    EXPECT_TRUE(entry.isString());
    EXPECT_EQ("", arangodb::iresearch::getStringRef(entry));
  }

  // test double type with not needed analyzer
  {
    std::string analyzer(arangodb::StaticStrings::SystemDatabase +
                         "::test_analyzer");
    VPackFunctionParametersWrapper args;
    args->emplace_back(arangodb::aql::AqlValueHintDouble(123.4));
    args->emplace_back(analyzer);
    auto result = AqlValueWrapper(impl(&exprCtx, node, *args));
    EXPECT_TRUE(result->isArray());
    EXPECT_EQ(std::size(expected123P4), result->length());

    for (size_t i = 0; i < result->length(); ++i) {
      bool mustDestroy;
      auto entry = result->at(i, mustDestroy, false).slice();
      EXPECT_TRUE(entry.isString());
      EXPECT_EQ(expected123P4[i], arangodb::iresearch::getStringRef(entry));
    }
  }
  // test double type with not needed analyzer (invalid analyzer type)
  {
    std::string_view analyzer("invalid_analyzer");
    VPackFunctionParametersWrapper args;
    args->emplace_back(arangodb::aql::AqlValueHintDouble(123.4));
    args->emplace_back(analyzer);
    EXPECT_THROW(AqlValueWrapper(impl(&exprCtx, node, *args)),
                 arangodb::basics::Exception);
  }
  // test invalid analyzer (when analyzer needed for text)
  {
    std::string_view analyzer("invalid");
    std::string_view data("abcdefghijklmnopqrstuvwxyz");
    VPackFunctionParametersWrapper args;
    args->emplace_back(data);
    args->emplace_back(analyzer);
    EXPECT_THROW(AqlValueWrapper(impl(&exprCtx, node, *args)),
                 arangodb::basics::Exception);
  }

  // empty array
  {
    VPackFunctionParametersWrapper args;
    args->emplace_back(arangodb::aql::AqlValueHintEmptyArray());
    auto result = AqlValueWrapper(impl(&exprCtx, node, *args));
    EXPECT_TRUE(result->isArray());
    EXPECT_EQ(1, result->length());
    bool mustDestroy;
    auto entry = result->at(0, mustDestroy, false).slice();
    EXPECT_TRUE(entry.isEmptyArray());
  }
  // empty nested array
  {
    VPackFunctionParametersWrapper args;
    arangodb::velocypack::Buffer<uint8_t> buffer;
    VPackBuilder builder(buffer);
    builder.openArray();
    builder.openArray();
    builder.close();
    builder.close();
    auto aqlValue = arangodb::aql::AqlValue(std::move(buffer));
    args->push_back(std::move(aqlValue));
    auto result = AqlValueWrapper(impl(&exprCtx, node, *args));
    EXPECT_TRUE(result->isArray());
    EXPECT_EQ(1, result->length());
    bool mustDestroy;
    auto entry = result->at(0, mustDestroy, false).slice();
    EXPECT_TRUE(entry.isArray());
    EXPECT_EQ(1, entry.length());
    auto entryNested = entry.at(0);
    EXPECT_TRUE(entryNested.isEmptyArray());
  }

  // non-empty nested array
  {
    VPackFunctionParametersWrapper args;
    arangodb::velocypack::Buffer<uint8_t> buffer;
    VPackBuilder builder(buffer);
    builder.openArray();
    builder.openArray();
    builder.openArray();
    builder.add(arangodb::velocypack::Value(true));
    builder.close();
    builder.close();
    builder.close();
    auto aqlValue = arangodb::aql::AqlValue(std::move(buffer));
    args->push_back(std::move(aqlValue));
    auto result = AqlValueWrapper(impl(&exprCtx, node, *args));
    EXPECT_TRUE(result->isArray());
    EXPECT_EQ(1, result->length());
    bool mustDestroy;
    auto entry = result->at(0, mustDestroy, false).slice();
    EXPECT_TRUE(entry.isArray());
    EXPECT_EQ(1, entry.length());
    auto nested = entry.at(0);
    EXPECT_TRUE(nested.isArray());
    EXPECT_EQ(1, nested.length());
    auto nested2 = nested.at(0);
    EXPECT_TRUE(nested2.isArray());
    EXPECT_EQ(1, nested2.length());
    auto booleanValue = nested2.at(0);
    EXPECT_TRUE(booleanValue.isString());
    EXPECT_EQ(expectedTrue, arangodb::iresearch::getStringRef(booleanValue));
  }

  // array of bools
  {
    arangodb::velocypack::Buffer<uint8_t> buffer;
    VPackBuilder builder(buffer);
    builder.openArray();
    builder.add(arangodb::velocypack::Value(true));
    builder.add(arangodb::velocypack::Value(false));
    builder.add(arangodb::velocypack::Value(true));
    builder.close();
    auto aqlValue = arangodb::aql::AqlValue(std::move(buffer));
    VPackFunctionParametersWrapper args;
    args->push_back(std::move(aqlValue));
    std::string_view analyzer("text_en");
    args->emplace_back(analyzer);
    auto result = AqlValueWrapper(impl(&exprCtx, node, *args));
    EXPECT_TRUE(result->isArray());
    EXPECT_EQ(3, result->length());
    {
      bool mustDestroy;
      auto entry = result->at(0, mustDestroy, false).slice();
      EXPECT_TRUE(entry.isArray());
      EXPECT_EQ(1, entry.length());
      auto booleanValue = entry.at(0);
      EXPECT_TRUE(booleanValue.isString());
      EXPECT_EQ(expectedTrue, arangodb::iresearch::getStringRef(booleanValue));
    }
    {
      bool mustDestroy;
      auto entry = result->at(1, mustDestroy, false).slice();
      EXPECT_TRUE(entry.isArray());
      EXPECT_EQ(1, entry.length());
      auto booleanValue = entry.at(0);
      EXPECT_TRUE(booleanValue.isString());
      EXPECT_EQ(expectedFalse, arangodb::iresearch::getStringRef(booleanValue));
    }
    {
      bool mustDestroy;
      auto entry = result->at(2, mustDestroy, false).slice();
      EXPECT_TRUE(entry.isArray());
      EXPECT_EQ(1, entry.length());
      auto booleanValue = entry.at(0);
      EXPECT_TRUE(booleanValue.isString());
      EXPECT_EQ(expectedTrue, arangodb::iresearch::getStringRef(booleanValue));
    }
  }

  // mixed values array
  // [ [[]], [['test', 123.4, true]], 123, 123.4, true, null, false, 'jumps',
  // ['quick', 'dog'] ]
  {
    VPackFunctionParametersWrapper args;
    arangodb::velocypack::Buffer<uint8_t> buffer;
    VPackBuilder builder(buffer);
    builder.openArray();
    // [[]]
    builder.openArray();
    builder.openArray();
    builder.close();
    builder.close();

    //[['test', 123.4, true]]
    builder.openArray();
    builder.openArray();
    builder.add(arangodb::velocypack::Value("test"));
    builder.add(arangodb::velocypack::Value(123.4));
    builder.add(arangodb::velocypack::Value(true));
    builder.close();
    builder.close();

    builder.add(arangodb::velocypack::Value(123));
    builder.add(arangodb::velocypack::Value(123.4));
    builder.add(arangodb::velocypack::Value(true));
    builder.add(VPackSlice::nullSlice());
    builder.add(arangodb::velocypack::Value(false));
    builder.add(arangodb::velocypack::Value("jumps"));

    //[ 'quick', 'dog' ]
    builder.openArray();
    builder.add(arangodb::velocypack::Value("quick"));
    builder.add(arangodb::velocypack::Value("dog"));
    builder.close();

    builder.close();

    auto aqlValue = arangodb::aql::AqlValue(std::move(buffer));
    args->push_back(std::move(aqlValue));
    std::string_view analyzer("text_en");
    args->emplace_back(analyzer);
    auto result = AqlValueWrapper(impl(&exprCtx, node, *args));
    EXPECT_TRUE(result->isArray());
    EXPECT_EQ(9, result->length());
    {
      bool mustDestroy;
      auto entry = result->at(0, mustDestroy, false).slice();
      EXPECT_TRUE(entry.isArray());
      EXPECT_EQ(1, entry.length());
      auto nested = entry.at(0);
      EXPECT_TRUE(nested.isArray());
      EXPECT_EQ(1, nested.length());
      auto nested2 = nested.at(0);
      EXPECT_TRUE(nested2.isEmptyArray());
    }
    {
      bool mustDestroy;
      auto entry = result->at(1, mustDestroy, false).slice();
      EXPECT_TRUE(entry.isArray());
      EXPECT_EQ(1, entry.length());
      auto nested = entry.at(0);
      EXPECT_TRUE(nested.isArray());
      EXPECT_EQ(3, nested.length());

      {
        auto textTokens = nested.at(0);
        EXPECT_TRUE(textTokens.isArray());
        EXPECT_EQ(1, textTokens.length());
        auto value = textTokens.at(0).copyString();
        EXPECT_STREQ("test", value.c_str());
      }
      {
        auto numberTokens = nested.at(1);
        EXPECT_TRUE(numberTokens.isArray());
        EXPECT_EQ(std::size(expected123P4), numberTokens.length());
        for (size_t i = 0; i < numberTokens.length(); ++i) {
          auto entry = numberTokens.at(i);
          EXPECT_TRUE(entry.isString());
          EXPECT_EQ(expected123P4[i], arangodb::iresearch::getStringRef(entry));
        }
      }
      {
        auto booleanTokens = nested.at(2);
        EXPECT_TRUE(booleanTokens.isArray());
        EXPECT_EQ(1, booleanTokens.length());
        auto booleanValue = booleanTokens.at(0);
        EXPECT_TRUE(booleanValue.isString());
        EXPECT_EQ(expectedTrue,
                  arangodb::iresearch::getStringRef(booleanValue));
      }
    }
    {
      bool mustDestroy;
      auto entry = result->at(2, mustDestroy, false).slice();
      EXPECT_TRUE(entry.isArray());
      EXPECT_EQ(std::size(expected123), entry.length());
      for (size_t i = 0; i < entry.length(); ++i) {
        auto numberSlice = entry.at(i);
        EXPECT_TRUE(numberSlice.isString());
        EXPECT_EQ(expected123[i],
                  arangodb::iresearch::getStringRef(numberSlice));
      }
    }
    {
      bool mustDestroy;
      auto entry = result->at(3, mustDestroy, false).slice();
      EXPECT_TRUE(entry.isArray());
      EXPECT_EQ(std::size(expected123P4), entry.length());
      for (size_t i = 0; i < entry.length(); ++i) {
        auto numberSlice = entry.at(i);
        EXPECT_TRUE(numberSlice.isString());
        EXPECT_EQ(expected123P4[i],
                  arangodb::iresearch::getStringRef(numberSlice));
      }
    }
    {
      bool mustDestroy;
      auto entry = result->at(4, mustDestroy, false).slice();
      EXPECT_TRUE(entry.isArray());
      EXPECT_EQ(1, entry.length());
      auto booleanValue = entry.at(0);
      EXPECT_TRUE(booleanValue.isString());
      EXPECT_EQ(expectedTrue, arangodb::iresearch::getStringRef(booleanValue));
    }
    {
      bool mustDestroy;
      auto entry = result->at(5, mustDestroy, false).slice();
      EXPECT_TRUE(entry.isArray());
      EXPECT_EQ(1, entry.length());
      auto nullSlice = entry.at(0);
      EXPECT_TRUE(nullSlice.isString());
      EXPECT_EQ("", arangodb::iresearch::getStringRef(nullSlice));
    }
    {
      bool mustDestroy;
      auto entry = result->at(6, mustDestroy, false).slice();
      EXPECT_TRUE(entry.isArray());
      EXPECT_EQ(1, entry.length());
      auto booleanValue = entry.at(0);
      EXPECT_TRUE(booleanValue.isString());
      EXPECT_EQ(expectedFalse, arangodb::iresearch::getStringRef(booleanValue));
    }
    {
      bool mustDestroy;
      auto entry = result->at(7, mustDestroy, false).slice();
      EXPECT_TRUE(entry.isArray());
      EXPECT_EQ(1, entry.length());
      auto textSlice = entry.at(0);
      EXPECT_TRUE(textSlice.isString());
      auto value = textSlice.copyString();
      EXPECT_EQ("jump", value);
    }
    {
      bool mustDestroy;
      auto entry = result->at(8, mustDestroy, false).slice();
      EXPECT_TRUE(entry.isArray());
      EXPECT_EQ(2, entry.length());
      {
        auto subArray = entry.at(0);
        EXPECT_TRUE(subArray.isArray());
        EXPECT_EQ(1, subArray.length());
        auto textSlice = subArray.at(0);
        EXPECT_TRUE(textSlice.isString());
        auto value = textSlice.copyString();
        EXPECT_EQ("quick", value);
      }
      {
        auto subArray = entry.at(1);
        EXPECT_TRUE(subArray.isArray());
        EXPECT_EQ(1, subArray.length());
        auto textSlice = subArray.at(0);
        EXPECT_TRUE(textSlice.isString());
        auto value = textSlice.copyString();
        EXPECT_EQ("dog", value);
      }
    }
  }
}

class IResearchAnalyzerFeatureUpgradeStaticLegacyTest
    : public IResearchAnalyzerFeatureTest {
 protected:
  arangodb::DatabaseFeature& dbFeature;
  arangodb::SystemDatabaseFeature& sysDatabase;

  std::string const LEGACY_ANALYZER_COLLECTION_NAME = "_iresearch_analyzers";
  std::string const ANALYZER_COLLECTION_QUERY =
      std::string("FOR d IN ") + arangodb::tests::AnalyzerCollectionName +
      " RETURN d";
  std::unordered_set<std::string> const EXPECTED_LEGACY_ANALYZERS = {
      "text_de", "text_en", "text_es", "text_fi", "text_fr", "text_it",
      "text_nl", "text_no", "text_pt", "text_ru", "text_sv", "text_zh",
  };
  std::shared_ptr<VPackBuilder> createCollectionJson = VPackParser::fromJson(
      std::string("{ \"id\": 42, \"name\": \"") +
      arangodb::tests::AnalyzerCollectionName +
      "\", \"isSystem\": true, \"shards\": { \"s1337\": [ "
      "\"shard-server-does-not-matter\" ] }, \"type\": 2 }");  // 'id' and
                                                               // 'shards'
                                                               // required for
                                                               // coordinator
                                                               // tests
  std::shared_ptr<VPackBuilder> createLegacyCollectionJson =
      VPackParser::fromJson(std::string("{ \"id\": 43, \"name\": \"") +
                            LEGACY_ANALYZER_COLLECTION_NAME +
                            "\", \"isSystem\": true, \"shards\": { "
                            "\"s1337\": [ "
                            "\"shard-server-does-not-matter\" ] }, \"type\": 2 "
                            "}");  // 'id' and 'shards' required for coordinator
                                   // tests
  std::string collectionId = std::to_string(42);
  std::string legacyCollectionId = std::to_string(43);
  std::shared_ptr<VPackBuilder> versionJson =
      VPackParser::fromJson("{ \"version\": 0, \"tasks\": {} }");

 private:
  arangodb::DatabasePathFeature& dbPathFeature;

 protected:
  IResearchAnalyzerFeatureUpgradeStaticLegacyTest()
      : IResearchAnalyzerFeatureTest(),
        dbFeature(server.getFeature<arangodb::DatabaseFeature>()),
        sysDatabase(server.getFeature<arangodb::SystemDatabaseFeature>()),
        dbPathFeature(server.getFeature<arangodb::DatabasePathFeature>()) {}

  ~IResearchAnalyzerFeatureUpgradeStaticLegacyTest() {}
};

TEST_F(IResearchAnalyzerFeatureUpgradeStaticLegacyTest, no_system_no_analyzer) {
  // test no system, no analyzer collection (single-server)
  arangodb::iresearch::IResearchAnalyzerFeature feature(
      server.server());  // required for running upgrade task
  feature.start();       // register upgrade tasks

  TRI_vocbase_t* vocbase;
  EXPECT_TRUE(
      dbFeature.createDatabase(testDBInfo(server.server()), vocbase).ok());
  sysDatabase.unprepare();  // unset system vocbase
  // EXPECT_TRUE(arangodb::methods::Upgrade::startup(*vocbase, true,
  // false).ok()); // run upgrade collections are not created in upgrade tasks
  // within iresearch anymore. For that reason, we have to create the collection
  // here manually.
  // TODO: We should use global system creation here instead of all the
  // exissting manual stuff ...
  std::shared_ptr<arangodb::LogicalCollection> unused;
  arangodb::OperationOptions options(arangodb::ExecContext::current());
  arangodb::methods::Collections::createSystem(
      *vocbase, options, arangodb::tests::AnalyzerCollectionName, false,
      unused);

  EXPECT_FALSE(
      !vocbase->lookupCollection(arangodb::tests::AnalyzerCollectionName));
  auto result =
      arangodb::tests::executeQuery(*vocbase, ANALYZER_COLLECTION_QUERY);
  EXPECT_TRUE(result.result.ok());
  auto slice = result.data->slice();
  EXPECT_TRUE(slice.isArray());
  EXPECT_EQ(0, slice.length());
}

TEST_F(IResearchAnalyzerFeatureUpgradeStaticLegacyTest,
       no_system_with_analyzer) {
  // test no system, with analyzer collection (single-server)
  arangodb::iresearch::IResearchAnalyzerFeature feature(server.server());
  feature.start();

  std::unordered_set<std::string> expected{"abc"};
  TRI_vocbase_t* vocbase;
  EXPECT_TRUE(
      dbFeature.createDatabase(testDBInfo(server.server()), vocbase).ok());
  EXPECT_FALSE(!vocbase->createCollection(createCollectionJson->slice()));

  // add document to collection
  {
    arangodb::OperationOptions options;
    arangodb::SingleCollectionTransaction trx(
        arangodb::transaction::StandaloneContext::create(
            *vocbase, arangodb::transaction::OperationOriginTestCase{}),
        arangodb::tests::AnalyzerCollectionName,
        arangodb::AccessMode::Type::WRITE);
    EXPECT_TRUE(trx.begin().ok());
    EXPECT_TRUE(
        (true ==
         trx.insert(arangodb::tests::AnalyzerCollectionName,
                    VPackParser::fromJson("{\"name\": \"abc\"}")->slice(),
                    options)
             .ok()));
    EXPECT_TRUE(trx.commit().ok());
  }

  sysDatabase.unprepare();  // unset system vocbase
  // EXPECT_TRUE(arangodb::methods::Upgrade::startup(*vocbase, true,
  // false).ok()); // run upgrade
  // TODO: We should use global system creation here instead of all the
  // exissting manual stuff ...
  std::shared_ptr<arangodb::LogicalCollection> unused;
  arangodb::OperationOptions options(arangodb::ExecContext::current());
  arangodb::methods::Collections::createSystem(
      *vocbase, options, arangodb::tests::AnalyzerCollectionName, false,
      unused);
  EXPECT_FALSE(
      !vocbase->lookupCollection(arangodb::tests::AnalyzerCollectionName));
  auto result =
      arangodb::tests::executeQuery(*vocbase, ANALYZER_COLLECTION_QUERY);
  EXPECT_TRUE(result.result.ok());
  auto slice = result.data->slice();
  EXPECT_TRUE(slice.isArray());

  for (arangodb::velocypack::ArrayIterator itr(slice); itr.valid(); ++itr) {
    auto resolved = itr.value().resolveExternals();
    EXPECT_TRUE(resolved.isObject());
    EXPECT_TRUE(resolved.get("name").isString());
    EXPECT_EQ(1, expected.erase(resolved.get("name").copyString()));
  }

  EXPECT_TRUE(expected.empty());
}

TEST_F(IResearchAnalyzerFeatureUpgradeStaticLegacyTest,
       system_no_legacy_no_analyzer) {
  // test system, no legacy collection, no analyzer collection (single-server)
  arangodb::iresearch::IResearchAnalyzerFeature feature(
      server.server());  // required for running upgrade task
  feature.start();       // register upgrade tasks

  // ensure no legacy collection after feature start
  {
    auto system = sysDatabase.use();
    auto collection = system->lookupCollection(LEGACY_ANALYZER_COLLECTION_NAME);
    ASSERT_FALSE(collection);
  }

  TRI_vocbase_t* vocbase;
  EXPECT_TRUE(
      dbFeature.createDatabase(testDBInfo(server.server()), vocbase).ok());
  // EXPECT_TRUE(arangodb::methods::Upgrade::startup(*vocbase, true,
  // false).ok()); // run upgrade
  // TODO: We should use global system creation here instead of all the
  // exissting manual stuff ...
  std::shared_ptr<arangodb::LogicalCollection> unused;
  arangodb::OperationOptions options(arangodb::ExecContext::current());
  arangodb::methods::Collections::createSystem(
      *vocbase, options, arangodb::tests::AnalyzerCollectionName, false,
      unused);
  EXPECT_FALSE(
      !vocbase->lookupCollection(arangodb::tests::AnalyzerCollectionName));
  auto result =
      arangodb::tests::executeQuery(*vocbase, ANALYZER_COLLECTION_QUERY);
  EXPECT_TRUE(result.result.ok());
  auto slice = result.data->slice();
  EXPECT_TRUE(slice.isArray());
  EXPECT_EQ(0, slice.length());
}

TEST_F(IResearchAnalyzerFeatureUpgradeStaticLegacyTest,
       system_no_legacy_with_analyzer) {
  // test system, no legacy collection, with analyzer collection (single-server)
  arangodb::iresearch::IResearchAnalyzerFeature feature(
      server.server());  // required for running upgrade task
  feature.start();       // register upgrade tasks

  // ensure no legacy collection after feature start
  {
    auto system = sysDatabase.use();
    auto collection = system->lookupCollection(LEGACY_ANALYZER_COLLECTION_NAME);
    ASSERT_FALSE(collection);
  }

  std::unordered_set<std::string> expected{"abc"};
  TRI_vocbase_t* vocbase;
  EXPECT_TRUE(
      dbFeature.createDatabase(testDBInfo(server.server()), vocbase).ok());
  EXPECT_FALSE(!vocbase->createCollection(createCollectionJson->slice()));

  // add document to collection
  {
    arangodb::OperationOptions options;
    arangodb::SingleCollectionTransaction trx(
        arangodb::transaction::StandaloneContext::create(
            *vocbase, arangodb::transaction::OperationOriginTestCase{}),
        arangodb::tests::AnalyzerCollectionName,
        arangodb::AccessMode::Type::WRITE);
    EXPECT_TRUE(trx.begin().ok());
    EXPECT_TRUE(
        (true ==
         trx.insert(arangodb::tests::AnalyzerCollectionName,
                    VPackParser::fromJson("{\"name\": \"abc\"}")->slice(),
                    options)
             .ok()));
    EXPECT_TRUE(trx.commit().ok());
  }

  // EXPECT_TRUE(arangodb::methods::Upgrade::startup(*vocbase, true,
  // false).ok()); // run upgrade
  // TODO: We should use global system creation here instead of all the
  // exissting manual stuff ...
  std::shared_ptr<arangodb::LogicalCollection> unused;
  arangodb::OperationOptions options(arangodb::ExecContext::current());
  arangodb::methods::Collections::createSystem(
      *vocbase, options, arangodb::tests::AnalyzerCollectionName, false,
      unused);
  EXPECT_FALSE(
      !vocbase->lookupCollection(arangodb::tests::AnalyzerCollectionName));
  auto result =
      arangodb::tests::executeQuery(*vocbase, ANALYZER_COLLECTION_QUERY);
  EXPECT_TRUE(result.result.ok());
  auto slice = result.data->slice();
  EXPECT_TRUE(slice.isArray());

  for (arangodb::velocypack::ArrayIterator itr(slice); itr.valid(); ++itr) {
    auto resolved = itr.value().resolveExternals();
    EXPECT_TRUE(resolved.isObject());
    EXPECT_TRUE(resolved.get("name").isString());
    EXPECT_EQ(1, expected.erase(resolved.get("name").copyString()));
  }

  EXPECT_TRUE(expected.empty());
}

TEST_F(IResearchAnalyzerFeatureUpgradeStaticLegacyTest,
       system_with_legacy_no_analyzer) {
  // test system, with legacy collection, no analyzer collection (single-server)
  arangodb::iresearch::IResearchAnalyzerFeature feature(
      server.server());  // required for running upgrade task
  feature.start();       // register upgrade tasks

  // ensure legacy collection after feature start
  {
    auto system = sysDatabase.use();
    auto collection = system->lookupCollection(LEGACY_ANALYZER_COLLECTION_NAME);
    ASSERT_FALSE(collection);
    ASSERT_FALSE(
        !system->createCollection(createLegacyCollectionJson->slice()));
  }

  // add document to legacy collection after feature start
  {
    arangodb::OperationOptions options;
    auto system = sysDatabase.use();
    arangodb::SingleCollectionTransaction trx(
        arangodb::transaction::StandaloneContext::create(
            *system, arangodb::transaction::OperationOriginTestCase{}),
        LEGACY_ANALYZER_COLLECTION_NAME, arangodb::AccessMode::Type::WRITE);
    EXPECT_TRUE(trx.begin().ok());
    EXPECT_TRUE(
        (true ==
         trx.insert(LEGACY_ANALYZER_COLLECTION_NAME,
                    VPackParser::fromJson("{\"name\": \"legacy\"}")->slice(),
                    options)
             .ok()));
    EXPECT_TRUE(trx.commit().ok());
  }

  TRI_vocbase_t* vocbase;
  EXPECT_TRUE(
      dbFeature.createDatabase(testDBInfo(server.server()), vocbase).ok());
  // EXPECT_TRUE(arangodb::methods::Upgrade::startup(*vocbase, true,
  // false).ok()); // run upgrade
  // TODO: We should use global system creation here instead of all the
  // exissting manual stuff ...
  std::shared_ptr<arangodb::LogicalCollection> unused;
  arangodb::OperationOptions options(arangodb::ExecContext::current());
  arangodb::methods::Collections::createSystem(
      *vocbase, options, arangodb::tests::AnalyzerCollectionName, false,
      unused);
  EXPECT_FALSE(
      !vocbase->lookupCollection(arangodb::tests::AnalyzerCollectionName));
  auto result =
      arangodb::tests::executeQuery(*vocbase, ANALYZER_COLLECTION_QUERY);
  EXPECT_TRUE(result.result.ok());
  auto slice = result.data->slice();
  EXPECT_TRUE(slice.isArray());
  EXPECT_EQ(0, slice.length());
}

TEST_F(IResearchAnalyzerFeatureUpgradeStaticLegacyTest,
       system_no_legacy_with_analyzer_2) {
  // test system, no legacy collection, with analyzer collection (single-server)
  arangodb::iresearch::IResearchAnalyzerFeature feature(
      server.server());  // required for running upgrade task
  feature.start();       // register upgrade tasks

  // ensure no legacy collection after feature start
  {
    auto system = sysDatabase.use();
    auto collection = system->lookupCollection(LEGACY_ANALYZER_COLLECTION_NAME);
    ASSERT_FALSE(collection);
  }

  std::set<std::string> expected{"abc"};
  TRI_vocbase_t* vocbase;
  EXPECT_TRUE(
      dbFeature.createDatabase(testDBInfo(server.server()), vocbase).ok());
  EXPECT_FALSE(!vocbase->createCollection(createCollectionJson->slice()));

  // add document to collection
  {
    arangodb::OperationOptions options;
    arangodb::SingleCollectionTransaction trx(
        arangodb::transaction::StandaloneContext::create(
            *vocbase, arangodb::transaction::OperationOriginTestCase{}),
        arangodb::tests::AnalyzerCollectionName,
        arangodb::AccessMode::Type::WRITE);
    EXPECT_TRUE(trx.begin().ok());
    EXPECT_TRUE(
        (true ==
         trx.insert(arangodb::tests::AnalyzerCollectionName,
                    VPackParser::fromJson("{\"name\": \"abc\"}")->slice(),
                    options)
             .ok()));
    EXPECT_TRUE(trx.commit().ok());
  }

  // EXPECT_TRUE(arangodb::methods::Upgrade::startup(*vocbase, true,
  // false).ok()); // run upgrade
  // TODO: We should use global system creation here instead of all the
  // exissting manual stuff ...
  std::shared_ptr<arangodb::LogicalCollection> unused;
  arangodb::OperationOptions options(arangodb::ExecContext::current());
  arangodb::methods::Collections::createSystem(
      *vocbase, options, arangodb::tests::AnalyzerCollectionName, false,
      unused);
  EXPECT_FALSE(
      !vocbase->lookupCollection(arangodb::tests::AnalyzerCollectionName));
  auto result =
      arangodb::tests::executeQuery(*vocbase, ANALYZER_COLLECTION_QUERY);
  EXPECT_TRUE(result.result.ok());
  auto slice = result.data->slice();
  EXPECT_TRUE(slice.isArray());

  for (arangodb::velocypack::ArrayIterator itr(slice); itr.valid(); ++itr) {
    auto resolved = itr.value().resolveExternals();
    EXPECT_TRUE(resolved.isObject());
    EXPECT_TRUE(resolved.get("name").isString());
    EXPECT_EQ(1, expected.erase(resolved.get("name").copyString()));
  }

  EXPECT_TRUE(expected.empty());
}

namespace {
// helper function for string->vpack properties represenation conversion
template<class Container>
std::set<typename Container::value_type> makeVPackPropExpectedSet(
    const Container& stringPropContainer) {
  std::set<typename Container::value_type> expectedSet;
  for (auto& expectedEntry : stringPropContainer) {
    std::string normalizedProperties;
    auto vpack = VPackParser::fromJson(expectedEntry._properties);
    EXPECT_TRUE(irs::analysis::analyzers::normalize(
        normalizedProperties, expectedEntry._type,
        irs::type<irs::text_format::vpack>::get(),
        arangodb::iresearch::ref<char>(vpack->slice()), false));
    expectedSet.emplace(expectedEntry._name, normalizedProperties,
                        expectedEntry._features, expectedEntry._type);
  }
  return expectedSet;
}
}  // namespace

TEST_F(IResearchAnalyzerFeatureTest, test_visit) {
  struct ExpectedType {
    arangodb::iresearch::Features _features;
    std::string _name;
    std::string _properties;
    std::string _type;
    ExpectedType(std::string_view name, std::string_view properties,
                 arangodb::iresearch::Features const& features,
                 std::string_view type)
        : _features(features),
          _name(name),
          _properties(properties),
          _type(type) {}

    bool operator<(ExpectedType const& other) const {
      if (_name < other._name) {
        return true;
      }

      if (_name > other._name) {
        return false;
      }

      if (_properties < other._properties) {
        return true;
      }

      if (_properties > other._properties) {
        return false;
      }

      if (_features.indexFeatures() < other._features.indexFeatures()) {
        return true;
      }

      if (_features.indexFeatures() > other._features.indexFeatures()) {
        return false;
      }

      const auto fieldFeatures =
          _features.fieldFeatures(arangodb::iresearch::LinkVersion::MIN);
      const auto otherFieldFeatures =
          other._features.fieldFeatures(arangodb::iresearch::LinkVersion::MIN);

      if (fieldFeatures.size() < otherFieldFeatures.size()) {
        return true;
      }

      if (fieldFeatures.size() > otherFieldFeatures.size()) {
        return false;
      }

      if (_type < other._type) {
        return true;
      }
      if (_type > other._type) {
        return false;
      }

      return false;  // assume equal
    }
  };

  arangodb::ArangodServer newServer(nullptr, nullptr);
  auto& dbFeature = newServer.addFeature<arangodb::DatabaseFeature>();
  arangodb::iresearch::IResearchAnalyzerFeature feature(newServer);
  auto& selector = newServer.addFeature<arangodb::EngineSelectorFeature>();
  StorageEngineMock engine(newServer);
  selector.setEngineTesting(&engine);
  auto& metrics = newServer.addFeature<arangodb::metrics::MetricsFeature>(
      arangodb::LazyApplicationFeatureReference<arangodb::QueryRegistryFeature>(
          newServer),
      arangodb::LazyApplicationFeatureReference<arangodb::StatisticsFeature>(
          nullptr),
      selector,
      arangodb::LazyApplicationFeatureReference<
          arangodb::metrics::ClusterMetricsFeature>(nullptr),
      arangodb::LazyApplicationFeatureReference<arangodb::ClusterFeature>(
          newServer));
  newServer.addFeature<arangodb::ClusterFeature>();
  newServer.addFeature<arangodb::QueryRegistryFeature>(metrics);
  auto& sysDatabase = newServer.addFeature<arangodb::SystemDatabaseFeature>();
#ifdef USE_V8
  newServer.addFeature<arangodb::V8DealerFeature>(metrics);
#endif

  dbFeature.prepare();

  // create system vocbase (before feature start)
  {
    auto databases = VPackBuilder();
    databases.openArray();
    databases.add(systemDatabaseArgs);
    databases.close();
    EXPECT_EQ(TRI_ERROR_NO_ERROR, dbFeature.loadDatabases(databases.slice()));
    sysDatabase.start();  // get system database from DatabaseFeature
    auto system = sysDatabase.use();
    std::shared_ptr<arangodb::LogicalCollection> unused;
    arangodb::OperationOptions options(arangodb::ExecContext::current());
    arangodb::methods::Collections::createSystem(
        *system, options, arangodb::tests::AnalyzerCollectionName, false,
        unused);
  }

  auto cleanup = arangodb::scopeGuard([&dbFeature, this]() noexcept {
    dbFeature.unprepare();
    server.getFeature<arangodb::DatabaseFeature>()
        .prepare();  // restore calculation vocbase
  });

  arangodb::iresearch::IResearchAnalyzerFeature::EmplaceResult result;
  EXPECT_TRUE((
      true ==
      feature
          .emplace(result,
                   arangodb::StaticStrings::SystemDatabase + "::test_analyzer0",
                   "TestAnalyzer", VPackParser::fromJson("\"abc0\"")->slice(),
                   arangodb::transaction::OperationOriginTestCase{})
          .ok()));
  EXPECT_FALSE(!result.first);
  EXPECT_TRUE((
      true ==
      feature
          .emplace(result,
                   arangodb::StaticStrings::SystemDatabase + "::test_analyzer1",
                   "TestAnalyzer", VPackParser::fromJson("\"abc1\"")->slice(),
                   arangodb::transaction::OperationOriginTestCase{})
          .ok()));
  EXPECT_FALSE(!result.first);
  EXPECT_TRUE((
      true ==
      feature
          .emplace(result,
                   arangodb::StaticStrings::SystemDatabase + "::test_analyzer2",
                   "TestAnalyzer", VPackParser::fromJson("\"abc2\"")->slice(),
                   arangodb::transaction::OperationOriginTestCase{})
          .ok()));
  EXPECT_FALSE(!result.first);

  // full visitation
  {
    std::set<ExpectedType> expected = {
        {arangodb::StaticStrings::SystemDatabase + "::test_analyzer0",
         "\"abc0\"",
         {},
         "TestAnalyzer"},
        {arangodb::StaticStrings::SystemDatabase + "::test_analyzer1",
         "\"abc1\"",
         {},
         "TestAnalyzer"},
        {arangodb::StaticStrings::SystemDatabase + "::test_analyzer2",
         "\"abc2\"",
         {},
         "TestAnalyzer"},
    };
    auto expectedSet = makeVPackPropExpectedSet(expected);
    auto result = feature.visit(
        [&expectedSet](
            arangodb::iresearch::AnalyzerPool::ptr const& analyzer) -> bool {
          if (staticAnalyzers().find(analyzer->name()) !=
              staticAnalyzers().end()) {
            return true;  // skip static analyzers
          }

          EXPECT_EQ(analyzer->type(), "TestAnalyzer");
          EXPECT_EQ(1,
                    expectedSet.erase(ExpectedType(
                        analyzer->name(),
                        arangodb::iresearch::ref<char>(analyzer->properties()),
                        analyzer->features(), analyzer->type())));
          return true;
        });
    EXPECT_TRUE(result);
    EXPECT_TRUE(expectedSet.empty());
  }

  // partial visitation
  {
    std::set<ExpectedType> expected = {
        {arangodb::StaticStrings::SystemDatabase + "::test_analyzer0",
         "\"abc0\"",
         {},
         "TestAnalyzer"},
        {arangodb::StaticStrings::SystemDatabase + "::test_analyzer1",
         "\"abc1\"",
         {},
         "TestAnalyzer"},
        {arangodb::StaticStrings::SystemDatabase + "::test_analyzer2",
         "\"abc2\"",
         {},
         "TestAnalyzer"},
    };
    auto expectedSet = makeVPackPropExpectedSet(expected);
    auto result = feature.visit(
        [&expectedSet](
            arangodb::iresearch::AnalyzerPool::ptr const& analyzer) -> bool {
          if (staticAnalyzers().find(analyzer->name()) !=
              staticAnalyzers().end()) {
            return true;  // skip static analyzers
          }

          EXPECT_EQ(analyzer->type(), "TestAnalyzer");
          EXPECT_EQ(1,
                    expectedSet.erase(ExpectedType(
                        analyzer->name(),
                        arangodb::iresearch::ref<char>(analyzer->properties()),
                        analyzer->features(), analyzer->type())));
          return false;
        });
    EXPECT_FALSE(result);
    EXPECT_EQ(2, expectedSet.size());
  }

  TRI_vocbase_t* vocbase0;
  TRI_vocbase_t* vocbase1;
  TRI_vocbase_t* vocbase2;
  EXPECT_TRUE(
      dbFeature
          .createDatabase(createInfo(server.server(), "vocbase0", 1), vocbase0)
          .ok());
  EXPECT_TRUE(
      dbFeature
          .createDatabase(createInfo(server.server(), "vocbase1", 1), vocbase1)
          .ok());
  EXPECT_TRUE(
      dbFeature
          .createDatabase(createInfo(server.server(), "vocbase2", 1), vocbase2)
          .ok());
  std::shared_ptr<arangodb::LogicalCollection> unused;
  arangodb::OperationOptions options(arangodb::ExecContext::current());
  arangodb::methods::Collections::createSystem(
      *vocbase0, options, arangodb::tests::AnalyzerCollectionName, false,
      unused);
  arangodb::methods::Collections::createSystem(
      *vocbase1, options, arangodb::tests::AnalyzerCollectionName, false,
      unused);
  arangodb::methods::Collections::createSystem(
      *vocbase2, options, arangodb::tests::AnalyzerCollectionName, false,
      unused);
  // add database-prefixed analyzers
  {
    arangodb::iresearch::IResearchAnalyzerFeature::EmplaceResult result;
    EXPECT_TRUE(feature
                    .emplace(result, "vocbase2::test_analyzer3", "TestAnalyzer",
                             VPackParser::fromJson("\"abc3\"")->slice(),
                             arangodb::transaction::OperationOriginTestCase{})
                    .ok());
    EXPECT_FALSE(!result.first);
    EXPECT_TRUE(feature
                    .emplace(result, "vocbase2::test_analyzer4", "TestAnalyzer",
                             VPackParser::fromJson("\"abc4\"")->slice(),
                             arangodb::transaction::OperationOriginTestCase{})
                    .ok());
    EXPECT_FALSE(!result.first);
    EXPECT_TRUE(feature
                    .emplace(result, "vocbase1::test_analyzer5", "TestAnalyzer",
                             VPackParser::fromJson("\"abc5\"")->slice(),
                             arangodb::transaction::OperationOriginTestCase{})
                    .ok());
    EXPECT_FALSE(!result.first);
  }

  // full visitation limited to a vocbase (empty)
  {
    std::set<ExpectedType> expected = {};
    auto result = feature.visit(
        [&expected](
            arangodb::iresearch::AnalyzerPool::ptr const& analyzer) -> bool {
          EXPECT_EQ(analyzer->type(), "TestAnalyzer");
          EXPECT_EQ(1,
                    expected.erase(ExpectedType(
                        analyzer->name(),
                        arangodb::iresearch::ref<char>(analyzer->properties()),
                        analyzer->features(), analyzer->type())));
          return true;
        },
        vocbase0, arangodb::transaction::OperationOriginTestCase{});
    EXPECT_TRUE(result);
    EXPECT_TRUE(expected.empty());
  }

  // full visitation limited to a vocbase (non-empty)
  {
    std::set<ExpectedType> expected = {
        {"vocbase2::test_analyzer3", "\"abc3\"", {}, "TestAnalyzer"},
        {"vocbase2::test_analyzer4", "\"abc4\"", {}, "TestAnalyzer"},
    };
    auto expectedSet = makeVPackPropExpectedSet(expected);
    auto result = feature.visit(
        [&expectedSet](
            arangodb::iresearch::AnalyzerPool::ptr const& analyzer) -> bool {
          EXPECT_EQ(analyzer->type(), "TestAnalyzer");
          EXPECT_EQ(1,
                    expectedSet.erase(ExpectedType(
                        analyzer->name(),
                        arangodb::iresearch::ref<char>(analyzer->properties()),
                        analyzer->features(), analyzer->type())));
          return true;
        },
        vocbase2, arangodb::transaction::OperationOriginTestCase{});
    EXPECT_TRUE(result);
    EXPECT_TRUE(expectedSet.empty());
  }

  // static analyzer visitation
  {
    std::vector<ExpectedType> expected = {
        {"identity",
         "{}",
         {arangodb::iresearch::FieldFeatures::NORM, irs::IndexFeatures::FREQ},
         "identity"},
        {"text_de",
         "{ \"locale\": \"de.UTF-8\", \"stopwords\": [ ] "
         "}",
         {arangodb::iresearch::FieldFeatures::NORM,
          irs::IndexFeatures::FREQ | irs::IndexFeatures::POS},
         "text"},
        {"text_en",
         "{ \"locale\": \"en.UTF-8\", \"stopwords\": [ ] "
         "}",
         {arangodb::iresearch::FieldFeatures::NORM,
          irs::IndexFeatures::FREQ | irs::IndexFeatures::POS},
         "text"},
        {"text_es",
         "{ \"locale\": \"es.UTF-8\", \"stopwords\": [ ] "
         "}",
         {arangodb::iresearch::FieldFeatures::NORM,
          irs::IndexFeatures::FREQ | irs::IndexFeatures::POS},
         "text"},
        {"text_fi",
         "{ \"locale\": \"fi.UTF-8\", \"stopwords\": [ ] "
         "}",
         {arangodb::iresearch::FieldFeatures::NORM,
          irs::IndexFeatures::FREQ | irs::IndexFeatures::POS},
         "text"},
        {"text_fr",
         "{ \"locale\": \"fr.UTF-8\", \"stopwords\": [ ] "
         "}",
         {arangodb::iresearch::FieldFeatures::NORM,
          irs::IndexFeatures::FREQ | irs::IndexFeatures::POS},
         "text"},
        {"text_it",
         "{ \"locale\": \"it.UTF-8\", \"stopwords\": [ ] "
         "}",
         {arangodb::iresearch::FieldFeatures::NORM,
          irs::IndexFeatures::FREQ | irs::IndexFeatures::POS},
         "text"},
        {"text_nl",
         "{ \"locale\": \"nl.UTF-8\", \"stopwords\": [ ] "
         "}",
         {arangodb::iresearch::FieldFeatures::NORM,
          irs::IndexFeatures::FREQ | irs::IndexFeatures::POS},
         "text"},
        {"text_no",
         "{ \"locale\": \"no.UTF-8\", \"stopwords\": [ ] "
         "}",
         {arangodb::iresearch::FieldFeatures::NORM,
          irs::IndexFeatures::FREQ | irs::IndexFeatures::POS},
         "text"},
        {"text_pt",
         "{ \"locale\": \"pt.UTF-8\", \"stopwords\": [ ] "
         "}",
         {arangodb::iresearch::FieldFeatures::NORM,
          irs::IndexFeatures::FREQ | irs::IndexFeatures::POS},
         "text"},
        {"text_ru",
         "{ \"locale\": \"ru.UTF-8\", \"stopwords\": [ ] "
         "}",
         {arangodb::iresearch::FieldFeatures::NORM,
          irs::IndexFeatures::FREQ | irs::IndexFeatures::POS},
         "text"},
        {"text_sv",
         "{ \"locale\": \"sv.UTF-8\", \"stopwords\": [ ] "
         "}",
         {arangodb::iresearch::FieldFeatures::NORM,
          irs::IndexFeatures::FREQ | irs::IndexFeatures::POS},
         "text"},
        {"text_zh",
         "{ \"locale\": \"zh.UTF-8\", \"stopwords\": [ ], \"stemming\":false "
         "}",
         {arangodb::iresearch::FieldFeatures::NORM,
          irs::IndexFeatures::FREQ | irs::IndexFeatures::POS},
         "text"},
    };

    auto expectedSet = makeVPackPropExpectedSet(expected);
    ASSERT_EQ(expected.size(), expectedSet.size());

    auto result = feature.visit(
        [&expectedSet](
            arangodb::iresearch::AnalyzerPool::ptr const& analyzer) -> bool {
          EXPECT_EQ(1,
                    expectedSet.erase(ExpectedType(
                        analyzer->name(),
                        arangodb::iresearch::ref<char>(analyzer->properties()),
                        analyzer->features(), analyzer->type())));
          return true;
        },
        nullptr, arangodb::transaction::OperationOriginTestCase{});
    EXPECT_TRUE(result);
    EXPECT_TRUE(expectedSet.empty());
  }
}

TEST_F(IResearchAnalyzerFeatureTest, custom_analyzers_toVelocyPack) {
  // create a new instance of an ApplicationServer and fill it with the required
  // features cannot use the existing server since its features already have
  // some state
  arangodb::ArangodServer newServer(nullptr, nullptr);
  auto& dbFeature = newServer.addFeature<arangodb::DatabaseFeature>();
  arangodb::iresearch::IResearchAnalyzerFeature feature(newServer);
  auto& selector = newServer.addFeature<arangodb::EngineSelectorFeature>();
  StorageEngineMock engine(newServer);
  selector.setEngineTesting(&engine);
  auto& metrics = newServer.addFeature<arangodb::metrics::MetricsFeature>(
      arangodb::LazyApplicationFeatureReference<arangodb::QueryRegistryFeature>(
          newServer),
      arangodb::LazyApplicationFeatureReference<arangodb::StatisticsFeature>(
          nullptr),
      arangodb::LazyApplicationFeatureReference<
          arangodb::EngineSelectorFeature>(nullptr),
      arangodb::LazyApplicationFeatureReference<
          arangodb::metrics::ClusterMetricsFeature>(nullptr),
      arangodb::LazyApplicationFeatureReference<arangodb::ClusterFeature>(
          newServer));
  newServer.addFeature<arangodb::ClusterFeature>();
  newServer.addFeature<arangodb::QueryRegistryFeature>(metrics);
  auto& sysDatabase = newServer.addFeature<arangodb::SystemDatabaseFeature>();
#ifdef USE_V8
  newServer.addFeature<arangodb::V8DealerFeature>(metrics);
#endif
  auto cleanup = arangodb::scopeGuard([&dbFeature, this]() noexcept {
    dbFeature.unprepare();
    server.getFeature<arangodb::DatabaseFeature>().prepare();
  });

  dbFeature.prepare();

  // create system vocbase (before feature start)
  {
    auto databases = VPackBuilder();
    databases.openArray();
    databases.add(systemDatabaseArgs);
    databases.close();
    EXPECT_EQ(TRI_ERROR_NO_ERROR, dbFeature.loadDatabases(databases.slice()));
    sysDatabase.start();
    auto vocbase =
        dbFeature.useDatabase(arangodb::StaticStrings::SystemDatabase);
    std::shared_ptr<arangodb::LogicalCollection> unused;
    arangodb::OperationOptions options(arangodb::ExecContext::current());
    arangodb::methods::Collections::createSystem(
        *vocbase, options, arangodb::tests::AnalyzerCollectionName, false,
        unused);
    EXPECT_NE(nullptr, sysDatabase.use());
  }

  arangodb::iresearch::IResearchAnalyzerFeature::EmplaceResult result;
  auto vpack = VPackParser::fromJson(
      "{\"locale\":\"ru_RU.utf-8\",\"case\":\"upper\",\"accent\":true}");
  EXPECT_TRUE(feature
                  .emplace(result,
                           arangodb::StaticStrings::SystemDatabase +
                               "::test_norm_analyzer4",
                           "norm", vpack->slice(),
                           arangodb::transaction::OperationOriginTestCase{})
                  .ok());
  EXPECT_TRUE(result.first);

  EXPECT_EQUAL_SLICES(VPackParser::fromJson(
                          R"({"locale":"ru_RU","case":"upper","accent":true})")
                          ->slice(),
                      result.first->properties());

  // for persistence
  {
    auto expectedVpack = VPackParser::fromJson(
        "{ \"_key\": \"test_norm_analyzer4\", \"name\": "
        "\"test_norm_analyzer4\", \"type\": \"norm\", "
        "\"properties\":{\"locale\":\"ru_RU\",\"case\":\"upper\","
        "\"accent\":true}, "
        "\"features\": [], "
        "\"revision\": 0 } ");

    VPackBuilder builder;
    result.first->toVelocyPack(builder, true);
    EXPECT_EQUAL_SLICES(expectedVpack->slice(), builder.slice());
  }

  // not for persistence
  {
    auto expectedVpack = VPackParser::fromJson(
        "{ \"name\": \"" + arangodb::StaticStrings::SystemDatabase +
        "::test_norm_analyzer4\", "
        "\"type\": \"norm\", "
        "\"properties\":{\"locale\":\"ru_RU\","
        "\"case\":\"upper\",\"accent\":true}, "
        "\"features\": [] } ");

    VPackBuilder builder;
    result.first->toVelocyPack(builder, false);
    EXPECT_EQUAL_SLICES(expectedVpack->slice(), builder.slice());
  }

  // for definition (same database)
  {
    auto expectedVpack = VPackParser::fromJson(
        "{ \"name\": \"test_norm_analyzer4\", "
        "\"type\": \"norm\", "
        "\"properties\":{\"locale\":\"ru_RU\",\"case\":\"upper\","
        "\"accent\":true}, "
        "\"features\": [] } ");

    VPackBuilder builder;
    result.first->toVelocyPack(builder, sysDatabase.use().get());
    EXPECT_EQUAL_SLICES(expectedVpack->slice(), builder.slice());
  }

  // for definition (different database)
  {
    TRI_vocbase_t* vocbase;
    EXPECT_TRUE(
        dbFeature
            .createDatabase(createInfo(server.server(), "vocbase0", 1), vocbase)
            .ok());

    auto expectedVpack = VPackParser::fromJson(
        "{ \"name\": \"::test_norm_analyzer4\", "
        "\"type\": \"norm\", "
        "\"properties\":{\"locale\":\"ru_RU\",\"case\":\"upper\","
        "\"accent\":true}, "
        "\"features\": []} ");

    VPackBuilder builder;
    result.first->toVelocyPack(builder, vocbase);
    EXPECT_EQUAL_SLICES(expectedVpack->slice(), builder.slice());
  }

  // for definition (without database)
  {
    auto expectedVpack = VPackParser::fromJson(
        "{ \"name\": \"" + arangodb::StaticStrings::SystemDatabase +
        "::test_norm_analyzer4\", "
        "\"type\": \"norm\", "
        "\"properties\":{\"locale\":\"ru_RU\","
        "\"case\":\"upper\",\"accent\":true}, "
        "\"features\": []} ");

    VPackBuilder builder;
    result.first->toVelocyPack(builder, nullptr);
    EXPECT_EQUAL_SLICES(expectedVpack->slice(), builder.slice());
  }
}

TEST_F(IResearchAnalyzerFeatureTest, custom_analyzers_vpack_create) {
  // create a new instance of an ApplicationServer and fill it with the required
  // features cannot use the existing server since its features already have
  // some state
  arangodb::ArangodServer newServer(nullptr, nullptr);
  auto& dbFeature = newServer.addFeature<arangodb::DatabaseFeature>();
  arangodb::iresearch::IResearchAnalyzerFeature feature(newServer);
  auto& selector = newServer.addFeature<arangodb::EngineSelectorFeature>();
  StorageEngineMock engine(newServer);
  selector.setEngineTesting(&engine);
  auto& metrics = newServer.addFeature<arangodb::metrics::MetricsFeature>(
      arangodb::LazyApplicationFeatureReference<arangodb::QueryRegistryFeature>(
          newServer),
      arangodb::LazyApplicationFeatureReference<arangodb::StatisticsFeature>(
          nullptr),
      arangodb::LazyApplicationFeatureReference<
          arangodb::EngineSelectorFeature>(nullptr),
      arangodb::LazyApplicationFeatureReference<
          arangodb::metrics::ClusterMetricsFeature>(nullptr),
      arangodb::LazyApplicationFeatureReference<arangodb::ClusterFeature>(
          newServer));
  newServer.addFeature<arangodb::ClusterFeature>();
  newServer.addFeature<arangodb::QueryRegistryFeature>(metrics);
  auto& sysDatabase = newServer.addFeature<arangodb::SystemDatabaseFeature>();
#ifdef USE_V8
  newServer.addFeature<arangodb::V8DealerFeature>(metrics);
#endif
  auto cleanup = arangodb::scopeGuard([&dbFeature, this]() noexcept {
    dbFeature.unprepare();
    server.getFeature<arangodb::DatabaseFeature>()
        .prepare();  // restore calculation vocbase
  });

  dbFeature.prepare();

  // create system vocbase (before feature start)
  {
    auto databases = VPackBuilder();
    databases.openArray();
    databases.add(systemDatabaseArgs);
    databases.close();
    EXPECT_EQ(TRI_ERROR_NO_ERROR, dbFeature.loadDatabases(databases.slice()));
    sysDatabase.start();  // get system database from DatabaseFeature
    auto vocbase =
        dbFeature.useDatabase(arangodb::StaticStrings::SystemDatabase);
    std::shared_ptr<arangodb::LogicalCollection> unused;
    arangodb::OperationOptions options(arangodb::ExecContext::current());
    arangodb::methods::Collections::createSystem(
        *vocbase, options, arangodb::tests::AnalyzerCollectionName, false,
        unused);
  }

  // NGRAM ////////////////////////////////////////////////////////////////////
  {
    arangodb::iresearch::IResearchAnalyzerFeature::EmplaceResult result;
    // with unknown parameter
    EXPECT_TRUE(feature
                    .emplace(result,
                             arangodb::StaticStrings::SystemDatabase +
                                 "::test_ngram_analyzer1",
                             "ngram",
                             VPackParser::fromJson(
                                 "{\"min\":1,\"max\":5,\"preserveOriginal\":"
                                 "false,\"invalid_parameter\":true}")
                                 ->slice(),
                             arangodb::transaction::OperationOriginTestCase{})
                    .ok());
    EXPECT_TRUE(result.first);
    EXPECT_EQUAL_SLICES(VPackParser::fromJson(
                            "{\"min\":1,\"max\":5,\"preserveOriginal\":false, "
                            "\"startMarker\":\"\",\"endMarker\":\"\", "
                            "\"streamType\":\"binary\"}")
                            ->slice(),
                        result.first->properties());
  }
  {
    arangodb::iresearch::IResearchAnalyzerFeature::EmplaceResult result;
    // with changed parameters
    auto vpack = VPackParser::fromJson(
        "{\"min\":11,\"max\":22,\"preserveOriginal\":true, "
        "\"startMarker\":\"\",\"endMarker\":\"\", \"streamType\":\"binary\"}");
    EXPECT_TRUE(feature
                    .emplace(result,
                             arangodb::StaticStrings::SystemDatabase +
                                 "::test_ngram_analyzer2",
                             "ngram", vpack->slice(),
                             arangodb::transaction::OperationOriginTestCase{})
                    .ok());
    EXPECT_TRUE(result.first);
    EXPECT_EQUAL_SLICES(vpack->slice(), result.first->properties());
  }
  // DELIMITER ////////////////////////////////////////////////////////////////
  {
    arangodb::iresearch::IResearchAnalyzerFeature::EmplaceResult result;
    // with unknown parameter
    EXPECT_TRUE(
        feature
            .emplace(result,
                     arangodb::StaticStrings::SystemDatabase +
                         "::test_delimiter_analyzer1",
                     "delimiter",
                     VPackParser::fromJson(
                         "{\"delimiter\":\",\",\"invalid_parameter\":true}")
                         ->slice(),
                     arangodb::transaction::OperationOriginTestCase{})
            .ok());
    EXPECT_TRUE(result.first);
    EXPECT_EQUAL_SLICES(VPackParser::fromJson("{\"delimiter\":\",\"}")->slice(),
                        result.first->properties());
  }
  {
    arangodb::iresearch::IResearchAnalyzerFeature::EmplaceResult result;
    // with unknown parameter
    auto vpack = VPackParser::fromJson("{\"delimiter\":\"|\"}");
    EXPECT_TRUE(feature
                    .emplace(result,
                             arangodb::StaticStrings::SystemDatabase +
                                 "::test_delimiter_analyzer2",
                             "delimiter", vpack->slice(),
                             arangodb::transaction::OperationOriginTestCase{})
                    .ok());
    EXPECT_TRUE(result.first);
    EXPECT_EQUAL_SLICES(vpack->slice(), result.first->properties());
  }
  // TEXT /////////////////////////////////////////////////////////////////////
  // with unknown parameter
  {
    arangodb::iresearch::IResearchAnalyzerFeature::EmplaceResult result;
    auto vpack = VPackParser::fromJson(
        "{\"locale\":\"ru_RU.UTF-8\",\"case\":\"lower\",\"invalid_parameter\":"
        "true,\"stopwords\":[],\"accent\":true,\"stemming\":false}");
    EXPECT_TRUE(feature
                    .emplace(result,
                             arangodb::StaticStrings::SystemDatabase +
                                 "::test_text_analyzer1",
                             "text", vpack->slice(),
                             arangodb::transaction::OperationOriginTestCase{})
                    .ok());
    EXPECT_TRUE(result.first);
    EXPECT_EQUAL_SLICES(
        VPackParser::fromJson(
            "{ "
            "\"locale\":\"ru_RU\",\"case\":\"lower\",\"stopwords\":[],"
            "\"accent\":true,\"stemming\":false}")
            ->slice(),
        result.first->properties());
  }

  // no case convert in creation. Default value shown
  {
    arangodb::iresearch::IResearchAnalyzerFeature::EmplaceResult result;
    auto vpack = VPackParser::fromJson(
        "{\"locale\":\"ru_RU.UTF-8\",\"stopwords\":[],\"accent\":true,"
        "\"stemming\":false}");
    EXPECT_TRUE(feature
                    .emplace(result,
                             arangodb::StaticStrings::SystemDatabase +
                                 "::test_text_analyzer2",
                             "text", vpack->slice(),
                             arangodb::transaction::OperationOriginTestCase{})
                    .ok());
    EXPECT_TRUE(result.first);
    EXPECT_EQUAL_SLICES(
        VPackParser::fromJson(
            "{\"locale\":\"ru_RU\",\"case\":\"lower\",\"stopwords\":[],"
            "\"accent\":true,\"stemming\":false}")
            ->slice(),
        result.first->properties());
  }

  // no accent in creation. Default value shown
  {
    arangodb::iresearch::IResearchAnalyzerFeature::EmplaceResult result;
    auto vpack = VPackParser::fromJson(
        "{\"locale\":\"ru_RU.UTF-8\",\"case\":\"lower\",\"stopwords\":[],"
        "\"stemming\":false}");
    EXPECT_TRUE(feature
                    .emplace(result,
                             arangodb::StaticStrings::SystemDatabase +
                                 "::test_text_analyzer3",
                             "text", vpack->slice(),
                             arangodb::transaction::OperationOriginTestCase{})
                    .ok());
    EXPECT_TRUE(result.first);
    EXPECT_EQUAL_SLICES(
        VPackParser::fromJson(
            "{\"locale\":\"ru_RU\",\"case\":\"lower\",\"stopwords\":[],"
            "\"accent\":false,\"stemming\":false}")
            ->slice(),
        result.first->properties());
  }

  // no stem in creation. Default value shown
  {
    arangodb::iresearch::IResearchAnalyzerFeature::EmplaceResult result;
    auto vpack = VPackParser::fromJson(
        "{\"locale\":\"ru_RU.UTF-8\",\"case\":\"lower\",\"stopwords\":[],"
        "\"accent\":true}");
    EXPECT_TRUE(feature
                    .emplace(result,
                             arangodb::StaticStrings::SystemDatabase +
                                 "::test_text_analyzer4",
                             "text", vpack->slice(),
                             arangodb::transaction::OperationOriginTestCase{})
                    .ok());
    EXPECT_TRUE(result.first);
    EXPECT_EQUAL_SLICES(
        VPackParser::fromJson(
            "{\"locale\":\"ru_RU\",\"case\":\"lower\",\"stopwords\":[],"
            "\"accent\":true,\"stemming\":true}")
            ->slice(),
        result.first->properties());
  }

  // non default values for stem, accent and case
  {
    arangodb::iresearch::IResearchAnalyzerFeature::EmplaceResult result;
    auto vpack = VPackParser::fromJson(
        "{\"locale\":\"ru_RU.utf-8\",\"case\":\"upper\",\"stopwords\":[],"
        "\"accent\":true,\"stemming\":false}");
    EXPECT_TRUE(feature
                    .emplace(result,
                             arangodb::StaticStrings::SystemDatabase +
                                 "::test_text_analyzer5",
                             "text", vpack->slice(),
                             arangodb::transaction::OperationOriginTestCase{})
                    .ok());
    EXPECT_TRUE(result.first);
    EXPECT_EQUAL_SLICES(
        VPackParser::fromJson(
            R"({"locale":"ru_RU","case":"upper","stopwords":[],"accent":true,"stemming":false})")
            ->slice(),
        result.first->properties());
  }

  // non-empty stopwords with duplicates
  {
    arangodb::iresearch::IResearchAnalyzerFeature::EmplaceResult result;
    auto vpack = VPackParser::fromJson(
        "{\"locale\":\"en_US.utf-8\",\"case\":\"upper\",\"stopwords\":[\"z\","
        "\"a\",\"b\",\"a\"],\"accent\":false,\"stemming\":true}");
    EXPECT_TRUE(feature
                    .emplace(result,
                             arangodb::StaticStrings::SystemDatabase +
                                 "::test_text_analyzer6",
                             "text", vpack->slice(),
                             arangodb::transaction::OperationOriginTestCase{})
                    .ok());
    EXPECT_TRUE(result.first);

    // stopwords order is not guaranteed. Need to deep check json
    auto propSlice = result.first->properties();
    ASSERT_TRUE(propSlice.hasKey("stopwords"));
    auto stopwords = propSlice.get("stopwords");
    ASSERT_TRUE(stopwords.isArray());

    std::unordered_set<std::string> expected_stopwords = {"z", "a", "b"};
    for (auto const& it : arangodb::velocypack::ArrayIterator(stopwords)) {
      ASSERT_TRUE(it.isString());
      expected_stopwords.erase(it.copyString());
    }
    ASSERT_TRUE(expected_stopwords.empty());
  }
  // with invalid locale
  {
    arangodb::iresearch::IResearchAnalyzerFeature::EmplaceResult result;
    auto vpack = VPackParser::fromJson("{\"locale\":\"invalid12345.UTF-8\"}");
    EXPECT_FALSE(feature
                     .emplace(result,
                              arangodb::StaticStrings::SystemDatabase +
                                  "::test_text_analyzer7",
                              "text", vpack->slice(),
                              arangodb::transaction::OperationOriginTestCase{})
                     .ok());
  }
  // STEM /////////////////////////////////////////////////////////////////////
  // with unknown parameter
  {
    arangodb::iresearch::IResearchAnalyzerFeature::EmplaceResult result;
    auto vpack = VPackParser::fromJson(
        "{\"locale\":\"ru_RU.UTF-8\",\"invalid_parameter\":true}");
    EXPECT_TRUE(feature
                    .emplace(result,
                             arangodb::StaticStrings::SystemDatabase +
                                 "::test_stem_analyzer1",
                             "stem", vpack->slice(),
                             arangodb::transaction::OperationOriginTestCase{})
                    .ok());
    EXPECT_TRUE(result.first);
    EXPECT_EQUAL_SLICES(VPackParser::fromJson("{\"locale\":\"ru\"}")->slice(),
                        result.first->properties());
  }
  // with invalid locale
  {
    arangodb::iresearch::IResearchAnalyzerFeature::EmplaceResult result;
    auto vpack = VPackParser::fromJson("{\"locale\":\"invalid12345.UTF-8\"}");
    EXPECT_FALSE(feature
                     .emplace(result,
                              arangodb::StaticStrings::SystemDatabase +
                                  "::test_stem_analyzer2",
                              "stem", vpack->slice(),
                              arangodb::transaction::OperationOriginTestCase{})
                     .ok());
  }
  // NORM /////////////////////////////////////////////////////////////////////
  // with unknown parameter
  {
    arangodb::iresearch::IResearchAnalyzerFeature::EmplaceResult result;
    auto vpack = VPackParser::fromJson(
        "{\"locale\":\"ru_RU.UTF-8\",\"case\":\"lower\",\"invalid_parameter\":"
        "true,\"accent\":true}");
    EXPECT_TRUE(feature
                    .emplace(result,
                             arangodb::StaticStrings::SystemDatabase +
                                 "::test_norm_analyzer1",
                             "norm", vpack->slice(),
                             arangodb::transaction::OperationOriginTestCase{})
                    .ok());
    EXPECT_TRUE(result.first);
    EXPECT_EQUAL_SLICES(
        VPackParser::fromJson(
            "{\"locale\":\"ru_RU\",\"case\":\"lower\",\"accent\":true}")
            ->slice(),
        result.first->properties());
  }

  // no case convert in creation. Default value shown
  {
    arangodb::iresearch::IResearchAnalyzerFeature::EmplaceResult result;
    auto vpack =
        VPackParser::fromJson("{\"locale\":\"ru_RU.UTF-8\",\"accent\":true}");
    EXPECT_TRUE(feature
                    .emplace(result,
                             arangodb::StaticStrings::SystemDatabase +
                                 "::test_norm_analyzer2",
                             "norm", vpack->slice(),
                             arangodb::transaction::OperationOriginTestCase{})
                    .ok());
    EXPECT_TRUE(result.first);
    EXPECT_EQUAL_SLICES(
        VPackParser::fromJson(
            "{\"locale\":\"ru_RU\",\"case\":\"none\",\"accent\":true}")
            ->slice(),
        result.first->properties());
  }

  // no accent in creation. Default value shown
  {
    arangodb::iresearch::IResearchAnalyzerFeature::EmplaceResult result;
    auto vpack = VPackParser::fromJson(
        "{\"locale\":\"ru_RU.UTF-8\",\"case\":\"lower\"}");
    EXPECT_TRUE(feature
                    .emplace(result,
                             arangodb::StaticStrings::SystemDatabase +
                                 "::test_norm_analyzer3",
                             "norm", vpack->slice(),
                             arangodb::transaction::OperationOriginTestCase{})
                    .ok());
    EXPECT_TRUE(result.first);
    EXPECT_EQUAL_SLICES(
        VPackParser::fromJson(
            "{\"locale\":\"ru_RU\",\"case\":\"lower\",\"accent\":true}")
            ->slice(),
        result.first->properties());
  }
  // non default values for accent and case
  {
    arangodb::iresearch::IResearchAnalyzerFeature::EmplaceResult result;
    auto vpack = VPackParser::fromJson(
        "{\"locale\":\"ru_RU.utf-8\",\"case\":\"upper\",\"accent\":true}");
    EXPECT_TRUE(feature
                    .emplace(result,
                             arangodb::StaticStrings::SystemDatabase +
                                 "::test_norm_analyzer4",
                             "norm", vpack->slice(),
                             arangodb::transaction::OperationOriginTestCase{})
                    .ok());
    EXPECT_TRUE(result.first);

    EXPECT_EQUAL_SLICES(
        VPackParser::fromJson(
            R"({"locale":"ru_RU","case":"upper","accent":true})")
            ->slice(),
        result.first->properties());
  }
  // with invalid locale
  {
    arangodb::iresearch::IResearchAnalyzerFeature::EmplaceResult result;
    auto vpack = VPackParser::fromJson("{\"locale\":\"invalid12345.UTF-8\"}");
    EXPECT_FALSE(feature
                     .emplace(result,
                              arangodb::StaticStrings::SystemDatabase +
                                  "::test_norm_analyzer5",
                              "norm", vpack->slice(),
                              arangodb::transaction::OperationOriginTestCase{})
                     .ok());
  }
}

// -----------------------------------------------------------------------------
// --SECTION--                                                     Features test
// -----------------------------------------------------------------------------

TEST(FeaturesTest, construct) {
  arangodb::iresearch::Features f;
  ASSERT_TRUE(f.validate().ok());
  ASSERT_EQ(irs::IndexFeatures::NONE, f.indexFeatures());
  ASSERT_TRUE(f.fieldFeatures(arangodb::iresearch::LinkVersion::MIN).empty());
  ASSERT_TRUE(f.fieldFeatures(arangodb::iresearch::LinkVersion::MAX).empty());
  ASSERT_EQ(arangodb::iresearch::Features{}, f);
  ASSERT_FALSE(arangodb::iresearch::Features{} != f);
}

TEST(FeaturesTest, add_invalid) {
  arangodb::iresearch::Features f;
  ASSERT_TRUE(f.validate().ok());

  {
    ASSERT_TRUE(f.add(irs::type<irs::position>::name()));
    ASSERT_EQ(irs::IndexFeatures::POS, f.indexFeatures());
    ASSERT_TRUE(f.fieldFeatures(arangodb::iresearch::LinkVersion::MIN).empty());
    ASSERT_TRUE(f.fieldFeatures(arangodb::iresearch::LinkVersion::MAX).empty());
    ASSERT_TRUE(f.validate().fail());
  }
}

TEST(FeaturesTest, add_validate) {
  arangodb::iresearch::Features f;
  ASSERT_TRUE(f.validate().ok());

  {
    ASSERT_FALSE(f.add("invalidFeature"));
    ASSERT_EQ(irs::IndexFeatures::NONE, f.indexFeatures());
    ASSERT_TRUE(f.fieldFeatures(arangodb::iresearch::LinkVersion::MIN).empty());
    ASSERT_TRUE(f.fieldFeatures(arangodb::iresearch::LinkVersion::MAX).empty());
    ASSERT_TRUE(f.validate().ok());
  }

  {
    ASSERT_TRUE(f.add(irs::type<irs::frequency>::name()));
    ASSERT_EQ(irs::IndexFeatures::FREQ, f.indexFeatures());
    ASSERT_TRUE(f.fieldFeatures(arangodb::iresearch::LinkVersion::MIN).empty());
    ASSERT_TRUE(f.fieldFeatures(arangodb::iresearch::LinkVersion::MAX).empty());
    ASSERT_TRUE(f.validate().ok());
  }

  {
    ASSERT_TRUE(f.add(irs::type<irs::frequency>::name()));
    ASSERT_EQ(irs::IndexFeatures::FREQ, f.indexFeatures());
    ASSERT_TRUE(f.fieldFeatures(arangodb::iresearch::LinkVersion::MIN).empty());
    ASSERT_TRUE(f.fieldFeatures(arangodb::iresearch::LinkVersion::MAX).empty());
    ASSERT_TRUE(f.validate().ok());
  }

  {
    ASSERT_TRUE(f.add(irs::type<irs::Norm>::name()));
    ASSERT_EQ(irs::IndexFeatures::FREQ, f.indexFeatures());
    ASSERT_EQ(std::vector<irs::type_info::type_id>{irs::type<irs::Norm>::id()},
              f.fieldFeatures(arangodb::iresearch::LinkVersion::MIN));
    ASSERT_EQ(std::vector<irs::type_info::type_id>{irs::type<irs::Norm2>::id()},
              f.fieldFeatures(arangodb::iresearch::LinkVersion::MAX));
    ASSERT_TRUE(f.validate().ok());
  }

  {
    ASSERT_TRUE(f.add(irs::type<irs::Norm>::name()));
    ASSERT_EQ(irs::IndexFeatures::FREQ, f.indexFeatures());
    ASSERT_EQ(std::vector<irs::type_info::type_id>{irs::type<irs::Norm>::id()},
              f.fieldFeatures(arangodb::iresearch::LinkVersion::MIN));
    ASSERT_EQ(std::vector<irs::type_info::type_id>{irs::type<irs::Norm2>::id()},
              f.fieldFeatures(arangodb::iresearch::LinkVersion::MAX));
    ASSERT_TRUE(f.validate().ok());
  }

  {
    ASSERT_TRUE(f.add(irs::type<irs::position>::name()));
    ASSERT_EQ(irs::IndexFeatures::FREQ | irs::IndexFeatures::POS,
              f.indexFeatures());
    ASSERT_EQ(std::vector<irs::type_info::type_id>{irs::type<irs::Norm>::id()},
              f.fieldFeatures(arangodb::iresearch::LinkVersion::MIN));
    ASSERT_EQ(std::vector<irs::type_info::type_id>{irs::type<irs::Norm2>::id()},
              f.fieldFeatures(arangodb::iresearch::LinkVersion::MAX));
    ASSERT_TRUE(f.validate().ok());
  }

  {
    ASSERT_FALSE(f.add(irs::type<irs::Norm2>::name()));
    ASSERT_EQ(irs::IndexFeatures::FREQ | irs::IndexFeatures::POS,
              f.indexFeatures());
    ASSERT_EQ(std::vector<irs::type_info::type_id>{irs::type<irs::Norm>::id()},
              f.fieldFeatures(arangodb::iresearch::LinkVersion::MIN));
    ASSERT_EQ(std::vector<irs::type_info::type_id>{irs::type<irs::Norm2>::id()},
              f.fieldFeatures(arangodb::iresearch::LinkVersion::MAX));
    ASSERT_TRUE(f.validate().ok());
  }
}<|MERGE_RESOLUTION|>--- conflicted
+++ resolved
@@ -2662,16 +2662,11 @@
             newServer));
     auto& cluster = newServer.addFeature<arangodb::ClusterFeature>();
     auto& networkFeature = newServer.addFeature<arangodb::NetworkFeature>(
-<<<<<<< HEAD
-        metrics, arangodb::network::ConnectionPool::Config(metrics));
-=======
-        newServer.getFeature<arangodb::metrics::MetricsFeature>(),
+        metrics,
         arangodb::network::ConnectionPool::Config{
             .metrics =
                 arangodb::network::ConnectionPool::Metrics::fromMetricsFeature(
-                    newServer.getFeature<arangodb::metrics::MetricsFeature>(),
-                    "mock")});
->>>>>>> 02ef94a5
+                    metrics, "mock")});
     auto& dbFeature = newServer.addFeature<arangodb::DatabaseFeature>();
     auto& selector = newServer.addFeature<arangodb::EngineSelectorFeature>();
     StorageEngineMock engine(newServer);
@@ -2769,18 +2764,11 @@
             newServer));
     auto& cluster = newServer.addFeature<arangodb::ClusterFeature>();
     auto& networkFeature = newServer.addFeature<arangodb::NetworkFeature>(
-<<<<<<< HEAD
         metrics,
-        arangodb::network::ConnectionPool::Config(
-            newServer.getFeature<arangodb::metrics::MetricsFeature>()));
-=======
-        newServer.getFeature<arangodb::metrics::MetricsFeature>(),
         arangodb::network::ConnectionPool::Config{
             .metrics =
                 arangodb::network::ConnectionPool::Metrics::fromMetricsFeature(
-                    newServer.getFeature<arangodb::metrics::MetricsFeature>(),
-                    "mock")});
->>>>>>> 02ef94a5
+                    metrics, "mock")});
     auto& dbFeature = newServer.addFeature<arangodb::DatabaseFeature>();
     auto& selector = newServer.addFeature<arangodb::EngineSelectorFeature>();
     StorageEngineMock engine(newServer);
