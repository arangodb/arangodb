--- conflicted
+++ resolved
@@ -2552,12 +2552,8 @@
     singleton.setVarsValid({{}});
     singleton.setRegsToKeep({{}});
     node.setVarsUsedLater({{}});
-<<<<<<< HEAD
     node.setVarsValid({arangodb::aql::VarSet{&outVariable}});
-=======
-    node.setVarsValid({{&outVariable}});
     node.setRegsToKeep({{}});
->>>>>>> 38d0bf5e
     node.setVarUsageValid();
     singleton.setVarUsageValid();
 
