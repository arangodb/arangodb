--- conflicted
+++ resolved
@@ -1214,7 +1214,6 @@
         "{ \"name\": \"testView\", \"type\": \"arangosearch\" }");
     auto logicalView = vocbase.createView(createJson->slice());
     REQUIRE((false == !logicalView));
-    auto view = dynamic_cast<arangodb::iresearch::IResearchView*>(logicalView.get());
 
     // create collection0
     std::shared_ptr<arangodb::LogicalCollection> collection0;
@@ -1269,21 +1268,6 @@
 
     arangodb::aql::Variable const outVariable("variable", 0);
 
-<<<<<<< HEAD
-SECTION("createBlockSingleServer") {
-  TRI_vocbase_t vocbase(TRI_vocbase_type_e::TRI_VOCBASE_TYPE_NORMAL, 1, "testVocbase");
-  auto createJson = arangodb::velocypack::Parser::fromJson("{ \"name\": \"testView\", \"type\": \"arangosearch\" }");
-  auto logicalView = vocbase.createView(createJson->slice());
-  REQUIRE((false == !logicalView));
-
-  // create collection0
-  std::shared_ptr<arangodb::LogicalCollection> collection0;
-  {
-    auto createJson = arangodb::velocypack::Parser::fromJson("{ \"name\": \"testCollection0\", \"id\" : \"42\" }");
-    collection0 = vocbase.createCollection(createJson->slice());
-    REQUIRE((nullptr != collection0));
-  }
-=======
     // no filter condition, no sort condition
     {
       arangodb::iresearch::IResearchViewNode node(*query.plan(),
@@ -1295,7 +1279,6 @@
                                                   nullptr,  // no options
                                                   {}        // no sort condition
       );
->>>>>>> b7b84bee
 
       std::unordered_map<arangodb::aql::ExecutionNode*, arangodb::aql::ExecutionBlock*> EMPTY;
 
