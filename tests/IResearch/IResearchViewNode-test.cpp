////////////////////////////////////////////////////////////////////////////////
/// DISCLAIMER
///
/// Copyright 2018 ArangoDB GmbH, Cologne, Germany
///
/// Licensed under the Apache License, Version 2.0 (the "License");
/// you may not use this file except in compliance with the License.
/// You may obtain a copy of the License at
///
///     http://www.apache.org/licenses/LICENSE-2.0
///
/// Unless required by applicable law or agreed to in writing, software
/// distributed under the License is distributed on an "AS IS" BASIS,
/// WITHOUT WARRANTIES OR CONDITIONS OF ANY KIND, either express or implied.
/// See the License for the specific language governing permissions and
/// limitations under the License.
///
/// Copyright holder is ArangoDB GmbH, Cologne, Germany
///
/// @author Andrey Abramov
/// @author Vasiliy Nabatchikov
////////////////////////////////////////////////////////////////////////////////

#include "gtest/gtest.h"

#include "analysis/analyzers.hpp"
#include "analysis/token_attributes.hpp"

#include "velocypack/Iterator.h"

#include "Aql/TestExecutorHelper.h"
#include "IResearch/common.h"
#include "Mocks/LogLevels.h"
#include "Mocks/Servers.h"
#include "Mocks/StorageEngineMock.h"

#include "Aql/AqlFunctionFeature.h"
#include "Aql/Ast.h"
#include "Aql/Collection.h"
#include "Aql/ExecutionBlockImpl.h"
#include "Aql/ExecutionEngine.h"
#include "Aql/ExecutionPlan.h"
#include "Aql/IResearchViewExecutor.h"
#include "Aql/IResearchViewNode.h"
#include "Aql/NoResultsExecutor.h"
#include "Aql/OptimizerRulesFeature.h"
#include "Aql/Query.h"
#include "Aql/SingleRowFetcher.h"
#include "Basics/VelocyPackHelper.h"
#include "Cluster/ClusterFeature.h"
#include "GeneralServer/AuthenticationFeature.h"
#include "IResearch/ApplicationServerHelper.h"
#include "IResearch/IResearchAnalyzerFeature.h"
#include "IResearch/IResearchCommon.h"
#include "IResearch/IResearchFeature.h"
#include "IResearch/IResearchLinkMeta.h"
#include "IResearch/IResearchMMFilesLink.h"
#include "IResearch/IResearchView.h"
#include "Logger/LogTopic.h"
#include "Logger/Logger.h"
#include "RestServer/AqlFeature.h"
#include "RestServer/DatabaseFeature.h"
#include "RestServer/DatabasePathFeature.h"
#include "RestServer/FlushFeature.h"
#include "RestServer/QueryRegistryFeature.h"
#include "RestServer/SystemDatabaseFeature.h"
#include "RestServer/TraverserEngineRegistryFeature.h"
#include "RestServer/ViewTypesFeature.h"
#include "Sharding/ShardingFeature.h"
#include "StorageEngine/EngineSelectorFeature.h"
#include "Transaction/StandaloneContext.h"
#include "Utils/OperationOptions.h"
#include "Utils/SingleCollectionTransaction.h"
#include "V8Server/V8DealerFeature.h"
#include "VocBase/LogicalCollection.h"
#include "VocBase/LogicalView.h"
#include "VocBase/ManagedDocumentResult.h"

#if USE_ENTERPRISE
#include "Enterprise/Ldap/LdapFeature.h"
#endif

namespace {

class IResearchViewNodeTest
    : public ::testing::Test,
      public arangodb::tests::LogSuppressor<arangodb::Logger::AUTHENTICATION, arangodb::LogLevel::ERR> {
 protected:
  arangodb::tests::mocks::MockAqlServer server;

  IResearchViewNodeTest() : server(false) {
    arangodb::tests::init(true);

    server.addFeature<arangodb::FlushFeature>(false);
    server.startFeatures();

    auto& dbPathFeature = server.getFeature<arangodb::DatabasePathFeature>();
    arangodb::tests::setDatabasePath(dbPathFeature);  // ensure test data is stored in a unique directory
  }
};  // IResearchViewNodeSetup

}  // namespace

TEST_F(IResearchViewNodeTest, constructSortedView) {
  TRI_vocbase_t vocbase(TRI_vocbase_type_e::TRI_VOCBASE_TYPE_NORMAL, testDBInfo(server.server()));
  // create view
  auto createJson = arangodb::velocypack::Parser::fromJson(
      "{ "
      "  \"name\": \"testView\", "
      "  \"type\": \"arangosearch\", "
      "  \"primarySort\": [ "
      "    { \"field\": \"my.nested.Fields\", \"asc\": false }, "
      "    { \"field\": \"another.field\", \"asc\": true } ] "
      "}");
  auto logicalView = vocbase.createView(createJson->slice());
  ASSERT_TRUE(logicalView);

  // dummy query
  arangodb::aql::Query query(false, vocbase, arangodb::aql::QueryString("RETURN 1"),
                             nullptr, arangodb::velocypack::Parser::fromJson("{}"),
                             arangodb::aql::PART_MAIN);
  query.prepare(arangodb::QueryRegistryFeature::registry(),
                arangodb::aql::SerializationFormat::SHADOWROWS);
  arangodb::aql::Variable const outVariable("variable", 0);

  {
    auto json = arangodb::velocypack::Parser::fromJson(
        "{ \"id\":42, \"depth\":0, \"totalNrRegs\":0, \"varInfoList\":[], "
        "\"nrRegs\":[], \"nrRegsHere\":[], \"regsToClear\":[], "
        "\"varsUsedLater\":[], \"varsValid\":[], \"outVariable\": { "
        "\"name\":\"variable\", \"id\":0 }, \"options\": { \"waitForSync\" : "
        "true, \"collections\":[42] }, \"viewId\": \"" +
        std::to_string(logicalView->id()) +
        "\", "
        "\"primarySort\": [ { \"field\": \"my.nested.Fields\", \"asc\": "
        "false},  { \"field\": \"another.field\", \"asc\":true } ] }");

    arangodb::iresearch::IResearchViewNode node(*query.plan(),  // plan
                                                json->slice());

    EXPECT_TRUE(node.empty());                // view has no links
    EXPECT_TRUE(node.collections().empty());  // view has no links
    EXPECT_TRUE(node.shards().empty());
    EXPECT_TRUE(node.sort().first);  // primary sort is set
    EXPECT_EQ(2, node.sort().second);

<<<<<<< HEAD
    EXPECT_TRUE(arangodb::aql::ExecutionNode::ENUMERATE_IRESEARCH_VIEW == node.getType());
    EXPECT_TRUE(outVariable.id == node.outVariable().id);
    EXPECT_TRUE(outVariable.name == node.outVariable().name);
    EXPECT_TRUE(query.plan() == node.plan());
    EXPECT_EQ(42, node.id());
    EXPECT_TRUE(logicalView == node.view());
=======
    EXPECT_EQ(arangodb::aql::ExecutionNode::ENUMERATE_IRESEARCH_VIEW, node.getType());
    EXPECT_EQ(outVariable.id, node.outVariable().id);
    EXPECT_EQ(outVariable.name, node.outVariable().name);
    EXPECT_EQ(query.plan(), node.plan());
    EXPECT_EQ(42, node.id());
    EXPECT_EQ(logicalView, node.view());
>>>>>>> e9ab15db
    EXPECT_TRUE(node.scorers().empty());
    EXPECT_FALSE(node.volatility().first);   // filter volatility
    EXPECT_FALSE(node.volatility().second);  // sort volatility
    arangodb::HashSet<arangodb::aql::Variable const*> usedHere;
    node.getVariablesUsedHere(usedHere);
    EXPECT_TRUE(usedHere.empty());
    auto const setHere = node.getVariablesSetHere();
<<<<<<< HEAD
    ASSERT_EQ(1, setHere.size());
    EXPECT_TRUE(outVariable.id == setHere[0]->id);
    EXPECT_TRUE(outVariable.name == setHere[0]->name);
    EXPECT_TRUE(true == node.options().forceSync);
    EXPECT_TRUE(true == node.options().restrictSources);
=======
    EXPECT_EQ(1, setHere.size());
    EXPECT_EQ(outVariable.id, setHere[0]->id);
    EXPECT_EQ(outVariable.name, setHere[0]->name);
    EXPECT_TRUE(node.options().forceSync);
    EXPECT_TRUE(node.options().restrictSources);
>>>>>>> e9ab15db
    EXPECT_EQ(1, node.options().sources.size());
    EXPECT_EQ(42, *node.options().sources.begin());

    EXPECT_EQ(0., node.getCost().estimatedCost);    // no dependencies
    EXPECT_EQ(0, node.getCost().estimatedNrItems);  // no dependencies
  }

  {
    auto json = arangodb::velocypack::Parser::fromJson(
        "{ \"id\":42, \"depth\":0, \"totalNrRegs\":0, \"varInfoList\":[], "
        "\"nrRegs\":[], \"nrRegsHere\":[], \"regsToClear\":[], "
        "\"varsUsedLater\":[], \"varsValid\":[], \"outVariable\": { "
        "\"name\":\"variable\", \"id\":0 }, \"options\": { \"waitForSync\" : "
        "true, \"collections\":[42] }, \"viewId\": \"" +
        std::to_string(logicalView->id()) +
        "\", "
        "\"primarySort\": [ { \"field\": \"my.nested.Fields\", \"asc\": "
        "false},  { \"field\": \"another.field\", \"asc\":true } ], "
        "\"primarySortBuckets\": 1 }");

    arangodb::iresearch::IResearchViewNode node(*query.plan(),  // plan
                                                json->slice());

    EXPECT_TRUE(node.empty());                // view has no links
    EXPECT_TRUE(node.collections().empty());  // view has no links
    EXPECT_TRUE(node.shards().empty());
    EXPECT_TRUE(node.sort().first);  // primary sort is set
    EXPECT_EQ(1, node.sort().second);

<<<<<<< HEAD
    EXPECT_TRUE(arangodb::aql::ExecutionNode::ENUMERATE_IRESEARCH_VIEW == node.getType());
    EXPECT_TRUE(outVariable.id == node.outVariable().id);
    EXPECT_TRUE(outVariable.name == node.outVariable().name);
    EXPECT_TRUE(query.plan() == node.plan());
    EXPECT_EQ(42, node.id());
    EXPECT_TRUE(logicalView == node.view());
=======
    EXPECT_EQ(arangodb::aql::ExecutionNode::ENUMERATE_IRESEARCH_VIEW, node.getType());
    EXPECT_EQ(outVariable.id, node.outVariable().id);
    EXPECT_EQ(outVariable.name, node.outVariable().name);
    EXPECT_EQ(query.plan(), node.plan());
    EXPECT_EQ(42, node.id());
    EXPECT_EQ(logicalView, node.view());
>>>>>>> e9ab15db
    EXPECT_TRUE(node.scorers().empty());
    EXPECT_FALSE(node.volatility().first);   // filter volatility
    EXPECT_FALSE(node.volatility().second);  // sort volatility
    arangodb::HashSet<arangodb::aql::Variable const*> usedHere;
    node.getVariablesUsedHere(usedHere);
    EXPECT_TRUE(usedHere.empty());
    auto const setHere = node.getVariablesSetHere();
    EXPECT_EQ(1, setHere.size());
<<<<<<< HEAD
    EXPECT_TRUE(outVariable.id == setHere[0]->id);
    EXPECT_TRUE(outVariable.name == setHere[0]->name);
    EXPECT_TRUE(true == node.options().forceSync);
    EXPECT_TRUE(true == node.options().restrictSources);
=======
    EXPECT_EQ(outVariable.id, setHere[0]->id);
    EXPECT_EQ(outVariable.name, setHere[0]->name);
    EXPECT_TRUE(node.options().forceSync);
    EXPECT_TRUE(node.options().restrictSources);
>>>>>>> e9ab15db
    EXPECT_EQ(1, node.options().sources.size());
    EXPECT_EQ(42, *node.options().sources.begin());

    EXPECT_EQ(0., node.getCost().estimatedCost);    // no dependencies
    EXPECT_EQ(0, node.getCost().estimatedNrItems);  // no dependencies
  }

  // invalid 'primarySortBuckets' specified
  {
    auto json = arangodb::velocypack::Parser::fromJson(
        "{ \"id\":42, \"depth\":0, \"totalNrRegs\":0, \"varInfoList\":[], "
        "\"nrRegs\":[], \"nrRegsHere\":[], \"regsToClear\":[], "
        "\"varsUsedLater\":[], \"varsValid\":[], \"outVariable\": { "
        "\"name\":\"variable\", \"id\":0 }, \"viewId\": \"" +
        std::to_string(logicalView->id()) +
        "\", "
        "\"primarySort\": [ { \"field\": \"my.nested.Fields\", \"asc\": "
        "false},  { \"field\": \"another.field\", \"asc\":true } ], "
        "\"primarySortBuckets\": false }");

    try {
      arangodb::iresearch::IResearchViewNode node(*query.plan(),  // plan
                                                  json->slice());
      EXPECT_TRUE(false);
    } catch (arangodb::basics::Exception const& ex) {
      EXPECT_EQ(TRI_ERROR_BAD_PARAMETER, ex.code());
    }
  }

  // invalid 'primarySortBuckets' specified
  {
    auto json = arangodb::velocypack::Parser::fromJson(
        "{ \"id\":42, \"depth\":0, \"totalNrRegs\":0, \"varInfoList\":[], "
        "\"nrRegs\":[], \"nrRegsHere\":[], \"regsToClear\":[], "
        "\"varsUsedLater\":[], \"varsValid\":[], \"outVariable\": { "
        "\"name\":\"variable\", \"id\":0 }, \"viewId\": \"" +
        std::to_string(logicalView->id()) +
        "\", "
        "\"primarySort\": [ { \"field\": \"my.nested.Fields\", \"asc\": "
        "false},  { \"field\": \"another.field\", \"asc\":true } ], "
        "\"primarySortBuckets\": 3 }");

    try {
      arangodb::iresearch::IResearchViewNode node(*query.plan(),  // plan
                                                  json->slice());
      EXPECT_TRUE(false);
    } catch (arangodb::basics::Exception const& ex) {
      EXPECT_EQ(TRI_ERROR_BAD_PARAMETER, ex.code());
    }
  }
}

TEST_F(IResearchViewNodeTest, construct) {
  TRI_vocbase_t vocbase(TRI_vocbase_type_e::TRI_VOCBASE_TYPE_NORMAL, testDBInfo(server.server()));
  // create view
  auto createJson = arangodb::velocypack::Parser::fromJson(
      "{ \"name\": \"testView\", \"type\": \"arangosearch\" }");
  auto logicalView = vocbase.createView(createJson->slice());
  ASSERT_FALSE(!logicalView);

  // dummy query
  arangodb::aql::Query query(false, vocbase, arangodb::aql::QueryString("RETURN 1"),
                             nullptr, arangodb::velocypack::Parser::fromJson("{}"),
                             arangodb::aql::PART_MAIN);
  query.prepare(arangodb::QueryRegistryFeature::registry(),
                arangodb::aql::SerializationFormat::SHADOWROWS);
  arangodb::aql::Variable const outVariable("variable", 0);

  // no options
  {
    arangodb::aql::SingletonNode singleton(query.plan(), 0);
    arangodb::iresearch::IResearchViewNode node(*query.plan(),  // plan
                                                42,             // id
                                                vocbase,        // database
                                                logicalView,    // view
                                                outVariable,    // out variable
                                                nullptr,  // no filter condition
                                                nullptr,  // no options
                                                {});        // no sort condition
    node.addDependency(&singleton);

    EXPECT_TRUE(node.empty());                // view has no links
    EXPECT_TRUE(node.collections().empty());  // view has no links
    EXPECT_TRUE(node.shards().empty());
    EXPECT_FALSE(node.sort().first);   // primary sort is not set by default
    EXPECT_EQ(0, node.sort().second);  // primary sort is not set by default

<<<<<<< HEAD
    EXPECT_TRUE(arangodb::aql::ExecutionNode::ENUMERATE_IRESEARCH_VIEW == node.getType());
    EXPECT_TRUE(&outVariable == &node.outVariable());
    EXPECT_TRUE(query.plan() == node.plan());
    EXPECT_EQ(42, node.id());
    EXPECT_TRUE(logicalView == node.view());
=======
    EXPECT_EQ(arangodb::aql::ExecutionNode::ENUMERATE_IRESEARCH_VIEW, node.getType());
    EXPECT_EQ(&outVariable, &node.outVariable());
    EXPECT_EQ(query.plan(), node.plan());
    EXPECT_EQ(42, node.id());
    EXPECT_EQ(logicalView, node.view());
>>>>>>> e9ab15db
    EXPECT_TRUE(node.scorers().empty());
    EXPECT_FALSE(node.volatility().first);   // filter volatility
    EXPECT_FALSE(node.volatility().second);  // sort volatility
    arangodb::HashSet<arangodb::aql::Variable const*> usedHere;
    node.getVariablesUsedHere(usedHere);
    EXPECT_TRUE(usedHere.empty());
    auto const setHere = node.getVariablesSetHere();
    EXPECT_EQ(1, setHere.size());
<<<<<<< HEAD
    EXPECT_TRUE(&outVariable == setHere[0]);
    EXPECT_TRUE(false == node.options().forceSync);
=======
    EXPECT_EQ(&outVariable, setHere[0]);
    EXPECT_FALSE(node.options().forceSync);
>>>>>>> e9ab15db

    EXPECT_EQ(2., node.getCost().estimatedCost);  // dependency is a singleton
    EXPECT_EQ(1, node.getCost().estimatedNrItems);  // dependency is a singleton
  }

  // with options
  {
    // build options node
    arangodb::aql::AstNode attributeValue(arangodb::aql::NODE_TYPE_VALUE);
    attributeValue.setValueType(arangodb::aql::VALUE_TYPE_BOOL);
    attributeValue.setBoolValue(true);
    arangodb::aql::AstNode attributeName(arangodb::aql::NODE_TYPE_OBJECT_ELEMENT);
    attributeName.addMember(&attributeValue);
    attributeName.setStringValue("waitForSync", strlen("waitForSync"));
    arangodb::aql::AstNode options(arangodb::aql::NODE_TYPE_OBJECT);
    options.addMember(&attributeName);

    arangodb::iresearch::IResearchViewNode node(*query.plan(),  // plan
                                                42,             // id
                                                vocbase,        // database
                                                logicalView,    // view
                                                outVariable,    // out variable
                                                nullptr,  // no filter condition
                                                &options, {});  // no sort condition

    EXPECT_TRUE(node.empty());                // view has no links
    EXPECT_TRUE(node.collections().empty());  // view has no links
    EXPECT_TRUE(node.shards().empty());

<<<<<<< HEAD
    EXPECT_TRUE(arangodb::aql::ExecutionNode::ENUMERATE_IRESEARCH_VIEW == node.getType());
    EXPECT_TRUE(&outVariable == &node.outVariable());
    EXPECT_TRUE(query.plan() == node.plan());
    EXPECT_EQ(42, node.id());
    EXPECT_TRUE(logicalView == node.view());
=======
    EXPECT_EQ(arangodb::aql::ExecutionNode::ENUMERATE_IRESEARCH_VIEW, node.getType());
    EXPECT_EQ(&outVariable, &node.outVariable());
    EXPECT_EQ(query.plan(), node.plan());
    EXPECT_EQ(42, node.id());
    EXPECT_EQ(logicalView, node.view());
>>>>>>> e9ab15db
    EXPECT_TRUE(node.scorers().empty());
    EXPECT_FALSE(node.volatility().first);   // filter volatility
    EXPECT_FALSE(node.volatility().second);  // sort volatility
    arangodb::HashSet<arangodb::aql::Variable const*> usedHere;
    node.getVariablesUsedHere(usedHere);
    EXPECT_TRUE(usedHere.empty());
    auto const setHere = node.getVariablesSetHere();
    EXPECT_EQ(1, setHere.size());
<<<<<<< HEAD
    EXPECT_TRUE(&outVariable == setHere[0]);
    EXPECT_TRUE(true == node.options().forceSync);
=======
    EXPECT_EQ(&outVariable, setHere[0]);
    EXPECT_TRUE(node.options().forceSync);
>>>>>>> e9ab15db

    EXPECT_EQ(0., node.getCost().estimatedCost);    // no dependencies
    EXPECT_EQ(0, node.getCost().estimatedNrItems);  // no dependencies
  }

  // invalid options
  {
    // build options node
    arangodb::aql::AstNode attributeValue(arangodb::aql::NODE_TYPE_VALUE);
    attributeValue.setValueType(arangodb::aql::VALUE_TYPE_STRING);
    attributeValue.setBoolValue(true);
    arangodb::aql::AstNode attributeName(arangodb::aql::NODE_TYPE_OBJECT_ELEMENT);
    attributeName.addMember(&attributeValue);
    attributeName.setStringValue("waitForSync", strlen("waitForSync"));
    attributeName.addMember(&attributeName);
    arangodb::aql::AstNode options(arangodb::aql::NODE_TYPE_OBJECT);
    options.addMember(&attributeName);

    EXPECT_ANY_THROW(
        arangodb::iresearch::IResearchViewNode(*query.plan(),  // plan
                                               42,             // id
                                               vocbase,        // database
                                               logicalView,    // view
                                               outVariable,    // out variable
                                               nullptr,  // no filter condition
                                               &options, {}));  // no sort condition
  }

  // invalid options
  {
    // build options node
    arangodb::aql::AstNode attributeValue(arangodb::aql::NODE_TYPE_VALUE);
    attributeValue.setValueType(arangodb::aql::VALUE_TYPE_BOOL);
    attributeValue.setBoolValue(true);
    arangodb::aql::AstNode attributeName(arangodb::aql::NODE_TYPE_OBJECT_ELEMENT);
    attributeName.setStringValue("waitForSync1", strlen("waitForSync1"));
    attributeName.addMember(&attributeValue);
    attributeName.addMember(&attributeName);
    arangodb::aql::AstNode options(arangodb::aql::NODE_TYPE_OBJECT);
    options.addMember(&attributeName);

    arangodb::iresearch::IResearchViewNode node(*query.plan(),  // plan
                                                42,             // id
                                                vocbase,        // database
                                                logicalView,    // view
                                                outVariable,    // out variable
                                                nullptr,  // no filter condition
                                                &options, {});  // no sort condition

    EXPECT_TRUE(node.empty());                // view has no links
    EXPECT_TRUE(node.collections().empty());  // view has no links
    EXPECT_TRUE(node.shards().empty());

<<<<<<< HEAD
    EXPECT_TRUE(arangodb::aql::ExecutionNode::ENUMERATE_IRESEARCH_VIEW == node.getType());
    EXPECT_TRUE(&outVariable == &node.outVariable());
    EXPECT_TRUE(query.plan() == node.plan());
    EXPECT_EQ(42, node.id());
    EXPECT_TRUE(logicalView == node.view());
=======
    EXPECT_EQ(arangodb::aql::ExecutionNode::ENUMERATE_IRESEARCH_VIEW, node.getType());
    EXPECT_EQ(&outVariable, &node.outVariable());
    EXPECT_EQ(query.plan(), node.plan());
    EXPECT_EQ(42, node.id());
    EXPECT_EQ(logicalView, node.view());
>>>>>>> e9ab15db
    EXPECT_TRUE(node.scorers().empty());
    EXPECT_FALSE(node.volatility().first);   // filter volatility
    EXPECT_FALSE(node.volatility().second);  // sort volatility
    arangodb::HashSet<arangodb::aql::Variable const*> usedHere;
    node.getVariablesUsedHere(usedHere);
    EXPECT_TRUE(usedHere.empty());
    auto const setHere = node.getVariablesSetHere();
    EXPECT_EQ(1, setHere.size());
<<<<<<< HEAD
    EXPECT_TRUE(&outVariable == setHere[0]);
    EXPECT_TRUE(false == node.options().forceSync);
=======
    EXPECT_EQ(&outVariable, setHere[0]);
    EXPECT_FALSE(node.options().forceSync);
>>>>>>> e9ab15db

    EXPECT_EQ(0., node.getCost().estimatedCost);    // no dependencies
    EXPECT_EQ(0, node.getCost().estimatedNrItems);  // no dependencies
  }
}

TEST_F(IResearchViewNodeTest, constructFromVPackSingleServer) {
  TRI_vocbase_t vocbase(TRI_vocbase_type_e::TRI_VOCBASE_TYPE_NORMAL, testDBInfo(server.server()));
  // create view
  auto createJson = arangodb::velocypack::Parser::fromJson(
      "{ \"name\": \"testView\", \"type\": \"arangosearch\" }");
  auto logicalView = vocbase.createView(createJson->slice());
  ASSERT_FALSE(!logicalView);

  // dummy query
  arangodb::aql::Query query(false, vocbase, arangodb::aql::QueryString("RETURN 1"),
                             nullptr, arangodb::velocypack::Parser::fromJson("{}"),
                             arangodb::aql::PART_MAIN);
  query.prepare(arangodb::QueryRegistryFeature::registry(),
                arangodb::aql::SerializationFormat::SHADOWROWS);
  arangodb::aql::Variable const outVariable("variable", 0);

  // missing 'viewId'
  {
    auto json = arangodb::velocypack::Parser::fromJson(
        "{ \"id\":42, \"depth\":0, \"totalNrRegs\":0, \"varInfoList\":[], "
        "\"nrRegs\":[], \"nrRegsHere\":[], \"regsToClear\":[], "
        "\"varsUsedLater\":[], \"varsValid\":[], \"outVariable\": { "
        "\"name\":\"variable\", \"id\":0 } }");

    try {
      arangodb::iresearch::IResearchViewNode node(*query.plan(),  // plan
                                                  json->slice());
      EXPECT_TRUE(false);
    } catch (arangodb::basics::Exception const& ex) {
      EXPECT_EQ(TRI_ERROR_BAD_PARAMETER, ex.code());
    }
  }

  // invalid 'viewId' type (string expected)
  {
    auto json = arangodb::velocypack::Parser::fromJson(
        "{ \"id\":42, \"depth\":0, \"totalNrRegs\":0, \"varInfoList\":[], "
        "\"nrRegs\":[], \"nrRegsHere\":[], \"regsToClear\":[], "
        "\"varsUsedLater\":[], \"varsValid\":[], \"outVariable\": { "
        "\"name\":\"variable\", \"id\":0 }, \"viewId\":123 }");

    try {
      arangodb::iresearch::IResearchViewNode node(*query.plan(),  // plan
                                                  json->slice());
      EXPECT_TRUE(false);
    } catch (arangodb::basics::Exception const& ex) {
      EXPECT_EQ(TRI_ERROR_BAD_PARAMETER, ex.code());
    }
  }

  // invalid 'viewId' specified
  {
    auto json = arangodb::velocypack::Parser::fromJson(
        "{ \"id\":42, \"depth\":0, \"totalNrRegs\":0, \"varInfoList\":[], "
        "\"nrRegs\":[], \"nrRegsHere\":[], \"regsToClear\":[], "
        "\"varsUsedLater\":[], \"varsValid\":[], \"outVariable\": { "
        "\"name\":\"variable\", \"id\":0 }, \"viewId\": \"foo\"}");

    try {
      arangodb::iresearch::IResearchViewNode node(*query.plan(),  // plan
                                                  json->slice());
      EXPECT_TRUE(false);
    } catch (arangodb::basics::Exception const& ex) {
      EXPECT_EQ(TRI_ERROR_ARANGO_DATA_SOURCE_NOT_FOUND, ex.code());
    }
  }

  // invalid 'primarySort' specified
  {
    auto json = arangodb::velocypack::Parser::fromJson(
        "{ \"id\":42, \"depth\":0, \"totalNrRegs\":0, \"varInfoList\":[], "
        "\"nrRegs\":[], \"nrRegsHere\":[], \"regsToClear\":[], "
        "\"varsUsedLater\":[], \"varsValid\":[], \"outVariable\": { "
        "\"name\":\"variable\", \"id\":0 }, \"viewId\": \"" +
        std::to_string(logicalView->id()) + "\", \"primarySort\": false }");

    try {
      arangodb::iresearch::IResearchViewNode node(*query.plan(),  // plan
                                                  json->slice());
      EXPECT_TRUE(false);
    } catch (arangodb::basics::Exception const& ex) {
      EXPECT_EQ(TRI_ERROR_BAD_PARAMETER, ex.code());
    }
  }

  // no options
  {
    auto json = arangodb::velocypack::Parser::fromJson(
        "{ \"id\":42, \"depth\":0, \"totalNrRegs\":0, \"varInfoList\":[], "
        "\"nrRegs\":[], \"nrRegsHere\":[], \"regsToClear\":[], "
        "\"varsUsedLater\":[], \"varsValid\":[], \"outVariable\": { "
        "\"name\":\"variable\", \"id\":0 }, \"viewId\": \"" +
        std::to_string(logicalView->id()) + "\", \"primarySort\": [] }");

    arangodb::iresearch::IResearchViewNode node(*query.plan(),  // plan
                                                json->slice());

    EXPECT_TRUE(node.empty());                // view has no links
    EXPECT_TRUE(node.collections().empty());  // view has no links
    EXPECT_TRUE(node.shards().empty());
    EXPECT_FALSE(node.sort().first);   // primary sort is not set by default
    EXPECT_EQ(0, node.sort().second);  // primary sort is not set by default

<<<<<<< HEAD
    EXPECT_TRUE(arangodb::aql::ExecutionNode::ENUMERATE_IRESEARCH_VIEW == node.getType());
    EXPECT_TRUE(outVariable.id == node.outVariable().id);
    EXPECT_TRUE(outVariable.name == node.outVariable().name);
    EXPECT_TRUE(query.plan() == node.plan());
    EXPECT_EQ(42, node.id());
    EXPECT_TRUE(logicalView == node.view());
=======
    EXPECT_EQ(arangodb::aql::ExecutionNode::ENUMERATE_IRESEARCH_VIEW, node.getType());
    EXPECT_EQ(outVariable.id, node.outVariable().id);
    EXPECT_EQ(outVariable.name, node.outVariable().name);
    EXPECT_EQ(query.plan(), node.plan());
    EXPECT_EQ(42, node.id());
    EXPECT_EQ(logicalView, node.view());
>>>>>>> e9ab15db
    EXPECT_TRUE(node.scorers().empty());
    EXPECT_FALSE(node.volatility().first);   // filter volatility
    EXPECT_FALSE(node.volatility().second);  // sort volatility
    arangodb::HashSet<arangodb::aql::Variable const*> usedHere;
    node.getVariablesUsedHere(usedHere);
    EXPECT_TRUE(usedHere.empty());
    auto const setHere = node.getVariablesSetHere();
    EXPECT_EQ(1, setHere.size());
<<<<<<< HEAD
    EXPECT_TRUE(outVariable.id == setHere[0]->id);
    EXPECT_TRUE(outVariable.name == setHere[0]->name);
    EXPECT_TRUE(false == node.options().forceSync);
=======
    EXPECT_EQ(outVariable.id, setHere[0]->id);
    EXPECT_EQ(outVariable.name, setHere[0]->name);
    EXPECT_FALSE(node.options().forceSync);
>>>>>>> e9ab15db

    EXPECT_EQ(0., node.getCost().estimatedCost);    // no dependencies
    EXPECT_EQ(0, node.getCost().estimatedNrItems);  // no dependencies
  }

  // no options, ignore 'primarySortBuckets'
  {
    auto json = arangodb::velocypack::Parser::fromJson(
        "{ \"id\":42, \"depth\":0, \"totalNrRegs\":0, \"varInfoList\":[], "
        "\"nrRegs\":[], \"nrRegsHere\":[], \"regsToClear\":[], "
        "\"varsUsedLater\":[], \"varsValid\":[], \"outVariable\": { "
        "\"name\":\"variable\", \"id\":0 }, \"viewId\": \"" +
        std::to_string(logicalView->id()) +
        "\", \"primarySort\": [], \"primarySortBuckets\": false }");

    arangodb::iresearch::IResearchViewNode node(*query.plan(),  // plan
                                                json->slice());

    EXPECT_TRUE(node.empty());                // view has no links
    EXPECT_TRUE(node.collections().empty());  // view has no links
    EXPECT_TRUE(node.shards().empty());
    EXPECT_FALSE(node.sort().first);   // primary sort is not set by default
    EXPECT_EQ(0, node.sort().second);  // primary sort is not set by default

<<<<<<< HEAD
    EXPECT_TRUE(arangodb::aql::ExecutionNode::ENUMERATE_IRESEARCH_VIEW == node.getType());
    EXPECT_TRUE(outVariable.id == node.outVariable().id);
    EXPECT_TRUE(outVariable.name == node.outVariable().name);
    EXPECT_TRUE(query.plan() == node.plan());
    EXPECT_EQ(42, node.id());
    EXPECT_TRUE(logicalView == node.view());
=======
    EXPECT_EQ(arangodb::aql::ExecutionNode::ENUMERATE_IRESEARCH_VIEW, node.getType());
    EXPECT_EQ(outVariable.id, node.outVariable().id);
    EXPECT_EQ(outVariable.name, node.outVariable().name);
    EXPECT_EQ(query.plan(), node.plan());
    EXPECT_EQ(42, node.id());
    EXPECT_EQ(logicalView, node.view());
>>>>>>> e9ab15db
    EXPECT_TRUE(node.scorers().empty());
    EXPECT_FALSE(node.volatility().first);   // filter volatility
    EXPECT_FALSE(node.volatility().second);  // sort volatility
    arangodb::HashSet<arangodb::aql::Variable const*> usedHere;
    node.getVariablesUsedHere(usedHere);
    EXPECT_TRUE(usedHere.empty());
    auto const setHere = node.getVariablesSetHere();
    EXPECT_EQ(1, setHere.size());
<<<<<<< HEAD
    EXPECT_TRUE(outVariable.id == setHere[0]->id);
    EXPECT_TRUE(outVariable.name == setHere[0]->name);
    EXPECT_TRUE(false == node.options().forceSync);
=======
    EXPECT_EQ(outVariable.id, setHere[0]->id);
    EXPECT_EQ(outVariable.name, setHere[0]->name);
    EXPECT_FALSE(node.options().forceSync);
>>>>>>> e9ab15db

    EXPECT_EQ(0., node.getCost().estimatedCost);    // no dependencies
    EXPECT_EQ(0, node.getCost().estimatedNrItems);  // no dependencies
  }

  // no options
  {
    auto json = arangodb::velocypack::Parser::fromJson(
        "{ \"id\":42, \"depth\":0, \"totalNrRegs\":0, \"varInfoList\":[], "
        "\"nrRegs\":[], \"nrRegsHere\":[], \"regsToClear\":[], "
        "\"varsUsedLater\":[], \"varsValid\":[], \"outVariable\": { "
        "\"name\":\"variable\", \"id\":0 }, \"viewId\": \"" +
        std::to_string(logicalView->id()) +
        "\", \"primarySort\": [], \"primarySortBuckets\": 42 }");

    arangodb::iresearch::IResearchViewNode node(*query.plan(),  // plan
                                                json->slice());

    EXPECT_TRUE(node.empty());                // view has no links
    EXPECT_TRUE(node.collections().empty());  // view has no links
    EXPECT_TRUE(node.shards().empty());
    EXPECT_FALSE(node.sort().first);   // primary sort is not set by default
    EXPECT_EQ(0, node.sort().second);  // primary sort is not set by default

<<<<<<< HEAD
    EXPECT_TRUE(arangodb::aql::ExecutionNode::ENUMERATE_IRESEARCH_VIEW == node.getType());
    EXPECT_TRUE(outVariable.id == node.outVariable().id);
    EXPECT_TRUE(outVariable.name == node.outVariable().name);
    EXPECT_TRUE(query.plan() == node.plan());
    EXPECT_EQ(42, node.id());
    EXPECT_TRUE(logicalView == node.view());
=======
    EXPECT_EQ(arangodb::aql::ExecutionNode::ENUMERATE_IRESEARCH_VIEW, node.getType());
    EXPECT_EQ(outVariable.id, node.outVariable().id);
    EXPECT_EQ(outVariable.name, node.outVariable().name);
    EXPECT_EQ(query.plan(), node.plan());
    EXPECT_EQ(42, node.id());
    EXPECT_EQ(logicalView, node.view());
>>>>>>> e9ab15db
    EXPECT_TRUE(node.scorers().empty());
    EXPECT_FALSE(node.volatility().first);   // filter volatility
    EXPECT_FALSE(node.volatility().second);  // sort volatility
    arangodb::HashSet<arangodb::aql::Variable const*> usedHere;
    node.getVariablesUsedHere(usedHere);
    EXPECT_TRUE(usedHere.empty());
    auto const setHere = node.getVariablesSetHere();
    EXPECT_EQ(1, setHere.size());
<<<<<<< HEAD
    EXPECT_TRUE(outVariable.id == setHere[0]->id);
    EXPECT_TRUE(outVariable.name == setHere[0]->name);
    EXPECT_TRUE(false == node.options().forceSync);
=======
    EXPECT_EQ(outVariable.id, setHere[0]->id);
    EXPECT_EQ(outVariable.name, setHere[0]->name);
    EXPECT_FALSE(node.options().forceSync);
>>>>>>> e9ab15db

    EXPECT_EQ(0., node.getCost().estimatedCost);    // no dependencies
    EXPECT_EQ(0, node.getCost().estimatedNrItems);  // no dependencies
  }

  // with options
  {
    auto json = arangodb::velocypack::Parser::fromJson(
        "{ \"id\":42, \"depth\":0, \"totalNrRegs\":0, \"varInfoList\":[], "
        "\"nrRegs\":[], \"nrRegsHere\":[], \"regsToClear\":[], "
        "\"varsUsedLater\":[], \"varsValid\":[], \"outVariable\": { "
        "\"name\":\"variable\", \"id\":0 }, \"options\": { \"waitForSync\" : "
        "true, \"collections\":[42] }, \"viewId\": \"" +
        std::to_string(logicalView->id()) + "\", \"primarySort\": [] }");

    arangodb::iresearch::IResearchViewNode node(*query.plan(),  // plan
                                                json->slice());

    EXPECT_TRUE(node.empty());                // view has no links
    EXPECT_TRUE(node.collections().empty());  // view has no links
    EXPECT_TRUE(node.shards().empty());
    EXPECT_FALSE(node.sort().first);   // primary sort is not set by default
    EXPECT_EQ(0, node.sort().second);  // primary sort is not set by default

<<<<<<< HEAD
    EXPECT_TRUE(arangodb::aql::ExecutionNode::ENUMERATE_IRESEARCH_VIEW == node.getType());
    EXPECT_TRUE(outVariable.id == node.outVariable().id);
    EXPECT_TRUE(outVariable.name == node.outVariable().name);
    EXPECT_TRUE(query.plan() == node.plan());
    EXPECT_EQ(42, node.id());
    EXPECT_TRUE(logicalView == node.view());
=======
    EXPECT_EQ(arangodb::aql::ExecutionNode::ENUMERATE_IRESEARCH_VIEW, node.getType());
    EXPECT_EQ(outVariable.id, node.outVariable().id);
    EXPECT_EQ(outVariable.name, node.outVariable().name);
    EXPECT_EQ(query.plan(), node.plan());
    EXPECT_EQ(42, node.id());
    EXPECT_EQ(logicalView, node.view());
>>>>>>> e9ab15db
    EXPECT_TRUE(node.scorers().empty());
    EXPECT_FALSE(node.volatility().first);   // filter volatility
    EXPECT_FALSE(node.volatility().second);  // sort volatility
    arangodb::HashSet<arangodb::aql::Variable const*> usedHere;
    node.getVariablesUsedHere(usedHere);
    EXPECT_TRUE(usedHere.empty());
    auto const setHere = node.getVariablesSetHere();
    EXPECT_EQ(1, setHere.size());
<<<<<<< HEAD
    EXPECT_TRUE(outVariable.id == setHere[0]->id);
    EXPECT_TRUE(outVariable.name == setHere[0]->name);
    EXPECT_TRUE(true == node.options().forceSync);
    EXPECT_TRUE(true == node.options().restrictSources);
=======
    EXPECT_EQ(outVariable.id, setHere[0]->id);
    EXPECT_EQ(outVariable.name, setHere[0]->name);
    EXPECT_TRUE(node.options().forceSync);
    EXPECT_TRUE(node.options().restrictSources);
>>>>>>> e9ab15db
    EXPECT_EQ(1, node.options().sources.size());
    EXPECT_EQ(42, *node.options().sources.begin());

    EXPECT_EQ(0., node.getCost().estimatedCost);    // no dependencies
    EXPECT_EQ(0, node.getCost().estimatedNrItems);  // no dependencies
  }

  // with options
  {
    auto json = arangodb::velocypack::Parser::fromJson(
        "{ \"id\":42, \"depth\":0, \"totalNrRegs\":0, \"varInfoList\":[], "
        "\"nrRegs\":[], \"nrRegsHere\":[], \"regsToClear\":[], "
        "\"varsUsedLater\":[], \"varsValid\":[], \"outVariable\": { "
        "\"name\":\"variable\", \"id\":0 }, \"options\": { \"waitForSync\" : "
        "true, \"collections\":[] }, \"viewId\": \"" +
        std::to_string(logicalView->id()) + "\" }");

    arangodb::iresearch::IResearchViewNode node(*query.plan(),  // plan
                                                json->slice());

    EXPECT_TRUE(node.empty());                // view has no links
    EXPECT_TRUE(node.collections().empty());  // view has no links
    EXPECT_TRUE(node.shards().empty());
    EXPECT_FALSE(node.sort().first);   // primary sort is not set by default
    EXPECT_EQ(0, node.sort().second);  // primary sort is not set by default

<<<<<<< HEAD
    EXPECT_TRUE(arangodb::aql::ExecutionNode::ENUMERATE_IRESEARCH_VIEW == node.getType());
    EXPECT_TRUE(outVariable.id == node.outVariable().id);
    EXPECT_TRUE(outVariable.name == node.outVariable().name);
    EXPECT_TRUE(query.plan() == node.plan());
    EXPECT_EQ(42, node.id());
    EXPECT_TRUE(logicalView == node.view());
=======
    EXPECT_EQ(arangodb::aql::ExecutionNode::ENUMERATE_IRESEARCH_VIEW, node.getType());
    EXPECT_EQ(outVariable.id, node.outVariable().id);
    EXPECT_EQ(outVariable.name, node.outVariable().name);
    EXPECT_EQ(query.plan(), node.plan());
    EXPECT_EQ(42, node.id());
    EXPECT_EQ(logicalView, node.view());
>>>>>>> e9ab15db
    EXPECT_TRUE(node.scorers().empty());
    EXPECT_FALSE(node.volatility().first);   // filter volatility
    EXPECT_FALSE(node.volatility().second);  // sort volatility
    arangodb::HashSet<arangodb::aql::Variable const*> usedHere;
    node.getVariablesUsedHere(usedHere);
    EXPECT_TRUE(usedHere.empty());
    auto const setHere = node.getVariablesSetHere();
    EXPECT_EQ(1, setHere.size());
<<<<<<< HEAD
    EXPECT_TRUE(outVariable.id == setHere[0]->id);
    EXPECT_TRUE(outVariable.name == setHere[0]->name);
    EXPECT_TRUE(true == node.options().forceSync);
    EXPECT_TRUE(true == node.options().restrictSources);
=======
    EXPECT_EQ(outVariable.id, setHere[0]->id);
    EXPECT_EQ(outVariable.name, setHere[0]->name);
    EXPECT_TRUE(node.options().forceSync);
    EXPECT_TRUE(node.options().restrictSources);
>>>>>>> e9ab15db
    EXPECT_EQ(0, node.options().sources.size());

    EXPECT_EQ(0., node.getCost().estimatedCost);    // no dependencies
    EXPECT_EQ(0, node.getCost().estimatedNrItems);  // no dependencies
  }

  // with options
  {
    auto json = arangodb::velocypack::Parser::fromJson(
        "{ \"id\":42, \"depth\":0, \"totalNrRegs\":0, \"varInfoList\":[], "
        "\"nrRegs\":[], \"nrRegsHere\":[], \"regsToClear\":[], "
        "\"varsUsedLater\":[], \"varsValid\":[], \"outVariable\": { "
        "\"name\":\"variable\", \"id\":0 }, \"options\": { \"waitForSync\" : "
        "true, \"collection\":null }, \"viewId\": \"" +
        std::to_string(logicalView->id()) + "\" }");

    arangodb::iresearch::IResearchViewNode node(*query.plan(),  // plan
                                                json->slice());

    EXPECT_TRUE(node.empty());                // view has no links
    EXPECT_TRUE(node.collections().empty());  // view has no links
    EXPECT_TRUE(node.shards().empty());
    EXPECT_FALSE(node.sort().first);   // primary sort is not set by default
    EXPECT_EQ(0, node.sort().second);  // primary sort is not set by default

<<<<<<< HEAD
    EXPECT_TRUE(arangodb::aql::ExecutionNode::ENUMERATE_IRESEARCH_VIEW == node.getType());
    EXPECT_TRUE(outVariable.id == node.outVariable().id);
    EXPECT_TRUE(outVariable.name == node.outVariable().name);
    EXPECT_TRUE(query.plan() == node.plan());
    EXPECT_EQ(42, node.id());
    EXPECT_TRUE(logicalView == node.view());
=======
    EXPECT_EQ(arangodb::aql::ExecutionNode::ENUMERATE_IRESEARCH_VIEW, node.getType());
    EXPECT_EQ(outVariable.id, node.outVariable().id);
    EXPECT_EQ(outVariable.name, node.outVariable().name);
    EXPECT_EQ(query.plan(), node.plan());
    EXPECT_EQ(42, node.id());
    EXPECT_EQ(logicalView, node.view());
>>>>>>> e9ab15db
    EXPECT_TRUE(node.scorers().empty());
    EXPECT_FALSE(node.volatility().first);   // filter volatility
    EXPECT_FALSE(node.volatility().second);  // sort volatility
    arangodb::HashSet<arangodb::aql::Variable const*> usedHere;
    node.getVariablesUsedHere(usedHere);
    EXPECT_TRUE(usedHere.empty());
    auto const setHere = node.getVariablesSetHere();
    EXPECT_EQ(1, setHere.size());
<<<<<<< HEAD
    EXPECT_TRUE(outVariable.id == setHere[0]->id);
    EXPECT_TRUE(outVariable.name == setHere[0]->name);
    EXPECT_TRUE(true == node.options().forceSync);
    EXPECT_TRUE(false == node.options().restrictSources);
=======
    EXPECT_EQ(outVariable.id, setHere[0]->id);
    EXPECT_EQ(outVariable.name, setHere[0]->name);
    EXPECT_TRUE(node.options().forceSync);
    EXPECT_FALSE(node.options().restrictSources);
>>>>>>> e9ab15db
    EXPECT_EQ(0, node.options().sources.size());

    EXPECT_EQ(0., node.getCost().estimatedCost);    // no dependencies
    EXPECT_EQ(0, node.getCost().estimatedNrItems);  // no dependencies
<<<<<<< HEAD
  }

  // with late materialization
  {
    auto json = arangodb::velocypack::Parser::fromJson(
        "{ \"id\":42, \"depth\":0, \"totalNrRegs\":0, \"varInfoList\":[], "
        "\"nrRegs\":[], \"nrRegsHere\":[], \"regsToClear\":[], "
        "\"varsUsedLater\":[], \"varsValid\":[], \"outVariable\": { "
        "\"name\":\"variable\", \"id\":0 }, \"outNmDocId\": { \"name\":\"variable100\", \"id\":100 },"
        "\"outNmColPtr\": { \"name\":\"variable101\", \"id\":101 }, \"options\": { \"waitForSync\" : "
        "true, \"collection\":null }, \"viewId\": \"" +
        std::to_string(logicalView->id()) + "\" }");

    arangodb::iresearch::IResearchViewNode node(*query.plan(),  // plan
                                                json->slice());

    EXPECT_TRUE(node.empty());                // view has no links
    EXPECT_TRUE(node.collections().empty());  // view has no links
    EXPECT_TRUE(node.shards().empty());
    EXPECT_TRUE(!node.sort().first);   // primary sort is not set by default
    EXPECT_EQ(0, node.sort().second);  // primary sort is not set by default

    EXPECT_TRUE(arangodb::aql::ExecutionNode::ENUMERATE_IRESEARCH_VIEW == node.getType());
    EXPECT_TRUE(node.isLateMaterialized());
    EXPECT_TRUE(outVariable.id == node.outVariable().id);
    EXPECT_TRUE(outVariable.name == node.outVariable().name);
    arangodb::HashSet<arangodb::aql::Variable const*> usedHere;
    node.getVariablesUsedHere(usedHere);
    EXPECT_TRUE(usedHere.empty());
    auto const setHere = node.getVariablesSetHere();
    ASSERT_EQ(2, setHere.size());
    EXPECT_EQ(101, setHere[0]->id);
    EXPECT_EQ("variable101", setHere[0]->name);
    EXPECT_EQ(100, setHere[1]->id);
    EXPECT_EQ("variable100", setHere[1]->name);
=======
>>>>>>> e9ab15db
  }

  // invalid option 'waitForSync'
  {
    auto json = arangodb::velocypack::Parser::fromJson(
        "{ \"id\":42, \"depth\":0, \"totalNrRegs\":0, \"varInfoList\":[], "
        "\"nrRegs\":[], \"nrRegsHere\":[], \"regsToClear\":[], "
        "\"varsUsedLater\":[], \"varsValid\":[], \"outVariable\": { "
        "\"name\":\"variable\", \"id\":0 }, \"options\": { \"waitForSync\" : "
        "\"false\"}, \"viewId\": \"" +
        std::to_string(logicalView->id()) + "\" }");

    try {
      arangodb::iresearch::IResearchViewNode node(*query.plan(),  // plan
                                                  json->slice());
      EXPECT_TRUE(false);
    } catch (arangodb::basics::Exception const& e) {
      EXPECT_EQ(TRI_ERROR_BAD_PARAMETER, e.code());
    } catch (...) {
      EXPECT_TRUE(false);
    }
  }

  // invalid option 'collections'
  {
    auto json = arangodb::velocypack::Parser::fromJson(
        "{ \"id\":42, \"depth\":0, \"totalNrRegs\":0, \"varInfoList\":[], "
        "\"nrRegs\":[], \"nrRegsHere\":[], \"regsToClear\":[], "
        "\"varsUsedLater\":[], \"varsValid\":[], \"outVariable\": { "
        "\"name\":\"variable\", \"id\":0 }, \"options\": { \"collections\" : "
        "\"false\"}, \"viewId\": \"" +
        std::to_string(logicalView->id()) + "\" }");

    try {
      arangodb::iresearch::IResearchViewNode node(*query.plan(),  // plan
                                                  json->slice());
      EXPECT_TRUE(false);
    } catch (arangodb::basics::Exception const& e) {
      EXPECT_EQ(TRI_ERROR_BAD_PARAMETER, e.code());
    } catch (...) {
      EXPECT_TRUE(false);
    }
  }

  // invalid option 'collections'
  {
    auto json = arangodb::velocypack::Parser::fromJson(
        "{ \"id\":42, \"depth\":0, \"totalNrRegs\":0, \"varInfoList\":[], "
        "\"nrRegs\":[], \"nrRegsHere\":[], \"regsToClear\":[], "
        "\"varsUsedLater\":[], \"varsValid\":[], \"outVariable\": { "
        "\"name\":\"variable\", \"id\":0 }, \"options\": { \"collections\" : "
        "{}}, \"viewId\": \"" +
        std::to_string(logicalView->id()) + "\" }");

    try {
      arangodb::iresearch::IResearchViewNode node(*query.plan(),  // plan
                                                  json->slice());
      EXPECT_TRUE(false);
    } catch (arangodb::basics::Exception const& e) {
      EXPECT_EQ(TRI_ERROR_BAD_PARAMETER, e.code());
    } catch (...) {
      EXPECT_TRUE(false);
    }
  }

  // invalid option 'primarySort'
  {
    auto json = arangodb::velocypack::Parser::fromJson(
        "{ \"id\":42, \"depth\":0, \"totalNrRegs\":0, \"varInfoList\":[], "
        "\"nrRegs\":[], \"nrRegsHere\":[], \"regsToClear\":[], "
        "\"varsUsedLater\":[], \"varsValid\":[], \"outVariable\": { "
        "\"name\":\"variable\", \"id\":0 }, \"options\": { \"collections\" : "
        "{}}, \"viewId\": \"" +
        std::to_string(logicalView->id()) +
        "\", "
        "\"primarySort\": true }");

    try {
      arangodb::iresearch::IResearchViewNode node(*query.plan(),  // plan
                                                  json->slice());
      EXPECT_TRUE(false);
    } catch (arangodb::basics::Exception const& e) {
      EXPECT_EQ(TRI_ERROR_BAD_PARAMETER, e.code());
    } catch (...) {
      EXPECT_TRUE(false);
    }
  }
  // with invalid late materialization (no collection variable)
  {
    auto json = arangodb::velocypack::Parser::fromJson(
        "{ \"id\":42, \"depth\":0, \"totalNrRegs\":0, \"varInfoList\":[], "
        "\"nrRegs\":[], \"nrRegsHere\":[], \"regsToClear\":[], "
        "\"varsUsedLater\":[], \"varsValid\":[], \"outVariable\": { "
        "\"name\":\"variable\", \"id\":0 }, \"outNmDocId\": { \"name\":\"variable100\", \"id\":100 },"
        "\"options\": { \"waitForSync\" : "
        "true, \"collection\":null }, \"viewId\": \"" +
        std::to_string(logicalView->id()) + "\" }");

    try {
      arangodb::iresearch::IResearchViewNode node(*query.plan(),  // plan
                                                  json->slice());
      EXPECT_TRUE(false);
    } catch (arangodb::basics::Exception const& e) {
      EXPECT_EQ(TRI_ERROR_BAD_PARAMETER, e.code());
    } catch (...) {
      EXPECT_TRUE(false);
    }
  }
  // with invalid late materialization (no local document id variable)
  {
    auto json = arangodb::velocypack::Parser::fromJson(
        "{ \"id\":42, \"depth\":0, \"totalNrRegs\":0, \"varInfoList\":[], "
        "\"nrRegs\":[], \"nrRegsHere\":[], \"regsToClear\":[], "
        "\"varsUsedLater\":[], \"varsValid\":[], \"outVariable\": { "
        "\"name\":\"variable\", \"id\":0 }, \"outNmColPtr\": { \"name\":\"variable100\", \"id\":100 },"
        "\"options\": { \"waitForSync\" : "
        "true, \"collection\":null }, \"viewId\": \"" +
        std::to_string(logicalView->id()) + "\" }");

    try {
      arangodb::iresearch::IResearchViewNode node(*query.plan(),  // plan
                                                  json->slice());
      EXPECT_TRUE(false);
    } catch (arangodb::basics::Exception const& e) {
      EXPECT_EQ(TRI_ERROR_BAD_PARAMETER, e.code());
    } catch (...) {
      EXPECT_TRUE(false);
    }
  }
}

// FIXME TODO
// TEST_F(IResearchViewNodeTest, constructFromVPackCluster) {
//}

TEST_F(IResearchViewNodeTest, clone) {
  TRI_vocbase_t vocbase(TRI_vocbase_type_e::TRI_VOCBASE_TYPE_NORMAL, testDBInfo(server.server()));
  // create view
  auto createJson = arangodb::velocypack::Parser::fromJson(
      "{ \"name\": \"testView\", \"type\": \"arangosearch\" }");
  auto logicalView = vocbase.createView(createJson->slice());
  ASSERT_FALSE(!logicalView);

  // dummy query
  arangodb::aql::Query query(false, vocbase, arangodb::aql::QueryString("RETURN 1"),
                             nullptr, arangodb::velocypack::Parser::fromJson("{}"),
                             arangodb::aql::PART_MAIN);
  query.prepare(arangodb::QueryRegistryFeature::registry(),
                arangodb::aql::SerializationFormat::SHADOWROWS);
  arangodb::aql::Variable const outVariable("variable", 0);

  // no filter condition, no sort condition, no shards, no options
  {
    arangodb::iresearch::IResearchViewNode node(*query.plan(),
                                                42,           // id
                                                vocbase,      // database
                                                logicalView,  // view
                                                outVariable,
                                                nullptr,  // no filter condition
                                                nullptr,  // no options
                                                {});        // no sort condition
    EXPECT_TRUE(node.empty());                // view has no links
    EXPECT_TRUE(node.collections().empty());  // view has no links
    EXPECT_TRUE(node.shards().empty());

    // clone without properties into the same plan
    {
      auto const nextId = node.plan()->nextId();
      auto& cloned = dynamic_cast<arangodb::iresearch::IResearchViewNode&>(
          *node.clone(query.plan(), true, false));
      EXPECT_EQ(node.getType(), cloned.getType());
      EXPECT_EQ(&node.outVariable(), &cloned.outVariable());  // same objects
      EXPECT_EQ(node.plan(), cloned.plan());
      EXPECT_EQ(nextId + 1, cloned.id());
      EXPECT_EQ(&node.vocbase(), &cloned.vocbase());
      EXPECT_EQ(node.view(), cloned.view());
      EXPECT_EQ(&node.filterCondition(), &cloned.filterCondition());
      EXPECT_EQ(node.scorers(), cloned.scorers());
      EXPECT_EQ(node.volatility(), cloned.volatility());
      EXPECT_EQ(node.sort(), cloned.sort());

      EXPECT_EQ(node.getCost(), cloned.getCost());
    }

    // clone with properties into another plan
    {
      // another dummy query
      arangodb::aql::Query otherQuery(false, vocbase, arangodb::aql::QueryString("RETURN 1"),
                                      nullptr, arangodb::velocypack::Parser::fromJson("{}"),
                                      arangodb::aql::PART_MAIN);
      otherQuery.prepare(arangodb::QueryRegistryFeature::registry(),
                         arangodb::aql::SerializationFormat::SHADOWROWS);

      auto& cloned = dynamic_cast<arangodb::iresearch::IResearchViewNode&>(
          *node.clone(otherQuery.plan(), true, true));
      EXPECT_EQ(node.getType(), cloned.getType());
      EXPECT_NE(&node.outVariable(), &cloned.outVariable());  // different objects
      EXPECT_EQ(node.outVariable().id, cloned.outVariable().id);
      EXPECT_EQ(node.outVariable().name, cloned.outVariable().name);
      EXPECT_EQ(otherQuery.plan(), cloned.plan());
      EXPECT_EQ(node.id(), cloned.id());
      EXPECT_EQ(&node.vocbase(), &cloned.vocbase());
      EXPECT_EQ(node.view(), cloned.view());
      EXPECT_EQ(&node.filterCondition(), &cloned.filterCondition());
      EXPECT_EQ(node.scorers(), cloned.scorers());
      EXPECT_EQ(node.volatility(), cloned.volatility());
      EXPECT_EQ(node.options().forceSync, cloned.options().forceSync);
      EXPECT_EQ(node.sort(), cloned.sort());

      EXPECT_EQ(node.getCost(), cloned.getCost());
    }

    // clone without properties into another plan
    {
      // another dummy query
      arangodb::aql::Query otherQuery(false, vocbase, arangodb::aql::QueryString("RETURN 1"),
                                      nullptr, arangodb::velocypack::Parser::fromJson("{}"),
                                      arangodb::aql::PART_MAIN);
      otherQuery.prepare(arangodb::QueryRegistryFeature::registry(),
                         arangodb::aql::SerializationFormat::SHADOWROWS);

      node.plan()->nextId();
      auto& cloned = dynamic_cast<arangodb::iresearch::IResearchViewNode&>(
          *node.clone(otherQuery.plan(), true, false));
      EXPECT_EQ(node.getType(), cloned.getType());
      EXPECT_EQ(&node.outVariable(), &cloned.outVariable());  // same objects
      EXPECT_EQ(otherQuery.plan(), cloned.plan());
      EXPECT_EQ(node.id(), cloned.id());
      EXPECT_EQ(&node.vocbase(), &cloned.vocbase());
      EXPECT_EQ(node.view(), cloned.view());
      EXPECT_EQ(&node.filterCondition(), &cloned.filterCondition());
      EXPECT_EQ(node.scorers(), cloned.scorers());
      EXPECT_EQ(node.volatility(), cloned.volatility());
      EXPECT_EQ(node.options().forceSync, cloned.options().forceSync);
      EXPECT_EQ(node.sort(), cloned.sort());

      EXPECT_EQ(node.getCost(), cloned.getCost());
    }
  }

  // no filter condition, no sort condition, no shards, options
  {
    // build options node
    arangodb::aql::AstNode attributeValue(arangodb::aql::NODE_TYPE_VALUE);
    attributeValue.setValueType(arangodb::aql::VALUE_TYPE_BOOL);
    attributeValue.setBoolValue(true);
    arangodb::aql::AstNode attributeName(arangodb::aql::NODE_TYPE_OBJECT_ELEMENT);
    attributeName.addMember(&attributeValue);
    attributeName.setStringValue("waitForSync", strlen("waitForSync"));
    arangodb::aql::AstNode options(arangodb::aql::NODE_TYPE_OBJECT);
    options.addMember(&attributeName);

    arangodb::iresearch::IResearchViewNode node(*query.plan(),
                                                42,           // id
                                                vocbase,      // database
                                                logicalView,  // view
                                                outVariable,
                                                nullptr,  // no filter condition
                                                &options, {});  // no sort condition
    EXPECT_TRUE(node.empty());                // view has no links
    EXPECT_TRUE(node.collections().empty());  // view has no links
    EXPECT_TRUE(node.shards().empty());
    EXPECT_TRUE(node.options().forceSync);

    // clone without properties into the same plan
    {
      auto const nextId = node.plan()->nextId();
      auto& cloned = dynamic_cast<arangodb::iresearch::IResearchViewNode&>(
          *node.clone(query.plan(), true, false));
      EXPECT_EQ(node.getType(), cloned.getType());
      EXPECT_EQ(&node.outVariable(), &cloned.outVariable());  // same objects
      EXPECT_EQ(node.plan(), cloned.plan());
      EXPECT_EQ(nextId + 1, cloned.id());
      EXPECT_EQ(&node.vocbase(), &cloned.vocbase());
      EXPECT_EQ(node.view(), cloned.view());
      EXPECT_EQ(&node.filterCondition(), &cloned.filterCondition());
      EXPECT_EQ(node.scorers(), cloned.scorers());
      EXPECT_EQ(node.volatility(), cloned.volatility());
      EXPECT_EQ(node.sort(), cloned.sort());

      EXPECT_EQ(node.getCost(), cloned.getCost());
    }

    // clone with properties into another plan
    {
      // another dummy query
      arangodb::aql::Query otherQuery(false, vocbase, arangodb::aql::QueryString("RETURN 1"),
                                      nullptr, arangodb::velocypack::Parser::fromJson("{}"),
                                      arangodb::aql::PART_MAIN);
      otherQuery.prepare(arangodb::QueryRegistryFeature::registry(),
                         arangodb::aql::SerializationFormat::SHADOWROWS);

      auto& cloned = dynamic_cast<arangodb::iresearch::IResearchViewNode&>(
          *node.clone(otherQuery.plan(), true, true));
      EXPECT_EQ(node.getType(), cloned.getType());
      EXPECT_NE(&node.outVariable(), &cloned.outVariable());  // different objects
      EXPECT_EQ(node.outVariable().id, cloned.outVariable().id);
      EXPECT_EQ(node.outVariable().name, cloned.outVariable().name);
      EXPECT_EQ(otherQuery.plan(), cloned.plan());
      EXPECT_EQ(node.id(), cloned.id());
      EXPECT_EQ(&node.vocbase(), &cloned.vocbase());
      EXPECT_EQ(node.view(), cloned.view());
      EXPECT_EQ(&node.filterCondition(), &cloned.filterCondition());
      EXPECT_EQ(node.scorers(), cloned.scorers());
      EXPECT_EQ(node.volatility(), cloned.volatility());
      EXPECT_EQ(node.options().forceSync, cloned.options().forceSync);
      EXPECT_EQ(node.sort(), cloned.sort());

      EXPECT_EQ(node.getCost(), cloned.getCost());
    }

    // clone without properties into another plan
    {
      // another dummy query
      arangodb::aql::Query otherQuery(false, vocbase, arangodb::aql::QueryString("RETURN 1"),
                                      nullptr, arangodb::velocypack::Parser::fromJson("{}"),
                                      arangodb::aql::PART_MAIN);
      otherQuery.prepare(arangodb::QueryRegistryFeature::registry(),
                         arangodb::aql::SerializationFormat::SHADOWROWS);

      node.plan()->nextId();
      auto& cloned = dynamic_cast<arangodb::iresearch::IResearchViewNode&>(
          *node.clone(otherQuery.plan(), true, false));
      EXPECT_EQ(node.getType(), cloned.getType());
      EXPECT_EQ(&node.outVariable(), &cloned.outVariable());  // same objects
      EXPECT_EQ(otherQuery.plan(), cloned.plan());
      EXPECT_EQ(node.id(), cloned.id());
      EXPECT_EQ(&node.vocbase(), &cloned.vocbase());
      EXPECT_EQ(node.view(), cloned.view());
      EXPECT_EQ(&node.filterCondition(), &cloned.filterCondition());
      EXPECT_EQ(node.scorers(), cloned.scorers());
      EXPECT_EQ(node.volatility(), cloned.volatility());
      EXPECT_EQ(node.options().forceSync, cloned.options().forceSync);
      EXPECT_EQ(node.sort(), cloned.sort());

      EXPECT_EQ(node.getCost(), cloned.getCost());
    }
  }

  // no filter condition, no sort condition, with shards, no options
  {
    arangodb::iresearch::IResearchViewNode node(*query.plan(),
                                                42,           // id
                                                vocbase,      // database
                                                logicalView,  // view
                                                outVariable,
                                                nullptr,  // no filter condition
                                                nullptr,  // no options
                                                {});        // no sort condition

    EXPECT_TRUE(node.empty());                // view has no links
    EXPECT_TRUE(node.collections().empty());  // view has no links
    EXPECT_TRUE(node.shards().empty());

    node.shards().emplace_back("abc");
    node.shards().emplace_back("def");

    // clone without properties into the same plan
    {
      auto const nextId = node.plan()->nextId();
      auto& cloned = dynamic_cast<arangodb::iresearch::IResearchViewNode&>(
          *node.clone(query.plan(), true, false));
      EXPECT_TRUE(cloned.collections().empty());
      EXPECT_EQ(node.empty(), cloned.empty());
      EXPECT_EQ(node.shards(), cloned.shards());
      EXPECT_EQ(node.getType(), cloned.getType());
      EXPECT_EQ(&node.outVariable(), &cloned.outVariable());  // same objects
      EXPECT_EQ(node.plan(), cloned.plan());
      EXPECT_EQ(nextId + 1, cloned.id());
      EXPECT_EQ(&node.vocbase(), &cloned.vocbase());
      EXPECT_EQ(node.view(), cloned.view());
      EXPECT_EQ(&node.filterCondition(), &cloned.filterCondition());
      EXPECT_EQ(node.scorers(), cloned.scorers());
      EXPECT_EQ(node.volatility(), cloned.volatility());
      EXPECT_EQ(node.options().forceSync, cloned.options().forceSync);
      EXPECT_EQ(node.sort(), cloned.sort());

      EXPECT_EQ(node.getCost(), cloned.getCost());
    }

    // clone with properties into another plan
    {
      // another dummy query
      arangodb::aql::Query otherQuery(false, vocbase, arangodb::aql::QueryString("RETURN 1"),
                                      nullptr, arangodb::velocypack::Parser::fromJson("{}"),
                                      arangodb::aql::PART_MAIN);
      otherQuery.prepare(arangodb::QueryRegistryFeature::registry(),
                         arangodb::aql::SerializationFormat::SHADOWROWS);

      auto& cloned = dynamic_cast<arangodb::iresearch::IResearchViewNode&>(
          *node.clone(otherQuery.plan(), true, true));
      EXPECT_TRUE(cloned.collections().empty());
      EXPECT_EQ(node.empty(), cloned.empty());
      EXPECT_EQ(node.shards(), cloned.shards());
      EXPECT_EQ(node.getType(), cloned.getType());
      EXPECT_NE(&node.outVariable(), &cloned.outVariable());  // different objects
      EXPECT_EQ(node.outVariable().id, cloned.outVariable().id);
      EXPECT_EQ(node.outVariable().name, cloned.outVariable().name);
      EXPECT_EQ(otherQuery.plan(), cloned.plan());
      EXPECT_EQ(node.id(), cloned.id());
      EXPECT_EQ(&node.vocbase(), &cloned.vocbase());
      EXPECT_EQ(node.view(), cloned.view());
      EXPECT_EQ(&node.filterCondition(), &cloned.filterCondition());
      EXPECT_EQ(node.scorers(), cloned.scorers());
      EXPECT_EQ(node.volatility(), cloned.volatility());
      EXPECT_EQ(node.options().forceSync, cloned.options().forceSync);
      EXPECT_EQ(node.sort(), cloned.sort());

      EXPECT_EQ(node.getCost(), cloned.getCost());
    }

    // clone without properties into another plan
    {
      // another dummy query
      arangodb::aql::Query otherQuery(false, vocbase, arangodb::aql::QueryString("RETURN 1"),
                                      nullptr, arangodb::velocypack::Parser::fromJson("{}"),
                                      arangodb::aql::PART_MAIN);
      otherQuery.prepare(arangodb::QueryRegistryFeature::registry(),
                         arangodb::aql::SerializationFormat::SHADOWROWS);

      node.plan()->nextId();
      auto& cloned = dynamic_cast<arangodb::iresearch::IResearchViewNode&>(
          *node.clone(otherQuery.plan(), true, false));
      EXPECT_TRUE(cloned.collections().empty());
      EXPECT_EQ(node.empty(), cloned.empty());
      EXPECT_EQ(node.shards(), cloned.shards());
      EXPECT_EQ(node.getType(), cloned.getType());
      EXPECT_EQ(&node.outVariable(), &cloned.outVariable());  // same objects
      EXPECT_EQ(otherQuery.plan(), cloned.plan());
      EXPECT_EQ(node.id(), cloned.id());
      EXPECT_EQ(&node.vocbase(), &cloned.vocbase());
      EXPECT_EQ(node.view(), cloned.view());
      EXPECT_EQ(&node.filterCondition(), &cloned.filterCondition());
      EXPECT_EQ(node.scorers(), cloned.scorers());
      EXPECT_EQ(node.volatility(), cloned.volatility());
      EXPECT_EQ(node.options().forceSync, cloned.options().forceSync);
      EXPECT_EQ(node.sort(), cloned.sort());

      EXPECT_EQ(node.getCost(), cloned.getCost());
    }
  }

  // no filter condition, sort condition, with shards, no options
  {
    arangodb::iresearch::IResearchViewSort sort;
    arangodb::iresearch::IResearchViewNode node(*query.plan(),
                                                42,           // id
                                                vocbase,      // database
                                                logicalView,  // view
                                                outVariable,
                                                nullptr,  // no filter condition
                                                nullptr,  // no options
                                                {});        // no scorers
    node.sort(&sort, 0);

    EXPECT_TRUE(node.empty());                // view has no links
    EXPECT_TRUE(node.collections().empty());  // view has no links
    EXPECT_TRUE(node.shards().empty());

    node.shards().emplace_back("abc");
    node.shards().emplace_back("def");

    // clone without properties into the same plan
    {
      auto const nextId = node.plan()->nextId();
      auto& cloned = dynamic_cast<arangodb::iresearch::IResearchViewNode&>(
          *node.clone(query.plan(), true, false));
      EXPECT_TRUE(cloned.collections().empty());
      EXPECT_EQ(node.empty(), cloned.empty());
      EXPECT_EQ(node.shards(), cloned.shards());
      EXPECT_EQ(node.getType(), cloned.getType());
      EXPECT_EQ(&node.outVariable(), &cloned.outVariable());  // same objects
      EXPECT_EQ(node.plan(), cloned.plan());
      EXPECT_EQ(nextId + 1, cloned.id());
      EXPECT_EQ(&node.vocbase(), &cloned.vocbase());
      EXPECT_EQ(node.view(), cloned.view());
      EXPECT_EQ(&node.filterCondition(), &cloned.filterCondition());
      EXPECT_EQ(node.scorers(), cloned.scorers());
      EXPECT_EQ(node.volatility(), cloned.volatility());
      EXPECT_EQ(node.options().forceSync, cloned.options().forceSync);
      EXPECT_EQ(node.sort(), cloned.sort());

      EXPECT_EQ(node.getCost(), cloned.getCost());
    }

    // clone with properties into another plan
    {
      // another dummy query
      arangodb::aql::Query otherQuery(false, vocbase, arangodb::aql::QueryString("RETURN 1"),
                                      nullptr, arangodb::velocypack::Parser::fromJson("{}"),
                                      arangodb::aql::PART_MAIN);
      otherQuery.prepare(arangodb::QueryRegistryFeature::registry(),
                         arangodb::aql::SerializationFormat::SHADOWROWS);

      auto& cloned = dynamic_cast<arangodb::iresearch::IResearchViewNode&>(
          *node.clone(otherQuery.plan(), true, true));
      EXPECT_TRUE(cloned.collections().empty());
      EXPECT_EQ(node.empty(), cloned.empty());
      EXPECT_EQ(node.shards(), cloned.shards());
      EXPECT_EQ(node.getType(), cloned.getType());
      EXPECT_NE(&node.outVariable(), &cloned.outVariable());  // different objects
      EXPECT_EQ(node.outVariable().id, cloned.outVariable().id);
      EXPECT_EQ(node.outVariable().name, cloned.outVariable().name);
      EXPECT_EQ(otherQuery.plan(), cloned.plan());
      EXPECT_EQ(node.id(), cloned.id());
      EXPECT_EQ(&node.vocbase(), &cloned.vocbase());
      EXPECT_EQ(node.view(), cloned.view());
      EXPECT_EQ(&node.filterCondition(), &cloned.filterCondition());
      EXPECT_EQ(node.scorers(), cloned.scorers());
      EXPECT_EQ(node.volatility(), cloned.volatility());
      EXPECT_EQ(node.options().forceSync, cloned.options().forceSync);
      EXPECT_EQ(node.sort(), cloned.sort());

      EXPECT_EQ(node.getCost(), cloned.getCost());
    }

    // clone without properties into another plan
    {
      // another dummy query
      arangodb::aql::Query otherQuery(false, vocbase, arangodb::aql::QueryString("RETURN 1"),
                                      nullptr, arangodb::velocypack::Parser::fromJson("{}"),
                                      arangodb::aql::PART_MAIN);
      otherQuery.prepare(arangodb::QueryRegistryFeature::registry(),
                         arangodb::aql::SerializationFormat::SHADOWROWS);

      node.plan()->nextId();
      auto& cloned = dynamic_cast<arangodb::iresearch::IResearchViewNode&>(
          *node.clone(otherQuery.plan(), true, false));
      EXPECT_TRUE(cloned.collections().empty());
      EXPECT_EQ(node.empty(), cloned.empty());
      EXPECT_EQ(node.shards(), cloned.shards());
      EXPECT_EQ(node.getType(), cloned.getType());
      EXPECT_EQ(&node.outVariable(), &cloned.outVariable());  // same objects
      EXPECT_EQ(otherQuery.plan(), cloned.plan());
      EXPECT_EQ(node.id(), cloned.id());
      EXPECT_EQ(&node.vocbase(), &cloned.vocbase());
      EXPECT_EQ(node.view(), cloned.view());
      EXPECT_EQ(&node.filterCondition(), &cloned.filterCondition());
      EXPECT_EQ(node.scorers(), cloned.scorers());
      EXPECT_EQ(node.volatility(), cloned.volatility());
      EXPECT_EQ(node.options().forceSync, cloned.options().forceSync);
      EXPECT_EQ(node.sort(), cloned.sort());

      EXPECT_EQ(node.getCost(), cloned.getCost());
    }
  }

  // with late materialization
  {
    arangodb::iresearch::IResearchViewNode node(*query.plan(),
                                                42,           // id
                                                vocbase,      // database
                                                logicalView,  // view
                                                outVariable,
                                                nullptr,  // no filter condition
                                                nullptr,  // no options
                                                {});        // no sort condition
    arangodb::aql::Variable const outNmColPtr("variable100", 100);
    arangodb::aql::Variable const outNmDocId("variable101", 101);
    node.setLateMaterialized(&outNmColPtr, &outNmDocId);
    ASSERT_TRUE(node.isLateMaterialized());
    auto varsSetOriginal = node.getVariablesSetHere();
    ASSERT_EQ(2, varsSetOriginal.size());
    // clone without properties into the same plan
    {
      auto const nextId = node.plan()->nextId();
      auto& cloned = dynamic_cast<arangodb::iresearch::IResearchViewNode&>(
          *node.clone(query.plan(), true, false));
      auto varsSetCloned = cloned.getVariablesSetHere();
      EXPECT_TRUE(cloned.collections().empty());
      EXPECT_EQ(node.empty(), cloned.empty());
      EXPECT_EQ(node.shards(), cloned.shards());
      EXPECT_EQ(node.getType(), cloned.getType());
      EXPECT_EQ(&node.outVariable(), &cloned.outVariable());  // same objects
      EXPECT_EQ(node.plan(), cloned.plan());
      EXPECT_EQ(nextId + 1, cloned.id());
      EXPECT_EQ(&node.vocbase(), &cloned.vocbase());
      EXPECT_EQ(node.view(), cloned.view());
      EXPECT_EQ(&node.filterCondition(), &cloned.filterCondition());
      EXPECT_EQ(node.scorers(), cloned.scorers());
      EXPECT_EQ(node.volatility(), cloned.volatility());
      EXPECT_EQ(node.options().forceSync, cloned.options().forceSync);
      EXPECT_EQ(node.sort(), cloned.sort());
      EXPECT_EQ(node.getCost(), cloned.getCost());
      EXPECT_EQ(node.isLateMaterialized(), cloned.isLateMaterialized());
      ASSERT_EQ(varsSetOriginal.size(), varsSetCloned.size());
      EXPECT_EQ(varsSetOriginal[0], varsSetCloned[0]);
      EXPECT_EQ(varsSetOriginal[1], varsSetCloned[1]);
    }

    // clone with properties into another plan
    {
      // another dummy query
      arangodb::aql::Query otherQuery(false, vocbase, arangodb::aql::QueryString("RETURN 1"),
                                      nullptr, arangodb::velocypack::Parser::fromJson("{}"),
                                      arangodb::aql::PART_MAIN);
      otherQuery.prepare(arangodb::QueryRegistryFeature::registry(),
                         arangodb::aql::SerializationFormat::SHADOWROWS);

      auto& cloned = dynamic_cast<arangodb::iresearch::IResearchViewNode&>(
          *node.clone(otherQuery.plan(), true, true));
      auto varsSetCloned = cloned.getVariablesSetHere();
      EXPECT_TRUE(cloned.collections().empty());
      EXPECT_EQ(node.empty(), cloned.empty());
      EXPECT_EQ(node.shards(), cloned.shards());
      EXPECT_EQ(node.getType(), cloned.getType());
      EXPECT_NE(&node.outVariable(), &cloned.outVariable());  // different objects
      EXPECT_EQ(node.outVariable().id, cloned.outVariable().id);
      EXPECT_EQ(node.outVariable().name, cloned.outVariable().name);
      EXPECT_EQ(otherQuery.plan(), cloned.plan());
      EXPECT_EQ(node.id(), cloned.id());
      EXPECT_EQ(&node.vocbase(), &cloned.vocbase());
      EXPECT_EQ(node.view(), cloned.view());
      EXPECT_EQ(&node.filterCondition(), &cloned.filterCondition());
      EXPECT_EQ(node.scorers(), cloned.scorers());
      EXPECT_EQ(node.volatility(), cloned.volatility());
      EXPECT_EQ(node.options().forceSync, cloned.options().forceSync);
      EXPECT_EQ(node.sort(), cloned.sort());
      EXPECT_EQ(node.getCost(), cloned.getCost());
      EXPECT_EQ(node.isLateMaterialized(), cloned.isLateMaterialized());
      ASSERT_EQ(varsSetOriginal.size(), varsSetCloned.size());
      EXPECT_NE(varsSetOriginal[0], varsSetCloned[0]);
      EXPECT_NE(varsSetOriginal[1], varsSetCloned[1]);
    }
    // clone without properties into another plan
    {
      // another dummy query
      arangodb::aql::Query otherQuery(false, vocbase, arangodb::aql::QueryString("RETURN 1"),
        nullptr, arangodb::velocypack::Parser::fromJson("{}"),
        arangodb::aql::PART_MAIN);
      otherQuery.prepare(arangodb::QueryRegistryFeature::registry(),
                         arangodb::aql::SerializationFormat::SHADOWROWS);

      node.plan()->nextId();
      auto& cloned = dynamic_cast<arangodb::iresearch::IResearchViewNode&>(
        *node.clone(otherQuery.plan(), true, false));
      auto varsSetCloned = cloned.getVariablesSetHere();
      EXPECT_TRUE(cloned.collections().empty());
      EXPECT_EQ(node.empty(), cloned.empty());
      EXPECT_EQ(node.shards(), cloned.shards());
      EXPECT_EQ(node.getType(), cloned.getType());
      EXPECT_EQ(&node.outVariable(), &cloned.outVariable());  // same objects
      EXPECT_EQ(otherQuery.plan(), cloned.plan());
      EXPECT_EQ(node.id(), cloned.id());
      EXPECT_EQ(&node.vocbase(), &cloned.vocbase());
      EXPECT_EQ(node.view(), cloned.view());
      EXPECT_EQ(&node.filterCondition(), &cloned.filterCondition());
      EXPECT_EQ(node.scorers(), cloned.scorers());
      EXPECT_EQ(node.volatility(), cloned.volatility());
      EXPECT_EQ(node.options().forceSync, cloned.options().forceSync);
      EXPECT_EQ(node.sort(), cloned.sort());
      EXPECT_TRUE(node.getCost() == cloned.getCost());
      EXPECT_EQ(node.isLateMaterialized(), cloned.isLateMaterialized());
      ASSERT_EQ(varsSetOriginal.size(), varsSetCloned.size());
      EXPECT_EQ(varsSetOriginal[0], varsSetCloned[0]);
      EXPECT_EQ(varsSetOriginal[1], varsSetCloned[1]);
    }
  }
}

TEST_F(IResearchViewNodeTest, serialize) {
  TRI_vocbase_t vocbase(TRI_vocbase_type_e::TRI_VOCBASE_TYPE_NORMAL, testDBInfo(server.server()));
  // create view
  auto createJson = arangodb::velocypack::Parser::fromJson(
      "{ \"name\": \"testView\", \"type\": \"arangosearch\" }");
  auto logicalView = vocbase.createView(createJson->slice());
  ASSERT_FALSE(!logicalView);

  // dummy query
  arangodb::aql::Query query(false, vocbase, arangodb::aql::QueryString("RETURN 1"),
                             nullptr, arangodb::velocypack::Parser::fromJson("{}"),
                             arangodb::aql::PART_MAIN);
  query.prepare(arangodb::QueryRegistryFeature::registry(),
                arangodb::aql::SerializationFormat::SHADOWROWS);

  arangodb::aql::Variable const outVariable("variable", 0);

  // no filter condition, no sort condition
  {
    arangodb::iresearch::IResearchViewNode node(*query.plan(),
                                                42,           // id
                                                vocbase,      // database
                                                logicalView,  // view
                                                outVariable,
                                                nullptr,  // no filter condition
                                                nullptr,  // no options
                                                {});        // no sort condition
    EXPECT_TRUE(node.empty());                // view has no links
    EXPECT_TRUE(node.collections().empty());  // view has no links
    EXPECT_TRUE(node.shards().empty());

    arangodb::velocypack::Builder builder;
    unsigned flags = arangodb::aql::ExecutionNode::SERIALIZE_DETAILS;
    node.toVelocyPack(builder, flags, false);  // object with array of objects

    auto const slice = builder.slice();
    EXPECT_TRUE(slice.isObject());
    auto const nodesSlice = slice.get("nodes");
    EXPECT_TRUE(nodesSlice.isArray());
    arangodb::velocypack::ArrayIterator it(nodesSlice);
<<<<<<< HEAD
    ASSERT_EQ(1, it.size());
=======
    EXPECT_EQ(1, it.size());
>>>>>>> e9ab15db
    auto nodeSlice = it.value();

    // constructor
    {
      arangodb::iresearch::IResearchViewNode const deserialized(*query.plan(), nodeSlice);
      EXPECT_EQ(node.empty(), deserialized.empty());
      EXPECT_EQ(node.shards(), deserialized.shards());
      EXPECT_TRUE(deserialized.collections().empty());
<<<<<<< HEAD
      EXPECT_TRUE(node.getType() == deserialized.getType());
      EXPECT_TRUE(node.outVariable().id == deserialized.outVariable().id);
      EXPECT_TRUE(node.outVariable().name == deserialized.outVariable().name);
      EXPECT_TRUE(node.plan() == deserialized.plan());
      EXPECT_TRUE(node.id() == deserialized.id());
      EXPECT_TRUE(&node.vocbase() == &deserialized.vocbase());
      EXPECT_TRUE(node.view() == deserialized.view());
      EXPECT_TRUE(&node.filterCondition() == &deserialized.filterCondition());
      EXPECT_TRUE(node.scorers() == deserialized.scorers());
      EXPECT_TRUE(node.volatility() == deserialized.volatility());
      EXPECT_TRUE(node.options().forceSync == deserialized.options().forceSync);
      EXPECT_TRUE(node.sort() == deserialized.sort());
      EXPECT_TRUE(node.getCost() == deserialized.getCost());
=======
      EXPECT_EQ(node.getType(), deserialized.getType());
      EXPECT_EQ(node.outVariable().id, deserialized.outVariable().id);
      EXPECT_EQ(node.outVariable().name, deserialized.outVariable().name);
      EXPECT_EQ(node.plan(), deserialized.plan());
      EXPECT_EQ(node.id(), deserialized.id());
      EXPECT_EQ(&node.vocbase(), &deserialized.vocbase());
      EXPECT_EQ(node.view(), deserialized.view());
      EXPECT_EQ(&node.filterCondition(), &deserialized.filterCondition());
      EXPECT_EQ(node.scorers(), deserialized.scorers());
      EXPECT_EQ(node.volatility(), deserialized.volatility());
      EXPECT_EQ(node.options().forceSync, deserialized.options().forceSync);
      EXPECT_EQ(node.sort(), deserialized.sort());

      EXPECT_EQ(node.getCost(), deserialized.getCost());
>>>>>>> e9ab15db
    }

    // factory method
    {
      std::unique_ptr<arangodb::aql::ExecutionNode> deserializedNode(
          arangodb::aql::ExecutionNode::fromVPackFactory(query.plan(), nodeSlice));
      auto& deserialized =
          dynamic_cast<arangodb::iresearch::IResearchViewNode&>(*deserializedNode);
      EXPECT_EQ(node.empty(), deserialized.empty());
      EXPECT_EQ(node.shards(), deserialized.shards());
      EXPECT_TRUE(deserialized.collections().empty());
<<<<<<< HEAD
      EXPECT_TRUE(node.getType() == deserialized.getType());
      EXPECT_TRUE(node.outVariable().id == deserialized.outVariable().id);
      EXPECT_TRUE(node.outVariable().name == deserialized.outVariable().name);
      EXPECT_TRUE(node.plan() == deserialized.plan());
      EXPECT_TRUE(node.id() == deserialized.id());
      EXPECT_TRUE(&node.vocbase() == &deserialized.vocbase());
      EXPECT_TRUE(node.view() == deserialized.view());
      EXPECT_TRUE(&node.filterCondition() == &deserialized.filterCondition());
      EXPECT_TRUE(node.scorers() == deserialized.scorers());
      EXPECT_TRUE(node.volatility() == deserialized.volatility());
      EXPECT_TRUE(node.options().forceSync == deserialized.options().forceSync);
      EXPECT_TRUE(node.sort() == deserialized.sort());
      EXPECT_TRUE(node.getCost() == deserialized.getCost());
=======
      EXPECT_EQ(node.getType(), deserialized.getType());
      EXPECT_EQ(node.outVariable().id, deserialized.outVariable().id);
      EXPECT_EQ(node.outVariable().name, deserialized.outVariable().name);
      EXPECT_EQ(node.plan(), deserialized.plan());
      EXPECT_EQ(node.id(), deserialized.id());
      EXPECT_EQ(&node.vocbase(), &deserialized.vocbase());
      EXPECT_EQ(node.view(), deserialized.view());
      EXPECT_EQ(&node.filterCondition(), &deserialized.filterCondition());
      EXPECT_EQ(node.scorers(), deserialized.scorers());
      EXPECT_EQ(node.volatility(), deserialized.volatility());
      EXPECT_EQ(node.options().forceSync, deserialized.options().forceSync);
      EXPECT_EQ(node.sort(), deserialized.sort());

      EXPECT_EQ(node.getCost(), deserialized.getCost());
>>>>>>> e9ab15db
    }
  }

  // no filter condition, no sort condition, options
  {
    // build options node
    arangodb::aql::AstNode attributeValue(arangodb::aql::NODE_TYPE_VALUE);
    attributeValue.setValueType(arangodb::aql::VALUE_TYPE_BOOL);
    attributeValue.setBoolValue(true);
    arangodb::aql::AstNode attributeName(arangodb::aql::NODE_TYPE_OBJECT_ELEMENT);
    attributeName.addMember(&attributeValue);
    attributeName.setStringValue("waitForSync", strlen("waitForSync"));
    arangodb::aql::AstNode options(arangodb::aql::NODE_TYPE_OBJECT);
    options.addMember(&attributeName);

    arangodb::iresearch::IResearchViewNode node(*query.plan(),
                                                42,           // id
                                                vocbase,      // database
                                                logicalView,  // view
                                                outVariable,
                                                nullptr,  // no filter condition
                                                &options, {});  // no sort condition
    EXPECT_TRUE(node.empty());                // view has no links
    EXPECT_TRUE(node.collections().empty());  // view has no links
    EXPECT_TRUE(node.shards().empty());
    EXPECT_TRUE(node.options().forceSync);

    arangodb::velocypack::Builder builder;
    unsigned flags = arangodb::aql::ExecutionNode::SERIALIZE_DETAILS;
    node.toVelocyPack(builder, flags, false);  // object with array of objects

    auto const slice = builder.slice();
    EXPECT_TRUE(slice.isObject());
    auto const nodesSlice = slice.get("nodes");
    EXPECT_TRUE(nodesSlice.isArray());
    arangodb::velocypack::ArrayIterator it(nodesSlice);
<<<<<<< HEAD
    ASSERT_EQ(1, it.size());
=======
    EXPECT_EQ(1, it.size());
>>>>>>> e9ab15db
    auto nodeSlice = it.value();

    // constructor
    {
      arangodb::iresearch::IResearchViewNode const deserialized(*query.plan(), nodeSlice);
      EXPECT_EQ(node.empty(), deserialized.empty());
      EXPECT_EQ(node.shards(), deserialized.shards());
      EXPECT_TRUE(deserialized.collections().empty());
<<<<<<< HEAD
      EXPECT_TRUE(node.getType() == deserialized.getType());
      EXPECT_TRUE(node.outVariable().id == deserialized.outVariable().id);
      EXPECT_TRUE(node.outVariable().name == deserialized.outVariable().name);
      EXPECT_TRUE(node.plan() == deserialized.plan());
      EXPECT_TRUE(node.id() == deserialized.id());
      EXPECT_TRUE(&node.vocbase() == &deserialized.vocbase());
      EXPECT_TRUE(node.view() == deserialized.view());
      EXPECT_TRUE(&node.filterCondition() == &deserialized.filterCondition());
      EXPECT_TRUE(node.scorers() == deserialized.scorers());
      EXPECT_TRUE(node.volatility() == deserialized.volatility());
      EXPECT_TRUE(node.options().forceSync == deserialized.options().forceSync);
      EXPECT_TRUE(node.sort() == deserialized.sort());
      EXPECT_TRUE(node.getCost() == deserialized.getCost());
=======
      EXPECT_EQ(node.getType(), deserialized.getType());
      EXPECT_EQ(node.outVariable().id, deserialized.outVariable().id);
      EXPECT_EQ(node.outVariable().name, deserialized.outVariable().name);
      EXPECT_EQ(node.plan(), deserialized.plan());
      EXPECT_EQ(node.id(), deserialized.id());
      EXPECT_EQ(&node.vocbase(), &deserialized.vocbase());
      EXPECT_EQ(node.view(), deserialized.view());
      EXPECT_EQ(&node.filterCondition(), &deserialized.filterCondition());
      EXPECT_EQ(node.scorers(), deserialized.scorers());
      EXPECT_EQ(node.volatility(), deserialized.volatility());
      EXPECT_EQ(node.options().forceSync, deserialized.options().forceSync);
      EXPECT_EQ(node.sort(), deserialized.sort());

      EXPECT_EQ(node.getCost(), deserialized.getCost());
>>>>>>> e9ab15db
    }

    // factory method
    {
      std::unique_ptr<arangodb::aql::ExecutionNode> deserializedNode(
          arangodb::aql::ExecutionNode::fromVPackFactory(query.plan(), nodeSlice));
      auto& deserialized =
          dynamic_cast<arangodb::iresearch::IResearchViewNode&>(*deserializedNode);
      EXPECT_EQ(node.empty(), deserialized.empty());
      EXPECT_EQ(node.shards(), deserialized.shards());
      EXPECT_TRUE(deserialized.collections().empty());
<<<<<<< HEAD
      EXPECT_TRUE(node.getType() == deserialized.getType());
      EXPECT_TRUE(node.outVariable().id == deserialized.outVariable().id);
      EXPECT_TRUE(node.outVariable().name == deserialized.outVariable().name);
      EXPECT_TRUE(node.plan() == deserialized.plan());
      EXPECT_TRUE(node.id() == deserialized.id());
      EXPECT_TRUE(&node.vocbase() == &deserialized.vocbase());
      EXPECT_TRUE(node.view() == deserialized.view());
      EXPECT_TRUE(&node.filterCondition() == &deserialized.filterCondition());
      EXPECT_TRUE(node.scorers() == deserialized.scorers());
      EXPECT_TRUE(node.volatility() == deserialized.volatility());
      EXPECT_TRUE(node.options().forceSync == deserialized.options().forceSync);
      EXPECT_TRUE(node.sort() == deserialized.sort());
      EXPECT_TRUE(node.getCost() == deserialized.getCost());
=======
      EXPECT_EQ(node.getType(), deserialized.getType());
      EXPECT_EQ(node.outVariable().id, deserialized.outVariable().id);
      EXPECT_EQ(node.outVariable().name, deserialized.outVariable().name);
      EXPECT_EQ(node.plan(), deserialized.plan());
      EXPECT_EQ(node.id(), deserialized.id());
      EXPECT_EQ(&node.vocbase(), &deserialized.vocbase());
      EXPECT_EQ(node.view(), deserialized.view());
      EXPECT_EQ(&node.filterCondition(), &deserialized.filterCondition());
      EXPECT_EQ(node.scorers(), deserialized.scorers());
      EXPECT_EQ(node.volatility(), deserialized.volatility());
      EXPECT_EQ(node.options().forceSync, deserialized.options().forceSync);
      EXPECT_EQ(node.sort(), deserialized.sort());

      EXPECT_EQ(node.getCost(), deserialized.getCost());
>>>>>>> e9ab15db
    }
  }
  // with late materialization
  {
    arangodb::iresearch::IResearchViewNode node(*query.plan(),
                                                42,           // id
                                                vocbase,      // database
                                                logicalView,  // view
                                                outVariable,
                                                nullptr,  // no filter condition
                                                nullptr,  // no options
                                                {});        // no sort condition
    arangodb::aql::Variable const outNmColPtr("variable100", 100);
    arangodb::aql::Variable const outNmDocId("variable101", 101);
    node.setLateMaterialized(&outNmColPtr, &outNmDocId);

    arangodb::velocypack::Builder builder;
    unsigned flags = arangodb::aql::ExecutionNode::SERIALIZE_DETAILS;
    node.toVelocyPack(builder, flags, false);  // object with array of objects

    auto const slice = builder.slice();
    EXPECT_TRUE(slice.isObject());
    auto const nodesSlice = slice.get("nodes");
    EXPECT_TRUE(nodesSlice.isArray());
    arangodb::velocypack::ArrayIterator it(nodesSlice);
    ASSERT_EQ(1, it.size());
    auto nodeSlice = it.value();

    // constructor
    {
      arangodb::iresearch::IResearchViewNode const deserialized(*query.plan(), nodeSlice);
      EXPECT_EQ(node.empty(), deserialized.empty());
      EXPECT_EQ(node.shards(), deserialized.shards());
      EXPECT_TRUE(deserialized.collections().empty());
      EXPECT_EQ(node.getType(), deserialized.getType());
      EXPECT_EQ(node.outVariable().id, deserialized.outVariable().id);
      EXPECT_EQ(node.outVariable().name, deserialized.outVariable().name);
      EXPECT_EQ(node.plan(), deserialized.plan());
      EXPECT_EQ(node.id(), deserialized.id());
      EXPECT_EQ(&node.vocbase(), &deserialized.vocbase());
      EXPECT_EQ(node.view(), deserialized.view());
      EXPECT_EQ(&node.filterCondition(), &deserialized.filterCondition());
      EXPECT_EQ(node.scorers(), deserialized.scorers());
      EXPECT_EQ(node.volatility(), deserialized.volatility());
      EXPECT_EQ(node.options().forceSync, deserialized.options().forceSync);
      EXPECT_EQ(node.sort(), deserialized.sort());
      EXPECT_EQ(node.getCost(), deserialized.getCost());
      EXPECT_EQ(node.isLateMaterialized(), deserialized.isLateMaterialized());
      auto varsSetHere = deserialized.getVariablesSetHere();
      ASSERT_EQ(2, varsSetHere.size());
      EXPECT_EQ(outNmColPtr.id, varsSetHere[0]->id);
      EXPECT_EQ(outNmColPtr.name, varsSetHere[0]->name);
      EXPECT_EQ(outNmDocId.id, varsSetHere[1]->id);
      EXPECT_EQ(outNmDocId.name, varsSetHere[1]->name);
    }

    // factory method
    {
      std::unique_ptr<arangodb::aql::ExecutionNode> deserializedNode(
          arangodb::aql::ExecutionNode::fromVPackFactory(query.plan(), nodeSlice));
      auto& deserialized =
          dynamic_cast<arangodb::iresearch::IResearchViewNode&>(*deserializedNode);
      EXPECT_EQ(node.empty(), deserialized.empty());
      EXPECT_EQ(node.shards(), deserialized.shards());
      EXPECT_TRUE(deserialized.collections().empty());
      EXPECT_EQ(node.getType(), deserialized.getType());
      EXPECT_EQ(node.outVariable().id, deserialized.outVariable().id);
      EXPECT_EQ(node.outVariable().name, deserialized.outVariable().name);
      EXPECT_EQ(node.plan(), deserialized.plan());
      EXPECT_EQ(node.id(), deserialized.id());
      EXPECT_EQ(&node.vocbase(), &deserialized.vocbase());
      EXPECT_EQ(node.view(), deserialized.view());
      EXPECT_EQ(&node.filterCondition(), &deserialized.filterCondition());
      EXPECT_EQ(node.scorers(), deserialized.scorers());
      EXPECT_EQ(node.volatility(), deserialized.volatility());
      EXPECT_EQ(node.options().forceSync, deserialized.options().forceSync);
      EXPECT_EQ(node.sort(), deserialized.sort());
      EXPECT_EQ(node.getCost(), deserialized.getCost());
      EXPECT_EQ(node.isLateMaterialized(), deserialized.isLateMaterialized());
      auto varsSetHere = deserialized.getVariablesSetHere();
      ASSERT_EQ(2, varsSetHere.size());
      EXPECT_EQ(outNmColPtr.id, varsSetHere[0]->id);
      EXPECT_EQ(outNmColPtr.name, varsSetHere[0]->name);
      EXPECT_EQ(outNmDocId.id, varsSetHere[1]->id);
      EXPECT_EQ(outNmDocId.name, varsSetHere[1]->name);
    }
  }
}

TEST_F(IResearchViewNodeTest, serializeSortedView) {
  TRI_vocbase_t vocbase(TRI_vocbase_type_e::TRI_VOCBASE_TYPE_NORMAL, testDBInfo(server.server()));
  // create view
  auto createJson = arangodb::velocypack::Parser::fromJson(
      "{ \"name\": \"testView\", \"type\": \"arangosearch\", \"primarySort\" : "
      "[ { \"field\":\"_key\", \"direction\":\"desc\"} ] }");
  auto logicalView = vocbase.createView(createJson->slice());
  ASSERT_FALSE(!logicalView);
  auto& viewImpl =
      arangodb::LogicalView::cast<arangodb::iresearch::IResearchView>(*logicalView);
  EXPECT_FALSE(viewImpl.primarySort().empty());

  // dummy query
  arangodb::aql::Query query(false, vocbase, arangodb::aql::QueryString("RETURN 1"),
                             nullptr, arangodb::velocypack::Parser::fromJson("{}"),
                             arangodb::aql::PART_MAIN);
  query.prepare(arangodb::QueryRegistryFeature::registry(),
                arangodb::aql::SerializationFormat::SHADOWROWS);

  arangodb::aql::Variable const outVariable("variable", 0);

  // no filter condition, no sort condition
  {
    arangodb::iresearch::IResearchViewNode node(*query.plan(),
                                                42,           // id
                                                vocbase,      // database
                                                logicalView,  // view
                                                outVariable,
                                                nullptr,  // no filter condition
                                                nullptr,  // no options
                                                {});        // no sort condition
    node.sort(&viewImpl.primarySort(), 1);

    EXPECT_TRUE(node.empty());                // view has no links
    EXPECT_TRUE(node.collections().empty());  // view has no links
    EXPECT_TRUE(node.shards().empty());

    arangodb::velocypack::Builder builder;
    unsigned flags = arangodb::aql::ExecutionNode::SERIALIZE_DETAILS;
    node.toVelocyPack(builder, flags, false);  // object with array of objects

    auto const slice = builder.slice();
    EXPECT_TRUE(slice.isObject());
    auto const nodesSlice = slice.get("nodes");
    EXPECT_TRUE(nodesSlice.isArray());
    arangodb::velocypack::ArrayIterator it(nodesSlice);
<<<<<<< HEAD
    ASSERT_EQ(1, it.size());
=======
    EXPECT_EQ(1, it.size());
>>>>>>> e9ab15db
    auto nodeSlice = it.value();

    // constructor
    {
      arangodb::iresearch::IResearchViewNode const deserialized(*query.plan(), nodeSlice);
      EXPECT_EQ(node.empty(), deserialized.empty());
      EXPECT_EQ(node.shards(), deserialized.shards());
      EXPECT_TRUE(deserialized.collections().empty());
      EXPECT_EQ(node.getType(), deserialized.getType());
      EXPECT_EQ(node.outVariable().id, deserialized.outVariable().id);
      EXPECT_EQ(node.outVariable().name, deserialized.outVariable().name);
      EXPECT_EQ(node.plan(), deserialized.plan());
      EXPECT_EQ(node.id(), deserialized.id());
      EXPECT_EQ(&node.vocbase(), &deserialized.vocbase());
      EXPECT_EQ(node.view(), deserialized.view());
      EXPECT_EQ(&node.filterCondition(), &deserialized.filterCondition());
      EXPECT_EQ(node.scorers(), deserialized.scorers());
      EXPECT_EQ(node.volatility(), deserialized.volatility());
      EXPECT_EQ(node.options().forceSync, deserialized.options().forceSync);
      EXPECT_EQ(node.sort(), deserialized.sort());
      EXPECT_EQ(1, node.sort().second);
<<<<<<< HEAD
      EXPECT_TRUE(node.getCost() == deserialized.getCost());
=======

      EXPECT_EQ(node.getCost(), deserialized.getCost());
>>>>>>> e9ab15db
    }

    // factory method
    {
      std::unique_ptr<arangodb::aql::ExecutionNode> deserializedNode(
          arangodb::aql::ExecutionNode::fromVPackFactory(query.plan(), nodeSlice));
      auto& deserialized =
          dynamic_cast<arangodb::iresearch::IResearchViewNode&>(*deserializedNode);
      EXPECT_EQ(node.empty(), deserialized.empty());
      EXPECT_EQ(node.shards(), deserialized.shards());
      EXPECT_TRUE(deserialized.collections().empty());
      EXPECT_EQ(node.getType(), deserialized.getType());
      EXPECT_EQ(node.outVariable().id, deserialized.outVariable().id);
      EXPECT_EQ(node.outVariable().name, deserialized.outVariable().name);
      EXPECT_EQ(node.plan(), deserialized.plan());
      EXPECT_EQ(node.id(), deserialized.id());
      EXPECT_EQ(&node.vocbase(), &deserialized.vocbase());
      EXPECT_EQ(node.view(), deserialized.view());
      EXPECT_EQ(&node.filterCondition(), &deserialized.filterCondition());
      EXPECT_EQ(node.scorers(), deserialized.scorers());
      EXPECT_EQ(node.volatility(), deserialized.volatility());
      EXPECT_EQ(node.options().forceSync, deserialized.options().forceSync);
      EXPECT_EQ(node.sort(), deserialized.sort());
      EXPECT_EQ(1, node.sort().second);
<<<<<<< HEAD
      EXPECT_TRUE(node.getCost() == deserialized.getCost());
=======

      EXPECT_EQ(node.getCost(), deserialized.getCost());
>>>>>>> e9ab15db
    }
  }

  // no filter condition, no sort condition, options
  {
    // build options node
    arangodb::aql::AstNode attributeValue(arangodb::aql::NODE_TYPE_VALUE);
    attributeValue.setValueType(arangodb::aql::VALUE_TYPE_BOOL);
    attributeValue.setBoolValue(true);
    arangodb::aql::AstNode attributeName(arangodb::aql::NODE_TYPE_OBJECT_ELEMENT);
    attributeName.addMember(&attributeValue);
    attributeName.setStringValue("waitForSync", strlen("waitForSync"));
    arangodb::aql::AstNode options(arangodb::aql::NODE_TYPE_OBJECT);
    options.addMember(&attributeName);

    arangodb::iresearch::IResearchViewNode node(*query.plan(),
                                                42,           // id
                                                vocbase,      // database
                                                logicalView,  // view
                                                outVariable,
                                                nullptr,  // no filter condition
                                                &options, {});  // no sort condition
    EXPECT_TRUE(node.empty());                // view has no links
    EXPECT_TRUE(node.collections().empty());  // view has no links
    EXPECT_TRUE(node.shards().empty());
    EXPECT_TRUE(node.options().forceSync);

    arangodb::velocypack::Builder builder;
    unsigned flags = arangodb::aql::ExecutionNode::SERIALIZE_DETAILS;
    node.toVelocyPack(builder, flags, false);  // object with array of objects

    auto const slice = builder.slice();
    EXPECT_TRUE(slice.isObject());
    auto const nodesSlice = slice.get("nodes");
    EXPECT_TRUE(nodesSlice.isArray());
    arangodb::velocypack::ArrayIterator it(nodesSlice);
<<<<<<< HEAD
    ASSERT_EQ(1, it.size());
=======
    EXPECT_EQ(1, it.size());
>>>>>>> e9ab15db
    auto nodeSlice = it.value();

    // constructor
    {
      arangodb::iresearch::IResearchViewNode const deserialized(*query.plan(), nodeSlice);
      EXPECT_EQ(node.empty(), deserialized.empty());
      EXPECT_EQ(node.shards(), deserialized.shards());
      EXPECT_TRUE(deserialized.collections().empty());
      EXPECT_EQ(node.getType(), deserialized.getType());
      EXPECT_EQ(node.outVariable().id, deserialized.outVariable().id);
      EXPECT_EQ(node.outVariable().name, deserialized.outVariable().name);
      EXPECT_EQ(node.plan(), deserialized.plan());
      EXPECT_EQ(node.id(), deserialized.id());
      EXPECT_EQ(&node.vocbase(), &deserialized.vocbase());
      EXPECT_EQ(node.view(), deserialized.view());
      EXPECT_EQ(&node.filterCondition(), &deserialized.filterCondition());
      EXPECT_EQ(node.scorers(), deserialized.scorers());
      EXPECT_EQ(node.volatility(), deserialized.volatility());
      EXPECT_EQ(node.options().forceSync, deserialized.options().forceSync);
      EXPECT_EQ(node.sort(), deserialized.sort());
      EXPECT_EQ(0, node.sort().second);
<<<<<<< HEAD
      EXPECT_TRUE(node.getCost() == deserialized.getCost());
=======

      EXPECT_EQ(node.getCost(), deserialized.getCost());
>>>>>>> e9ab15db
    }

    // factory method
    {
      std::unique_ptr<arangodb::aql::ExecutionNode> deserializedNode(
          arangodb::aql::ExecutionNode::fromVPackFactory(query.plan(), nodeSlice));
      auto& deserialized =
          dynamic_cast<arangodb::iresearch::IResearchViewNode&>(*deserializedNode);
      EXPECT_EQ(node.empty(), deserialized.empty());
      EXPECT_EQ(node.shards(), deserialized.shards());
      EXPECT_TRUE(deserialized.collections().empty());
      EXPECT_EQ(node.getType(), deserialized.getType());
      EXPECT_EQ(node.outVariable().id, deserialized.outVariable().id);
      EXPECT_EQ(node.outVariable().name, deserialized.outVariable().name);
      EXPECT_EQ(node.plan(), deserialized.plan());
      EXPECT_EQ(node.id(), deserialized.id());
      EXPECT_EQ(&node.vocbase(), &deserialized.vocbase());
      EXPECT_EQ(node.view(), deserialized.view());
      EXPECT_EQ(&node.filterCondition(), &deserialized.filterCondition());
      EXPECT_EQ(node.scorers(), deserialized.scorers());
      EXPECT_EQ(node.volatility(), deserialized.volatility());
      EXPECT_EQ(node.options().forceSync, deserialized.options().forceSync);
      EXPECT_EQ(node.sort(), deserialized.sort());
      EXPECT_EQ(0, node.sort().second);
<<<<<<< HEAD
      EXPECT_TRUE(node.getCost() == deserialized.getCost());
=======

      EXPECT_EQ(node.getCost(), deserialized.getCost());
>>>>>>> e9ab15db
    }
  }
    // with late materialization
  {
    arangodb::iresearch::IResearchViewNode node(*query.plan(),
                                                42,           // id
                                                vocbase,      // database
                                                logicalView,  // view
                                                outVariable,
                                                nullptr,  // no filter condition
                                                nullptr,  // no options
                                                {});        // no sort condition
    arangodb::aql::Variable const outNmColPtr("variable100", 100);
    arangodb::aql::Variable const outNmDocId("variable101", 101);
    node.sort(&viewImpl.primarySort(), 1);
    node.setLateMaterialized(&outNmColPtr, &outNmDocId);

    arangodb::velocypack::Builder builder;
    unsigned flags = arangodb::aql::ExecutionNode::SERIALIZE_DETAILS;
    node.toVelocyPack(builder, flags, false);  // object with array of objects

    auto const slice = builder.slice();
    EXPECT_TRUE(slice.isObject());
    auto const nodesSlice = slice.get("nodes");
    EXPECT_TRUE(nodesSlice.isArray());
    arangodb::velocypack::ArrayIterator it(nodesSlice);
    ASSERT_EQ(1, it.size());
    auto nodeSlice = it.value();

    // constructor
    {
      arangodb::iresearch::IResearchViewNode const deserialized(*query.plan(), nodeSlice);
      EXPECT_EQ(node.empty(), deserialized.empty());
      EXPECT_EQ(node.shards(), deserialized.shards());
      EXPECT_TRUE(deserialized.collections().empty());
      EXPECT_EQ(node.getType(), deserialized.getType());
      EXPECT_EQ(node.outVariable().id, deserialized.outVariable().id);
      EXPECT_EQ(node.outVariable().name, deserialized.outVariable().name);
      EXPECT_EQ(node.plan(), deserialized.plan());
      EXPECT_EQ(node.id(), deserialized.id());
      EXPECT_EQ(&node.vocbase(), &deserialized.vocbase());
      EXPECT_EQ(node.view(), deserialized.view());
      EXPECT_EQ(&node.filterCondition(), &deserialized.filterCondition());
      EXPECT_EQ(node.scorers(), deserialized.scorers());
      EXPECT_EQ(node.volatility(), deserialized.volatility());
      EXPECT_EQ(node.options().forceSync, deserialized.options().forceSync);
      EXPECT_EQ(node.sort(), deserialized.sort());
      EXPECT_EQ(1, node.sort().second);
      EXPECT_EQ(node.getCost(), deserialized.getCost());
      EXPECT_EQ(node.isLateMaterialized(), deserialized.isLateMaterialized());
      auto varsSetHere = deserialized.getVariablesSetHere();
      ASSERT_EQ(2, varsSetHere.size());
      EXPECT_EQ(outNmColPtr.id, varsSetHere[0]->id);
      EXPECT_EQ(outNmColPtr.name, varsSetHere[0]->name);
      EXPECT_EQ(outNmDocId.id, varsSetHere[1]->id);
      EXPECT_EQ(outNmDocId.name, varsSetHere[1]->name);
    }

    // factory method
    {
      std::unique_ptr<arangodb::aql::ExecutionNode> deserializedNode(
          arangodb::aql::ExecutionNode::fromVPackFactory(query.plan(), nodeSlice));
      auto& deserialized =
          dynamic_cast<arangodb::iresearch::IResearchViewNode&>(*deserializedNode);
      EXPECT_EQ(node.empty(), deserialized.empty());
      EXPECT_EQ(node.shards(), deserialized.shards());
      EXPECT_TRUE(deserialized.collections().empty());
      EXPECT_EQ(node.getType(), deserialized.getType());
      EXPECT_EQ(node.outVariable().id, deserialized.outVariable().id);
      EXPECT_EQ(node.outVariable().name, deserialized.outVariable().name);
      EXPECT_EQ(node.plan(), deserialized.plan());
      EXPECT_EQ(node.id(), deserialized.id());
      EXPECT_EQ(&node.vocbase(), &deserialized.vocbase());
      EXPECT_EQ(node.view(), deserialized.view());
      EXPECT_EQ(&node.filterCondition(), &deserialized.filterCondition());
      EXPECT_EQ(node.scorers(), deserialized.scorers());
      EXPECT_EQ(node.volatility(), deserialized.volatility());
      EXPECT_EQ(node.options().forceSync, deserialized.options().forceSync);
      EXPECT_EQ(node.sort(), deserialized.sort());
      EXPECT_EQ(1, node.sort().second);
      EXPECT_EQ(node.getCost(), deserialized.getCost());
      EXPECT_EQ(node.isLateMaterialized(), deserialized.isLateMaterialized());
      auto varsSetHere = deserialized.getVariablesSetHere();
      ASSERT_EQ(2, varsSetHere.size());
      EXPECT_EQ(outNmColPtr.id, varsSetHere[0]->id);
      EXPECT_EQ(outNmColPtr.name, varsSetHere[0]->name);
      EXPECT_EQ(outNmDocId.id, varsSetHere[1]->id);
      EXPECT_EQ(outNmDocId.name, varsSetHere[1]->name);
    }
  }
}

TEST_F(IResearchViewNodeTest, collections) {
  TRI_vocbase_t vocbase(TRI_vocbase_type_e::TRI_VOCBASE_TYPE_NORMAL, testDBInfo(server.server()));

  std::shared_ptr<arangodb::LogicalCollection> collection0;
  std::shared_ptr<arangodb::LogicalCollection> collection1;

  // create collection0
  {
    auto createJson = arangodb::velocypack::Parser::fromJson(
        "{ \"name\": \"testCollection0\", \"id\" : \"42\" }");
    collection0 = vocbase.createCollection(createJson->slice());
    ASSERT_NE(nullptr, collection0);
  }

  // create collection1
  {
    auto createJson = arangodb::velocypack::Parser::fromJson(
        "{ \"name\": \"testCollection1\", \"id\" : \"4242\"  }");
    collection1 = vocbase.createCollection(createJson->slice());
    ASSERT_NE(nullptr, collection1);
  }

  // create collection2
  {
    auto createJson = arangodb::velocypack::Parser::fromJson(
        "{ \"name\": \"testCollection2\" , \"id\" : \"424242\" }");
    ASSERT_NE(nullptr, vocbase.createCollection(createJson->slice()));
  }

  // create view
  auto createJson = arangodb::velocypack::Parser::fromJson(
      "{ \"name\": \"testView\", \"type\": \"arangosearch\" }");
  auto logicalView = vocbase.createView(createJson->slice());
  ASSERT_FALSE(!logicalView);

  // link collections
  auto updateJson = arangodb::velocypack::Parser::fromJson(
      "{ \"links\": {"
      "\"testCollection0\": { \"includeAllFields\": true, "
      "\"trackListPositions\": true },"
      "\"testCollection1\": { \"includeAllFields\": true },"
      "\"testCollection2\": { \"includeAllFields\": true }"
      "}}");
  EXPECT_TRUE(logicalView->properties(updateJson->slice(), true).ok());

  // dummy query
  arangodb::aql::Query query(false, vocbase, arangodb::aql::QueryString("RETURN 1"),
                             nullptr, arangodb::velocypack::Parser::fromJson("{}"),
                             arangodb::aql::PART_MAIN);

  // register collections with the query
  query.addCollection(std::to_string(collection0->id()), arangodb::AccessMode::Type::READ);
  query.addCollection(std::to_string(collection1->id()), arangodb::AccessMode::Type::READ);

  // prepare query
  query.prepare(arangodb::QueryRegistryFeature::registry(),
                arangodb::aql::SerializationFormat::SHADOWROWS);

  arangodb::aql::Variable const outVariable("variable", 0);

  // no filter condition, no sort condition
  arangodb::iresearch::IResearchViewNode node(*query.plan(),
                                              42,           // id
                                              vocbase,      // database
                                              logicalView,  // view
                                              outVariable,
                                              nullptr,  // no filter condition
                                              nullptr,  // no options
                                              {});        // no sort condition
  EXPECT_TRUE(node.shards().empty());
  EXPECT_FALSE(node.empty());  // view has no links
  auto collections = node.collections();
<<<<<<< HEAD
=======
  EXPECT_FALSE(collections.empty());  // view has no links
>>>>>>> e9ab15db
  EXPECT_EQ(2, collections.size());

  // we expect only collections 'collection0', 'collection1' to be
  // present since 'collection2' is not registered with the query
  std::unordered_set<std::string> expectedCollections{std::to_string(collection0->id()),
                                                      std::to_string(collection1->id())};

  for (arangodb::aql::Collection const& collection : collections) {
    EXPECT_EQ(1, expectedCollections.erase(collection.name()));
  }
  EXPECT_TRUE(expectedCollections.empty());
}

TEST_F(IResearchViewNodeTest, createBlockSingleServer) {
  TRI_vocbase_t vocbase(TRI_vocbase_type_e::TRI_VOCBASE_TYPE_NORMAL, testDBInfo(server.server()));
  auto createJson = arangodb::velocypack::Parser::fromJson(
      "{ \"name\": \"testView\", \"type\": \"arangosearch\" }");
  auto logicalView = vocbase.createView(createJson->slice());
  ASSERT_FALSE(!logicalView);

  // create collection0
  std::shared_ptr<arangodb::LogicalCollection> collection0;
  {
    auto createJson = arangodb::velocypack::Parser::fromJson(
        "{ \"name\": \"testCollection0\", \"id\" : \"42\" }");
    collection0 = vocbase.createCollection(createJson->slice());
    ASSERT_NE(nullptr, collection0);
  }

  // link collections
  auto updateJson = arangodb::velocypack::Parser::fromJson(
      "{ \"links\": {"
      "\"testCollection0\": { \"includeAllFields\": true, "
      "\"trackListPositions\": true }"
      "}}");
  EXPECT_TRUE(logicalView->properties(updateJson->slice(), true).ok());

  // insert into collection
  {
    std::vector<std::string> const EMPTY;

    arangodb::OperationOptions opt;
    arangodb::ManagedDocumentResult mmdoc;

    arangodb::transaction::Methods trx(arangodb::transaction::StandaloneContext::Create(vocbase),
                                       EMPTY, EMPTY, EMPTY,
                                       arangodb::transaction::Options());
    EXPECT_TRUE(trx.begin().ok());

    auto json = arangodb::velocypack::Parser::fromJson("{}");
    auto const res = collection0->insert(&trx, json->slice(), mmdoc, opt, false);
    EXPECT_TRUE(res.ok());

    EXPECT_TRUE(trx.commit().ok());
    EXPECT_TRUE(
        (arangodb::tests::executeQuery(vocbase,
                                       "FOR d IN testView SEARCH 1 ==1 OPTIONS "
                                       "{ waitForSync: true } RETURN d")
             .result.ok()));  // commit
  }

  // dummy query
  arangodb::aql::Query query(false, vocbase, arangodb::aql::QueryString("RETURN 1"),
                             nullptr, arangodb::velocypack::Parser::fromJson("{}"),
                             arangodb::aql::PART_MAIN);
  query.prepare(arangodb::QueryRegistryFeature::registry(),
                arangodb::aql::SerializationFormat::SHADOWROWS);

  // dummy engine
  arangodb::aql::ExecutionEngine engine(query, arangodb::aql::SerializationFormat::SHADOWROWS);

  arangodb::aql::Variable const outVariable("variable", 0);

  // no filter condition, no sort condition
  {
    arangodb::aql::SingletonNode singleton(query.plan(), 0);
    arangodb::iresearch::IResearchViewNode node(*query.plan(),
                                                42,           // id
                                                vocbase,      // database
                                                logicalView,  // view
                                                outVariable,
                                                nullptr,  // no filter condition
                                                nullptr,  // no options
                                                {});        // no sort condition
    node.addDependency(&singleton);

    // "Trust me, I'm an IT professional"
    singleton.setVarUsageValid();
    node.setVarUsageValid();

    node.planRegisters(nullptr);

    std::unordered_map<arangodb::aql::ExecutionNode*, arangodb::aql::ExecutionBlock*> EMPTY;

    // before transaction has started (no snapshot)
    try {
      auto block = node.createBlock(engine, EMPTY);
      EXPECT_TRUE(false);
    } catch (arangodb::basics::Exception const& e) {
      EXPECT_EQ(TRI_ERROR_INTERNAL, e.code());
    }

    // start transaction (put snapshot into)
    ASSERT_TRUE(query.trx()->state());
    EXPECT_TRUE(nullptr ==
                arangodb::LogicalView::cast<arangodb::iresearch::IResearchView>(*logicalView)
                    .snapshot(*query.trx(),
                              arangodb::iresearch::IResearchView::SnapshotMode::Find));
    auto* snapshot =
        arangodb::LogicalView::cast<arangodb::iresearch::IResearchView>(*logicalView)
            .snapshot(*query.trx(), arangodb::iresearch::IResearchView::SnapshotMode::FindOrCreate);
    EXPECT_TRUE(snapshot ==
                arangodb::LogicalView::cast<arangodb::iresearch::IResearchView>(*logicalView)
                    .snapshot(*query.trx(),
                              arangodb::iresearch::IResearchView::SnapshotMode::Find));
    EXPECT_TRUE(snapshot ==
                arangodb::LogicalView::cast<arangodb::iresearch::IResearchView>(*logicalView)
                    .snapshot(*query.trx(),
                              arangodb::iresearch::IResearchView::SnapshotMode::FindOrCreate));
    EXPECT_TRUE(snapshot ==
                arangodb::LogicalView::cast<arangodb::iresearch::IResearchView>(*logicalView)
                    .snapshot(*query.trx(),
                              arangodb::iresearch::IResearchView::SnapshotMode::SyncAndReplace));

    // after transaction has started
    {
      auto block = node.createBlock(engine, EMPTY);
<<<<<<< HEAD
      EXPECT_TRUE(nullptr != block);
      EXPECT_NE(nullptr,
        (dynamic_cast<arangodb::aql::ExecutionBlockImpl<arangodb::aql::IResearchViewExecutor<false, true>>*>((block.get()))));
    }
  }
}

TEST_F(IResearchViewNodeTest, createBlockSingleServerLateMaterialized) {
  TRI_vocbase_t vocbase(TRI_vocbase_type_e::TRI_VOCBASE_TYPE_NORMAL,  testDBInfo(server.server(),
                        "testVocbase", 1));
  auto createJson = arangodb::velocypack::Parser::fromJson(
      "{ \"name\": \"testView\", \"type\": \"arangosearch\" }");
  auto logicalView = vocbase.createView(createJson->slice());
  ASSERT_TRUE((false == !logicalView));

  // create collection0
  std::shared_ptr<arangodb::LogicalCollection> collection0;
  {
    auto createJson = arangodb::velocypack::Parser::fromJson(
        "{ \"name\": \"testCollection0\", \"id\" : \"42\" }");
    collection0 = vocbase.createCollection(createJson->slice());
    ASSERT_TRUE((nullptr != collection0));
  }

  // link collections
  auto updateJson = arangodb::velocypack::Parser::fromJson(
      "{ \"links\": {"
      "\"testCollection0\": { \"includeAllFields\": true, "
      "\"trackListPositions\": true }"
      "}}");
  EXPECT_TRUE((logicalView->properties(updateJson->slice(), true).ok()));

  // insert into collection
  {
    std::vector<std::string> const EMPTY;

    arangodb::OperationOptions opt;
    arangodb::ManagedDocumentResult mmdoc;

    arangodb::transaction::Methods trx(arangodb::transaction::StandaloneContext::Create(vocbase),
                                       EMPTY, EMPTY, EMPTY,
                                       arangodb::transaction::Options());
    EXPECT_TRUE((trx.begin().ok()));

    auto json = arangodb::velocypack::Parser::fromJson("{}");
    auto const res = collection0->insert(&trx, json->slice(), mmdoc, opt, false);
    EXPECT_TRUE(res.ok());

    EXPECT_TRUE((trx.commit().ok()));
    EXPECT_TRUE(
        (arangodb::tests::executeQuery(vocbase,
                                       "FOR d IN testView SEARCH 1 ==1 OPTIONS "
                                       "{ waitForSync: true } RETURN d")
             .result.ok()));  // commit
  }

  // dummy query
  arangodb::aql::Query query(false, vocbase, arangodb::aql::QueryString("RETURN 1"),
                             nullptr, arangodb::velocypack::Parser::fromJson("{}"),
                             arangodb::aql::PART_MAIN);
  query.prepare(arangodb::QueryRegistryFeature::registry(),
                arangodb::aql::SerializationFormat::SHADOWROWS);

  // dummy engine
  arangodb::aql::ExecutionEngine engine(query, arangodb::aql::SerializationFormat::SHADOWROWS);

  arangodb::aql::Variable const outVariable("variable", 0);
  arangodb::aql::Variable const outNmColPtr("variable100", 100);
  arangodb::aql::Variable const outNmDocId("variable101", 101);
  // no filter condition, no sort condition
  {
    arangodb::aql::SingletonNode singleton(query.plan(), 0);
    arangodb::iresearch::IResearchViewNode node(*query.plan(),
                                                42,           // id
                                                vocbase,      // database
                                                logicalView,  // view
                                                outVariable,
                                                nullptr,  // no filter condition
                                                nullptr,  // no options
                                                {});        // no sort condition
    node.addDependency(&singleton);
    node.setLateMaterialized(&outNmColPtr, &outNmDocId);
    // "Trust me, I'm an IT professional"
    singleton.setVarUsageValid();
    node.setVarUsageValid();

    node.planRegisters(nullptr);

    std::unordered_map<arangodb::aql::ExecutionNode*, arangodb::aql::ExecutionBlock*> EMPTY;

    // before transaction has started (no snapshot)
    try {
      auto block = node.createBlock(engine, EMPTY);
      EXPECT_TRUE(false);
    } catch (arangodb::basics::Exception const& e) {
      EXPECT_TRUE(TRI_ERROR_INTERNAL == e.code());
    }

    // start transaction (put snapshot into)
    ASSERT_TRUE(query.trx()->state());
    EXPECT_TRUE(nullptr ==
                arangodb::LogicalView::cast<arangodb::iresearch::IResearchView>(*logicalView)
                    .snapshot(*query.trx(),
                              arangodb::iresearch::IResearchView::SnapshotMode::Find));
    auto* snapshot =
        arangodb::LogicalView::cast<arangodb::iresearch::IResearchView>(*logicalView)
            .snapshot(*query.trx(), arangodb::iresearch::IResearchView::SnapshotMode::FindOrCreate);
    EXPECT_TRUE(snapshot ==
                arangodb::LogicalView::cast<arangodb::iresearch::IResearchView>(*logicalView)
                    .snapshot(*query.trx(),
                              arangodb::iresearch::IResearchView::SnapshotMode::Find));
    EXPECT_TRUE(snapshot ==
                arangodb::LogicalView::cast<arangodb::iresearch::IResearchView>(*logicalView)
                    .snapshot(*query.trx(),
                              arangodb::iresearch::IResearchView::SnapshotMode::FindOrCreate));
    EXPECT_TRUE(snapshot ==
                arangodb::LogicalView::cast<arangodb::iresearch::IResearchView>(*logicalView)
                    .snapshot(*query.trx(),
                              arangodb::iresearch::IResearchView::SnapshotMode::SyncAndReplace));

    // after transaction has started
    {
      auto block = node.createBlock(engine, EMPTY);
      EXPECT_TRUE(nullptr != block);
      EXPECT_NE(nullptr,
        (dynamic_cast<arangodb::aql::ExecutionBlockImpl<arangodb::aql::IResearchViewExecutor<false, false>>*>((block.get()))));
=======
      EXPECT_NE(nullptr, block);
      EXPECT_TRUE(nullptr !=
                  dynamic_cast<arangodb::aql::ExecutionBlockImpl<arangodb::aql::IResearchViewExecutor<false>>*>(
                      block.get()));
>>>>>>> e9ab15db
    }
  }
}

// FIXME TODO
// TEST_F(IResearchViewNodeTest, createBlockDBServer) {
//}

TEST_F(IResearchViewNodeTest, createBlockCoordinator) {
  TRI_vocbase_t vocbase(TRI_vocbase_type_e::TRI_VOCBASE_TYPE_NORMAL, testDBInfo(server.server()));
  auto createJson = arangodb::velocypack::Parser::fromJson(
      "{ \"name\": \"testView\", \"type\": \"arangosearch\" }");
  auto logicalView = vocbase.createView(createJson->slice());
  ASSERT_FALSE(!logicalView);

  // dummy query
  arangodb::aql::Query query(false, vocbase, arangodb::aql::QueryString("RETURN 1"),
                             nullptr, arangodb::velocypack::Parser::fromJson("{}"),
                             arangodb::aql::PART_MAIN);
  query.prepare(arangodb::QueryRegistryFeature::registry(),
                arangodb::aql::SerializationFormat::SHADOWROWS);

  // dummy engine
  arangodb::aql::ExecutionEngine engine(query, arangodb::aql::SerializationFormat::SHADOWROWS);
  arangodb::aql::SingletonNode singleton(query.plan(), 0);
  arangodb::aql::Variable const outVariable("variable", 0);

  // no filter condition, no sort condition
  arangodb::iresearch::IResearchViewNode node(*query.plan(),
                                              42,           // id
                                              vocbase,      // database
                                              logicalView,  // view
                                              outVariable,
                                              nullptr,  // no filter condition
                                              nullptr,  // no options
                                              {});        // no sort condition
  node.addDependency(&singleton);

  std::unordered_map<arangodb::aql::ExecutionNode*, arangodb::aql::ExecutionBlock*> EMPTY;
  singleton.setVarUsageValid();
  node.setVarUsageValid();
  singleton.planRegisters(nullptr);
  node.planRegisters(nullptr);
  arangodb::ServerState::instance()->setRole(arangodb::ServerState::ROLE_COORDINATOR);
  auto emptyBlock = node.createBlock(engine, EMPTY);
  arangodb::ServerState::instance()->setRole(arangodb::ServerState::ROLE_SINGLE);
  EXPECT_NE(nullptr, emptyBlock);
  EXPECT_TRUE(nullptr !=
              dynamic_cast<arangodb::aql::ExecutionBlockImpl<arangodb::aql::NoResultsExecutor>*>(
                  emptyBlock.get()));
}

TEST_F(IResearchViewNodeTest, createBlockCoordinatorLateMaterialize) {
  TRI_vocbase_t vocbase(TRI_vocbase_type_e::TRI_VOCBASE_TYPE_NORMAL, testDBInfo(server.server(),
                        "testVocbase", 1));
  auto createJson = arangodb::velocypack::Parser::fromJson(
      "{ \"name\": \"testView\", \"type\": \"arangosearch\" }");
  auto logicalView = vocbase.createView(createJson->slice());
  ASSERT_TRUE((false == !logicalView));

  // dummy query
  arangodb::aql::Query query(false, vocbase, arangodb::aql::QueryString("RETURN 1"),
                             nullptr, arangodb::velocypack::Parser::fromJson("{}"),
                             arangodb::aql::PART_MAIN);
  query.prepare(arangodb::QueryRegistryFeature::registry(),
                arangodb::aql::SerializationFormat::SHADOWROWS);

  // dummy engine
  arangodb::aql::ExecutionEngine engine(query, arangodb::aql::SerializationFormat::SHADOWROWS);
  arangodb::aql::SingletonNode singleton(query.plan(), 0);
  arangodb::aql::Variable const outVariable("variable", 0);
  arangodb::aql::Variable const outNmColPtr("variable100", 100);
  arangodb::aql::Variable const outNmDocId("variable101", 101);

  // no filter condition, no sort condition
  arangodb::iresearch::IResearchViewNode node(*query.plan(),
                                              42,           // id
                                              vocbase,      // database
                                              logicalView,  // view
                                              outVariable,
                                              nullptr,  // no filter condition
                                              nullptr,  // no options
                                              {});        // no sort condition
  node.addDependency(&singleton);
  node.setLateMaterialized(&outNmColPtr, &outNmDocId);
  std::unordered_map<arangodb::aql::ExecutionNode*, arangodb::aql::ExecutionBlock*> EMPTY;
  singleton.setVarUsageValid();
  node.setVarUsageValid();
  singleton.planRegisters(nullptr);
  node.planRegisters(nullptr);
  arangodb::ServerState::instance()->setRole(arangodb::ServerState::ROLE_COORDINATOR);
  auto emptyBlock = node.createBlock(engine, EMPTY);
  arangodb::ServerState::instance()->setRole(arangodb::ServerState::ROLE_SINGLE);
  EXPECT_TRUE(nullptr != emptyBlock);
  EXPECT_TRUE(nullptr !=
              dynamic_cast<arangodb::aql::ExecutionBlockImpl<arangodb::aql::NoResultsExecutor>*>(
                  emptyBlock.get()));
}

class IResearchViewBlockTest
    : public ::testing::Test,
      public arangodb::tests::LogSuppressor<arangodb::Logger::AUTHENTICATION, arangodb::LogLevel::ERR> {
 protected:
  arangodb::tests::mocks::MockAqlServer server;

  IResearchViewBlockTest() : server(false) {
    arangodb::tests::init(true);

    server.addFeature<arangodb::FlushFeature>(false);
    server.startFeatures();

    auto& dbPathFeature = server.getFeature<arangodb::DatabasePathFeature>();
    arangodb::tests::setDatabasePath(dbPathFeature);  // ensure test data is stored in a unique directory

    auto& dbFeature = server.getFeature<arangodb::DatabaseFeature>();
    auto vocbase = dbFeature.useDatabase(arangodb::StaticStrings::SystemDatabase);
    std::shared_ptr<arangodb::LogicalCollection> collection0;
    {
      auto createJson = arangodb::velocypack::Parser::fromJson(
          "{ \"name\": \"testCollection0\", \"id\" : \"42\" }");
      collection0 = vocbase->createCollection(createJson->slice());
      EXPECT_NE(nullptr, collection0);
    }
    auto createJson = arangodb::velocypack::Parser::fromJson(
        "{ \"name\": \"testView\", \"type\": \"arangosearch\" }");
    auto logicalView = vocbase->createView(createJson->slice());
    EXPECT_NE(nullptr, logicalView);
    auto updateJson = arangodb::velocypack::Parser::fromJson(
        "{ \"links\": {"
        "\"testCollection0\": { \"includeAllFields\": true, "
        "\"trackListPositions\": true }"
        "}}");
    EXPECT_TRUE(logicalView->properties(updateJson->slice(), true).ok());
    std::vector<std::string> EMPTY_VECTOR;
    auto trx = std::make_shared<arangodb::transaction::Methods>(
        arangodb::transaction::StandaloneContext::Create(*vocbase), EMPTY_VECTOR,
        EMPTY_VECTOR, EMPTY_VECTOR, arangodb::transaction::Options());

    EXPECT_TRUE(trx->begin().ok());
    // Fill dummy data in index only (to simulate some documents where already removed from collection)
    arangodb::iresearch::IResearchLinkMeta meta;
    meta._includeAllFields = true;
    {
      auto doc = arangodb::velocypack::Parser::fromJson("{ \"key\": 1 }");
      auto indexes = collection0->getIndexes();
      EXPECT_FALSE(indexes.empty());
      auto* l =
          static_cast<arangodb::iresearch::IResearchMMFilesLink*>(indexes[0].get());
      for (size_t i = 2; i < 10; ++i) {
        l->insert(*trx, arangodb::LocalDocumentId(i), doc->slice(), arangodb::Index::normal);
      }
    }
    // in collection only one alive doc
    auto aliveDoc = arangodb::velocypack::Parser::fromJson("{ \"key\": 1 }");
    arangodb::ManagedDocumentResult insertResult;
    arangodb::OperationOptions options;
    EXPECT_TRUE(collection0
                    ->insert(trx.get(), aliveDoc->slice(), insertResult, options, false)
                    .ok());
    EXPECT_TRUE(trx->commit().ok());
  }
};

TEST_F(IResearchViewBlockTest, retrieveWithMissingInCollectionUnordered) {
  auto& dbFeature = server.getFeature<arangodb::DatabaseFeature>();
  auto vocbase = dbFeature.useDatabase(arangodb::StaticStrings::SystemDatabase);
  auto queryResult =
    arangodb::tests::executeQuery(*vocbase,
                                  "FOR d IN testView OPTIONS { waitForSync: true } RETURN d");
  ASSERT_TRUE(queryResult.result.ok());
  auto result = queryResult.data->slice();
  EXPECT_TRUE(result.isArray());
  arangodb::velocypack::ArrayIterator resultIt(result);
  ASSERT_EQ(1, resultIt.size());
}

TEST_F(IResearchViewBlockTest, retrieveWithMissingInCollection) {
  auto& dbFeature = server.getFeature<arangodb::DatabaseFeature>();
  auto vocbase = dbFeature.useDatabase(arangodb::StaticStrings::SystemDatabase);
  auto queryResult =
    arangodb::tests::executeQuery(*vocbase,
                                  "FOR d IN testView  OPTIONS { waitForSync: true } SORT BM25(d) RETURN d");
  ASSERT_TRUE(queryResult.result.ok());
  auto result = queryResult.data->slice();
  EXPECT_TRUE(result.isArray());
  arangodb::velocypack::ArrayIterator resultIt(result);
  ASSERT_EQ(1, resultIt.size());
}<|MERGE_RESOLUTION|>--- conflicted
+++ resolved
@@ -144,21 +144,12 @@
     EXPECT_TRUE(node.sort().first);  // primary sort is set
     EXPECT_EQ(2, node.sort().second);
 
-<<<<<<< HEAD
-    EXPECT_TRUE(arangodb::aql::ExecutionNode::ENUMERATE_IRESEARCH_VIEW == node.getType());
-    EXPECT_TRUE(outVariable.id == node.outVariable().id);
-    EXPECT_TRUE(outVariable.name == node.outVariable().name);
-    EXPECT_TRUE(query.plan() == node.plan());
-    EXPECT_EQ(42, node.id());
-    EXPECT_TRUE(logicalView == node.view());
-=======
     EXPECT_EQ(arangodb::aql::ExecutionNode::ENUMERATE_IRESEARCH_VIEW, node.getType());
     EXPECT_EQ(outVariable.id, node.outVariable().id);
     EXPECT_EQ(outVariable.name, node.outVariable().name);
     EXPECT_EQ(query.plan(), node.plan());
     EXPECT_EQ(42, node.id());
     EXPECT_EQ(logicalView, node.view());
->>>>>>> e9ab15db
     EXPECT_TRUE(node.scorers().empty());
     EXPECT_FALSE(node.volatility().first);   // filter volatility
     EXPECT_FALSE(node.volatility().second);  // sort volatility
@@ -166,24 +157,17 @@
     node.getVariablesUsedHere(usedHere);
     EXPECT_TRUE(usedHere.empty());
     auto const setHere = node.getVariablesSetHere();
-<<<<<<< HEAD
-    ASSERT_EQ(1, setHere.size());
-    EXPECT_TRUE(outVariable.id == setHere[0]->id);
-    EXPECT_TRUE(outVariable.name == setHere[0]->name);
-    EXPECT_TRUE(true == node.options().forceSync);
-    EXPECT_TRUE(true == node.options().restrictSources);
-=======
     EXPECT_EQ(1, setHere.size());
     EXPECT_EQ(outVariable.id, setHere[0]->id);
     EXPECT_EQ(outVariable.name, setHere[0]->name);
     EXPECT_TRUE(node.options().forceSync);
     EXPECT_TRUE(node.options().restrictSources);
->>>>>>> e9ab15db
     EXPECT_EQ(1, node.options().sources.size());
     EXPECT_EQ(42, *node.options().sources.begin());
 
-    EXPECT_EQ(0., node.getCost().estimatedCost);    // no dependencies
-    EXPECT_EQ(0, node.getCost().estimatedNrItems);  // no dependencies
+    EXPECT_TRUE(0. == node.getCost().estimatedCost);    // no dependencies
+    EXPECT_TRUE(0 == node.getCost().estimatedNrItems);  // no dependencies
+==== BASE ====
   }
 
   {
@@ -208,21 +192,12 @@
     EXPECT_TRUE(node.sort().first);  // primary sort is set
     EXPECT_EQ(1, node.sort().second);
 
-<<<<<<< HEAD
-    EXPECT_TRUE(arangodb::aql::ExecutionNode::ENUMERATE_IRESEARCH_VIEW == node.getType());
-    EXPECT_TRUE(outVariable.id == node.outVariable().id);
-    EXPECT_TRUE(outVariable.name == node.outVariable().name);
-    EXPECT_TRUE(query.plan() == node.plan());
-    EXPECT_EQ(42, node.id());
-    EXPECT_TRUE(logicalView == node.view());
-=======
     EXPECT_EQ(arangodb::aql::ExecutionNode::ENUMERATE_IRESEARCH_VIEW, node.getType());
     EXPECT_EQ(outVariable.id, node.outVariable().id);
     EXPECT_EQ(outVariable.name, node.outVariable().name);
     EXPECT_EQ(query.plan(), node.plan());
     EXPECT_EQ(42, node.id());
     EXPECT_EQ(logicalView, node.view());
->>>>>>> e9ab15db
     EXPECT_TRUE(node.scorers().empty());
     EXPECT_FALSE(node.volatility().first);   // filter volatility
     EXPECT_FALSE(node.volatility().second);  // sort volatility
@@ -231,22 +206,16 @@
     EXPECT_TRUE(usedHere.empty());
     auto const setHere = node.getVariablesSetHere();
     EXPECT_EQ(1, setHere.size());
-<<<<<<< HEAD
-    EXPECT_TRUE(outVariable.id == setHere[0]->id);
-    EXPECT_TRUE(outVariable.name == setHere[0]->name);
-    EXPECT_TRUE(true == node.options().forceSync);
-    EXPECT_TRUE(true == node.options().restrictSources);
-=======
     EXPECT_EQ(outVariable.id, setHere[0]->id);
     EXPECT_EQ(outVariable.name, setHere[0]->name);
     EXPECT_TRUE(node.options().forceSync);
     EXPECT_TRUE(node.options().restrictSources);
->>>>>>> e9ab15db
     EXPECT_EQ(1, node.options().sources.size());
     EXPECT_EQ(42, *node.options().sources.begin());
 
-    EXPECT_EQ(0., node.getCost().estimatedCost);    // no dependencies
-    EXPECT_EQ(0, node.getCost().estimatedNrItems);  // no dependencies
+    EXPECT_TRUE(0. == node.getCost().estimatedCost);    // no dependencies
+    EXPECT_TRUE(0 == node.getCost().estimatedNrItems);  // no dependencies
+==== BASE ====
   }
 
   // invalid 'primarySortBuckets' specified
@@ -329,19 +298,11 @@
     EXPECT_FALSE(node.sort().first);   // primary sort is not set by default
     EXPECT_EQ(0, node.sort().second);  // primary sort is not set by default
 
-<<<<<<< HEAD
-    EXPECT_TRUE(arangodb::aql::ExecutionNode::ENUMERATE_IRESEARCH_VIEW == node.getType());
-    EXPECT_TRUE(&outVariable == &node.outVariable());
-    EXPECT_TRUE(query.plan() == node.plan());
-    EXPECT_EQ(42, node.id());
-    EXPECT_TRUE(logicalView == node.view());
-=======
     EXPECT_EQ(arangodb::aql::ExecutionNode::ENUMERATE_IRESEARCH_VIEW, node.getType());
     EXPECT_EQ(&outVariable, &node.outVariable());
     EXPECT_EQ(query.plan(), node.plan());
     EXPECT_EQ(42, node.id());
     EXPECT_EQ(logicalView, node.view());
->>>>>>> e9ab15db
     EXPECT_TRUE(node.scorers().empty());
     EXPECT_FALSE(node.volatility().first);   // filter volatility
     EXPECT_FALSE(node.volatility().second);  // sort volatility
@@ -350,13 +311,8 @@
     EXPECT_TRUE(usedHere.empty());
     auto const setHere = node.getVariablesSetHere();
     EXPECT_EQ(1, setHere.size());
-<<<<<<< HEAD
-    EXPECT_TRUE(&outVariable == setHere[0]);
-    EXPECT_TRUE(false == node.options().forceSync);
-=======
     EXPECT_EQ(&outVariable, setHere[0]);
     EXPECT_FALSE(node.options().forceSync);
->>>>>>> e9ab15db
 
     EXPECT_EQ(2., node.getCost().estimatedCost);  // dependency is a singleton
     EXPECT_EQ(1, node.getCost().estimatedNrItems);  // dependency is a singleton
@@ -386,19 +342,11 @@
     EXPECT_TRUE(node.collections().empty());  // view has no links
     EXPECT_TRUE(node.shards().empty());
 
-<<<<<<< HEAD
-    EXPECT_TRUE(arangodb::aql::ExecutionNode::ENUMERATE_IRESEARCH_VIEW == node.getType());
-    EXPECT_TRUE(&outVariable == &node.outVariable());
-    EXPECT_TRUE(query.plan() == node.plan());
-    EXPECT_EQ(42, node.id());
-    EXPECT_TRUE(logicalView == node.view());
-=======
     EXPECT_EQ(arangodb::aql::ExecutionNode::ENUMERATE_IRESEARCH_VIEW, node.getType());
     EXPECT_EQ(&outVariable, &node.outVariable());
     EXPECT_EQ(query.plan(), node.plan());
     EXPECT_EQ(42, node.id());
     EXPECT_EQ(logicalView, node.view());
->>>>>>> e9ab15db
     EXPECT_TRUE(node.scorers().empty());
     EXPECT_FALSE(node.volatility().first);   // filter volatility
     EXPECT_FALSE(node.volatility().second);  // sort volatility
@@ -407,13 +355,8 @@
     EXPECT_TRUE(usedHere.empty());
     auto const setHere = node.getVariablesSetHere();
     EXPECT_EQ(1, setHere.size());
-<<<<<<< HEAD
-    EXPECT_TRUE(&outVariable == setHere[0]);
-    EXPECT_TRUE(true == node.options().forceSync);
-=======
     EXPECT_EQ(&outVariable, setHere[0]);
     EXPECT_TRUE(node.options().forceSync);
->>>>>>> e9ab15db
 
     EXPECT_EQ(0., node.getCost().estimatedCost);    // no dependencies
     EXPECT_EQ(0, node.getCost().estimatedNrItems);  // no dependencies
@@ -467,19 +410,11 @@
     EXPECT_TRUE(node.collections().empty());  // view has no links
     EXPECT_TRUE(node.shards().empty());
 
-<<<<<<< HEAD
-    EXPECT_TRUE(arangodb::aql::ExecutionNode::ENUMERATE_IRESEARCH_VIEW == node.getType());
-    EXPECT_TRUE(&outVariable == &node.outVariable());
-    EXPECT_TRUE(query.plan() == node.plan());
-    EXPECT_EQ(42, node.id());
-    EXPECT_TRUE(logicalView == node.view());
-=======
     EXPECT_EQ(arangodb::aql::ExecutionNode::ENUMERATE_IRESEARCH_VIEW, node.getType());
     EXPECT_EQ(&outVariable, &node.outVariable());
     EXPECT_EQ(query.plan(), node.plan());
     EXPECT_EQ(42, node.id());
     EXPECT_EQ(logicalView, node.view());
->>>>>>> e9ab15db
     EXPECT_TRUE(node.scorers().empty());
     EXPECT_FALSE(node.volatility().first);   // filter volatility
     EXPECT_FALSE(node.volatility().second);  // sort volatility
@@ -488,13 +423,8 @@
     EXPECT_TRUE(usedHere.empty());
     auto const setHere = node.getVariablesSetHere();
     EXPECT_EQ(1, setHere.size());
-<<<<<<< HEAD
-    EXPECT_TRUE(&outVariable == setHere[0]);
-    EXPECT_TRUE(false == node.options().forceSync);
-=======
     EXPECT_EQ(&outVariable, setHere[0]);
     EXPECT_FALSE(node.options().forceSync);
->>>>>>> e9ab15db
 
     EXPECT_EQ(0., node.getCost().estimatedCost);    // no dependencies
     EXPECT_EQ(0, node.getCost().estimatedNrItems);  // no dependencies
@@ -604,21 +534,12 @@
     EXPECT_FALSE(node.sort().first);   // primary sort is not set by default
     EXPECT_EQ(0, node.sort().second);  // primary sort is not set by default
 
-<<<<<<< HEAD
-    EXPECT_TRUE(arangodb::aql::ExecutionNode::ENUMERATE_IRESEARCH_VIEW == node.getType());
-    EXPECT_TRUE(outVariable.id == node.outVariable().id);
-    EXPECT_TRUE(outVariable.name == node.outVariable().name);
-    EXPECT_TRUE(query.plan() == node.plan());
-    EXPECT_EQ(42, node.id());
-    EXPECT_TRUE(logicalView == node.view());
-=======
     EXPECT_EQ(arangodb::aql::ExecutionNode::ENUMERATE_IRESEARCH_VIEW, node.getType());
     EXPECT_EQ(outVariable.id, node.outVariable().id);
     EXPECT_EQ(outVariable.name, node.outVariable().name);
     EXPECT_EQ(query.plan(), node.plan());
     EXPECT_EQ(42, node.id());
     EXPECT_EQ(logicalView, node.view());
->>>>>>> e9ab15db
     EXPECT_TRUE(node.scorers().empty());
     EXPECT_FALSE(node.volatility().first);   // filter volatility
     EXPECT_FALSE(node.volatility().second);  // sort volatility
@@ -627,15 +548,9 @@
     EXPECT_TRUE(usedHere.empty());
     auto const setHere = node.getVariablesSetHere();
     EXPECT_EQ(1, setHere.size());
-<<<<<<< HEAD
-    EXPECT_TRUE(outVariable.id == setHere[0]->id);
-    EXPECT_TRUE(outVariable.name == setHere[0]->name);
-    EXPECT_TRUE(false == node.options().forceSync);
-=======
     EXPECT_EQ(outVariable.id, setHere[0]->id);
     EXPECT_EQ(outVariable.name, setHere[0]->name);
     EXPECT_FALSE(node.options().forceSync);
->>>>>>> e9ab15db
 
     EXPECT_EQ(0., node.getCost().estimatedCost);    // no dependencies
     EXPECT_EQ(0, node.getCost().estimatedNrItems);  // no dependencies
@@ -660,21 +575,12 @@
     EXPECT_FALSE(node.sort().first);   // primary sort is not set by default
     EXPECT_EQ(0, node.sort().second);  // primary sort is not set by default
 
-<<<<<<< HEAD
-    EXPECT_TRUE(arangodb::aql::ExecutionNode::ENUMERATE_IRESEARCH_VIEW == node.getType());
-    EXPECT_TRUE(outVariable.id == node.outVariable().id);
-    EXPECT_TRUE(outVariable.name == node.outVariable().name);
-    EXPECT_TRUE(query.plan() == node.plan());
-    EXPECT_EQ(42, node.id());
-    EXPECT_TRUE(logicalView == node.view());
-=======
     EXPECT_EQ(arangodb::aql::ExecutionNode::ENUMERATE_IRESEARCH_VIEW, node.getType());
     EXPECT_EQ(outVariable.id, node.outVariable().id);
     EXPECT_EQ(outVariable.name, node.outVariable().name);
     EXPECT_EQ(query.plan(), node.plan());
     EXPECT_EQ(42, node.id());
     EXPECT_EQ(logicalView, node.view());
->>>>>>> e9ab15db
     EXPECT_TRUE(node.scorers().empty());
     EXPECT_FALSE(node.volatility().first);   // filter volatility
     EXPECT_FALSE(node.volatility().second);  // sort volatility
@@ -683,15 +589,9 @@
     EXPECT_TRUE(usedHere.empty());
     auto const setHere = node.getVariablesSetHere();
     EXPECT_EQ(1, setHere.size());
-<<<<<<< HEAD
-    EXPECT_TRUE(outVariable.id == setHere[0]->id);
-    EXPECT_TRUE(outVariable.name == setHere[0]->name);
-    EXPECT_TRUE(false == node.options().forceSync);
-=======
     EXPECT_EQ(outVariable.id, setHere[0]->id);
     EXPECT_EQ(outVariable.name, setHere[0]->name);
     EXPECT_FALSE(node.options().forceSync);
->>>>>>> e9ab15db
 
     EXPECT_EQ(0., node.getCost().estimatedCost);    // no dependencies
     EXPECT_EQ(0, node.getCost().estimatedNrItems);  // no dependencies
@@ -716,21 +616,12 @@
     EXPECT_FALSE(node.sort().first);   // primary sort is not set by default
     EXPECT_EQ(0, node.sort().second);  // primary sort is not set by default
 
-<<<<<<< HEAD
-    EXPECT_TRUE(arangodb::aql::ExecutionNode::ENUMERATE_IRESEARCH_VIEW == node.getType());
-    EXPECT_TRUE(outVariable.id == node.outVariable().id);
-    EXPECT_TRUE(outVariable.name == node.outVariable().name);
-    EXPECT_TRUE(query.plan() == node.plan());
-    EXPECT_EQ(42, node.id());
-    EXPECT_TRUE(logicalView == node.view());
-=======
     EXPECT_EQ(arangodb::aql::ExecutionNode::ENUMERATE_IRESEARCH_VIEW, node.getType());
     EXPECT_EQ(outVariable.id, node.outVariable().id);
     EXPECT_EQ(outVariable.name, node.outVariable().name);
     EXPECT_EQ(query.plan(), node.plan());
     EXPECT_EQ(42, node.id());
     EXPECT_EQ(logicalView, node.view());
->>>>>>> e9ab15db
     EXPECT_TRUE(node.scorers().empty());
     EXPECT_FALSE(node.volatility().first);   // filter volatility
     EXPECT_FALSE(node.volatility().second);  // sort volatility
@@ -739,15 +630,9 @@
     EXPECT_TRUE(usedHere.empty());
     auto const setHere = node.getVariablesSetHere();
     EXPECT_EQ(1, setHere.size());
-<<<<<<< HEAD
-    EXPECT_TRUE(outVariable.id == setHere[0]->id);
-    EXPECT_TRUE(outVariable.name == setHere[0]->name);
-    EXPECT_TRUE(false == node.options().forceSync);
-=======
     EXPECT_EQ(outVariable.id, setHere[0]->id);
     EXPECT_EQ(outVariable.name, setHere[0]->name);
     EXPECT_FALSE(node.options().forceSync);
->>>>>>> e9ab15db
 
     EXPECT_EQ(0., node.getCost().estimatedCost);    // no dependencies
     EXPECT_EQ(0, node.getCost().estimatedNrItems);  // no dependencies
@@ -772,21 +657,12 @@
     EXPECT_FALSE(node.sort().first);   // primary sort is not set by default
     EXPECT_EQ(0, node.sort().second);  // primary sort is not set by default
 
-<<<<<<< HEAD
-    EXPECT_TRUE(arangodb::aql::ExecutionNode::ENUMERATE_IRESEARCH_VIEW == node.getType());
-    EXPECT_TRUE(outVariable.id == node.outVariable().id);
-    EXPECT_TRUE(outVariable.name == node.outVariable().name);
-    EXPECT_TRUE(query.plan() == node.plan());
-    EXPECT_EQ(42, node.id());
-    EXPECT_TRUE(logicalView == node.view());
-=======
     EXPECT_EQ(arangodb::aql::ExecutionNode::ENUMERATE_IRESEARCH_VIEW, node.getType());
     EXPECT_EQ(outVariable.id, node.outVariable().id);
     EXPECT_EQ(outVariable.name, node.outVariable().name);
     EXPECT_EQ(query.plan(), node.plan());
     EXPECT_EQ(42, node.id());
     EXPECT_EQ(logicalView, node.view());
->>>>>>> e9ab15db
     EXPECT_TRUE(node.scorers().empty());
     EXPECT_FALSE(node.volatility().first);   // filter volatility
     EXPECT_FALSE(node.volatility().second);  // sort volatility
@@ -795,22 +671,16 @@
     EXPECT_TRUE(usedHere.empty());
     auto const setHere = node.getVariablesSetHere();
     EXPECT_EQ(1, setHere.size());
-<<<<<<< HEAD
-    EXPECT_TRUE(outVariable.id == setHere[0]->id);
-    EXPECT_TRUE(outVariable.name == setHere[0]->name);
-    EXPECT_TRUE(true == node.options().forceSync);
-    EXPECT_TRUE(true == node.options().restrictSources);
-=======
     EXPECT_EQ(outVariable.id, setHere[0]->id);
     EXPECT_EQ(outVariable.name, setHere[0]->name);
     EXPECT_TRUE(node.options().forceSync);
     EXPECT_TRUE(node.options().restrictSources);
->>>>>>> e9ab15db
     EXPECT_EQ(1, node.options().sources.size());
     EXPECT_EQ(42, *node.options().sources.begin());
 
-    EXPECT_EQ(0., node.getCost().estimatedCost);    // no dependencies
-    EXPECT_EQ(0, node.getCost().estimatedNrItems);  // no dependencies
+    EXPECT_TRUE(0. == node.getCost().estimatedCost);    // no dependencies
+    EXPECT_TRUE(0 == node.getCost().estimatedNrItems);  // no dependencies
+==== BASE ====
   }
 
   // with options
@@ -832,21 +702,12 @@
     EXPECT_FALSE(node.sort().first);   // primary sort is not set by default
     EXPECT_EQ(0, node.sort().second);  // primary sort is not set by default
 
-<<<<<<< HEAD
-    EXPECT_TRUE(arangodb::aql::ExecutionNode::ENUMERATE_IRESEARCH_VIEW == node.getType());
-    EXPECT_TRUE(outVariable.id == node.outVariable().id);
-    EXPECT_TRUE(outVariable.name == node.outVariable().name);
-    EXPECT_TRUE(query.plan() == node.plan());
-    EXPECT_EQ(42, node.id());
-    EXPECT_TRUE(logicalView == node.view());
-=======
     EXPECT_EQ(arangodb::aql::ExecutionNode::ENUMERATE_IRESEARCH_VIEW, node.getType());
     EXPECT_EQ(outVariable.id, node.outVariable().id);
     EXPECT_EQ(outVariable.name, node.outVariable().name);
     EXPECT_EQ(query.plan(), node.plan());
     EXPECT_EQ(42, node.id());
     EXPECT_EQ(logicalView, node.view());
->>>>>>> e9ab15db
     EXPECT_TRUE(node.scorers().empty());
     EXPECT_FALSE(node.volatility().first);   // filter volatility
     EXPECT_FALSE(node.volatility().second);  // sort volatility
@@ -855,21 +716,15 @@
     EXPECT_TRUE(usedHere.empty());
     auto const setHere = node.getVariablesSetHere();
     EXPECT_EQ(1, setHere.size());
-<<<<<<< HEAD
-    EXPECT_TRUE(outVariable.id == setHere[0]->id);
-    EXPECT_TRUE(outVariable.name == setHere[0]->name);
-    EXPECT_TRUE(true == node.options().forceSync);
-    EXPECT_TRUE(true == node.options().restrictSources);
-=======
     EXPECT_EQ(outVariable.id, setHere[0]->id);
     EXPECT_EQ(outVariable.name, setHere[0]->name);
     EXPECT_TRUE(node.options().forceSync);
     EXPECT_TRUE(node.options().restrictSources);
->>>>>>> e9ab15db
     EXPECT_EQ(0, node.options().sources.size());
 
-    EXPECT_EQ(0., node.getCost().estimatedCost);    // no dependencies
-    EXPECT_EQ(0, node.getCost().estimatedNrItems);  // no dependencies
+    EXPECT_TRUE(0. == node.getCost().estimatedCost);    // no dependencies
+    EXPECT_TRUE(0 == node.getCost().estimatedNrItems);  // no dependencies
+==== BASE ====
   }
 
   // with options
@@ -891,21 +746,12 @@
     EXPECT_FALSE(node.sort().first);   // primary sort is not set by default
     EXPECT_EQ(0, node.sort().second);  // primary sort is not set by default
 
-<<<<<<< HEAD
-    EXPECT_TRUE(arangodb::aql::ExecutionNode::ENUMERATE_IRESEARCH_VIEW == node.getType());
-    EXPECT_TRUE(outVariable.id == node.outVariable().id);
-    EXPECT_TRUE(outVariable.name == node.outVariable().name);
-    EXPECT_TRUE(query.plan() == node.plan());
-    EXPECT_EQ(42, node.id());
-    EXPECT_TRUE(logicalView == node.view());
-=======
     EXPECT_EQ(arangodb::aql::ExecutionNode::ENUMERATE_IRESEARCH_VIEW, node.getType());
     EXPECT_EQ(outVariable.id, node.outVariable().id);
     EXPECT_EQ(outVariable.name, node.outVariable().name);
     EXPECT_EQ(query.plan(), node.plan());
     EXPECT_EQ(42, node.id());
     EXPECT_EQ(logicalView, node.view());
->>>>>>> e9ab15db
     EXPECT_TRUE(node.scorers().empty());
     EXPECT_FALSE(node.volatility().first);   // filter volatility
     EXPECT_FALSE(node.volatility().second);  // sort volatility
@@ -914,59 +760,14 @@
     EXPECT_TRUE(usedHere.empty());
     auto const setHere = node.getVariablesSetHere();
     EXPECT_EQ(1, setHere.size());
-<<<<<<< HEAD
-    EXPECT_TRUE(outVariable.id == setHere[0]->id);
-    EXPECT_TRUE(outVariable.name == setHere[0]->name);
-    EXPECT_TRUE(true == node.options().forceSync);
-    EXPECT_TRUE(false == node.options().restrictSources);
-=======
     EXPECT_EQ(outVariable.id, setHere[0]->id);
     EXPECT_EQ(outVariable.name, setHere[0]->name);
     EXPECT_TRUE(node.options().forceSync);
     EXPECT_FALSE(node.options().restrictSources);
->>>>>>> e9ab15db
     EXPECT_EQ(0, node.options().sources.size());
 
     EXPECT_EQ(0., node.getCost().estimatedCost);    // no dependencies
     EXPECT_EQ(0, node.getCost().estimatedNrItems);  // no dependencies
-<<<<<<< HEAD
-  }
-
-  // with late materialization
-  {
-    auto json = arangodb::velocypack::Parser::fromJson(
-        "{ \"id\":42, \"depth\":0, \"totalNrRegs\":0, \"varInfoList\":[], "
-        "\"nrRegs\":[], \"nrRegsHere\":[], \"regsToClear\":[], "
-        "\"varsUsedLater\":[], \"varsValid\":[], \"outVariable\": { "
-        "\"name\":\"variable\", \"id\":0 }, \"outNmDocId\": { \"name\":\"variable100\", \"id\":100 },"
-        "\"outNmColPtr\": { \"name\":\"variable101\", \"id\":101 }, \"options\": { \"waitForSync\" : "
-        "true, \"collection\":null }, \"viewId\": \"" +
-        std::to_string(logicalView->id()) + "\" }");
-
-    arangodb::iresearch::IResearchViewNode node(*query.plan(),  // plan
-                                                json->slice());
-
-    EXPECT_TRUE(node.empty());                // view has no links
-    EXPECT_TRUE(node.collections().empty());  // view has no links
-    EXPECT_TRUE(node.shards().empty());
-    EXPECT_TRUE(!node.sort().first);   // primary sort is not set by default
-    EXPECT_EQ(0, node.sort().second);  // primary sort is not set by default
-
-    EXPECT_TRUE(arangodb::aql::ExecutionNode::ENUMERATE_IRESEARCH_VIEW == node.getType());
-    EXPECT_TRUE(node.isLateMaterialized());
-    EXPECT_TRUE(outVariable.id == node.outVariable().id);
-    EXPECT_TRUE(outVariable.name == node.outVariable().name);
-    arangodb::HashSet<arangodb::aql::Variable const*> usedHere;
-    node.getVariablesUsedHere(usedHere);
-    EXPECT_TRUE(usedHere.empty());
-    auto const setHere = node.getVariablesSetHere();
-    ASSERT_EQ(2, setHere.size());
-    EXPECT_EQ(101, setHere[0]->id);
-    EXPECT_EQ("variable101", setHere[0]->name);
-    EXPECT_EQ(100, setHere[1]->id);
-    EXPECT_EQ("variable100", setHere[1]->name);
-=======
->>>>>>> e9ab15db
   }
 
   // invalid option 'waitForSync'
@@ -1049,7 +850,7 @@
                                                   json->slice());
       EXPECT_TRUE(false);
     } catch (arangodb::basics::Exception const& e) {
-      EXPECT_EQ(TRI_ERROR_BAD_PARAMETER, e.code());
+      EXPECT_TRUE(TRI_ERROR_BAD_PARAMETER == e.code());
     } catch (...) {
       EXPECT_TRUE(false);
     }
@@ -1667,11 +1468,7 @@
     auto const nodesSlice = slice.get("nodes");
     EXPECT_TRUE(nodesSlice.isArray());
     arangodb::velocypack::ArrayIterator it(nodesSlice);
-<<<<<<< HEAD
-    ASSERT_EQ(1, it.size());
-=======
     EXPECT_EQ(1, it.size());
->>>>>>> e9ab15db
     auto nodeSlice = it.value();
 
     // constructor
@@ -1680,21 +1477,6 @@
       EXPECT_EQ(node.empty(), deserialized.empty());
       EXPECT_EQ(node.shards(), deserialized.shards());
       EXPECT_TRUE(deserialized.collections().empty());
-<<<<<<< HEAD
-      EXPECT_TRUE(node.getType() == deserialized.getType());
-      EXPECT_TRUE(node.outVariable().id == deserialized.outVariable().id);
-      EXPECT_TRUE(node.outVariable().name == deserialized.outVariable().name);
-      EXPECT_TRUE(node.plan() == deserialized.plan());
-      EXPECT_TRUE(node.id() == deserialized.id());
-      EXPECT_TRUE(&node.vocbase() == &deserialized.vocbase());
-      EXPECT_TRUE(node.view() == deserialized.view());
-      EXPECT_TRUE(&node.filterCondition() == &deserialized.filterCondition());
-      EXPECT_TRUE(node.scorers() == deserialized.scorers());
-      EXPECT_TRUE(node.volatility() == deserialized.volatility());
-      EXPECT_TRUE(node.options().forceSync == deserialized.options().forceSync);
-      EXPECT_TRUE(node.sort() == deserialized.sort());
-      EXPECT_TRUE(node.getCost() == deserialized.getCost());
-=======
       EXPECT_EQ(node.getType(), deserialized.getType());
       EXPECT_EQ(node.outVariable().id, deserialized.outVariable().id);
       EXPECT_EQ(node.outVariable().name, deserialized.outVariable().name);
@@ -1707,9 +1489,7 @@
       EXPECT_EQ(node.volatility(), deserialized.volatility());
       EXPECT_EQ(node.options().forceSync, deserialized.options().forceSync);
       EXPECT_EQ(node.sort(), deserialized.sort());
-
       EXPECT_EQ(node.getCost(), deserialized.getCost());
->>>>>>> e9ab15db
     }
 
     // factory method
@@ -1721,21 +1501,6 @@
       EXPECT_EQ(node.empty(), deserialized.empty());
       EXPECT_EQ(node.shards(), deserialized.shards());
       EXPECT_TRUE(deserialized.collections().empty());
-<<<<<<< HEAD
-      EXPECT_TRUE(node.getType() == deserialized.getType());
-      EXPECT_TRUE(node.outVariable().id == deserialized.outVariable().id);
-      EXPECT_TRUE(node.outVariable().name == deserialized.outVariable().name);
-      EXPECT_TRUE(node.plan() == deserialized.plan());
-      EXPECT_TRUE(node.id() == deserialized.id());
-      EXPECT_TRUE(&node.vocbase() == &deserialized.vocbase());
-      EXPECT_TRUE(node.view() == deserialized.view());
-      EXPECT_TRUE(&node.filterCondition() == &deserialized.filterCondition());
-      EXPECT_TRUE(node.scorers() == deserialized.scorers());
-      EXPECT_TRUE(node.volatility() == deserialized.volatility());
-      EXPECT_TRUE(node.options().forceSync == deserialized.options().forceSync);
-      EXPECT_TRUE(node.sort() == deserialized.sort());
-      EXPECT_TRUE(node.getCost() == deserialized.getCost());
-=======
       EXPECT_EQ(node.getType(), deserialized.getType());
       EXPECT_EQ(node.outVariable().id, deserialized.outVariable().id);
       EXPECT_EQ(node.outVariable().name, deserialized.outVariable().name);
@@ -1748,9 +1513,7 @@
       EXPECT_EQ(node.volatility(), deserialized.volatility());
       EXPECT_EQ(node.options().forceSync, deserialized.options().forceSync);
       EXPECT_EQ(node.sort(), deserialized.sort());
-
       EXPECT_EQ(node.getCost(), deserialized.getCost());
->>>>>>> e9ab15db
     }
   }
 
@@ -1787,11 +1550,7 @@
     auto const nodesSlice = slice.get("nodes");
     EXPECT_TRUE(nodesSlice.isArray());
     arangodb::velocypack::ArrayIterator it(nodesSlice);
-<<<<<<< HEAD
     ASSERT_EQ(1, it.size());
-=======
-    EXPECT_EQ(1, it.size());
->>>>>>> e9ab15db
     auto nodeSlice = it.value();
 
     // constructor
@@ -1800,21 +1559,6 @@
       EXPECT_EQ(node.empty(), deserialized.empty());
       EXPECT_EQ(node.shards(), deserialized.shards());
       EXPECT_TRUE(deserialized.collections().empty());
-<<<<<<< HEAD
-      EXPECT_TRUE(node.getType() == deserialized.getType());
-      EXPECT_TRUE(node.outVariable().id == deserialized.outVariable().id);
-      EXPECT_TRUE(node.outVariable().name == deserialized.outVariable().name);
-      EXPECT_TRUE(node.plan() == deserialized.plan());
-      EXPECT_TRUE(node.id() == deserialized.id());
-      EXPECT_TRUE(&node.vocbase() == &deserialized.vocbase());
-      EXPECT_TRUE(node.view() == deserialized.view());
-      EXPECT_TRUE(&node.filterCondition() == &deserialized.filterCondition());
-      EXPECT_TRUE(node.scorers() == deserialized.scorers());
-      EXPECT_TRUE(node.volatility() == deserialized.volatility());
-      EXPECT_TRUE(node.options().forceSync == deserialized.options().forceSync);
-      EXPECT_TRUE(node.sort() == deserialized.sort());
-      EXPECT_TRUE(node.getCost() == deserialized.getCost());
-=======
       EXPECT_EQ(node.getType(), deserialized.getType());
       EXPECT_EQ(node.outVariable().id, deserialized.outVariable().id);
       EXPECT_EQ(node.outVariable().name, deserialized.outVariable().name);
@@ -1827,9 +1571,7 @@
       EXPECT_EQ(node.volatility(), deserialized.volatility());
       EXPECT_EQ(node.options().forceSync, deserialized.options().forceSync);
       EXPECT_EQ(node.sort(), deserialized.sort());
-
       EXPECT_EQ(node.getCost(), deserialized.getCost());
->>>>>>> e9ab15db
     }
 
     // factory method
@@ -1841,21 +1583,6 @@
       EXPECT_EQ(node.empty(), deserialized.empty());
       EXPECT_EQ(node.shards(), deserialized.shards());
       EXPECT_TRUE(deserialized.collections().empty());
-<<<<<<< HEAD
-      EXPECT_TRUE(node.getType() == deserialized.getType());
-      EXPECT_TRUE(node.outVariable().id == deserialized.outVariable().id);
-      EXPECT_TRUE(node.outVariable().name == deserialized.outVariable().name);
-      EXPECT_TRUE(node.plan() == deserialized.plan());
-      EXPECT_TRUE(node.id() == deserialized.id());
-      EXPECT_TRUE(&node.vocbase() == &deserialized.vocbase());
-      EXPECT_TRUE(node.view() == deserialized.view());
-      EXPECT_TRUE(&node.filterCondition() == &deserialized.filterCondition());
-      EXPECT_TRUE(node.scorers() == deserialized.scorers());
-      EXPECT_TRUE(node.volatility() == deserialized.volatility());
-      EXPECT_TRUE(node.options().forceSync == deserialized.options().forceSync);
-      EXPECT_TRUE(node.sort() == deserialized.sort());
-      EXPECT_TRUE(node.getCost() == deserialized.getCost());
-=======
       EXPECT_EQ(node.getType(), deserialized.getType());
       EXPECT_EQ(node.outVariable().id, deserialized.outVariable().id);
       EXPECT_EQ(node.outVariable().name, deserialized.outVariable().name);
@@ -1868,9 +1595,7 @@
       EXPECT_EQ(node.volatility(), deserialized.volatility());
       EXPECT_EQ(node.options().forceSync, deserialized.options().forceSync);
       EXPECT_EQ(node.sort(), deserialized.sort());
-
       EXPECT_EQ(node.getCost(), deserialized.getCost());
->>>>>>> e9ab15db
     }
   }
   // with late materialization
@@ -2006,11 +1731,7 @@
     auto const nodesSlice = slice.get("nodes");
     EXPECT_TRUE(nodesSlice.isArray());
     arangodb::velocypack::ArrayIterator it(nodesSlice);
-<<<<<<< HEAD
-    ASSERT_EQ(1, it.size());
-=======
     EXPECT_EQ(1, it.size());
->>>>>>> e9ab15db
     auto nodeSlice = it.value();
 
     // constructor
@@ -2032,12 +1753,7 @@
       EXPECT_EQ(node.options().forceSync, deserialized.options().forceSync);
       EXPECT_EQ(node.sort(), deserialized.sort());
       EXPECT_EQ(1, node.sort().second);
-<<<<<<< HEAD
-      EXPECT_TRUE(node.getCost() == deserialized.getCost());
-=======
-
       EXPECT_EQ(node.getCost(), deserialized.getCost());
->>>>>>> e9ab15db
     }
 
     // factory method
@@ -2062,12 +1778,7 @@
       EXPECT_EQ(node.options().forceSync, deserialized.options().forceSync);
       EXPECT_EQ(node.sort(), deserialized.sort());
       EXPECT_EQ(1, node.sort().second);
-<<<<<<< HEAD
-      EXPECT_TRUE(node.getCost() == deserialized.getCost());
-=======
-
       EXPECT_EQ(node.getCost(), deserialized.getCost());
->>>>>>> e9ab15db
     }
   }
 
@@ -2104,11 +1815,7 @@
     auto const nodesSlice = slice.get("nodes");
     EXPECT_TRUE(nodesSlice.isArray());
     arangodb::velocypack::ArrayIterator it(nodesSlice);
-<<<<<<< HEAD
-    ASSERT_EQ(1, it.size());
-=======
     EXPECT_EQ(1, it.size());
->>>>>>> e9ab15db
     auto nodeSlice = it.value();
 
     // constructor
@@ -2130,12 +1837,7 @@
       EXPECT_EQ(node.options().forceSync, deserialized.options().forceSync);
       EXPECT_EQ(node.sort(), deserialized.sort());
       EXPECT_EQ(0, node.sort().second);
-<<<<<<< HEAD
-      EXPECT_TRUE(node.getCost() == deserialized.getCost());
-=======
-
       EXPECT_EQ(node.getCost(), deserialized.getCost());
->>>>>>> e9ab15db
     }
 
     // factory method
@@ -2160,12 +1862,10 @@
       EXPECT_EQ(node.options().forceSync, deserialized.options().forceSync);
       EXPECT_EQ(node.sort(), deserialized.sort());
       EXPECT_EQ(0, node.sort().second);
-<<<<<<< HEAD
+==== BASE ====
+
       EXPECT_TRUE(node.getCost() == deserialized.getCost());
-=======
-
-      EXPECT_EQ(node.getCost(), deserialized.getCost());
->>>>>>> e9ab15db
+==== BASE ====
     }
   }
     // with late materialization
@@ -2330,10 +2030,7 @@
   EXPECT_TRUE(node.shards().empty());
   EXPECT_FALSE(node.empty());  // view has no links
   auto collections = node.collections();
-<<<<<<< HEAD
-=======
   EXPECT_FALSE(collections.empty());  // view has no links
->>>>>>> e9ab15db
   EXPECT_EQ(2, collections.size());
 
   // we expect only collections 'collection0', 'collection1' to be
@@ -2461,139 +2158,10 @@
     // after transaction has started
     {
       auto block = node.createBlock(engine, EMPTY);
-<<<<<<< HEAD
-      EXPECT_TRUE(nullptr != block);
-      EXPECT_NE(nullptr,
-        (dynamic_cast<arangodb::aql::ExecutionBlockImpl<arangodb::aql::IResearchViewExecutor<false, true>>*>((block.get()))));
-    }
-  }
-}
-
-TEST_F(IResearchViewNodeTest, createBlockSingleServerLateMaterialized) {
-  TRI_vocbase_t vocbase(TRI_vocbase_type_e::TRI_VOCBASE_TYPE_NORMAL,  testDBInfo(server.server(),
-                        "testVocbase", 1));
-  auto createJson = arangodb::velocypack::Parser::fromJson(
-      "{ \"name\": \"testView\", \"type\": \"arangosearch\" }");
-  auto logicalView = vocbase.createView(createJson->slice());
-  ASSERT_TRUE((false == !logicalView));
-
-  // create collection0
-  std::shared_ptr<arangodb::LogicalCollection> collection0;
-  {
-    auto createJson = arangodb::velocypack::Parser::fromJson(
-        "{ \"name\": \"testCollection0\", \"id\" : \"42\" }");
-    collection0 = vocbase.createCollection(createJson->slice());
-    ASSERT_TRUE((nullptr != collection0));
-  }
-
-  // link collections
-  auto updateJson = arangodb::velocypack::Parser::fromJson(
-      "{ \"links\": {"
-      "\"testCollection0\": { \"includeAllFields\": true, "
-      "\"trackListPositions\": true }"
-      "}}");
-  EXPECT_TRUE((logicalView->properties(updateJson->slice(), true).ok()));
-
-  // insert into collection
-  {
-    std::vector<std::string> const EMPTY;
-
-    arangodb::OperationOptions opt;
-    arangodb::ManagedDocumentResult mmdoc;
-
-    arangodb::transaction::Methods trx(arangodb::transaction::StandaloneContext::Create(vocbase),
-                                       EMPTY, EMPTY, EMPTY,
-                                       arangodb::transaction::Options());
-    EXPECT_TRUE((trx.begin().ok()));
-
-    auto json = arangodb::velocypack::Parser::fromJson("{}");
-    auto const res = collection0->insert(&trx, json->slice(), mmdoc, opt, false);
-    EXPECT_TRUE(res.ok());
-
-    EXPECT_TRUE((trx.commit().ok()));
-    EXPECT_TRUE(
-        (arangodb::tests::executeQuery(vocbase,
-                                       "FOR d IN testView SEARCH 1 ==1 OPTIONS "
-                                       "{ waitForSync: true } RETURN d")
-             .result.ok()));  // commit
-  }
-
-  // dummy query
-  arangodb::aql::Query query(false, vocbase, arangodb::aql::QueryString("RETURN 1"),
-                             nullptr, arangodb::velocypack::Parser::fromJson("{}"),
-                             arangodb::aql::PART_MAIN);
-  query.prepare(arangodb::QueryRegistryFeature::registry(),
-                arangodb::aql::SerializationFormat::SHADOWROWS);
-
-  // dummy engine
-  arangodb::aql::ExecutionEngine engine(query, arangodb::aql::SerializationFormat::SHADOWROWS);
-
-  arangodb::aql::Variable const outVariable("variable", 0);
-  arangodb::aql::Variable const outNmColPtr("variable100", 100);
-  arangodb::aql::Variable const outNmDocId("variable101", 101);
-  // no filter condition, no sort condition
-  {
-    arangodb::aql::SingletonNode singleton(query.plan(), 0);
-    arangodb::iresearch::IResearchViewNode node(*query.plan(),
-                                                42,           // id
-                                                vocbase,      // database
-                                                logicalView,  // view
-                                                outVariable,
-                                                nullptr,  // no filter condition
-                                                nullptr,  // no options
-                                                {});        // no sort condition
-    node.addDependency(&singleton);
-    node.setLateMaterialized(&outNmColPtr, &outNmDocId);
-    // "Trust me, I'm an IT professional"
-    singleton.setVarUsageValid();
-    node.setVarUsageValid();
-
-    node.planRegisters(nullptr);
-
-    std::unordered_map<arangodb::aql::ExecutionNode*, arangodb::aql::ExecutionBlock*> EMPTY;
-
-    // before transaction has started (no snapshot)
-    try {
-      auto block = node.createBlock(engine, EMPTY);
-      EXPECT_TRUE(false);
-    } catch (arangodb::basics::Exception const& e) {
-      EXPECT_TRUE(TRI_ERROR_INTERNAL == e.code());
-    }
-
-    // start transaction (put snapshot into)
-    ASSERT_TRUE(query.trx()->state());
-    EXPECT_TRUE(nullptr ==
-                arangodb::LogicalView::cast<arangodb::iresearch::IResearchView>(*logicalView)
-                    .snapshot(*query.trx(),
-                              arangodb::iresearch::IResearchView::SnapshotMode::Find));
-    auto* snapshot =
-        arangodb::LogicalView::cast<arangodb::iresearch::IResearchView>(*logicalView)
-            .snapshot(*query.trx(), arangodb::iresearch::IResearchView::SnapshotMode::FindOrCreate);
-    EXPECT_TRUE(snapshot ==
-                arangodb::LogicalView::cast<arangodb::iresearch::IResearchView>(*logicalView)
-                    .snapshot(*query.trx(),
-                              arangodb::iresearch::IResearchView::SnapshotMode::Find));
-    EXPECT_TRUE(snapshot ==
-                arangodb::LogicalView::cast<arangodb::iresearch::IResearchView>(*logicalView)
-                    .snapshot(*query.trx(),
-                              arangodb::iresearch::IResearchView::SnapshotMode::FindOrCreate));
-    EXPECT_TRUE(snapshot ==
-                arangodb::LogicalView::cast<arangodb::iresearch::IResearchView>(*logicalView)
-                    .snapshot(*query.trx(),
-                              arangodb::iresearch::IResearchView::SnapshotMode::SyncAndReplace));
-
-    // after transaction has started
-    {
-      auto block = node.createBlock(engine, EMPTY);
-      EXPECT_TRUE(nullptr != block);
-      EXPECT_NE(nullptr,
-        (dynamic_cast<arangodb::aql::ExecutionBlockImpl<arangodb::aql::IResearchViewExecutor<false, false>>*>((block.get()))));
-=======
       EXPECT_NE(nullptr, block);
       EXPECT_TRUE(nullptr !=
                   dynamic_cast<arangodb::aql::ExecutionBlockImpl<arangodb::aql::IResearchViewExecutor<false>>*>(
                       block.get()));
->>>>>>> e9ab15db
     }
   }
 }
