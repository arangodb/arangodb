////////////////////////////////////////////////////////////////////////////////
/// DISCLAIMER
///
/// Copyright 2018 ArangoDB GmbH, Cologne, Germany
///
/// Licensed under the Apache License, Version 2.0 (the "License");
/// you may not use this file except in compliance with the License.
/// You may obtain a copy of the License at
///
///     http://www.apache.org/licenses/LICENSE-2.0
///
/// Unless required by applicable law or agreed to in writing, software
/// distributed under the License is distributed on an "AS IS" BASIS,
/// WITHOUT WARRANTIES OR CONDITIONS OF ANY KIND, either express or implied.
/// See the License for the specific language governing permissions and
/// limitations under the License.
///
/// Copyright holder is ArangoDB GmbH, Cologne, Germany
///
/// @author Andrey Abramov
/// @author Vasiliy Nabatchikov
////////////////////////////////////////////////////////////////////////////////

#include "common.h"
#include "gtest/gtest.h"

#include "Aql/IResearchViewNode.h"

#include "../Mocks/StorageEngineMock.h"
#include "Aql/TestExecutorHelper.h"

#if USE_ENTERPRISE
#include "Enterprise/Ldap/LdapFeature.h"
#endif

#include "3rdParty/iresearch/tests/tests_config.hpp"
#include "Aql/AqlFunctionFeature.h"
#include "Aql/Ast.h"
#include "Aql/ExecutionBlockImpl.h"
#include "Aql/ExecutionEngine.h"
#include "Aql/ExecutionPlan.h"
#include "Aql/IResearchViewExecutor.h"
#include "Aql/IResearchViewNode.h"
#include "Aql/NoResultsExecutor.h"
#include "Aql/OptimizerRulesFeature.h"
#include "Aql/Query.h"
#include "Basics/VelocyPackHelper.h"
#include "Cluster/ClusterFeature.h"
#include "GeneralServer/AuthenticationFeature.h"
#include "IResearch/ApplicationServerHelper.h"
#include "IResearch/IResearchAnalyzerFeature.h"
#include "IResearch/IResearchCommon.h"
#include "IResearch/IResearchFeature.h"
#include "IResearch/IResearchFilterFactory.h"
#include "IResearch/IResearchView.h"
#include "Logger/LogTopic.h"
#include "Logger/Logger.h"
#include "RestServer/AqlFeature.h"
#include "RestServer/DatabaseFeature.h"
#include "RestServer/DatabasePathFeature.h"
#include "RestServer/FlushFeature.h"
#include "RestServer/QueryRegistryFeature.h"
#include "RestServer/SystemDatabaseFeature.h"
#include "RestServer/TraverserEngineRegistryFeature.h"
#include "RestServer/ViewTypesFeature.h"
#include "Sharding/ShardingFeature.h"
#include "StorageEngine/EngineSelectorFeature.h"
#include "Transaction/StandaloneContext.h"
#include "Utils/OperationOptions.h"
#include "Utils/SingleCollectionTransaction.h"
#include "V8Server/V8DealerFeature.h"
#include "VocBase/LogicalCollection.h"
#include "VocBase/LogicalView.h"
#include "VocBase/ManagedDocumentResult.h"

#include "IResearch/IResearchLinkMeta.h"
#include "IResearch/IResearchMMFilesLink.h"
#include "IResearch/VelocyPackHelper.h"
#include "analysis/analyzers.hpp"
#include "analysis/token_attributes.hpp"
#include "utils/utf8_path.hpp"

#include "velocypack/Iterator.h"

namespace {

class IResearchViewNodeTest : public ::testing::Test {
 protected:
  StorageEngineMock engine;
  arangodb::application_features::ApplicationServer server;
  std::unique_ptr<TRI_vocbase_t> system;
  std::vector<std::pair<arangodb::application_features::ApplicationFeature*, bool>> features;

  IResearchViewNodeTest() : engine(server), server(nullptr, nullptr) {
    arangodb::EngineSelectorFeature::ENGINE = &engine;

    arangodb::tests::init(true);

    // suppress INFO {authentication} Authentication is turned on (system only), authentication for unix sockets is turned on
    // suppress WARNING {authentication} --server.jwt-secret is insecure. Use --server.jwt-secret-keyfile instead
    arangodb::LogTopic::setLogLevel(arangodb::Logger::AUTHENTICATION.name(),
                                    arangodb::LogLevel::ERR);

    // suppress log messages since tests check error conditions
    arangodb::LogTopic::setLogLevel(arangodb::Logger::FIXME.name(), arangodb::LogLevel::ERR);  // suppress WARNING DefaultCustomTypeHandler called
    arangodb::LogTopic::setLogLevel(arangodb::iresearch::TOPIC.name(),
                                    arangodb::LogLevel::FATAL);
    irs::logger::output_le(iresearch::logger::IRL_FATAL, stderr);

    // setup required application features
    features.emplace_back(new arangodb::FlushFeature(server), false);
    features.emplace_back(new arangodb::ViewTypesFeature(server), true);
    features.emplace_back(new arangodb::AuthenticationFeature(server), true);
    features.emplace_back(new arangodb::DatabasePathFeature(server), false);
    features.emplace_back(new arangodb::DatabaseFeature(server), false);
    features.emplace_back(new arangodb::ShardingFeature(server), false);
    features.emplace_back(new arangodb::QueryRegistryFeature(server), false);  // must be first
    arangodb::application_features::ApplicationServer::server->addFeature(
        features.back().first);  // need QueryRegistryFeature feature to be added now in order to create the system database
    system = irs::memory::make_unique<TRI_vocbase_t>(TRI_vocbase_type_e::TRI_VOCBASE_TYPE_NORMAL,
                                                     systemDBInfo());
    features.emplace_back(new arangodb::SystemDatabaseFeature(server, system.get()),
                          false);  // required for IResearchAnalyzerFeature
    features.emplace_back(new arangodb::TraverserEngineRegistryFeature(server), false);  // must be before AqlFeature
    features.emplace_back(new arangodb::AqlFeature(server), true);
    features.emplace_back(new arangodb::aql::OptimizerRulesFeature(server), true);
    features.emplace_back(new arangodb::aql::AqlFunctionFeature(server), true);  // required for IResearchAnalyzerFeature
    features.emplace_back(new arangodb::iresearch::IResearchAnalyzerFeature(server), true);
    features.emplace_back(new arangodb::iresearch::IResearchFeature(server), true);

#if USE_ENTERPRISE
    features.emplace_back(new arangodb::LdapFeature(server),
                          false);  // required for AuthenticationFeature with USE_ENTERPRISE
#endif

    for (auto& f : features) {
      arangodb::application_features::ApplicationServer::server->addFeature(f.first);
    }

    for (auto& f : features) {
      f.first->prepare();
    }

    for (auto& f : features) {
      if (f.second) {
        f.first->start();
      }
    }

    auto* dbPathFeature =
        arangodb::application_features::ApplicationServer::getFeature<arangodb::DatabasePathFeature>(
            "DatabasePath");
    arangodb::tests::setDatabasePath(*dbPathFeature);  // ensure test data is stored in a unique directory
  }

  ~IResearchViewNodeTest() {
    system.reset();  // destroy before reseting the 'ENGINE'
    arangodb::AqlFeature(server).stop();  // unset singleton instance
    arangodb::LogTopic::setLogLevel(arangodb::iresearch::TOPIC.name(),
                                    arangodb::LogLevel::DEFAULT);
    arangodb::LogTopic::setLogLevel(arangodb::Logger::FIXME.name(),
                                    arangodb::LogLevel::DEFAULT);
    arangodb::application_features::ApplicationServer::server = nullptr;
    arangodb::EngineSelectorFeature::ENGINE = nullptr;

    // destroy application features
    for (auto& f : features) {
      if (f.second) {
        f.first->stop();
      }
    }

    for (auto& f : features) {
      f.first->unprepare();
    }

    arangodb::LogTopic::setLogLevel(arangodb::Logger::AUTHENTICATION.name(),
                                    arangodb::LogLevel::DEFAULT);
  }
};  // IResearchViewNodeSetup

}  // namespace

TEST_F(IResearchViewNodeTest, constructSortedView) {
  TRI_vocbase_t vocbase(TRI_vocbase_type_e::TRI_VOCBASE_TYPE_NORMAL, testDBInfo());
  // create view
  auto createJson = arangodb::velocypack::Parser::fromJson(
      "{ "
      "  \"name\": \"testView\", "
      "  \"type\": \"arangosearch\", "
      "  \"primarySort\": [ "
      "    { \"field\": \"my.nested.Fields\", \"asc\": false }, "
      "    { \"field\": \"another.field\", \"asc\": true } ] "
      "}");
  auto logicalView = vocbase.createView(createJson->slice());
  ASSERT_TRUE(logicalView);

  // dummy query
  arangodb::aql::Query query(false, vocbase, arangodb::aql::QueryString("RETURN 1"),
                             nullptr, arangodb::velocypack::Parser::fromJson("{}"),
                             arangodb::aql::PART_MAIN);
  query.prepare(arangodb::QueryRegistryFeature::registry(),
                arangodb::aql::SerializationFormat::SHADOWROWS);
  arangodb::aql::Variable const outVariable("variable", 0);

  {
    auto json = arangodb::velocypack::Parser::fromJson(
        "{ \"id\":42, \"depth\":0, \"totalNrRegs\":0, \"varInfoList\":[], "
        "\"nrRegs\":[], \"nrRegsHere\":[], \"regsToClear\":[], "
        "\"varsUsedLater\":[], \"varsValid\":[], \"outVariable\": { "
        "\"name\":\"variable\", \"id\":0 }, \"options\": { \"waitForSync\" : "
        "true, \"collections\":[42] }, \"viewId\": \"" +
        std::to_string(logicalView->id()) +
        "\", "
        "\"primarySort\": [ { \"field\": \"my.nested.Fields\", \"asc\": "
        "false},  { \"field\": \"another.field\", \"asc\":true } ] }");

    arangodb::iresearch::IResearchViewNode node(*query.plan(),  // plan
                                                json->slice());

    EXPECT_TRUE(node.empty());                // view has no links
    EXPECT_TRUE(node.collections().empty());  // view has no links
    EXPECT_TRUE(node.shards().empty());
    EXPECT_TRUE(node.sort().first);  // primary sort is set
    EXPECT_EQ(2, node.sort().second);

    EXPECT_TRUE(arangodb::aql::ExecutionNode::ENUMERATE_IRESEARCH_VIEW == node.getType());
    EXPECT_TRUE(outVariable.id == node.outVariable().id);
    EXPECT_TRUE(outVariable.name == node.outVariable().name);
    EXPECT_TRUE(query.plan() == node.plan());
    EXPECT_TRUE(42 == node.id());
    EXPECT_TRUE(logicalView == node.view());
    EXPECT_TRUE(node.scorers().empty());
    EXPECT_TRUE(!node.volatility().first);   // filter volatility
    EXPECT_TRUE(!node.volatility().second);  // sort volatility
    arangodb::HashSet<arangodb::aql::Variable const*> usedHere;
    node.getVariablesUsedHere(usedHere);
    EXPECT_TRUE(usedHere.empty());
    auto const setHere = node.getVariablesSetHere();
    EXPECT_TRUE(1 == setHere.size());
    EXPECT_TRUE(outVariable.id == setHere[0]->id);
    EXPECT_TRUE(outVariable.name == setHere[0]->name);
    EXPECT_TRUE(true == node.options().forceSync);
    EXPECT_TRUE(true == node.options().restrictSources);
    EXPECT_TRUE(1 == node.options().sources.size());
    EXPECT_TRUE(42 == *node.options().sources.begin());

    EXPECT_TRUE(0. == node.getCost().estimatedCost);    // no dependencies
    EXPECT_TRUE(0 == node.getCost().estimatedNrItems);  // no dependencies
  }

  {
    auto json = arangodb::velocypack::Parser::fromJson(
        "{ \"id\":42, \"depth\":0, \"totalNrRegs\":0, \"varInfoList\":[], "
        "\"nrRegs\":[], \"nrRegsHere\":[], \"regsToClear\":[], "
        "\"varsUsedLater\":[], \"varsValid\":[], \"outVariable\": { "
        "\"name\":\"variable\", \"id\":0 }, \"options\": { \"waitForSync\" : "
        "true, \"collections\":[42] }, \"viewId\": \"" +
        std::to_string(logicalView->id()) +
        "\", "
        "\"primarySort\": [ { \"field\": \"my.nested.Fields\", \"asc\": "
        "false},  { \"field\": \"another.field\", \"asc\":true } ], "
        "\"primarySortBuckets\": 1 }");

    arangodb::iresearch::IResearchViewNode node(*query.plan(),  // plan
                                                json->slice());

    EXPECT_TRUE(node.empty());                // view has no links
    EXPECT_TRUE(node.collections().empty());  // view has no links
    EXPECT_TRUE(node.shards().empty());
    EXPECT_TRUE(node.sort().first);  // primary sort is set
    EXPECT_EQ(1, node.sort().second);

    EXPECT_TRUE(arangodb::aql::ExecutionNode::ENUMERATE_IRESEARCH_VIEW == node.getType());
    EXPECT_TRUE(outVariable.id == node.outVariable().id);
    EXPECT_TRUE(outVariable.name == node.outVariable().name);
    EXPECT_TRUE(query.plan() == node.plan());
    EXPECT_TRUE(42 == node.id());
    EXPECT_TRUE(logicalView == node.view());
    EXPECT_TRUE(node.scorers().empty());
    EXPECT_TRUE(!node.volatility().first);   // filter volatility
    EXPECT_TRUE(!node.volatility().second);  // sort volatility
    arangodb::HashSet<arangodb::aql::Variable const*> usedHere;
    node.getVariablesUsedHere(usedHere);
    EXPECT_TRUE(usedHere.empty());
    auto const setHere = node.getVariablesSetHere();
    EXPECT_TRUE(1 == setHere.size());
    EXPECT_TRUE(outVariable.id == setHere[0]->id);
    EXPECT_TRUE(outVariable.name == setHere[0]->name);
    EXPECT_TRUE(true == node.options().forceSync);
    EXPECT_TRUE(true == node.options().restrictSources);
    EXPECT_TRUE(1 == node.options().sources.size());
    EXPECT_TRUE(42 == *node.options().sources.begin());

    EXPECT_TRUE(0. == node.getCost().estimatedCost);    // no dependencies
    EXPECT_TRUE(0 == node.getCost().estimatedNrItems);  // no dependencies
  }

  // invalid 'primarySortBuckets' specified
  {
    auto json = arangodb::velocypack::Parser::fromJson(
        "{ \"id\":42, \"depth\":0, \"totalNrRegs\":0, \"varInfoList\":[], "
        "\"nrRegs\":[], \"nrRegsHere\":[], \"regsToClear\":[], "
        "\"varsUsedLater\":[], \"varsValid\":[], \"outVariable\": { "
        "\"name\":\"variable\", \"id\":0 }, \"viewId\": \"" +
        std::to_string(logicalView->id()) +
        "\", "
        "\"primarySort\": [ { \"field\": \"my.nested.Fields\", \"asc\": "
        "false},  { \"field\": \"another.field\", \"asc\":true } ], "
        "\"primarySortBuckets\": false }");

    try {
      arangodb::iresearch::IResearchViewNode node(*query.plan(),  // plan
                                                  json->slice());
      EXPECT_TRUE(false);
    } catch (arangodb::basics::Exception const& ex) {
      EXPECT_TRUE(TRI_ERROR_BAD_PARAMETER == ex.code());
    }
  }

  // invalid 'primarySortBuckets' specified
  {
    auto json = arangodb::velocypack::Parser::fromJson(
        "{ \"id\":42, \"depth\":0, \"totalNrRegs\":0, \"varInfoList\":[], "
        "\"nrRegs\":[], \"nrRegsHere\":[], \"regsToClear\":[], "
        "\"varsUsedLater\":[], \"varsValid\":[], \"outVariable\": { "
        "\"name\":\"variable\", \"id\":0 }, \"viewId\": \"" +
        std::to_string(logicalView->id()) +
        "\", "
        "\"primarySort\": [ { \"field\": \"my.nested.Fields\", \"asc\": "
        "false},  { \"field\": \"another.field\", \"asc\":true } ], "
        "\"primarySortBuckets\": 3 }");

    try {
      arangodb::iresearch::IResearchViewNode node(*query.plan(),  // plan
                                                  json->slice());
      EXPECT_TRUE(false);
    } catch (arangodb::basics::Exception const& ex) {
      EXPECT_TRUE(TRI_ERROR_BAD_PARAMETER == ex.code());
    }
  }
}

TEST_F(IResearchViewNodeTest, construct) {
  TRI_vocbase_t vocbase(TRI_vocbase_type_e::TRI_VOCBASE_TYPE_NORMAL, testDBInfo());
  // create view
  auto createJson = arangodb::velocypack::Parser::fromJson(
      "{ \"name\": \"testView\", \"type\": \"arangosearch\" }");
  auto logicalView = vocbase.createView(createJson->slice());
  ASSERT_TRUE((false == !logicalView));

  // dummy query
  arangodb::aql::Query query(false, vocbase, arangodb::aql::QueryString("RETURN 1"),
                             nullptr, arangodb::velocypack::Parser::fromJson("{}"),
                             arangodb::aql::PART_MAIN);
  query.prepare(arangodb::QueryRegistryFeature::registry(),
                arangodb::aql::SerializationFormat::SHADOWROWS);
  arangodb::aql::Variable const outVariable("variable", 0);

  // no options
  {
    arangodb::aql::SingletonNode singleton(query.plan(), 0);
    arangodb::iresearch::IResearchViewNode node(*query.plan(),  // plan
                                                42,             // id
                                                vocbase,        // database
                                                logicalView,    // view
                                                outVariable,    // out variable
                                                nullptr,  // no filter condition
                                                nullptr,  // no options
                                                {}        // no sort condition
    );
    node.addDependency(&singleton);

    EXPECT_TRUE(node.empty());                // view has no links
    EXPECT_TRUE(node.collections().empty());  // view has no links
    EXPECT_TRUE(node.shards().empty());
    EXPECT_TRUE(!node.sort().first);   // primary sort is not set by default
    EXPECT_EQ(0, node.sort().second);  // primary sort is not set by default

    EXPECT_TRUE(arangodb::aql::ExecutionNode::ENUMERATE_IRESEARCH_VIEW == node.getType());
    EXPECT_TRUE(&outVariable == &node.outVariable());
    EXPECT_TRUE(query.plan() == node.plan());
    EXPECT_TRUE(42 == node.id());
    EXPECT_TRUE(logicalView == node.view());
    EXPECT_TRUE(node.scorers().empty());
    EXPECT_TRUE(!node.volatility().first);   // filter volatility
    EXPECT_TRUE(!node.volatility().second);  // sort volatility
    arangodb::HashSet<arangodb::aql::Variable const*> usedHere;
    node.getVariablesUsedHere(usedHere);
    EXPECT_TRUE(usedHere.empty());
    auto const setHere = node.getVariablesSetHere();
    EXPECT_TRUE(1 == setHere.size());
    EXPECT_TRUE(&outVariable == setHere[0]);
    EXPECT_TRUE(false == node.options().forceSync);

    EXPECT_TRUE(2. == node.getCost().estimatedCost);  // dependency is a singleton
    EXPECT_TRUE(1 == node.getCost().estimatedNrItems);  // dependency is a singleton
  }

  // with options
  {
    // build options node
    arangodb::aql::AstNode attributeValue(arangodb::aql::NODE_TYPE_VALUE);
    attributeValue.setValueType(arangodb::aql::VALUE_TYPE_BOOL);
    attributeValue.setBoolValue(true);
    arangodb::aql::AstNode attributeName(arangodb::aql::NODE_TYPE_OBJECT_ELEMENT);
    attributeName.addMember(&attributeValue);
    attributeName.setStringValue("waitForSync", strlen("waitForSync"));
    arangodb::aql::AstNode options(arangodb::aql::NODE_TYPE_OBJECT);
    options.addMember(&attributeName);

    arangodb::iresearch::IResearchViewNode node(*query.plan(),  // plan
                                                42,             // id
                                                vocbase,        // database
                                                logicalView,    // view
                                                outVariable,    // out variable
                                                nullptr,  // no filter condition
                                                &options, {}  // no sort condition
    );

    EXPECT_TRUE(node.empty());                // view has no links
    EXPECT_TRUE(node.collections().empty());  // view has no links
    EXPECT_TRUE(node.shards().empty());

    EXPECT_TRUE(arangodb::aql::ExecutionNode::ENUMERATE_IRESEARCH_VIEW == node.getType());
    EXPECT_TRUE(&outVariable == &node.outVariable());
    EXPECT_TRUE(query.plan() == node.plan());
    EXPECT_TRUE(42 == node.id());
    EXPECT_TRUE(logicalView == node.view());
    EXPECT_TRUE(node.scorers().empty());
    EXPECT_TRUE(!node.volatility().first);   // filter volatility
    EXPECT_TRUE(!node.volatility().second);  // sort volatility
    arangodb::HashSet<arangodb::aql::Variable const*> usedHere;
    node.getVariablesUsedHere(usedHere);
    EXPECT_TRUE(usedHere.empty());
    auto const setHere = node.getVariablesSetHere();
    EXPECT_TRUE(1 == setHere.size());
    EXPECT_TRUE(&outVariable == setHere[0]);
    EXPECT_TRUE(true == node.options().forceSync);

    EXPECT_TRUE(0. == node.getCost().estimatedCost);    // no dependencies
    EXPECT_TRUE(0 == node.getCost().estimatedNrItems);  // no dependencies
  }

  // invalid options
  {
    // build options node
    arangodb::aql::AstNode attributeValue(arangodb::aql::NODE_TYPE_VALUE);
    attributeValue.setValueType(arangodb::aql::VALUE_TYPE_STRING);
    attributeValue.setBoolValue(true);
    arangodb::aql::AstNode attributeName(arangodb::aql::NODE_TYPE_OBJECT_ELEMENT);
    attributeName.addMember(&attributeValue);
    attributeName.setStringValue("waitForSync", strlen("waitForSync"));
    attributeName.addMember(&attributeName);
    arangodb::aql::AstNode options(arangodb::aql::NODE_TYPE_OBJECT);
    options.addMember(&attributeName);

    EXPECT_ANY_THROW(
        arangodb::iresearch::IResearchViewNode(*query.plan(),  // plan
                                               42,             // id
                                               vocbase,        // database
                                               logicalView,    // view
                                               outVariable,    // out variable
                                               nullptr,  // no filter condition
                                               &options, {}  // no sort condition
                                               ));
  }

  // invalid options
  {
    // build options node
    arangodb::aql::AstNode attributeValue(arangodb::aql::NODE_TYPE_VALUE);
    attributeValue.setValueType(arangodb::aql::VALUE_TYPE_BOOL);
    attributeValue.setBoolValue(true);
    arangodb::aql::AstNode attributeName(arangodb::aql::NODE_TYPE_OBJECT_ELEMENT);
    attributeName.setStringValue("waitForSync1", strlen("waitForSync1"));
    attributeName.addMember(&attributeValue);
    attributeName.addMember(&attributeName);
    arangodb::aql::AstNode options(arangodb::aql::NODE_TYPE_OBJECT);
    options.addMember(&attributeName);

    arangodb::iresearch::IResearchViewNode node(*query.plan(),  // plan
                                                42,             // id
                                                vocbase,        // database
                                                logicalView,    // view
                                                outVariable,    // out variable
                                                nullptr,  // no filter condition
                                                &options, {}  // no sort condition
    );

    EXPECT_TRUE(node.empty());                // view has no links
    EXPECT_TRUE(node.collections().empty());  // view has no links
    EXPECT_TRUE(node.shards().empty());

    EXPECT_TRUE(arangodb::aql::ExecutionNode::ENUMERATE_IRESEARCH_VIEW == node.getType());
    EXPECT_TRUE(&outVariable == &node.outVariable());
    EXPECT_TRUE(query.plan() == node.plan());
    EXPECT_TRUE(42 == node.id());
    EXPECT_TRUE(logicalView == node.view());
    EXPECT_TRUE(node.scorers().empty());
    EXPECT_TRUE(!node.volatility().first);   // filter volatility
    EXPECT_TRUE(!node.volatility().second);  // sort volatility
    arangodb::HashSet<arangodb::aql::Variable const*> usedHere;
    node.getVariablesUsedHere(usedHere);
    EXPECT_TRUE(usedHere.empty());
    auto const setHere = node.getVariablesSetHere();
    EXPECT_TRUE(1 == setHere.size());
    EXPECT_TRUE(&outVariable == setHere[0]);
    EXPECT_TRUE(false == node.options().forceSync);

    EXPECT_TRUE(0. == node.getCost().estimatedCost);    // no dependencies
    EXPECT_TRUE(0 == node.getCost().estimatedNrItems);  // no dependencies
  }
}

TEST_F(IResearchViewNodeTest, constructFromVPackSingleServer) {
  TRI_vocbase_t vocbase(TRI_vocbase_type_e::TRI_VOCBASE_TYPE_NORMAL, testDBInfo());
  // create view
  auto createJson = arangodb::velocypack::Parser::fromJson(
      "{ \"name\": \"testView\", \"type\": \"arangosearch\" }");
  auto logicalView = vocbase.createView(createJson->slice());
  ASSERT_TRUE((false == !logicalView));

  // dummy query
  arangodb::aql::Query query(false, vocbase, arangodb::aql::QueryString("RETURN 1"),
                             nullptr, arangodb::velocypack::Parser::fromJson("{}"),
                             arangodb::aql::PART_MAIN);
  query.prepare(arangodb::QueryRegistryFeature::registry(),
                arangodb::aql::SerializationFormat::SHADOWROWS);
  arangodb::aql::Variable const outVariable("variable", 0);

  // missing 'viewId'
  {
    auto json = arangodb::velocypack::Parser::fromJson(
        "{ \"id\":42, \"depth\":0, \"totalNrRegs\":0, \"varInfoList\":[], "
        "\"nrRegs\":[], \"nrRegsHere\":[], \"regsToClear\":[], "
        "\"varsUsedLater\":[], \"varsValid\":[], \"outVariable\": { "
        "\"name\":\"variable\", \"id\":0 } }");

    try {
      arangodb::iresearch::IResearchViewNode node(*query.plan(),  // plan
                                                  json->slice());
      EXPECT_TRUE(false);
    } catch (arangodb::basics::Exception const& ex) {
      EXPECT_TRUE(TRI_ERROR_BAD_PARAMETER == ex.code());
    }
  }

  // invalid 'viewId' type (string expected)
  {
    auto json = arangodb::velocypack::Parser::fromJson(
        "{ \"id\":42, \"depth\":0, \"totalNrRegs\":0, \"varInfoList\":[], "
        "\"nrRegs\":[], \"nrRegsHere\":[], \"regsToClear\":[], "
        "\"varsUsedLater\":[], \"varsValid\":[], \"outVariable\": { "
        "\"name\":\"variable\", \"id\":0 }, \"viewId\":123 }");

    try {
      arangodb::iresearch::IResearchViewNode node(*query.plan(),  // plan
                                                  json->slice());
      EXPECT_TRUE(false);
    } catch (arangodb::basics::Exception const& ex) {
      EXPECT_TRUE(TRI_ERROR_BAD_PARAMETER == ex.code());
    }
  }

  // invalid 'viewId' specified
  {
    auto json = arangodb::velocypack::Parser::fromJson(
        "{ \"id\":42, \"depth\":0, \"totalNrRegs\":0, \"varInfoList\":[], "
        "\"nrRegs\":[], \"nrRegsHere\":[], \"regsToClear\":[], "
        "\"varsUsedLater\":[], \"varsValid\":[], \"outVariable\": { "
        "\"name\":\"variable\", \"id\":0 }, \"viewId\": \"foo\"}");

    try {
      arangodb::iresearch::IResearchViewNode node(*query.plan(),  // plan
                                                  json->slice());
      EXPECT_TRUE(false);
    } catch (arangodb::basics::Exception const& ex) {
      EXPECT_TRUE(TRI_ERROR_ARANGO_DATA_SOURCE_NOT_FOUND == ex.code());
    }
  }

  // invalid 'primarySort' specified
  {
    auto json = arangodb::velocypack::Parser::fromJson(
        "{ \"id\":42, \"depth\":0, \"totalNrRegs\":0, \"varInfoList\":[], "
        "\"nrRegs\":[], \"nrRegsHere\":[], \"regsToClear\":[], "
        "\"varsUsedLater\":[], \"varsValid\":[], \"outVariable\": { "
        "\"name\":\"variable\", \"id\":0 }, \"viewId\": \"" +
        std::to_string(logicalView->id()) + "\", \"primarySort\": false }");

    try {
      arangodb::iresearch::IResearchViewNode node(*query.plan(),  // plan
                                                  json->slice());
      EXPECT_TRUE(false);
    } catch (arangodb::basics::Exception const& ex) {
      EXPECT_TRUE(TRI_ERROR_BAD_PARAMETER == ex.code());
    }
  }

  // no options
  {
    auto json = arangodb::velocypack::Parser::fromJson(
        "{ \"id\":42, \"depth\":0, \"totalNrRegs\":0, \"varInfoList\":[], "
        "\"nrRegs\":[], \"nrRegsHere\":[], \"regsToClear\":[], "
        "\"varsUsedLater\":[], \"varsValid\":[], \"outVariable\": { "
        "\"name\":\"variable\", \"id\":0 }, \"viewId\": \"" +
        std::to_string(logicalView->id()) + "\", \"primarySort\": [] }");

    arangodb::iresearch::IResearchViewNode node(*query.plan(),  // plan
                                                json->slice());

    EXPECT_TRUE(node.empty());                // view has no links
    EXPECT_TRUE(node.collections().empty());  // view has no links
    EXPECT_TRUE(node.shards().empty());
    EXPECT_TRUE(!node.sort().first);   // primary sort is not set by default
    EXPECT_EQ(0, node.sort().second);  // primary sort is not set by default

    EXPECT_TRUE(arangodb::aql::ExecutionNode::ENUMERATE_IRESEARCH_VIEW == node.getType());
    EXPECT_TRUE(outVariable.id == node.outVariable().id);
    EXPECT_TRUE(outVariable.name == node.outVariable().name);
    EXPECT_TRUE(query.plan() == node.plan());
    EXPECT_TRUE(42 == node.id());
    EXPECT_TRUE(logicalView == node.view());
    EXPECT_TRUE(node.scorers().empty());
    EXPECT_TRUE(!node.volatility().first);   // filter volatility
    EXPECT_TRUE(!node.volatility().second);  // sort volatility
    arangodb::HashSet<arangodb::aql::Variable const*> usedHere;
    node.getVariablesUsedHere(usedHere);
    EXPECT_TRUE(usedHere.empty());
    auto const setHere = node.getVariablesSetHere();
    EXPECT_TRUE(1 == setHere.size());
    EXPECT_TRUE(outVariable.id == setHere[0]->id);
    EXPECT_TRUE(outVariable.name == setHere[0]->name);
    EXPECT_TRUE(false == node.options().forceSync);

    EXPECT_TRUE(0. == node.getCost().estimatedCost);    // no dependencies
    EXPECT_TRUE(0 == node.getCost().estimatedNrItems);  // no dependencies
  }

  // no options, ignore 'primarySortBuckets'
  {
    auto json = arangodb::velocypack::Parser::fromJson(
        "{ \"id\":42, \"depth\":0, \"totalNrRegs\":0, \"varInfoList\":[], "
        "\"nrRegs\":[], \"nrRegsHere\":[], \"regsToClear\":[], "
        "\"varsUsedLater\":[], \"varsValid\":[], \"outVariable\": { "
        "\"name\":\"variable\", \"id\":0 }, \"viewId\": \"" +
        std::to_string(logicalView->id()) +
        "\", \"primarySort\": [], \"primarySortBuckets\": false }");

    arangodb::iresearch::IResearchViewNode node(*query.plan(),  // plan
                                                json->slice());

    EXPECT_TRUE(node.empty());                // view has no links
    EXPECT_TRUE(node.collections().empty());  // view has no links
    EXPECT_TRUE(node.shards().empty());
    EXPECT_TRUE(!node.sort().first);   // primary sort is not set by default
    EXPECT_EQ(0, node.sort().second);  // primary sort is not set by default

    EXPECT_TRUE(arangodb::aql::ExecutionNode::ENUMERATE_IRESEARCH_VIEW == node.getType());
    EXPECT_TRUE(outVariable.id == node.outVariable().id);
    EXPECT_TRUE(outVariable.name == node.outVariable().name);
    EXPECT_TRUE(query.plan() == node.plan());
    EXPECT_TRUE(42 == node.id());
    EXPECT_TRUE(logicalView == node.view());
    EXPECT_TRUE(node.scorers().empty());
    EXPECT_TRUE(!node.volatility().first);   // filter volatility
    EXPECT_TRUE(!node.volatility().second);  // sort volatility
    arangodb::HashSet<arangodb::aql::Variable const*> usedHere;
    node.getVariablesUsedHere(usedHere);
    EXPECT_TRUE(usedHere.empty());
    auto const setHere = node.getVariablesSetHere();
    EXPECT_TRUE(1 == setHere.size());
    EXPECT_TRUE(outVariable.id == setHere[0]->id);
    EXPECT_TRUE(outVariable.name == setHere[0]->name);
    EXPECT_TRUE(false == node.options().forceSync);

    EXPECT_TRUE(0. == node.getCost().estimatedCost);    // no dependencies
    EXPECT_TRUE(0 == node.getCost().estimatedNrItems);  // no dependencies
  }

  // no options
  {
    auto json = arangodb::velocypack::Parser::fromJson(
        "{ \"id\":42, \"depth\":0, \"totalNrRegs\":0, \"varInfoList\":[], "
        "\"nrRegs\":[], \"nrRegsHere\":[], \"regsToClear\":[], "
        "\"varsUsedLater\":[], \"varsValid\":[], \"outVariable\": { "
        "\"name\":\"variable\", \"id\":0 }, \"viewId\": \"" +
        std::to_string(logicalView->id()) +
        "\", \"primarySort\": [], \"primarySortBuckets\": 42 }");

    arangodb::iresearch::IResearchViewNode node(*query.plan(),  // plan
                                                json->slice());

    EXPECT_TRUE(node.empty());                // view has no links
    EXPECT_TRUE(node.collections().empty());  // view has no links
    EXPECT_TRUE(node.shards().empty());
    EXPECT_TRUE(!node.sort().first);   // primary sort is not set by default
    EXPECT_EQ(0, node.sort().second);  // primary sort is not set by default

    EXPECT_TRUE(arangodb::aql::ExecutionNode::ENUMERATE_IRESEARCH_VIEW == node.getType());
    EXPECT_TRUE(outVariable.id == node.outVariable().id);
    EXPECT_TRUE(outVariable.name == node.outVariable().name);
    EXPECT_TRUE(query.plan() == node.plan());
    EXPECT_TRUE(42 == node.id());
    EXPECT_TRUE(logicalView == node.view());
    EXPECT_TRUE(node.scorers().empty());
    EXPECT_TRUE(!node.volatility().first);   // filter volatility
    EXPECT_TRUE(!node.volatility().second);  // sort volatility
    arangodb::HashSet<arangodb::aql::Variable const*> usedHere;
    node.getVariablesUsedHere(usedHere);
    EXPECT_TRUE(usedHere.empty());
    auto const setHere = node.getVariablesSetHere();
    EXPECT_TRUE(1 == setHere.size());
    EXPECT_TRUE(outVariable.id == setHere[0]->id);
    EXPECT_TRUE(outVariable.name == setHere[0]->name);
    EXPECT_TRUE(false == node.options().forceSync);

    EXPECT_TRUE(0. == node.getCost().estimatedCost);    // no dependencies
    EXPECT_TRUE(0 == node.getCost().estimatedNrItems);  // no dependencies
  }

  // with options
  {
    auto json = arangodb::velocypack::Parser::fromJson(
        "{ \"id\":42, \"depth\":0, \"totalNrRegs\":0, \"varInfoList\":[], "
        "\"nrRegs\":[], \"nrRegsHere\":[], \"regsToClear\":[], "
        "\"varsUsedLater\":[], \"varsValid\":[], \"outVariable\": { "
        "\"name\":\"variable\", \"id\":0 }, \"options\": { \"waitForSync\" : "
        "true, \"collections\":[42] }, \"viewId\": \"" +
        std::to_string(logicalView->id()) + "\", \"primarySort\": [] }");

    arangodb::iresearch::IResearchViewNode node(*query.plan(),  // plan
                                                json->slice());

    EXPECT_TRUE(node.empty());                // view has no links
    EXPECT_TRUE(node.collections().empty());  // view has no links
    EXPECT_TRUE(node.shards().empty());
    EXPECT_TRUE(!node.sort().first);   // primary sort is not set by default
    EXPECT_EQ(0, node.sort().second);  // primary sort is not set by default

    EXPECT_TRUE(arangodb::aql::ExecutionNode::ENUMERATE_IRESEARCH_VIEW == node.getType());
    EXPECT_TRUE(outVariable.id == node.outVariable().id);
    EXPECT_TRUE(outVariable.name == node.outVariable().name);
    EXPECT_TRUE(query.plan() == node.plan());
    EXPECT_TRUE(42 == node.id());
    EXPECT_TRUE(logicalView == node.view());
    EXPECT_TRUE(node.scorers().empty());
    EXPECT_TRUE(!node.volatility().first);   // filter volatility
    EXPECT_TRUE(!node.volatility().second);  // sort volatility
    arangodb::HashSet<arangodb::aql::Variable const*> usedHere;
    node.getVariablesUsedHere(usedHere);
    EXPECT_TRUE(usedHere.empty());
    auto const setHere = node.getVariablesSetHere();
    EXPECT_TRUE(1 == setHere.size());
    EXPECT_TRUE(outVariable.id == setHere[0]->id);
    EXPECT_TRUE(outVariable.name == setHere[0]->name);
    EXPECT_TRUE(true == node.options().forceSync);
    EXPECT_TRUE(true == node.options().restrictSources);
    EXPECT_TRUE(1 == node.options().sources.size());
    EXPECT_TRUE(42 == *node.options().sources.begin());

    EXPECT_TRUE(0. == node.getCost().estimatedCost);    // no dependencies
    EXPECT_TRUE(0 == node.getCost().estimatedNrItems);  // no dependencies
  }

  // with options
  {
    auto json = arangodb::velocypack::Parser::fromJson(
        "{ \"id\":42, \"depth\":0, \"totalNrRegs\":0, \"varInfoList\":[], "
        "\"nrRegs\":[], \"nrRegsHere\":[], \"regsToClear\":[], "
        "\"varsUsedLater\":[], \"varsValid\":[], \"outVariable\": { "
        "\"name\":\"variable\", \"id\":0 }, \"options\": { \"waitForSync\" : "
        "true, \"collections\":[] }, \"viewId\": \"" +
        std::to_string(logicalView->id()) + "\" }");

    arangodb::iresearch::IResearchViewNode node(*query.plan(),  // plan
                                                json->slice());

    EXPECT_TRUE(node.empty());                // view has no links
    EXPECT_TRUE(node.collections().empty());  // view has no links
    EXPECT_TRUE(node.shards().empty());
    EXPECT_TRUE(!node.sort().first);   // primary sort is not set by default
    EXPECT_EQ(0, node.sort().second);  // primary sort is not set by default

    EXPECT_TRUE(arangodb::aql::ExecutionNode::ENUMERATE_IRESEARCH_VIEW == node.getType());
    EXPECT_TRUE(outVariable.id == node.outVariable().id);
    EXPECT_TRUE(outVariable.name == node.outVariable().name);
    EXPECT_TRUE(query.plan() == node.plan());
    EXPECT_TRUE(42 == node.id());
    EXPECT_TRUE(logicalView == node.view());
    EXPECT_TRUE(node.scorers().empty());
    EXPECT_TRUE(!node.volatility().first);   // filter volatility
    EXPECT_TRUE(!node.volatility().second);  // sort volatility
    arangodb::HashSet<arangodb::aql::Variable const*> usedHere;
    node.getVariablesUsedHere(usedHere);
    EXPECT_TRUE(usedHere.empty());
    auto const setHere = node.getVariablesSetHere();
    EXPECT_TRUE(1 == setHere.size());
    EXPECT_TRUE(outVariable.id == setHere[0]->id);
    EXPECT_TRUE(outVariable.name == setHere[0]->name);
    EXPECT_TRUE(true == node.options().forceSync);
    EXPECT_TRUE(true == node.options().restrictSources);
    EXPECT_TRUE(0 == node.options().sources.size());

    EXPECT_TRUE(0. == node.getCost().estimatedCost);    // no dependencies
    EXPECT_TRUE(0 == node.getCost().estimatedNrItems);  // no dependencies
  }

  // with options
  {
    auto json = arangodb::velocypack::Parser::fromJson(
        "{ \"id\":42, \"depth\":0, \"totalNrRegs\":0, \"varInfoList\":[], "
        "\"nrRegs\":[], \"nrRegsHere\":[], \"regsToClear\":[], "
        "\"varsUsedLater\":[], \"varsValid\":[], \"outVariable\": { "
        "\"name\":\"variable\", \"id\":0 }, \"options\": { \"waitForSync\" : "
        "true, \"collection\":null }, \"viewId\": \"" +
        std::to_string(logicalView->id()) + "\" }");

    arangodb::iresearch::IResearchViewNode node(*query.plan(),  // plan
                                                json->slice());

    EXPECT_TRUE(node.empty());                // view has no links
    EXPECT_TRUE(node.collections().empty());  // view has no links
    EXPECT_TRUE(node.shards().empty());
    EXPECT_TRUE(!node.sort().first);   // primary sort is not set by default
    EXPECT_EQ(0, node.sort().second);  // primary sort is not set by default

    EXPECT_TRUE(arangodb::aql::ExecutionNode::ENUMERATE_IRESEARCH_VIEW == node.getType());
    EXPECT_TRUE(outVariable.id == node.outVariable().id);
    EXPECT_TRUE(outVariable.name == node.outVariable().name);
    EXPECT_TRUE(query.plan() == node.plan());
    EXPECT_TRUE(42 == node.id());
    EXPECT_TRUE(logicalView == node.view());
    EXPECT_TRUE(node.scorers().empty());
    EXPECT_TRUE(!node.volatility().first);   // filter volatility
    EXPECT_TRUE(!node.volatility().second);  // sort volatility
    arangodb::HashSet<arangodb::aql::Variable const*> usedHere;
    node.getVariablesUsedHere(usedHere);
    EXPECT_TRUE(usedHere.empty());
    auto const setHere = node.getVariablesSetHere();
    EXPECT_TRUE(1 == setHere.size());
    EXPECT_TRUE(outVariable.id == setHere[0]->id);
    EXPECT_TRUE(outVariable.name == setHere[0]->name);
    EXPECT_TRUE(true == node.options().forceSync);
    EXPECT_TRUE(false == node.options().restrictSources);
    EXPECT_TRUE(0 == node.options().sources.size());

    EXPECT_TRUE(0. == node.getCost().estimatedCost);    // no dependencies
    EXPECT_TRUE(0 == node.getCost().estimatedNrItems);  // no dependencies
  }

  // invalid option 'waitForSync'
  {
    auto json = arangodb::velocypack::Parser::fromJson(
        "{ \"id\":42, \"depth\":0, \"totalNrRegs\":0, \"varInfoList\":[], "
        "\"nrRegs\":[], \"nrRegsHere\":[], \"regsToClear\":[], "
        "\"varsUsedLater\":[], \"varsValid\":[], \"outVariable\": { "
        "\"name\":\"variable\", \"id\":0 }, \"options\": { \"waitForSync\" : "
        "\"false\"}, \"viewId\": \"" +
        std::to_string(logicalView->id()) + "\" }");

    try {
      arangodb::iresearch::IResearchViewNode node(*query.plan(),  // plan
                                                  json->slice());
      EXPECT_TRUE(false);
    } catch (arangodb::basics::Exception const& e) {
      EXPECT_TRUE(TRI_ERROR_BAD_PARAMETER == e.code());
    } catch (...) {
      EXPECT_TRUE(false);
    }
  }

  // invalid option 'collections'
  {
    auto json = arangodb::velocypack::Parser::fromJson(
        "{ \"id\":42, \"depth\":0, \"totalNrRegs\":0, \"varInfoList\":[], "
        "\"nrRegs\":[], \"nrRegsHere\":[], \"regsToClear\":[], "
        "\"varsUsedLater\":[], \"varsValid\":[], \"outVariable\": { "
        "\"name\":\"variable\", \"id\":0 }, \"options\": { \"collections\" : "
        "\"false\"}, \"viewId\": \"" +
        std::to_string(logicalView->id()) + "\" }");

    try {
      arangodb::iresearch::IResearchViewNode node(*query.plan(),  // plan
                                                  json->slice());
      EXPECT_TRUE(false);
    } catch (arangodb::basics::Exception const& e) {
      EXPECT_TRUE(TRI_ERROR_BAD_PARAMETER == e.code());
    } catch (...) {
      EXPECT_TRUE(false);
    }
  }

  // invalid option 'collections'
  {
    auto json = arangodb::velocypack::Parser::fromJson(
        "{ \"id\":42, \"depth\":0, \"totalNrRegs\":0, \"varInfoList\":[], "
        "\"nrRegs\":[], \"nrRegsHere\":[], \"regsToClear\":[], "
        "\"varsUsedLater\":[], \"varsValid\":[], \"outVariable\": { "
        "\"name\":\"variable\", \"id\":0 }, \"options\": { \"collections\" : "
        "{}}, \"viewId\": \"" +
        std::to_string(logicalView->id()) + "\" }");

    try {
      arangodb::iresearch::IResearchViewNode node(*query.plan(),  // plan
                                                  json->slice());
      EXPECT_TRUE(false);
    } catch (arangodb::basics::Exception const& e) {
      EXPECT_TRUE(TRI_ERROR_BAD_PARAMETER == e.code());
    } catch (...) {
      EXPECT_TRUE(false);
    }
  }

  // invalid option 'primarySort'
  {
    auto json = arangodb::velocypack::Parser::fromJson(
        "{ \"id\":42, \"depth\":0, \"totalNrRegs\":0, \"varInfoList\":[], "
        "\"nrRegs\":[], \"nrRegsHere\":[], \"regsToClear\":[], "
        "\"varsUsedLater\":[], \"varsValid\":[], \"outVariable\": { "
        "\"name\":\"variable\", \"id\":0 }, \"options\": { \"collections\" : "
        "{}}, \"viewId\": \"" +
        std::to_string(logicalView->id()) +
        "\", "
        "\"primarySort\": true }");

    try {
      arangodb::iresearch::IResearchViewNode node(*query.plan(),  // plan
                                                  json->slice());
      EXPECT_TRUE(false);
    } catch (arangodb::basics::Exception const& e) {
      EXPECT_TRUE(TRI_ERROR_BAD_PARAMETER == e.code());
    } catch (...) {
      EXPECT_TRUE(false);
    }
  }
}

// FIXME TODO
// TEST_F(IResearchViewNodeTest, constructFromVPackCluster) {
//}

TEST_F(IResearchViewNodeTest, clone) {
  TRI_vocbase_t vocbase(TRI_vocbase_type_e::TRI_VOCBASE_TYPE_NORMAL, testDBInfo());
  // create view
  auto createJson = arangodb::velocypack::Parser::fromJson(
      "{ \"name\": \"testView\", \"type\": \"arangosearch\" }");
  auto logicalView = vocbase.createView(createJson->slice());
  ASSERT_TRUE((false == !logicalView));

  // dummy query
  arangodb::aql::Query query(false, vocbase, arangodb::aql::QueryString("RETURN 1"),
                             nullptr, arangodb::velocypack::Parser::fromJson("{}"),
                             arangodb::aql::PART_MAIN);
  query.prepare(arangodb::QueryRegistryFeature::registry(),
                arangodb::aql::SerializationFormat::SHADOWROWS);
  arangodb::aql::Variable const outVariable("variable", 0);

  // no filter condition, no sort condition, no shards, no options
  {
    arangodb::iresearch::IResearchViewNode node(*query.plan(),
                                                42,           // id
                                                vocbase,      // database
                                                logicalView,  // view
                                                outVariable,
                                                nullptr,  // no filter condition
                                                nullptr,  // no options
                                                {}        // no sort condition
    );

    EXPECT_TRUE(node.empty());                // view has no links
    EXPECT_TRUE(node.collections().empty());  // view has no links
    EXPECT_TRUE(node.shards().empty());

    // clone without properties into the same plan
    {
      auto const nextId = node.plan()->nextId();
      auto& cloned = dynamic_cast<arangodb::iresearch::IResearchViewNode&>(
          *node.clone(query.plan(), true, false));
      EXPECT_TRUE(node.getType() == cloned.getType());
      EXPECT_TRUE(&node.outVariable() == &cloned.outVariable());  // same objects
      EXPECT_TRUE(node.plan() == cloned.plan());
      EXPECT_TRUE(nextId + 1 == cloned.id());
      EXPECT_TRUE(&node.vocbase() == &cloned.vocbase());
      EXPECT_TRUE(node.view() == cloned.view());
      EXPECT_TRUE(&node.filterCondition() == &cloned.filterCondition());
      EXPECT_TRUE(node.scorers() == cloned.scorers());
      EXPECT_TRUE(node.volatility() == cloned.volatility());
      EXPECT_TRUE(node.sort() == cloned.sort());

      EXPECT_TRUE(node.getCost() == cloned.getCost());
    }

    // clone with properties into another plan
    {
      // another dummy query
      arangodb::aql::Query otherQuery(false, vocbase, arangodb::aql::QueryString("RETURN 1"),
                                      nullptr, arangodb::velocypack::Parser::fromJson("{}"),
                                      arangodb::aql::PART_MAIN);
      otherQuery.prepare(arangodb::QueryRegistryFeature::registry(),
                         arangodb::aql::SerializationFormat::SHADOWROWS);

      auto& cloned = dynamic_cast<arangodb::iresearch::IResearchViewNode&>(
          *node.clone(otherQuery.plan(), true, true));
      EXPECT_TRUE(node.getType() == cloned.getType());
      EXPECT_TRUE(&node.outVariable() != &cloned.outVariable());  // different objects
      EXPECT_TRUE(node.outVariable().id == cloned.outVariable().id);
      EXPECT_TRUE(node.outVariable().name == cloned.outVariable().name);
      EXPECT_TRUE(otherQuery.plan() == cloned.plan());
      EXPECT_TRUE(node.id() == cloned.id());
      EXPECT_TRUE(&node.vocbase() == &cloned.vocbase());
      EXPECT_TRUE(node.view() == cloned.view());
      EXPECT_TRUE(&node.filterCondition() == &cloned.filterCondition());
      EXPECT_TRUE(node.scorers() == cloned.scorers());
      EXPECT_TRUE(node.volatility() == cloned.volatility());
      EXPECT_TRUE(node.options().forceSync == cloned.options().forceSync);
      EXPECT_TRUE(node.sort() == cloned.sort());

      EXPECT_TRUE(node.getCost() == cloned.getCost());
    }

    // clone without properties into another plan
    {
      // another dummy query
      arangodb::aql::Query otherQuery(false, vocbase, arangodb::aql::QueryString("RETURN 1"),
                                      nullptr, arangodb::velocypack::Parser::fromJson("{}"),
                                      arangodb::aql::PART_MAIN);
      otherQuery.prepare(arangodb::QueryRegistryFeature::registry(),
                         arangodb::aql::SerializationFormat::SHADOWROWS);

      node.plan()->nextId();
      auto& cloned = dynamic_cast<arangodb::iresearch::IResearchViewNode&>(
          *node.clone(otherQuery.plan(), true, false));
      EXPECT_TRUE(node.getType() == cloned.getType());
      EXPECT_TRUE(&node.outVariable() == &cloned.outVariable());  // same objects
      EXPECT_TRUE(otherQuery.plan() == cloned.plan());
      EXPECT_TRUE(node.id() == cloned.id());
      EXPECT_TRUE(&node.vocbase() == &cloned.vocbase());
      EXPECT_TRUE(node.view() == cloned.view());
      EXPECT_TRUE(&node.filterCondition() == &cloned.filterCondition());
      EXPECT_TRUE(node.scorers() == cloned.scorers());
      EXPECT_TRUE(node.volatility() == cloned.volatility());
      EXPECT_TRUE(node.options().forceSync == cloned.options().forceSync);
      EXPECT_TRUE(node.sort() == cloned.sort());

      EXPECT_TRUE(node.getCost() == cloned.getCost());
    }
  }

  // no filter condition, no sort condition, no shards, options
  {
    // build options node
    arangodb::aql::AstNode attributeValue(arangodb::aql::NODE_TYPE_VALUE);
    attributeValue.setValueType(arangodb::aql::VALUE_TYPE_BOOL);
    attributeValue.setBoolValue(true);
    arangodb::aql::AstNode attributeName(arangodb::aql::NODE_TYPE_OBJECT_ELEMENT);
    attributeName.addMember(&attributeValue);
    attributeName.setStringValue("waitForSync", strlen("waitForSync"));
    arangodb::aql::AstNode options(arangodb::aql::NODE_TYPE_OBJECT);
    options.addMember(&attributeName);

    arangodb::iresearch::IResearchViewNode node(*query.plan(),
                                                42,           // id
                                                vocbase,      // database
                                                logicalView,  // view
                                                outVariable,
                                                nullptr,  // no filter condition
                                                &options, {}  // no sort condition
    );

    EXPECT_TRUE(node.empty());                // view has no links
    EXPECT_TRUE(node.collections().empty());  // view has no links
    EXPECT_TRUE(node.shards().empty());
    EXPECT_TRUE(true == node.options().forceSync);

    // clone without properties into the same plan
    {
      auto const nextId = node.plan()->nextId();
      auto& cloned = dynamic_cast<arangodb::iresearch::IResearchViewNode&>(
          *node.clone(query.plan(), true, false));
      EXPECT_TRUE(node.getType() == cloned.getType());
      EXPECT_TRUE(&node.outVariable() == &cloned.outVariable());  // same objects
      EXPECT_TRUE(node.plan() == cloned.plan());
      EXPECT_TRUE(nextId + 1 == cloned.id());
      EXPECT_TRUE(&node.vocbase() == &cloned.vocbase());
      EXPECT_TRUE(node.view() == cloned.view());
      EXPECT_TRUE(&node.filterCondition() == &cloned.filterCondition());
      EXPECT_TRUE(node.scorers() == cloned.scorers());
      EXPECT_TRUE(node.volatility() == cloned.volatility());
      EXPECT_TRUE(node.sort() == cloned.sort());

      EXPECT_TRUE(node.getCost() == cloned.getCost());
    }

    // clone with properties into another plan
    {
      // another dummy query
      arangodb::aql::Query otherQuery(false, vocbase, arangodb::aql::QueryString("RETURN 1"),
                                      nullptr, arangodb::velocypack::Parser::fromJson("{}"),
                                      arangodb::aql::PART_MAIN);
      otherQuery.prepare(arangodb::QueryRegistryFeature::registry(),
                         arangodb::aql::SerializationFormat::SHADOWROWS);

      auto& cloned = dynamic_cast<arangodb::iresearch::IResearchViewNode&>(
          *node.clone(otherQuery.plan(), true, true));
      EXPECT_TRUE(node.getType() == cloned.getType());
      EXPECT_TRUE(&node.outVariable() != &cloned.outVariable());  // different objects
      EXPECT_TRUE(node.outVariable().id == cloned.outVariable().id);
      EXPECT_TRUE(node.outVariable().name == cloned.outVariable().name);
      EXPECT_TRUE(otherQuery.plan() == cloned.plan());
      EXPECT_TRUE(node.id() == cloned.id());
      EXPECT_TRUE(&node.vocbase() == &cloned.vocbase());
      EXPECT_TRUE(node.view() == cloned.view());
      EXPECT_TRUE(&node.filterCondition() == &cloned.filterCondition());
      EXPECT_TRUE(node.scorers() == cloned.scorers());
      EXPECT_TRUE(node.volatility() == cloned.volatility());
      EXPECT_TRUE(node.options().forceSync == cloned.options().forceSync);
      EXPECT_TRUE(node.sort() == cloned.sort());

      EXPECT_TRUE(node.getCost() == cloned.getCost());
    }

    // clone without properties into another plan
    {
      // another dummy query
      arangodb::aql::Query otherQuery(false, vocbase, arangodb::aql::QueryString("RETURN 1"),
                                      nullptr, arangodb::velocypack::Parser::fromJson("{}"),
                                      arangodb::aql::PART_MAIN);
      otherQuery.prepare(arangodb::QueryRegistryFeature::registry(),
                         arangodb::aql::SerializationFormat::SHADOWROWS);

      node.plan()->nextId();
      auto& cloned = dynamic_cast<arangodb::iresearch::IResearchViewNode&>(
          *node.clone(otherQuery.plan(), true, false));
      EXPECT_TRUE(node.getType() == cloned.getType());
      EXPECT_TRUE(&node.outVariable() == &cloned.outVariable());  // same objects
      EXPECT_TRUE(otherQuery.plan() == cloned.plan());
      EXPECT_TRUE(node.id() == cloned.id());
      EXPECT_TRUE(&node.vocbase() == &cloned.vocbase());
      EXPECT_TRUE(node.view() == cloned.view());
      EXPECT_TRUE(&node.filterCondition() == &cloned.filterCondition());
      EXPECT_TRUE(node.scorers() == cloned.scorers());
      EXPECT_TRUE(node.volatility() == cloned.volatility());
      EXPECT_TRUE(node.options().forceSync == cloned.options().forceSync);
      EXPECT_TRUE(node.sort() == cloned.sort());

      EXPECT_TRUE(node.getCost() == cloned.getCost());
    }
  }

  // no filter condition, no sort condition, with shards, no options
  {
    arangodb::iresearch::IResearchViewNode node(*query.plan(),
                                                42,           // id
                                                vocbase,      // database
                                                logicalView,  // view
                                                outVariable,
                                                nullptr,  // no filter condition
                                                nullptr,  // no options
                                                {}        // no sort condition
    );

    EXPECT_TRUE(node.empty());                // view has no links
    EXPECT_TRUE(node.collections().empty());  // view has no links
    EXPECT_TRUE(node.shards().empty());

    node.shards().emplace_back("abc");
    node.shards().emplace_back("def");

    // clone without properties into the same plan
    {
      auto const nextId = node.plan()->nextId();
      auto& cloned = dynamic_cast<arangodb::iresearch::IResearchViewNode&>(
          *node.clone(query.plan(), true, false));
      EXPECT_TRUE(cloned.collections().empty());
      EXPECT_TRUE(node.empty() == cloned.empty());
      EXPECT_TRUE(node.shards() == cloned.shards());
      EXPECT_TRUE(node.getType() == cloned.getType());
      EXPECT_TRUE(&node.outVariable() == &cloned.outVariable());  // same objects
      EXPECT_TRUE(node.plan() == cloned.plan());
      EXPECT_TRUE(nextId + 1 == cloned.id());
      EXPECT_TRUE(&node.vocbase() == &cloned.vocbase());
      EXPECT_TRUE(node.view() == cloned.view());
      EXPECT_TRUE(&node.filterCondition() == &cloned.filterCondition());
      EXPECT_TRUE(node.scorers() == cloned.scorers());
      EXPECT_TRUE(node.volatility() == cloned.volatility());
      EXPECT_TRUE(node.options().forceSync == cloned.options().forceSync);
      EXPECT_TRUE(node.sort() == cloned.sort());

      EXPECT_TRUE(node.getCost() == cloned.getCost());
    }

    // clone with properties into another plan
    {
      // another dummy query
      arangodb::aql::Query otherQuery(false, vocbase, arangodb::aql::QueryString("RETURN 1"),
                                      nullptr, arangodb::velocypack::Parser::fromJson("{}"),
                                      arangodb::aql::PART_MAIN);
      otherQuery.prepare(arangodb::QueryRegistryFeature::registry(),
                         arangodb::aql::SerializationFormat::SHADOWROWS);

      auto& cloned = dynamic_cast<arangodb::iresearch::IResearchViewNode&>(
          *node.clone(otherQuery.plan(), true, true));
      EXPECT_TRUE(cloned.collections().empty());
      EXPECT_TRUE(node.empty() == cloned.empty());
      EXPECT_TRUE(node.shards() == cloned.shards());
      EXPECT_TRUE(node.getType() == cloned.getType());
      EXPECT_TRUE(&node.outVariable() != &cloned.outVariable());  // different objects
      EXPECT_TRUE(node.outVariable().id == cloned.outVariable().id);
      EXPECT_TRUE(node.outVariable().name == cloned.outVariable().name);
      EXPECT_TRUE(otherQuery.plan() == cloned.plan());
      EXPECT_TRUE(node.id() == cloned.id());
      EXPECT_TRUE(&node.vocbase() == &cloned.vocbase());
      EXPECT_TRUE(node.view() == cloned.view());
      EXPECT_TRUE(&node.filterCondition() == &cloned.filterCondition());
      EXPECT_TRUE(node.scorers() == cloned.scorers());
      EXPECT_TRUE(node.volatility() == cloned.volatility());
      EXPECT_TRUE(node.options().forceSync == cloned.options().forceSync);
      EXPECT_TRUE(node.sort() == cloned.sort());

      EXPECT_TRUE(node.getCost() == cloned.getCost());
    }

    // clone without properties into another plan
    {
      // another dummy query
      arangodb::aql::Query otherQuery(false, vocbase, arangodb::aql::QueryString("RETURN 1"),
                                      nullptr, arangodb::velocypack::Parser::fromJson("{}"),
                                      arangodb::aql::PART_MAIN);
      otherQuery.prepare(arangodb::QueryRegistryFeature::registry(),
                         arangodb::aql::SerializationFormat::SHADOWROWS);

      node.plan()->nextId();
      auto& cloned = dynamic_cast<arangodb::iresearch::IResearchViewNode&>(
          *node.clone(otherQuery.plan(), true, false));
      EXPECT_TRUE(cloned.collections().empty());
      EXPECT_TRUE(node.empty() == cloned.empty());
      EXPECT_TRUE(node.shards() == cloned.shards());
      EXPECT_TRUE(node.getType() == cloned.getType());
      EXPECT_TRUE(&node.outVariable() == &cloned.outVariable());  // same objects
      EXPECT_TRUE(otherQuery.plan() == cloned.plan());
      EXPECT_TRUE(node.id() == cloned.id());
      EXPECT_TRUE(&node.vocbase() == &cloned.vocbase());
      EXPECT_TRUE(node.view() == cloned.view());
      EXPECT_TRUE(&node.filterCondition() == &cloned.filterCondition());
      EXPECT_TRUE(node.scorers() == cloned.scorers());
      EXPECT_TRUE(node.volatility() == cloned.volatility());
      EXPECT_TRUE(node.options().forceSync == cloned.options().forceSync);
      EXPECT_TRUE(node.sort() == cloned.sort());

      EXPECT_TRUE(node.getCost() == cloned.getCost());
    }
  }

  // no filter condition, sort condition, with shards, no options
  {
    arangodb::iresearch::IResearchViewSort sort;
    arangodb::iresearch::IResearchViewNode node(*query.plan(),
                                                42,           // id
                                                vocbase,      // database
                                                logicalView,  // view
                                                outVariable,
                                                nullptr,  // no filter condition
                                                nullptr,  // no options
                                                {}        // no scorers
    );
    node.sort(&sort, 0);

    EXPECT_TRUE(node.empty());                // view has no links
    EXPECT_TRUE(node.collections().empty());  // view has no links
    EXPECT_TRUE(node.shards().empty());

    node.shards().emplace_back("abc");
    node.shards().emplace_back("def");

    // clone without properties into the same plan
    {
      auto const nextId = node.plan()->nextId();
      auto& cloned = dynamic_cast<arangodb::iresearch::IResearchViewNode&>(
          *node.clone(query.plan(), true, false));
      EXPECT_TRUE(cloned.collections().empty());
      EXPECT_TRUE(node.empty() == cloned.empty());
      EXPECT_TRUE(node.shards() == cloned.shards());
      EXPECT_TRUE(node.getType() == cloned.getType());
      EXPECT_TRUE(&node.outVariable() == &cloned.outVariable());  // same objects
      EXPECT_TRUE(node.plan() == cloned.plan());
      EXPECT_TRUE(nextId + 1 == cloned.id());
      EXPECT_TRUE(&node.vocbase() == &cloned.vocbase());
      EXPECT_TRUE(node.view() == cloned.view());
      EXPECT_TRUE(&node.filterCondition() == &cloned.filterCondition());
      EXPECT_TRUE(node.scorers() == cloned.scorers());
      EXPECT_TRUE(node.volatility() == cloned.volatility());
      EXPECT_TRUE(node.options().forceSync == cloned.options().forceSync);
      EXPECT_TRUE(node.sort() == cloned.sort());

      EXPECT_TRUE(node.getCost() == cloned.getCost());
    }

    // clone with properties into another plan
    {
      // another dummy query
      arangodb::aql::Query otherQuery(false, vocbase, arangodb::aql::QueryString("RETURN 1"),
                                      nullptr, arangodb::velocypack::Parser::fromJson("{}"),
                                      arangodb::aql::PART_MAIN);
      otherQuery.prepare(arangodb::QueryRegistryFeature::registry(),
                         arangodb::aql::SerializationFormat::SHADOWROWS);

      auto& cloned = dynamic_cast<arangodb::iresearch::IResearchViewNode&>(
          *node.clone(otherQuery.plan(), true, true));
      EXPECT_TRUE(cloned.collections().empty());
      EXPECT_TRUE(node.empty() == cloned.empty());
      EXPECT_TRUE(node.shards() == cloned.shards());
      EXPECT_TRUE(node.getType() == cloned.getType());
      EXPECT_TRUE(&node.outVariable() != &cloned.outVariable());  // different objects
      EXPECT_TRUE(node.outVariable().id == cloned.outVariable().id);
      EXPECT_TRUE(node.outVariable().name == cloned.outVariable().name);
      EXPECT_TRUE(otherQuery.plan() == cloned.plan());
      EXPECT_TRUE(node.id() == cloned.id());
      EXPECT_TRUE(&node.vocbase() == &cloned.vocbase());
      EXPECT_TRUE(node.view() == cloned.view());
      EXPECT_TRUE(&node.filterCondition() == &cloned.filterCondition());
      EXPECT_TRUE(node.scorers() == cloned.scorers());
      EXPECT_TRUE(node.volatility() == cloned.volatility());
      EXPECT_TRUE(node.options().forceSync == cloned.options().forceSync);
      EXPECT_TRUE(node.sort() == cloned.sort());

      EXPECT_TRUE(node.getCost() == cloned.getCost());
    }

    // clone without properties into another plan
    {
      // another dummy query
      arangodb::aql::Query otherQuery(false, vocbase, arangodb::aql::QueryString("RETURN 1"),
                                      nullptr, arangodb::velocypack::Parser::fromJson("{}"),
                                      arangodb::aql::PART_MAIN);
      otherQuery.prepare(arangodb::QueryRegistryFeature::registry(),
                         arangodb::aql::SerializationFormat::SHADOWROWS);

      node.plan()->nextId();
      auto& cloned = dynamic_cast<arangodb::iresearch::IResearchViewNode&>(
          *node.clone(otherQuery.plan(), true, false));
      EXPECT_TRUE(cloned.collections().empty());
      EXPECT_TRUE(node.empty() == cloned.empty());
      EXPECT_TRUE(node.shards() == cloned.shards());
      EXPECT_TRUE(node.getType() == cloned.getType());
      EXPECT_TRUE(&node.outVariable() == &cloned.outVariable());  // same objects
      EXPECT_TRUE(otherQuery.plan() == cloned.plan());
      EXPECT_TRUE(node.id() == cloned.id());
      EXPECT_TRUE(&node.vocbase() == &cloned.vocbase());
      EXPECT_TRUE(node.view() == cloned.view());
      EXPECT_TRUE(&node.filterCondition() == &cloned.filterCondition());
      EXPECT_TRUE(node.scorers() == cloned.scorers());
      EXPECT_TRUE(node.volatility() == cloned.volatility());
      EXPECT_TRUE(node.options().forceSync == cloned.options().forceSync);
      EXPECT_TRUE(node.sort() == cloned.sort());

      EXPECT_TRUE(node.getCost() == cloned.getCost());
    }
  }
}

TEST_F(IResearchViewNodeTest, serialize) {
  TRI_vocbase_t vocbase(TRI_vocbase_type_e::TRI_VOCBASE_TYPE_NORMAL, testDBInfo());
  // create view
  auto createJson = arangodb::velocypack::Parser::fromJson(
      "{ \"name\": \"testView\", \"type\": \"arangosearch\" }");
  auto logicalView = vocbase.createView(createJson->slice());
  ASSERT_TRUE((false == !logicalView));

  // dummy query
  arangodb::aql::Query query(false, vocbase, arangodb::aql::QueryString("RETURN 1"),
                             nullptr, arangodb::velocypack::Parser::fromJson("{}"),
                             arangodb::aql::PART_MAIN);
  query.prepare(arangodb::QueryRegistryFeature::registry(),
                arangodb::aql::SerializationFormat::SHADOWROWS);

  arangodb::aql::Variable const outVariable("variable", 0);

  // no filter condition, no sort condition
  {
    arangodb::iresearch::IResearchViewNode node(*query.plan(),
                                                42,           // id
                                                vocbase,      // database
                                                logicalView,  // view
                                                outVariable,
                                                nullptr,  // no filter condition
                                                nullptr,  // no options
                                                {}        // no sort condition
    );

    EXPECT_TRUE(node.empty());                // view has no links
    EXPECT_TRUE(node.collections().empty());  // view has no links
    EXPECT_TRUE(node.shards().empty());

    arangodb::velocypack::Builder builder;
    unsigned flags = arangodb::aql::ExecutionNode::SERIALIZE_DETAILS;
    node.toVelocyPack(builder, flags, false);  // object with array of objects

    auto const slice = builder.slice();
    EXPECT_TRUE(slice.isObject());
    auto const nodesSlice = slice.get("nodes");
    EXPECT_TRUE(nodesSlice.isArray());
    arangodb::velocypack::ArrayIterator it(nodesSlice);
    EXPECT_TRUE(1 == it.size());
    auto nodeSlice = it.value();

    // constructor
    {
      arangodb::iresearch::IResearchViewNode const deserialized(*query.plan(), nodeSlice);
      EXPECT_TRUE(node.empty() == deserialized.empty());
      EXPECT_TRUE(node.shards() == deserialized.shards());
      EXPECT_TRUE(deserialized.collections().empty());
      EXPECT_TRUE(node.getType() == deserialized.getType());
      EXPECT_TRUE(node.outVariable().id == deserialized.outVariable().id);
      EXPECT_TRUE(node.outVariable().name == deserialized.outVariable().name);
      EXPECT_TRUE(node.plan() == deserialized.plan());
      EXPECT_TRUE(node.id() == deserialized.id());
      EXPECT_TRUE(&node.vocbase() == &deserialized.vocbase());
      EXPECT_TRUE(node.view() == deserialized.view());
      EXPECT_TRUE(&node.filterCondition() == &deserialized.filterCondition());
      EXPECT_TRUE(node.scorers() == deserialized.scorers());
      EXPECT_TRUE(node.volatility() == deserialized.volatility());
      EXPECT_TRUE(node.options().forceSync == deserialized.options().forceSync);
      EXPECT_TRUE(node.sort() == deserialized.sort());

      EXPECT_TRUE(node.getCost() == deserialized.getCost());
    }

    // factory method
    {
      std::unique_ptr<arangodb::aql::ExecutionNode> deserializedNode(
          arangodb::aql::ExecutionNode::fromVPackFactory(query.plan(), nodeSlice));
      auto& deserialized =
          dynamic_cast<arangodb::iresearch::IResearchViewNode&>(*deserializedNode);
      EXPECT_TRUE(node.empty() == deserialized.empty());
      EXPECT_TRUE(node.shards() == deserialized.shards());
      EXPECT_TRUE(deserialized.collections().empty());
      EXPECT_TRUE(node.getType() == deserialized.getType());
      EXPECT_TRUE(node.outVariable().id == deserialized.outVariable().id);
      EXPECT_TRUE(node.outVariable().name == deserialized.outVariable().name);
      EXPECT_TRUE(node.plan() == deserialized.plan());
      EXPECT_TRUE(node.id() == deserialized.id());
      EXPECT_TRUE(&node.vocbase() == &deserialized.vocbase());
      EXPECT_TRUE(node.view() == deserialized.view());
      EXPECT_TRUE(&node.filterCondition() == &deserialized.filterCondition());
      EXPECT_TRUE(node.scorers() == deserialized.scorers());
      EXPECT_TRUE(node.volatility() == deserialized.volatility());
      EXPECT_TRUE(node.options().forceSync == deserialized.options().forceSync);
      EXPECT_TRUE(node.sort() == deserialized.sort());

      EXPECT_TRUE(node.getCost() == deserialized.getCost());
    }
  }

  // no filter condition, no sort condition, options
  {
    // build options node
    arangodb::aql::AstNode attributeValue(arangodb::aql::NODE_TYPE_VALUE);
    attributeValue.setValueType(arangodb::aql::VALUE_TYPE_BOOL);
    attributeValue.setBoolValue(true);
    arangodb::aql::AstNode attributeName(arangodb::aql::NODE_TYPE_OBJECT_ELEMENT);
    attributeName.addMember(&attributeValue);
    attributeName.setStringValue("waitForSync", strlen("waitForSync"));
    arangodb::aql::AstNode options(arangodb::aql::NODE_TYPE_OBJECT);
    options.addMember(&attributeName);

    arangodb::iresearch::IResearchViewNode node(*query.plan(),
                                                42,           // id
                                                vocbase,      // database
                                                logicalView,  // view
                                                outVariable,
                                                nullptr,  // no filter condition
                                                &options, {}  // no sort condition
    );

    EXPECT_TRUE(node.empty());                // view has no links
    EXPECT_TRUE(node.collections().empty());  // view has no links
    EXPECT_TRUE(node.shards().empty());
    EXPECT_TRUE(true == node.options().forceSync);

    arangodb::velocypack::Builder builder;
    unsigned flags = arangodb::aql::ExecutionNode::SERIALIZE_DETAILS;
    node.toVelocyPack(builder, flags, false);  // object with array of objects

    auto const slice = builder.slice();
    EXPECT_TRUE(slice.isObject());
    auto const nodesSlice = slice.get("nodes");
    EXPECT_TRUE(nodesSlice.isArray());
    arangodb::velocypack::ArrayIterator it(nodesSlice);
    EXPECT_TRUE(1 == it.size());
    auto nodeSlice = it.value();

    // constructor
    {
      arangodb::iresearch::IResearchViewNode const deserialized(*query.plan(), nodeSlice);
      EXPECT_TRUE(node.empty() == deserialized.empty());
      EXPECT_TRUE(node.shards() == deserialized.shards());
      EXPECT_TRUE(deserialized.collections().empty());
      EXPECT_TRUE(node.getType() == deserialized.getType());
      EXPECT_TRUE(node.outVariable().id == deserialized.outVariable().id);
      EXPECT_TRUE(node.outVariable().name == deserialized.outVariable().name);
      EXPECT_TRUE(node.plan() == deserialized.plan());
      EXPECT_TRUE(node.id() == deserialized.id());
      EXPECT_TRUE(&node.vocbase() == &deserialized.vocbase());
      EXPECT_TRUE(node.view() == deserialized.view());
      EXPECT_TRUE(&node.filterCondition() == &deserialized.filterCondition());
      EXPECT_TRUE(node.scorers() == deserialized.scorers());
      EXPECT_TRUE(node.volatility() == deserialized.volatility());
      EXPECT_TRUE(node.options().forceSync == deserialized.options().forceSync);
      EXPECT_TRUE(node.sort() == deserialized.sort());

      EXPECT_TRUE(node.getCost() == deserialized.getCost());
    }

    // factory method
    {
      std::unique_ptr<arangodb::aql::ExecutionNode> deserializedNode(
          arangodb::aql::ExecutionNode::fromVPackFactory(query.plan(), nodeSlice));
      auto& deserialized =
          dynamic_cast<arangodb::iresearch::IResearchViewNode&>(*deserializedNode);
      EXPECT_TRUE(node.empty() == deserialized.empty());
      EXPECT_TRUE(node.shards() == deserialized.shards());
      EXPECT_TRUE(deserialized.collections().empty());
      EXPECT_TRUE(node.getType() == deserialized.getType());
      EXPECT_TRUE(node.outVariable().id == deserialized.outVariable().id);
      EXPECT_TRUE(node.outVariable().name == deserialized.outVariable().name);
      EXPECT_TRUE(node.plan() == deserialized.plan());
      EXPECT_TRUE(node.id() == deserialized.id());
      EXPECT_TRUE(&node.vocbase() == &deserialized.vocbase());
      EXPECT_TRUE(node.view() == deserialized.view());
      EXPECT_TRUE(&node.filterCondition() == &deserialized.filterCondition());
      EXPECT_TRUE(node.scorers() == deserialized.scorers());
      EXPECT_TRUE(node.volatility() == deserialized.volatility());
      EXPECT_TRUE(node.options().forceSync == deserialized.options().forceSync);
      EXPECT_TRUE(node.sort() == deserialized.sort());

      EXPECT_TRUE(node.getCost() == deserialized.getCost());
    }
  }
}

TEST_F(IResearchViewNodeTest, serializeSortedView) {
  TRI_vocbase_t vocbase(TRI_vocbase_type_e::TRI_VOCBASE_TYPE_NORMAL, testDBInfo());
  // create view
  auto createJson = arangodb::velocypack::Parser::fromJson(
      "{ \"name\": \"testView\", \"type\": \"arangosearch\", \"primarySort\" : "
      "[ { \"field\":\"_key\", \"direction\":\"desc\"} ] }");
  auto logicalView = vocbase.createView(createJson->slice());
  ASSERT_TRUE((false == !logicalView));
  auto& viewImpl =
      arangodb::LogicalView::cast<arangodb::iresearch::IResearchView>(*logicalView);
  EXPECT_TRUE(!viewImpl.primarySort().empty());

  // dummy query
  arangodb::aql::Query query(false, vocbase, arangodb::aql::QueryString("RETURN 1"),
                             nullptr, arangodb::velocypack::Parser::fromJson("{}"),
                             arangodb::aql::PART_MAIN);
  query.prepare(arangodb::QueryRegistryFeature::registry(),
                arangodb::aql::SerializationFormat::SHADOWROWS);

  arangodb::aql::Variable const outVariable("variable", 0);

  // no filter condition, no sort condition
  {
    arangodb::iresearch::IResearchViewNode node(*query.plan(),
                                                42,           // id
                                                vocbase,      // database
                                                logicalView,  // view
                                                outVariable,
                                                nullptr,  // no filter condition
                                                nullptr,  // no options
                                                {}        // no sort condition
    );
    node.sort(&viewImpl.primarySort(), 1);

    EXPECT_TRUE(node.empty());                // view has no links
    EXPECT_TRUE(node.collections().empty());  // view has no links
    EXPECT_TRUE(node.shards().empty());

    arangodb::velocypack::Builder builder;
    unsigned flags = arangodb::aql::ExecutionNode::SERIALIZE_DETAILS;
    node.toVelocyPack(builder, flags, false);  // object with array of objects

    auto const slice = builder.slice();
    EXPECT_TRUE(slice.isObject());
    auto const nodesSlice = slice.get("nodes");
    EXPECT_TRUE(nodesSlice.isArray());
    arangodb::velocypack::ArrayIterator it(nodesSlice);
    EXPECT_TRUE(1 == it.size());
    auto nodeSlice = it.value();

    // constructor
    {
      arangodb::iresearch::IResearchViewNode const deserialized(*query.plan(), nodeSlice);
      EXPECT_TRUE(node.empty() == deserialized.empty());
      EXPECT_TRUE(node.shards() == deserialized.shards());
      EXPECT_TRUE(deserialized.collections().empty());
      EXPECT_TRUE(node.getType() == deserialized.getType());
      EXPECT_TRUE(node.outVariable().id == deserialized.outVariable().id);
      EXPECT_TRUE(node.outVariable().name == deserialized.outVariable().name);
      EXPECT_TRUE(node.plan() == deserialized.plan());
      EXPECT_TRUE(node.id() == deserialized.id());
      EXPECT_TRUE(&node.vocbase() == &deserialized.vocbase());
      EXPECT_TRUE(node.view() == deserialized.view());
      EXPECT_TRUE(&node.filterCondition() == &deserialized.filterCondition());
      EXPECT_TRUE(node.scorers() == deserialized.scorers());
      EXPECT_TRUE(node.volatility() == deserialized.volatility());
      EXPECT_TRUE(node.options().forceSync == deserialized.options().forceSync);
      EXPECT_TRUE(node.sort() == deserialized.sort());
      EXPECT_EQ(1, node.sort().second);

      EXPECT_TRUE(node.getCost() == deserialized.getCost());
    }

    // factory method
    {
      std::unique_ptr<arangodb::aql::ExecutionNode> deserializedNode(
          arangodb::aql::ExecutionNode::fromVPackFactory(query.plan(), nodeSlice));
      auto& deserialized =
          dynamic_cast<arangodb::iresearch::IResearchViewNode&>(*deserializedNode);
      EXPECT_TRUE(node.empty() == deserialized.empty());
      EXPECT_TRUE(node.shards() == deserialized.shards());
      EXPECT_TRUE(deserialized.collections().empty());
      EXPECT_TRUE(node.getType() == deserialized.getType());
      EXPECT_TRUE(node.outVariable().id == deserialized.outVariable().id);
      EXPECT_TRUE(node.outVariable().name == deserialized.outVariable().name);
      EXPECT_TRUE(node.plan() == deserialized.plan());
      EXPECT_TRUE(node.id() == deserialized.id());
      EXPECT_TRUE(&node.vocbase() == &deserialized.vocbase());
      EXPECT_TRUE(node.view() == deserialized.view());
      EXPECT_TRUE(&node.filterCondition() == &deserialized.filterCondition());
      EXPECT_TRUE(node.scorers() == deserialized.scorers());
      EXPECT_TRUE(node.volatility() == deserialized.volatility());
      EXPECT_TRUE(node.options().forceSync == deserialized.options().forceSync);
      EXPECT_TRUE(node.sort() == deserialized.sort());
      EXPECT_EQ(1, node.sort().second);

      EXPECT_TRUE(node.getCost() == deserialized.getCost());
    }
  }

  // no filter condition, no sort condition, options
  {
    // build options node
    arangodb::aql::AstNode attributeValue(arangodb::aql::NODE_TYPE_VALUE);
    attributeValue.setValueType(arangodb::aql::VALUE_TYPE_BOOL);
    attributeValue.setBoolValue(true);
    arangodb::aql::AstNode attributeName(arangodb::aql::NODE_TYPE_OBJECT_ELEMENT);
    attributeName.addMember(&attributeValue);
    attributeName.setStringValue("waitForSync", strlen("waitForSync"));
    arangodb::aql::AstNode options(arangodb::aql::NODE_TYPE_OBJECT);
    options.addMember(&attributeName);

    arangodb::iresearch::IResearchViewNode node(*query.plan(),
                                                42,           // id
                                                vocbase,      // database
                                                logicalView,  // view
                                                outVariable,
                                                nullptr,  // no filter condition
                                                &options, {}  // no sort condition
    );

    EXPECT_TRUE(node.empty());                // view has no links
    EXPECT_TRUE(node.collections().empty());  // view has no links
    EXPECT_TRUE(node.shards().empty());
    EXPECT_TRUE(true == node.options().forceSync);

    arangodb::velocypack::Builder builder;
    unsigned flags = arangodb::aql::ExecutionNode::SERIALIZE_DETAILS;
    node.toVelocyPack(builder, flags, false);  // object with array of objects

    auto const slice = builder.slice();
    EXPECT_TRUE(slice.isObject());
    auto const nodesSlice = slice.get("nodes");
    EXPECT_TRUE(nodesSlice.isArray());
    arangodb::velocypack::ArrayIterator it(nodesSlice);
    EXPECT_TRUE(1 == it.size());
    auto nodeSlice = it.value();

    // constructor
    {
      arangodb::iresearch::IResearchViewNode const deserialized(*query.plan(), nodeSlice);
      EXPECT_TRUE(node.empty() == deserialized.empty());
      EXPECT_TRUE(node.shards() == deserialized.shards());
      EXPECT_TRUE(deserialized.collections().empty());
      EXPECT_TRUE(node.getType() == deserialized.getType());
      EXPECT_TRUE(node.outVariable().id == deserialized.outVariable().id);
      EXPECT_TRUE(node.outVariable().name == deserialized.outVariable().name);
      EXPECT_TRUE(node.plan() == deserialized.plan());
      EXPECT_TRUE(node.id() == deserialized.id());
      EXPECT_TRUE(&node.vocbase() == &deserialized.vocbase());
      EXPECT_TRUE(node.view() == deserialized.view());
      EXPECT_TRUE(&node.filterCondition() == &deserialized.filterCondition());
      EXPECT_TRUE(node.scorers() == deserialized.scorers());
      EXPECT_TRUE(node.volatility() == deserialized.volatility());
      EXPECT_TRUE(node.options().forceSync == deserialized.options().forceSync);
      EXPECT_TRUE(node.sort() == deserialized.sort());
      EXPECT_EQ(0, node.sort().second);

      EXPECT_TRUE(node.getCost() == deserialized.getCost());
    }

    // factory method
    {
      std::unique_ptr<arangodb::aql::ExecutionNode> deserializedNode(
          arangodb::aql::ExecutionNode::fromVPackFactory(query.plan(), nodeSlice));
      auto& deserialized =
          dynamic_cast<arangodb::iresearch::IResearchViewNode&>(*deserializedNode);
      EXPECT_TRUE(node.empty() == deserialized.empty());
      EXPECT_TRUE(node.shards() == deserialized.shards());
      EXPECT_TRUE(deserialized.collections().empty());
      EXPECT_TRUE(node.getType() == deserialized.getType());
      EXPECT_TRUE(node.outVariable().id == deserialized.outVariable().id);
      EXPECT_TRUE(node.outVariable().name == deserialized.outVariable().name);
      EXPECT_TRUE(node.plan() == deserialized.plan());
      EXPECT_TRUE(node.id() == deserialized.id());
      EXPECT_TRUE(&node.vocbase() == &deserialized.vocbase());
      EXPECT_TRUE(node.view() == deserialized.view());
      EXPECT_TRUE(&node.filterCondition() == &deserialized.filterCondition());
      EXPECT_TRUE(node.scorers() == deserialized.scorers());
      EXPECT_TRUE(node.volatility() == deserialized.volatility());
      EXPECT_TRUE(node.options().forceSync == deserialized.options().forceSync);
      EXPECT_TRUE(node.sort() == deserialized.sort());
      EXPECT_EQ(0, node.sort().second);

      EXPECT_TRUE(node.getCost() == deserialized.getCost());
    }
  }
}

TEST_F(IResearchViewNodeTest, collections) {
  TRI_vocbase_t vocbase(TRI_vocbase_type_e::TRI_VOCBASE_TYPE_NORMAL, testDBInfo());

  std::shared_ptr<arangodb::LogicalCollection> collection0;
  std::shared_ptr<arangodb::LogicalCollection> collection1;

  // create collection0
  {
    auto createJson = arangodb::velocypack::Parser::fromJson(
        "{ \"name\": \"testCollection0\", \"id\" : \"42\" }");
    collection0 = vocbase.createCollection(createJson->slice());
    ASSERT_TRUE((nullptr != collection0));
  }

  // create collection1
  {
    auto createJson = arangodb::velocypack::Parser::fromJson(
        "{ \"name\": \"testCollection1\", \"id\" : \"4242\"  }");
    collection1 = vocbase.createCollection(createJson->slice());
    ASSERT_TRUE((nullptr != collection1));
  }

  // create collection2
  {
    auto createJson = arangodb::velocypack::Parser::fromJson(
        "{ \"name\": \"testCollection2\" , \"id\" : \"424242\" }");
    ASSERT_TRUE(nullptr != vocbase.createCollection(createJson->slice()));
  }

  // create view
  auto createJson = arangodb::velocypack::Parser::fromJson(
      "{ \"name\": \"testView\", \"type\": \"arangosearch\" }");
  auto logicalView = vocbase.createView(createJson->slice());
  ASSERT_TRUE((false == !logicalView));

  // link collections
  auto updateJson = arangodb::velocypack::Parser::fromJson(
      "{ \"links\": {"
      "\"testCollection0\": { \"includeAllFields\": true, "
      "\"trackListPositions\": true },"
      "\"testCollection1\": { \"includeAllFields\": true },"
      "\"testCollection2\": { \"includeAllFields\": true }"
      "}}");
  EXPECT_TRUE((logicalView->properties(updateJson->slice(), true).ok()));

  // dummy query
  arangodb::aql::Query query(false, vocbase, arangodb::aql::QueryString("RETURN 1"),
                             nullptr, arangodb::velocypack::Parser::fromJson("{}"),
                             arangodb::aql::PART_MAIN);

  // register collections with the query
  query.addCollection(std::to_string(collection0->id()), arangodb::AccessMode::Type::READ);
  query.addCollection(std::to_string(collection1->id()), arangodb::AccessMode::Type::READ);

  // prepare query
  query.prepare(arangodb::QueryRegistryFeature::registry(),
                arangodb::aql::SerializationFormat::SHADOWROWS);

  arangodb::aql::Variable const outVariable("variable", 0);

  // no filter condition, no sort condition
  arangodb::iresearch::IResearchViewNode node(*query.plan(),
                                              42,           // id
                                              vocbase,      // database
                                              logicalView,  // view
                                              outVariable,
                                              nullptr,  // no filter condition
                                              nullptr,  // no options
                                              {}        // no sort condition
  );

  EXPECT_TRUE(node.shards().empty());
  EXPECT_TRUE(!node.empty());  // view has no links
  auto collections = node.collections();
  EXPECT_TRUE(!collections.empty());  // view has no links
  EXPECT_TRUE(2 == collections.size());

  // we expect only collections 'collection0', 'collection1' to be
  // present since 'collection2' is not registered with the query
  std::unordered_set<std::string> expectedCollections{std::to_string(collection0->id()),
                                                      std::to_string(collection1->id())};

  for (arangodb::aql::Collection const& collection : collections) {
    EXPECT_TRUE(1 == expectedCollections.erase(collection.name()));
  }
  EXPECT_TRUE(expectedCollections.empty());
}

TEST_F(IResearchViewNodeTest, createBlockSingleServer) {
  TRI_vocbase_t vocbase(TRI_vocbase_type_e::TRI_VOCBASE_TYPE_NORMAL, testDBInfo());
  auto createJson = arangodb::velocypack::Parser::fromJson(
      "{ \"name\": \"testView\", \"type\": \"arangosearch\" }");
  auto logicalView = vocbase.createView(createJson->slice());
  ASSERT_TRUE((false == !logicalView));

  // create collection0
  std::shared_ptr<arangodb::LogicalCollection> collection0;
  {
    auto createJson = arangodb::velocypack::Parser::fromJson(
        "{ \"name\": \"testCollection0\", \"id\" : \"42\" }");
    collection0 = vocbase.createCollection(createJson->slice());
    ASSERT_TRUE((nullptr != collection0));
  }

  // link collections
  auto updateJson = arangodb::velocypack::Parser::fromJson(
      "{ \"links\": {"
      "\"testCollection0\": { \"includeAllFields\": true, "
      "\"trackListPositions\": true }"
      "}}");
  EXPECT_TRUE((logicalView->properties(updateJson->slice(), true).ok()));

  // insert into collection
  {
    std::vector<std::string> const EMPTY;

    arangodb::OperationOptions opt;
    arangodb::ManagedDocumentResult mmdoc;

    arangodb::transaction::Methods trx(arangodb::transaction::StandaloneContext::Create(vocbase),
                                       EMPTY, EMPTY, EMPTY,
                                       arangodb::transaction::Options());
    EXPECT_TRUE((trx.begin().ok()));

    auto json = arangodb::velocypack::Parser::fromJson("{}");
    auto const res = collection0->insert(&trx, json->slice(), mmdoc, opt, false);
    EXPECT_TRUE(res.ok());

    EXPECT_TRUE((trx.commit().ok()));
    EXPECT_TRUE(
        (arangodb::tests::executeQuery(vocbase,
                                       "FOR d IN testView SEARCH 1 ==1 OPTIONS "
                                       "{ waitForSync: true } RETURN d")
             .result.ok()));  // commit
  }

  // dummy query
  arangodb::aql::Query query(false, vocbase, arangodb::aql::QueryString("RETURN 1"),
                             nullptr, arangodb::velocypack::Parser::fromJson("{}"),
                             arangodb::aql::PART_MAIN);
  query.prepare(arangodb::QueryRegistryFeature::registry(),
                arangodb::aql::SerializationFormat::SHADOWROWS);

  // dummy engine
  arangodb::aql::ExecutionEngine engine(&query, arangodb::aql::SerializationFormat::SHADOWROWS);

  arangodb::aql::Variable const outVariable("variable", 0);

  // no filter condition, no sort condition
  {
    arangodb::aql::SingletonNode singleton(query.plan(), 0);
    arangodb::iresearch::IResearchViewNode node(*query.plan(),
                                                42,           // id
                                                vocbase,      // database
                                                logicalView,  // view
                                                outVariable,
                                                nullptr,  // no filter condition
                                                nullptr,  // no options
                                                {}        // no sort condition
    );
    node.addDependency(&singleton);

    // "Trust me, I'm an IT professional"
    singleton.setVarUsageValid();
    node.setVarUsageValid();

    node.planRegisters(nullptr);

    std::unordered_map<arangodb::aql::ExecutionNode*, arangodb::aql::ExecutionBlock*> EMPTY;

    // before transaction has started (no snapshot)
    try {
      auto block = node.createBlock(engine, EMPTY);
      EXPECT_TRUE(false);
    } catch (arangodb::basics::Exception const& e) {
      EXPECT_TRUE(TRI_ERROR_INTERNAL == e.code());
    }

    // start transaction (put snapshot into)
    ASSERT_TRUE(query.trx()->state());
    EXPECT_TRUE(nullptr ==
                arangodb::LogicalView::cast<arangodb::iresearch::IResearchView>(*logicalView)
                    .snapshot(*query.trx(),
                              arangodb::iresearch::IResearchView::SnapshotMode::Find));
    auto* snapshot =
        arangodb::LogicalView::cast<arangodb::iresearch::IResearchView>(*logicalView)
            .snapshot(*query.trx(), arangodb::iresearch::IResearchView::SnapshotMode::FindOrCreate);
    EXPECT_TRUE(snapshot ==
                arangodb::LogicalView::cast<arangodb::iresearch::IResearchView>(*logicalView)
                    .snapshot(*query.trx(),
                              arangodb::iresearch::IResearchView::SnapshotMode::Find));
    EXPECT_TRUE(snapshot ==
                arangodb::LogicalView::cast<arangodb::iresearch::IResearchView>(*logicalView)
                    .snapshot(*query.trx(),
                              arangodb::iresearch::IResearchView::SnapshotMode::FindOrCreate));
    EXPECT_TRUE(snapshot ==
                arangodb::LogicalView::cast<arangodb::iresearch::IResearchView>(*logicalView)
                    .snapshot(*query.trx(),
                              arangodb::iresearch::IResearchView::SnapshotMode::SyncAndReplace));

    // after transaction has started
    {
      auto block = node.createBlock(engine, EMPTY);
      EXPECT_TRUE(nullptr != block);
      EXPECT_TRUE(nullptr !=
                  dynamic_cast<arangodb::aql::ExecutionBlockImpl<arangodb::aql::IResearchViewExecutor<false>>*>(
                      block.get()));
    }
  }
}

// FIXME TODO
// TEST_F(IResearchViewNodeTest, createBlockDBServer) {
//}

TEST_F(IResearchViewNodeTest, createBlockCoordinator) {
  TRI_vocbase_t vocbase(TRI_vocbase_type_e::TRI_VOCBASE_TYPE_NORMAL, testDBInfo());
  auto createJson = arangodb::velocypack::Parser::fromJson(
      "{ \"name\": \"testView\", \"type\": \"arangosearch\" }");
  auto logicalView = vocbase.createView(createJson->slice());
  ASSERT_TRUE((false == !logicalView));

  // dummy query
  arangodb::aql::Query query(false, vocbase, arangodb::aql::QueryString("RETURN 1"),
                             nullptr, arangodb::velocypack::Parser::fromJson("{}"),
                             arangodb::aql::PART_MAIN);
  query.prepare(arangodb::QueryRegistryFeature::registry(),
                arangodb::aql::SerializationFormat::SHADOWROWS);

  // dummy engine
  arangodb::aql::ExecutionEngine engine(&query, arangodb::aql::SerializationFormat::SHADOWROWS);
  arangodb::aql::SingletonNode singleton(query.plan(), 0);
  arangodb::aql::Variable const outVariable("variable", 0);

  // no filter condition, no sort condition
  arangodb::iresearch::IResearchViewNode node(*query.plan(),
                                              42,           // id
                                              vocbase,      // database
                                              logicalView,  // view
                                              outVariable,
                                              nullptr,  // no filter condition
                                              nullptr,  // no options
                                              {}        // no sort condition
  );
  node.addDependency(&singleton);

  std::unordered_map<arangodb::aql::ExecutionNode*, arangodb::aql::ExecutionBlock*> EMPTY;
  singleton.setVarUsageValid();
  node.setVarUsageValid();
  singleton.planRegisters(nullptr);
  node.planRegisters(nullptr);
  arangodb::ServerState::instance()->setRole(arangodb::ServerState::ROLE_COORDINATOR);
  auto emptyBlock = node.createBlock(engine, EMPTY);
  arangodb::ServerState::instance()->setRole(arangodb::ServerState::ROLE_SINGLE);
  EXPECT_TRUE(nullptr != emptyBlock);
  EXPECT_TRUE(nullptr !=
              dynamic_cast<arangodb::aql::ExecutionBlockImpl<arangodb::aql::NoResultsExecutor>*>(
                  emptyBlock.get()));
}

class IResearchViewBlockTest : public ::testing::Test {
 protected:
  StorageEngineMock engine;
  arangodb::application_features::ApplicationServer server;
  std::vector<std::pair<arangodb::application_features::ApplicationFeature*, bool>> features;

  IResearchViewBlockTest() : engine(server), server(nullptr, nullptr) {
    arangodb::EngineSelectorFeature::ENGINE = &engine;
    arangodb::tests::init(true);

    // suppress INFO {authentication} Authentication is turned on (system only), authentication for unix sockets is turned on
    // suppress WARNING {authentication} --server.jwt-secret is insecure. Use --server.jwt-secret-keyfile instead
    arangodb::LogTopic::setLogLevel(arangodb::Logger::AUTHENTICATION.name(),
                                    arangodb::LogLevel::ERR);

    // suppress log messages since tests check error conditions
    arangodb::LogTopic::setLogLevel(arangodb::Logger::FIXME.name(), arangodb::LogLevel::ERR);  // suppress WARNING DefaultCustomTypeHandler called
    arangodb::LogTopic::setLogLevel(arangodb::iresearch::TOPIC.name(),
                                    arangodb::LogLevel::FATAL);
    irs::logger::output_le(iresearch::logger::IRL_FATAL, stderr);

    // setup required application features
    features.emplace_back(new arangodb::FlushFeature(server), false);
    features.emplace_back(new arangodb::V8DealerFeature(server),
                          false);  // required for DatabaseFeature::createDatabase(...)
    features.emplace_back(new arangodb::ViewTypesFeature(server), true);
    features.emplace_back(new arangodb::AuthenticationFeature(server), true);
    features.emplace_back(new arangodb::DatabasePathFeature(server), false);
    features.emplace_back(new arangodb::DatabaseFeature(server), false);
    features.emplace_back(new arangodb::ShardingFeature(server), false);
    features.emplace_back(new arangodb::QueryRegistryFeature(server), false);  // must be first
    arangodb::application_features::ApplicationServer::server->addFeature(
        features.back().first);  // need QueryRegistryFeature feature to be added now in order to create the system database
    features.emplace_back(new arangodb::TraverserEngineRegistryFeature(server), false);  // must be before AqlFeature
    features.emplace_back(new arangodb::AqlFeature(server), true);
    features.emplace_back(new arangodb::aql::OptimizerRulesFeature(server), true);
    features.emplace_back(new arangodb::aql::AqlFunctionFeature(server), true);  // required for IResearchAnalyzerFeature
    features.emplace_back(new arangodb::iresearch::IResearchAnalyzerFeature(server), true);
    features.emplace_back(new arangodb::iresearch::IResearchFeature(server), true);
    features.emplace_back(new arangodb::SystemDatabaseFeature(server), true);  // required for IResearchAnalyzerFeature

#if USE_ENTERPRISE
    features.emplace_back(new arangodb::LdapFeature(server),
                          false);  // required for AuthenticationFeature with USE_ENTERPRISE
#endif

    // required for V8DealerFeature::prepare(), ClusterFeature::prepare() not required
    arangodb::application_features::ApplicationServer::server->addFeature(
        new arangodb::ClusterFeature(server));

    for (auto& f : features) {
      arangodb::application_features::ApplicationServer::server->addFeature(f.first);
    }

    for (auto& f : features) {
      f.first->prepare();
    }

    auto* dbPathFeature =
        arangodb::application_features::ApplicationServer::getFeature<arangodb::DatabasePathFeature>(
            "DatabasePath");
    arangodb::tests::setDatabasePath(*dbPathFeature);  // ensure test data is stored in a unique directory

    auto const databases = arangodb::velocypack::Parser::fromJson(
        std::string("[ { \"name\": \"") +
        arangodb::StaticStrings::SystemDatabase + "\" } ]");
    auto* dbFeature =
        arangodb::application_features::ApplicationServer::lookupFeature<arangodb::DatabaseFeature>(
            "Database");
    dbFeature->loadDatabases(databases->slice());

    for (auto& f : features) {
      if (f.second) {
        f.first->start();
      }
    }
    auto vocbase = dbFeature->useDatabase(arangodb::StaticStrings::SystemDatabase);
    std::shared_ptr<arangodb::LogicalCollection> collection0;
    {
      auto createJson = arangodb::velocypack::Parser::fromJson(
          "{ \"name\": \"testCollection0\", \"id\" : \"42\" }");
      collection0 = vocbase->createCollection(createJson->slice());
      EXPECT_NE(nullptr, collection0);
    }
    auto createJson = arangodb::velocypack::Parser::fromJson(
        "{ \"name\": \"testView\", \"type\": \"arangosearch\" }");
    auto logicalView = vocbase->createView(createJson->slice());
    EXPECT_NE(nullptr, logicalView);
    auto updateJson = arangodb::velocypack::Parser::fromJson(
        "{ \"links\": {"
        "\"testCollection0\": { \"includeAllFields\": true, "
        "\"trackListPositions\": true }"
        "}}");
    EXPECT_TRUE(logicalView->properties(updateJson->slice(), true).ok());
    std::vector<std::string> EMPTY_VECTOR;
    auto trx = std::make_shared<arangodb::transaction::Methods>(
        arangodb::transaction::StandaloneContext::Create(*vocbase), EMPTY_VECTOR,
        EMPTY_VECTOR, EMPTY_VECTOR, arangodb::transaction::Options());

    EXPECT_TRUE(trx->begin().ok());
    // Fill dummy data in index only (to simulate some documents where already removed from collection)
    arangodb::iresearch::IResearchLinkMeta meta;
    meta._includeAllFields = true;
    {
      auto doc = arangodb::velocypack::Parser::fromJson("{ \"key\": 1 }");
      auto indexes = collection0->getIndexes();
      EXPECT_TRUE(!indexes.empty());
      auto* l =
          static_cast<arangodb::iresearch::IResearchMMFilesLink*>(indexes[0].get());
      for (size_t i = 2; i < 10; ++i) {
        l->insert(*trx, arangodb::LocalDocumentId(i), doc->slice(), arangodb::Index::normal);
      }
    }
    // in collection only one alive doc
    auto aliveDoc = arangodb::velocypack::Parser::fromJson("{ \"key\": 1 }");
    arangodb::ManagedDocumentResult insertResult;
    arangodb::OperationOptions options;
    EXPECT_TRUE(collection0
                    ->insert(trx.get(), aliveDoc->slice(), insertResult, options, false)
                    .ok());
    EXPECT_TRUE(trx->commit().ok());
  }

  ~IResearchViewBlockTest() {
    arangodb::AqlFeature(server).stop();  // unset singleton instance
    arangodb::LogTopic::setLogLevel(arangodb::iresearch::TOPIC.name(),
                                    arangodb::LogLevel::DEFAULT);
    arangodb::LogTopic::setLogLevel(arangodb::Logger::FIXME.name(),
                                    arangodb::LogLevel::DEFAULT);
    // destroy application features
    for (auto& f : features) {
      if (f.second) {
        f.first->stop();
      }
    }
    for (auto& f : features) {
      f.first->unprepare();
    }
    arangodb::LogTopic::setLogLevel(arangodb::Logger::AUTHENTICATION.name(),
                                    arangodb::LogLevel::DEFAULT);
    arangodb::application_features::ApplicationServer::server = nullptr;
    arangodb::EngineSelectorFeature::ENGINE = nullptr;
  }
};

TEST_F(IResearchViewBlockTest, retrieveWithMissingInCollectionUnordered) {
  auto* dbFeature =
      arangodb::application_features::ApplicationServer::lookupFeature<arangodb::DatabaseFeature>(
          "Database");
  auto vocbase = dbFeature->useDatabase(arangodb::StaticStrings::SystemDatabase);
<<<<<<< HEAD
  auto queryResult = arangodb::tests::executeQuery(
      *vocbase, "FOR d IN testView OPTIONS { waitForSync: true } RETURN d");
=======
  auto queryResult =
    arangodb::tests::executeQuery(*vocbase,
                                  "FOR d IN testView OPTIONS { waitForSync: true } RETURN d");
>>>>>>> 0b8c75c7
  ASSERT_TRUE(queryResult.result.ok());
  auto result = queryResult.data->slice();
  EXPECT_TRUE(result.isArray());
  arangodb::velocypack::ArrayIterator resultIt(result);
  ASSERT_EQ(1, resultIt.size());
}

TEST_F(IResearchViewBlockTest, retrieveWithMissingInCollection) {
  auto* dbFeature =
      arangodb::application_features::ApplicationServer::lookupFeature<arangodb::DatabaseFeature>(
          "Database");
  auto vocbase = dbFeature->useDatabase(arangodb::StaticStrings::SystemDatabase);
<<<<<<< HEAD
  auto queryResult = arangodb::tests::executeQuery(
      *vocbase,
      "FOR d IN testView  OPTIONS { waitForSync: true } SORT BM25(d) RETURN d");
=======
  auto queryResult =
    arangodb::tests::executeQuery(*vocbase,
                                  "FOR d IN testView  OPTIONS { waitForSync: true } SORT BM25(d) RETURN d");
>>>>>>> 0b8c75c7
  ASSERT_TRUE(queryResult.result.ok());
  auto result = queryResult.data->slice();
  EXPECT_TRUE(result.isArray());
  arangodb::velocypack::ArrayIterator resultIt(result);
  ASSERT_EQ(1, resultIt.size());
}<|MERGE_RESOLUTION|>--- conflicted
+++ resolved
@@ -2139,14 +2139,8 @@
       arangodb::application_features::ApplicationServer::lookupFeature<arangodb::DatabaseFeature>(
           "Database");
   auto vocbase = dbFeature->useDatabase(arangodb::StaticStrings::SystemDatabase);
-<<<<<<< HEAD
   auto queryResult = arangodb::tests::executeQuery(
       *vocbase, "FOR d IN testView OPTIONS { waitForSync: true } RETURN d");
-=======
-  auto queryResult =
-    arangodb::tests::executeQuery(*vocbase,
-                                  "FOR d IN testView OPTIONS { waitForSync: true } RETURN d");
->>>>>>> 0b8c75c7
   ASSERT_TRUE(queryResult.result.ok());
   auto result = queryResult.data->slice();
   EXPECT_TRUE(result.isArray());
@@ -2159,15 +2153,9 @@
       arangodb::application_features::ApplicationServer::lookupFeature<arangodb::DatabaseFeature>(
           "Database");
   auto vocbase = dbFeature->useDatabase(arangodb::StaticStrings::SystemDatabase);
-<<<<<<< HEAD
   auto queryResult = arangodb::tests::executeQuery(
       *vocbase,
       "FOR d IN testView  OPTIONS { waitForSync: true } SORT BM25(d) RETURN d");
-=======
-  auto queryResult =
-    arangodb::tests::executeQuery(*vocbase,
-                                  "FOR d IN testView  OPTIONS { waitForSync: true } SORT BM25(d) RETURN d");
->>>>>>> 0b8c75c7
   ASSERT_TRUE(queryResult.result.ok());
   auto result = queryResult.data->slice();
   EXPECT_TRUE(result.isArray());
