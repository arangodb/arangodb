////////////////////////////////////////////////////////////////////////////////
/// DISCLAIMER
///
/// Copyright 2018 ArangoDB GmbH, Cologne, Germany
///
/// Licensed under the Apache License, Version 2.0 (the "License");
/// you may not use this file except in compliance with the License.
/// You may obtain a copy of the License at
///
///     http://www.apache.org/licenses/LICENSE-2.0
///
/// Unless required by applicable law or agreed to in writing, software
/// distributed under the License is distributed on an "AS IS" BASIS,
/// WITHOUT WARRANTIES OR CONDITIONS OF ANY KIND, either express or implied.
/// See the License for the specific language governing permissions and
/// limitations under the License.
///
/// Copyright holder is ArangoDB GmbH, Cologne, Germany
///
/// @author Andrey Abramov
/// @author Vasiliy Nabatchikov
////////////////////////////////////////////////////////////////////////////////

#include "gtest/gtest.h"

#include "analysis/analyzers.hpp"
#include "analysis/token_attributes.hpp"

#include "velocypack/Iterator.h"

#include "Aql/TestExecutorHelper.h"
#include "IResearch/common.h"
#include "Mocks/LogLevels.h"
#include "Mocks/Servers.h"
#include "Mocks/StorageEngineMock.h"

#include "Aql/AqlFunctionFeature.h"
#include "Aql/Ast.h"
#include "Aql/Collection.h"
#include "Aql/ExecutionBlockImpl.h"
#include "Aql/ExecutionEngine.h"
#include "Aql/ExecutionPlan.h"
#include "Aql/IResearchViewExecutor.h"
#include "Aql/IResearchViewNode.h"
#include "Aql/NoResultsExecutor.h"
#include "Aql/OptimizerRulesFeature.h"
#include "Aql/Query.h"
#include "Aql/SingleRowFetcher.h"
#include "Basics/VelocyPackHelper.h"
#include "Cluster/ClusterFeature.h"
#include "GeneralServer/AuthenticationFeature.h"
#include "IResearch/ApplicationServerHelper.h"
#include "IResearch/IResearchAnalyzerFeature.h"
#include "IResearch/IResearchCommon.h"
#include "IResearch/IResearchFeature.h"
#include "IResearch/IResearchLinkMeta.h"
#include "IResearch/IResearchMMFilesLink.h"
#include "IResearch/IResearchView.h"
#include "Logger/LogTopic.h"
#include "Logger/Logger.h"
#include "RestServer/AqlFeature.h"
#include "RestServer/DatabaseFeature.h"
#include "RestServer/DatabasePathFeature.h"
#include "RestServer/FlushFeature.h"
#include "RestServer/QueryRegistryFeature.h"
#include "RestServer/SystemDatabaseFeature.h"
#include "RestServer/TraverserEngineRegistryFeature.h"
#include "RestServer/ViewTypesFeature.h"
#include "Sharding/ShardingFeature.h"
#include "StorageEngine/EngineSelectorFeature.h"
#include "Transaction/StandaloneContext.h"
#include "Utils/OperationOptions.h"
#include "Utils/SingleCollectionTransaction.h"
#include "V8Server/V8DealerFeature.h"
#include "VocBase/LogicalCollection.h"
#include "VocBase/LogicalView.h"
#include "VocBase/ManagedDocumentResult.h"

#if USE_ENTERPRISE
#include "Enterprise/Ldap/LdapFeature.h"
#endif

namespace {

class IResearchViewNodeTest
    : public ::testing::Test,
      public arangodb::tests::LogSuppressor<arangodb::Logger::AUTHENTICATION, arangodb::LogLevel::ERR> {
 protected:
  arangodb::tests::mocks::MockAqlServer server;

  IResearchViewNodeTest() : server(false) {
    arangodb::tests::init(true);

    server.addFeature<arangodb::FlushFeature>(false);
    server.startFeatures();

    auto& dbPathFeature = server.getFeature<arangodb::DatabasePathFeature>();
    arangodb::tests::setDatabasePath(dbPathFeature);  // ensure test data is stored in a unique directory
  }
};  // IResearchViewNodeSetup

}  // namespace

TEST_F(IResearchViewNodeTest, constructSortedView) {
  TRI_vocbase_t vocbase(TRI_vocbase_type_e::TRI_VOCBASE_TYPE_NORMAL, testDBInfo(server.server()));
  // create view
  auto createJson = arangodb::velocypack::Parser::fromJson(
      "{ "
      "  \"name\": \"testView\", "
      "  \"type\": \"arangosearch\", "
      "  \"primarySort\": [ "
      "    { \"field\": \"my.nested.Fields\", \"asc\": false }, "
      "    { \"field\": \"another.field\", \"asc\": true } ] "
      "}");
  auto logicalView = vocbase.createView(createJson->slice());
  ASSERT_TRUE(logicalView);

  // dummy query
  arangodb::aql::Query query(false, vocbase, arangodb::aql::QueryString("RETURN 1"),
                             nullptr, arangodb::velocypack::Parser::fromJson("{}"),
                             arangodb::aql::PART_MAIN);
  query.prepare(arangodb::QueryRegistryFeature::registry(),
                arangodb::aql::SerializationFormat::SHADOWROWS);
  arangodb::aql::Variable const outVariable("variable", 0);

  {
    auto json = arangodb::velocypack::Parser::fromJson(
        "{ \"id\":42, \"depth\":0, \"totalNrRegs\":0, \"varInfoList\":[], "
        "\"nrRegs\":[], \"nrRegsHere\":[], \"regsToClear\":[], "
        "\"varsUsedLater\":[], \"varsValid\":[], \"outVariable\": { "
        "\"name\":\"variable\", \"id\":0 }, \"options\": { \"waitForSync\" : "
        "true, \"collections\":[42] }, \"viewId\": \"" +
        std::to_string(logicalView->id()) +
        "\", "
        "\"primarySort\": [ { \"field\": \"my.nested.Fields\", \"asc\": "
        "false},  { \"field\": \"another.field\", \"asc\":true } ] }");

    arangodb::iresearch::IResearchViewNode node(*query.plan(),  // plan
                                                json->slice());

    EXPECT_TRUE(node.empty());                // view has no links
    EXPECT_TRUE(node.collections().empty());  // view has no links
    EXPECT_TRUE(node.shards().empty());
    EXPECT_TRUE(node.sort().first);  // primary sort is set
    EXPECT_EQ(2, node.sort().second);

    EXPECT_TRUE(arangodb::aql::ExecutionNode::ENUMERATE_IRESEARCH_VIEW == node.getType());
    EXPECT_TRUE(outVariable.id == node.outVariable().id);
    EXPECT_TRUE(outVariable.name == node.outVariable().name);
    EXPECT_TRUE(query.plan() == node.plan());
    EXPECT_EQ(42, node.id());
    EXPECT_TRUE(logicalView == node.view());
    EXPECT_TRUE(node.scorers().empty());
    EXPECT_TRUE(!node.volatility().first);   // filter volatility
    EXPECT_TRUE(!node.volatility().second);  // sort volatility
    arangodb::HashSet<arangodb::aql::Variable const*> usedHere;
    node.getVariablesUsedHere(usedHere);
    EXPECT_TRUE(usedHere.empty());
    auto const setHere = node.getVariablesSetHere();
    ASSERT_EQ(1, setHere.size());
    EXPECT_TRUE(outVariable.id == setHere[0]->id);
    EXPECT_TRUE(outVariable.name == setHere[0]->name);
    EXPECT_TRUE(true == node.options().forceSync);
    EXPECT_TRUE(true == node.options().restrictSources);
    EXPECT_EQ(1, node.options().sources.size());
    EXPECT_EQ(42, *node.options().sources.begin());

    EXPECT_EQ(0., node.getCost().estimatedCost);    // no dependencies
    EXPECT_EQ(0, node.getCost().estimatedNrItems);  // no dependencies
  }

  {
    auto json = arangodb::velocypack::Parser::fromJson(
        "{ \"id\":42, \"depth\":0, \"totalNrRegs\":0, \"varInfoList\":[], "
        "\"nrRegs\":[], \"nrRegsHere\":[], \"regsToClear\":[], "
        "\"varsUsedLater\":[], \"varsValid\":[], \"outVariable\": { "
        "\"name\":\"variable\", \"id\":0 }, \"options\": { \"waitForSync\" : "
        "true, \"collections\":[42] }, \"viewId\": \"" +
        std::to_string(logicalView->id()) +
        "\", "
        "\"primarySort\": [ { \"field\": \"my.nested.Fields\", \"asc\": "
        "false},  { \"field\": \"another.field\", \"asc\":true } ], "
        "\"primarySortBuckets\": 1 }");

    arangodb::iresearch::IResearchViewNode node(*query.plan(),  // plan
                                                json->slice());

    EXPECT_TRUE(node.empty());                // view has no links
    EXPECT_TRUE(node.collections().empty());  // view has no links
    EXPECT_TRUE(node.shards().empty());
    EXPECT_TRUE(node.sort().first);  // primary sort is set
    EXPECT_EQ(1, node.sort().second);

    EXPECT_TRUE(arangodb::aql::ExecutionNode::ENUMERATE_IRESEARCH_VIEW == node.getType());
    EXPECT_TRUE(outVariable.id == node.outVariable().id);
    EXPECT_TRUE(outVariable.name == node.outVariable().name);
    EXPECT_TRUE(query.plan() == node.plan());
    EXPECT_EQ(42, node.id());
    EXPECT_TRUE(logicalView == node.view());
    EXPECT_TRUE(node.scorers().empty());
    EXPECT_TRUE(!node.volatility().first);   // filter volatility
    EXPECT_TRUE(!node.volatility().second);  // sort volatility
    arangodb::HashSet<arangodb::aql::Variable const*> usedHere;
    node.getVariablesUsedHere(usedHere);
    EXPECT_TRUE(usedHere.empty());
    auto const setHere = node.getVariablesSetHere();
    EXPECT_EQ(1, setHere.size());
    EXPECT_TRUE(outVariable.id == setHere[0]->id);
    EXPECT_TRUE(outVariable.name == setHere[0]->name);
    EXPECT_TRUE(true == node.options().forceSync);
    EXPECT_TRUE(true == node.options().restrictSources);
    EXPECT_EQ(1, node.options().sources.size());
    EXPECT_EQ(42, *node.options().sources.begin());

    EXPECT_EQ(0., node.getCost().estimatedCost);    // no dependencies
    EXPECT_EQ(0, node.getCost().estimatedNrItems);  // no dependencies
  }

  // invalid 'primarySortBuckets' specified
  {
    auto json = arangodb::velocypack::Parser::fromJson(
        "{ \"id\":42, \"depth\":0, \"totalNrRegs\":0, \"varInfoList\":[], "
        "\"nrRegs\":[], \"nrRegsHere\":[], \"regsToClear\":[], "
        "\"varsUsedLater\":[], \"varsValid\":[], \"outVariable\": { "
        "\"name\":\"variable\", \"id\":0 }, \"viewId\": \"" +
        std::to_string(logicalView->id()) +
        "\", "
        "\"primarySort\": [ { \"field\": \"my.nested.Fields\", \"asc\": "
        "false},  { \"field\": \"another.field\", \"asc\":true } ], "
        "\"primarySortBuckets\": false }");

    try {
      arangodb::iresearch::IResearchViewNode node(*query.plan(),  // plan
                                                  json->slice());
      EXPECT_TRUE(false);
    } catch (arangodb::basics::Exception const& ex) {
      EXPECT_TRUE(TRI_ERROR_BAD_PARAMETER == ex.code());
    }
  }

  // invalid 'primarySortBuckets' specified
  {
    auto json = arangodb::velocypack::Parser::fromJson(
        "{ \"id\":42, \"depth\":0, \"totalNrRegs\":0, \"varInfoList\":[], "
        "\"nrRegs\":[], \"nrRegsHere\":[], \"regsToClear\":[], "
        "\"varsUsedLater\":[], \"varsValid\":[], \"outVariable\": { "
        "\"name\":\"variable\", \"id\":0 }, \"viewId\": \"" +
        std::to_string(logicalView->id()) +
        "\", "
        "\"primarySort\": [ { \"field\": \"my.nested.Fields\", \"asc\": "
        "false},  { \"field\": \"another.field\", \"asc\":true } ], "
        "\"primarySortBuckets\": 3 }");

    try {
      arangodb::iresearch::IResearchViewNode node(*query.plan(),  // plan
                                                  json->slice());
      EXPECT_TRUE(false);
    } catch (arangodb::basics::Exception const& ex) {
      EXPECT_TRUE(TRI_ERROR_BAD_PARAMETER == ex.code());
    }
  }
}

TEST_F(IResearchViewNodeTest, construct) {
  TRI_vocbase_t vocbase(TRI_vocbase_type_e::TRI_VOCBASE_TYPE_NORMAL, testDBInfo(server.server()));
  // create view
  auto createJson = arangodb::velocypack::Parser::fromJson(
      "{ \"name\": \"testView\", \"type\": \"arangosearch\" }");
  auto logicalView = vocbase.createView(createJson->slice());
  ASSERT_TRUE((false == !logicalView));

  // dummy query
  arangodb::aql::Query query(false, vocbase, arangodb::aql::QueryString("RETURN 1"),
                             nullptr, arangodb::velocypack::Parser::fromJson("{}"),
                             arangodb::aql::PART_MAIN);
  query.prepare(arangodb::QueryRegistryFeature::registry(),
                arangodb::aql::SerializationFormat::SHADOWROWS);
  arangodb::aql::Variable const outVariable("variable", 0);

  // no options
  {
    arangodb::aql::SingletonNode singleton(query.plan(), 0);
    arangodb::iresearch::IResearchViewNode node(*query.plan(),  // plan
                                                42,             // id
                                                vocbase,        // database
                                                logicalView,    // view
                                                outVariable,    // out variable
                                                nullptr,  // no filter condition
                                                nullptr,  // no options
                                                {});        // no sort condition
    node.addDependency(&singleton);

    EXPECT_TRUE(node.empty());                // view has no links
    EXPECT_TRUE(node.collections().empty());  // view has no links
    EXPECT_TRUE(node.shards().empty());
    EXPECT_TRUE(!node.sort().first);   // primary sort is not set by default
    EXPECT_EQ(0, node.sort().second);  // primary sort is not set by default

    EXPECT_TRUE(arangodb::aql::ExecutionNode::ENUMERATE_IRESEARCH_VIEW == node.getType());
    EXPECT_TRUE(&outVariable == &node.outVariable());
    EXPECT_TRUE(query.plan() == node.plan());
    EXPECT_EQ(42, node.id());
    EXPECT_TRUE(logicalView == node.view());
    EXPECT_TRUE(node.scorers().empty());
    EXPECT_TRUE(!node.volatility().first);   // filter volatility
    EXPECT_TRUE(!node.volatility().second);  // sort volatility
    arangodb::HashSet<arangodb::aql::Variable const*> usedHere;
    node.getVariablesUsedHere(usedHere);
    EXPECT_TRUE(usedHere.empty());
    auto const setHere = node.getVariablesSetHere();
    EXPECT_EQ(1, setHere.size());
    EXPECT_TRUE(&outVariable == setHere[0]);
    EXPECT_TRUE(false == node.options().forceSync);

    EXPECT_EQ(2., node.getCost().estimatedCost);  // dependency is a singleton
    EXPECT_EQ(1, node.getCost().estimatedNrItems);  // dependency is a singleton
  }

  // with options
  {
    // build options node
    arangodb::aql::AstNode attributeValue(arangodb::aql::NODE_TYPE_VALUE);
    attributeValue.setValueType(arangodb::aql::VALUE_TYPE_BOOL);
    attributeValue.setBoolValue(true);
    arangodb::aql::AstNode attributeName(arangodb::aql::NODE_TYPE_OBJECT_ELEMENT);
    attributeName.addMember(&attributeValue);
    attributeName.setStringValue("waitForSync", strlen("waitForSync"));
    arangodb::aql::AstNode options(arangodb::aql::NODE_TYPE_OBJECT);
    options.addMember(&attributeName);

    arangodb::iresearch::IResearchViewNode node(*query.plan(),  // plan
                                                42,             // id
                                                vocbase,        // database
                                                logicalView,    // view
                                                outVariable,    // out variable
                                                nullptr,  // no filter condition
                                                &options, {});  // no sort condition

    EXPECT_TRUE(node.empty());                // view has no links
    EXPECT_TRUE(node.collections().empty());  // view has no links
    EXPECT_TRUE(node.shards().empty());

    EXPECT_TRUE(arangodb::aql::ExecutionNode::ENUMERATE_IRESEARCH_VIEW == node.getType());
    EXPECT_TRUE(&outVariable == &node.outVariable());
    EXPECT_TRUE(query.plan() == node.plan());
    EXPECT_EQ(42, node.id());
    EXPECT_TRUE(logicalView == node.view());
    EXPECT_TRUE(node.scorers().empty());
    EXPECT_TRUE(!node.volatility().first);   // filter volatility
    EXPECT_TRUE(!node.volatility().second);  // sort volatility
    arangodb::HashSet<arangodb::aql::Variable const*> usedHere;
    node.getVariablesUsedHere(usedHere);
    EXPECT_TRUE(usedHere.empty());
    auto const setHere = node.getVariablesSetHere();
    EXPECT_EQ(1, setHere.size());
    EXPECT_TRUE(&outVariable == setHere[0]);
    EXPECT_TRUE(true == node.options().forceSync);

    EXPECT_EQ(0., node.getCost().estimatedCost);    // no dependencies
    EXPECT_EQ(0, node.getCost().estimatedNrItems);  // no dependencies
  }

  // invalid options
  {
    // build options node
    arangodb::aql::AstNode attributeValue(arangodb::aql::NODE_TYPE_VALUE);
    attributeValue.setValueType(arangodb::aql::VALUE_TYPE_STRING);
    attributeValue.setBoolValue(true);
    arangodb::aql::AstNode attributeName(arangodb::aql::NODE_TYPE_OBJECT_ELEMENT);
    attributeName.addMember(&attributeValue);
    attributeName.setStringValue("waitForSync", strlen("waitForSync"));
    attributeName.addMember(&attributeName);
    arangodb::aql::AstNode options(arangodb::aql::NODE_TYPE_OBJECT);
    options.addMember(&attributeName);

    EXPECT_ANY_THROW(
        arangodb::iresearch::IResearchViewNode(*query.plan(),  // plan
                                               42,             // id
                                               vocbase,        // database
                                               logicalView,    // view
                                               outVariable,    // out variable
                                               nullptr,  // no filter condition
                                               &options, {}));  // no sort condition
  }

  // invalid options
  {
    // build options node
    arangodb::aql::AstNode attributeValue(arangodb::aql::NODE_TYPE_VALUE);
    attributeValue.setValueType(arangodb::aql::VALUE_TYPE_BOOL);
    attributeValue.setBoolValue(true);
    arangodb::aql::AstNode attributeName(arangodb::aql::NODE_TYPE_OBJECT_ELEMENT);
    attributeName.setStringValue("waitForSync1", strlen("waitForSync1"));
    attributeName.addMember(&attributeValue);
    attributeName.addMember(&attributeName);
    arangodb::aql::AstNode options(arangodb::aql::NODE_TYPE_OBJECT);
    options.addMember(&attributeName);

    arangodb::iresearch::IResearchViewNode node(*query.plan(),  // plan
                                                42,             // id
                                                vocbase,        // database
                                                logicalView,    // view
                                                outVariable,    // out variable
                                                nullptr,  // no filter condition
                                                &options, {});  // no sort condition

    EXPECT_TRUE(node.empty());                // view has no links
    EXPECT_TRUE(node.collections().empty());  // view has no links
    EXPECT_TRUE(node.shards().empty());

    EXPECT_TRUE(arangodb::aql::ExecutionNode::ENUMERATE_IRESEARCH_VIEW == node.getType());
    EXPECT_TRUE(&outVariable == &node.outVariable());
    EXPECT_TRUE(query.plan() == node.plan());
    EXPECT_EQ(42, node.id());
    EXPECT_TRUE(logicalView == node.view());
    EXPECT_TRUE(node.scorers().empty());
    EXPECT_TRUE(!node.volatility().first);   // filter volatility
    EXPECT_TRUE(!node.volatility().second);  // sort volatility
    arangodb::HashSet<arangodb::aql::Variable const*> usedHere;
    node.getVariablesUsedHere(usedHere);
    EXPECT_TRUE(usedHere.empty());
    auto const setHere = node.getVariablesSetHere();
    EXPECT_EQ(1, setHere.size());
    EXPECT_TRUE(&outVariable == setHere[0]);
    EXPECT_TRUE(false == node.options().forceSync);

    EXPECT_EQ(0., node.getCost().estimatedCost);    // no dependencies
    EXPECT_EQ(0, node.getCost().estimatedNrItems);  // no dependencies
  }
}

TEST_F(IResearchViewNodeTest, constructFromVPackSingleServer) {
  TRI_vocbase_t vocbase(TRI_vocbase_type_e::TRI_VOCBASE_TYPE_NORMAL, testDBInfo(server.server()));
  // create view
  auto createJson = arangodb::velocypack::Parser::fromJson(
      "{ \"name\": \"testView\", \"type\": \"arangosearch\" }");
  auto logicalView = vocbase.createView(createJson->slice());
  ASSERT_TRUE((false == !logicalView));

  // dummy query
  arangodb::aql::Query query(false, vocbase, arangodb::aql::QueryString("RETURN 1"),
                             nullptr, arangodb::velocypack::Parser::fromJson("{}"),
                             arangodb::aql::PART_MAIN);
  query.prepare(arangodb::QueryRegistryFeature::registry(),
                arangodb::aql::SerializationFormat::SHADOWROWS);
  arangodb::aql::Variable const outVariable("variable", 0);

  // missing 'viewId'
  {
    auto json = arangodb::velocypack::Parser::fromJson(
        "{ \"id\":42, \"depth\":0, \"totalNrRegs\":0, \"varInfoList\":[], "
        "\"nrRegs\":[], \"nrRegsHere\":[], \"regsToClear\":[], "
        "\"varsUsedLater\":[], \"varsValid\":[], \"outVariable\": { "
        "\"name\":\"variable\", \"id\":0 } }");

    try {
      arangodb::iresearch::IResearchViewNode node(*query.plan(),  // plan
                                                  json->slice());
      EXPECT_TRUE(false);
    } catch (arangodb::basics::Exception const& ex) {
      EXPECT_TRUE(TRI_ERROR_BAD_PARAMETER == ex.code());
    }
  }

  // invalid 'viewId' type (string expected)
  {
    auto json = arangodb::velocypack::Parser::fromJson(
        "{ \"id\":42, \"depth\":0, \"totalNrRegs\":0, \"varInfoList\":[], "
        "\"nrRegs\":[], \"nrRegsHere\":[], \"regsToClear\":[], "
        "\"varsUsedLater\":[], \"varsValid\":[], \"outVariable\": { "
        "\"name\":\"variable\", \"id\":0 }, \"viewId\":123 }");

    try {
      arangodb::iresearch::IResearchViewNode node(*query.plan(),  // plan
                                                  json->slice());
      EXPECT_TRUE(false);
    } catch (arangodb::basics::Exception const& ex) {
      EXPECT_TRUE(TRI_ERROR_BAD_PARAMETER == ex.code());
    }
  }

  // invalid 'viewId' specified
  {
    auto json = arangodb::velocypack::Parser::fromJson(
        "{ \"id\":42, \"depth\":0, \"totalNrRegs\":0, \"varInfoList\":[], "
        "\"nrRegs\":[], \"nrRegsHere\":[], \"regsToClear\":[], "
        "\"varsUsedLater\":[], \"varsValid\":[], \"outVariable\": { "
        "\"name\":\"variable\", \"id\":0 }, \"viewId\": \"foo\"}");

    try {
      arangodb::iresearch::IResearchViewNode node(*query.plan(),  // plan
                                                  json->slice());
      EXPECT_TRUE(false);
    } catch (arangodb::basics::Exception const& ex) {
      EXPECT_TRUE(TRI_ERROR_ARANGO_DATA_SOURCE_NOT_FOUND == ex.code());
    }
  }

  // invalid 'primarySort' specified
  {
    auto json = arangodb::velocypack::Parser::fromJson(
        "{ \"id\":42, \"depth\":0, \"totalNrRegs\":0, \"varInfoList\":[], "
        "\"nrRegs\":[], \"nrRegsHere\":[], \"regsToClear\":[], "
        "\"varsUsedLater\":[], \"varsValid\":[], \"outVariable\": { "
        "\"name\":\"variable\", \"id\":0 }, \"viewId\": \"" +
        std::to_string(logicalView->id()) + "\", \"primarySort\": false }");

    try {
      arangodb::iresearch::IResearchViewNode node(*query.plan(),  // plan
                                                  json->slice());
      EXPECT_TRUE(false);
    } catch (arangodb::basics::Exception const& ex) {
      EXPECT_TRUE(TRI_ERROR_BAD_PARAMETER == ex.code());
    }
  }

  // no options
  {
    auto json = arangodb::velocypack::Parser::fromJson(
        "{ \"id\":42, \"depth\":0, \"totalNrRegs\":0, \"varInfoList\":[], "
        "\"nrRegs\":[], \"nrRegsHere\":[], \"regsToClear\":[], "
        "\"varsUsedLater\":[], \"varsValid\":[], \"outVariable\": { "
        "\"name\":\"variable\", \"id\":0 }, \"viewId\": \"" +
        std::to_string(logicalView->id()) + "\", \"primarySort\": [] }");

    arangodb::iresearch::IResearchViewNode node(*query.plan(),  // plan
                                                json->slice());

    EXPECT_TRUE(node.empty());                // view has no links
    EXPECT_TRUE(node.collections().empty());  // view has no links
    EXPECT_TRUE(node.shards().empty());
    EXPECT_TRUE(!node.sort().first);   // primary sort is not set by default
    EXPECT_EQ(0, node.sort().second);  // primary sort is not set by default

    EXPECT_TRUE(arangodb::aql::ExecutionNode::ENUMERATE_IRESEARCH_VIEW == node.getType());
    EXPECT_TRUE(outVariable.id == node.outVariable().id);
    EXPECT_TRUE(outVariable.name == node.outVariable().name);
    EXPECT_TRUE(query.plan() == node.plan());
    EXPECT_EQ(42, node.id());
    EXPECT_TRUE(logicalView == node.view());
    EXPECT_TRUE(node.scorers().empty());
    EXPECT_TRUE(!node.volatility().first);   // filter volatility
    EXPECT_TRUE(!node.volatility().second);  // sort volatility
    arangodb::HashSet<arangodb::aql::Variable const*> usedHere;
    node.getVariablesUsedHere(usedHere);
    EXPECT_TRUE(usedHere.empty());
    auto const setHere = node.getVariablesSetHere();
    EXPECT_EQ(1, setHere.size());
    EXPECT_TRUE(outVariable.id == setHere[0]->id);
    EXPECT_TRUE(outVariable.name == setHere[0]->name);
    EXPECT_TRUE(false == node.options().forceSync);

    EXPECT_EQ(0., node.getCost().estimatedCost);    // no dependencies
    EXPECT_EQ(0, node.getCost().estimatedNrItems);  // no dependencies
  }

  // no options, ignore 'primarySortBuckets'
  {
    auto json = arangodb::velocypack::Parser::fromJson(
        "{ \"id\":42, \"depth\":0, \"totalNrRegs\":0, \"varInfoList\":[], "
        "\"nrRegs\":[], \"nrRegsHere\":[], \"regsToClear\":[], "
        "\"varsUsedLater\":[], \"varsValid\":[], \"outVariable\": { "
        "\"name\":\"variable\", \"id\":0 }, \"viewId\": \"" +
        std::to_string(logicalView->id()) +
        "\", \"primarySort\": [], \"primarySortBuckets\": false }");

    arangodb::iresearch::IResearchViewNode node(*query.plan(),  // plan
                                                json->slice());

    EXPECT_TRUE(node.empty());                // view has no links
    EXPECT_TRUE(node.collections().empty());  // view has no links
    EXPECT_TRUE(node.shards().empty());
    EXPECT_TRUE(!node.sort().first);   // primary sort is not set by default
    EXPECT_EQ(0, node.sort().second);  // primary sort is not set by default

    EXPECT_TRUE(arangodb::aql::ExecutionNode::ENUMERATE_IRESEARCH_VIEW == node.getType());
    EXPECT_TRUE(outVariable.id == node.outVariable().id);
    EXPECT_TRUE(outVariable.name == node.outVariable().name);
    EXPECT_TRUE(query.plan() == node.plan());
    EXPECT_EQ(42, node.id());
    EXPECT_TRUE(logicalView == node.view());
    EXPECT_TRUE(node.scorers().empty());
    EXPECT_TRUE(!node.volatility().first);   // filter volatility
    EXPECT_TRUE(!node.volatility().second);  // sort volatility
    arangodb::HashSet<arangodb::aql::Variable const*> usedHere;
    node.getVariablesUsedHere(usedHere);
    EXPECT_TRUE(usedHere.empty());
    auto const setHere = node.getVariablesSetHere();
    EXPECT_EQ(1, setHere.size());
    EXPECT_TRUE(outVariable.id == setHere[0]->id);
    EXPECT_TRUE(outVariable.name == setHere[0]->name);
    EXPECT_TRUE(false == node.options().forceSync);

    EXPECT_EQ(0., node.getCost().estimatedCost);    // no dependencies
    EXPECT_EQ(0, node.getCost().estimatedNrItems);  // no dependencies
  }

  // no options
  {
    auto json = arangodb::velocypack::Parser::fromJson(
        "{ \"id\":42, \"depth\":0, \"totalNrRegs\":0, \"varInfoList\":[], "
        "\"nrRegs\":[], \"nrRegsHere\":[], \"regsToClear\":[], "
        "\"varsUsedLater\":[], \"varsValid\":[], \"outVariable\": { "
        "\"name\":\"variable\", \"id\":0 }, \"viewId\": \"" +
        std::to_string(logicalView->id()) +
        "\", \"primarySort\": [], \"primarySortBuckets\": 42 }");

    arangodb::iresearch::IResearchViewNode node(*query.plan(),  // plan
                                                json->slice());

    EXPECT_TRUE(node.empty());                // view has no links
    EXPECT_TRUE(node.collections().empty());  // view has no links
    EXPECT_TRUE(node.shards().empty());
    EXPECT_TRUE(!node.sort().first);   // primary sort is not set by default
    EXPECT_EQ(0, node.sort().second);  // primary sort is not set by default

    EXPECT_TRUE(arangodb::aql::ExecutionNode::ENUMERATE_IRESEARCH_VIEW == node.getType());
    EXPECT_TRUE(outVariable.id == node.outVariable().id);
    EXPECT_TRUE(outVariable.name == node.outVariable().name);
    EXPECT_TRUE(query.plan() == node.plan());
    EXPECT_EQ(42, node.id());
    EXPECT_TRUE(logicalView == node.view());
    EXPECT_TRUE(node.scorers().empty());
    EXPECT_TRUE(!node.volatility().first);   // filter volatility
    EXPECT_TRUE(!node.volatility().second);  // sort volatility
    arangodb::HashSet<arangodb::aql::Variable const*> usedHere;
    node.getVariablesUsedHere(usedHere);
    EXPECT_TRUE(usedHere.empty());
    auto const setHere = node.getVariablesSetHere();
    EXPECT_EQ(1, setHere.size());
    EXPECT_TRUE(outVariable.id == setHere[0]->id);
    EXPECT_TRUE(outVariable.name == setHere[0]->name);
    EXPECT_TRUE(false == node.options().forceSync);

    EXPECT_EQ(0., node.getCost().estimatedCost);    // no dependencies
    EXPECT_EQ(0, node.getCost().estimatedNrItems);  // no dependencies
  }

  // with options
  {
    auto json = arangodb::velocypack::Parser::fromJson(
        "{ \"id\":42, \"depth\":0, \"totalNrRegs\":0, \"varInfoList\":[], "
        "\"nrRegs\":[], \"nrRegsHere\":[], \"regsToClear\":[], "
        "\"varsUsedLater\":[], \"varsValid\":[], \"outVariable\": { "
        "\"name\":\"variable\", \"id\":0 }, \"options\": { \"waitForSync\" : "
        "true, \"collections\":[42] }, \"viewId\": \"" +
        std::to_string(logicalView->id()) + "\", \"primarySort\": [] }");

    arangodb::iresearch::IResearchViewNode node(*query.plan(),  // plan
                                                json->slice());

    EXPECT_TRUE(node.empty());                // view has no links
    EXPECT_TRUE(node.collections().empty());  // view has no links
    EXPECT_TRUE(node.shards().empty());
    EXPECT_TRUE(!node.sort().first);   // primary sort is not set by default
    EXPECT_EQ(0, node.sort().second);  // primary sort is not set by default

    EXPECT_TRUE(arangodb::aql::ExecutionNode::ENUMERATE_IRESEARCH_VIEW == node.getType());
    EXPECT_TRUE(outVariable.id == node.outVariable().id);
    EXPECT_TRUE(outVariable.name == node.outVariable().name);
    EXPECT_TRUE(query.plan() == node.plan());
    EXPECT_EQ(42, node.id());
    EXPECT_TRUE(logicalView == node.view());
    EXPECT_TRUE(node.scorers().empty());
    EXPECT_TRUE(!node.volatility().first);   // filter volatility
    EXPECT_TRUE(!node.volatility().second);  // sort volatility
    arangodb::HashSet<arangodb::aql::Variable const*> usedHere;
    node.getVariablesUsedHere(usedHere);
    EXPECT_TRUE(usedHere.empty());
    auto const setHere = node.getVariablesSetHere();
    EXPECT_EQ(1, setHere.size());
    EXPECT_TRUE(outVariable.id == setHere[0]->id);
    EXPECT_TRUE(outVariable.name == setHere[0]->name);
    EXPECT_TRUE(true == node.options().forceSync);
    EXPECT_TRUE(true == node.options().restrictSources);
    EXPECT_EQ(1, node.options().sources.size());
    EXPECT_EQ(42, *node.options().sources.begin());

    EXPECT_EQ(0., node.getCost().estimatedCost);    // no dependencies
    EXPECT_EQ(0, node.getCost().estimatedNrItems);  // no dependencies
  }

  // with options
  {
    auto json = arangodb::velocypack::Parser::fromJson(
        "{ \"id\":42, \"depth\":0, \"totalNrRegs\":0, \"varInfoList\":[], "
        "\"nrRegs\":[], \"nrRegsHere\":[], \"regsToClear\":[], "
        "\"varsUsedLater\":[], \"varsValid\":[], \"outVariable\": { "
        "\"name\":\"variable\", \"id\":0 }, \"options\": { \"waitForSync\" : "
        "true, \"collections\":[] }, \"viewId\": \"" +
        std::to_string(logicalView->id()) + "\" }");

    arangodb::iresearch::IResearchViewNode node(*query.plan(),  // plan
                                                json->slice());

    EXPECT_TRUE(node.empty());                // view has no links
    EXPECT_TRUE(node.collections().empty());  // view has no links
    EXPECT_TRUE(node.shards().empty());
    EXPECT_TRUE(!node.sort().first);   // primary sort is not set by default
    EXPECT_EQ(0, node.sort().second);  // primary sort is not set by default

    EXPECT_TRUE(arangodb::aql::ExecutionNode::ENUMERATE_IRESEARCH_VIEW == node.getType());
    EXPECT_TRUE(outVariable.id == node.outVariable().id);
    EXPECT_TRUE(outVariable.name == node.outVariable().name);
    EXPECT_TRUE(query.plan() == node.plan());
    EXPECT_EQ(42, node.id());
    EXPECT_TRUE(logicalView == node.view());
    EXPECT_TRUE(node.scorers().empty());
    EXPECT_TRUE(!node.volatility().first);   // filter volatility
    EXPECT_TRUE(!node.volatility().second);  // sort volatility
    arangodb::HashSet<arangodb::aql::Variable const*> usedHere;
    node.getVariablesUsedHere(usedHere);
    EXPECT_TRUE(usedHere.empty());
    auto const setHere = node.getVariablesSetHere();
    EXPECT_EQ(1, setHere.size());
    EXPECT_TRUE(outVariable.id == setHere[0]->id);
    EXPECT_TRUE(outVariable.name == setHere[0]->name);
    EXPECT_TRUE(true == node.options().forceSync);
    EXPECT_TRUE(true == node.options().restrictSources);
    EXPECT_EQ(0, node.options().sources.size());

    EXPECT_EQ(0., node.getCost().estimatedCost);    // no dependencies
    EXPECT_EQ(0, node.getCost().estimatedNrItems);  // no dependencies
  }

  // with options
  {
    auto json = arangodb::velocypack::Parser::fromJson(
        "{ \"id\":42, \"depth\":0, \"totalNrRegs\":0, \"varInfoList\":[], "
        "\"nrRegs\":[], \"nrRegsHere\":[], \"regsToClear\":[], "
        "\"varsUsedLater\":[], \"varsValid\":[], \"outVariable\": { "
        "\"name\":\"variable\", \"id\":0 }, \"options\": { \"waitForSync\" : "
        "true, \"collection\":null }, \"viewId\": \"" +
        std::to_string(logicalView->id()) + "\" }");

    arangodb::iresearch::IResearchViewNode node(*query.plan(),  // plan
                                                json->slice());

    EXPECT_TRUE(node.empty());                // view has no links
    EXPECT_TRUE(node.collections().empty());  // view has no links
    EXPECT_TRUE(node.shards().empty());
    EXPECT_TRUE(!node.sort().first);   // primary sort is not set by default
    EXPECT_EQ(0, node.sort().second);  // primary sort is not set by default

    EXPECT_TRUE(arangodb::aql::ExecutionNode::ENUMERATE_IRESEARCH_VIEW == node.getType());
    EXPECT_TRUE(outVariable.id == node.outVariable().id);
    EXPECT_TRUE(outVariable.name == node.outVariable().name);
    EXPECT_TRUE(query.plan() == node.plan());
    EXPECT_EQ(42, node.id());
    EXPECT_TRUE(logicalView == node.view());
    EXPECT_TRUE(node.scorers().empty());
    EXPECT_TRUE(!node.volatility().first);   // filter volatility
    EXPECT_TRUE(!node.volatility().second);  // sort volatility
    arangodb::HashSet<arangodb::aql::Variable const*> usedHere;
    node.getVariablesUsedHere(usedHere);
    EXPECT_TRUE(usedHere.empty());
    auto const setHere = node.getVariablesSetHere();
    EXPECT_EQ(1, setHere.size());
    EXPECT_TRUE(outVariable.id == setHere[0]->id);
    EXPECT_TRUE(outVariable.name == setHere[0]->name);
    EXPECT_TRUE(true == node.options().forceSync);
    EXPECT_TRUE(false == node.options().restrictSources);
    EXPECT_EQ(0, node.options().sources.size());

    EXPECT_EQ(0., node.getCost().estimatedCost);    // no dependencies
    EXPECT_EQ(0, node.getCost().estimatedNrItems);  // no dependencies
  }

  // with late materialization
  {
    auto json = arangodb::velocypack::Parser::fromJson(
        "{ \"id\":42, \"depth\":0, \"totalNrRegs\":0, \"varInfoList\":[], "
        "\"nrRegs\":[], \"nrRegsHere\":[], \"regsToClear\":[], "
        "\"varsUsedLater\":[], \"varsValid\":[], \"outVariable\": { "
        "\"name\":\"variable\", \"id\":0 }, \"outNmDocId\": { \"name\":\"variable100\", \"id\":100 },"
        "\"outNmColPtr\": { \"name\":\"variable101\", \"id\":101 }, \"options\": { \"waitForSync\" : "
        "true, \"collection\":null }, \"viewId\": \"" +
        std::to_string(logicalView->id()) + "\" }");

    arangodb::iresearch::IResearchViewNode node(*query.plan(),  // plan
                                                json->slice());

    EXPECT_TRUE(node.empty());                // view has no links
    EXPECT_TRUE(node.collections().empty());  // view has no links
    EXPECT_TRUE(node.shards().empty());
    EXPECT_TRUE(!node.sort().first);   // primary sort is not set by default
    EXPECT_EQ(0, node.sort().second);  // primary sort is not set by default

    EXPECT_TRUE(arangodb::aql::ExecutionNode::ENUMERATE_IRESEARCH_VIEW == node.getType());
    EXPECT_TRUE(node.isLateMaterialized());
    EXPECT_TRUE(outVariable.id == node.outVariable().id);
    EXPECT_TRUE(outVariable.name == node.outVariable().name);
    arangodb::HashSet<arangodb::aql::Variable const*> usedHere;
    node.getVariablesUsedHere(usedHere);
    EXPECT_TRUE(usedHere.empty());
    auto const setHere = node.getVariablesSetHere();
    ASSERT_EQ(2, setHere.size());
    EXPECT_EQ(101, setHere[0]->id);
    EXPECT_EQ("variable101", setHere[0]->name);
    EXPECT_EQ(100, setHere[1]->id);
    EXPECT_EQ("variable100", setHere[1]->name);
  }

  // invalid option 'waitForSync'
  {
    auto json = arangodb::velocypack::Parser::fromJson(
        "{ \"id\":42, \"depth\":0, \"totalNrRegs\":0, \"varInfoList\":[], "
        "\"nrRegs\":[], \"nrRegsHere\":[], \"regsToClear\":[], "
        "\"varsUsedLater\":[], \"varsValid\":[], \"outVariable\": { "
        "\"name\":\"variable\", \"id\":0 }, \"options\": { \"waitForSync\" : "
        "\"false\"}, \"viewId\": \"" +
        std::to_string(logicalView->id()) + "\" }");

    try {
      arangodb::iresearch::IResearchViewNode node(*query.plan(),  // plan
                                                  json->slice());
      EXPECT_TRUE(false);
    } catch (arangodb::basics::Exception const& e) {
      EXPECT_TRUE(TRI_ERROR_BAD_PARAMETER == e.code());
    } catch (...) {
      EXPECT_TRUE(false);
    }
  }

  // invalid option 'collections'
  {
    auto json = arangodb::velocypack::Parser::fromJson(
        "{ \"id\":42, \"depth\":0, \"totalNrRegs\":0, \"varInfoList\":[], "
        "\"nrRegs\":[], \"nrRegsHere\":[], \"regsToClear\":[], "
        "\"varsUsedLater\":[], \"varsValid\":[], \"outVariable\": { "
        "\"name\":\"variable\", \"id\":0 }, \"options\": { \"collections\" : "
        "\"false\"}, \"viewId\": \"" +
        std::to_string(logicalView->id()) + "\" }");

    try {
      arangodb::iresearch::IResearchViewNode node(*query.plan(),  // plan
                                                  json->slice());
      EXPECT_TRUE(false);
    } catch (arangodb::basics::Exception const& e) {
      EXPECT_TRUE(TRI_ERROR_BAD_PARAMETER == e.code());
    } catch (...) {
      EXPECT_TRUE(false);
    }
  }

  // invalid option 'collections'
  {
    auto json = arangodb::velocypack::Parser::fromJson(
        "{ \"id\":42, \"depth\":0, \"totalNrRegs\":0, \"varInfoList\":[], "
        "\"nrRegs\":[], \"nrRegsHere\":[], \"regsToClear\":[], "
        "\"varsUsedLater\":[], \"varsValid\":[], \"outVariable\": { "
        "\"name\":\"variable\", \"id\":0 }, \"options\": { \"collections\" : "
        "{}}, \"viewId\": \"" +
        std::to_string(logicalView->id()) + "\" }");

    try {
      arangodb::iresearch::IResearchViewNode node(*query.plan(),  // plan
                                                  json->slice());
      EXPECT_TRUE(false);
    } catch (arangodb::basics::Exception const& e) {
      EXPECT_TRUE(TRI_ERROR_BAD_PARAMETER == e.code());
    } catch (...) {
      EXPECT_TRUE(false);
    }
  }

  // invalid option 'primarySort'
  {
    auto json = arangodb::velocypack::Parser::fromJson(
        "{ \"id\":42, \"depth\":0, \"totalNrRegs\":0, \"varInfoList\":[], "
        "\"nrRegs\":[], \"nrRegsHere\":[], \"regsToClear\":[], "
        "\"varsUsedLater\":[], \"varsValid\":[], \"outVariable\": { "
        "\"name\":\"variable\", \"id\":0 }, \"options\": { \"collections\" : "
        "{}}, \"viewId\": \"" +
        std::to_string(logicalView->id()) +
        "\", "
        "\"primarySort\": true }");

    try {
      arangodb::iresearch::IResearchViewNode node(*query.plan(),  // plan
                                                  json->slice());
      EXPECT_TRUE(false);
    } catch (arangodb::basics::Exception const& e) {
      EXPECT_TRUE(TRI_ERROR_BAD_PARAMETER == e.code());
    } catch (...) {
      EXPECT_TRUE(false);
    }
  }
  // with invalid late materialization (no collection variable)
  {
    auto json = arangodb::velocypack::Parser::fromJson(
        "{ \"id\":42, \"depth\":0, \"totalNrRegs\":0, \"varInfoList\":[], "
        "\"nrRegs\":[], \"nrRegsHere\":[], \"regsToClear\":[], "
        "\"varsUsedLater\":[], \"varsValid\":[], \"outVariable\": { "
        "\"name\":\"variable\", \"id\":0 }, \"outNmDocId\": { \"name\":\"variable100\", \"id\":100 },"
        "\"options\": { \"waitForSync\" : "
        "true, \"collection\":null }, \"viewId\": \"" +
        std::to_string(logicalView->id()) + "\" }");

    try {
      arangodb::iresearch::IResearchViewNode node(*query.plan(),  // plan
                                                  json->slice());
      EXPECT_TRUE(false);
    } catch (arangodb::basics::Exception const& e) {
      EXPECT_EQ(TRI_ERROR_BAD_PARAMETER, e.code());
    } catch (...) {
      EXPECT_TRUE(false);
    }
  }
  // with invalid late materialization (no local document id variable)
  {
    auto json = arangodb::velocypack::Parser::fromJson(
        "{ \"id\":42, \"depth\":0, \"totalNrRegs\":0, \"varInfoList\":[], "
        "\"nrRegs\":[], \"nrRegsHere\":[], \"regsToClear\":[], "
        "\"varsUsedLater\":[], \"varsValid\":[], \"outVariable\": { "
        "\"name\":\"variable\", \"id\":0 }, \"outNmColPtr\": { \"name\":\"variable100\", \"id\":100 },"
        "\"options\": { \"waitForSync\" : "
        "true, \"collection\":null }, \"viewId\": \"" +
        std::to_string(logicalView->id()) + "\" }");

    try {
      arangodb::iresearch::IResearchViewNode node(*query.plan(),  // plan
                                                  json->slice());
      EXPECT_TRUE(false);
    } catch (arangodb::basics::Exception const& e) {
      EXPECT_EQ(TRI_ERROR_BAD_PARAMETER, e.code());
    } catch (...) {
      EXPECT_TRUE(false);
    }
  }
}

// FIXME TODO
// TEST_F(IResearchViewNodeTest, constructFromVPackCluster) {
//}

TEST_F(IResearchViewNodeTest, clone) {
  TRI_vocbase_t vocbase(TRI_vocbase_type_e::TRI_VOCBASE_TYPE_NORMAL, testDBInfo(server.server()));
  // create view
  auto createJson = arangodb::velocypack::Parser::fromJson(
      "{ \"name\": \"testView\", \"type\": \"arangosearch\" }");
  auto logicalView = vocbase.createView(createJson->slice());
  ASSERT_TRUE((false == !logicalView));

  // dummy query
  arangodb::aql::Query query(false, vocbase, arangodb::aql::QueryString("RETURN 1"),
                             nullptr, arangodb::velocypack::Parser::fromJson("{}"),
                             arangodb::aql::PART_MAIN);
  query.prepare(arangodb::QueryRegistryFeature::registry(),
                arangodb::aql::SerializationFormat::SHADOWROWS);
  arangodb::aql::Variable const outVariable("variable", 0);

  // no filter condition, no sort condition, no shards, no options
  {
    arangodb::iresearch::IResearchViewNode node(*query.plan(),
                                                42,           // id
                                                vocbase,      // database
                                                logicalView,  // view
                                                outVariable,
                                                nullptr,  // no filter condition
                                                nullptr,  // no options
                                                {});        // no sort condition
    EXPECT_TRUE(node.empty());                // view has no links
    EXPECT_TRUE(node.collections().empty());  // view has no links
    EXPECT_TRUE(node.shards().empty());

    // clone without properties into the same plan
    {
      auto const nextId = node.plan()->nextId();
      auto& cloned = dynamic_cast<arangodb::iresearch::IResearchViewNode&>(
          *node.clone(query.plan(), true, false));
      EXPECT_TRUE(node.getType() == cloned.getType());
      EXPECT_TRUE(&node.outVariable() == &cloned.outVariable());  // same objects
      EXPECT_TRUE(node.plan() == cloned.plan());
      EXPECT_TRUE(nextId + 1 == cloned.id());
      EXPECT_TRUE(&node.vocbase() == &cloned.vocbase());
      EXPECT_TRUE(node.view() == cloned.view());
      EXPECT_TRUE(&node.filterCondition() == &cloned.filterCondition());
      EXPECT_TRUE(node.scorers() == cloned.scorers());
      EXPECT_TRUE(node.volatility() == cloned.volatility());
      EXPECT_TRUE(node.sort() == cloned.sort());

      EXPECT_TRUE(node.getCost() == cloned.getCost());
    }

    // clone with properties into another plan
    {
      // another dummy query
      arangodb::aql::Query otherQuery(false, vocbase, arangodb::aql::QueryString("RETURN 1"),
                                      nullptr, arangodb::velocypack::Parser::fromJson("{}"),
                                      arangodb::aql::PART_MAIN);
      otherQuery.prepare(arangodb::QueryRegistryFeature::registry(),
                         arangodb::aql::SerializationFormat::SHADOWROWS);

      auto& cloned = dynamic_cast<arangodb::iresearch::IResearchViewNode&>(
          *node.clone(otherQuery.plan(), true, true));
      EXPECT_TRUE(node.getType() == cloned.getType());
      EXPECT_TRUE(&node.outVariable() != &cloned.outVariable());  // different objects
      EXPECT_TRUE(node.outVariable().id == cloned.outVariable().id);
      EXPECT_TRUE(node.outVariable().name == cloned.outVariable().name);
      EXPECT_TRUE(otherQuery.plan() == cloned.plan());
      EXPECT_TRUE(node.id() == cloned.id());
      EXPECT_TRUE(&node.vocbase() == &cloned.vocbase());
      EXPECT_TRUE(node.view() == cloned.view());
      EXPECT_TRUE(&node.filterCondition() == &cloned.filterCondition());
      EXPECT_TRUE(node.scorers() == cloned.scorers());
      EXPECT_TRUE(node.volatility() == cloned.volatility());
      EXPECT_TRUE(node.options().forceSync == cloned.options().forceSync);
      EXPECT_TRUE(node.sort() == cloned.sort());

      EXPECT_TRUE(node.getCost() == cloned.getCost());
    }

    // clone without properties into another plan
    {
      // another dummy query
      arangodb::aql::Query otherQuery(false, vocbase, arangodb::aql::QueryString("RETURN 1"),
                                      nullptr, arangodb::velocypack::Parser::fromJson("{}"),
                                      arangodb::aql::PART_MAIN);
      otherQuery.prepare(arangodb::QueryRegistryFeature::registry(),
                         arangodb::aql::SerializationFormat::SHADOWROWS);

      node.plan()->nextId();
      auto& cloned = dynamic_cast<arangodb::iresearch::IResearchViewNode&>(
          *node.clone(otherQuery.plan(), true, false));
      EXPECT_TRUE(node.getType() == cloned.getType());
      EXPECT_TRUE(&node.outVariable() == &cloned.outVariable());  // same objects
      EXPECT_TRUE(otherQuery.plan() == cloned.plan());
      EXPECT_TRUE(node.id() == cloned.id());
      EXPECT_TRUE(&node.vocbase() == &cloned.vocbase());
      EXPECT_TRUE(node.view() == cloned.view());
      EXPECT_TRUE(&node.filterCondition() == &cloned.filterCondition());
      EXPECT_TRUE(node.scorers() == cloned.scorers());
      EXPECT_TRUE(node.volatility() == cloned.volatility());
      EXPECT_TRUE(node.options().forceSync == cloned.options().forceSync);
      EXPECT_TRUE(node.sort() == cloned.sort());

      EXPECT_TRUE(node.getCost() == cloned.getCost());
    }
  }

  // no filter condition, no sort condition, no shards, options
  {
    // build options node
    arangodb::aql::AstNode attributeValue(arangodb::aql::NODE_TYPE_VALUE);
    attributeValue.setValueType(arangodb::aql::VALUE_TYPE_BOOL);
    attributeValue.setBoolValue(true);
    arangodb::aql::AstNode attributeName(arangodb::aql::NODE_TYPE_OBJECT_ELEMENT);
    attributeName.addMember(&attributeValue);
    attributeName.setStringValue("waitForSync", strlen("waitForSync"));
    arangodb::aql::AstNode options(arangodb::aql::NODE_TYPE_OBJECT);
    options.addMember(&attributeName);

    arangodb::iresearch::IResearchViewNode node(*query.plan(),
                                                42,           // id
                                                vocbase,      // database
                                                logicalView,  // view
                                                outVariable,
                                                nullptr,  // no filter condition
                                                &options, {});  // no sort condition
    EXPECT_TRUE(node.empty());                // view has no links
    EXPECT_TRUE(node.collections().empty());  // view has no links
    EXPECT_TRUE(node.shards().empty());
    EXPECT_TRUE(true == node.options().forceSync);

    // clone without properties into the same plan
    {
      auto const nextId = node.plan()->nextId();
      auto& cloned = dynamic_cast<arangodb::iresearch::IResearchViewNode&>(
          *node.clone(query.plan(), true, false));
      EXPECT_TRUE(node.getType() == cloned.getType());
      EXPECT_TRUE(&node.outVariable() == &cloned.outVariable());  // same objects
      EXPECT_TRUE(node.plan() == cloned.plan());
      EXPECT_TRUE(nextId + 1 == cloned.id());
      EXPECT_TRUE(&node.vocbase() == &cloned.vocbase());
      EXPECT_TRUE(node.view() == cloned.view());
      EXPECT_TRUE(&node.filterCondition() == &cloned.filterCondition());
      EXPECT_TRUE(node.scorers() == cloned.scorers());
      EXPECT_TRUE(node.volatility() == cloned.volatility());
      EXPECT_TRUE(node.sort() == cloned.sort());

      EXPECT_TRUE(node.getCost() == cloned.getCost());
    }

    // clone with properties into another plan
    {
      // another dummy query
      arangodb::aql::Query otherQuery(false, vocbase, arangodb::aql::QueryString("RETURN 1"),
                                      nullptr, arangodb::velocypack::Parser::fromJson("{}"),
                                      arangodb::aql::PART_MAIN);
      otherQuery.prepare(arangodb::QueryRegistryFeature::registry(),
                         arangodb::aql::SerializationFormat::SHADOWROWS);

      auto& cloned = dynamic_cast<arangodb::iresearch::IResearchViewNode&>(
          *node.clone(otherQuery.plan(), true, true));
      EXPECT_TRUE(node.getType() == cloned.getType());
      EXPECT_TRUE(&node.outVariable() != &cloned.outVariable());  // different objects
      EXPECT_TRUE(node.outVariable().id == cloned.outVariable().id);
      EXPECT_TRUE(node.outVariable().name == cloned.outVariable().name);
      EXPECT_TRUE(otherQuery.plan() == cloned.plan());
      EXPECT_TRUE(node.id() == cloned.id());
      EXPECT_TRUE(&node.vocbase() == &cloned.vocbase());
      EXPECT_TRUE(node.view() == cloned.view());
      EXPECT_TRUE(&node.filterCondition() == &cloned.filterCondition());
      EXPECT_TRUE(node.scorers() == cloned.scorers());
      EXPECT_TRUE(node.volatility() == cloned.volatility());
      EXPECT_TRUE(node.options().forceSync == cloned.options().forceSync);
      EXPECT_TRUE(node.sort() == cloned.sort());

      EXPECT_TRUE(node.getCost() == cloned.getCost());
    }

    // clone without properties into another plan
    {
      // another dummy query
      arangodb::aql::Query otherQuery(false, vocbase, arangodb::aql::QueryString("RETURN 1"),
                                      nullptr, arangodb::velocypack::Parser::fromJson("{}"),
                                      arangodb::aql::PART_MAIN);
      otherQuery.prepare(arangodb::QueryRegistryFeature::registry(),
                         arangodb::aql::SerializationFormat::SHADOWROWS);

      node.plan()->nextId();
      auto& cloned = dynamic_cast<arangodb::iresearch::IResearchViewNode&>(
          *node.clone(otherQuery.plan(), true, false));
      EXPECT_TRUE(node.getType() == cloned.getType());
      EXPECT_TRUE(&node.outVariable() == &cloned.outVariable());  // same objects
      EXPECT_TRUE(otherQuery.plan() == cloned.plan());
      EXPECT_TRUE(node.id() == cloned.id());
      EXPECT_TRUE(&node.vocbase() == &cloned.vocbase());
      EXPECT_TRUE(node.view() == cloned.view());
      EXPECT_TRUE(&node.filterCondition() == &cloned.filterCondition());
      EXPECT_TRUE(node.scorers() == cloned.scorers());
      EXPECT_TRUE(node.volatility() == cloned.volatility());
      EXPECT_TRUE(node.options().forceSync == cloned.options().forceSync);
      EXPECT_TRUE(node.sort() == cloned.sort());

      EXPECT_TRUE(node.getCost() == cloned.getCost());
    }
  }

  // no filter condition, no sort condition, with shards, no options
  {
    arangodb::iresearch::IResearchViewNode node(*query.plan(),
                                                42,           // id
                                                vocbase,      // database
                                                logicalView,  // view
                                                outVariable,
                                                nullptr,  // no filter condition
                                                nullptr,  // no options
                                                {});        // no sort condition

    EXPECT_TRUE(node.empty());                // view has no links
    EXPECT_TRUE(node.collections().empty());  // view has no links
    EXPECT_TRUE(node.shards().empty());

    node.shards().emplace_back("abc");
    node.shards().emplace_back("def");

    // clone without properties into the same plan
    {
      auto const nextId = node.plan()->nextId();
      auto& cloned = dynamic_cast<arangodb::iresearch::IResearchViewNode&>(
          *node.clone(query.plan(), true, false));
      EXPECT_TRUE(cloned.collections().empty());
      EXPECT_TRUE(node.empty() == cloned.empty());
      EXPECT_TRUE(node.shards() == cloned.shards());
      EXPECT_TRUE(node.getType() == cloned.getType());
      EXPECT_TRUE(&node.outVariable() == &cloned.outVariable());  // same objects
      EXPECT_TRUE(node.plan() == cloned.plan());
      EXPECT_TRUE(nextId + 1 == cloned.id());
      EXPECT_TRUE(&node.vocbase() == &cloned.vocbase());
      EXPECT_TRUE(node.view() == cloned.view());
      EXPECT_TRUE(&node.filterCondition() == &cloned.filterCondition());
      EXPECT_TRUE(node.scorers() == cloned.scorers());
      EXPECT_TRUE(node.volatility() == cloned.volatility());
      EXPECT_TRUE(node.options().forceSync == cloned.options().forceSync);
      EXPECT_TRUE(node.sort() == cloned.sort());

      EXPECT_TRUE(node.getCost() == cloned.getCost());
    }

    // clone with properties into another plan
    {
      // another dummy query
      arangodb::aql::Query otherQuery(false, vocbase, arangodb::aql::QueryString("RETURN 1"),
                                      nullptr, arangodb::velocypack::Parser::fromJson("{}"),
                                      arangodb::aql::PART_MAIN);
      otherQuery.prepare(arangodb::QueryRegistryFeature::registry(),
                         arangodb::aql::SerializationFormat::SHADOWROWS);

      auto& cloned = dynamic_cast<arangodb::iresearch::IResearchViewNode&>(
          *node.clone(otherQuery.plan(), true, true));
      EXPECT_TRUE(cloned.collections().empty());
      EXPECT_TRUE(node.empty() == cloned.empty());
      EXPECT_TRUE(node.shards() == cloned.shards());
      EXPECT_TRUE(node.getType() == cloned.getType());
      EXPECT_TRUE(&node.outVariable() != &cloned.outVariable());  // different objects
      EXPECT_TRUE(node.outVariable().id == cloned.outVariable().id);
      EXPECT_TRUE(node.outVariable().name == cloned.outVariable().name);
      EXPECT_TRUE(otherQuery.plan() == cloned.plan());
      EXPECT_TRUE(node.id() == cloned.id());
      EXPECT_TRUE(&node.vocbase() == &cloned.vocbase());
      EXPECT_TRUE(node.view() == cloned.view());
      EXPECT_TRUE(&node.filterCondition() == &cloned.filterCondition());
      EXPECT_TRUE(node.scorers() == cloned.scorers());
      EXPECT_TRUE(node.volatility() == cloned.volatility());
      EXPECT_TRUE(node.options().forceSync == cloned.options().forceSync);
      EXPECT_TRUE(node.sort() == cloned.sort());

      EXPECT_TRUE(node.getCost() == cloned.getCost());
    }

    // clone without properties into another plan
    {
      // another dummy query
      arangodb::aql::Query otherQuery(false, vocbase, arangodb::aql::QueryString("RETURN 1"),
                                      nullptr, arangodb::velocypack::Parser::fromJson("{}"),
                                      arangodb::aql::PART_MAIN);
      otherQuery.prepare(arangodb::QueryRegistryFeature::registry(),
                         arangodb::aql::SerializationFormat::SHADOWROWS);

      node.plan()->nextId();
      auto& cloned = dynamic_cast<arangodb::iresearch::IResearchViewNode&>(
          *node.clone(otherQuery.plan(), true, false));
      EXPECT_TRUE(cloned.collections().empty());
      EXPECT_TRUE(node.empty() == cloned.empty());
      EXPECT_TRUE(node.shards() == cloned.shards());
      EXPECT_TRUE(node.getType() == cloned.getType());
      EXPECT_TRUE(&node.outVariable() == &cloned.outVariable());  // same objects
      EXPECT_TRUE(otherQuery.plan() == cloned.plan());
      EXPECT_TRUE(node.id() == cloned.id());
      EXPECT_TRUE(&node.vocbase() == &cloned.vocbase());
      EXPECT_TRUE(node.view() == cloned.view());
      EXPECT_TRUE(&node.filterCondition() == &cloned.filterCondition());
      EXPECT_TRUE(node.scorers() == cloned.scorers());
      EXPECT_TRUE(node.volatility() == cloned.volatility());
      EXPECT_TRUE(node.options().forceSync == cloned.options().forceSync);
      EXPECT_TRUE(node.sort() == cloned.sort());

      EXPECT_TRUE(node.getCost() == cloned.getCost());
    }
  }

  // no filter condition, sort condition, with shards, no options
  {
    arangodb::iresearch::IResearchViewSort sort;
    arangodb::iresearch::IResearchViewNode node(*query.plan(),
                                                42,           // id
                                                vocbase,      // database
                                                logicalView,  // view
                                                outVariable,
                                                nullptr,  // no filter condition
                                                nullptr,  // no options
                                                {});        // no scorers
    node.sort(&sort, 0);

    EXPECT_TRUE(node.empty());                // view has no links
    EXPECT_TRUE(node.collections().empty());  // view has no links
    EXPECT_TRUE(node.shards().empty());

    node.shards().emplace_back("abc");
    node.shards().emplace_back("def");

    // clone without properties into the same plan
    {
      auto const nextId = node.plan()->nextId();
      auto& cloned = dynamic_cast<arangodb::iresearch::IResearchViewNode&>(
          *node.clone(query.plan(), true, false));
      EXPECT_TRUE(cloned.collections().empty());
      EXPECT_TRUE(node.empty() == cloned.empty());
      EXPECT_TRUE(node.shards() == cloned.shards());
      EXPECT_TRUE(node.getType() == cloned.getType());
      EXPECT_TRUE(&node.outVariable() == &cloned.outVariable());  // same objects
      EXPECT_TRUE(node.plan() == cloned.plan());
      EXPECT_TRUE(nextId + 1 == cloned.id());
      EXPECT_TRUE(&node.vocbase() == &cloned.vocbase());
      EXPECT_TRUE(node.view() == cloned.view());
      EXPECT_TRUE(&node.filterCondition() == &cloned.filterCondition());
      EXPECT_TRUE(node.scorers() == cloned.scorers());
      EXPECT_TRUE(node.volatility() == cloned.volatility());
      EXPECT_TRUE(node.options().forceSync == cloned.options().forceSync);
      EXPECT_TRUE(node.sort() == cloned.sort());

      EXPECT_TRUE(node.getCost() == cloned.getCost());
    }

    // clone with properties into another plan
    {
      // another dummy query
      arangodb::aql::Query otherQuery(false, vocbase, arangodb::aql::QueryString("RETURN 1"),
                                      nullptr, arangodb::velocypack::Parser::fromJson("{}"),
                                      arangodb::aql::PART_MAIN);
      otherQuery.prepare(arangodb::QueryRegistryFeature::registry(),
                         arangodb::aql::SerializationFormat::SHADOWROWS);

      auto& cloned = dynamic_cast<arangodb::iresearch::IResearchViewNode&>(
          *node.clone(otherQuery.plan(), true, true));
      EXPECT_TRUE(cloned.collections().empty());
      EXPECT_TRUE(node.empty() == cloned.empty());
      EXPECT_TRUE(node.shards() == cloned.shards());
      EXPECT_TRUE(node.getType() == cloned.getType());
      EXPECT_TRUE(&node.outVariable() != &cloned.outVariable());  // different objects
      EXPECT_TRUE(node.outVariable().id == cloned.outVariable().id);
      EXPECT_TRUE(node.outVariable().name == cloned.outVariable().name);
      EXPECT_TRUE(otherQuery.plan() == cloned.plan());
      EXPECT_TRUE(node.id() == cloned.id());
      EXPECT_TRUE(&node.vocbase() == &cloned.vocbase());
      EXPECT_TRUE(node.view() == cloned.view());
      EXPECT_TRUE(&node.filterCondition() == &cloned.filterCondition());
      EXPECT_TRUE(node.scorers() == cloned.scorers());
      EXPECT_TRUE(node.volatility() == cloned.volatility());
      EXPECT_TRUE(node.options().forceSync == cloned.options().forceSync);
      EXPECT_TRUE(node.sort() == cloned.sort());

      EXPECT_TRUE(node.getCost() == cloned.getCost());
    }

    // clone without properties into another plan
    {
      // another dummy query
      arangodb::aql::Query otherQuery(false, vocbase, arangodb::aql::QueryString("RETURN 1"),
                                      nullptr, arangodb::velocypack::Parser::fromJson("{}"),
                                      arangodb::aql::PART_MAIN);
      otherQuery.prepare(arangodb::QueryRegistryFeature::registry(),
                         arangodb::aql::SerializationFormat::SHADOWROWS);

      node.plan()->nextId();
      auto& cloned = dynamic_cast<arangodb::iresearch::IResearchViewNode&>(
          *node.clone(otherQuery.plan(), true, false));
      EXPECT_TRUE(cloned.collections().empty());
      EXPECT_TRUE(node.empty() == cloned.empty());
      EXPECT_TRUE(node.shards() == cloned.shards());
      EXPECT_TRUE(node.getType() == cloned.getType());
      EXPECT_TRUE(&node.outVariable() == &cloned.outVariable());  // same objects
      EXPECT_TRUE(otherQuery.plan() == cloned.plan());
      EXPECT_TRUE(node.id() == cloned.id());
      EXPECT_TRUE(&node.vocbase() == &cloned.vocbase());
      EXPECT_TRUE(node.view() == cloned.view());
      EXPECT_TRUE(&node.filterCondition() == &cloned.filterCondition());
      EXPECT_TRUE(node.scorers() == cloned.scorers());
      EXPECT_TRUE(node.volatility() == cloned.volatility());
      EXPECT_TRUE(node.options().forceSync == cloned.options().forceSync);
      EXPECT_TRUE(node.sort() == cloned.sort());

      EXPECT_TRUE(node.getCost() == cloned.getCost());
    }
  }

  // with late materialization
  {
    arangodb::iresearch::IResearchViewNode node(*query.plan(),
                                                42,           // id
                                                vocbase,      // database
                                                logicalView,  // view
                                                outVariable,
                                                nullptr,  // no filter condition
                                                nullptr,  // no options
                                                {});        // no sort condition
    arangodb::aql::Variable const outNmColPtr("variable100", 100);
    arangodb::aql::Variable const outNmDocId("variable101", 101);
    node.setLateMaterialized(&outNmColPtr, &outNmDocId);
    ASSERT_TRUE(node.isLateMaterialized());
    auto varsSetOriginal = node.getVariablesSetHere();
    ASSERT_EQ(2, varsSetOriginal.size());
    // clone without properties into the same plan
    {
      auto const nextId = node.plan()->nextId();
      auto& cloned = dynamic_cast<arangodb::iresearch::IResearchViewNode&>(
          *node.clone(query.plan(), true, false));
      auto varsSetCloned = cloned.getVariablesSetHere();
      EXPECT_TRUE(cloned.collections().empty());
      EXPECT_EQ(node.empty(), cloned.empty());
      EXPECT_EQ(node.shards(), cloned.shards());
      EXPECT_EQ(node.getType(), cloned.getType());
      EXPECT_EQ(&node.outVariable(), &cloned.outVariable());  // same objects
      EXPECT_EQ(node.plan(), cloned.plan());
      EXPECT_EQ(nextId + 1, cloned.id());
      EXPECT_EQ(&node.vocbase(), &cloned.vocbase());
      EXPECT_EQ(node.view(), cloned.view());
      EXPECT_EQ(&node.filterCondition(), &cloned.filterCondition());
      EXPECT_EQ(node.scorers(), cloned.scorers());
      EXPECT_EQ(node.volatility(), cloned.volatility());
      EXPECT_EQ(node.options().forceSync, cloned.options().forceSync);
      EXPECT_EQ(node.sort(), cloned.sort());
      EXPECT_EQ(node.getCost(), cloned.getCost());
      EXPECT_EQ(node.isLateMaterialized(), cloned.isLateMaterialized());
      ASSERT_EQ(varsSetOriginal.size(), varsSetCloned.size());
      EXPECT_EQ(varsSetOriginal[0], varsSetCloned[0]);
      EXPECT_EQ(varsSetOriginal[1], varsSetCloned[1]);
    }

    // clone with properties into another plan
    {
      // another dummy query
      arangodb::aql::Query otherQuery(false, vocbase, arangodb::aql::QueryString("RETURN 1"),
                                      nullptr, arangodb::velocypack::Parser::fromJson("{}"),
                                      arangodb::aql::PART_MAIN);
      otherQuery.prepare(arangodb::QueryRegistryFeature::registry());

      auto& cloned = dynamic_cast<arangodb::iresearch::IResearchViewNode&>(
          *node.clone(otherQuery.plan(), true, true));
      auto varsSetCloned = cloned.getVariablesSetHere();
      EXPECT_TRUE(cloned.collections().empty());
      EXPECT_EQ(node.empty(), cloned.empty());
      EXPECT_EQ(node.shards(), cloned.shards());
      EXPECT_EQ(node.getType(), cloned.getType());
      EXPECT_NE(&node.outVariable(), &cloned.outVariable());  // different objects
      EXPECT_EQ(node.outVariable().id, cloned.outVariable().id);
      EXPECT_EQ(node.outVariable().name, cloned.outVariable().name);
      EXPECT_EQ(otherQuery.plan(), cloned.plan());
      EXPECT_EQ(node.id(), cloned.id());
      EXPECT_EQ(&node.vocbase(), &cloned.vocbase());
      EXPECT_EQ(node.view(), cloned.view());
      EXPECT_EQ(&node.filterCondition(), &cloned.filterCondition());
      EXPECT_EQ(node.scorers(), cloned.scorers());
      EXPECT_EQ(node.volatility(), cloned.volatility());
      EXPECT_EQ(node.options().forceSync, cloned.options().forceSync);
      EXPECT_EQ(node.sort(), cloned.sort());
      EXPECT_EQ(node.getCost(), cloned.getCost());
      EXPECT_EQ(node.isLateMaterialized(), cloned.isLateMaterialized());
      ASSERT_EQ(varsSetOriginal.size(), varsSetCloned.size());
      EXPECT_NE(varsSetOriginal[0], varsSetCloned[0]);
      EXPECT_NE(varsSetOriginal[1], varsSetCloned[1]);
    }
    // clone without properties into another plan
    {
      // another dummy query
      arangodb::aql::Query otherQuery(false, vocbase, arangodb::aql::QueryString("RETURN 1"),
        nullptr, arangodb::velocypack::Parser::fromJson("{}"),
        arangodb::aql::PART_MAIN);
      otherQuery.prepare(arangodb::QueryRegistryFeature::registry());

      node.plan()->nextId();
      auto& cloned = dynamic_cast<arangodb::iresearch::IResearchViewNode&>(
        *node.clone(otherQuery.plan(), true, false));
      auto varsSetCloned = cloned.getVariablesSetHere();
      EXPECT_TRUE(cloned.collections().empty());
      EXPECT_EQ(node.empty(), cloned.empty());
      EXPECT_EQ(node.shards(), cloned.shards());
      EXPECT_EQ(node.getType(), cloned.getType());
      EXPECT_EQ(&node.outVariable(), &cloned.outVariable());  // same objects
      EXPECT_EQ(otherQuery.plan(), cloned.plan());
      EXPECT_EQ(node.id(), cloned.id());
      EXPECT_EQ(&node.vocbase(), &cloned.vocbase());
      EXPECT_EQ(node.view(), cloned.view());
      EXPECT_EQ(&node.filterCondition(), &cloned.filterCondition());
      EXPECT_EQ(node.scorers(), cloned.scorers());
      EXPECT_EQ(node.volatility(), cloned.volatility());
      EXPECT_EQ(node.options().forceSync, cloned.options().forceSync);
      EXPECT_EQ(node.sort(), cloned.sort());
      EXPECT_TRUE(node.getCost() == cloned.getCost());
      EXPECT_EQ(node.isLateMaterialized(), cloned.isLateMaterialized());
      ASSERT_EQ(varsSetOriginal.size(), varsSetCloned.size());
      EXPECT_EQ(varsSetOriginal[0], varsSetCloned[0]);
      EXPECT_EQ(varsSetOriginal[1], varsSetCloned[1]);
    }
  }
}

TEST_F(IResearchViewNodeTest, serialize) {
  TRI_vocbase_t vocbase(TRI_vocbase_type_e::TRI_VOCBASE_TYPE_NORMAL, testDBInfo(server.server()));
  // create view
  auto createJson = arangodb::velocypack::Parser::fromJson(
      "{ \"name\": \"testView\", \"type\": \"arangosearch\" }");
  auto logicalView = vocbase.createView(createJson->slice());
  ASSERT_TRUE((false == !logicalView));

  // dummy query
  arangodb::aql::Query query(false, vocbase, arangodb::aql::QueryString("RETURN 1"),
                             nullptr, arangodb::velocypack::Parser::fromJson("{}"),
                             arangodb::aql::PART_MAIN);
  query.prepare(arangodb::QueryRegistryFeature::registry(),
                arangodb::aql::SerializationFormat::SHADOWROWS);

  arangodb::aql::Variable const outVariable("variable", 0);

  // no filter condition, no sort condition
  {
    arangodb::iresearch::IResearchViewNode node(*query.plan(),
                                                42,           // id
                                                vocbase,      // database
                                                logicalView,  // view
                                                outVariable,
                                                nullptr,  // no filter condition
                                                nullptr,  // no options
                                                {});        // no sort condition
    EXPECT_TRUE(node.empty());                // view has no links
    EXPECT_TRUE(node.collections().empty());  // view has no links
    EXPECT_TRUE(node.shards().empty());

    arangodb::velocypack::Builder builder;
    unsigned flags = arangodb::aql::ExecutionNode::SERIALIZE_DETAILS;
    node.toVelocyPack(builder, flags, false);  // object with array of objects

    auto const slice = builder.slice();
    EXPECT_TRUE(slice.isObject());
    auto const nodesSlice = slice.get("nodes");
    EXPECT_TRUE(nodesSlice.isArray());
    arangodb::velocypack::ArrayIterator it(nodesSlice);
    ASSERT_EQ(1, it.size());
    auto nodeSlice = it.value();

    // constructor
    {
      arangodb::iresearch::IResearchViewNode const deserialized(*query.plan(), nodeSlice);
      EXPECT_TRUE(node.empty() == deserialized.empty());
      EXPECT_TRUE(node.shards() == deserialized.shards());
      EXPECT_TRUE(deserialized.collections().empty());
      EXPECT_TRUE(node.getType() == deserialized.getType());
      EXPECT_TRUE(node.outVariable().id == deserialized.outVariable().id);
      EXPECT_TRUE(node.outVariable().name == deserialized.outVariable().name);
      EXPECT_TRUE(node.plan() == deserialized.plan());
      EXPECT_TRUE(node.id() == deserialized.id());
      EXPECT_TRUE(&node.vocbase() == &deserialized.vocbase());
      EXPECT_TRUE(node.view() == deserialized.view());
      EXPECT_TRUE(&node.filterCondition() == &deserialized.filterCondition());
      EXPECT_TRUE(node.scorers() == deserialized.scorers());
      EXPECT_TRUE(node.volatility() == deserialized.volatility());
      EXPECT_TRUE(node.options().forceSync == deserialized.options().forceSync);
      EXPECT_TRUE(node.sort() == deserialized.sort());
      EXPECT_TRUE(node.getCost() == deserialized.getCost());
    }

    // factory method
    {
      std::unique_ptr<arangodb::aql::ExecutionNode> deserializedNode(
          arangodb::aql::ExecutionNode::fromVPackFactory(query.plan(), nodeSlice));
      auto& deserialized =
          dynamic_cast<arangodb::iresearch::IResearchViewNode&>(*deserializedNode);
      EXPECT_TRUE(node.empty() == deserialized.empty());
      EXPECT_TRUE(node.shards() == deserialized.shards());
      EXPECT_TRUE(deserialized.collections().empty());
      EXPECT_TRUE(node.getType() == deserialized.getType());
      EXPECT_TRUE(node.outVariable().id == deserialized.outVariable().id);
      EXPECT_TRUE(node.outVariable().name == deserialized.outVariable().name);
      EXPECT_TRUE(node.plan() == deserialized.plan());
      EXPECT_TRUE(node.id() == deserialized.id());
      EXPECT_TRUE(&node.vocbase() == &deserialized.vocbase());
      EXPECT_TRUE(node.view() == deserialized.view());
      EXPECT_TRUE(&node.filterCondition() == &deserialized.filterCondition());
      EXPECT_TRUE(node.scorers() == deserialized.scorers());
      EXPECT_TRUE(node.volatility() == deserialized.volatility());
      EXPECT_TRUE(node.options().forceSync == deserialized.options().forceSync);
      EXPECT_TRUE(node.sort() == deserialized.sort());
      EXPECT_TRUE(node.getCost() == deserialized.getCost());
    }
  }

  // no filter condition, no sort condition, options
  {
    // build options node
    arangodb::aql::AstNode attributeValue(arangodb::aql::NODE_TYPE_VALUE);
    attributeValue.setValueType(arangodb::aql::VALUE_TYPE_BOOL);
    attributeValue.setBoolValue(true);
    arangodb::aql::AstNode attributeName(arangodb::aql::NODE_TYPE_OBJECT_ELEMENT);
    attributeName.addMember(&attributeValue);
    attributeName.setStringValue("waitForSync", strlen("waitForSync"));
    arangodb::aql::AstNode options(arangodb::aql::NODE_TYPE_OBJECT);
    options.addMember(&attributeName);

    arangodb::iresearch::IResearchViewNode node(*query.plan(),
                                                42,           // id
                                                vocbase,      // database
                                                logicalView,  // view
                                                outVariable,
                                                nullptr,  // no filter condition
                                                &options, {});  // no sort condition
    EXPECT_TRUE(node.empty());                // view has no links
    EXPECT_TRUE(node.collections().empty());  // view has no links
    EXPECT_TRUE(node.shards().empty());
    EXPECT_TRUE(true == node.options().forceSync);

    arangodb::velocypack::Builder builder;
    unsigned flags = arangodb::aql::ExecutionNode::SERIALIZE_DETAILS;
    node.toVelocyPack(builder, flags, false);  // object with array of objects

    auto const slice = builder.slice();
    EXPECT_TRUE(slice.isObject());
    auto const nodesSlice = slice.get("nodes");
    EXPECT_TRUE(nodesSlice.isArray());
    arangodb::velocypack::ArrayIterator it(nodesSlice);
    ASSERT_EQ(1, it.size());
    auto nodeSlice = it.value();

    // constructor
    {
      arangodb::iresearch::IResearchViewNode const deserialized(*query.plan(), nodeSlice);
      EXPECT_TRUE(node.empty() == deserialized.empty());
      EXPECT_TRUE(node.shards() == deserialized.shards());
      EXPECT_TRUE(deserialized.collections().empty());
      EXPECT_TRUE(node.getType() == deserialized.getType());
      EXPECT_TRUE(node.outVariable().id == deserialized.outVariable().id);
      EXPECT_TRUE(node.outVariable().name == deserialized.outVariable().name);
      EXPECT_TRUE(node.plan() == deserialized.plan());
      EXPECT_TRUE(node.id() == deserialized.id());
      EXPECT_TRUE(&node.vocbase() == &deserialized.vocbase());
      EXPECT_TRUE(node.view() == deserialized.view());
      EXPECT_TRUE(&node.filterCondition() == &deserialized.filterCondition());
      EXPECT_TRUE(node.scorers() == deserialized.scorers());
      EXPECT_TRUE(node.volatility() == deserialized.volatility());
      EXPECT_TRUE(node.options().forceSync == deserialized.options().forceSync);
      EXPECT_TRUE(node.sort() == deserialized.sort());
      EXPECT_TRUE(node.getCost() == deserialized.getCost());
    }

    // factory method
    {
      std::unique_ptr<arangodb::aql::ExecutionNode> deserializedNode(
          arangodb::aql::ExecutionNode::fromVPackFactory(query.plan(), nodeSlice));
      auto& deserialized =
          dynamic_cast<arangodb::iresearch::IResearchViewNode&>(*deserializedNode);
      EXPECT_TRUE(node.empty() == deserialized.empty());
      EXPECT_TRUE(node.shards() == deserialized.shards());
      EXPECT_TRUE(deserialized.collections().empty());
      EXPECT_TRUE(node.getType() == deserialized.getType());
      EXPECT_TRUE(node.outVariable().id == deserialized.outVariable().id);
      EXPECT_TRUE(node.outVariable().name == deserialized.outVariable().name);
      EXPECT_TRUE(node.plan() == deserialized.plan());
      EXPECT_TRUE(node.id() == deserialized.id());
      EXPECT_TRUE(&node.vocbase() == &deserialized.vocbase());
      EXPECT_TRUE(node.view() == deserialized.view());
      EXPECT_TRUE(&node.filterCondition() == &deserialized.filterCondition());
      EXPECT_TRUE(node.scorers() == deserialized.scorers());
      EXPECT_TRUE(node.volatility() == deserialized.volatility());
      EXPECT_TRUE(node.options().forceSync == deserialized.options().forceSync);
      EXPECT_TRUE(node.sort() == deserialized.sort());
      EXPECT_TRUE(node.getCost() == deserialized.getCost());
    }
  }
  // with late materialization
  {
    arangodb::iresearch::IResearchViewNode node(*query.plan(),
                                                42,           // id
                                                vocbase,      // database
                                                logicalView,  // view
                                                outVariable,
                                                nullptr,  // no filter condition
                                                nullptr,  // no options
                                                {});        // no sort condition
    arangodb::aql::Variable const outNmColPtr("variable100", 100);
    arangodb::aql::Variable const outNmDocId("variable101", 101);
    node.setLateMaterialized(&outNmColPtr, &outNmDocId);

    arangodb::velocypack::Builder builder;
    unsigned flags = arangodb::aql::ExecutionNode::SERIALIZE_DETAILS;
    node.toVelocyPack(builder, flags, false);  // object with array of objects

    auto const slice = builder.slice();
    EXPECT_TRUE(slice.isObject());
    auto const nodesSlice = slice.get("nodes");
    EXPECT_TRUE(nodesSlice.isArray());
    arangodb::velocypack::ArrayIterator it(nodesSlice);
    ASSERT_EQ(1, it.size());
    auto nodeSlice = it.value();

    // constructor
    {
      arangodb::iresearch::IResearchViewNode const deserialized(*query.plan(), nodeSlice);
      EXPECT_EQ(node.empty(), deserialized.empty());
      EXPECT_EQ(node.shards(), deserialized.shards());
      EXPECT_TRUE(deserialized.collections().empty());
      EXPECT_EQ(node.getType(), deserialized.getType());
      EXPECT_EQ(node.outVariable().id, deserialized.outVariable().id);
      EXPECT_EQ(node.outVariable().name, deserialized.outVariable().name);
      EXPECT_EQ(node.plan(), deserialized.plan());
      EXPECT_EQ(node.id(), deserialized.id());
      EXPECT_EQ(&node.vocbase(), &deserialized.vocbase());
      EXPECT_EQ(node.view(), deserialized.view());
      EXPECT_EQ(&node.filterCondition(), &deserialized.filterCondition());
      EXPECT_EQ(node.scorers(), deserialized.scorers());
      EXPECT_EQ(node.volatility(), deserialized.volatility());
      EXPECT_EQ(node.options().forceSync, deserialized.options().forceSync);
      EXPECT_EQ(node.sort(), deserialized.sort());
      EXPECT_EQ(node.getCost(), deserialized.getCost());
      EXPECT_EQ(node.isLateMaterialized(), deserialized.isLateMaterialized());
      auto varsSetHere = deserialized.getVariablesSetHere();
      ASSERT_EQ(2, varsSetHere.size());
      EXPECT_EQ(outNmColPtr.id, varsSetHere[0]->id);
      EXPECT_EQ(outNmColPtr.name, varsSetHere[0]->name);
      EXPECT_EQ(outNmDocId.id, varsSetHere[1]->id);
      EXPECT_EQ(outNmDocId.name, varsSetHere[1]->name);
    }

    // factory method
    {
      std::unique_ptr<arangodb::aql::ExecutionNode> deserializedNode(
          arangodb::aql::ExecutionNode::fromVPackFactory(query.plan(), nodeSlice));
      auto& deserialized =
          dynamic_cast<arangodb::iresearch::IResearchViewNode&>(*deserializedNode);
      EXPECT_EQ(node.empty(), deserialized.empty());
      EXPECT_EQ(node.shards(), deserialized.shards());
      EXPECT_TRUE(deserialized.collections().empty());
      EXPECT_EQ(node.getType(), deserialized.getType());
      EXPECT_EQ(node.outVariable().id, deserialized.outVariable().id);
      EXPECT_EQ(node.outVariable().name, deserialized.outVariable().name);
      EXPECT_EQ(node.plan(), deserialized.plan());
      EXPECT_EQ(node.id(), deserialized.id());
      EXPECT_EQ(&node.vocbase(), &deserialized.vocbase());
      EXPECT_EQ(node.view(), deserialized.view());
      EXPECT_EQ(&node.filterCondition(), &deserialized.filterCondition());
      EXPECT_EQ(node.scorers(), deserialized.scorers());
      EXPECT_EQ(node.volatility(), deserialized.volatility());
      EXPECT_EQ(node.options().forceSync, deserialized.options().forceSync);
      EXPECT_EQ(node.sort(), deserialized.sort());
      EXPECT_EQ(node.getCost(), deserialized.getCost());
      EXPECT_EQ(node.isLateMaterialized(), deserialized.isLateMaterialized());
      auto varsSetHere = deserialized.getVariablesSetHere();
      ASSERT_EQ(2, varsSetHere.size());
      EXPECT_EQ(outNmColPtr.id, varsSetHere[0]->id);
      EXPECT_EQ(outNmColPtr.name, varsSetHere[0]->name);
      EXPECT_EQ(outNmDocId.id, varsSetHere[1]->id);
      EXPECT_EQ(outNmDocId.name, varsSetHere[1]->name);
    }
  }
}

TEST_F(IResearchViewNodeTest, serializeSortedView) {
  TRI_vocbase_t vocbase(TRI_vocbase_type_e::TRI_VOCBASE_TYPE_NORMAL, testDBInfo(server.server()));
  // create view
  auto createJson = arangodb::velocypack::Parser::fromJson(
      "{ \"name\": \"testView\", \"type\": \"arangosearch\", \"primarySort\" : "
      "[ { \"field\":\"_key\", \"direction\":\"desc\"} ] }");
  auto logicalView = vocbase.createView(createJson->slice());
  ASSERT_TRUE((false == !logicalView));
  auto& viewImpl =
      arangodb::LogicalView::cast<arangodb::iresearch::IResearchView>(*logicalView);
  EXPECT_TRUE(!viewImpl.primarySort().empty());

  // dummy query
  arangodb::aql::Query query(false, vocbase, arangodb::aql::QueryString("RETURN 1"),
                             nullptr, arangodb::velocypack::Parser::fromJson("{}"),
                             arangodb::aql::PART_MAIN);
  query.prepare(arangodb::QueryRegistryFeature::registry(),
                arangodb::aql::SerializationFormat::SHADOWROWS);

  arangodb::aql::Variable const outVariable("variable", 0);

  // no filter condition, no sort condition
  {
    arangodb::iresearch::IResearchViewNode node(*query.plan(),
                                                42,           // id
                                                vocbase,      // database
                                                logicalView,  // view
                                                outVariable,
                                                nullptr,  // no filter condition
                                                nullptr,  // no options
                                                {});        // no sort condition
    node.sort(&viewImpl.primarySort(), 1);

    EXPECT_TRUE(node.empty());                // view has no links
    EXPECT_TRUE(node.collections().empty());  // view has no links
    EXPECT_TRUE(node.shards().empty());

    arangodb::velocypack::Builder builder;
    unsigned flags = arangodb::aql::ExecutionNode::SERIALIZE_DETAILS;
    node.toVelocyPack(builder, flags, false);  // object with array of objects

    auto const slice = builder.slice();
    EXPECT_TRUE(slice.isObject());
    auto const nodesSlice = slice.get("nodes");
    EXPECT_TRUE(nodesSlice.isArray());
    arangodb::velocypack::ArrayIterator it(nodesSlice);
    ASSERT_EQ(1, it.size());
    auto nodeSlice = it.value();

    // constructor
    {
      arangodb::iresearch::IResearchViewNode const deserialized(*query.plan(), nodeSlice);
      EXPECT_TRUE(node.empty() == deserialized.empty());
      EXPECT_TRUE(node.shards() == deserialized.shards());
      EXPECT_TRUE(deserialized.collections().empty());
      EXPECT_TRUE(node.getType() == deserialized.getType());
      EXPECT_TRUE(node.outVariable().id == deserialized.outVariable().id);
      EXPECT_TRUE(node.outVariable().name == deserialized.outVariable().name);
      EXPECT_TRUE(node.plan() == deserialized.plan());
      EXPECT_TRUE(node.id() == deserialized.id());
      EXPECT_TRUE(&node.vocbase() == &deserialized.vocbase());
      EXPECT_TRUE(node.view() == deserialized.view());
      EXPECT_TRUE(&node.filterCondition() == &deserialized.filterCondition());
      EXPECT_TRUE(node.scorers() == deserialized.scorers());
      EXPECT_TRUE(node.volatility() == deserialized.volatility());
      EXPECT_TRUE(node.options().forceSync == deserialized.options().forceSync);
      EXPECT_TRUE(node.sort() == deserialized.sort());
      EXPECT_EQ(1, node.sort().second);
      EXPECT_TRUE(node.getCost() == deserialized.getCost());
    }

    // factory method
    {
      std::unique_ptr<arangodb::aql::ExecutionNode> deserializedNode(
          arangodb::aql::ExecutionNode::fromVPackFactory(query.plan(), nodeSlice));
      auto& deserialized =
          dynamic_cast<arangodb::iresearch::IResearchViewNode&>(*deserializedNode);
      EXPECT_TRUE(node.empty() == deserialized.empty());
      EXPECT_TRUE(node.shards() == deserialized.shards());
      EXPECT_TRUE(deserialized.collections().empty());
      EXPECT_TRUE(node.getType() == deserialized.getType());
      EXPECT_TRUE(node.outVariable().id == deserialized.outVariable().id);
      EXPECT_TRUE(node.outVariable().name == deserialized.outVariable().name);
      EXPECT_TRUE(node.plan() == deserialized.plan());
      EXPECT_TRUE(node.id() == deserialized.id());
      EXPECT_TRUE(&node.vocbase() == &deserialized.vocbase());
      EXPECT_TRUE(node.view() == deserialized.view());
      EXPECT_TRUE(&node.filterCondition() == &deserialized.filterCondition());
      EXPECT_TRUE(node.scorers() == deserialized.scorers());
      EXPECT_TRUE(node.volatility() == deserialized.volatility());
      EXPECT_TRUE(node.options().forceSync == deserialized.options().forceSync);
      EXPECT_TRUE(node.sort() == deserialized.sort());
      EXPECT_EQ(1, node.sort().second);
      EXPECT_TRUE(node.getCost() == deserialized.getCost());
    }
  }

  // no filter condition, no sort condition, options
  {
    // build options node
    arangodb::aql::AstNode attributeValue(arangodb::aql::NODE_TYPE_VALUE);
    attributeValue.setValueType(arangodb::aql::VALUE_TYPE_BOOL);
    attributeValue.setBoolValue(true);
    arangodb::aql::AstNode attributeName(arangodb::aql::NODE_TYPE_OBJECT_ELEMENT);
    attributeName.addMember(&attributeValue);
    attributeName.setStringValue("waitForSync", strlen("waitForSync"));
    arangodb::aql::AstNode options(arangodb::aql::NODE_TYPE_OBJECT);
    options.addMember(&attributeName);

    arangodb::iresearch::IResearchViewNode node(*query.plan(),
                                                42,           // id
                                                vocbase,      // database
                                                logicalView,  // view
                                                outVariable,
                                                nullptr,  // no filter condition
                                                &options, {});  // no sort condition
    EXPECT_TRUE(node.empty());                // view has no links
    EXPECT_TRUE(node.collections().empty());  // view has no links
    EXPECT_TRUE(node.shards().empty());
    EXPECT_TRUE(true == node.options().forceSync);

    arangodb::velocypack::Builder builder;
    unsigned flags = arangodb::aql::ExecutionNode::SERIALIZE_DETAILS;
    node.toVelocyPack(builder, flags, false);  // object with array of objects

    auto const slice = builder.slice();
    EXPECT_TRUE(slice.isObject());
    auto const nodesSlice = slice.get("nodes");
    EXPECT_TRUE(nodesSlice.isArray());
    arangodb::velocypack::ArrayIterator it(nodesSlice);
    ASSERT_EQ(1, it.size());
    auto nodeSlice = it.value();

    // constructor
    {
      arangodb::iresearch::IResearchViewNode const deserialized(*query.plan(), nodeSlice);
      EXPECT_TRUE(node.empty() == deserialized.empty());
      EXPECT_TRUE(node.shards() == deserialized.shards());
      EXPECT_TRUE(deserialized.collections().empty());
      EXPECT_TRUE(node.getType() == deserialized.getType());
      EXPECT_TRUE(node.outVariable().id == deserialized.outVariable().id);
      EXPECT_TRUE(node.outVariable().name == deserialized.outVariable().name);
      EXPECT_TRUE(node.plan() == deserialized.plan());
      EXPECT_TRUE(node.id() == deserialized.id());
      EXPECT_TRUE(&node.vocbase() == &deserialized.vocbase());
      EXPECT_TRUE(node.view() == deserialized.view());
      EXPECT_TRUE(&node.filterCondition() == &deserialized.filterCondition());
      EXPECT_TRUE(node.scorers() == deserialized.scorers());
      EXPECT_TRUE(node.volatility() == deserialized.volatility());
      EXPECT_TRUE(node.options().forceSync == deserialized.options().forceSync);
      EXPECT_TRUE(node.sort() == deserialized.sort());
      EXPECT_EQ(0, node.sort().second);
      EXPECT_TRUE(node.getCost() == deserialized.getCost());
    }

    // factory method
    {
      std::unique_ptr<arangodb::aql::ExecutionNode> deserializedNode(
          arangodb::aql::ExecutionNode::fromVPackFactory(query.plan(), nodeSlice));
      auto& deserialized =
          dynamic_cast<arangodb::iresearch::IResearchViewNode&>(*deserializedNode);
      EXPECT_TRUE(node.empty() == deserialized.empty());
      EXPECT_TRUE(node.shards() == deserialized.shards());
      EXPECT_TRUE(deserialized.collections().empty());
      EXPECT_TRUE(node.getType() == deserialized.getType());
      EXPECT_TRUE(node.outVariable().id == deserialized.outVariable().id);
      EXPECT_TRUE(node.outVariable().name == deserialized.outVariable().name);
      EXPECT_TRUE(node.plan() == deserialized.plan());
      EXPECT_TRUE(node.id() == deserialized.id());
      EXPECT_TRUE(&node.vocbase() == &deserialized.vocbase());
      EXPECT_TRUE(node.view() == deserialized.view());
      EXPECT_TRUE(&node.filterCondition() == &deserialized.filterCondition());
      EXPECT_TRUE(node.scorers() == deserialized.scorers());
      EXPECT_TRUE(node.volatility() == deserialized.volatility());
      EXPECT_TRUE(node.options().forceSync == deserialized.options().forceSync);
      EXPECT_TRUE(node.sort() == deserialized.sort());
      EXPECT_EQ(0, node.sort().second);
      EXPECT_TRUE(node.getCost() == deserialized.getCost());
    }
  }
    // with late materialization
  {
    arangodb::iresearch::IResearchViewNode node(*query.plan(),
                                                42,           // id
                                                vocbase,      // database
                                                logicalView,  // view
                                                outVariable,
                                                nullptr,  // no filter condition
                                                nullptr,  // no options
                                                {});        // no sort condition
    arangodb::aql::Variable const outNmColPtr("variable100", 100);
    arangodb::aql::Variable const outNmDocId("variable101", 101);
    node.sort(&viewImpl.primarySort(), 1);
    node.setLateMaterialized(&outNmColPtr, &outNmDocId);

    arangodb::velocypack::Builder builder;
    unsigned flags = arangodb::aql::ExecutionNode::SERIALIZE_DETAILS;
    node.toVelocyPack(builder, flags, false);  // object with array of objects

    auto const slice = builder.slice();
    EXPECT_TRUE(slice.isObject());
    auto const nodesSlice = slice.get("nodes");
    EXPECT_TRUE(nodesSlice.isArray());
    arangodb::velocypack::ArrayIterator it(nodesSlice);
    ASSERT_EQ(1, it.size());
    auto nodeSlice = it.value();

    // constructor
    {
      arangodb::iresearch::IResearchViewNode const deserialized(*query.plan(), nodeSlice);
      EXPECT_EQ(node.empty(), deserialized.empty());
      EXPECT_EQ(node.shards(), deserialized.shards());
      EXPECT_TRUE(deserialized.collections().empty());
      EXPECT_EQ(node.getType(), deserialized.getType());
      EXPECT_EQ(node.outVariable().id, deserialized.outVariable().id);
      EXPECT_EQ(node.outVariable().name, deserialized.outVariable().name);
      EXPECT_EQ(node.plan(), deserialized.plan());
      EXPECT_EQ(node.id(), deserialized.id());
      EXPECT_EQ(&node.vocbase(), &deserialized.vocbase());
      EXPECT_EQ(node.view(), deserialized.view());
      EXPECT_EQ(&node.filterCondition(), &deserialized.filterCondition());
      EXPECT_EQ(node.scorers(), deserialized.scorers());
      EXPECT_EQ(node.volatility(), deserialized.volatility());
      EXPECT_EQ(node.options().forceSync, deserialized.options().forceSync);
      EXPECT_EQ(node.sort(), deserialized.sort());
      EXPECT_EQ(1, node.sort().second);
      EXPECT_EQ(node.getCost(), deserialized.getCost());
      EXPECT_EQ(node.isLateMaterialized(), deserialized.isLateMaterialized());
      auto varsSetHere = deserialized.getVariablesSetHere();
      ASSERT_EQ(2, varsSetHere.size());
      EXPECT_EQ(outNmColPtr.id, varsSetHere[0]->id);
      EXPECT_EQ(outNmColPtr.name, varsSetHere[0]->name);
      EXPECT_EQ(outNmDocId.id, varsSetHere[1]->id);
      EXPECT_EQ(outNmDocId.name, varsSetHere[1]->name);
    }

    // factory method
    {
      std::unique_ptr<arangodb::aql::ExecutionNode> deserializedNode(
          arangodb::aql::ExecutionNode::fromVPackFactory(query.plan(), nodeSlice));
      auto& deserialized =
          dynamic_cast<arangodb::iresearch::IResearchViewNode&>(*deserializedNode);
      EXPECT_EQ(node.empty(), deserialized.empty());
      EXPECT_EQ(node.shards(), deserialized.shards());
      EXPECT_TRUE(deserialized.collections().empty());
      EXPECT_EQ(node.getType(), deserialized.getType());
      EXPECT_EQ(node.outVariable().id, deserialized.outVariable().id);
      EXPECT_EQ(node.outVariable().name, deserialized.outVariable().name);
      EXPECT_EQ(node.plan(), deserialized.plan());
      EXPECT_EQ(node.id(), deserialized.id());
      EXPECT_EQ(&node.vocbase(), &deserialized.vocbase());
      EXPECT_EQ(node.view(), deserialized.view());
      EXPECT_EQ(&node.filterCondition(), &deserialized.filterCondition());
      EXPECT_EQ(node.scorers(), deserialized.scorers());
      EXPECT_EQ(node.volatility(), deserialized.volatility());
      EXPECT_EQ(node.options().forceSync, deserialized.options().forceSync);
      EXPECT_EQ(node.sort(), deserialized.sort());
      EXPECT_EQ(1, node.sort().second);
      EXPECT_EQ(node.getCost(), deserialized.getCost());
      EXPECT_EQ(node.isLateMaterialized(), deserialized.isLateMaterialized());
      auto varsSetHere = deserialized.getVariablesSetHere();
      ASSERT_EQ(2, varsSetHere.size());
      EXPECT_EQ(outNmColPtr.id, varsSetHere[0]->id);
      EXPECT_EQ(outNmColPtr.name, varsSetHere[0]->name);
      EXPECT_EQ(outNmDocId.id, varsSetHere[1]->id);
      EXPECT_EQ(outNmDocId.name, varsSetHere[1]->name);
    }
  }
}

TEST_F(IResearchViewNodeTest, collections) {
  TRI_vocbase_t vocbase(TRI_vocbase_type_e::TRI_VOCBASE_TYPE_NORMAL, testDBInfo(server.server()));

  std::shared_ptr<arangodb::LogicalCollection> collection0;
  std::shared_ptr<arangodb::LogicalCollection> collection1;

  // create collection0
  {
    auto createJson = arangodb::velocypack::Parser::fromJson(
        "{ \"name\": \"testCollection0\", \"id\" : \"42\" }");
    collection0 = vocbase.createCollection(createJson->slice());
    ASSERT_TRUE((nullptr != collection0));
  }

  // create collection1
  {
    auto createJson = arangodb::velocypack::Parser::fromJson(
        "{ \"name\": \"testCollection1\", \"id\" : \"4242\"  }");
    collection1 = vocbase.createCollection(createJson->slice());
    ASSERT_TRUE((nullptr != collection1));
  }

  // create collection2
  {
    auto createJson = arangodb::velocypack::Parser::fromJson(
        "{ \"name\": \"testCollection2\" , \"id\" : \"424242\" }");
    ASSERT_TRUE(nullptr != vocbase.createCollection(createJson->slice()));
  }

  // create view
  auto createJson = arangodb::velocypack::Parser::fromJson(
      "{ \"name\": \"testView\", \"type\": \"arangosearch\" }");
  auto logicalView = vocbase.createView(createJson->slice());
  ASSERT_TRUE((false == !logicalView));

  // link collections
  auto updateJson = arangodb::velocypack::Parser::fromJson(
      "{ \"links\": {"
      "\"testCollection0\": { \"includeAllFields\": true, "
      "\"trackListPositions\": true },"
      "\"testCollection1\": { \"includeAllFields\": true },"
      "\"testCollection2\": { \"includeAllFields\": true }"
      "}}");
  EXPECT_TRUE((logicalView->properties(updateJson->slice(), true).ok()));

  // dummy query
  arangodb::aql::Query query(false, vocbase, arangodb::aql::QueryString("RETURN 1"),
                             nullptr, arangodb::velocypack::Parser::fromJson("{}"),
                             arangodb::aql::PART_MAIN);

  // register collections with the query
  query.addCollection(std::to_string(collection0->id()), arangodb::AccessMode::Type::READ);
  query.addCollection(std::to_string(collection1->id()), arangodb::AccessMode::Type::READ);

  // prepare query
  query.prepare(arangodb::QueryRegistryFeature::registry(),
                arangodb::aql::SerializationFormat::SHADOWROWS);

  arangodb::aql::Variable const outVariable("variable", 0);

  // no filter condition, no sort condition
  arangodb::iresearch::IResearchViewNode node(*query.plan(),
                                              42,           // id
                                              vocbase,      // database
                                              logicalView,  // view
                                              outVariable,
                                              nullptr,  // no filter condition
                                              nullptr,  // no options
                                              {});        // no sort condition
  EXPECT_TRUE(node.shards().empty());
  EXPECT_TRUE(!node.empty());  // view has no links
  auto collections = node.collections();
  EXPECT_EQ(2, collections.size());

  // we expect only collections 'collection0', 'collection1' to be
  // present since 'collection2' is not registered with the query
  std::unordered_set<std::string> expectedCollections{std::to_string(collection0->id()),
                                                      std::to_string(collection1->id())};

  for (arangodb::aql::Collection const& collection : collections) {
    EXPECT_EQ(1, expectedCollections.erase(collection.name()));
  }
  EXPECT_TRUE(expectedCollections.empty());
}

TEST_F(IResearchViewNodeTest, createBlockSingleServer) {
  TRI_vocbase_t vocbase(TRI_vocbase_type_e::TRI_VOCBASE_TYPE_NORMAL, testDBInfo(server.server()));
  auto createJson = arangodb::velocypack::Parser::fromJson(
      "{ \"name\": \"testView\", \"type\": \"arangosearch\" }");
  auto logicalView = vocbase.createView(createJson->slice());
  ASSERT_TRUE((false == !logicalView));

  // create collection0
  std::shared_ptr<arangodb::LogicalCollection> collection0;
  {
    auto createJson = arangodb::velocypack::Parser::fromJson(
        "{ \"name\": \"testCollection0\", \"id\" : \"42\" }");
    collection0 = vocbase.createCollection(createJson->slice());
    ASSERT_TRUE((nullptr != collection0));
  }

  // link collections
  auto updateJson = arangodb::velocypack::Parser::fromJson(
      "{ \"links\": {"
      "\"testCollection0\": { \"includeAllFields\": true, "
      "\"trackListPositions\": true }"
      "}}");
  EXPECT_TRUE((logicalView->properties(updateJson->slice(), true).ok()));

  // insert into collection
  {
    std::vector<std::string> const EMPTY;

    arangodb::OperationOptions opt;
    arangodb::ManagedDocumentResult mmdoc;

    arangodb::transaction::Methods trx(arangodb::transaction::StandaloneContext::Create(vocbase),
                                       EMPTY, EMPTY, EMPTY,
                                       arangodb::transaction::Options());
    EXPECT_TRUE((trx.begin().ok()));

    auto json = arangodb::velocypack::Parser::fromJson("{}");
    auto const res = collection0->insert(&trx, json->slice(), mmdoc, opt, false);
    EXPECT_TRUE(res.ok());

    EXPECT_TRUE((trx.commit().ok()));
    EXPECT_TRUE(
        (arangodb::tests::executeQuery(vocbase,
                                       "FOR d IN testView SEARCH 1 ==1 OPTIONS "
                                       "{ waitForSync: true } RETURN d")
             .result.ok()));  // commit
  }

  // dummy query
  arangodb::aql::Query query(false, vocbase, arangodb::aql::QueryString("RETURN 1"),
                             nullptr, arangodb::velocypack::Parser::fromJson("{}"),
                             arangodb::aql::PART_MAIN);
  query.prepare(arangodb::QueryRegistryFeature::registry(),
                arangodb::aql::SerializationFormat::SHADOWROWS);

  // dummy engine
  arangodb::aql::ExecutionEngine engine(query, arangodb::aql::SerializationFormat::SHADOWROWS);

  arangodb::aql::Variable const outVariable("variable", 0);

  // no filter condition, no sort condition
  {
    arangodb::aql::SingletonNode singleton(query.plan(), 0);
    arangodb::iresearch::IResearchViewNode node(*query.plan(),
                                                42,           // id
                                                vocbase,      // database
                                                logicalView,  // view
                                                outVariable,
                                                nullptr,  // no filter condition
                                                nullptr,  // no options
                                                {});        // no sort condition
    node.addDependency(&singleton);

    // "Trust me, I'm an IT professional"
    singleton.setVarUsageValid();
    node.setVarUsageValid();

    node.planRegisters(nullptr);

    std::unordered_map<arangodb::aql::ExecutionNode*, arangodb::aql::ExecutionBlock*> EMPTY;

    // before transaction has started (no snapshot)
    try {
      auto block = node.createBlock(engine, EMPTY);
      EXPECT_TRUE(false);
    } catch (arangodb::basics::Exception const& e) {
      EXPECT_TRUE(TRI_ERROR_INTERNAL == e.code());
    }

    // start transaction (put snapshot into)
    ASSERT_TRUE(query.trx()->state());
    EXPECT_TRUE(nullptr ==
                arangodb::LogicalView::cast<arangodb::iresearch::IResearchView>(*logicalView)
                    .snapshot(*query.trx(),
                              arangodb::iresearch::IResearchView::SnapshotMode::Find));
    auto* snapshot =
        arangodb::LogicalView::cast<arangodb::iresearch::IResearchView>(*logicalView)
            .snapshot(*query.trx(), arangodb::iresearch::IResearchView::SnapshotMode::FindOrCreate);
    EXPECT_TRUE(snapshot ==
                arangodb::LogicalView::cast<arangodb::iresearch::IResearchView>(*logicalView)
                    .snapshot(*query.trx(),
                              arangodb::iresearch::IResearchView::SnapshotMode::Find));
    EXPECT_TRUE(snapshot ==
                arangodb::LogicalView::cast<arangodb::iresearch::IResearchView>(*logicalView)
                    .snapshot(*query.trx(),
                              arangodb::iresearch::IResearchView::SnapshotMode::FindOrCreate));
    EXPECT_TRUE(snapshot ==
                arangodb::LogicalView::cast<arangodb::iresearch::IResearchView>(*logicalView)
                    .snapshot(*query.trx(),
                              arangodb::iresearch::IResearchView::SnapshotMode::SyncAndReplace));

    // after transaction has started
    {
      auto block = node.createBlock(engine, EMPTY);
      EXPECT_TRUE(nullptr != block);
      EXPECT_NE(nullptr,
        (dynamic_cast<arangodb::aql::ExecutionBlockImpl<arangodb::aql::IResearchViewExecutor<false, true>>*>((block.get()))));
    }
  }
}

TEST_F(IResearchViewNodeTest, createBlockSingleServerLateMaterialized) {
  TRI_vocbase_t vocbase(TRI_vocbase_type_e::TRI_VOCBASE_TYPE_NORMAL, 1,
                        "testVocbase");
  auto createJson = arangodb::velocypack::Parser::fromJson(
      "{ \"name\": \"testView\", \"type\": \"arangosearch\" }");
  auto logicalView = vocbase.createView(createJson->slice());
  ASSERT_TRUE((false == !logicalView));

  // create collection0
  std::shared_ptr<arangodb::LogicalCollection> collection0;
  {
    auto createJson = arangodb::velocypack::Parser::fromJson(
        "{ \"name\": \"testCollection0\", \"id\" : \"42\" }");
    collection0 = vocbase.createCollection(createJson->slice());
    ASSERT_TRUE((nullptr != collection0));
  }

  // link collections
  auto updateJson = arangodb::velocypack::Parser::fromJson(
      "{ \"links\": {"
      "\"testCollection0\": { \"includeAllFields\": true, "
      "\"trackListPositions\": true }"
      "}}");
  EXPECT_TRUE((logicalView->properties(updateJson->slice(), true).ok()));

  // insert into collection
  {
    std::vector<std::string> const EMPTY;

    arangodb::OperationOptions opt;
    arangodb::ManagedDocumentResult mmdoc;

    arangodb::transaction::Methods trx(arangodb::transaction::StandaloneContext::Create(vocbase),
                                       EMPTY, EMPTY, EMPTY,
                                       arangodb::transaction::Options());
    EXPECT_TRUE((trx.begin().ok()));

    auto json = arangodb::velocypack::Parser::fromJson("{}");
    auto const res = collection0->insert(&trx, json->slice(), mmdoc, opt, false);
    EXPECT_TRUE(res.ok());

    EXPECT_TRUE((trx.commit().ok()));
    EXPECT_TRUE(
        (arangodb::tests::executeQuery(vocbase,
                                       "FOR d IN testView SEARCH 1 ==1 OPTIONS "
                                       "{ waitForSync: true } RETURN d")
             .result.ok()));  // commit
  }

  // dummy query
  arangodb::aql::Query query(false, vocbase, arangodb::aql::QueryString("RETURN 1"),
                             nullptr, arangodb::velocypack::Parser::fromJson("{}"),
                             arangodb::aql::PART_MAIN);
  query.prepare(arangodb::QueryRegistryFeature::registry());

  // dummy engine
  arangodb::aql::ExecutionEngine engine(&query);

  arangodb::aql::Variable const outVariable("variable", 0);
  arangodb::aql::Variable const outNmColPtr("variable100", 100);
  arangodb::aql::Variable const outNmDocId("variable101", 101);
  // no filter condition, no sort condition
  {
    arangodb::aql::SingletonNode singleton(query.plan(), 0);
    arangodb::iresearch::IResearchViewNode node(*query.plan(),
                                                42,           // id
                                                vocbase,      // database
                                                logicalView,  // view
                                                outVariable,
                                                nullptr,  // no filter condition
                                                nullptr,  // no options
                                                {});        // no sort condition
    node.addDependency(&singleton);
    node.setLateMaterialized(&outNmColPtr, &outNmDocId);
    // "Trust me, I'm an IT professional"
    singleton.setVarUsageValid();
    node.setVarUsageValid();

    node.planRegisters(nullptr);

    std::unordered_map<arangodb::aql::ExecutionNode*, arangodb::aql::ExecutionBlock*> EMPTY;

    // before transaction has started (no snapshot)
    try {
      auto block = node.createBlock(engine, EMPTY);
      EXPECT_TRUE(false);
    } catch (arangodb::basics::Exception const& e) {
      EXPECT_TRUE(TRI_ERROR_INTERNAL == e.code());
    }

    // start transaction (put snapshot into)
    ASSERT_TRUE(query.trx()->state());
    EXPECT_TRUE(nullptr ==
                arangodb::LogicalView::cast<arangodb::iresearch::IResearchView>(*logicalView)
                    .snapshot(*query.trx(),
                              arangodb::iresearch::IResearchView::SnapshotMode::Find));
    auto* snapshot =
        arangodb::LogicalView::cast<arangodb::iresearch::IResearchView>(*logicalView)
            .snapshot(*query.trx(), arangodb::iresearch::IResearchView::SnapshotMode::FindOrCreate);
    EXPECT_TRUE(snapshot ==
                arangodb::LogicalView::cast<arangodb::iresearch::IResearchView>(*logicalView)
                    .snapshot(*query.trx(),
                              arangodb::iresearch::IResearchView::SnapshotMode::Find));
    EXPECT_TRUE(snapshot ==
                arangodb::LogicalView::cast<arangodb::iresearch::IResearchView>(*logicalView)
                    .snapshot(*query.trx(),
                              arangodb::iresearch::IResearchView::SnapshotMode::FindOrCreate));
    EXPECT_TRUE(snapshot ==
                arangodb::LogicalView::cast<arangodb::iresearch::IResearchView>(*logicalView)
                    .snapshot(*query.trx(),
                              arangodb::iresearch::IResearchView::SnapshotMode::SyncAndReplace));

    // after transaction has started
    {
      auto block = node.createBlock(engine, EMPTY);
      EXPECT_TRUE(nullptr != block);
      EXPECT_NE(nullptr,
        (dynamic_cast<arangodb::aql::ExecutionBlockImpl<arangodb::aql::IResearchViewExecutor<false, false>>*>((block.get()))));
    }
  }
}

// FIXME TODO
// TEST_F(IResearchViewNodeTest, createBlockDBServer) {
//}

TEST_F(IResearchViewNodeTest, createBlockCoordinator) {
  TRI_vocbase_t vocbase(TRI_vocbase_type_e::TRI_VOCBASE_TYPE_NORMAL, testDBInfo(server.server()));
  auto createJson = arangodb::velocypack::Parser::fromJson(
      "{ \"name\": \"testView\", \"type\": \"arangosearch\" }");
  auto logicalView = vocbase.createView(createJson->slice());
  ASSERT_TRUE((false == !logicalView));

  // dummy query
  arangodb::aql::Query query(false, vocbase, arangodb::aql::QueryString("RETURN 1"),
                             nullptr, arangodb::velocypack::Parser::fromJson("{}"),
                             arangodb::aql::PART_MAIN);
  query.prepare(arangodb::QueryRegistryFeature::registry(),
                arangodb::aql::SerializationFormat::SHADOWROWS);

  // dummy engine
  arangodb::aql::ExecutionEngine engine(query, arangodb::aql::SerializationFormat::SHADOWROWS);
  arangodb::aql::SingletonNode singleton(query.plan(), 0);
  arangodb::aql::Variable const outVariable("variable", 0);

  // no filter condition, no sort condition
  arangodb::iresearch::IResearchViewNode node(*query.plan(),
                                              42,           // id
                                              vocbase,      // database
                                              logicalView,  // view
                                              outVariable,
                                              nullptr,  // no filter condition
                                              nullptr,  // no options
                                              {});        // no sort condition
  node.addDependency(&singleton);

  std::unordered_map<arangodb::aql::ExecutionNode*, arangodb::aql::ExecutionBlock*> EMPTY;
  singleton.setVarUsageValid();
  node.setVarUsageValid();
  singleton.planRegisters(nullptr);
  node.planRegisters(nullptr);
  arangodb::ServerState::instance()->setRole(arangodb::ServerState::ROLE_COORDINATOR);
  auto emptyBlock = node.createBlock(engine, EMPTY);
  arangodb::ServerState::instance()->setRole(arangodb::ServerState::ROLE_SINGLE);
  EXPECT_TRUE(nullptr != emptyBlock);
  EXPECT_TRUE(nullptr !=
              dynamic_cast<arangodb::aql::ExecutionBlockImpl<arangodb::aql::NoResultsExecutor>*>(
                  emptyBlock.get()));
}

<<<<<<< HEAD
TEST_F(IResearchViewNodeTest, createBlockCoordinatorLateMaterialize) {
  TRI_vocbase_t vocbase(TRI_vocbase_type_e::TRI_VOCBASE_TYPE_NORMAL, 1,
                        "testVocbase");
  auto createJson = arangodb::velocypack::Parser::fromJson(
      "{ \"name\": \"testView\", \"type\": \"arangosearch\" }");
  auto logicalView = vocbase.createView(createJson->slice());
  ASSERT_TRUE((false == !logicalView));

  // dummy query
  arangodb::aql::Query query(false, vocbase, arangodb::aql::QueryString("RETURN 1"),
                             nullptr, arangodb::velocypack::Parser::fromJson("{}"),
                             arangodb::aql::PART_MAIN);
  query.prepare(arangodb::QueryRegistryFeature::registry());

  // dummy engine
  arangodb::aql::ExecutionEngine engine(&query);
  arangodb::aql::SingletonNode singleton(query.plan(), 0);
  arangodb::aql::Variable const outVariable("variable", 0);
  arangodb::aql::Variable const outNmColPtr("variable100", 100);
  arangodb::aql::Variable const outNmDocId("variable101", 101);

  // no filter condition, no sort condition
  arangodb::iresearch::IResearchViewNode node(*query.plan(),
                                              42,           // id
                                              vocbase,      // database
                                              logicalView,  // view
                                              outVariable,
                                              nullptr,  // no filter condition
                                              nullptr,  // no options
                                              {});        // no sort condition
  node.addDependency(&singleton);
  node.setLateMaterialized(&outNmColPtr, &outNmDocId);
  std::unordered_map<arangodb::aql::ExecutionNode*, arangodb::aql::ExecutionBlock*> EMPTY;
  singleton.setVarUsageValid();
  node.setVarUsageValid();
  singleton.planRegisters(nullptr);
  node.planRegisters(nullptr);
  arangodb::ServerState::instance()->setRole(arangodb::ServerState::ROLE_COORDINATOR);
  auto emptyBlock = node.createBlock(engine, EMPTY);
  arangodb::ServerState::instance()->setRole(arangodb::ServerState::ROLE_SINGLE);
  EXPECT_TRUE(nullptr != emptyBlock);
  EXPECT_TRUE(nullptr !=
              dynamic_cast<arangodb::aql::ExecutionBlockImpl<arangodb::aql::NoResultsExecutor>*>(
                  emptyBlock.get()));
}

class IResearchViewBlockTest : public ::testing::Test {
=======
class IResearchViewBlockTest
    : public ::testing::Test,
      public arangodb::tests::LogSuppressor<arangodb::Logger::AUTHENTICATION, arangodb::LogLevel::ERR> {
>>>>>>> 2e293b85
 protected:
  arangodb::tests::mocks::MockAqlServer server;

  IResearchViewBlockTest() : server(false) {
    arangodb::tests::init(true);

    server.addFeature<arangodb::FlushFeature>(false);
    server.startFeatures();

    auto& dbPathFeature = server.getFeature<arangodb::DatabasePathFeature>();
    arangodb::tests::setDatabasePath(dbPathFeature);  // ensure test data is stored in a unique directory

    auto& dbFeature = server.getFeature<arangodb::DatabaseFeature>();
    auto vocbase = dbFeature.useDatabase(arangodb::StaticStrings::SystemDatabase);
    std::shared_ptr<arangodb::LogicalCollection> collection0;
    {
      auto createJson = arangodb::velocypack::Parser::fromJson(
          "{ \"name\": \"testCollection0\", \"id\" : \"42\" }");
      collection0 = vocbase->createCollection(createJson->slice());
      EXPECT_NE(nullptr, collection0);
    }
    auto createJson = arangodb::velocypack::Parser::fromJson(
        "{ \"name\": \"testView\", \"type\": \"arangosearch\" }");
    auto logicalView = vocbase->createView(createJson->slice());
    EXPECT_NE(nullptr, logicalView);
    auto updateJson = arangodb::velocypack::Parser::fromJson(
        "{ \"links\": {"
        "\"testCollection0\": { \"includeAllFields\": true, "
        "\"trackListPositions\": true }"
        "}}");
    EXPECT_TRUE(logicalView->properties(updateJson->slice(), true).ok());
    std::vector<std::string> EMPTY_VECTOR;
    auto trx = std::make_shared<arangodb::transaction::Methods>(
        arangodb::transaction::StandaloneContext::Create(*vocbase), EMPTY_VECTOR,
        EMPTY_VECTOR, EMPTY_VECTOR, arangodb::transaction::Options());

    EXPECT_TRUE(trx->begin().ok());
    // Fill dummy data in index only (to simulate some documents where already removed from collection)
    arangodb::iresearch::IResearchLinkMeta meta;
    meta._includeAllFields = true;
    {
      auto doc = arangodb::velocypack::Parser::fromJson("{ \"key\": 1 }");
      auto indexes = collection0->getIndexes();
      EXPECT_TRUE(!indexes.empty());
      auto* l =
          static_cast<arangodb::iresearch::IResearchMMFilesLink*>(indexes[0].get());
      for (size_t i = 2; i < 10; ++i) {
        l->insert(*trx, arangodb::LocalDocumentId(i), doc->slice(), arangodb::Index::normal);
      }
    }
    // in collection only one alive doc
    auto aliveDoc = arangodb::velocypack::Parser::fromJson("{ \"key\": 1 }");
    arangodb::ManagedDocumentResult insertResult;
    arangodb::OperationOptions options;
    EXPECT_TRUE(collection0
                    ->insert(trx.get(), aliveDoc->slice(), insertResult, options, false)
                    .ok());
    EXPECT_TRUE(trx->commit().ok());
  }
};

TEST_F(IResearchViewBlockTest, retrieveWithMissingInCollectionUnordered) {
<<<<<<< HEAD
  auto* dbFeature =
      arangodb::application_features::ApplicationServer::lookupFeature<arangodb::DatabaseFeature>(
          "Database");
  auto vocbase = dbFeature->useDatabase(arangodb::StaticStrings::SystemDatabase);
  auto queryResult =
    arangodb::tests::executeQuery(*vocbase,
=======
  auto& dbFeature = server.getFeature<arangodb::DatabaseFeature>();
  auto vocbase = dbFeature.useDatabase(arangodb::StaticStrings::SystemDatabase);
  auto queryResult = 
    arangodb::tests::executeQuery(*vocbase, 
>>>>>>> 2e293b85
                                  "FOR d IN testView OPTIONS { waitForSync: true } RETURN d");
  ASSERT_TRUE(queryResult.result.ok());
  auto result = queryResult.data->slice();
  EXPECT_TRUE(result.isArray());
  arangodb::velocypack::ArrayIterator resultIt(result);
  ASSERT_EQ(1, resultIt.size());
}

TEST_F(IResearchViewBlockTest, retrieveWithMissingInCollection) {
<<<<<<< HEAD
  auto* dbFeature =
      arangodb::application_features::ApplicationServer::lookupFeature<arangodb::DatabaseFeature>(
          "Database");
  auto vocbase = dbFeature->useDatabase(arangodb::StaticStrings::SystemDatabase);
  auto queryResult =
    arangodb::tests::executeQuery(*vocbase,
=======
  auto& dbFeature = server.getFeature<arangodb::DatabaseFeature>();
  auto vocbase = dbFeature.useDatabase(arangodb::StaticStrings::SystemDatabase);
  auto queryResult = 
    arangodb::tests::executeQuery(*vocbase, 
>>>>>>> 2e293b85
                                  "FOR d IN testView  OPTIONS { waitForSync: true } SORT BM25(d) RETURN d");
  ASSERT_TRUE(queryResult.result.ok());
  auto result = queryResult.data->slice();
  EXPECT_TRUE(result.isArray());
  arangodb::velocypack::ArrayIterator resultIt(result);
  ASSERT_EQ(1, resultIt.size());
}<|MERGE_RESOLUTION|>--- conflicted
+++ resolved
@@ -2360,7 +2360,6 @@
                   emptyBlock.get()));
 }
 
-<<<<<<< HEAD
 TEST_F(IResearchViewNodeTest, createBlockCoordinatorLateMaterialize) {
   TRI_vocbase_t vocbase(TRI_vocbase_type_e::TRI_VOCBASE_TYPE_NORMAL, 1,
                         "testVocbase");
@@ -2407,12 +2406,9 @@
                   emptyBlock.get()));
 }
 
-class IResearchViewBlockTest : public ::testing::Test {
-=======
-class IResearchViewBlockTest
+class IResearchViewBlockTest 
     : public ::testing::Test,
       public arangodb::tests::LogSuppressor<arangodb::Logger::AUTHENTICATION, arangodb::LogLevel::ERR> {
->>>>>>> 2e293b85
  protected:
   arangodb::tests::mocks::MockAqlServer server;
 
@@ -2475,19 +2471,10 @@
 };
 
 TEST_F(IResearchViewBlockTest, retrieveWithMissingInCollectionUnordered) {
-<<<<<<< HEAD
-  auto* dbFeature =
-      arangodb::application_features::ApplicationServer::lookupFeature<arangodb::DatabaseFeature>(
-          "Database");
-  auto vocbase = dbFeature->useDatabase(arangodb::StaticStrings::SystemDatabase);
-  auto queryResult =
-    arangodb::tests::executeQuery(*vocbase,
-=======
   auto& dbFeature = server.getFeature<arangodb::DatabaseFeature>();
   auto vocbase = dbFeature.useDatabase(arangodb::StaticStrings::SystemDatabase);
   auto queryResult = 
     arangodb::tests::executeQuery(*vocbase, 
->>>>>>> 2e293b85
                                   "FOR d IN testView OPTIONS { waitForSync: true } RETURN d");
   ASSERT_TRUE(queryResult.result.ok());
   auto result = queryResult.data->slice();
@@ -2497,19 +2484,10 @@
 }
 
 TEST_F(IResearchViewBlockTest, retrieveWithMissingInCollection) {
-<<<<<<< HEAD
-  auto* dbFeature =
-      arangodb::application_features::ApplicationServer::lookupFeature<arangodb::DatabaseFeature>(
-          "Database");
-  auto vocbase = dbFeature->useDatabase(arangodb::StaticStrings::SystemDatabase);
-  auto queryResult =
-    arangodb::tests::executeQuery(*vocbase,
-=======
   auto& dbFeature = server.getFeature<arangodb::DatabaseFeature>();
   auto vocbase = dbFeature.useDatabase(arangodb::StaticStrings::SystemDatabase);
   auto queryResult = 
     arangodb::tests::executeQuery(*vocbase, 
->>>>>>> 2e293b85
                                   "FOR d IN testView  OPTIONS { waitForSync: true } SORT BM25(d) RETURN d");
   ASSERT_TRUE(queryResult.result.ok());
   auto result = queryResult.data->slice();
