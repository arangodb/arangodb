--- conflicted
+++ resolved
@@ -91,14 +91,11 @@
 #include "velocypack/Iterator.h"
 #include "velocypack/Parser.h"
 
-<<<<<<< HEAD
 static const VPackBuilder systemDatabaseBuilder = dbArgsBuilder();
 static const VPackSlice   systemDatabaseArgs = systemDatabaseBuilder.slice();
 static const VPackBuilder testDatabaseBuilder = dbArgsBuilder("testVocbase");
 static const VPackSlice   testDatabaseArgs = testDatabaseBuilder.slice();
-=======
-
->>>>>>> b3690fc2
+
 // -----------------------------------------------------------------------------
 // --SECTION--                                                 setup / tear-down
 // -----------------------------------------------------------------------------
@@ -840,7 +837,7 @@
   {
     // simulate heartbeat thread
     ASSERT_EQ(TRI_ERROR_NO_ERROR,
-      database->createDatabase(1, "testDatabase", vocbase));
+      database->createDatabase(1, "testDatabase", VPackSlice::emptyObjectSlice(), vocbase));
 
     ASSERT_NE(nullptr, vocbase);
     ASSERT_EQ("testDatabase", vocbase->name());
@@ -922,9 +919,9 @@
     index->toVelocyPack(builder,
                         arangodb::Index::makeFlags(arangodb::Index::Serialize::Internals));
     // temporary property should not be returned
-    ASSERT_FALSE(builder.slice().hasKey("inBackground")); 
-  }
-    
+    ASSERT_FALSE(builder.slice().hasKey("inBackground"));
+  }
+
   // Check link definition in view
   {
     logicalView = ci->getView(vocbase->name(), viewId);
@@ -940,9 +937,9 @@
     ASSERT_TRUE(links.hasKey("testCollection"));
     auto testCollectionSlice = links.get("testCollection");
     // temporary property should not be returned
-    ASSERT_FALSE(testCollectionSlice.hasKey("inBackground")); 
-  }
-}  
+    ASSERT_FALSE(testCollectionSlice.hasKey("inBackground"));
+  }
+}
 
 TEST_F(IResearchViewCoordinatorTest, test_drop_with_link) {
   auto* database = arangodb::DatabaseFeature::DATABASE;
