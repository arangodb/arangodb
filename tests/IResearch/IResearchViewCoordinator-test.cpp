--- conflicted
+++ resolved
@@ -91,14 +91,11 @@
 #include "velocypack/Iterator.h"
 #include "velocypack/Parser.h"
 
-<<<<<<< HEAD
 static const VPackBuilder systemDatabaseBuilder = dbArgsBuilder();
 static const VPackSlice   systemDatabaseArgs = systemDatabaseBuilder.slice();
 static const VPackBuilder testDatabaseBuilder = dbArgsBuilder("testVocbase");
 static const VPackSlice   testDatabaseArgs = testDatabaseBuilder.slice();
 
-=======
->>>>>>> ac9f9402
 // -----------------------------------------------------------------------------
 // --SECTION--                                                 setup / tear-down
 // -----------------------------------------------------------------------------
@@ -842,12 +839,7 @@
   // create database
   {
     // simulate heartbeat thread
-<<<<<<< HEAD
-    ASSERT_EQ(TRI_ERROR_NO_ERROR,
-      database->createDatabase(1, "testDatabase", VPackSlice::emptyObjectSlice(), vocbase));
-=======
-    ASSERT_EQ(TRI_ERROR_NO_ERROR, database->createDatabase(1, "testDatabase", vocbase));
->>>>>>> ac9f9402
+    ASSERT_EQ(TRI_ERROR_NO_ERROR, database->createDatabase(1, "testDatabase", VPackSlice::emptyObjectSlice(), vocbase));
 
     ASSERT_NE(nullptr, vocbase);
     ASSERT_EQ("testDatabase", vocbase->name());
