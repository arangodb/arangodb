--- conflicted
+++ resolved
@@ -94,113 +94,17 @@
                          arangodb::iresearch::IResearchLinkCoordinator::factory());
 */
     arangodb::tests::init();
-<<<<<<< HEAD
-
-    // suppress INFO {authentication} Authentication is turned on (system only), authentication for unix sockets is turned on
-    arangodb::LogTopic::setLogLevel(arangodb::Logger::AUTHENTICATION.name(),
-                                    arangodb::LogLevel::WARN);
-
-    // pretend we're on coordinator
-    serverRoleBeforeSetup = arangodb::ServerState::instance()->getRole();
-    arangodb::ServerState::instance()->setRole(arangodb::ServerState::ROLE_COORDINATOR);
-
-    auto buildFeatureEntry = [&](arangodb::application_features::ApplicationFeature* ftr,
-                                 bool start) -> void {
-      std::string name = ftr->name();
-      features.emplace(name, std::make_pair(ftr, start));
-    };
-    arangodb::application_features::ApplicationFeature* tmpFeature;
-
-    buildFeatureEntry(new arangodb::application_features::BasicFeaturePhase(server, false), false);
-    buildFeatureEntry(new arangodb::application_features::CommunicationFeaturePhase(server),
-                      false);
-    buildFeatureEntry(new arangodb::application_features::ClusterFeaturePhase(server), false);
-    buildFeatureEntry(new arangodb::application_features::DatabaseFeaturePhase(server), false);
-    buildFeatureEntry(new arangodb::application_features::GreetingsFeaturePhase(server, false),
-                      false);
-    buildFeatureEntry(new arangodb::application_features::V8FeaturePhase(server), false);
-
-    // setup required application features
-    buildFeatureEntry(new arangodb::V8DealerFeature(server), false);
-    buildFeatureEntry(new arangodb::ViewTypesFeature(server), true);
-    buildFeatureEntry(tmpFeature = new arangodb::QueryRegistryFeature(server), false);
-    arangodb::application_features::ApplicationServer::server->addFeature(tmpFeature);  // need QueryRegistryFeature feature to be added now in order to create the system database
-    system = irs::memory::make_unique<TRI_vocbase_t>(TRI_vocbase_type_e::TRI_VOCBASE_TYPE_NORMAL,
-                                                     0, systemDatabaseArgs);
-    buildFeatureEntry(new arangodb::SystemDatabaseFeature(server, system.get()),
-                      false);  // required for IResearchAnalyzerFeature
-    buildFeatureEntry(new arangodb::RandomFeature(server), false);  // required by AuthenticationFeature
-    buildFeatureEntry(new arangodb::AuthenticationFeature(server), false);
-    buildFeatureEntry(arangodb::DatabaseFeature::DATABASE =
-                          new arangodb::DatabaseFeature(server),
-                      false);
-    buildFeatureEntry(new arangodb::DatabasePathFeature(server), false);
-    buildFeatureEntry(new arangodb::TraverserEngineRegistryFeature(server), false);  // must be before AqlFeature
-    buildFeatureEntry(new arangodb::AqlFeature(server), true);
-    buildFeatureEntry(new arangodb::aql::AqlFunctionFeature(server), true);  // required for IResearchAnalyzerFeature
-    buildFeatureEntry(new arangodb::iresearch::IResearchFeature(server), true);
-    buildFeatureEntry(new arangodb::aql::OptimizerRulesFeature(server), true);
-    buildFeatureEntry(new arangodb::FlushFeature(server), false);  // do not start the thread
-    buildFeatureEntry(new arangodb::ClusterFeature(server), false);
-    buildFeatureEntry(new arangodb::ShardingFeature(server), false);
-    buildFeatureEntry(new arangodb::iresearch::IResearchAnalyzerFeature(server), true);
-
-#if USE_ENTERPRISE
-    buildFeatureEntry(new arangodb::LdapFeature(server),
-                      false);  // required for AuthenticationFeature with USE_ENTERPRISE
-#endif
-
-    for (auto& f : features) {
-      arangodb::application_features::ApplicationServer::server->addFeature(
-          f.second.first);
-    }
-    arangodb::application_features::ApplicationServer::server->setupDependencies(false);
-    orderedFeatures =
-        arangodb::application_features::ApplicationServer::server->getOrderedFeatures();
-
-    // suppress log messages since tests check error conditions
-    arangodb::LogTopic::setLogLevel(arangodb::Logger::AGENCY.name(),
-                                    arangodb::LogLevel::FATAL);
-    arangodb::LogTopic::setLogLevel(arangodb::Logger::ENGINES.name(), arangodb::LogLevel::FATAL);  // suppress ERROR {engines} failed to instantiate index, error: ...
-    arangodb::LogTopic::setLogLevel(arangodb::Logger::FIXME.name(), arangodb::LogLevel::ERR);  // suppress ERROR recovery failure due to error from callback
-    arangodb::LogTopic::setLogLevel(arangodb::Logger::CLUSTER.name(),
-                                    arangodb::LogLevel::FATAL);
-    arangodb::LogTopic::setLogLevel(arangodb::iresearch::TOPIC.name(),
-                                    arangodb::LogLevel::FATAL);
-    irs::logger::output_le(iresearch::logger::IRL_FATAL, stderr);
-
-    for (auto& f : orderedFeatures) {
-      f->prepare();
-
-      if (f->name() == "Authentication") {
-        f->forceDisable();
-      }
-    }
-
-    for (auto& f : orderedFeatures) {
-      if (features.at(f->name()).second) {
-        f->start();
-      }
-    }
-
-    auto* authFeature =
-        arangodb::application_features::ApplicationServer::getFeature<arangodb::AuthenticationFeature>(
-            "Authentication");
-    authFeature->enable();  // required for authentication tests
-
-=======
->>>>>>> 8d1b74fc
     TransactionStateMock::abortTransactionCount = 0;
     TransactionStateMock::beginTransactionCount = 0;
     TransactionStateMock::commitTransactionCount = 0;
-  }
+    }
 
   void createTestDatabase(TRI_vocbase_t*& vocbase) {
     vocbase = server.createDatabase("testDatabase");
     ASSERT_NE(nullptr, vocbase);
     ASSERT_EQ("testDatabase", vocbase->name());
     ASSERT_EQ(TRI_vocbase_type_e::TRI_VOCBASE_TYPE_COORDINATOR, vocbase->type());
-  }
+    }
 
   ~IResearchViewCoordinatorTest() {
   }
@@ -246,20 +150,7 @@
   ASSERT_TRUE((nullptr != ci));
   TRI_vocbase_t* vocbase;  // will be owned by DatabaseFeature
 
-<<<<<<< HEAD
-  {
-    auto* database = arangodb::DatabaseFeature::DATABASE;
-    ASSERT_TRUE((nullptr != database));
-    ASSERT_TRUE((TRI_ERROR_NO_ERROR == database->createDatabase(1, "testVocbase", arangodb::velocypack::Slice::emptyObjectSlice(), vocbase)));
-    ASSERT_TRUE((nullptr != vocbase));
-    ASSERT_TRUE(arangodb::AgencyComm().setValue(std::string("Current/Databases/") + vocbase->name(), arangodb::velocypack::Slice::emptyObjectSlice(), 0.0).successful());
-    ASSERT_TRUE((ci->createDatabaseCoordinator(vocbase->name(),
-                                               arangodb::velocypack::Slice::emptyObjectSlice(), 0.0)
-                     .ok()));
-  }
-=======
   createTestDatabase(vocbase);
->>>>>>> 8d1b74fc
 
   std::string collectionId0("100");
   std::string collectionId1("101");
@@ -326,25 +217,7 @@
   ASSERT_TRUE((nullptr != ci));
   TRI_vocbase_t* vocbase;  // will be owned by DatabaseFeature
 
-<<<<<<< HEAD
-  // create database
-  {
-    // simulate heartbeat thread
-    ASSERT_TRUE((TRI_ERROR_NO_ERROR ==
-                 database->createDatabase(1, "testDatabase", arangodb::velocypack::Slice::emptyObjectSlice(), vocbase)));
-
-    ASSERT_TRUE((nullptr != vocbase));
-    EXPECT_TRUE(("testDatabase" == vocbase->name()));
-    EXPECT_TRUE((TRI_vocbase_type_e::TRI_VOCBASE_TYPE_COORDINATOR == vocbase->type()));
-    EXPECT_TRUE((1 == vocbase->id()));
-
-    EXPECT_TRUE(arangodb::AgencyComm().setValue(std::string("Current/Databases/") + vocbase->name(), arangodb::velocypack::Slice::emptyObjectSlice(), 0.0).successful());
-    EXPECT_TRUE((ci->createDatabaseCoordinator(vocbase->name(), VPackSlice::emptyObjectSlice(), 0.0)
-                     .ok()));
-  }
-=======
   createTestDatabase(vocbase);
->>>>>>> 8d1b74fc
 
   // view definition with LogicalView (for persistence)
   {
@@ -625,23 +498,7 @@
 
   TRI_vocbase_t* vocbase;  // will be owned by DatabaseFeature
 
-<<<<<<< HEAD
-  // create database
-  {
-    // simulate heartbeat thread
-    ASSERT_TRUE(TRI_ERROR_NO_ERROR == database->createDatabase(1, "testDatabase", arangodb::velocypack::Slice::emptyObjectSlice(), vocbase));
-
-    ASSERT_TRUE(nullptr != vocbase);
-    EXPECT_TRUE("testDatabase" == vocbase->name());
-    EXPECT_TRUE(TRI_vocbase_type_e::TRI_VOCBASE_TYPE_COORDINATOR == vocbase->type());
-    EXPECT_TRUE(1 == vocbase->id());
-    EXPECT_TRUE(arangodb::AgencyComm().setValue(std::string("Current/Databases/") + vocbase->name(), arangodb::velocypack::Slice::emptyObjectSlice(), 0.0).successful());
-    EXPECT_TRUE((ci->createDatabaseCoordinator(vocbase->name(), VPackSlice::emptyObjectSlice(), 0.0)
-                     .ok()));
-  }
-=======
   createTestDatabase(vocbase);
->>>>>>> 8d1b74fc
 
   // no name specified
   {
@@ -775,24 +632,7 @@
   ASSERT_NE(nullptr, ci);
   TRI_vocbase_t* vocbase;  // will be owned by DatabaseFeature
 
-<<<<<<< HEAD
-  // create database
-  {
-    // simulate heartbeat thread
-    ASSERT_EQ(TRI_ERROR_NO_ERROR, database->createDatabase(1, "testDatabase", VPackSlice::emptyObjectSlice(), vocbase));
-
-    ASSERT_NE(nullptr, vocbase);
-    ASSERT_EQ("testDatabase", vocbase->name());
-    ASSERT_EQ(TRI_vocbase_type_e::TRI_VOCBASE_TYPE_COORDINATOR, vocbase->type());
-    ASSERT_EQ(1, vocbase->id());
-
-    ASSERT_TRUE(arangodb::AgencyComm().setValue(std::string("Current/Databases/") + vocbase->name(), arangodb::velocypack::Slice::emptyObjectSlice(), 0.0).successful());
-    ASSERT_TRUE((ci->createDatabaseCoordinator(vocbase->name(), VPackSlice::emptyObjectSlice(), 0.0)
-                     .ok()));
-  }
-=======
   createTestDatabase(vocbase);
->>>>>>> 8d1b74fc
 
   auto collectionJson = arangodb::velocypack::Parser::fromJson(
       "{ \"id\": \"1\", \"planId\": \"1\",  \"name\": \"testCollection\", "
@@ -894,25 +734,7 @@
   ASSERT_TRUE((nullptr != ci));
   TRI_vocbase_t* vocbase;  // will be owned by DatabaseFeature
 
-<<<<<<< HEAD
-  // create database
-  {
-    // simulate heartbeat thread
-    ASSERT_TRUE((TRI_ERROR_NO_ERROR ==
-                 database->createDatabase(1, "testDatabase", arangodb::velocypack::Slice::emptyObjectSlice(), vocbase)));
-
-    ASSERT_TRUE((nullptr != vocbase));
-    EXPECT_TRUE(("testDatabase" == vocbase->name()));
-    EXPECT_TRUE((TRI_vocbase_type_e::TRI_VOCBASE_TYPE_COORDINATOR == vocbase->type()));
-    EXPECT_TRUE((1 == vocbase->id()));
-
-    EXPECT_TRUE(arangodb::AgencyComm().setValue(std::string("Current/Databases/") + vocbase->name(), arangodb::velocypack::Slice::emptyObjectSlice(), 0.0).successful());
-    EXPECT_TRUE((ci->createDatabaseCoordinator(vocbase->name(), VPackSlice::emptyObjectSlice(), 0.0)
-                     .ok()));
-  }
-=======
   createTestDatabase(vocbase);
->>>>>>> 8d1b74fc
 
   auto collectionJson = arangodb::velocypack::Parser::fromJson(
       "{ \"id\": \"1\", \"planId\": \"1\",  \"name\": \"testCollection\", "
@@ -1026,23 +848,7 @@
 
   TRI_vocbase_t* vocbase;  // will be owned by DatabaseFeature
 
-<<<<<<< HEAD
-  // create database
-  {
-    // simulate heartbeat thread
-    ASSERT_TRUE(TRI_ERROR_NO_ERROR == database->createDatabase(1, "testDatabase", arangodb::velocypack::Slice::emptyObjectSlice(), vocbase));
-
-    ASSERT_TRUE(nullptr != vocbase);
-    EXPECT_TRUE("testDatabase" == vocbase->name());
-    EXPECT_TRUE(TRI_vocbase_type_e::TRI_VOCBASE_TYPE_COORDINATOR == vocbase->type());
-    EXPECT_TRUE(1 == vocbase->id());
-    EXPECT_TRUE(arangodb::AgencyComm().setValue(std::string("Current/Databases/") + vocbase->name(), arangodb::velocypack::Slice::emptyObjectSlice(), 0.0).successful());
-    EXPECT_TRUE((ci->createDatabaseCoordinator(vocbase->name(), VPackSlice::emptyObjectSlice(), 0.0)
-                     .ok()));
-  }
-=======
   createTestDatabase(vocbase);
->>>>>>> 8d1b74fc
 
   // create view
   {
@@ -1198,24 +1004,7 @@
 
   TRI_vocbase_t* vocbase;  // will be owned by DatabaseFeature
 
-<<<<<<< HEAD
-  // create database
-  {
-    // simulate heartbeat thread
-    ASSERT_EQ(TRI_ERROR_NO_ERROR, database->createDatabase(1, "testDatabase", arangodb::velocypack::Slice::emptyObjectSlice(), vocbase));
-
-    ASSERT_NE(nullptr, vocbase);
-    EXPECT_EQ("testDatabase", vocbase->name());
-    EXPECT_EQ(TRI_vocbase_type_e::TRI_VOCBASE_TYPE_COORDINATOR, vocbase->type());
-    EXPECT_EQ(1, vocbase->id());
-    EXPECT_TRUE(arangodb::AgencyComm().setValue(std::string("Current/Databases/") + vocbase->name(), arangodb::velocypack::Slice::emptyObjectSlice(), 0.0).successful());
-    EXPECT_TRUE(ci->createDatabaseCoordinator(vocbase->name(),
-                                              VPackSlice::emptyObjectSlice(), 0.0)
-                    .ok());
-  }
-=======
   createTestDatabase(vocbase);
->>>>>>> 8d1b74fc
 
   // create view
   auto json = arangodb::velocypack::Parser::fromJson(
@@ -1399,23 +1188,7 @@
 
   TRI_vocbase_t* vocbase;  // will be owned by DatabaseFeature
 
-<<<<<<< HEAD
-  // create database
-  {
-    // simulate heartbeat thread
-    ASSERT_TRUE(TRI_ERROR_NO_ERROR == database->createDatabase(1, "testDatabase", arangodb::velocypack::Slice::emptyObjectSlice(), vocbase));
-
-    ASSERT_TRUE(nullptr != vocbase);
-    EXPECT_TRUE("testDatabase" == vocbase->name());
-    EXPECT_TRUE(TRI_vocbase_type_e::TRI_VOCBASE_TYPE_COORDINATOR == vocbase->type());
-    EXPECT_TRUE(1 == vocbase->id());
-    EXPECT_TRUE(arangodb::AgencyComm().setValue(std::string("Current/Databases/") + vocbase->name(), arangodb::velocypack::Slice::emptyObjectSlice(), 0.0).successful());
-    EXPECT_TRUE((ci->createDatabaseCoordinator(vocbase->name(), VPackSlice::emptyObjectSlice(), 0.0)
-                     .ok()));
-  }
-=======
   createTestDatabase(vocbase);
->>>>>>> 8d1b74fc
 
   // create collections
   std::shared_ptr<arangodb::LogicalCollection> logicalCollection1;
@@ -1992,23 +1765,7 @@
 
   TRI_vocbase_t* vocbase;  // will be owned by DatabaseFeature
 
-<<<<<<< HEAD
-  // create database
-  {
-    // simulate heartbeat thread
-    ASSERT_TRUE(TRI_ERROR_NO_ERROR == database->createDatabase(1, "testDatabase", arangodb::velocypack::Slice::emptyObjectSlice(), vocbase));
-
-    ASSERT_TRUE(nullptr != vocbase);
-    EXPECT_TRUE("testDatabase" == vocbase->name());
-    EXPECT_TRUE(TRI_vocbase_type_e::TRI_VOCBASE_TYPE_COORDINATOR == vocbase->type());
-    EXPECT_TRUE(1 == vocbase->id());
-    EXPECT_TRUE(arangodb::AgencyComm().setValue(std::string("Current/Databases/") + vocbase->name(), arangodb::velocypack::Slice::emptyObjectSlice(), 0.0).successful());
-    EXPECT_TRUE((ci->createDatabaseCoordinator(vocbase->name(), VPackSlice::emptyObjectSlice(), 0.0)
-                     .ok()));
-  }
-=======
   createTestDatabase(vocbase);
->>>>>>> 8d1b74fc
 
   // create collections
   std::shared_ptr<arangodb::LogicalCollection> logicalCollection1;
@@ -2633,23 +2390,7 @@
 
   TRI_vocbase_t* vocbase;  // will be owned by DatabaseFeature
 
-<<<<<<< HEAD
-  // create database
-  {
-    // simulate heartbeat thread
-    ASSERT_TRUE(TRI_ERROR_NO_ERROR == database->createDatabase(1, "testDatabase", arangodb::velocypack::Slice::emptyObjectSlice(), vocbase));
-
-    ASSERT_TRUE(nullptr != vocbase);
-    EXPECT_TRUE("testDatabase" == vocbase->name());
-    EXPECT_TRUE(TRI_vocbase_type_e::TRI_VOCBASE_TYPE_COORDINATOR == vocbase->type());
-    EXPECT_TRUE(1 == vocbase->id());
-    EXPECT_TRUE(arangodb::AgencyComm().setValue(std::string("Current/Databases/") + vocbase->name(), arangodb::velocypack::Slice::emptyObjectSlice(), 0.0).successful());
-    EXPECT_TRUE((ci->createDatabaseCoordinator(vocbase->name(), VPackSlice::emptyObjectSlice(), 0.0)
-                     .ok()));
-  }
-=======
   createTestDatabase(vocbase);
->>>>>>> 8d1b74fc
 
   // create collections
   std::shared_ptr<arangodb::LogicalCollection> logicalCollection1;
@@ -3235,23 +2976,7 @@
 
   TRI_vocbase_t* vocbase;  // will be owned by DatabaseFeature
 
-<<<<<<< HEAD
-  // create database
-  {
-    // simulate heartbeat thread
-    ASSERT_TRUE(TRI_ERROR_NO_ERROR == database->createDatabase(1, "testDatabase", arangodb::velocypack::Slice::emptyObjectSlice(), vocbase));
-
-    ASSERT_TRUE(nullptr != vocbase);
-    EXPECT_TRUE("testDatabase" == vocbase->name());
-    EXPECT_TRUE(TRI_vocbase_type_e::TRI_VOCBASE_TYPE_COORDINATOR == vocbase->type());
-    EXPECT_TRUE(1 == vocbase->id());
-    EXPECT_TRUE(arangodb::AgencyComm().setValue(std::string("Current/Databases/") + vocbase->name(), arangodb::velocypack::Slice::emptyObjectSlice(), 0.0).successful());
-    EXPECT_TRUE((ci->createDatabaseCoordinator(vocbase->name(), VPackSlice::emptyObjectSlice(), 0.0)
-                     .ok()));
-  }
-=======
   createTestDatabase(vocbase);
->>>>>>> 8d1b74fc
 
   // create collections
   std::shared_ptr<arangodb::LogicalCollection> logicalCollection1;
@@ -3701,23 +3426,7 @@
 
   TRI_vocbase_t* vocbase;  // will be owned by DatabaseFeature
 
-<<<<<<< HEAD
-  // create database
-  {
-    // simulate heartbeat thread
-    ASSERT_TRUE(TRI_ERROR_NO_ERROR == database->createDatabase(1, "testDatabase", arangodb::velocypack::Slice::emptyObjectSlice(), vocbase));
-
-    ASSERT_TRUE(nullptr != vocbase);
-    EXPECT_TRUE("testDatabase" == vocbase->name());
-    EXPECT_TRUE(TRI_vocbase_type_e::TRI_VOCBASE_TYPE_COORDINATOR == vocbase->type());
-    EXPECT_TRUE(1 == vocbase->id());
-    EXPECT_TRUE(arangodb::AgencyComm().setValue(std::string("Current/Databases/") + vocbase->name(), arangodb::velocypack::Slice::emptyObjectSlice(), 0.0).successful());
-    EXPECT_TRUE((ci->createDatabaseCoordinator(vocbase->name(), VPackSlice::emptyObjectSlice(), 0.0)
-                     .ok()));
-  }
-=======
   createTestDatabase(vocbase);
->>>>>>> 8d1b74fc
 
   // create collection
   std::shared_ptr<arangodb::LogicalCollection> logicalCollection;
@@ -4008,24 +3717,7 @@
   ASSERT_TRUE((nullptr != ci));
   TRI_vocbase_t* vocbase;  // will be owned by DatabaseFeature
 
-<<<<<<< HEAD
-  // create database
-  {
-    // simulate heartbeat thread
-    ASSERT_TRUE((TRI_ERROR_NO_ERROR ==
-                 database->createDatabase(1, "testDatabase", arangodb::velocypack::Slice::emptyObjectSlice(), vocbase)));
-
-    ASSERT_TRUE((nullptr != vocbase));
-    EXPECT_TRUE(("testDatabase" == vocbase->name()));
-    EXPECT_TRUE((TRI_vocbase_type_e::TRI_VOCBASE_TYPE_COORDINATOR == vocbase->type()));
-    EXPECT_TRUE((1 == vocbase->id()));
-    EXPECT_TRUE(arangodb::AgencyComm().setValue(std::string("Current/Databases/") + vocbase->name(), arangodb::velocypack::Slice::emptyObjectSlice(), 0.0).successful());
-    EXPECT_TRUE((ci->createDatabaseCoordinator(vocbase->name(), VPackSlice::emptyObjectSlice(), 0.0)
-                     .ok()));
-  }
-=======
   createTestDatabase(vocbase);
->>>>>>> 8d1b74fc
 
   // modify meta params with links to missing collections
   {
@@ -4479,7 +4171,7 @@
     EXPECT_TRUE(
         (ci->createCollectionCoordinator(vocbase->name(), collectionId0, 0, 1, 1, false,
                                          collection0Json->slice(), 0.0, false, nullptr)
-             .ok()));
+                     .ok()));
     auto logicalCollection0 = ci->getCollection(vocbase->name(), collectionId0);
     ASSERT_TRUE((false == !logicalCollection0));
     auto dropLogicalCollection0 = std::shared_ptr<arangodb::ClusterInfo>(
@@ -4489,7 +4181,7 @@
     EXPECT_TRUE(
         (ci->createCollectionCoordinator(vocbase->name(), collectionId1, 0, 1, 1, false,
                                          collection1Json->slice(), 0.0, false, nullptr)
-             .ok()));
+                     .ok()));
     auto logicalCollection1 = ci->getCollection(vocbase->name(), collectionId1);
     ASSERT_TRUE((false == !logicalCollection1));
     auto dropLogicalCollection1 = std::shared_ptr<arangodb::ClusterInfo>(
@@ -4630,7 +4322,7 @@
     EXPECT_TRUE(
         (ci->createCollectionCoordinator(vocbase->name(), collectionId0, 0, 1, 1, false,
                                          collection0Json->slice(), 0.0, false, nullptr)
-             .ok()));
+                     .ok()));
     auto logicalCollection0 = ci->getCollection(vocbase->name(), collectionId0);
     ASSERT_TRUE((false == !logicalCollection0));
     auto dropLogicalCollection0 = std::shared_ptr<arangodb::ClusterInfo>(
@@ -4640,7 +4332,7 @@
     EXPECT_TRUE(
         (ci->createCollectionCoordinator(vocbase->name(), collectionId1, 0, 1, 1, false,
                                          collection1Json->slice(), 0.0, false, nullptr)
-             .ok()));
+                     .ok()));
     auto logicalCollection1 = ci->getCollection(vocbase->name(), collectionId1);
     ASSERT_TRUE((false == !logicalCollection1));
     auto dropLogicalCollection1 = std::shared_ptr<arangodb::ClusterInfo>(
@@ -4776,24 +4468,7 @@
   ASSERT_TRUE((nullptr != ci));
   TRI_vocbase_t* vocbase;  // will be owned by DatabaseFeature
 
-<<<<<<< HEAD
-  // create database
-  {
-    // simulate heartbeat thread
-    ASSERT_TRUE((TRI_ERROR_NO_ERROR ==
-                 database->createDatabase(1, "testDatabase", arangodb::velocypack::Slice::emptyObjectSlice(), vocbase)));
-
-    ASSERT_TRUE((nullptr != vocbase));
-    EXPECT_TRUE(("testDatabase" == vocbase->name()));
-    EXPECT_TRUE((TRI_vocbase_type_e::TRI_VOCBASE_TYPE_COORDINATOR == vocbase->type()));
-    EXPECT_TRUE((1 == vocbase->id()));
-    EXPECT_TRUE(arangodb::AgencyComm().setValue(std::string("Current/Databases/") + vocbase->name(), arangodb::velocypack::Slice::emptyObjectSlice(), 0.0).successful());
-    EXPECT_TRUE((ci->createDatabaseCoordinator(vocbase->name(), VPackSlice::emptyObjectSlice(), 0.0)
-                     .ok()));
-  }
-=======
   createTestDatabase(vocbase);
->>>>>>> 8d1b74fc
 
   // modify meta params with links to missing collections
   {
@@ -5245,7 +4920,7 @@
     EXPECT_TRUE(
         (ci->createCollectionCoordinator(vocbase->name(), collectionId0, 0, 1, 1, false,
                                          collection0Json->slice(), 0.0, false, nullptr)
-             .ok()));
+                     .ok()));
     auto logicalCollection0 = ci->getCollection(vocbase->name(), collectionId0);
     ASSERT_TRUE((false == !logicalCollection0));
     auto dropLogicalCollection0 = std::shared_ptr<arangodb::ClusterInfo>(
@@ -5255,7 +4930,7 @@
     EXPECT_TRUE(
         (ci->createCollectionCoordinator(vocbase->name(), collectionId1, 0, 1, 1, false,
                                          collection1Json->slice(), 0.0, false, nullptr)
-             .ok()));
+                     .ok()));
     auto logicalCollection1 = ci->getCollection(vocbase->name(), collectionId1);
     ASSERT_TRUE((false == !logicalCollection1));
     auto dropLogicalCollection1 = std::shared_ptr<arangodb::ClusterInfo>(
@@ -5403,7 +5078,7 @@
     EXPECT_TRUE(
         (ci->createCollectionCoordinator(vocbase->name(), collectionId0, 0, 1, 1, false,
                                          collection0Json->slice(), 0.0, false, nullptr)
-             .ok()));
+                     .ok()));
     auto logicalCollection0 = ci->getCollection(vocbase->name(), collectionId0);
     ASSERT_TRUE((false == !logicalCollection0));
     auto dropLogicalCollection0 = std::shared_ptr<arangodb::ClusterInfo>(
@@ -5413,7 +5088,7 @@
     EXPECT_TRUE(
         (ci->createCollectionCoordinator(vocbase->name(), collectionId1, 0, 1, 1, false,
                                          collection1Json->slice(), 0.0, false, nullptr)
-             .ok()));
+                     .ok()));
     auto logicalCollection1 = ci->getCollection(vocbase->name(), collectionId1);
     ASSERT_TRUE((false == !logicalCollection1));
     auto dropLogicalCollection1 = std::shared_ptr<arangodb::ClusterInfo>(
@@ -5550,23 +5225,7 @@
 
   TRI_vocbase_t* vocbase;  // will be owned by DatabaseFeature
 
-<<<<<<< HEAD
-  // create database
-  {
-    // simulate heartbeat thread
-    ASSERT_TRUE(TRI_ERROR_NO_ERROR == database->createDatabase(1, "testDatabase", arangodb::velocypack::Slice::emptyObjectSlice(), vocbase));
-
-    ASSERT_TRUE(nullptr != vocbase);
-    EXPECT_TRUE("testDatabase" == vocbase->name());
-    EXPECT_TRUE(TRI_vocbase_type_e::TRI_VOCBASE_TYPE_COORDINATOR == vocbase->type());
-    EXPECT_TRUE(1 == vocbase->id());
-    EXPECT_TRUE(arangodb::AgencyComm().setValue(std::string("Current/Databases/") + vocbase->name(), arangodb::velocypack::Slice::emptyObjectSlice(), 0.0).successful());
-    EXPECT_TRUE((ci->createDatabaseCoordinator(vocbase->name(), VPackSlice::emptyObjectSlice(), 0.0)
-                     .ok()));
-  }
-=======
   createTestDatabase(vocbase);
->>>>>>> 8d1b74fc
 
   // create and drop view (no id specified)
   {
