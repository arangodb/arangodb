--- conflicted
+++ resolved
@@ -397,8 +397,7 @@
         arangodb::iresearch::IResearchViewMeta meta;
         std::string error;
 
-<<<<<<< HEAD
-        CHECK((14U == slice.length()));
+        CHECK((15U == slice.length()));
         CHECK((slice.hasKey("globallyUniqueId") && slice.get("globallyUniqueId").isString() &&
                false == slice.get("globallyUniqueId").copyString().empty()));
         CHECK((slice.get("id").copyString() == "1"));
@@ -424,7 +423,7 @@
         arangodb::iresearch::IResearchViewMeta meta;
         std::string error;
 
-        CHECK((11U == slice.length()));
+        CHECK((12U == slice.length()));
         CHECK((slice.hasKey("globallyUniqueId") && slice.get("globallyUniqueId").isString() &&
                false == slice.get("globallyUniqueId").copyString().empty()));
         CHECK((slice.get("id").copyString() == "1"));
@@ -481,18 +480,6 @@
         CHECK((slice.hasKey("planId")));
         CHECK((!slice.hasKey("properties")));
       }
-=======
-      CHECK((15U == slice.length()));
-      CHECK((slice.hasKey("globallyUniqueId") && slice.get("globallyUniqueId").isString() && false == slice.get("globallyUniqueId").copyString().empty()));
-      CHECK((slice.get("id").copyString() == "1"));
-      CHECK((slice.hasKey("isSystem") && slice.get("isSystem").isBoolean() && false == slice.get("isSystem").getBoolean()));
-      CHECK((slice.get("name").copyString() == "testView"));
-      CHECK((slice.get("type").copyString() == arangodb::iresearch::DATA_SOURCE_TYPE.name()));
-      CHECK((slice.hasKey("planId")));
-      CHECK((false == slice.get("deleted").getBool()));
-      CHECK((!slice.hasKey("links"))); // for persistence so no links
-      CHECK((meta.init(slice, error) && expectedMeta == meta));
->>>>>>> 9622f0d1
     }
 
     // new view definition with links to missing collections
@@ -510,7 +497,6 @@
       REQUIRE((true == !logicalView));
     }
 
-<<<<<<< HEAD
     // new view definition with links with invalid definition
     {
       auto collectionJson = arangodb::velocypack::Parser::fromJson(
@@ -541,17 +527,6 @@
       logicalView = ci->getView(vocbase->name(), viewId);
       REQUIRE((true == !logicalView));
       CHECK((true == logicalCollection->getIndexes().empty()));
-=======
-      CHECK((12U == slice.length()));
-      CHECK((slice.hasKey("globallyUniqueId") && slice.get("globallyUniqueId").isString() && false == slice.get("globallyUniqueId").copyString().empty()));
-      CHECK((slice.get("id").copyString() == "1"));
-      CHECK((slice.get("name").copyString() == "testView"));
-      CHECK((slice.get("type").copyString() == arangodb::iresearch::DATA_SOURCE_TYPE.name()));
-      CHECK((!slice.hasKey("planId")));
-      CHECK((!slice.hasKey("deleted")));
-      CHECK((slice.hasKey("links") && slice.get("links").isObject() && 0 == slice.get("links").length()));
-      CHECK((meta.init(slice, error) && expectedMeta == meta));
->>>>>>> 9622f0d1
     }
 
     // new view definition with links (collection not authorized)
