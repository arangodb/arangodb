--- conflicted
+++ resolved
@@ -5251,11 +5251,7 @@
     );
     node.addDependency(&singleton);
 
-<<<<<<< HEAD
-    arangodb::aql::ExecutionEngine engine(query);
-=======
-    arangodb::aql::ExecutionEngine engine(&query, arangodb::aql::SerializationFormat::SHADOWROWS);
->>>>>>> 9f51c03d
+    arangodb::aql::ExecutionEngine engine(query, arangodb::aql::SerializationFormat::SHADOWROWS);
     std::unordered_map<arangodb::aql::ExecutionNode*, arangodb::aql::ExecutionBlock*> cache;
     singleton.setVarUsageValid();
     node.setVarUsageValid();
