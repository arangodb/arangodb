///////////////////////////////////////////////////////////////////////////////
///
/// DISCLAIMER
///
/// Copyright 2018 ArangoDB GmbH, Cologne, Germany
///
/// Licensed under the Apache License, Version 2.0 (the "License");
/// you may not use this file except in compliance with the License.
/// You may obtain a copy of the License at
///
///     http://www.apache.org/licenses/LICENSE-2.0
///
/// Unless required by applicable law or agreed to in writing, software
/// distributed under the License is distributed on an "AS IS" BASIS,
/// WITHOUT WARRANTIES OR CONDITIONS OF ANY KIND, either express or implied.
/// See the License for the specific language governing permissions and
/// limitations under the License.
///
/// Copyright holder is ArangoDB GmbH, Cologne, Germany
///
/// @author Andrey Abramov
/// @author Vasiliy Nabatchikov
////////////////////////////////////////////////////////////////////////////////

#include "../Mocks/StorageEngineMock.h"
#include "../Mocks/Servers.h"
#include "AgencyMock.h"
#include "common.h"
#include "gtest/gtest.h"

#include "utils/locale_utils.hpp"
#include "utils/log.hpp"
#include "utils/utf8_path.hpp"

#include "Agency/AgencyFeature.h"
#include "Agency/Store.h"
<<<<<<< HEAD
#include "ApplicationFeatures/CommunicationFeaturePhase.h"
#include "ApplicationFeatures/GreetingsFeaturePhase.h"
#include "Aql/AqlFunctionFeature.h"
=======
>>>>>>> ad36adc3
#include "Aql/AstNode.h"
#include "Aql/ExecutionBlockImpl.h"
#include "Aql/ExecutionEngine.h"
#include "Aql/ExecutionPlan.h"
#include "Aql/Function.h"
#include "Aql/IResearchViewNode.h"
#include "Aql/NoResultsExecutor.h"
#include "Aql/QueryRegistry.h"
#include "Aql/SortCondition.h"
#include "Basics/ArangoGlobalContext.h"
#include "Basics/VelocyPackHelper.h"
#include "Basics/files.h"
<<<<<<< HEAD
=======
#include "GeneralServer/AuthenticationFeature.h"
#include "RestServer/QueryRegistryFeature.h"
#include "RestServer/DatabasePathFeature.h"
#include "RestServer/DatabaseFeature.h"
#include "Utils/ExecContext.h"
#include "VocBase/Methods/Databases.h"
#include "RestServer/ViewTypesFeature.h"
#include "VocBase/Methods/Indexes.h"
>>>>>>> ad36adc3
#include "Cluster/ClusterComm.h"
#include "Cluster/ClusterInfo.h"
<<<<<<< HEAD
#include "FeaturePhases/BasicFeaturePhaseServer.h"
#include "FeaturePhases/ClusterFeaturePhase.h"
#include "FeaturePhases/DatabaseFeaturePhase.h"
#include "FeaturePhases/V8FeaturePhase.h"
#include "GeneralServer/AuthenticationFeature.h"
=======
>>>>>>> ad36adc3
#include "IResearch/ApplicationServerHelper.h"
#include "IResearch/IResearchCommon.h"
#include "IResearch/IResearchLink.h"
#include "IResearch/IResearchLinkCoordinator.h"
#include "IResearch/IResearchLinkHelper.h"
#include "IResearch/IResearchLinkMeta.h"
#include "IResearch/IResearchViewCoordinator.h"
#include "Logger/LogTopic.h"
#include "Logger/Logger.h"
<<<<<<< HEAD
#include "Random/RandomFeature.h"
#include "RestServer/AqlFeature.h"
#include "RestServer/DatabaseFeature.h"
#include "RestServer/DatabasePathFeature.h"
#include "RestServer/FlushFeature.h"
#include "RestServer/QueryRegistryFeature.h"
#include "RestServer/SystemDatabaseFeature.h"
#include "RestServer/TraverserEngineRegistryFeature.h"
#include "RestServer/ViewTypesFeature.h"
#include "Sharding/ShardingFeature.h"
#include "StorageEngine/EngineSelectorFeature.h"
#include "Utils/ExecContext.h"
#include "V8Server/V8DealerFeature.h"
=======
>>>>>>> ad36adc3
#include "VocBase/KeyGenerator.h"
#include "VocBase/LogicalCollection.h"
#include "VocBase/ManagedDocumentResult.h"
#include "VocBase/Methods/Indexes.h"
#include "velocypack/Iterator.h"
#include "velocypack/Parser.h"

#if USE_ENTERPRISE
#include "Enterprise/Ldap/LdapFeature.h"
#endif

// -----------------------------------------------------------------------------
// --SECTION--                                                 setup / tear-down
// -----------------------------------------------------------------------------

class IResearchViewCoordinatorTest : public ::testing::Test {
 protected:
<<<<<<< HEAD
  struct ClusterCommControl : arangodb::ClusterComm {
    static void reset() { arangodb::ClusterComm::_theInstanceInit.store(0); }
  };

  arangodb::application_features::ApplicationServer server;
  arangodb::consensus::Store _agencyStore;
  GeneralClientConnectionAgencyMock* agency;
  StorageEngineMock engine;
  std::unique_ptr<TRI_vocbase_t> system;
  std::map<std::string, std::pair<arangodb::application_features::ApplicationFeature*, bool>> features;
  std::vector<std::reference_wrapper<arangodb::application_features::ApplicationFeature>> orderedFeatures;
  std::string testFilesystemPath;

  IResearchViewCoordinatorTest()
      : server(nullptr, nullptr), _agencyStore(server, nullptr, "arango"), engine(server) {
    // need 2 connections or Agency callbacks will fail
    auto* agencyCommManager = new AgencyCommManagerMock("arango");
    agency = agencyCommManager->addConnection<GeneralClientConnectionAgencyMock>(_agencyStore);
    agency = agencyCommManager->addConnection<GeneralClientConnectionAgencyMock>(_agencyStore);
    arangodb::AgencyCommManager::MANAGER.reset(agencyCommManager);
=======
>>>>>>> ad36adc3

  arangodb::tests::mocks::MockCoordinator server;
  arangodb::consensus::Store& _agencyStore;

  IResearchViewCoordinatorTest() : server(), _agencyStore(server.getAgencyStore()) {
/*
    arangodb::EngineSelectorFeature::ENGINE = &engine;
    // register factories & normalizers
    auto& indexFactory = const_cast<arangodb::IndexFactory&>(engine.indexFactory());
    indexFactory.emplace(arangodb::iresearch::DATA_SOURCE_TYPE.name(),
                         arangodb::iresearch::IResearchLinkCoordinator::factory());
*/
    arangodb::tests::init();
<<<<<<< HEAD

    // suppress INFO {authentication} Authentication is turned on (system only), authentication for unix sockets is turned on
    arangodb::LogTopic::setLogLevel(arangodb::Logger::AUTHENTICATION.name(),
                                    arangodb::LogLevel::WARN);

    // pretend we're on coordinator
    serverRoleBeforeSetup = arangodb::ServerState::instance()->getRole();
    arangodb::ServerState::instance()->setRole(arangodb::ServerState::ROLE_COORDINATOR);

    server.addFeature<arangodb::application_features::BasicFeaturePhaseServer>(
        std::make_unique<arangodb::application_features::BasicFeaturePhaseServer>(server));
    features.emplace(server
                         .getFeature<arangodb::application_features::BasicFeaturePhaseServer>()
                         .name(),
                     std::make_pair(&server.getFeature<arangodb::application_features::BasicFeaturePhaseServer>(),
                                    false));

    server.addFeature<arangodb::application_features::CommunicationFeaturePhase>(
        std::make_unique<arangodb::application_features::CommunicationFeaturePhase>(server));
    features.emplace(server
                         .getFeature<arangodb::application_features::CommunicationFeaturePhase>()
                         .name(),
                     std::make_pair(&server.getFeature<arangodb::application_features::CommunicationFeaturePhase>(),
                                    false));

    server.addFeature<arangodb::application_features::ClusterFeaturePhase>(
        std::make_unique<arangodb::application_features::ClusterFeaturePhase>(server));
    features.emplace(
        server.getFeature<arangodb::application_features::ClusterFeaturePhase>().name(),
        std::make_pair(&server.getFeature<arangodb::application_features::ClusterFeaturePhase>(),
                       false));

    server.addFeature<arangodb::application_features::DatabaseFeaturePhase>(
        std::make_unique<arangodb::application_features::DatabaseFeaturePhase>(server));
    features.emplace(server
                         .getFeature<arangodb::application_features::DatabaseFeaturePhase>()
                         .name(),
                     std::make_pair(&server.getFeature<arangodb::application_features::DatabaseFeaturePhase>(),
                                    false));

    server.addFeature<arangodb::application_features::GreetingsFeaturePhase>(
        std::make_unique<arangodb::application_features::GreetingsFeaturePhase>(server, false));
    features.emplace(server
                         .getFeature<arangodb::application_features::GreetingsFeaturePhase>()
                         .name(),
                     std::make_pair(&server.getFeature<arangodb::application_features::GreetingsFeaturePhase>(),
                                    false));

    server.addFeature<arangodb::application_features::V8FeaturePhase>(
        std::make_unique<arangodb::application_features::V8FeaturePhase>(server));
    features.emplace(
        server.getFeature<arangodb::application_features::V8FeaturePhase>().name(),
        std::make_pair(&server.getFeature<arangodb::application_features::V8FeaturePhase>(),
                       false));

    // setup required application features
    server.addFeature<arangodb::V8DealerFeature>(
        std::make_unique<arangodb::V8DealerFeature>(server));
    features.emplace(server.getFeature<arangodb::V8DealerFeature>().name(),
                     std::make_pair(&server.getFeature<arangodb::V8DealerFeature>(), false));

    server.addFeature<arangodb::ViewTypesFeature>(
        std::make_unique<arangodb::ViewTypesFeature>(server));
    features.emplace(server.getFeature<arangodb::ViewTypesFeature>().name(),
                     std::make_pair(&server.getFeature<arangodb::ViewTypesFeature>(), true));

    server.addFeature<arangodb::QueryRegistryFeature>(
        std::make_unique<arangodb::QueryRegistryFeature>(server));
    features.emplace(server.getFeature<arangodb::QueryRegistryFeature>().name(),
                     std::make_pair(&server.getFeature<arangodb::QueryRegistryFeature>(), false));

    system = irs::memory::make_unique<TRI_vocbase_t>(server, TRI_vocbase_type_e::TRI_VOCBASE_TYPE_NORMAL,
                                                     0, TRI_VOC_SYSTEM_DATABASE);
    server.addFeature<arangodb::SystemDatabaseFeature>(
        std::make_unique<arangodb::SystemDatabaseFeature>(server, system.get()));
    features.emplace(server.getFeature<arangodb::SystemDatabaseFeature>().name(),
                     std::make_pair(&server.getFeature<arangodb::SystemDatabaseFeature>(),
                                    false));  // required for IResearchAnalyzerFeature

    server.addFeature<arangodb::RandomFeature>(
        std::make_unique<arangodb::RandomFeature>(server));
    features.emplace(server.getFeature<arangodb::RandomFeature>().name(),
                     std::make_pair(&server.getFeature<arangodb::RandomFeature>(),
                                    false));  // required by AuthenticationFeature

    server.addFeature<arangodb::AuthenticationFeature>(
        std::make_unique<arangodb::AuthenticationFeature>(server));
    features.emplace(server.getFeature<arangodb::AuthenticationFeature>().name(),
                     std::make_pair(&server.getFeature<arangodb::AuthenticationFeature>(), false));

    server.addFeature<arangodb::DatabaseFeature>(
        std::make_unique<arangodb::DatabaseFeature>(server));
    features.emplace(server.getFeature<arangodb::DatabaseFeature>().name(),
                     std::make_pair(&server.getFeature<arangodb::DatabaseFeature>(), false));

    server.addFeature<arangodb::DatabasePathFeature>(
        std::make_unique<arangodb::DatabasePathFeature>(server));
    features.emplace(server.getFeature<arangodb::DatabasePathFeature>().name(),
                     std::make_pair(&server.getFeature<arangodb::DatabasePathFeature>(), false));

    server.addFeature<arangodb::TraverserEngineRegistryFeature>(
        std::make_unique<arangodb::TraverserEngineRegistryFeature>(server));
    features.emplace(
        server.getFeature<arangodb::TraverserEngineRegistryFeature>().name(),
        std::make_pair(&server.getFeature<arangodb::TraverserEngineRegistryFeature>(),
                       false));  // must be before AqlFeature

    server.addFeature<arangodb::AqlFeature>(std::make_unique<arangodb::AqlFeature>(server));
    features.emplace(server.getFeature<arangodb::AqlFeature>().name(),
                     std::make_pair(&server.getFeature<arangodb::AqlFeature>(), true));

    server.addFeature<arangodb::aql::AqlFunctionFeature>(
        std::make_unique<arangodb::aql::AqlFunctionFeature>(server));
    features.emplace(server.getFeature<arangodb::aql::AqlFunctionFeature>().name(),
                     std::make_pair(&server.getFeature<arangodb::aql::AqlFunctionFeature>(),
                                    true));  // required for IResearchAnalyzerFeature

    server.addFeature<arangodb::iresearch::IResearchFeature>(
        std::make_unique<arangodb::iresearch::IResearchFeature>(server));
    features.emplace(server.getFeature<arangodb::iresearch::IResearchFeature>().name(),
                     std::make_pair(&server.getFeature<arangodb::iresearch::IResearchFeature>(),
                                    true));

    server.addFeature<arangodb::aql::OptimizerRulesFeature>(
        std::make_unique<arangodb::aql::OptimizerRulesFeature>(server));
    features.emplace(server.getFeature<arangodb::aql::OptimizerRulesFeature>().name(),
                     std::make_pair(&server.getFeature<arangodb::aql::OptimizerRulesFeature>(),
                                    true));

    server.addFeature<arangodb::FlushFeature>(
        std::make_unique<arangodb::FlushFeature>(server));
    features.emplace(server.getFeature<arangodb::FlushFeature>().name(),
                     std::make_pair(&server.getFeature<arangodb::FlushFeature>(), false));  // do not start the thread

    server.addFeature<arangodb::ClusterFeature>(
        std::make_unique<arangodb::ClusterFeature>(server));
    features.emplace(server.getFeature<arangodb::ClusterFeature>().name(),
                     std::make_pair(&server.getFeature<arangodb::ClusterFeature>(), false));

    server.addFeature<arangodb::ShardingFeature>(
        std::make_unique<arangodb::ShardingFeature>(server));
    features.emplace(server.getFeature<arangodb::ShardingFeature>().name(),
                     std::make_pair(&server.getFeature<arangodb::ShardingFeature>(), false));

    server.addFeature<arangodb::iresearch::IResearchAnalyzerFeature>(
        std::make_unique<arangodb::iresearch::IResearchAnalyzerFeature>(server));
    features.emplace(
        server.getFeature<arangodb::iresearch::IResearchAnalyzerFeature>().name(),
        std::make_pair(&server.getFeature<arangodb::iresearch::IResearchAnalyzerFeature>(), true));

#if USE_ENTERPRISE
    server.addFeature<arangodb::LdapFeature>(std::make_unique<arangodb::LdapFeature>(server));
    features.emplace(server.getFeature<arangodb::LdapFeature>().name(),
                     std::make_pair(&server.getFeature<arangodb::LdapFeature>(), false));  // required for AuthenticationFeature with USE_ENTERPRISE
#endif

    arangodb::DatabaseFeature::DATABASE =
        &server.getFeature<arangodb::DatabaseFeature>();

    server.setupDependencies(false);
    orderedFeatures = server.getOrderedFeatures();

    // suppress log messages since tests check error conditions
    arangodb::LogTopic::setLogLevel(arangodb::Logger::AGENCY.name(),
                                    arangodb::LogLevel::FATAL);
    arangodb::LogTopic::setLogLevel(arangodb::Logger::ENGINES.name(), arangodb::LogLevel::FATAL);  // suppress ERROR {engines} failed to instantiate index, error: ...
    arangodb::LogTopic::setLogLevel(arangodb::Logger::FIXME.name(), arangodb::LogLevel::ERR);  // suppress ERROR recovery failure due to error from callback
    arangodb::LogTopic::setLogLevel(arangodb::Logger::CLUSTER.name(),
                                    arangodb::LogLevel::FATAL);
    arangodb::LogTopic::setLogLevel(arangodb::iresearch::TOPIC.name(),
                                    arangodb::LogLevel::FATAL);
    irs::logger::output_le(iresearch::logger::IRL_FATAL, stderr);

    for (auto& f : orderedFeatures) {
      f.get().prepare();

      if (f.get().name() == "Authentication") {
        f.get().forceDisable();
      }
    }

    for (auto& f : orderedFeatures) {
      if (features.at(f.get().name()).second) {
        f.get().start();
      }
    }

    auto& authFeature = server.getFeature<arangodb::AuthenticationFeature>();
    authFeature.enable();  // required for authentication tests

=======
>>>>>>> ad36adc3
    TransactionStateMock::abortTransactionCount = 0;
    TransactionStateMock::beginTransactionCount = 0;
    TransactionStateMock::commitTransactionCount = 0;
  }

<<<<<<< HEAD
    auto& dbPathFeature = server.getFeature<arangodb::DatabasePathFeature>();
    arangodb::tests::setDatabasePath(dbPathFeature);  // ensure test data is stored in a unique directory
    testFilesystemPath = dbPathFeature.directory();

    long systemError;
    std::string systemErrorStr;
    TRI_CreateDirectory(testFilesystemPath.c_str(), systemError, systemErrorStr);

    agencyCommManager->start();  // initialize agency
  }

  ~IResearchViewCoordinatorTest() {
    system.reset();  // destroy before reseting the 'ENGINE'
    TRI_RemoveDirectory(testFilesystemPath.c_str());
    arangodb::LogTopic::setLogLevel(arangodb::iresearch::TOPIC.name(),
                                    arangodb::LogLevel::DEFAULT);
    arangodb::LogTopic::setLogLevel(arangodb::Logger::CLUSTER.name(),
                                    arangodb::LogLevel::DEFAULT);
    arangodb::LogTopic::setLogLevel(arangodb::Logger::FIXME.name(),
                                    arangodb::LogLevel::DEFAULT);
    arangodb::LogTopic::setLogLevel(arangodb::Logger::ENGINES.name(),
                                    arangodb::LogLevel::DEFAULT);
    arangodb::LogTopic::setLogLevel(arangodb::Logger::AGENCY.name(),
                                    arangodb::LogLevel::DEFAULT);
    arangodb::ClusterInfo::cleanup();  // reset ClusterInfo::instance() before DatabaseFeature::unprepare()

    // destroy application features
    for (auto f = orderedFeatures.rbegin(); f != orderedFeatures.rend(); ++f) {
      if (features.at(f->get().name()).second) {
        f->get().stop();
      }
    }

    for (auto f = orderedFeatures.rbegin(); f != orderedFeatures.rend(); ++f) {
      f->get().unprepare();
    }

    ClusterCommControl::reset();
    arangodb::ServerState::instance()->setRole(serverRoleBeforeSetup);
    arangodb::LogTopic::setLogLevel(arangodb::Logger::AUTHENTICATION.name(),
                                    arangodb::LogLevel::DEFAULT);
    arangodb::EngineSelectorFeature::ENGINE = nullptr;
=======
  void createTestDatabase(TRI_vocbase_t*& vocbase) {
    vocbase = server.createDatabase("testDatabase");
    ASSERT_NE(nullptr, vocbase);
    ASSERT_EQ("testDatabase", vocbase->name());
    ASSERT_EQ(TRI_vocbase_type_e::TRI_VOCBASE_TYPE_COORDINATOR, vocbase->type());
  }

  ~IResearchViewCoordinatorTest() {
>>>>>>> ad36adc3
  }
};

// -----------------------------------------------------------------------------
// --SECTION--                                                        test suite
// -----------------------------------------------------------------------------

TEST_F(IResearchViewCoordinatorTest, test_type) {
  EXPECT_TRUE((arangodb::LogicalDataSource::Type::emplace(arangodb::velocypack::StringRef(
                   "arangosearch")) == arangodb::iresearch::DATA_SOURCE_TYPE));
}

TEST_F(IResearchViewCoordinatorTest, test_rename) {
  auto json = arangodb::velocypack::Parser::fromJson(
      "{ \"name\": \"testView\", \"type\": \"arangosearch\", \"id\": \"1\", "
      "\"collections\": [1,2,3] }");

  Vocbase vocbase(server, TRI_vocbase_type_e::TRI_VOCBASE_TYPE_COORDINATOR, 1,
                  "testVocbase");
  arangodb::LogicalView::ptr view;
  ASSERT_TRUE(
      (arangodb::LogicalView::instantiate(view, vocbase, json->slice(), 0).ok()));
  ASSERT_TRUE(nullptr != view);
  ASSERT_TRUE(nullptr !=
              std::dynamic_pointer_cast<arangodb::iresearch::IResearchViewCoordinator>(view));
  EXPECT_TRUE(0 == view->planVersion());
  EXPECT_TRUE("testView" == view->name());
  EXPECT_TRUE(false == view->deleted());
  EXPECT_TRUE(1 == view->id());
  EXPECT_TRUE(arangodb::iresearch::DATA_SOURCE_TYPE == view->type());
  EXPECT_TRUE(arangodb::LogicalView::category() == view->category());
  EXPECT_TRUE(&vocbase == &view->vocbase());

  auto const res = view->rename("otherName");
  EXPECT_TRUE(res.fail());
  EXPECT_TRUE(TRI_ERROR_CLUSTER_UNSUPPORTED == res.errorNumber());
}

TEST_F(IResearchViewCoordinatorTest, visit_collections) {
  auto* ci = arangodb::ClusterInfo::instance();
  ASSERT_TRUE((nullptr != ci));
  TRI_vocbase_t* vocbase;  // will be owned by DatabaseFeature

  createTestDatabase(vocbase);

  std::string collectionId0("100");
  std::string collectionId1("101");
  std::string collectionId2("102");
  std::string viewId("1");
  auto collectionJson0 = arangodb::velocypack::Parser::fromJson(
      "{ \"name\": \"testCollection0\", \"shards\":{} }");
  auto collectionJson1 = arangodb::velocypack::Parser::fromJson(
      "{ \"name\": \"testCollection1\", \"shards\":{} }");
  auto collectionJson2 = arangodb::velocypack::Parser::fromJson(
      "{ \"name\": \"testCollection2\", \"shards\":{} }");
  auto linkJson = arangodb::velocypack::Parser::fromJson("{ \"view\": \"1\" }");
  auto json = arangodb::velocypack::Parser::fromJson(
      "{ \"name\": \"testView\", \"type\": \"arangosearch\", \"id\": \"1\" "
      "}");
  ASSERT_TRUE((ci->createCollectionCoordinator(vocbase->name(), collectionId0, 0, 1, 1, false,
                                               collectionJson0->slice(), 0.0, false, nullptr)
                   .ok()));
  auto logicalCollection0 = ci->getCollection(vocbase->name(), collectionId0);
  ASSERT_TRUE((false == !logicalCollection0));
  ASSERT_TRUE((ci->createCollectionCoordinator(vocbase->name(), collectionId1, 0, 1, 1, false,
                                               collectionJson1->slice(), 0.0, false, nullptr)
                   .ok()));
  auto logicalCollection1 = ci->getCollection(vocbase->name(), collectionId1);
  ASSERT_TRUE((false == !logicalCollection1));
  ASSERT_TRUE((ci->createCollectionCoordinator(vocbase->name(), collectionId2, 0, 1, 1, false,
                                               collectionJson2->slice(), 0.0, false, nullptr)
                   .ok()));
  auto logicalCollection2 = ci->getCollection(vocbase->name(), collectionId2);
  ASSERT_TRUE((false == !logicalCollection2));
  ASSERT_TRUE((ci->createViewCoordinator(vocbase->name(), viewId, json->slice()).ok()));
  auto logicalView = ci->getView(vocbase->name(), viewId);
  ASSERT_TRUE((false == !logicalView));
  auto* view =
      dynamic_cast<arangodb::iresearch::IResearchViewCoordinator*>(logicalView.get());

  ASSERT_TRUE(nullptr != view);
  EXPECT_TRUE("testView" == view->name());
  EXPECT_TRUE(false == view->deleted());
  EXPECT_TRUE(1 == view->id());
  EXPECT_TRUE(arangodb::iresearch::DATA_SOURCE_TYPE == view->type());
  EXPECT_TRUE(arangodb::LogicalView::category() == view->category());
  EXPECT_TRUE(vocbase == &view->vocbase());

  std::shared_ptr<arangodb::Index> link;
  EXPECT_NE(nullptr, arangodb::iresearch::IResearchLinkCoordinator::factory().instantiate(
                         *logicalCollection0, linkJson->slice(), 1, false));
  EXPECT_NE(nullptr, arangodb::iresearch::IResearchLinkCoordinator::factory().instantiate(
                         *logicalCollection1, linkJson->slice(), 2, false));
  EXPECT_NE(nullptr, arangodb::iresearch::IResearchLinkCoordinator::factory().instantiate(
                         *logicalCollection2, linkJson->slice(), 3, false));

  // visit view
  TRI_voc_cid_t expectedCollections[] = {1, 2, 3};
  auto* begin = expectedCollections;
  EXPECT_TRUE(true == view->visitCollections([&begin](TRI_voc_cid_t cid) {
    return *begin++ = cid;
  }));
  EXPECT_TRUE(3 == (begin - expectedCollections));
}

TEST_F(IResearchViewCoordinatorTest, test_defaults) {
  auto* ci = arangodb::ClusterInfo::instance();
  ASSERT_TRUE((nullptr != ci));
  TRI_vocbase_t* vocbase;  // will be owned by DatabaseFeature

  createTestDatabase(vocbase);

  // view definition with LogicalView (for persistence)
  {
    auto json = arangodb::velocypack::Parser::fromJson(
        "{ \"name\": \"testView\", \"type\": \"arangosearch\", \"id\": \"1\" "
        "}");
    TRI_vocbase_t vocbase(server, TRI_vocbase_type_e::TRI_VOCBASE_TYPE_COORDINATOR,
                          1, "testVocbase");
    arangodb::LogicalView::ptr view;
    ASSERT_TRUE(
        (arangodb::LogicalView::instantiate(view, vocbase, json->slice(), 0).ok()));
    EXPECT_TRUE((nullptr != view));
    EXPECT_TRUE((nullptr != std::dynamic_pointer_cast<arangodb::iresearch::IResearchViewCoordinator>(
                                view)));
    EXPECT_TRUE((0 == view->planVersion()));
    EXPECT_TRUE(("testView" == view->name()));
    EXPECT_TRUE((false == view->deleted()));
    EXPECT_TRUE((1 == view->id()));
    EXPECT_TRUE((arangodb::iresearch::DATA_SOURCE_TYPE == view->type()));
    EXPECT_TRUE((arangodb::LogicalView::category() == view->category()));
    EXPECT_TRUE((&vocbase == &view->vocbase()));

    // visit default view
    EXPECT_TRUE(
        (true == view->visitCollections([](TRI_voc_cid_t) { return false; })));

    // +system, +properties
    {
      arangodb::iresearch::IResearchViewMeta expectedMeta;
      arangodb::velocypack::Builder builder;
      builder.openObject();
      view->properties(builder, arangodb::LogicalDataSource::makeFlags(
                                    arangodb::LogicalDataSource::Serialize::Detailed,
                                    arangodb::LogicalDataSource::Serialize::ForPersistence));
      builder.close();
      auto slice = builder.slice();
      arangodb::iresearch::IResearchViewMeta meta;
      std::string error;

      EXPECT_TRUE((16U == slice.length()));
      EXPECT_TRUE((slice.hasKey("globallyUniqueId") &&
                   slice.get("globallyUniqueId").isString() &&
                   false == slice.get("globallyUniqueId").copyString().empty()));
      EXPECT_TRUE((slice.get("id").copyString() == "1"));
      EXPECT_TRUE((slice.hasKey("isSystem") && slice.get("isSystem").isBoolean() &&
                   false == slice.get("isSystem").getBoolean()));
      EXPECT_TRUE((slice.get("name").copyString() == "testView"));
      EXPECT_TRUE((slice.get("type").copyString() ==
                   arangodb::iresearch::DATA_SOURCE_TYPE.name()));
      EXPECT_TRUE((slice.hasKey("planId")));
      EXPECT_TRUE((false == slice.get("deleted").getBool()));
      EXPECT_TRUE((!slice.hasKey("links")));  // for persistence so no links
      EXPECT_TRUE((meta.init(slice, error) && expectedMeta == meta));
    }

    // -system, +properties
    {
      arangodb::iresearch::IResearchViewMeta expectedMeta;
      arangodb::velocypack::Builder builder;
      builder.openObject();
      view->properties(builder, arangodb::LogicalDataSource::makeFlags(
                                    arangodb::LogicalDataSource::Serialize::Detailed));
      builder.close();
      auto slice = builder.slice();
      arangodb::iresearch::IResearchViewMeta meta;
      std::string error;

      EXPECT_TRUE((13U == slice.length()));
      EXPECT_TRUE((slice.hasKey("globallyUniqueId") &&
                   slice.get("globallyUniqueId").isString() &&
                   false == slice.get("globallyUniqueId").copyString().empty()));
      EXPECT_TRUE((slice.get("id").copyString() == "1"));
      EXPECT_TRUE((slice.get("name").copyString() == "testView"));
      EXPECT_TRUE((slice.get("type").copyString() ==
                   arangodb::iresearch::DATA_SOURCE_TYPE.name()));
      EXPECT_TRUE((!slice.hasKey("planId")));
      EXPECT_TRUE((!slice.hasKey("deleted")));
      EXPECT_TRUE((slice.hasKey("links") && slice.get("links").isObject() &&
                   0 == slice.get("links").length()));
      EXPECT_TRUE((meta.init(slice, error) && expectedMeta == meta));
    }

    // -system, -properties
    {
      arangodb::velocypack::Builder builder;
      builder.openObject();
      view->properties(builder, arangodb::LogicalDataSource::makeFlags());
      builder.close();
      auto slice = builder.slice();
      arangodb::iresearch::IResearchViewMeta meta;
      std::string error;

      EXPECT_TRUE((4U == slice.length()));
      EXPECT_TRUE((slice.hasKey("globallyUniqueId") &&
                   slice.get("globallyUniqueId").isString() &&
                   false == slice.get("globallyUniqueId").copyString().empty()));
      EXPECT_TRUE((slice.get("id").copyString() == "1"));
      EXPECT_TRUE((slice.get("name").copyString() == "testView"));
      EXPECT_TRUE((slice.get("type").copyString() ==
                   arangodb::iresearch::DATA_SOURCE_TYPE.name()));
      EXPECT_TRUE((!slice.hasKey("planId")));
      EXPECT_TRUE((!slice.hasKey("deleted")));
      EXPECT_TRUE((!slice.hasKey("properties")));
    }

    // +system, -properties
    {
      arangodb::velocypack::Builder builder;
      builder.openObject();
      view->properties(builder, arangodb::LogicalDataSource::makeFlags(
                                    arangodb::LogicalDataSource::Serialize::ForPersistence));
      builder.close();
      auto slice = builder.slice();

      EXPECT_TRUE((7 == slice.length()));
      EXPECT_TRUE((slice.hasKey("globallyUniqueId") &&
                   slice.get("globallyUniqueId").isString() &&
                   false == slice.get("globallyUniqueId").copyString().empty()));
      EXPECT_TRUE((slice.get("id").copyString() == "1"));
      EXPECT_TRUE((slice.hasKey("isSystem") && slice.get("isSystem").isBoolean() &&
                   false == slice.get("isSystem").getBoolean()));
      EXPECT_TRUE((slice.get("name").copyString() == "testView"));
      EXPECT_TRUE((slice.get("type").copyString() ==
                   arangodb::iresearch::DATA_SOURCE_TYPE.name()));
      EXPECT_TRUE((false == slice.get("deleted").getBool()));
      EXPECT_TRUE((slice.hasKey("planId")));
      EXPECT_TRUE((!slice.hasKey("properties")));
    }
  }

  // new view definition with links to missing collections
  {
    auto viewCreateJson = arangodb::velocypack::Parser::fromJson(
        "{ \"name\": \"testView\", \"id\": \"42\", \"type\": "
        "\"arangosearch\", \"links\": { \"testCollection\": {} } }");
    auto viewId = "testView";

    arangodb::LogicalView::ptr logicalView;
    auto res = arangodb::iresearch::IResearchViewCoordinator::factory().create(
        logicalView, *vocbase, viewCreateJson->slice());
    EXPECT_TRUE((TRI_ERROR_ARANGO_DATA_SOURCE_NOT_FOUND == res.errorNumber()));
    logicalView = ci->getView(vocbase->name(), viewId);
    ASSERT_TRUE((true == !logicalView));
  }

  // new view definition with links with invalid definition
  {
    auto collectionJson = arangodb::velocypack::Parser::fromJson(
        "{ \"id\": \"1\", \"planId\": \"1\", \"name\": \"testCollection\", "
        "\"replicationFactor\": 1, \"type\": 1, \"shards\":{} }");
    auto viewCreateJson = arangodb::velocypack::Parser::fromJson(
        "{ \"name\": \"testView\", \"id\": \"42\", \"type\": "
        "\"arangosearch\", \"links\": { \"testCollection\": 42 } }");
    auto collectionId = std::to_string(1);
    auto viewId = "testView";

    EXPECT_TRUE((ci->createCollectionCoordinator(vocbase->name(), collectionId, 0, 1, 1, false,
                                                 collectionJson->slice(), 0.0, false, nullptr)
                     .ok()));
    auto logicalCollection = ci->getCollection(vocbase->name(), collectionId);
    ASSERT_TRUE((false == !logicalCollection));
    auto dropLogicalCollection = std::shared_ptr<arangodb::ClusterInfo>(
        ci, [vocbase, &collectionId](arangodb::ClusterInfo* ci) -> void {
          ci->dropCollectionCoordinator(vocbase->name(), collectionId, 0);
        });
    arangodb::LogicalView::ptr logicalView;
    auto res = arangodb::iresearch::IResearchViewCoordinator::factory().create(
        logicalView, *vocbase, viewCreateJson->slice());
    EXPECT_TRUE((TRI_ERROR_BAD_PARAMETER == res.errorNumber()));

    logicalCollection = ci->getCollection(vocbase->name(), collectionId);
    ASSERT_TRUE((false == !logicalCollection));
    logicalView = ci->getView(vocbase->name(), viewId);
    ASSERT_TRUE((true == !logicalView));
    EXPECT_TRUE((true == logicalCollection->getIndexes().empty()));
  }

  // new view definition with links (collection not authorized)
  {
    auto collectionJson = arangodb::velocypack::Parser::fromJson(
        "{ \"id\": \"1\", \"planId\": \"1\", \"name\": \"testCollection\", "
        "\"replicationFactor\": 1, \"type\": 1, \"shards\":{} }");
    auto viewCreateJson = arangodb::velocypack::Parser::fromJson(
        "{ \"name\": \"testView\", \"id\": \"42\", \"type\": "
        "\"arangosearch\", \"links\": { \"testCollection\": {} } }");
    auto collectionId = std::to_string(1);
    auto viewId = "testView";

    EXPECT_TRUE((ci->createCollectionCoordinator(vocbase->name(), collectionId, 0, 1, 1, false,
                                                 collectionJson->slice(), 0.0, false, nullptr)
                     .ok()));
    auto logicalCollection = ci->getCollection(vocbase->name(), collectionId);
    ASSERT_TRUE((false == !logicalCollection));
    auto dropLogicalCollection = std::shared_ptr<arangodb::ClusterInfo>(
        ci, [vocbase, &collectionId](arangodb::ClusterInfo* ci) -> void {
          ci->dropCollectionCoordinator(vocbase->name(), collectionId, 0);
        });

    struct ExecContext : public arangodb::ExecContext {
      ExecContext()
          : arangodb::ExecContext(arangodb::ExecContext::Type::Default, "", "",
                                  arangodb::auth::Level::NONE,
                                  arangodb::auth::Level::NONE) {}
    } execContext;
    arangodb::ExecContextScope execContextScope(&execContext);
    auto* authFeature = arangodb::AuthenticationFeature::instance();
    auto* userManager = authFeature->userManager();
    arangodb::aql::QueryRegistry queryRegistry(0);  // required for UserManager::loadFromDB()
    userManager->setQueryRegistry(&queryRegistry);
    auto resetUserManager = std::shared_ptr<arangodb::auth::UserManager>(
        userManager,
        [](arangodb::auth::UserManager* ptr) -> void { ptr->removeAllUsers(); });

    arangodb::LogicalView::ptr logicalView;
    auto res = arangodb::iresearch::IResearchViewCoordinator::factory().create(
        logicalView, *vocbase, viewCreateJson->slice());
    EXPECT_TRUE((TRI_ERROR_FORBIDDEN == res.errorNumber()));

    logicalCollection = ci->getCollection(vocbase->name(), collectionId);
    ASSERT_TRUE((false == !logicalCollection));
    logicalView = ci->getView(vocbase->name(), viewId);
    ASSERT_TRUE((true == !logicalView));
    EXPECT_TRUE((true == logicalCollection->getIndexes().empty()));
  }

  // new view definition with links
  {
    auto collectionJson = arangodb::velocypack::Parser::fromJson(
        "{ \"id\": \"1\", \"planId\": \"1\", \"name\": \"testCollection\", "
        "\"replicationFactor\": 1, \"type\": 1, \"shards\":{} }");
    auto viewCreateJson = arangodb::velocypack::Parser::fromJson(
        "{ \"name\": \"testView\", \"id\": \"42\", \"type\": "
        "\"arangosearch\", \"links\": { \"testCollection\": {} } }");
    auto collectionId = std::to_string(1);
    auto viewId = "testView";

    EXPECT_TRUE((ci->createCollectionCoordinator(vocbase->name(), collectionId, 0, 1, 1, false,
                                                 collectionJson->slice(), 0.0, false, nullptr)
                     .ok()));
    auto logicalCollection = ci->getCollection(vocbase->name(), collectionId);
    ASSERT_TRUE((false == !logicalCollection));
    auto dropLogicalCollection = std::shared_ptr<arangodb::ClusterInfo>(
        ci, [vocbase, &collectionId](arangodb::ClusterInfo* ci) -> void {
          ci->dropCollectionCoordinator(vocbase->name(), collectionId, 0);
        });

    // simulate heartbeat thread (create index in current)
    {
      auto const path = "/Current/Collections/" + vocbase->name() + "/" +
                        std::to_string(logicalCollection->id());
      auto const value = arangodb::velocypack::Parser::fromJson(
          "{ \"shard-id-does-not-matter\": { \"indexes\" : [ { \"id\": \"1\" "
          "} ] } }");
      EXPECT_TRUE((arangodb::AgencyComm().setValue(path, value->slice(), 0.0).successful()));
    }

    arangodb::LogicalView::ptr logicalView;
    EXPECT_TRUE((arangodb::iresearch::IResearchViewCoordinator::factory()
                     .create(logicalView, *vocbase, viewCreateJson->slice())
                     .ok()));

    logicalCollection = ci->getCollection(vocbase->name(), collectionId);
    ASSERT_TRUE((false == !logicalCollection));
    logicalView = ci->getView(vocbase->name(), viewId);
    ASSERT_TRUE((false == !logicalView));
    EXPECT_TRUE((false == logicalCollection->getIndexes().empty()));
    EXPECT_TRUE((false == logicalView->visitCollections(
                              [](TRI_voc_cid_t) -> bool { return false; })));
  }
}

TEST_F(IResearchViewCoordinatorTest, test_create_drop_view) {
  auto* database = arangodb::DatabaseFeature::DATABASE;
  ASSERT_TRUE(nullptr != database);

  auto* ci = arangodb::ClusterInfo::instance();
  ASSERT_TRUE(nullptr != ci);

  TRI_vocbase_t* vocbase;  // will be owned by DatabaseFeature

  createTestDatabase(vocbase);

  // no name specified
  {
    auto json = arangodb::velocypack::Parser::fromJson(
        "{ \"type\": \"arangosearch\" }");
    auto viewId = std::to_string(ci->uniqid());
    EXPECT_TRUE(
        (TRI_ERROR_BAD_PARAMETER ==
         ci->createViewCoordinator(vocbase->name(), viewId, json->slice()).errorNumber()));
  }

  // empty name
  {
    auto json = arangodb::velocypack::Parser::fromJson(
        "{ \"name\": \"\", \"type\": \"arangosearch\" }");
    auto viewId = std::to_string(ci->uniqid());
    EXPECT_TRUE(
        (TRI_ERROR_BAD_PARAMETER ==
         ci->createViewCoordinator(vocbase->name(), viewId, json->slice()).errorNumber()));
  }

  // wrong name
  {
    auto json = arangodb::velocypack::Parser::fromJson(
        "{ \"name\": 5, \"type\": \"arangosearch\" }");
    auto viewId = std::to_string(ci->uniqid());
    EXPECT_TRUE(
        (TRI_ERROR_BAD_PARAMETER ==
         ci->createViewCoordinator(vocbase->name(), viewId, json->slice()).errorNumber()));
  }

  // no type specified
  {
    auto json =
        arangodb::velocypack::Parser::fromJson("{ \"name\": \"testView\" }");
    auto viewId = std::to_string(ci->uniqid());
    EXPECT_TRUE(
        (TRI_ERROR_BAD_PARAMETER ==
         ci->createViewCoordinator(vocbase->name(), viewId, json->slice()).errorNumber()));
  }

  // create and drop view (no id specified)
  {
    auto json = arangodb::velocypack::Parser::fromJson(
        "{ \"name\": \"testView\", \"type\": \"arangosearch\" }");
    auto viewId = std::to_string(ci->uniqid() + 1);  // +1 because LogicalView creation will generate a new ID

    EXPECT_TRUE(
        (ci->createViewCoordinator(vocbase->name(), viewId, json->slice()).ok()));

    // get current plan version
    auto planVersion = arangodb::tests::getCurrentPlanVersion();

    auto view = ci->getView(vocbase->name(), viewId);
    ASSERT_TRUE(nullptr != view);
    ASSERT_TRUE(nullptr !=
                std::dynamic_pointer_cast<arangodb::iresearch::IResearchViewCoordinator>(view));
    EXPECT_TRUE(planVersion == view->planVersion());
    EXPECT_TRUE("testView" == view->name());
    EXPECT_TRUE(false == view->deleted());
    EXPECT_TRUE(viewId == std::to_string(view->id()));
    EXPECT_TRUE(arangodb::iresearch::DATA_SOURCE_TYPE == view->type());
    EXPECT_TRUE(arangodb::LogicalView::category() == view->category());
    EXPECT_TRUE(vocbase == &view->vocbase());

    // create duplicate view
    EXPECT_TRUE(
        (TRI_ERROR_ARANGO_DUPLICATE_NAME ==
         ci->createViewCoordinator(vocbase->name(), viewId, json->slice()).errorNumber()));
    EXPECT_TRUE(planVersion == arangodb::tests::getCurrentPlanVersion());
    EXPECT_TRUE(view == ci->getView(vocbase->name(), view->name()));

    // drop view
    EXPECT_TRUE(view->drop().ok());
    EXPECT_TRUE(planVersion < arangodb::tests::getCurrentPlanVersion());

    // check there is no more view
    ASSERT_TRUE(nullptr == ci->getView(vocbase->name(), view->name()));

    // drop already dropped view
    EXPECT_TRUE((view->drop().ok()));
  }

  // create and drop view
  {
    auto json = arangodb::velocypack::Parser::fromJson(
        "{ \"name\": \"testView\", \"id\": \"42\", \"type\": "
        "\"arangosearch\" }");
    auto viewId = std::to_string(42);

    EXPECT_TRUE(
        (ci->createViewCoordinator(vocbase->name(), viewId, json->slice()).ok()));
    EXPECT_TRUE("42" == viewId);

    // get current plan version
    auto planVersion = arangodb::tests::getCurrentPlanVersion();

    auto view = ci->getView(vocbase->name(), viewId);
    ASSERT_TRUE(nullptr != view);
    ASSERT_TRUE(nullptr !=
                std::dynamic_pointer_cast<arangodb::iresearch::IResearchViewCoordinator>(view));
    EXPECT_TRUE(planVersion == view->planVersion());
    EXPECT_TRUE("testView" == view->name());
    EXPECT_TRUE(false == view->deleted());
    EXPECT_TRUE(42 == view->id());
    EXPECT_TRUE(arangodb::iresearch::DATA_SOURCE_TYPE == view->type());
    EXPECT_TRUE(arangodb::LogicalView::category() == view->category());
    EXPECT_TRUE(vocbase == &view->vocbase());

    // create duplicate view
    EXPECT_TRUE(
        (TRI_ERROR_ARANGO_DUPLICATE_NAME ==
         ci->createViewCoordinator(vocbase->name(), viewId, json->slice()).errorNumber()));
    EXPECT_TRUE(planVersion == arangodb::tests::getCurrentPlanVersion());
    EXPECT_TRUE(view == ci->getView(vocbase->name(), view->name()));

    // drop view
    EXPECT_TRUE(view->drop().ok());
    EXPECT_TRUE(planVersion < arangodb::tests::getCurrentPlanVersion());

    // check there is no more view
    ASSERT_TRUE(nullptr == ci->getView(vocbase->name(), view->name()));

    // drop already dropped view
    EXPECT_TRUE((view->drop().ok()));
  }
}

TEST_F(IResearchViewCoordinatorTest, test_create_link_in_background) {
  auto* ci = arangodb::ClusterInfo::instance();
  ASSERT_NE(nullptr, ci);
  TRI_vocbase_t* vocbase;  // will be owned by DatabaseFeature

  createTestDatabase(vocbase);

  auto collectionJson = arangodb::velocypack::Parser::fromJson(
      "{ \"id\": \"1\", \"planId\": \"1\",  \"name\": \"testCollection\", "
      "\"replicationFactor\": 1, \"type\": 1, \"shards\":{} }");
  auto viewCreateJson = arangodb::velocypack::Parser::fromJson(
      "{ \"name\": \"testView\", \"id\": \"42\", \"type\": \"arangosearch\" "
      "}");
  auto viewUpdateJson = arangodb::velocypack::Parser::fromJson(
      "{ \"links\": { \"testCollection\": { \"includeAllFields\":true, "
      "\"inBackground\":true } } }");
  auto collectionId = std::to_string(1);
  auto viewId = std::to_string(42);

  ASSERT_TRUE((ci->createCollectionCoordinator(vocbase->name(), collectionId, 0, 1, 1, false,
                                               collectionJson->slice(), 0.0, false, nullptr)
                   .ok()));
  auto logicalCollection = ci->getCollection(vocbase->name(), collectionId);
  ASSERT_NE(nullptr, logicalCollection);
  ASSERT_TRUE((ci->createViewCoordinator(vocbase->name(), viewId, viewCreateJson->slice())
                   .ok()));
  auto logicalView = ci->getView(vocbase->name(), viewId);
  ASSERT_NE(nullptr, logicalView);

  ASSERT_TRUE(logicalCollection->getIndexes().empty());
  ASSERT_NE(nullptr, ci->getView(vocbase->name(), viewId));

  //  link creation
  {
    // simulate heartbeat thread (create index in current)
    {
      auto const path = "/Current/Collections/" + vocbase->name() + "/" +
                        std::to_string(logicalCollection->id());
      auto const value = arangodb::velocypack::Parser::fromJson(
          "{ \"shard-id-does-not-matter\": { \"indexes\" : [ { \"id\": \"1\" "
          "} ] } }");
      EXPECT_TRUE(arangodb::AgencyComm().setValue(path, value->slice(), 0.0).successful());
    }
    ASSERT_TRUE((logicalView->properties(viewUpdateJson->slice(), true).ok()));
  }
  // check agency record
  {
    VPackBuilder agencyRecord;
    agencyRecord.openArray();
    _agencyStore.read(arangodb::velocypack::Parser::fromJson(
                          "[\"arango/Plan/Collections/testDatabase/" + collectionId + "\"]")
                          ->slice(),
                      agencyRecord);
    agencyRecord.close();

    ASSERT_TRUE(agencyRecord.slice().isArray());
    auto collectionInfoSlice = agencyRecord.slice().at(0);
    auto indexesSlice = collectionInfoSlice.get("arango")
                            .get("Plan")
                            .get("Collections")
                            .get("testDatabase")
                            .get(collectionId)
                            .get("indexes");
    ASSERT_TRUE(indexesSlice.isArray());
    auto linkSlice = indexesSlice.at(0);
    ASSERT_TRUE(linkSlice.hasKey("inBackground"));
    ASSERT_TRUE(linkSlice.get("inBackground").isBool());
    ASSERT_TRUE(linkSlice.get("inBackground").getBool());
  }
  // check index definition in collection
  {
    logicalCollection = ci->getCollection(vocbase->name(), collectionId);
    ASSERT_NE(nullptr, logicalCollection);
    auto indexes = logicalCollection->getIndexes();
    ASSERT_EQ(1, indexes.size());  // arangosearch should be there
    auto index = indexes[0];
    ASSERT_EQ(arangodb::Index::TRI_IDX_TYPE_IRESEARCH_LINK, index->type());
    VPackBuilder builder;
    index->toVelocyPack(builder, arangodb::Index::makeFlags(arangodb::Index::Serialize::Internals));
    // temporary property should not be returned
    ASSERT_FALSE(builder.slice().hasKey("inBackground"));
  }

  // Check link definition in view
  {
    logicalView = ci->getView(vocbase->name(), viewId);
    ASSERT_NE(nullptr, logicalView);
    VPackBuilder builder;
    builder.openObject();
    logicalView->properties(builder, arangodb::LogicalDataSource::makeFlags(
                                         arangodb::LogicalDataSource::Serialize::Detailed));
    builder.close();
    ASSERT_TRUE(builder.slice().hasKey("links"));
    auto links = builder.slice().get("links");
    ASSERT_TRUE(links.isObject());
    ASSERT_TRUE(links.hasKey("testCollection"));
    auto testCollectionSlice = links.get("testCollection");
    // temporary property should not be returned
    ASSERT_FALSE(testCollectionSlice.hasKey("inBackground"));
  }
}

TEST_F(IResearchViewCoordinatorTest, test_drop_with_link) {
  auto* ci = arangodb::ClusterInfo::instance();
  ASSERT_TRUE((nullptr != ci));
  TRI_vocbase_t* vocbase;  // will be owned by DatabaseFeature

  createTestDatabase(vocbase);

  auto collectionJson = arangodb::velocypack::Parser::fromJson(
      "{ \"id\": \"1\", \"planId\": \"1\",  \"name\": \"testCollection\", "
      "\"replicationFactor\": 1, \"type\": 1, \"shards\":{} }");
  auto viewCreateJson = arangodb::velocypack::Parser::fromJson(
      "{ \"name\": \"testView\", \"id\": \"42\", \"type\": \"arangosearch\" "
      "}");
  auto viewUpdateJson = arangodb::velocypack::Parser::fromJson(
      "{ \"links\": { \"testCollection\": {} } }");
  auto collectionId = std::to_string(1);
  auto viewId = std::to_string(42);

  EXPECT_TRUE((ci->createCollectionCoordinator(vocbase->name(), collectionId, 0, 1, 1, false,
                                               collectionJson->slice(), 0.0, false, nullptr)
                   .ok()));
  auto logicalCollection = ci->getCollection(vocbase->name(), collectionId);
  ASSERT_TRUE((false == !logicalCollection));
  EXPECT_TRUE((ci->createViewCoordinator(vocbase->name(), viewId, viewCreateJson->slice())
                   .ok()));
  auto logicalView = ci->getView(vocbase->name(), viewId);
  ASSERT_TRUE((false == !logicalView));

  EXPECT_TRUE((true == logicalCollection->getIndexes().empty()));
  EXPECT_TRUE((false == !ci->getView(vocbase->name(), viewId)));

  // initial link creation
  {
    // simulate heartbeat thread (create index in current)
    {
      auto const path = "/Current/Collections/" + vocbase->name() + "/" +
                        std::to_string(logicalCollection->id());
      auto const value = arangodb::velocypack::Parser::fromJson(
          "{ \"shard-id-does-not-matter\": { \"indexes\" : [ { \"id\": \"1\" "
          "} ] } }");
      EXPECT_TRUE(arangodb::AgencyComm().setValue(path, value->slice(), 0.0).successful());
    }

    EXPECT_TRUE((logicalView->properties(viewUpdateJson->slice(), true).ok()));
    logicalCollection = ci->getCollection(vocbase->name(), collectionId);
    ASSERT_TRUE((false == !logicalCollection));
    logicalView = ci->getView(vocbase->name(), viewId);
    ASSERT_TRUE((false == !logicalView));
    EXPECT_TRUE((false == logicalCollection->getIndexes().empty()));
    EXPECT_TRUE((false == logicalView->visitCollections(
                              [](TRI_voc_cid_t) -> bool { return false; })));

    // simulate heartbeat thread (remove index from current)
    {
      auto const path = "/Current/Collections/" + vocbase->name() + "/" +
                        std::to_string(logicalCollection->id()) +
                        "/shard-id-does-not-matter/indexes";
      EXPECT_TRUE(arangodb::AgencyComm().removeValues(path, false).successful());
    }
  }

  {
    struct ExecContext : public arangodb::ExecContext {
      ExecContext()
          : arangodb::ExecContext(arangodb::ExecContext::Type::Default, "", "",
                                  arangodb::auth::Level::NONE,
                                  arangodb::auth::Level::NONE) {}
    } execContext;
    arangodb::ExecContextScope execContextScope(&execContext);
    auto* authFeature = arangodb::AuthenticationFeature::instance();
    auto* userManager = authFeature->userManager();
    arangodb::aql::QueryRegistry queryRegistry(0);  // required for UserManager::loadFromDB()
    userManager->setQueryRegistry(&queryRegistry);
    auto resetUserManager = std::shared_ptr<arangodb::auth::UserManager>(
        userManager,
        [](arangodb::auth::UserManager* ptr) -> void { ptr->removeAllUsers(); });

    // not authorised (NONE collection) as per https://github.com/arangodb/backlog/issues/459
    {
      arangodb::auth::UserMap userMap;
      auto& user =
          userMap
              .emplace("", arangodb::auth::User::newUser("", "", arangodb::auth::Source::LDAP))
              .first->second;
      user.grantCollection(vocbase->name(), "testCollection", arangodb::auth::Level::NONE);  // for missing collections User::collectionAuthLevel(...) returns database auth::Level
      userManager->setAuthInfo(userMap);  // set user map to avoid loading configuration from system database

      EXPECT_TRUE((TRI_ERROR_FORBIDDEN == logicalView->drop().errorNumber()));
      logicalCollection = ci->getCollection(vocbase->name(), collectionId);
      ASSERT_TRUE((false == !logicalCollection));
      EXPECT_TRUE((false == logicalCollection->getIndexes().empty()));
      EXPECT_TRUE((false == !ci->getView(vocbase->name(), viewId)));
    }

    // authorised (RO collection)
    {
      arangodb::auth::UserMap userMap;
      auto& user =
          userMap
              .emplace("", arangodb::auth::User::newUser("", "", arangodb::auth::Source::LDAP))
              .first->second;
      user.grantCollection(vocbase->name(), "testCollection", arangodb::auth::Level::RO);  // for missing collections User::collectionAuthLevel(...) returns database auth::Level
      userManager->setAuthInfo(userMap);  // set user map to avoid loading configuration from system database

      EXPECT_TRUE((true == logicalView->drop().ok()));
      logicalCollection = ci->getCollection(vocbase->name(), collectionId);
      ASSERT_TRUE((false == !logicalCollection));
      EXPECT_TRUE((true == logicalCollection->getIndexes().empty()));
      EXPECT_TRUE((true == !ci->getView(vocbase->name(), viewId)));
    }
  }
}

TEST_F(IResearchViewCoordinatorTest, test_update_properties) {
  auto* ci = arangodb::ClusterInfo::instance();
  ASSERT_TRUE(nullptr != ci);

  TRI_vocbase_t* vocbase;  // will be owned by DatabaseFeature

  createTestDatabase(vocbase);

  // create view
  {
    auto json = arangodb::velocypack::Parser::fromJson(
        "{ \"name\": \"testView\", \"type\": \"arangosearch\" }");
    auto viewId = std::to_string(ci->uniqid() + 1);  // +1 because LogicalView creation will generate a new ID

    EXPECT_TRUE(
        (ci->createViewCoordinator(vocbase->name(), viewId, json->slice()).ok()));

    // get current plan version
    auto planVersion = arangodb::tests::getCurrentPlanVersion();

    auto view = ci->getView(vocbase->name(), viewId);
    ASSERT_TRUE(nullptr != view);
    ASSERT_TRUE(nullptr !=
                std::dynamic_pointer_cast<arangodb::iresearch::IResearchViewCoordinator>(view));
    EXPECT_TRUE(planVersion == view->planVersion());
    EXPECT_TRUE("testView" == view->name());
    EXPECT_TRUE(false == view->deleted());
    EXPECT_TRUE(viewId == std::to_string(view->id()));
    EXPECT_TRUE(arangodb::iresearch::DATA_SOURCE_TYPE == view->type());
    EXPECT_TRUE(arangodb::LogicalView::category() == view->category());
    EXPECT_TRUE(vocbase == &view->vocbase());

    // check default properties
    {
      VPackBuilder builder;
      builder.openObject();
      view->properties(builder, arangodb::LogicalDataSource::makeFlags(
                                    arangodb::LogicalDataSource::Serialize::Detailed));
      builder.close();

      arangodb::iresearch::IResearchViewMeta meta;
      std::string error;
      EXPECT_TRUE(meta.init(builder.slice(), error));
      EXPECT_TRUE(error.empty());
      EXPECT_TRUE(meta == arangodb::iresearch::IResearchViewMeta::DEFAULT());
    }

    decltype(view) fullyUpdatedView;

    // update properties - full update
    {
      auto props = arangodb::velocypack::Parser::fromJson(
          "{ \"cleanupIntervalStep\": 42, \"consolidationIntervalMsec\": 50 "
          "}");
      EXPECT_TRUE(view->properties(props->slice(), false).ok());
      EXPECT_TRUE(planVersion < arangodb::tests::getCurrentPlanVersion());  // plan version changed
      planVersion = arangodb::tests::getCurrentPlanVersion();

      fullyUpdatedView = ci->getView(vocbase->name(), viewId);
      EXPECT_TRUE(fullyUpdatedView != view);  // different objects
      ASSERT_TRUE(nullptr != fullyUpdatedView);
      ASSERT_TRUE(nullptr != std::dynamic_pointer_cast<arangodb::iresearch::IResearchViewCoordinator>(
                                 fullyUpdatedView));
      EXPECT_TRUE(planVersion == fullyUpdatedView->planVersion());
      EXPECT_TRUE("testView" == fullyUpdatedView->name());
      EXPECT_TRUE(false == fullyUpdatedView->deleted());
      EXPECT_TRUE(viewId == std::to_string(fullyUpdatedView->id()));
      EXPECT_TRUE(arangodb::iresearch::DATA_SOURCE_TYPE == fullyUpdatedView->type());
      EXPECT_TRUE(arangodb::LogicalView::category() == fullyUpdatedView->category());
      EXPECT_TRUE(vocbase == &fullyUpdatedView->vocbase());

      // check recently updated properties
      {
        VPackBuilder builder;
        builder.openObject();
        fullyUpdatedView->properties(builder,
                                     arangodb::LogicalDataSource::makeFlags(
                                         arangodb::LogicalDataSource::Serialize::Detailed));
        builder.close();

        arangodb::iresearch::IResearchViewMeta meta;
        arangodb::iresearch::IResearchViewMeta expected;
        expected._cleanupIntervalStep = 42;
        expected._consolidationIntervalMsec = 50;
        std::string error;
        EXPECT_TRUE(meta.init(builder.slice(), error));
        EXPECT_TRUE(error.empty());
        EXPECT_TRUE(expected == meta);
      }

      // old object remains the same
      {
        VPackBuilder builder;
        builder.openObject();
        view->properties(builder, arangodb::LogicalDataSource::makeFlags(
                                      arangodb::LogicalDataSource::Serialize::Detailed));
        builder.close();

        arangodb::iresearch::IResearchViewMeta meta;
        std::string error;
        EXPECT_TRUE(meta.init(builder.slice(), error));
        EXPECT_TRUE(error.empty());
        EXPECT_TRUE(meta == arangodb::iresearch::IResearchViewMeta::DEFAULT());
      }
    }

    // partially update properties
    {
      auto props = arangodb::velocypack::Parser::fromJson(
          "{ \"consolidationIntervalMsec\": 42 }");
      EXPECT_TRUE(fullyUpdatedView->properties(props->slice(), true).ok());
      EXPECT_TRUE(planVersion < arangodb::tests::getCurrentPlanVersion());  // plan version changed
      planVersion = arangodb::tests::getCurrentPlanVersion();

      auto partiallyUpdatedView = ci->getView(vocbase->name(), viewId);
      EXPECT_TRUE(partiallyUpdatedView != view);  // different objects
      ASSERT_TRUE(nullptr != partiallyUpdatedView);
      ASSERT_TRUE(nullptr != std::dynamic_pointer_cast<arangodb::iresearch::IResearchViewCoordinator>(
                                 partiallyUpdatedView));
      EXPECT_TRUE(planVersion == partiallyUpdatedView->planVersion());
      EXPECT_TRUE("testView" == partiallyUpdatedView->name());
      EXPECT_TRUE(false == partiallyUpdatedView->deleted());
      EXPECT_TRUE(viewId == std::to_string(partiallyUpdatedView->id()));
      EXPECT_TRUE(arangodb::iresearch::DATA_SOURCE_TYPE == partiallyUpdatedView->type());
      EXPECT_TRUE(arangodb::LogicalView::category() == partiallyUpdatedView->category());
      EXPECT_TRUE(vocbase == &partiallyUpdatedView->vocbase());

      // check recently updated properties
      {
        VPackBuilder builder;
        builder.openObject();
        partiallyUpdatedView->properties(builder,
                                         arangodb::LogicalDataSource::makeFlags(
                                             arangodb::LogicalDataSource::Serialize::Detailed));
        builder.close();

        arangodb::iresearch::IResearchViewMeta meta;
        arangodb::iresearch::IResearchViewMeta expected;
        expected._cleanupIntervalStep = 42;
        expected._consolidationIntervalMsec = 42;
        std::string error;
        EXPECT_TRUE(meta.init(builder.slice(), error));
        EXPECT_TRUE(error.empty());
        EXPECT_TRUE(expected == meta);
      }
    }

    // drop view
    EXPECT_TRUE(view->drop().ok());
    EXPECT_TRUE(planVersion < arangodb::tests::getCurrentPlanVersion());

    // there is no more view
    ASSERT_TRUE(nullptr == ci->getView(vocbase->name(), view->name()));
  }
}

TEST_F(IResearchViewCoordinatorTest, test_overwrite_immutable_properties) {
  auto* ci = arangodb::ClusterInfo::instance();
  ASSERT_NE(nullptr, ci);

  TRI_vocbase_t* vocbase;  // will be owned by DatabaseFeature

  createTestDatabase(vocbase);

  // create view
  auto json = arangodb::velocypack::Parser::fromJson(
      "{ \"name\": \"testView\", "
      "\"type\": \"arangosearch\", "
      "\"writebufferActive\": 25, "
      "\"writebufferIdle\": 12, "
      "\"writebufferSizeMax\": 44040192, "
      "\"locale\": \"C\", "
      "\"version\": 1, "
      "\"primarySort\": [ "
      "{ \"field\": \"my.Nested.field\", \"direction\": \"asc\" }, "
      "{ \"field\": \"another.field\", \"asc\": false } "
      "]"
      "}");

  auto viewId = std::to_string(ci->uniqid() + 1);  // +1 because LogicalView creation will generate a new ID

  EXPECT_TRUE(ci->createViewCoordinator(vocbase->name(), viewId, json->slice()).ok());

  // get current plan version
  auto planVersion = arangodb::tests::getCurrentPlanVersion();

  auto view = ci->getView(vocbase->name(), viewId);
  EXPECT_NE(nullptr, view);
  EXPECT_NE(nullptr,
            std::dynamic_pointer_cast<arangodb::iresearch::IResearchViewCoordinator>(view));
  EXPECT_EQ(planVersion, view->planVersion());
  EXPECT_EQ("testView", view->name());
  EXPECT_FALSE(view->deleted());
  EXPECT_EQ(viewId, std::to_string(view->id()));
  EXPECT_EQ(arangodb::iresearch::DATA_SOURCE_TYPE, view->type());
  EXPECT_EQ(arangodb::LogicalView::category(), view->category());
  EXPECT_EQ(vocbase, &view->vocbase());

  // check immutable properties after creation
  {
    arangodb::iresearch::IResearchViewMeta meta;
    std::string tmpString;
    VPackBuilder builder;

    builder.openObject();
    EXPECT_TRUE(view->properties(builder, arangodb::LogicalDataSource::makeFlags(
                                              arangodb::LogicalDataSource::Serialize::Detailed))
                    .ok());
    builder.close();
    EXPECT_TRUE(true == meta.init(builder.slice(), tmpString));
    EXPECT_TRUE(std::string("C") == irs::locale_utils::name(meta._locale));
    EXPECT_TRUE(1 == meta._version);
    EXPECT_TRUE(25 == meta._writebufferActive);
    EXPECT_TRUE(12 == meta._writebufferIdle);
    EXPECT_TRUE(42 * (size_t(1) << 20) == meta._writebufferSizeMax);
    EXPECT_TRUE(2 == meta._primarySort.size());
    {
      auto& field = meta._primarySort.field(0);
      EXPECT_TRUE(3 == field.size());
      EXPECT_TRUE("my" == field[0].name);
      EXPECT_TRUE(false == field[0].shouldExpand);
      EXPECT_TRUE("Nested" == field[1].name);
      EXPECT_TRUE(false == field[1].shouldExpand);
      EXPECT_TRUE("field" == field[2].name);
      EXPECT_TRUE(false == field[2].shouldExpand);
      EXPECT_TRUE(true == meta._primarySort.direction(0));
    }
    {
      auto& field = meta._primarySort.field(1);
      EXPECT_TRUE(2 == field.size());
      EXPECT_TRUE("another" == field[0].name);
      EXPECT_TRUE(false == field[0].shouldExpand);
      EXPECT_TRUE("field" == field[1].name);
      EXPECT_TRUE(false == field[1].shouldExpand);
      EXPECT_TRUE(false == meta._primarySort.direction(1));
    }
  }

  {
    auto newProperties = arangodb::velocypack::Parser::fromJson(
        "{"
        "\"writeBufferActive\": 125, "
        "\"writeBufferIdle\": 112, "
        "\"writeBufferSizeMax\": 142, "
        "\"locale\": \"en\", "
        "\"version\": 1, "
        "\"primarySort\": [ "
        "{ \"field\": \"field\", \"asc\": true } "
        "]"
        "}");

    decltype(view) fullyUpdatedView;

    // update properties
    EXPECT_TRUE(view->properties(newProperties->slice(), false).ok());
    EXPECT_EQ(planVersion, arangodb::tests::getCurrentPlanVersion());  // plan version hasn't been changed as nothing to update
    planVersion = arangodb::tests::getCurrentPlanVersion();

    fullyUpdatedView = ci->getView(vocbase->name(), viewId);
    EXPECT_EQ(fullyUpdatedView, view);  // same objects as nothing to update
  }

  {
    auto newProperties = arangodb::velocypack::Parser::fromJson(
        "{"
        "\"consolidationIntervalMsec\": 42, "
        "\"writeBufferActive\": 125, "
        "\"writeBufferIdle\": 112, "
        "\"writeBufferSizeMax\": 142, "
        "\"locale\": \"en\", "
        "\"version\": 1, "
        "\"primarySort\": [ "
        "{ \"field\": \"field\", \"asc\": true } "
        "]"
        "}");

    decltype(view) fullyUpdatedView;

    // update properties
    EXPECT_TRUE(view->properties(newProperties->slice(), false).ok());
    EXPECT_LT(planVersion, arangodb::tests::getCurrentPlanVersion());  // plan version changed
    planVersion = arangodb::tests::getCurrentPlanVersion();

    fullyUpdatedView = ci->getView(vocbase->name(), viewId);
    EXPECT_NE(fullyUpdatedView, view);  // different objects
    EXPECT_NE(nullptr, fullyUpdatedView);
    EXPECT_NE(nullptr, std::dynamic_pointer_cast<arangodb::iresearch::IResearchViewCoordinator>(
                           fullyUpdatedView));
    EXPECT_EQ(planVersion, fullyUpdatedView->planVersion());
    EXPECT_EQ("testView", fullyUpdatedView->name());
    EXPECT_FALSE(fullyUpdatedView->deleted());
    EXPECT_EQ(viewId, std::to_string(fullyUpdatedView->id()));
    EXPECT_EQ(arangodb::iresearch::DATA_SOURCE_TYPE, fullyUpdatedView->type());
    EXPECT_EQ(arangodb::LogicalView::category(), fullyUpdatedView->category());
    EXPECT_EQ(vocbase, &fullyUpdatedView->vocbase());

    // check immutable properties after update
    {
      arangodb::iresearch::IResearchViewMeta meta;
      std::string tmpString;
      VPackBuilder builder;

      builder.clear();
      builder.openObject();
      EXPECT_TRUE(fullyUpdatedView
                      ->properties(builder, arangodb::LogicalDataSource::makeFlags(
                                                arangodb::LogicalDataSource::Serialize::Detailed))
                      .ok());
      builder.close();
      EXPECT_TRUE(true == meta.init(builder.slice(), tmpString));
      EXPECT_TRUE(std::string("C") == irs::locale_utils::name(meta._locale));
      EXPECT_TRUE(1 == meta._version);
      EXPECT_TRUE(25 == meta._writebufferActive);
      EXPECT_TRUE(12 == meta._writebufferIdle);
      EXPECT_TRUE(42 * (size_t(1) << 20) == meta._writebufferSizeMax);
      EXPECT_TRUE(2 == meta._primarySort.size());
      {
        auto& field = meta._primarySort.field(0);
        EXPECT_TRUE(3 == field.size());
        EXPECT_TRUE("my" == field[0].name);
        EXPECT_TRUE(false == field[0].shouldExpand);
        EXPECT_TRUE("Nested" == field[1].name);
        EXPECT_TRUE(false == field[1].shouldExpand);
        EXPECT_TRUE("field" == field[2].name);
        EXPECT_TRUE(false == field[2].shouldExpand);
        EXPECT_TRUE(true == meta._primarySort.direction(0));
      }
      {
        auto& field = meta._primarySort.field(1);
        EXPECT_TRUE(2 == field.size());
        EXPECT_TRUE("another" == field[0].name);
        EXPECT_TRUE(false == field[0].shouldExpand);
        EXPECT_TRUE("field" == field[1].name);
        EXPECT_TRUE(false == field[1].shouldExpand);
        EXPECT_TRUE(false == meta._primarySort.direction(1));
      }
    }
  }
}

TEST_F(IResearchViewCoordinatorTest, test_update_links_partial_remove) {
  auto* ci = arangodb::ClusterInfo::instance();
  ASSERT_TRUE(nullptr != ci);

  TRI_vocbase_t* vocbase;  // will be owned by DatabaseFeature

  createTestDatabase(vocbase);

  // create collections
  std::shared_ptr<arangodb::LogicalCollection> logicalCollection1;
  {
    auto const collectionId = "1";

    auto collectionJson = arangodb::velocypack::Parser::fromJson(
        "{ \"id\": \"1\", \"planId\": \"1\",  \"name\": \"testCollection1\", "
        "\"replicationFactor\": 1, \"type\": 1, \"shards\":{} }");

    EXPECT_TRUE((ci->createCollectionCoordinator(vocbase->name(), collectionId, 0, 1, 1, false,
                                                 collectionJson->slice(), 0.0, false, nullptr)
                     .ok()));

    logicalCollection1 = ci->getCollection(vocbase->name(), collectionId);
    ASSERT_TRUE(nullptr != logicalCollection1);
  }

  std::shared_ptr<arangodb::LogicalCollection> logicalCollection2;
  {
    auto const collectionId = "2";

    auto collectionJson = arangodb::velocypack::Parser::fromJson(
        "{ \"id\": \"2\", \"planId\": \"2\",  \"name\": \"testCollection2\", "
        "\"replicationFactor\": 1, \"type\": 1, \"shards\":{} }");

    EXPECT_TRUE((ci->createCollectionCoordinator(vocbase->name(), collectionId, 0, 1, 1, false,
                                                 collectionJson->slice(), 0.0, false, nullptr)
                     .ok()));

    logicalCollection2 = ci->getCollection(vocbase->name(), collectionId);
    ASSERT_TRUE(nullptr != logicalCollection2);
  }

  std::shared_ptr<arangodb::LogicalCollection> logicalCollection3;
  {
    auto const collectionId = "3";

    auto collectionJson = arangodb::velocypack::Parser::fromJson(
        "{ \"id\": \"3\", \"planId\": \"3\",  \"name\": \"testCollection3\", "
        "\"replicationFactor\": 1, \"type\": 1, \"shards\":{} }");

    EXPECT_TRUE((ci->createCollectionCoordinator(vocbase->name(), collectionId, 0, 1, 1, false,
                                                 collectionJson->slice(), 0.0, false, nullptr)
                     .ok()));

    logicalCollection3 = ci->getCollection(vocbase->name(), collectionId);
    ASSERT_TRUE(nullptr != logicalCollection3);
  }

  auto const currentCollection1Path = "/Current/Collections/" + vocbase->name() +
                                      "/" + std::to_string(logicalCollection1->id());
  auto const currentCollection2Path = "/Current/Collections/" + vocbase->name() +
                                      "/" + std::to_string(logicalCollection2->id());
  auto const currentCollection3Path = "/Current/Collections/" + vocbase->name() +
                                      "/" + std::to_string(logicalCollection3->id());

  // get current plan version
  auto planVersion = arangodb::tests::getCurrentPlanVersion();

  ci->loadCurrent();

  // create view
  auto viewJson = arangodb::velocypack::Parser::fromJson(
      "{ \"name\": \"testView\", \"id\": \"42\", \"type\": \"arangosearch\" "
      "}");
  arangodb::LogicalView::ptr view;
  ASSERT_TRUE((arangodb::LogicalView::create(view, *vocbase, viewJson->slice()).ok()));
  ASSERT_TRUE(view);
  auto const viewId = std::to_string(view->planId());
  EXPECT_TRUE("42" == viewId);

  // simulate heartbeat thread (create index in current)
  {
    auto const value = arangodb::velocypack::Parser::fromJson(
        "{ \"shard-id-does-not-matter\": { \"indexes\" : [ { \"id\": \"1\" } "
        "] } }");
    EXPECT_TRUE(arangodb::AgencyComm()
                    .setValue(currentCollection1Path, value->slice(), 0.0)
                    .successful());
  }
  {
    auto const value = arangodb::velocypack::Parser::fromJson(
        "{ \"shard-id-does-not-matter\": { \"indexes\" : [ { \"id\": \"2\" } "
        "] } }");
    EXPECT_TRUE(arangodb::AgencyComm()
                    .setValue(currentCollection2Path, value->slice(), 0.0)
                    .successful());
  }
  {
    auto const value = arangodb::velocypack::Parser::fromJson(
        "{ \"shard-id-does-not-matter\": { \"indexes\" : [ { \"id\": \"3\" } "
        "] } }");
    EXPECT_TRUE(arangodb::AgencyComm()
                    .setValue(currentCollection3Path, value->slice(), 0.0)
                    .successful());
  }

  // explicitly specify id for the sake of tests
  auto linksJson = arangodb::velocypack::Parser::fromJson(
      "{ \"links\": {"
      "  \"testCollection1\" : { \"id\": \"1\", \"includeAllFields\" : true "
      "}, "
      "  \"2\" : { \"id\": \"2\", \"trackListPositions\" : true }, "
      "  \"testCollection3\" : { \"id\": \"3\" } "
      "} }");
  EXPECT_TRUE(view->properties(linksJson->slice(), true).ok());  // add links
  EXPECT_TRUE(planVersion < arangodb::tests::getCurrentPlanVersion());  // plan version changed
  planVersion = arangodb::tests::getCurrentPlanVersion();
  auto oldView = view;
  view = ci->getView(vocbase->name(), viewId);  // get new version of the view
  EXPECT_TRUE(view != oldView);                 // different objects
  ASSERT_TRUE(nullptr != view);
  ASSERT_TRUE(nullptr !=
              std::dynamic_pointer_cast<arangodb::iresearch::IResearchViewCoordinator>(view));
  EXPECT_TRUE(planVersion == view->planVersion());
  EXPECT_TRUE("testView" == view->name());
  EXPECT_TRUE(false == view->deleted());
  EXPECT_TRUE(42 == view->id());
  EXPECT_TRUE(arangodb::iresearch::DATA_SOURCE_TYPE == view->type());
  EXPECT_TRUE(arangodb::LogicalView::category() == view->category());
  EXPECT_TRUE(vocbase == &view->vocbase());

  // visit collections
  {
    std::set<TRI_voc_cid_t> expectedLinks{logicalCollection1->id(),
                                          logicalCollection2->id(),
                                          logicalCollection3->id()};
    EXPECT_TRUE(view->visitCollections([&expectedLinks](TRI_voc_cid_t cid) mutable {
      return 1 == expectedLinks.erase(cid);
    }));
    EXPECT_TRUE(expectedLinks.empty());
  }

  // check properties
  {
    VPackBuilder info;
    info.openObject();
    view->properties(info, arangodb::LogicalDataSource::makeFlags(
                               arangodb::LogicalDataSource::Serialize::Detailed));
    info.close();

    auto const properties = info.slice();
    EXPECT_TRUE(properties.hasKey(arangodb::iresearch::StaticStrings::LinksField));
    auto const linksSlice = properties.get(arangodb::iresearch::StaticStrings::LinksField);
    EXPECT_TRUE(linksSlice.isObject());

    VPackObjectIterator it(linksSlice);
    EXPECT_TRUE(it.valid());
    EXPECT_TRUE(3 == it.size());

    // testCollection1
    {
      auto const value = linksSlice.get(logicalCollection1->name());
      EXPECT_TRUE(value.isObject());

      arangodb::iresearch::IResearchLinkMeta expectedMeta;
      expectedMeta._includeAllFields = true;
      arangodb::iresearch::IResearchLinkMeta actualMeta;
      std::string error;
      EXPECT_TRUE(actualMeta.init(value, false, error));
      EXPECT_TRUE(error.empty());
      EXPECT_TRUE(expectedMeta == actualMeta);
    }

    // testCollection2
    {
      auto const value = linksSlice.get(logicalCollection2->name());
      EXPECT_TRUE(value.isObject());

      arangodb::iresearch::IResearchLinkMeta expectedMeta;
      expectedMeta._trackListPositions = true;
      arangodb::iresearch::IResearchLinkMeta actualMeta;
      std::string error;
      EXPECT_TRUE(actualMeta.init(value, false, error));
      EXPECT_TRUE(error.empty());
      EXPECT_TRUE(expectedMeta == actualMeta);
    }

    // testCollection3
    {
      auto const value = linksSlice.get(logicalCollection3->name());
      EXPECT_TRUE(value.isObject());

      arangodb::iresearch::IResearchLinkMeta expectedMeta;
      arangodb::iresearch::IResearchLinkMeta actualMeta;
      std::string error;
      EXPECT_TRUE(actualMeta.init(value, false, error));
      EXPECT_TRUE(error.empty());
      EXPECT_TRUE(expectedMeta == actualMeta);
    }
  }

  // test index in testCollection1
  {
    // get new version from plan
    auto updatedCollection =
        ci->getCollection(vocbase->name(), std::to_string(logicalCollection1->id()));
    ASSERT_TRUE(updatedCollection);
    auto link = arangodb::iresearch::IResearchLinkHelper::find(*updatedCollection, *view);
    EXPECT_TRUE(link);

    auto index = std::dynamic_pointer_cast<arangodb::Index>(link);
    ASSERT_TRUE((false == !index));
    EXPECT_TRUE((true == index->canBeDropped()));
    EXPECT_TRUE((updatedCollection.get() == &(index->collection())));
    EXPECT_TRUE((index->fieldNames().empty()));
    EXPECT_TRUE((index->fields().empty()));
    EXPECT_TRUE((false == index->hasExpansion()));
    EXPECT_TRUE((false == index->hasSelectivityEstimate()));
    EXPECT_TRUE((false == index->implicitlyUnique()));
    EXPECT_TRUE((false == index->isSorted()));
    EXPECT_TRUE((0 < index->memory()));
    EXPECT_TRUE((true == index->sparse()));
    EXPECT_TRUE(
        (arangodb::Index::IndexType::TRI_IDX_TYPE_IRESEARCH_LINK == index->type()));
    EXPECT_TRUE((arangodb::iresearch::DATA_SOURCE_TYPE.name() == index->typeName()));
    EXPECT_TRUE((false == index->unique()));

    arangodb::iresearch::IResearchLinkMeta expectedMeta;
    expectedMeta._includeAllFields = true;
    arangodb::iresearch::IResearchLinkMeta actualMeta;
    auto builder = index->toVelocyPack(
        arangodb::Index::makeFlags(arangodb::Index::Serialize::Figures));

    std::string error;
    EXPECT_TRUE(actualMeta.init(builder->slice(), false, error));
    EXPECT_TRUE(error.empty());
    EXPECT_TRUE(expectedMeta == actualMeta);
    auto const slice = builder->slice();
    EXPECT_TRUE(slice.hasKey("view"));
    EXPECT_TRUE(slice.get("view").isString());
    EXPECT_TRUE(view->guid() == slice.get("view").copyString());
    EXPECT_TRUE(slice.hasKey("figures"));
    EXPECT_TRUE(slice.get("figures").isObject());
    EXPECT_TRUE(slice.get("figures").hasKey("memory"));
    EXPECT_TRUE(slice.get("figures").get("memory").isNumber());
    EXPECT_TRUE(0 < slice.get("figures").get("memory").getUInt());
  }

  // test index in testCollection2
  {
    // get new version from plan
    auto updatedCollection =
        ci->getCollection(vocbase->name(), std::to_string(logicalCollection2->id()));
    ASSERT_TRUE(updatedCollection);
    auto link = arangodb::iresearch::IResearchLinkHelper::find(*updatedCollection, *view);
    EXPECT_TRUE(link);

    auto index = std::dynamic_pointer_cast<arangodb::Index>(link);
    ASSERT_TRUE((false == !index));
    EXPECT_TRUE((true == index->canBeDropped()));
    EXPECT_TRUE((updatedCollection.get() == &(index->collection())));
    EXPECT_TRUE((index->fieldNames().empty()));
    EXPECT_TRUE((index->fields().empty()));
    EXPECT_TRUE((false == index->hasExpansion()));
    EXPECT_TRUE((false == index->hasSelectivityEstimate()));
    EXPECT_TRUE((false == index->implicitlyUnique()));
    EXPECT_TRUE((false == index->isSorted()));
    EXPECT_TRUE((0 < index->memory()));
    EXPECT_TRUE((true == index->sparse()));
    EXPECT_TRUE(
        (arangodb::Index::IndexType::TRI_IDX_TYPE_IRESEARCH_LINK == index->type()));
    EXPECT_TRUE((arangodb::iresearch::DATA_SOURCE_TYPE.name() == index->typeName()));
    EXPECT_TRUE((false == index->unique()));

    arangodb::iresearch::IResearchLinkMeta expectedMeta;
    expectedMeta._trackListPositions = true;
    arangodb::iresearch::IResearchLinkMeta actualMeta;
    auto builder = index->toVelocyPack(
        arangodb::Index::makeFlags(arangodb::Index::Serialize::Figures));

    std::string error;
    EXPECT_TRUE(actualMeta.init(builder->slice(), false, error));
    EXPECT_TRUE(error.empty());
    EXPECT_TRUE(expectedMeta == actualMeta);
    auto const slice = builder->slice();
    EXPECT_TRUE(slice.hasKey("view"));
    EXPECT_TRUE(slice.get("view").isString());
    EXPECT_TRUE(view->id() == 42);
    EXPECT_TRUE(view->guid() == slice.get("view").copyString());
    EXPECT_TRUE(slice.hasKey("figures"));
    EXPECT_TRUE(slice.get("figures").isObject());
    EXPECT_TRUE(slice.get("figures").hasKey("memory"));
    EXPECT_TRUE(slice.get("figures").get("memory").isNumber());
    EXPECT_TRUE(0 < slice.get("figures").get("memory").getUInt());
  }

  // test index in testCollection3
  {
    auto updatedCollection =
        ci->getCollection(vocbase->name(), std::to_string(logicalCollection3->id()));
    ASSERT_TRUE(updatedCollection);
    auto link = arangodb::iresearch::IResearchLinkHelper::find(*updatedCollection, *view);
    EXPECT_TRUE(link);

    auto index = std::dynamic_pointer_cast<arangodb::Index>(link);
    ASSERT_TRUE((false == !index));
    EXPECT_TRUE((true == index->canBeDropped()));
    EXPECT_TRUE((updatedCollection.get() == &(index->collection())));
    EXPECT_TRUE((index->fieldNames().empty()));
    EXPECT_TRUE((index->fields().empty()));
    EXPECT_TRUE((false == index->hasExpansion()));
    EXPECT_TRUE((false == index->hasSelectivityEstimate()));
    EXPECT_TRUE((false == index->implicitlyUnique()));
    EXPECT_TRUE((false == index->isSorted()));
    EXPECT_TRUE((0 < index->memory()));
    EXPECT_TRUE((true == index->sparse()));
    EXPECT_TRUE(
        (arangodb::Index::IndexType::TRI_IDX_TYPE_IRESEARCH_LINK == index->type()));
    EXPECT_TRUE((arangodb::iresearch::DATA_SOURCE_TYPE.name() == index->typeName()));
    EXPECT_TRUE((false == index->unique()));

    arangodb::iresearch::IResearchLinkMeta expectedMeta;
    arangodb::iresearch::IResearchLinkMeta actualMeta;
    auto builder = index->toVelocyPack(
        arangodb::Index::makeFlags(arangodb::Index::Serialize::Figures));

    std::string error;
    EXPECT_TRUE(actualMeta.init(builder->slice(), false, error));
    EXPECT_TRUE(error.empty());
    EXPECT_TRUE(expectedMeta == actualMeta);
    auto const slice = builder->slice();
    EXPECT_TRUE(slice.hasKey("view"));
    EXPECT_TRUE(slice.get("view").isString());
    EXPECT_TRUE(view->id() == 42);
    EXPECT_TRUE(view->guid() == slice.get("view").copyString());
    EXPECT_TRUE(slice.hasKey("figures"));
    EXPECT_TRUE(slice.get("figures").isObject());
    EXPECT_TRUE(slice.get("figures").hasKey("memory"));
    EXPECT_TRUE(slice.get("figures").get("memory").isNumber());
    EXPECT_TRUE(0 < slice.get("figures").get("memory").getUInt());
  }

  EXPECT_TRUE(view->properties(linksJson->slice(), true).ok());  // same properties -> should not affect plan version
  EXPECT_TRUE(planVersion == arangodb::tests::getCurrentPlanVersion());  // plan did't change version

  // remove testCollection2 link
  // simulate heartbeat thread (create index in current)
  {
    auto const value = arangodb::velocypack::Parser::fromJson(
        "{ \"shard-id-does-not-matter\": { \"indexes\" : [ ] } }");
    EXPECT_TRUE(arangodb::AgencyComm()
                    .setValue(currentCollection2Path, value->slice(), 0.0)
                    .successful());
  }

  auto const updateJson = arangodb::velocypack::Parser::fromJson(
      "{ \"links\": {"
      "  \"2\" : null "
      "} }");
  EXPECT_TRUE(view->properties(updateJson->slice(), true).ok());
  EXPECT_TRUE(planVersion < arangodb::tests::getCurrentPlanVersion());  // plan version changed
  planVersion = arangodb::tests::getCurrentPlanVersion();
  oldView = view;
  view = ci->getView(vocbase->name(), viewId);  // get new version of the view
  EXPECT_TRUE(view != oldView);                 // different objects
  ASSERT_TRUE(nullptr != view);
  ASSERT_TRUE(nullptr !=
              std::dynamic_pointer_cast<arangodb::iresearch::IResearchViewCoordinator>(view));
  EXPECT_TRUE(planVersion == view->planVersion());
  EXPECT_TRUE("testView" == view->name());
  EXPECT_TRUE(false == view->deleted());
  EXPECT_TRUE(42 == view->id());
  EXPECT_TRUE(arangodb::iresearch::DATA_SOURCE_TYPE == view->type());
  EXPECT_TRUE(arangodb::LogicalView::category() == view->category());
  EXPECT_TRUE(vocbase == &view->vocbase());

  // visit collections
  {
    std::set<TRI_voc_cid_t> expectedLinks{logicalCollection1->id(),
                                          logicalCollection3->id()};
    EXPECT_TRUE(view->visitCollections([&expectedLinks](TRI_voc_cid_t cid) mutable {
      return 1 == expectedLinks.erase(cid);
    }));
    EXPECT_TRUE(expectedLinks.empty());
  }

  // check properties
  {
    VPackBuilder info;
    info.openObject();
    view->properties(info, arangodb::LogicalDataSource::makeFlags(
                               arangodb::LogicalDataSource::Serialize::Detailed));
    info.close();

    auto const properties = info.slice();
    EXPECT_TRUE(properties.hasKey(arangodb::iresearch::StaticStrings::LinksField));
    auto const linksSlice = properties.get(arangodb::iresearch::StaticStrings::LinksField);
    EXPECT_TRUE(linksSlice.isObject());

    VPackObjectIterator it(linksSlice);
    EXPECT_TRUE(it.valid());
    EXPECT_TRUE(2 == it.size());

    // testCollection1
    {
      auto const value = linksSlice.get(logicalCollection1->name());
      EXPECT_TRUE(value.isObject());

      arangodb::iresearch::IResearchLinkMeta expectedMeta;
      expectedMeta._includeAllFields = true;
      arangodb::iresearch::IResearchLinkMeta actualMeta;
      std::string error;
      EXPECT_TRUE(actualMeta.init(value, false, error));
      EXPECT_TRUE(error.empty());
      EXPECT_TRUE(expectedMeta == actualMeta);
    }

    // testCollection3
    {
      auto const value = linksSlice.get(logicalCollection3->name());
      EXPECT_TRUE(value.isObject());

      arangodb::iresearch::IResearchLinkMeta expectedMeta;
      arangodb::iresearch::IResearchLinkMeta actualMeta;
      std::string error;
      EXPECT_TRUE(actualMeta.init(value, false, error));
      EXPECT_TRUE(error.empty());
      EXPECT_TRUE(expectedMeta == actualMeta);
    }
  }

  // test index in testCollection1
  {
    // get new version from plan
    auto updatedCollection =
        ci->getCollection(vocbase->name(), std::to_string(logicalCollection1->id()));
    ASSERT_TRUE(updatedCollection);
    auto link = arangodb::iresearch::IResearchLinkHelper::find(*updatedCollection, *view);
    EXPECT_TRUE(link);

    auto index = std::dynamic_pointer_cast<arangodb::Index>(link);
    ASSERT_TRUE((false == !index));
    EXPECT_TRUE((true == index->canBeDropped()));
    EXPECT_TRUE((updatedCollection.get() == &(index->collection())));
    EXPECT_TRUE((index->fieldNames().empty()));
    EXPECT_TRUE((index->fields().empty()));
    EXPECT_TRUE((false == index->hasExpansion()));
    EXPECT_TRUE((false == index->hasSelectivityEstimate()));
    EXPECT_TRUE((false == index->implicitlyUnique()));
    EXPECT_TRUE((false == index->isSorted()));
    EXPECT_TRUE((0 < index->memory()));
    EXPECT_TRUE((true == index->sparse()));
    EXPECT_TRUE(
        (arangodb::Index::IndexType::TRI_IDX_TYPE_IRESEARCH_LINK == index->type()));
    EXPECT_TRUE((arangodb::iresearch::DATA_SOURCE_TYPE.name() == index->typeName()));
    EXPECT_TRUE((false == index->unique()));

    arangodb::iresearch::IResearchLinkMeta expectedMeta;
    expectedMeta._includeAllFields = true;
    arangodb::iresearch::IResearchLinkMeta actualMeta;
    auto builder = index->toVelocyPack(
        arangodb::Index::makeFlags(arangodb::Index::Serialize::Figures));

    std::string error;
    EXPECT_TRUE(actualMeta.init(builder->slice(), false, error));
    EXPECT_TRUE(error.empty());
    EXPECT_TRUE(expectedMeta == actualMeta);
    auto const slice = builder->slice();
    EXPECT_TRUE(slice.hasKey("view"));
    EXPECT_TRUE(slice.get("view").isString());
    EXPECT_TRUE(view->id() == 42);
    EXPECT_TRUE(view->guid() == slice.get("view").copyString());
    EXPECT_TRUE(slice.hasKey("figures"));
    EXPECT_TRUE(slice.get("figures").isObject());
    EXPECT_TRUE(slice.get("figures").hasKey("memory"));
    EXPECT_TRUE(slice.get("figures").get("memory").isNumber());
    EXPECT_TRUE(0 < slice.get("figures").get("memory").getUInt());
  }

  // test index in testCollection3
  {
    // get new version from plan
    auto updatedCollection =
        ci->getCollection(vocbase->name(), std::to_string(logicalCollection3->id()));
    ASSERT_TRUE(updatedCollection);
    auto link = arangodb::iresearch::IResearchLinkHelper::find(*updatedCollection, *view);
    EXPECT_TRUE(link);

    auto index = std::dynamic_pointer_cast<arangodb::Index>(link);
    ASSERT_TRUE((false == !index));
    EXPECT_TRUE((true == index->canBeDropped()));
    EXPECT_TRUE((updatedCollection.get() == &(index->collection())));
    EXPECT_TRUE((index->fieldNames().empty()));
    EXPECT_TRUE((index->fields().empty()));
    EXPECT_TRUE((false == index->hasExpansion()));
    EXPECT_TRUE((false == index->hasSelectivityEstimate()));
    EXPECT_TRUE((false == index->implicitlyUnique()));
    EXPECT_TRUE((false == index->isSorted()));
    EXPECT_TRUE((0 < index->memory()));
    EXPECT_TRUE((true == index->sparse()));
    EXPECT_TRUE(
        (arangodb::Index::IndexType::TRI_IDX_TYPE_IRESEARCH_LINK == index->type()));
    EXPECT_TRUE((arangodb::iresearch::DATA_SOURCE_TYPE.name() == index->typeName()));
    EXPECT_TRUE((false == index->unique()));

    arangodb::iresearch::IResearchLinkMeta expectedMeta;
    arangodb::iresearch::IResearchLinkMeta actualMeta;
    auto builder = index->toVelocyPack(
        arangodb::Index::makeFlags(arangodb::Index::Serialize::Figures));

    std::string error;
    EXPECT_TRUE(actualMeta.init(builder->slice(), false, error));
    EXPECT_TRUE(error.empty());
    EXPECT_TRUE(expectedMeta == actualMeta);
    auto const slice = builder->slice();
    EXPECT_TRUE(slice.hasKey("view"));
    EXPECT_TRUE(slice.get("view").isString());
    EXPECT_TRUE(view->id() == 42);
    EXPECT_TRUE(view->guid() == slice.get("view").copyString());
    EXPECT_TRUE(slice.hasKey("figures"));
    EXPECT_TRUE(slice.get("figures").isObject());
    EXPECT_TRUE(slice.get("figures").hasKey("memory"));
    EXPECT_TRUE(slice.get("figures").get("memory").isNumber());
    EXPECT_TRUE(0 < slice.get("figures").get("memory").getUInt());
  }

  // drop view
  // simulate heartbeat thread (drop index in current)
  {
    auto const value = arangodb::velocypack::Parser::fromJson(
        "{ \"shard-id-does-not-matter\": { \"indexes\" : [ ] } }");
    EXPECT_TRUE(arangodb::AgencyComm()
                    .setValue(currentCollection1Path, value->slice(), 0.0)
                    .successful());
  }
  {
    auto const value = arangodb::velocypack::Parser::fromJson(
        "{ \"shard-id-does-not-matter\": { \"indexes\" : [ ] } }");
    EXPECT_TRUE(arangodb::AgencyComm()
                    .setValue(currentCollection3Path, value->slice(), 0.0)
                    .successful());
  }

  EXPECT_TRUE(view->drop().ok());
  EXPECT_TRUE(planVersion < arangodb::tests::getCurrentPlanVersion());

  // there is no more view
  ASSERT_TRUE(nullptr == ci->getView(vocbase->name(), view->name()));

  // there are no more links
  {
    // get new version from plan
    auto updatedCollection =
        ci->getCollection(vocbase->name(), std::to_string(logicalCollection1->id()));
    ASSERT_TRUE(updatedCollection);
    auto link = arangodb::iresearch::IResearchLinkHelper::find(*updatedCollection, *view);
    EXPECT_TRUE(!link);
  }

  {
    // get new version from plan
    auto updatedCollection =
        ci->getCollection(vocbase->name(), std::to_string(logicalCollection2->id()));
    ASSERT_TRUE(updatedCollection);
    auto link = arangodb::iresearch::IResearchLinkHelper::find(*updatedCollection, *view);
    EXPECT_TRUE(!link);
  }

  {
    // get new version from plan
    auto updatedCollection =
        ci->getCollection(vocbase->name(), std::to_string(logicalCollection3->id()));
    ASSERT_TRUE(updatedCollection);
    auto link = arangodb::iresearch::IResearchLinkHelper::find(*updatedCollection, *view);
    EXPECT_TRUE(!link);
  }
}

TEST_F(IResearchViewCoordinatorTest, test_update_links_partial_add) {
  auto* ci = arangodb::ClusterInfo::instance();
  ASSERT_TRUE(nullptr != ci);

  TRI_vocbase_t* vocbase;  // will be owned by DatabaseFeature

  createTestDatabase(vocbase);

  // create collections
  std::shared_ptr<arangodb::LogicalCollection> logicalCollection1;
  {
    auto const collectionId = "1";

    auto collectionJson = arangodb::velocypack::Parser::fromJson(
        "{ \"id\": \"1\", \"planId\": \"1\",  \"name\": \"testCollection1\", "
        "\"replicationFactor\": 1, \"type\": 1, \"shards\":{} }");

    EXPECT_TRUE((ci->createCollectionCoordinator(vocbase->name(), collectionId, 0, 1, 1, false,
                                                 collectionJson->slice(), 0.0, false, nullptr)
                     .ok()));

    logicalCollection1 = ci->getCollection(vocbase->name(), collectionId);
    ASSERT_TRUE(nullptr != logicalCollection1);
  }

  std::shared_ptr<arangodb::LogicalCollection> logicalCollection2;
  {
    auto const collectionId = "2";

    auto collectionJson = arangodb::velocypack::Parser::fromJson(
        "{ \"id\": \"2\", \"planId\": \"2\",  \"name\": \"testCollection2\", "
        "\"replicationFactor\": 1, \"type\": 1, \"shards\":{} }");

    EXPECT_TRUE((ci->createCollectionCoordinator(vocbase->name(), collectionId, 0, 1, 1, false,
                                                 collectionJson->slice(), 0.0, false, nullptr)
                     .ok()));

    logicalCollection2 = ci->getCollection(vocbase->name(), collectionId);
    ASSERT_TRUE(nullptr != logicalCollection2);
  }

  std::shared_ptr<arangodb::LogicalCollection> logicalCollection3;
  {
    auto const collectionId = "3";

    auto collectionJson = arangodb::velocypack::Parser::fromJson(
        "{ \"id\": \"3\", \"planId\": \"3\",  \"name\": \"testCollection3\", "
        "\"replicationFactor\": 1, \"type\": 1, \"shards\":{} }");

    EXPECT_TRUE((ci->createCollectionCoordinator(vocbase->name(), collectionId, 0, 1, 1, false,
                                                 collectionJson->slice(), 0.0, false, nullptr)
                     .ok()));

    logicalCollection3 = ci->getCollection(vocbase->name(), collectionId);
    ASSERT_TRUE(nullptr != logicalCollection3);
  }

  auto const currentCollection1Path = "/Current/Collections/" + vocbase->name() +
                                      "/" + std::to_string(logicalCollection1->id());
  auto const currentCollection2Path = "/Current/Collections/" + vocbase->name() +
                                      "/" + std::to_string(logicalCollection2->id());
  auto const currentCollection3Path = "/Current/Collections/" + vocbase->name() +
                                      "/" + std::to_string(logicalCollection3->id());

  // get current plan version
  auto planVersion = arangodb::tests::getCurrentPlanVersion();

  ci->loadCurrent();

  // create view
  auto viewJson = arangodb::velocypack::Parser::fromJson(
      "{ \"name\": \"testView\", \"id\": \"42\", \"type\": \"arangosearch\" "
      "}");
  arangodb::LogicalView::ptr view;
  ASSERT_TRUE((arangodb::LogicalView::create(view, *vocbase, viewJson->slice()).ok()));
  ASSERT_TRUE(view);
  auto const viewId = std::to_string(view->planId());
  EXPECT_TRUE("42" == viewId);

  // simulate heartbeat thread (create index in current)
  {
    auto const value = arangodb::velocypack::Parser::fromJson(
        "{ \"shard-id-does-not-matter\": { \"indexes\" : [ { \"id\": \"1\" } "
        "] } }");
    EXPECT_TRUE(arangodb::AgencyComm()
                    .setValue(currentCollection1Path, value->slice(), 0.0)
                    .successful());
  }
  {
    auto const value = arangodb::velocypack::Parser::fromJson(
        "{ \"shard-id-does-not-matter\": { \"indexes\" : [ { \"id\": \"3\" } "
        "] } }");
    EXPECT_TRUE(arangodb::AgencyComm()
                    .setValue(currentCollection3Path, value->slice(), 0.0)
                    .successful());
  }

  // explicitly specify id for the sake of tests
  auto linksJson = arangodb::velocypack::Parser::fromJson(
      "{ \"links\": {"
      "  \"testCollection1\" : { \"id\": \"1\", \"includeAllFields\" : true "
      "}, "
      "  \"testCollection3\" : { \"id\": \"3\" } "
      "} }");
  EXPECT_TRUE(view->properties(linksJson->slice(), true).ok());  // add links
  EXPECT_TRUE(planVersion < arangodb::tests::getCurrentPlanVersion());  // plan version changed
  planVersion = arangodb::tests::getCurrentPlanVersion();
  auto oldView = view;
  view = ci->getView(vocbase->name(), viewId);  // get new version of the view
  EXPECT_TRUE(view != oldView);                 // different objects
  ASSERT_TRUE(nullptr != view);
  ASSERT_TRUE(nullptr !=
              std::dynamic_pointer_cast<arangodb::iresearch::IResearchViewCoordinator>(view));
  EXPECT_TRUE(planVersion == view->planVersion());
  EXPECT_TRUE("testView" == view->name());
  EXPECT_TRUE(false == view->deleted());
  EXPECT_TRUE(42 == view->id());
  EXPECT_TRUE(arangodb::iresearch::DATA_SOURCE_TYPE == view->type());
  EXPECT_TRUE(arangodb::LogicalView::category() == view->category());
  EXPECT_TRUE(vocbase == &view->vocbase());

  // visit collections
  {
    std::set<TRI_voc_cid_t> expectedLinks{logicalCollection1->id(),
                                          logicalCollection3->id()};
    EXPECT_TRUE(view->visitCollections([&expectedLinks](TRI_voc_cid_t cid) mutable {
      return 1 == expectedLinks.erase(cid);
    }));
    EXPECT_TRUE(expectedLinks.empty());
  }

  // check properties
  {
    VPackBuilder info;
    info.openObject();
    view->properties(info, arangodb::LogicalDataSource::makeFlags(
                               arangodb::LogicalDataSource::Serialize::Detailed));
    info.close();

    auto const properties = info.slice();
    EXPECT_TRUE(properties.hasKey(arangodb::iresearch::StaticStrings::LinksField));
    auto const linksSlice = properties.get(arangodb::iresearch::StaticStrings::LinksField);
    EXPECT_TRUE(linksSlice.isObject());

    VPackObjectIterator it(linksSlice);
    EXPECT_TRUE(it.valid());
    EXPECT_TRUE(2 == it.size());

    // testCollection1
    {
      auto const value = linksSlice.get(logicalCollection1->name());
      EXPECT_TRUE(value.isObject());

      arangodb::iresearch::IResearchLinkMeta expectedMeta;
      expectedMeta._includeAllFields = true;
      arangodb::iresearch::IResearchLinkMeta actualMeta;
      std::string error;
      EXPECT_TRUE(actualMeta.init(value, false, error));
      EXPECT_TRUE(error.empty());
      EXPECT_TRUE(expectedMeta == actualMeta);
    }

    // testCollection3
    {
      auto const value = linksSlice.get(logicalCollection3->name());
      EXPECT_TRUE(value.isObject());

      arangodb::iresearch::IResearchLinkMeta expectedMeta;
      arangodb::iresearch::IResearchLinkMeta actualMeta;
      std::string error;
      EXPECT_TRUE(actualMeta.init(value, false, error));
      EXPECT_TRUE(error.empty());
      EXPECT_TRUE(expectedMeta == actualMeta);
    }
  }

  // test index in testCollection1
  {
    // get new version from plan
    auto updatedCollection =
        ci->getCollection(vocbase->name(), std::to_string(logicalCollection1->id()));
    ASSERT_TRUE(updatedCollection);
    auto link = arangodb::iresearch::IResearchLinkHelper::find(*updatedCollection, *view);
    EXPECT_TRUE(link);

    auto index = std::dynamic_pointer_cast<arangodb::Index>(link);
    ASSERT_TRUE((false == !index));
    EXPECT_TRUE((true == index->canBeDropped()));
    EXPECT_TRUE((updatedCollection.get() == &(index->collection())));
    EXPECT_TRUE((index->fieldNames().empty()));
    EXPECT_TRUE((index->fields().empty()));
    EXPECT_TRUE((false == index->hasExpansion()));
    EXPECT_TRUE((false == index->hasSelectivityEstimate()));
    EXPECT_TRUE((false == index->implicitlyUnique()));
    EXPECT_TRUE((false == index->isSorted()));
    EXPECT_TRUE((0 < index->memory()));
    EXPECT_TRUE((true == index->sparse()));
    EXPECT_TRUE(
        (arangodb::Index::IndexType::TRI_IDX_TYPE_IRESEARCH_LINK == index->type()));
    EXPECT_TRUE((arangodb::iresearch::DATA_SOURCE_TYPE.name() == index->typeName()));
    EXPECT_TRUE((false == index->unique()));

    arangodb::iresearch::IResearchLinkMeta expectedMeta;
    expectedMeta._includeAllFields = true;
    arangodb::iresearch::IResearchLinkMeta actualMeta;
    auto builder = index->toVelocyPack(
        arangodb::Index::makeFlags(arangodb::Index::Serialize::Figures));

    std::string error;
    EXPECT_TRUE(actualMeta.init(builder->slice(), false, error));
    EXPECT_TRUE(error.empty());
    EXPECT_TRUE(expectedMeta == actualMeta);
    auto const slice = builder->slice();
    EXPECT_TRUE(slice.hasKey("view"));
    EXPECT_TRUE(slice.get("view").isString());
    EXPECT_TRUE(view->id() == 42);
    EXPECT_TRUE(view->guid() == slice.get("view").copyString());
    EXPECT_TRUE(slice.hasKey("figures"));
    EXPECT_TRUE(slice.get("figures").isObject());
    EXPECT_TRUE(slice.get("figures").hasKey("memory"));
    EXPECT_TRUE(slice.get("figures").get("memory").isNumber());
    EXPECT_TRUE(0 < slice.get("figures").get("memory").getUInt());
  }

  // test index in testCollection3
  {
    auto updatedCollection =
        ci->getCollection(vocbase->name(), std::to_string(logicalCollection3->id()));
    ASSERT_TRUE(updatedCollection);
    auto link = arangodb::iresearch::IResearchLinkHelper::find(*updatedCollection, *view);
    EXPECT_TRUE(link);

    auto index = std::dynamic_pointer_cast<arangodb::Index>(link);
    ASSERT_TRUE((false == !index));
    EXPECT_TRUE((true == index->canBeDropped()));
    EXPECT_TRUE((updatedCollection.get() == &(index->collection())));
    EXPECT_TRUE((index->fieldNames().empty()));
    EXPECT_TRUE((index->fields().empty()));
    EXPECT_TRUE((false == index->hasExpansion()));
    EXPECT_TRUE((false == index->hasSelectivityEstimate()));
    EXPECT_TRUE((false == index->implicitlyUnique()));
    EXPECT_TRUE((false == index->isSorted()));
    EXPECT_TRUE((0 < index->memory()));
    EXPECT_TRUE((true == index->sparse()));
    EXPECT_TRUE(
        (arangodb::Index::IndexType::TRI_IDX_TYPE_IRESEARCH_LINK == index->type()));
    EXPECT_TRUE((arangodb::iresearch::DATA_SOURCE_TYPE.name() == index->typeName()));
    EXPECT_TRUE((false == index->unique()));

    arangodb::iresearch::IResearchLinkMeta expectedMeta;
    arangodb::iresearch::IResearchLinkMeta actualMeta;
    auto builder = index->toVelocyPack(
        arangodb::Index::makeFlags(arangodb::Index::Serialize::Figures));

    std::string error;
    EXPECT_TRUE(actualMeta.init(builder->slice(), false, error));
    EXPECT_TRUE(error.empty());
    EXPECT_TRUE(expectedMeta == actualMeta);
    auto const slice = builder->slice();
    EXPECT_TRUE(slice.hasKey("view"));
    EXPECT_TRUE(slice.get("view").isString());
    EXPECT_TRUE(view->id() == 42);
    EXPECT_TRUE(view->guid() == slice.get("view").copyString());
    EXPECT_TRUE(slice.hasKey("figures"));
    EXPECT_TRUE(slice.get("figures").isObject());
    EXPECT_TRUE(slice.get("figures").hasKey("memory"));
    EXPECT_TRUE(slice.get("figures").get("memory").isNumber());
    EXPECT_TRUE(0 < slice.get("figures").get("memory").getUInt());
  }

  EXPECT_TRUE(view->properties(linksJson->slice(), true).ok());  // same properties -> should not affect plan version
  EXPECT_TRUE(planVersion == arangodb::tests::getCurrentPlanVersion());  // plan did't change version

  // remove testCollection2 link
  // simulate heartbeat thread (create index in current)
  {
    auto const value = arangodb::velocypack::Parser::fromJson(
        "{ \"shard-id-does-not-matter\": { \"indexes\" : [ { \"id\": \"2\" } "
        "] } }");
    EXPECT_TRUE(arangodb::AgencyComm()
                    .setValue(currentCollection2Path, value->slice(), 0.0)
                    .successful());
  }

  auto const updateJson = arangodb::velocypack::Parser::fromJson(
      "{ \"links\": {"
      "  \"2\" : { \"id\": \"2\", \"trackListPositions\" : true } "
      "} }");
  EXPECT_TRUE(view->properties(updateJson->slice(), true).ok());
  EXPECT_TRUE(planVersion < arangodb::tests::getCurrentPlanVersion());  // plan version changed
  planVersion = arangodb::tests::getCurrentPlanVersion();
  oldView = view;
  view = ci->getView(vocbase->name(), viewId);  // get new version of the view
  EXPECT_TRUE(view != oldView);                 // different objects
  ASSERT_TRUE(nullptr != view);
  ASSERT_TRUE(nullptr !=
              std::dynamic_pointer_cast<arangodb::iresearch::IResearchViewCoordinator>(view));
  EXPECT_TRUE(planVersion == view->planVersion());
  EXPECT_TRUE("testView" == view->name());
  EXPECT_TRUE(false == view->deleted());
  EXPECT_TRUE(42 == view->id());
  EXPECT_TRUE(arangodb::iresearch::DATA_SOURCE_TYPE == view->type());
  EXPECT_TRUE(arangodb::LogicalView::category() == view->category());
  EXPECT_TRUE(vocbase == &view->vocbase());

  // visit collections
  {
    std::set<TRI_voc_cid_t> expectedLinks{logicalCollection1->id(),
                                          logicalCollection2->id(),
                                          logicalCollection3->id()};
    EXPECT_TRUE(view->visitCollections([&expectedLinks](TRI_voc_cid_t cid) mutable {
      return 1 == expectedLinks.erase(cid);
    }));
    EXPECT_TRUE(expectedLinks.empty());
  }

  // check properties
  {
    VPackBuilder info;
    info.openObject();
    view->properties(info, arangodb::LogicalDataSource::makeFlags(
                               arangodb::LogicalDataSource::Serialize::Detailed));
    info.close();

    auto const properties = info.slice();
    EXPECT_TRUE(properties.hasKey(arangodb::iresearch::StaticStrings::LinksField));
    auto const linksSlice = properties.get(arangodb::iresearch::StaticStrings::LinksField);
    EXPECT_TRUE(linksSlice.isObject());

    VPackObjectIterator it(linksSlice);
    EXPECT_TRUE(it.valid());
    EXPECT_TRUE(3 == it.size());

    // testCollection1
    {
      auto const value = linksSlice.get(logicalCollection1->name());
      EXPECT_TRUE(value.isObject());

      arangodb::iresearch::IResearchLinkMeta expectedMeta;
      expectedMeta._includeAllFields = true;
      arangodb::iresearch::IResearchLinkMeta actualMeta;
      std::string error;
      EXPECT_TRUE(actualMeta.init(value, false, error));
      EXPECT_TRUE(error.empty());
      EXPECT_TRUE(expectedMeta == actualMeta);
    }

    // testCollection2
    {
      auto const value = linksSlice.get(logicalCollection2->name());
      EXPECT_TRUE(value.isObject());

      arangodb::iresearch::IResearchLinkMeta expectedMeta;
      expectedMeta._trackListPositions = true;
      arangodb::iresearch::IResearchLinkMeta actualMeta;
      std::string error;
      EXPECT_TRUE(actualMeta.init(value, false, error));
      EXPECT_TRUE(error.empty());
      EXPECT_TRUE(expectedMeta == actualMeta);
    }

    // testCollection3
    {
      auto const value = linksSlice.get(logicalCollection3->name());
      EXPECT_TRUE(value.isObject());

      arangodb::iresearch::IResearchLinkMeta expectedMeta;
      arangodb::iresearch::IResearchLinkMeta actualMeta;
      std::string error;
      EXPECT_TRUE(actualMeta.init(value, false, error));
      EXPECT_TRUE(error.empty());
      EXPECT_TRUE(expectedMeta == actualMeta);
    }
  }

  // test index in testCollection1
  {
    // get new version from plan
    auto updatedCollection =
        ci->getCollection(vocbase->name(), std::to_string(logicalCollection1->id()));
    ASSERT_TRUE(updatedCollection);
    auto link = arangodb::iresearch::IResearchLinkHelper::find(*updatedCollection, *view);
    EXPECT_TRUE(link);

    auto index = std::dynamic_pointer_cast<arangodb::Index>(link);
    ASSERT_TRUE((false == !index));
    EXPECT_TRUE((true == index->canBeDropped()));
    EXPECT_TRUE((updatedCollection.get() == &(index->collection())));
    EXPECT_TRUE((index->fieldNames().empty()));
    EXPECT_TRUE((index->fields().empty()));
    EXPECT_TRUE((false == index->hasExpansion()));
    EXPECT_TRUE((false == index->hasSelectivityEstimate()));
    EXPECT_TRUE((false == index->implicitlyUnique()));
    EXPECT_TRUE((false == index->isSorted()));
    EXPECT_TRUE((0 < index->memory()));
    EXPECT_TRUE((true == index->sparse()));
    EXPECT_TRUE(
        (arangodb::Index::IndexType::TRI_IDX_TYPE_IRESEARCH_LINK == index->type()));
    EXPECT_TRUE((arangodb::iresearch::DATA_SOURCE_TYPE.name() == index->typeName()));
    EXPECT_TRUE((false == index->unique()));

    arangodb::iresearch::IResearchLinkMeta expectedMeta;
    expectedMeta._includeAllFields = true;
    arangodb::iresearch::IResearchLinkMeta actualMeta;
    auto builder = index->toVelocyPack(
        arangodb::Index::makeFlags(arangodb::Index::Serialize::Figures));

    std::string error;
    EXPECT_TRUE(actualMeta.init(builder->slice(), false, error));
    EXPECT_TRUE(error.empty());
    EXPECT_TRUE(expectedMeta == actualMeta);
    auto const slice = builder->slice();
    EXPECT_TRUE(slice.hasKey("view"));
    EXPECT_TRUE(slice.get("view").isString());
    EXPECT_TRUE(view->id() == 42);
    EXPECT_TRUE(view->guid() == slice.get("view").copyString());
    EXPECT_TRUE(slice.hasKey("figures"));
    EXPECT_TRUE(slice.get("figures").isObject());
    EXPECT_TRUE(slice.get("figures").hasKey("memory"));
    EXPECT_TRUE(slice.get("figures").get("memory").isNumber());
    EXPECT_TRUE(0 < slice.get("figures").get("memory").getUInt());
  }

  // test index in testCollection2
  {
    // get new version from plan
    auto updatedCollection =
        ci->getCollection(vocbase->name(), std::to_string(logicalCollection2->id()));
    ASSERT_TRUE(updatedCollection);
    auto link = arangodb::iresearch::IResearchLinkHelper::find(*updatedCollection, *view);
    EXPECT_TRUE(link);

    auto index = std::dynamic_pointer_cast<arangodb::Index>(link);
    ASSERT_TRUE((false == !index));
    EXPECT_TRUE((true == index->canBeDropped()));
    EXPECT_TRUE((updatedCollection.get() == &(index->collection())));
    EXPECT_TRUE((index->fieldNames().empty()));
    EXPECT_TRUE((index->fields().empty()));
    EXPECT_TRUE((false == index->hasExpansion()));
    EXPECT_TRUE((false == index->hasSelectivityEstimate()));
    EXPECT_TRUE((false == index->implicitlyUnique()));
    EXPECT_TRUE((false == index->isSorted()));
    EXPECT_TRUE((0 < index->memory()));
    EXPECT_TRUE((true == index->sparse()));
    EXPECT_TRUE(
        (arangodb::Index::IndexType::TRI_IDX_TYPE_IRESEARCH_LINK == index->type()));
    EXPECT_TRUE((arangodb::iresearch::DATA_SOURCE_TYPE.name() == index->typeName()));
    EXPECT_TRUE((false == index->unique()));

    arangodb::iresearch::IResearchLinkMeta expectedMeta;
    expectedMeta._trackListPositions = true;
    arangodb::iresearch::IResearchLinkMeta actualMeta;
    auto builder = index->toVelocyPack(
        arangodb::Index::makeFlags(arangodb::Index::Serialize::Figures));

    std::string error;
    EXPECT_TRUE(actualMeta.init(builder->slice(), false, error));
    EXPECT_TRUE(error.empty());
    EXPECT_TRUE(expectedMeta == actualMeta);
    auto const slice = builder->slice();
    EXPECT_TRUE(slice.hasKey("view"));
    EXPECT_TRUE(slice.get("view").isString());
    EXPECT_TRUE(view->id() == 42);
    EXPECT_TRUE(view->guid() == slice.get("view").copyString());
    EXPECT_TRUE(slice.hasKey("figures"));
    EXPECT_TRUE(slice.get("figures").isObject());
    EXPECT_TRUE(slice.get("figures").hasKey("memory"));
    EXPECT_TRUE(slice.get("figures").get("memory").isNumber());
    EXPECT_TRUE(0 < slice.get("figures").get("memory").getUInt());
  }

  // test index in testCollection3
  {
    // get new version from plan
    auto updatedCollection =
        ci->getCollection(vocbase->name(), std::to_string(logicalCollection3->id()));
    ASSERT_TRUE(updatedCollection);
    auto link = arangodb::iresearch::IResearchLinkHelper::find(*updatedCollection, *view);
    EXPECT_TRUE(link);

    auto index = std::dynamic_pointer_cast<arangodb::Index>(link);
    ASSERT_TRUE((false == !index));
    EXPECT_TRUE((true == index->canBeDropped()));
    EXPECT_TRUE((updatedCollection.get() == &(index->collection())));
    EXPECT_TRUE((index->fieldNames().empty()));
    EXPECT_TRUE((index->fields().empty()));
    EXPECT_TRUE((false == index->hasExpansion()));
    EXPECT_TRUE((false == index->hasSelectivityEstimate()));
    EXPECT_TRUE((false == index->implicitlyUnique()));
    EXPECT_TRUE((false == index->isSorted()));
    EXPECT_TRUE((0 < index->memory()));
    EXPECT_TRUE((true == index->sparse()));
    EXPECT_TRUE(
        (arangodb::Index::IndexType::TRI_IDX_TYPE_IRESEARCH_LINK == index->type()));
    EXPECT_TRUE((arangodb::iresearch::DATA_SOURCE_TYPE.name() == index->typeName()));
    EXPECT_TRUE((false == index->unique()));

    arangodb::iresearch::IResearchLinkMeta expectedMeta;
    arangodb::iresearch::IResearchLinkMeta actualMeta;
    auto builder = index->toVelocyPack(
        arangodb::Index::makeFlags(arangodb::Index::Serialize::Figures));

    std::string error;
    EXPECT_TRUE(actualMeta.init(builder->slice(), false, error));
    EXPECT_TRUE(error.empty());
    EXPECT_TRUE(expectedMeta == actualMeta);
    auto const slice = builder->slice();
    EXPECT_TRUE(slice.hasKey("view"));
    EXPECT_TRUE(slice.get("view").isString());
    EXPECT_TRUE(view->id() == 42);
    EXPECT_TRUE(view->guid() == slice.get("view").copyString());
    EXPECT_TRUE(slice.hasKey("figures"));
    EXPECT_TRUE(slice.get("figures").isObject());
    EXPECT_TRUE(slice.get("figures").hasKey("memory"));
    EXPECT_TRUE(slice.get("figures").get("memory").isNumber());
    EXPECT_TRUE(0 < slice.get("figures").get("memory").getUInt());
  }

  // partial update - empty delta
  {
    auto const updateJson = arangodb::velocypack::Parser::fromJson("{ }");
    EXPECT_TRUE(view->properties(updateJson->slice(), true).ok());  // empty properties -> should not affect plan version
    EXPECT_TRUE(planVersion == arangodb::tests::getCurrentPlanVersion());  // plan did't change version
  }

  // drop view
  // simulate heartbeat thread (drop index in current)
  {
    auto const value = arangodb::velocypack::Parser::fromJson(
        "{ \"shard-id-does-not-matter\": { \"indexes\" : [ ] } }");
    EXPECT_TRUE(arangodb::AgencyComm()
                    .setValue(currentCollection1Path, value->slice(), 0.0)
                    .successful());
  }
  {
    auto const value = arangodb::velocypack::Parser::fromJson(
        "{ \"shard-id-does-not-matter\": { \"indexes\" : [ ] } }");
    EXPECT_TRUE(arangodb::AgencyComm()
                    .setValue(currentCollection2Path, value->slice(), 0.0)
                    .successful());
  }
  {
    auto const value = arangodb::velocypack::Parser::fromJson(
        "{ \"shard-id-does-not-matter\": { \"indexes\" : [ ] } }");
    EXPECT_TRUE(arangodb::AgencyComm()
                    .setValue(currentCollection3Path, value->slice(), 0.0)
                    .successful());
  }

  EXPECT_TRUE(view->drop().ok());
  EXPECT_TRUE(planVersion < arangodb::tests::getCurrentPlanVersion());

  // there is no more view
  ASSERT_TRUE(nullptr == ci->getView(vocbase->name(), view->name()));

  // there are no more links
  {
    // get new version from plan
    auto updatedCollection =
        ci->getCollection(vocbase->name(), std::to_string(logicalCollection1->id()));
    ASSERT_TRUE(updatedCollection);
    auto link = arangodb::iresearch::IResearchLinkHelper::find(*updatedCollection, *view);
    EXPECT_TRUE(!link);
  }

  {
    // get new version from plan
    auto updatedCollection =
        ci->getCollection(vocbase->name(), std::to_string(logicalCollection2->id()));
    ASSERT_TRUE(updatedCollection);
    auto link = arangodb::iresearch::IResearchLinkHelper::find(*updatedCollection, *view);
    EXPECT_TRUE(!link);
  }

  {
    // get new version from plan
    auto updatedCollection =
        ci->getCollection(vocbase->name(), std::to_string(logicalCollection3->id()));
    ASSERT_TRUE(updatedCollection);
    auto link = arangodb::iresearch::IResearchLinkHelper::find(*updatedCollection, *view);
    EXPECT_TRUE(!link);
  }

  // add link (collection not authorized)
  {
    auto const collectionId = "1";
    logicalCollection1 = ci->getCollection(vocbase->name(), collectionId);
    ASSERT_TRUE((false == !logicalCollection1));
    arangodb::LogicalView::ptr logicalView;
    ASSERT_TRUE(
        (arangodb::LogicalView::create(logicalView, *vocbase, viewJson->slice()).ok()));
    ASSERT_TRUE((false == !logicalView));

    EXPECT_TRUE((true == logicalCollection1->getIndexes().empty()));
    EXPECT_TRUE((true == logicalView->visitCollections(
                             [](TRI_voc_cid_t) -> bool { return false; })));

    struct ExecContext : public arangodb::ExecContext {
      ExecContext()
          : arangodb::ExecContext(arangodb::ExecContext::Type::Default, "", "",
                                  arangodb::auth::Level::NONE,
                                  arangodb::auth::Level::NONE) {}
    } execContext;
    arangodb::ExecContextScope scope(&execContext);
    auto* authFeature = arangodb::AuthenticationFeature::instance();
    auto* userManager = authFeature->userManager();
    arangodb::aql::QueryRegistry queryRegistry(0);  // required for UserManager::removeAllUsers()
    arangodb::auth::UserMap userMap;  // empty map, no user -> no permissions
    userManager->setAuthInfo(userMap);  // set user map to avoid loading configuration from system database
    userManager->setQueryRegistry(&queryRegistry);
    auto resetUserManager = irs::make_finally(
        [userManager]() -> void { userManager->removeAllUsers(); });

    EXPECT_TRUE((TRI_ERROR_FORBIDDEN ==
                 logicalView->properties(linksJson->slice(), true).errorNumber()));
    logicalCollection1 = ci->getCollection(vocbase->name(), collectionId);
    ASSERT_TRUE((false == !logicalCollection1));
    logicalView = ci->getView(vocbase->name(), viewId);  // get new version of the view
    ASSERT_TRUE((false == !logicalView));
    EXPECT_TRUE((true == logicalCollection1->getIndexes().empty()));
    EXPECT_TRUE((true == logicalView->visitCollections(
                             [](TRI_voc_cid_t) -> bool { return false; })));
  }
}

TEST_F(IResearchViewCoordinatorTest, test_update_links_replace) {
  auto* ci = arangodb::ClusterInfo::instance();
  ASSERT_TRUE(nullptr != ci);

  TRI_vocbase_t* vocbase;  // will be owned by DatabaseFeature

  createTestDatabase(vocbase);

  // create collections
  std::shared_ptr<arangodb::LogicalCollection> logicalCollection1;
  {
    auto const collectionId = "1";

    auto collectionJson = arangodb::velocypack::Parser::fromJson(
        "{ \"id\": \"1\", \"planId\": \"1\",  \"name\": \"testCollection1\", "
        "\"replicationFactor\": 1, \"type\": 1, \"shards\":{} }");

    EXPECT_TRUE((ci->createCollectionCoordinator(vocbase->name(), collectionId, 0, 1, 1, false,
                                                 collectionJson->slice(), 0.0, false, nullptr)
                     .ok()));

    logicalCollection1 = ci->getCollection(vocbase->name(), collectionId);
    ASSERT_TRUE(nullptr != logicalCollection1);
  }

  std::shared_ptr<arangodb::LogicalCollection> logicalCollection2;
  {
    auto const collectionId = "2";

    auto collectionJson = arangodb::velocypack::Parser::fromJson(
        "{ \"id\": \"2\", \"planId\": \"2\",  \"name\": \"testCollection2\", "
        "\"replicationFactor\": 1, \"type\": 1, \"shards\":{} }");

    EXPECT_TRUE((ci->createCollectionCoordinator(vocbase->name(), collectionId, 0, 1, 1, false,
                                                 collectionJson->slice(), 0.0, false, nullptr)
                     .ok()));

    logicalCollection2 = ci->getCollection(vocbase->name(), collectionId);
    ASSERT_TRUE(nullptr != logicalCollection2);
  }

  std::shared_ptr<arangodb::LogicalCollection> logicalCollection3;
  {
    auto const collectionId = "3";

    auto collectionJson = arangodb::velocypack::Parser::fromJson(
        "{ \"id\": \"3\", \"planId\": \"3\",  \"name\": \"testCollection3\", "
        "\"replicationFactor\": 1, \"type\": 1, \"shards\":{} }");

    EXPECT_TRUE((ci->createCollectionCoordinator(vocbase->name(), collectionId, 0, 1, 1, false,
                                                 collectionJson->slice(), 0.0, false, nullptr)
                     .ok()));

    logicalCollection3 = ci->getCollection(vocbase->name(), collectionId);
    ASSERT_TRUE(nullptr != logicalCollection3);
  }

  auto const currentCollection1Path = "/Current/Collections/" + vocbase->name() +
                                      "/" + std::to_string(logicalCollection1->id());
  auto const currentCollection2Path = "/Current/Collections/" + vocbase->name() +
                                      "/" + std::to_string(logicalCollection2->id());
  auto const currentCollection3Path = "/Current/Collections/" + vocbase->name() +
                                      "/" + std::to_string(logicalCollection3->id());

  // get current plan version
  auto planVersion = arangodb::tests::getCurrentPlanVersion();

  ci->loadCurrent();

  // create view
  auto viewJson = arangodb::velocypack::Parser::fromJson(
      "{ \"name\": \"testView\", \"id\": \"42\", \"type\": \"arangosearch\" "
      "}");
  arangodb::LogicalView::ptr view;
  ASSERT_TRUE((arangodb::LogicalView::create(view, *vocbase, viewJson->slice()).ok()));
  ASSERT_TRUE(view);
  auto const viewId = std::to_string(view->planId());
  EXPECT_TRUE("42" == viewId);

  // simulate heartbeat thread (create index in current)
  {
    auto const value = arangodb::velocypack::Parser::fromJson(
        "{ \"shard-id-does-not-matter\": { \"indexes\" : [ { \"id\": \"1\" } "
        "] } }");
    EXPECT_TRUE(arangodb::AgencyComm()
                    .setValue(currentCollection1Path, value->slice(), 0.0)
                    .successful());
  }
  {
    auto const value = arangodb::velocypack::Parser::fromJson(
        "{ \"shard-id-does-not-matter\": { \"indexes\" : [ { \"id\": \"3\" } "
        "] } }");
    EXPECT_TRUE(arangodb::AgencyComm()
                    .setValue(currentCollection3Path, value->slice(), 0.0)
                    .successful());
  }

  // explicitly specify id for the sake of tests
  auto linksJson = arangodb::velocypack::Parser::fromJson(
      "{ \"links\": {"
      "  \"testCollection1\" : { \"id\": \"1\", \"includeAllFields\" : true "
      "}, "
      "  \"testCollection3\" : { \"id\": \"3\" } "
      "} }");
  EXPECT_TRUE(view->properties(linksJson->slice(), false).ok());  // add link
  EXPECT_TRUE(planVersion < arangodb::tests::getCurrentPlanVersion());  // plan version changed
  planVersion = arangodb::tests::getCurrentPlanVersion();
  auto oldView = view;
  view = ci->getView(vocbase->name(), viewId);  // get new version of the view
  EXPECT_TRUE(view != oldView);                 // different objects
  ASSERT_TRUE(nullptr != view);
  ASSERT_TRUE(nullptr !=
              std::dynamic_pointer_cast<arangodb::iresearch::IResearchViewCoordinator>(view));
  EXPECT_TRUE(planVersion == view->planVersion());
  EXPECT_TRUE("testView" == view->name());
  EXPECT_TRUE(false == view->deleted());
  EXPECT_TRUE(42 == view->id());
  EXPECT_TRUE(arangodb::iresearch::DATA_SOURCE_TYPE == view->type());
  EXPECT_TRUE(arangodb::LogicalView::category() == view->category());
  EXPECT_TRUE(vocbase == &view->vocbase());

  // visit collections
  {
    std::set<TRI_voc_cid_t> expectedLinks{logicalCollection1->id(),
                                          logicalCollection3->id()};
    EXPECT_TRUE(view->visitCollections([&expectedLinks](TRI_voc_cid_t cid) mutable {
      return 1 == expectedLinks.erase(cid);
    }));
    EXPECT_TRUE(expectedLinks.empty());
  }

  // check properties
  {
    VPackBuilder info;
    info.openObject();
    view->properties(info, arangodb::LogicalDataSource::makeFlags(
                               arangodb::LogicalDataSource::Serialize::Detailed));
    info.close();

    auto const properties = info.slice();
    EXPECT_TRUE(properties.hasKey(arangodb::iresearch::StaticStrings::LinksField));
    auto const linksSlice = properties.get(arangodb::iresearch::StaticStrings::LinksField);
    EXPECT_TRUE(linksSlice.isObject());

    VPackObjectIterator it(linksSlice);
    EXPECT_TRUE(it.valid());
    EXPECT_TRUE(2 == it.size());

    // testCollection1
    {
      auto const value = linksSlice.get(logicalCollection1->name());
      EXPECT_TRUE(value.isObject());

      arangodb::iresearch::IResearchLinkMeta expectedMeta;
      expectedMeta._includeAllFields = true;
      arangodb::iresearch::IResearchLinkMeta actualMeta;
      std::string error;
      EXPECT_TRUE(actualMeta.init(value, false, error));
      EXPECT_TRUE(error.empty());
      EXPECT_TRUE(expectedMeta == actualMeta);
    }

    // testCollection3
    {
      auto const value = linksSlice.get(logicalCollection3->name());
      EXPECT_TRUE(value.isObject());

      arangodb::iresearch::IResearchLinkMeta expectedMeta;
      arangodb::iresearch::IResearchLinkMeta actualMeta;
      std::string error;
      EXPECT_TRUE(actualMeta.init(value, false, error));
      EXPECT_TRUE(error.empty());
      EXPECT_TRUE(expectedMeta == actualMeta);
    }
  }

  // test index in testCollection1
  {
    // get new version from plan
    auto updatedCollection =
        ci->getCollection(vocbase->name(), std::to_string(logicalCollection1->id()));
    ASSERT_TRUE(updatedCollection);
    auto link = arangodb::iresearch::IResearchLinkHelper::find(*updatedCollection, *view);
    EXPECT_TRUE(link);

    auto index = std::dynamic_pointer_cast<arangodb::Index>(link);
    ASSERT_TRUE((false == !index));
    EXPECT_TRUE((true == index->canBeDropped()));
    EXPECT_TRUE((updatedCollection.get() == &(index->collection())));
    EXPECT_TRUE((index->fieldNames().empty()));
    EXPECT_TRUE((index->fields().empty()));
    EXPECT_TRUE((false == index->hasExpansion()));
    EXPECT_TRUE((false == index->hasSelectivityEstimate()));
    EXPECT_TRUE((false == index->implicitlyUnique()));
    EXPECT_TRUE((false == index->isSorted()));
    EXPECT_TRUE((0 < index->memory()));
    EXPECT_TRUE((true == index->sparse()));
    EXPECT_TRUE(
        (arangodb::Index::IndexType::TRI_IDX_TYPE_IRESEARCH_LINK == index->type()));
    EXPECT_TRUE((arangodb::iresearch::DATA_SOURCE_TYPE.name() == index->typeName()));
    EXPECT_TRUE((false == index->unique()));

    arangodb::iresearch::IResearchLinkMeta expectedMeta;
    expectedMeta._includeAllFields = true;
    arangodb::iresearch::IResearchLinkMeta actualMeta;
    auto builder = index->toVelocyPack(
        arangodb::Index::makeFlags(arangodb::Index::Serialize::Figures));

    std::string error;
    EXPECT_TRUE(actualMeta.init(builder->slice(), false, error));
    EXPECT_TRUE(error.empty());
    EXPECT_TRUE(expectedMeta == actualMeta);
    auto const slice = builder->slice();
    EXPECT_TRUE(slice.hasKey("view"));
    EXPECT_TRUE(slice.get("view").isString());
    EXPECT_TRUE(view->id() == 42);
    EXPECT_TRUE(view->guid() == slice.get("view").copyString());
    EXPECT_TRUE(slice.hasKey("figures"));
    EXPECT_TRUE(slice.get("figures").isObject());
    EXPECT_TRUE(slice.get("figures").hasKey("memory"));
    EXPECT_TRUE(slice.get("figures").get("memory").isNumber());
    EXPECT_TRUE(0 < slice.get("figures").get("memory").getUInt());
  }

  // test index in testCollection3
  {
    auto updatedCollection =
        ci->getCollection(vocbase->name(), std::to_string(logicalCollection3->id()));
    ASSERT_TRUE(updatedCollection);
    auto link = arangodb::iresearch::IResearchLinkHelper::find(*updatedCollection, *view);
    EXPECT_TRUE(link);

    auto index = std::dynamic_pointer_cast<arangodb::Index>(link);
    ASSERT_TRUE((false == !index));
    EXPECT_TRUE((true == index->canBeDropped()));
    EXPECT_TRUE((updatedCollection.get() == &(index->collection())));
    EXPECT_TRUE((index->fieldNames().empty()));
    EXPECT_TRUE((index->fields().empty()));
    EXPECT_TRUE((false == index->hasExpansion()));
    EXPECT_TRUE((false == index->hasSelectivityEstimate()));
    EXPECT_TRUE((false == index->implicitlyUnique()));
    EXPECT_TRUE((false == index->isSorted()));
    EXPECT_TRUE((0 < index->memory()));
    EXPECT_TRUE((true == index->sparse()));
    EXPECT_TRUE(
        (arangodb::Index::IndexType::TRI_IDX_TYPE_IRESEARCH_LINK == index->type()));
    EXPECT_TRUE((arangodb::iresearch::DATA_SOURCE_TYPE.name() == index->typeName()));
    EXPECT_TRUE((false == index->unique()));

    arangodb::iresearch::IResearchLinkMeta expectedMeta;
    arangodb::iresearch::IResearchLinkMeta actualMeta;
    auto builder = index->toVelocyPack(
        arangodb::Index::makeFlags(arangodb::Index::Serialize::Figures));

    std::string error;
    EXPECT_TRUE(actualMeta.init(builder->slice(), false, error));
    EXPECT_TRUE(error.empty());
    EXPECT_TRUE(expectedMeta == actualMeta);
    auto const slice = builder->slice();
    EXPECT_TRUE(slice.hasKey("view"));
    EXPECT_TRUE(slice.get("view").isString());
    EXPECT_TRUE(view->id() == 42);
    EXPECT_TRUE(view->guid() == slice.get("view").copyString());
    EXPECT_TRUE(slice.hasKey("figures"));
    EXPECT_TRUE(slice.get("figures").isObject());
    EXPECT_TRUE(slice.get("figures").hasKey("memory"));
    EXPECT_TRUE(slice.get("figures").get("memory").isNumber());
    EXPECT_TRUE(0 < slice.get("figures").get("memory").getUInt());
  }

  EXPECT_TRUE(view->properties(linksJson->slice(), false).ok());  // same properties -> should not affect plan version
  EXPECT_TRUE(planVersion == arangodb::tests::getCurrentPlanVersion());  // plan did't change version

  EXPECT_TRUE(view->properties(linksJson->slice(), true).ok());  // same properties -> should not affect plan version
  EXPECT_TRUE(planVersion == arangodb::tests::getCurrentPlanVersion());  // plan did't change version

  // replace links with testCollection2 link
  // simulate heartbeat thread (create index in current)
  {
    auto const value = arangodb::velocypack::Parser::fromJson(
        "{ \"shard-id-does-not-matter\": { \"indexes\" : [ ] } }");
    EXPECT_TRUE(arangodb::AgencyComm()
                    .setValue(currentCollection1Path, value->slice(), 0.0)
                    .successful());
  }
  {
    auto const value = arangodb::velocypack::Parser::fromJson(
        "{ \"shard-id-does-not-matter\": { \"indexes\" : [ { \"id\": \"2\" } "
        "] } }");
    EXPECT_TRUE(arangodb::AgencyComm()
                    .setValue(currentCollection2Path, value->slice(), 0.0)
                    .successful());
  }
  {
    auto const value = arangodb::velocypack::Parser::fromJson(
        "{ \"shard-id-does-not-matter\": { \"indexes\" : [ ] } }");
    EXPECT_TRUE(arangodb::AgencyComm()
                    .setValue(currentCollection3Path, value->slice(), 0.0)
                    .successful());
  }

  auto updateJson = arangodb::velocypack::Parser::fromJson(
      "{ \"links\": {"
      "  \"2\" : { \"id\": \"2\", \"trackListPositions\" : true } "
      "} }");
  EXPECT_TRUE(view->properties(updateJson->slice(), false).ok());
  EXPECT_TRUE(planVersion < arangodb::tests::getCurrentPlanVersion());  // plan version changed
  planVersion = arangodb::tests::getCurrentPlanVersion();
  oldView = view;
  view = ci->getView(vocbase->name(), viewId);  // get new version of the view
  EXPECT_TRUE(view != oldView);                 // different objects
  ASSERT_TRUE(nullptr != view);
  ASSERT_TRUE(nullptr !=
              std::dynamic_pointer_cast<arangodb::iresearch::IResearchViewCoordinator>(view));
  EXPECT_TRUE(planVersion == view->planVersion());
  EXPECT_TRUE("testView" == view->name());
  EXPECT_TRUE(false == view->deleted());
  EXPECT_TRUE(42 == view->id());
  EXPECT_TRUE(arangodb::iresearch::DATA_SOURCE_TYPE == view->type());
  EXPECT_TRUE(arangodb::LogicalView::category() == view->category());
  EXPECT_TRUE(vocbase == &view->vocbase());

  // visit collections
  {
    std::set<TRI_voc_cid_t> expectedLinks{logicalCollection2->id()};
    EXPECT_TRUE(view->visitCollections([&expectedLinks](TRI_voc_cid_t cid) mutable {
      return 1 == expectedLinks.erase(cid);
    }));
    EXPECT_TRUE(expectedLinks.empty());
  }

  // check properties
  {
    VPackBuilder info;
    info.openObject();
    view->properties(info, arangodb::LogicalDataSource::makeFlags(
                               arangodb::LogicalDataSource::Serialize::Detailed));
    info.close();

    auto const properties = info.slice();
    EXPECT_TRUE(properties.hasKey(arangodb::iresearch::StaticStrings::LinksField));
    auto const linksSlice = properties.get(arangodb::iresearch::StaticStrings::LinksField);
    EXPECT_TRUE(linksSlice.isObject());

    VPackObjectIterator it(linksSlice);
    EXPECT_TRUE(it.valid());
    EXPECT_TRUE(1 == it.size());

    // testCollection2
    {
      auto const value = linksSlice.get(logicalCollection2->name());
      EXPECT_TRUE(value.isObject());

      arangodb::iresearch::IResearchLinkMeta expectedMeta;
      expectedMeta._trackListPositions = true;
      arangodb::iresearch::IResearchLinkMeta actualMeta;
      std::string error;
      EXPECT_TRUE(actualMeta.init(value, false, error));
      EXPECT_TRUE(error.empty());
      EXPECT_TRUE(expectedMeta == actualMeta);
    }
  }

  // test index in testCollection2
  {
    // get new version from plan
    auto updatedCollection =
        ci->getCollection(vocbase->name(), std::to_string(logicalCollection2->id()));
    ASSERT_TRUE(updatedCollection);
    auto link = arangodb::iresearch::IResearchLinkHelper::find(*updatedCollection, *view);
    EXPECT_TRUE(link);

    auto index = std::dynamic_pointer_cast<arangodb::Index>(link);
    ASSERT_TRUE((false == !index));
    EXPECT_TRUE((true == index->canBeDropped()));
    EXPECT_TRUE((updatedCollection.get() == &(index->collection())));
    EXPECT_TRUE((index->fieldNames().empty()));
    EXPECT_TRUE((index->fields().empty()));
    EXPECT_TRUE((false == index->hasExpansion()));
    EXPECT_TRUE((false == index->hasSelectivityEstimate()));
    EXPECT_TRUE((false == index->implicitlyUnique()));
    EXPECT_TRUE((false == index->isSorted()));
    EXPECT_TRUE((0 < index->memory()));
    EXPECT_TRUE((true == index->sparse()));
    EXPECT_TRUE(
        (arangodb::Index::IndexType::TRI_IDX_TYPE_IRESEARCH_LINK == index->type()));
    EXPECT_TRUE((arangodb::iresearch::DATA_SOURCE_TYPE.name() == index->typeName()));
    EXPECT_TRUE((false == index->unique()));

    arangodb::iresearch::IResearchLinkMeta expectedMeta;
    expectedMeta._trackListPositions = true;
    arangodb::iresearch::IResearchLinkMeta actualMeta;
    auto builder = index->toVelocyPack(
        arangodb::Index::makeFlags(arangodb::Index::Serialize::Figures));

    std::string error;
    EXPECT_TRUE(actualMeta.init(builder->slice(), false, error));
    EXPECT_TRUE(error.empty());
    EXPECT_TRUE(expectedMeta == actualMeta);
    auto const slice = builder->slice();
    EXPECT_TRUE(slice.hasKey("view"));
    EXPECT_TRUE(slice.get("view").isString());
    EXPECT_TRUE(view->id() == 42);
    EXPECT_TRUE(view->guid() == slice.get("view").copyString());
    EXPECT_TRUE(slice.hasKey("figures"));
    EXPECT_TRUE(slice.get("figures").isObject());
    EXPECT_TRUE(slice.get("figures").hasKey("memory"));
    EXPECT_TRUE(slice.get("figures").get("memory").isNumber());
    EXPECT_TRUE(0 < slice.get("figures").get("memory").getUInt());
  }

  // replace links with testCollection1 link
  // simulate heartbeat thread (create index in current)
  {
    auto const value = arangodb::velocypack::Parser::fromJson(
        "{ \"shard-id-does-not-matter\": { \"indexes\" : [ { \"id\" : \"1\" "
        "} ] } }");
    EXPECT_TRUE(arangodb::AgencyComm()
                    .setValue(currentCollection1Path, value->slice(), 0.0)
                    .successful());
  }
  {
    auto const value = arangodb::velocypack::Parser::fromJson(
        "{ \"shard-id-does-not-matter\": { \"indexes\" : [ ] } }");
    EXPECT_TRUE(arangodb::AgencyComm()
                    .setValue(currentCollection2Path, value->slice(), 0.0)
                    .successful());
  }

  updateJson = arangodb::velocypack::Parser::fromJson(
      "{ \"links\": {"
      "  \"testCollection1\" : { \"id\": \"1\", \"includeAllFields\" : true "
      "}, "
      "  \"2\" : null "
      "} }");
  EXPECT_TRUE(view->properties(updateJson->slice(), false).ok());
  EXPECT_TRUE(planVersion < arangodb::tests::getCurrentPlanVersion());  // plan version changed
  planVersion = arangodb::tests::getCurrentPlanVersion();
  oldView = view;
  view = ci->getView(vocbase->name(), viewId);  // get new version of the view
  EXPECT_TRUE(view != oldView);                 // different objects
  ASSERT_TRUE(nullptr != view);
  ASSERT_TRUE(nullptr !=
              std::dynamic_pointer_cast<arangodb::iresearch::IResearchViewCoordinator>(view));
  EXPECT_TRUE(planVersion == view->planVersion());
  EXPECT_TRUE("testView" == view->name());
  EXPECT_TRUE(false == view->deleted());
  EXPECT_TRUE(42 == view->id());
  EXPECT_TRUE(arangodb::iresearch::DATA_SOURCE_TYPE == view->type());
  EXPECT_TRUE(arangodb::LogicalView::category() == view->category());
  EXPECT_TRUE(vocbase == &view->vocbase());

  // visit collections
  {
    std::set<TRI_voc_cid_t> expectedLinks{logicalCollection1->id()};
    EXPECT_TRUE(view->visitCollections([&expectedLinks](TRI_voc_cid_t cid) mutable {
      return 1 == expectedLinks.erase(cid);
    }));
    EXPECT_TRUE(expectedLinks.empty());
  }

  // check properties
  {
    VPackBuilder info;
    info.openObject();
    view->properties(info, arangodb::LogicalDataSource::makeFlags(
                               arangodb::LogicalDataSource::Serialize::Detailed));
    info.close();

    auto const properties = info.slice();
    EXPECT_TRUE(properties.hasKey(arangodb::iresearch::StaticStrings::LinksField));
    auto const linksSlice = properties.get(arangodb::iresearch::StaticStrings::LinksField);
    EXPECT_TRUE(linksSlice.isObject());

    VPackObjectIterator it(linksSlice);
    EXPECT_TRUE(it.valid());
    EXPECT_TRUE(1 == it.size());

    // testCollection2
    {
      auto const value = linksSlice.get(logicalCollection1->name());
      EXPECT_TRUE(value.isObject());

      arangodb::iresearch::IResearchLinkMeta expectedMeta;
      expectedMeta._includeAllFields = true;
      arangodb::iresearch::IResearchLinkMeta actualMeta;
      std::string error;
      EXPECT_TRUE(actualMeta.init(value, false, error));
      EXPECT_TRUE(error.empty());
      EXPECT_TRUE(expectedMeta == actualMeta);
    }
  }

  // test index in testCollection1
  {
    // get new version from plan
    auto updatedCollection =
        ci->getCollection(vocbase->name(), std::to_string(logicalCollection1->id()));
    ASSERT_TRUE(updatedCollection);
    auto link = arangodb::iresearch::IResearchLinkHelper::find(*updatedCollection, *view);
    EXPECT_TRUE(link);

    auto index = std::dynamic_pointer_cast<arangodb::Index>(link);
    ASSERT_TRUE((false == !index));
    EXPECT_TRUE((true == index->canBeDropped()));
    EXPECT_TRUE((updatedCollection.get() == &(index->collection())));
    EXPECT_TRUE((index->fieldNames().empty()));
    EXPECT_TRUE((index->fields().empty()));
    EXPECT_TRUE((false == index->hasExpansion()));
    EXPECT_TRUE((false == index->hasSelectivityEstimate()));
    EXPECT_TRUE((false == index->implicitlyUnique()));
    EXPECT_TRUE((false == index->isSorted()));
    EXPECT_TRUE((0 < index->memory()));
    EXPECT_TRUE((true == index->sparse()));
    EXPECT_TRUE(
        (arangodb::Index::IndexType::TRI_IDX_TYPE_IRESEARCH_LINK == index->type()));
    EXPECT_TRUE((arangodb::iresearch::DATA_SOURCE_TYPE.name() == index->typeName()));
    EXPECT_TRUE((false == index->unique()));

    arangodb::iresearch::IResearchLinkMeta expectedMeta;
    expectedMeta._includeAllFields = true;
    arangodb::iresearch::IResearchLinkMeta actualMeta;
    auto builder = index->toVelocyPack(
        arangodb::Index::makeFlags(arangodb::Index::Serialize::Figures));

    std::string error;
    EXPECT_TRUE(actualMeta.init(builder->slice(), false, error));
    EXPECT_TRUE(error.empty());
    EXPECT_TRUE(expectedMeta == actualMeta);
    auto const slice = builder->slice();
    EXPECT_TRUE(slice.hasKey("view"));
    EXPECT_TRUE(slice.get("view").isString());
    EXPECT_TRUE(view->id() == 42);
    EXPECT_TRUE(view->guid() == slice.get("view").copyString());
    EXPECT_TRUE(slice.hasKey("figures"));
    EXPECT_TRUE(slice.get("figures").isObject());
    EXPECT_TRUE(slice.get("figures").hasKey("memory"));
    EXPECT_TRUE(slice.get("figures").get("memory").isNumber());
    EXPECT_TRUE(0 < slice.get("figures").get("memory").getUInt());
  }

  // drop view
  // simulate heartbeat thread (drop index in current)
  {
    auto const value = arangodb::velocypack::Parser::fromJson(
        "{ \"shard-id-does-not-matter\": { \"indexes\" : [ ] } }");
    EXPECT_TRUE(arangodb::AgencyComm()
                    .setValue(currentCollection1Path, value->slice(), 0.0)
                    .successful());
  }

  EXPECT_TRUE(view->drop().ok());
  EXPECT_TRUE(planVersion < arangodb::tests::getCurrentPlanVersion());

  // there is no more view
  ASSERT_TRUE(nullptr == ci->getView(vocbase->name(), view->name()));

  // there are no more links
  {
    // get new version from plan
    auto updatedCollection =
        ci->getCollection(vocbase->name(), std::to_string(logicalCollection1->id()));
    ASSERT_TRUE(updatedCollection);
    auto link = arangodb::iresearch::IResearchLinkHelper::find(*updatedCollection, *view);
    EXPECT_TRUE(!link);
  }

  {
    // get new version from plan
    auto updatedCollection =
        ci->getCollection(vocbase->name(), std::to_string(logicalCollection2->id()));
    ASSERT_TRUE(updatedCollection);
    auto link = arangodb::iresearch::IResearchLinkHelper::find(*updatedCollection, *view);
    EXPECT_TRUE(!link);
  }

  {
    // get new version from plan
    auto updatedCollection =
        ci->getCollection(vocbase->name(), std::to_string(logicalCollection3->id()));
    ASSERT_TRUE(updatedCollection);
    auto link = arangodb::iresearch::IResearchLinkHelper::find(*updatedCollection, *view);
    EXPECT_TRUE(!link);
  }
}

TEST_F(IResearchViewCoordinatorTest, test_update_links_clear) {
  auto* ci = arangodb::ClusterInfo::instance();
  ASSERT_TRUE(nullptr != ci);

  TRI_vocbase_t* vocbase;  // will be owned by DatabaseFeature

  createTestDatabase(vocbase);

  // create collections
  std::shared_ptr<arangodb::LogicalCollection> logicalCollection1;
  {
    auto const collectionId = "1";

    auto collectionJson = arangodb::velocypack::Parser::fromJson(
        "{ \"id\": \"1\", \"planId\": \"1\",  \"name\": \"testCollection1\", "
        "\"replicationFactor\": 1, \"type\": 1, \"shards\":{} }");

    EXPECT_TRUE((ci->createCollectionCoordinator(vocbase->name(), collectionId, 0, 1, 1, false,
                                                 collectionJson->slice(), 0.0, false, nullptr)
                     .ok()));

    logicalCollection1 = ci->getCollection(vocbase->name(), collectionId);
    ASSERT_TRUE(nullptr != logicalCollection1);
  }

  std::shared_ptr<arangodb::LogicalCollection> logicalCollection2;
  {
    auto const collectionId = "2";

    auto collectionJson = arangodb::velocypack::Parser::fromJson(
        "{ \"id\": \"2\", \"planId\": \"2\",  \"name\": \"testCollection2\", "
        "\"replicationFactor\": 1, \"type\": 1, \"shards\":{} }");

    EXPECT_TRUE((ci->createCollectionCoordinator(vocbase->name(), collectionId, 0, 1, 1, false,
                                                 collectionJson->slice(), 0.0, false, nullptr)
                     .ok()));

    logicalCollection2 = ci->getCollection(vocbase->name(), collectionId);
    ASSERT_TRUE(nullptr != logicalCollection2);
  }

  std::shared_ptr<arangodb::LogicalCollection> logicalCollection3;
  {
    auto const collectionId = "3";

    auto collectionJson = arangodb::velocypack::Parser::fromJson(
        "{ \"id\": \"3\", \"planId\": \"3\",  \"name\": \"testCollection3\", "
        "\"replicationFactor\": 1, \"type\": 1, \"shards\":{} }");

    EXPECT_TRUE((ci->createCollectionCoordinator(vocbase->name(), collectionId, 0, 1, 1, false,
                                                 collectionJson->slice(), 0.0, false, nullptr)
                     .ok()));

    logicalCollection3 = ci->getCollection(vocbase->name(), collectionId);
    ASSERT_TRUE(nullptr != logicalCollection3);
  }

  auto const currentCollection1Path = "/Current/Collections/" + vocbase->name() +
                                      "/" + std::to_string(logicalCollection1->id());
  auto const currentCollection2Path = "/Current/Collections/" + vocbase->name() +
                                      "/" + std::to_string(logicalCollection2->id());
  auto const currentCollection3Path = "/Current/Collections/" + vocbase->name() +
                                      "/" + std::to_string(logicalCollection3->id());

  // get current plan version
  auto planVersion = arangodb::tests::getCurrentPlanVersion();

  ci->loadCurrent();

  // create view
  auto viewJson = arangodb::velocypack::Parser::fromJson(
      "{ \"name\": \"testView\", \"id\": \"42\", \"type\": \"arangosearch\" "
      "}");
  arangodb::LogicalView::ptr view;
  ASSERT_TRUE((arangodb::LogicalView::create(view, *vocbase, viewJson->slice()).ok()));
  ASSERT_TRUE(view);
  auto const viewId = std::to_string(view->planId());
  EXPECT_TRUE("42" == viewId);

  // simulate heartbeat thread (create index in current)
  {
    auto const value = arangodb::velocypack::Parser::fromJson(
        "{ \"shard-id-does-not-matter\": { \"indexes\" : [ { \"id\": \"1\" } "
        "] } }");
    EXPECT_TRUE(arangodb::AgencyComm()
                    .setValue(currentCollection1Path, value->slice(), 0.0)
                    .successful());
  }
  {
    auto const value = arangodb::velocypack::Parser::fromJson(
        "{ \"shard-id-does-not-matter\": { \"indexes\" : [ { \"id\": \"2\" } "
        "] } }");
    EXPECT_TRUE(arangodb::AgencyComm()
                    .setValue(currentCollection2Path, value->slice(), 0.0)
                    .successful());
  }
  {
    auto const value = arangodb::velocypack::Parser::fromJson(
        "{ \"shard-id-does-not-matter\": { \"indexes\" : [ { \"id\": \"3\" } "
        "] } }");
    EXPECT_TRUE(arangodb::AgencyComm()
                    .setValue(currentCollection3Path, value->slice(), 0.0)
                    .successful());
  }

  // explicitly specify id for the sake of tests
  auto linksJson = arangodb::velocypack::Parser::fromJson(
      "{ \"locale\": \"en\", \"links\": {"
      "  \"testCollection1\" : { \"id\": \"1\", \"includeAllFields\" : true "
      "}, "
      "  \"2\" : { \"id\": \"2\", \"trackListPositions\" : true }, "
      "  \"testCollection3\" : { \"id\": \"3\" } "
      "} }");
  EXPECT_TRUE(view->properties(linksJson->slice(), false).ok());  // add link
  EXPECT_TRUE(planVersion < arangodb::tests::getCurrentPlanVersion());  // plan version changed
  planVersion = arangodb::tests::getCurrentPlanVersion();
  auto oldView = view;
  view = ci->getView(vocbase->name(), viewId);  // get new version of the view
  EXPECT_TRUE(view != oldView);                 // different objects
  ASSERT_TRUE(nullptr != view);
  ASSERT_TRUE(nullptr !=
              std::dynamic_pointer_cast<arangodb::iresearch::IResearchViewCoordinator>(view));
  EXPECT_TRUE(planVersion == view->planVersion());
  EXPECT_TRUE("testView" == view->name());
  EXPECT_TRUE(false == view->deleted());
  EXPECT_TRUE(42 == view->id());
  EXPECT_TRUE(arangodb::iresearch::DATA_SOURCE_TYPE == view->type());
  EXPECT_TRUE(arangodb::LogicalView::category() == view->category());
  EXPECT_TRUE(vocbase == &view->vocbase());

  // visit collections
  {
    std::set<TRI_voc_cid_t> expectedLinks{logicalCollection1->id(),
                                          logicalCollection2->id(),
                                          logicalCollection3->id()};
    EXPECT_TRUE(view->visitCollections([&expectedLinks](TRI_voc_cid_t cid) mutable {
      return 1 == expectedLinks.erase(cid);
    }));
    EXPECT_TRUE(expectedLinks.empty());
  }

  // check properties
  {
    VPackBuilder info;
    info.openObject();
    view->properties(info, arangodb::LogicalDataSource::makeFlags(
                               arangodb::LogicalDataSource::Serialize::Detailed));
    info.close();

    auto const properties = info.slice();
    EXPECT_TRUE(properties.hasKey(arangodb::iresearch::StaticStrings::LinksField));
    auto const linksSlice = properties.get(arangodb::iresearch::StaticStrings::LinksField);
    EXPECT_TRUE(linksSlice.isObject());

    VPackObjectIterator it(linksSlice);
    EXPECT_TRUE(it.valid());
    EXPECT_TRUE(3 == it.size());

    // testCollection1
    {
      auto const value = linksSlice.get(logicalCollection1->name());
      EXPECT_TRUE(value.isObject());

      arangodb::iresearch::IResearchLinkMeta expectedMeta;
      expectedMeta._includeAllFields = true;
      arangodb::iresearch::IResearchLinkMeta actualMeta;
      std::string error;
      EXPECT_TRUE(actualMeta.init(value, false, error));
      EXPECT_TRUE(error.empty());
      EXPECT_TRUE(expectedMeta == actualMeta);
    }

    // testCollection2
    {
      auto const value = linksSlice.get(logicalCollection2->name());
      EXPECT_TRUE(value.isObject());

      arangodb::iresearch::IResearchLinkMeta expectedMeta;
      expectedMeta._trackListPositions = true;
      arangodb::iresearch::IResearchLinkMeta actualMeta;
      std::string error;
      EXPECT_TRUE(actualMeta.init(value, false, error));
      EXPECT_TRUE(error.empty());
      EXPECT_TRUE(expectedMeta == actualMeta);
    }

    // testCollection3
    {
      auto const value = linksSlice.get(logicalCollection3->name());
      EXPECT_TRUE(value.isObject());

      arangodb::iresearch::IResearchLinkMeta expectedMeta;
      arangodb::iresearch::IResearchLinkMeta actualMeta;
      std::string error;
      EXPECT_TRUE(actualMeta.init(value, false, error));
      EXPECT_TRUE(error.empty());
      EXPECT_TRUE(expectedMeta == actualMeta);
    }
  }

  // test index in testCollection1
  {
    // get new version from plan
    auto updatedCollection =
        ci->getCollection(vocbase->name(), std::to_string(logicalCollection1->id()));
    ASSERT_TRUE(updatedCollection);
    auto link = arangodb::iresearch::IResearchLinkHelper::find(*updatedCollection, *view);
    EXPECT_TRUE(link);

    auto index = std::dynamic_pointer_cast<arangodb::Index>(link);
    ASSERT_TRUE((false == !index));
    EXPECT_TRUE((true == index->canBeDropped()));
    EXPECT_TRUE((updatedCollection.get() == &(index->collection())));
    EXPECT_TRUE((index->fieldNames().empty()));
    EXPECT_TRUE((index->fields().empty()));
    EXPECT_TRUE((false == index->hasExpansion()));
    EXPECT_TRUE((false == index->hasSelectivityEstimate()));
    EXPECT_TRUE((false == index->implicitlyUnique()));
    EXPECT_TRUE((false == index->isSorted()));
    EXPECT_TRUE((0 < index->memory()));
    EXPECT_TRUE((true == index->sparse()));
    EXPECT_TRUE(
        (arangodb::Index::IndexType::TRI_IDX_TYPE_IRESEARCH_LINK == index->type()));
    EXPECT_TRUE((arangodb::iresearch::DATA_SOURCE_TYPE.name() == index->typeName()));
    EXPECT_TRUE((false == index->unique()));

    arangodb::iresearch::IResearchLinkMeta expectedMeta;
    expectedMeta._includeAllFields = true;
    arangodb::iresearch::IResearchLinkMeta actualMeta;
    auto builder = index->toVelocyPack(
        arangodb::Index::makeFlags(arangodb::Index::Serialize::Figures));

    std::string error;
    EXPECT_TRUE(actualMeta.init(builder->slice(), false, error));
    EXPECT_TRUE(error.empty());
    EXPECT_TRUE(expectedMeta == actualMeta);
    auto const slice = builder->slice();
    EXPECT_TRUE(slice.hasKey("view"));
    EXPECT_TRUE(slice.get("view").isString());
    EXPECT_TRUE(view->id() == 42);
    EXPECT_TRUE(view->guid() == slice.get("view").copyString());
    EXPECT_TRUE(slice.hasKey("figures"));
    EXPECT_TRUE(slice.get("figures").isObject());
    EXPECT_TRUE(slice.get("figures").hasKey("memory"));
    EXPECT_TRUE(slice.get("figures").get("memory").isNumber());
    EXPECT_TRUE(0 < slice.get("figures").get("memory").getUInt());
  }

  // test index in testCollection2
  {
    // get new version from plan
    auto updatedCollection =
        ci->getCollection(vocbase->name(), std::to_string(logicalCollection2->id()));
    ASSERT_TRUE(updatedCollection);
    auto link = arangodb::iresearch::IResearchLinkHelper::find(*updatedCollection, *view);
    EXPECT_TRUE(link);

    auto index = std::dynamic_pointer_cast<arangodb::Index>(link);
    ASSERT_TRUE((false == !index));
    EXPECT_TRUE((true == index->canBeDropped()));
    EXPECT_TRUE((updatedCollection.get() == &(index->collection())));
    EXPECT_TRUE((index->fieldNames().empty()));
    EXPECT_TRUE((index->fields().empty()));
    EXPECT_TRUE((false == index->hasExpansion()));
    EXPECT_TRUE((false == index->hasSelectivityEstimate()));
    EXPECT_TRUE((false == index->implicitlyUnique()));
    EXPECT_TRUE((false == index->isSorted()));
    EXPECT_TRUE((0 < index->memory()));
    EXPECT_TRUE((true == index->sparse()));
    EXPECT_TRUE(
        (arangodb::Index::IndexType::TRI_IDX_TYPE_IRESEARCH_LINK == index->type()));
    EXPECT_TRUE((arangodb::iresearch::DATA_SOURCE_TYPE.name() == index->typeName()));
    EXPECT_TRUE((false == index->unique()));

    arangodb::iresearch::IResearchLinkMeta expectedMeta;
    expectedMeta._trackListPositions = true;
    arangodb::iresearch::IResearchLinkMeta actualMeta;
    auto builder = index->toVelocyPack(
        arangodb::Index::makeFlags(arangodb::Index::Serialize::Figures));

    std::string error;
    EXPECT_TRUE(actualMeta.init(builder->slice(), false, error));
    EXPECT_TRUE(error.empty());
    EXPECT_TRUE(expectedMeta == actualMeta);
    auto const slice = builder->slice();
    EXPECT_TRUE(slice.hasKey("view"));
    EXPECT_TRUE(slice.get("view").isString());
    EXPECT_TRUE(view->id() == 42);
    EXPECT_TRUE(view->guid() == slice.get("view").copyString());
    EXPECT_TRUE(slice.hasKey("figures"));
    EXPECT_TRUE(slice.get("figures").isObject());
    EXPECT_TRUE(slice.get("figures").hasKey("memory"));
    EXPECT_TRUE(slice.get("figures").get("memory").isNumber());
    EXPECT_TRUE(0 < slice.get("figures").get("memory").getUInt());
  }

  // test index in testCollection3
  {
    auto updatedCollection =
        ci->getCollection(vocbase->name(), std::to_string(logicalCollection3->id()));
    ASSERT_TRUE(updatedCollection);
    auto link = arangodb::iresearch::IResearchLinkHelper::find(*updatedCollection, *view);
    EXPECT_TRUE(link);

    auto index = std::dynamic_pointer_cast<arangodb::Index>(link);
    ASSERT_TRUE((false == !index));
    EXPECT_TRUE((true == index->canBeDropped()));
    EXPECT_TRUE((updatedCollection.get() == &(index->collection())));
    EXPECT_TRUE((index->fieldNames().empty()));
    EXPECT_TRUE((index->fields().empty()));
    EXPECT_TRUE((false == index->hasExpansion()));
    EXPECT_TRUE((false == index->hasSelectivityEstimate()));
    EXPECT_TRUE((false == index->implicitlyUnique()));
    EXPECT_TRUE((false == index->isSorted()));
    EXPECT_TRUE((0 < index->memory()));
    EXPECT_TRUE((true == index->sparse()));
    EXPECT_TRUE(
        (arangodb::Index::IndexType::TRI_IDX_TYPE_IRESEARCH_LINK == index->type()));
    EXPECT_TRUE((arangodb::iresearch::DATA_SOURCE_TYPE.name() == index->typeName()));
    EXPECT_TRUE((false == index->unique()));

    arangodb::iresearch::IResearchLinkMeta expectedMeta;
    arangodb::iresearch::IResearchLinkMeta actualMeta;
    auto builder = index->toVelocyPack(
        arangodb::Index::makeFlags(arangodb::Index::Serialize::Figures));

    std::string error;
    EXPECT_TRUE(actualMeta.init(builder->slice(), false, error));
    EXPECT_TRUE(error.empty());
    EXPECT_TRUE(expectedMeta == actualMeta);
    auto const slice = builder->slice();
    EXPECT_TRUE(slice.hasKey("view"));
    EXPECT_TRUE(slice.get("view").isString());
    EXPECT_TRUE(view->id() == 42);
    EXPECT_TRUE(view->guid() == slice.get("view").copyString());
    EXPECT_TRUE(slice.hasKey("figures"));
    EXPECT_TRUE(slice.get("figures").isObject());
    EXPECT_TRUE(slice.get("figures").hasKey("memory"));
    EXPECT_TRUE(slice.get("figures").get("memory").isNumber());
    EXPECT_TRUE(0 < slice.get("figures").get("memory").getUInt());
  }

  EXPECT_TRUE(view->properties(linksJson->slice(), false).ok());  // same properties -> should not affect plan version
  EXPECT_TRUE(planVersion == arangodb::tests::getCurrentPlanVersion());  // plan did't change version

  EXPECT_TRUE(view->properties(linksJson->slice(), true).ok());  // same properties -> should not affect plan version
  EXPECT_TRUE(planVersion == arangodb::tests::getCurrentPlanVersion());  // plan did't change version

  // remove all links
  // simulate heartbeat thread (create index in current)
  {
    auto const value = arangodb::velocypack::Parser::fromJson(
        "{ \"shard-id-does-not-matter\": { \"indexes\" : [ ] } }");
    EXPECT_TRUE(arangodb::AgencyComm()
                    .setValue(currentCollection1Path, value->slice(), 0.0)
                    .successful());
  }
  {
    auto const value = arangodb::velocypack::Parser::fromJson(
        "{ \"shard-id-does-not-matter\": { \"indexes\" : [ ] } }");
    EXPECT_TRUE(arangodb::AgencyComm()
                    .setValue(currentCollection2Path, value->slice(), 0.0)
                    .successful());
  }
  {
    auto const value = arangodb::velocypack::Parser::fromJson(
        "{ \"shard-id-does-not-matter\": { \"indexes\" : [ ] } }");
    EXPECT_TRUE(arangodb::AgencyComm()
                    .setValue(currentCollection3Path, value->slice(), 0.0)
                    .successful());
  }

  auto const updateJson =
      arangodb::velocypack::Parser::fromJson("{ \"links\": {} }");
  EXPECT_TRUE(view->properties(updateJson->slice(), false).ok());
  EXPECT_TRUE(planVersion < arangodb::tests::getCurrentPlanVersion());  // plan version changed
  planVersion = arangodb::tests::getCurrentPlanVersion();
  oldView = view;
  view = ci->getView(vocbase->name(), viewId);  // get new version of the view
  EXPECT_TRUE(view != oldView);                 // different objects
  ASSERT_TRUE(nullptr != view);
  ASSERT_TRUE(nullptr !=
              std::dynamic_pointer_cast<arangodb::iresearch::IResearchViewCoordinator>(view));
  EXPECT_TRUE(planVersion == view->planVersion());
  EXPECT_TRUE("testView" == view->name());
  EXPECT_TRUE(false == view->deleted());
  EXPECT_TRUE(42 == view->id());
  EXPECT_TRUE(arangodb::iresearch::DATA_SOURCE_TYPE == view->type());
  EXPECT_TRUE(arangodb::LogicalView::category() == view->category());
  EXPECT_TRUE(vocbase == &view->vocbase());

  // visit collections
  {
    EXPECT_TRUE(
        view->visitCollections([](TRI_voc_cid_t cid) mutable { return false; }));
  }

  // check properties
  {
    VPackBuilder info;
    info.openObject();
    view->properties(info, arangodb::LogicalDataSource::makeFlags(
                               arangodb::LogicalDataSource::Serialize::Detailed));
    info.close();

    auto const properties = info.slice();
    EXPECT_TRUE((properties.hasKey(arangodb::iresearch::StaticStrings::LinksField)));
    auto links = properties.get(arangodb::iresearch::StaticStrings::LinksField);
    EXPECT_TRUE((links.isObject()));
    EXPECT_TRUE((0 == links.length()));
  }

  // test index in testCollection1
  {
    // get new version from plan
    auto updatedCollection =
        ci->getCollection(vocbase->name(), std::to_string(logicalCollection1->id()));
    ASSERT_TRUE(updatedCollection);
    auto link = arangodb::iresearch::IResearchLinkHelper::find(*updatedCollection, *view);
    EXPECT_TRUE(!link);
  }

  // test index in testCollection2
  {
    // get new version from plan
    auto updatedCollection =
        ci->getCollection(vocbase->name(), std::to_string(logicalCollection2->id()));
    ASSERT_TRUE(updatedCollection);
    auto link = arangodb::iresearch::IResearchLinkHelper::find(*updatedCollection, *view);
    EXPECT_TRUE(!link);
  }

  // test index in testCollection3
  {
    // get new version from plan
    auto updatedCollection =
        ci->getCollection(vocbase->name(), std::to_string(logicalCollection3->id()));
    ASSERT_TRUE(updatedCollection);
    auto link = arangodb::iresearch::IResearchLinkHelper::find(*updatedCollection, *view);
    EXPECT_TRUE(!link);
  }

  // drop view
  EXPECT_TRUE(view->drop().ok());
  EXPECT_TRUE(planVersion < arangodb::tests::getCurrentPlanVersion());

  // there is no more view
  ASSERT_TRUE(nullptr == ci->getView(vocbase->name(), view->name()));
}

TEST_F(IResearchViewCoordinatorTest, test_drop_link) {
  auto* ci = arangodb::ClusterInfo::instance();
  ASSERT_TRUE(nullptr != ci);

  TRI_vocbase_t* vocbase;  // will be owned by DatabaseFeature

  createTestDatabase(vocbase);

  // create collection
  std::shared_ptr<arangodb::LogicalCollection> logicalCollection;
  {
    auto const collectionId = "1";

    auto collectionJson = arangodb::velocypack::Parser::fromJson(
        "{ \"id\": \"1\", \"planId\": \"1\",  \"name\": \"testCollection\", "
        "\"replicationFactor\": 1, \"type\": 1, \"shards\":{} }");

    EXPECT_TRUE((ci->createCollectionCoordinator(vocbase->name(), collectionId, 0, 1, 1, false,
                                                 collectionJson->slice(), 0.0, false, nullptr)
                     .ok()));

    logicalCollection = ci->getCollection(vocbase->name(), collectionId);
    ASSERT_TRUE((nullptr != logicalCollection));
  }

  ci->loadCurrent();

  auto const currentCollectionPath = "/Current/Collections/" + vocbase->name() +
                                     "/" + std::to_string(logicalCollection->id());

  // get current plan version
  auto planVersion = arangodb::tests::getCurrentPlanVersion();

  // update link
  {
    auto viewJson = arangodb::velocypack::Parser::fromJson(
        "{ \"name\": \"testView\", \"id\": \"42\", \"type\": "
        "\"arangosearch\" }");
    arangodb::LogicalView::ptr logicalView;
    ASSERT_TRUE(
        (arangodb::LogicalView::create(logicalView, *vocbase, viewJson->slice()).ok()));
    auto view =
        std::dynamic_pointer_cast<arangodb::iresearch::IResearchViewCoordinator>(logicalView);
    ASSERT_TRUE(view);
    auto const viewId = std::to_string(view->planId());
    EXPECT_TRUE("42" == viewId);

    // simulate heartbeat thread (create index in current)
    {
      auto const value = arangodb::velocypack::Parser::fromJson(
          "{ \"shard-id-does-not-matter\": { \"indexes\" : [ { \"id\": \"1\" "
          "} ] } }");
      EXPECT_TRUE(arangodb::AgencyComm()
                      .setValue(currentCollectionPath, value->slice(), 0.0)
                      .successful());
    }

    auto linksJson = arangodb::velocypack::Parser::fromJson(
        "{ \"links\": { \"testCollection\" : { \"includeAllFields\" : true } "
        "} }");
    EXPECT_TRUE(view->properties(linksJson->slice(), true).ok());  // add link
    EXPECT_TRUE(planVersion < arangodb::tests::getCurrentPlanVersion());  // plan version changed
    planVersion = arangodb::tests::getCurrentPlanVersion();

    auto oldView = view;
    view = std::dynamic_pointer_cast<arangodb::iresearch::IResearchViewCoordinator>(
        ci->getView(vocbase->name(), viewId));  // get new version of the view
    EXPECT_TRUE(view != oldView);               // different objects
    ASSERT_TRUE(nullptr != view);
    ASSERT_TRUE(nullptr !=
                std::dynamic_pointer_cast<arangodb::iresearch::IResearchViewCoordinator>(view));
    EXPECT_TRUE(planVersion == view->planVersion());
    EXPECT_TRUE("testView" == view->name());
    EXPECT_TRUE(false == view->deleted());
    EXPECT_TRUE(42 == view->id());
    EXPECT_TRUE(arangodb::iresearch::DATA_SOURCE_TYPE == view->type());
    EXPECT_TRUE(arangodb::LogicalView::category() == view->category());
    EXPECT_TRUE(vocbase == &view->vocbase());

    // visit collections
    {
      std::set<TRI_voc_cid_t> expectedLinks{logicalCollection->id()};
      EXPECT_TRUE(view->visitCollections([&expectedLinks](TRI_voc_cid_t cid) mutable {
        return 1 == expectedLinks.erase(cid);
      }));
      EXPECT_TRUE(expectedLinks.empty());
    }

    // check properties
    {
      VPackBuilder info;
      info.openObject();
      view->properties(info, arangodb::LogicalDataSource::makeFlags(
                                 arangodb::LogicalDataSource::Serialize::Detailed));
      info.close();

      auto const properties = info.slice();
      EXPECT_TRUE(properties.hasKey(arangodb::iresearch::StaticStrings::LinksField));
      auto const linksSlice = properties.get(arangodb::iresearch::StaticStrings::LinksField);
      EXPECT_TRUE(linksSlice.isObject());

      VPackObjectIterator it(linksSlice);
      EXPECT_TRUE(it.valid());
      EXPECT_TRUE(1 == it.size());
      auto const& valuePair = *it;
      auto const key = valuePair.key;
      EXPECT_TRUE(key.isString());
      EXPECT_TRUE("testCollection" == key.copyString());
      auto const value = valuePair.value;
      EXPECT_TRUE(value.isObject());

      arangodb::iresearch::IResearchLinkMeta expectedMeta;
      expectedMeta._includeAllFields = true;
      arangodb::iresearch::IResearchLinkMeta actualMeta;
      std::string error;
      EXPECT_TRUE(actualMeta.init(value, false, error));
      EXPECT_TRUE(error.empty());
      EXPECT_TRUE(expectedMeta == actualMeta);
    }

    TRI_idx_iid_t linkId;

    // check indexes
    {
      // get new version from plan
      auto updatedCollection =
          ci->getCollection(vocbase->name(), std::to_string(logicalCollection->id()));
      ASSERT_TRUE(updatedCollection);
      auto link = arangodb::iresearch::IResearchLinkHelper::find(*updatedCollection, *view);
      ASSERT_TRUE((link));
      linkId = link->id();

      auto index = std::dynamic_pointer_cast<arangodb::Index>(link);
      ASSERT_TRUE((false == !index));
      EXPECT_TRUE((true == index->canBeDropped()));
      EXPECT_TRUE((updatedCollection.get() == &(index->collection())));
      EXPECT_TRUE((index->fieldNames().empty()));
      EXPECT_TRUE((index->fields().empty()));
      EXPECT_TRUE((false == index->hasExpansion()));
      EXPECT_TRUE((false == index->hasSelectivityEstimate()));
      EXPECT_TRUE((false == index->implicitlyUnique()));
      EXPECT_TRUE((false == index->isSorted()));
      EXPECT_TRUE((0 < index->memory()));
      EXPECT_TRUE((true == index->sparse()));
      EXPECT_TRUE((arangodb::Index::IndexType::TRI_IDX_TYPE_IRESEARCH_LINK ==
                   index->type()));
      EXPECT_TRUE((arangodb::iresearch::DATA_SOURCE_TYPE.name() == index->typeName()));
      EXPECT_TRUE((false == index->unique()));

      arangodb::iresearch::IResearchLinkMeta expectedMeta;
      expectedMeta._includeAllFields = true;
      arangodb::iresearch::IResearchLinkMeta actualMeta;
      auto builder = index->toVelocyPack(
          arangodb::Index::makeFlags(arangodb::Index::Serialize::Figures));

      std::string error;
      EXPECT_TRUE(actualMeta.init(builder->slice(), false, error));
      EXPECT_TRUE(error.empty());
      EXPECT_TRUE(expectedMeta == actualMeta);
      auto const slice = builder->slice();
      EXPECT_TRUE(slice.hasKey("view"));
      EXPECT_TRUE(slice.get("view").isString());
      EXPECT_TRUE(view->id() == 42);
      EXPECT_TRUE(view->guid() == slice.get("view").copyString());
      EXPECT_TRUE(slice.hasKey("figures"));
      EXPECT_TRUE(slice.get("figures").isObject());
      EXPECT_TRUE(slice.get("figures").hasKey("memory"));
      EXPECT_TRUE(slice.get("figures").get("memory").isNumber());
      EXPECT_TRUE(0 < slice.get("figures").get("memory").getUInt());
    }

    EXPECT_TRUE(view->properties(linksJson->slice(), true).ok());  // same properties -> should not affect plan version
    EXPECT_TRUE(planVersion == arangodb::tests::getCurrentPlanVersion());  // plan did't change version

    // simulate heartbeat thread (drop index from current)
    {
      auto const value = arangodb::velocypack::Parser::fromJson(
          "{ \"shard-id-does-not-matter\": { \"indexes\" : [ ] } }");
      EXPECT_TRUE(arangodb::AgencyComm()
                      .setValue(currentCollectionPath, value->slice(), 0.0)
                      .successful());
    }

    // drop link
    EXPECT_TRUE(
        (arangodb::methods::Indexes::drop(
             logicalCollection.get(),
             arangodb::velocypack::Parser::fromJson(std::to_string(linkId))->slice())
             .ok()));
    EXPECT_TRUE(planVersion < arangodb::tests::getCurrentPlanVersion());  // plan version changed
    planVersion = arangodb::tests::getCurrentPlanVersion();
    oldView = view;
    view = std::dynamic_pointer_cast<arangodb::iresearch::IResearchViewCoordinator>(
        ci->getView(vocbase->name(), viewId));  // get new version of the view
    EXPECT_TRUE(view != oldView);               // different objects
    ASSERT_TRUE(nullptr != view);
    ASSERT_TRUE(nullptr !=
                std::dynamic_pointer_cast<arangodb::iresearch::IResearchViewCoordinator>(view));
    EXPECT_TRUE(planVersion == view->planVersion());
    EXPECT_TRUE("testView" == view->name());
    EXPECT_TRUE(false == view->deleted());
    EXPECT_TRUE(42 == view->id());
    EXPECT_TRUE(arangodb::iresearch::DATA_SOURCE_TYPE == view->type());
    EXPECT_TRUE(arangodb::LogicalView::category() == view->category());
    EXPECT_TRUE(vocbase == &view->vocbase());

    // visit collections
    EXPECT_TRUE(view->visitCollections([](TRI_voc_cid_t) { return false; }));

    // check properties
    {
      VPackBuilder info;
      info.openObject();
      view->properties(info, arangodb::LogicalDataSource::makeFlags(
                                 arangodb::LogicalDataSource::Serialize::Detailed));
      info.close();

      auto const properties = info.slice();
      EXPECT_TRUE((properties.hasKey(arangodb::iresearch::StaticStrings::LinksField)));
      auto links = properties.get(arangodb::iresearch::StaticStrings::LinksField);
      EXPECT_TRUE((links.isObject()));
      EXPECT_TRUE((0 == links.length()));
    }

    // check indexes
    {
      // get new version from plan
      auto updatedCollection =
          ci->getCollection(vocbase->name(), std::to_string(logicalCollection->id()));
      ASSERT_TRUE(updatedCollection);
      auto link = arangodb::iresearch::IResearchLinkHelper::find(*updatedCollection, *view);
      EXPECT_TRUE(!link);
    }

    // drop view
    EXPECT_TRUE(view->drop().ok());
    EXPECT_TRUE(planVersion < arangodb::tests::getCurrentPlanVersion());

    // there is no more view
    ASSERT_TRUE(nullptr == ci->getView(vocbase->name(), view->name()));
  }

  // add link (collection not authorized)
  {
    auto viewCreateJson = arangodb::velocypack::Parser::fromJson(
        "{ \"name\": \"testView\", \"id\": \"42\", \"type\": "
        "\"arangosearch\" }");
    auto viewUpdateJson = arangodb::velocypack::Parser::fromJson(
        "{ \"links\": { \"testCollection\" : { \"includeAllFields\" : true } "
        "} }");
    auto const collectionId = "1";
    auto logicalCollection1 = ci->getCollection(vocbase->name(), collectionId);
    ASSERT_TRUE((false == !logicalCollection1));
    arangodb::LogicalView::ptr logicalView;
    ASSERT_TRUE(
        (arangodb::LogicalView::create(logicalView, *vocbase, viewCreateJson->slice())
             .ok()));
    ASSERT_TRUE((false == !logicalView));
    auto const viewId = std::to_string(logicalView->planId());

    EXPECT_TRUE((true == logicalCollection1->getIndexes().empty()));
    EXPECT_TRUE((true == logicalView->visitCollections(
                             [](TRI_voc_cid_t) -> bool { return false; })));

    struct ExecContext : public arangodb::ExecContext {
      ExecContext()
          : arangodb::ExecContext(arangodb::ExecContext::Type::Default, "", "",
                                  arangodb::auth::Level::NONE,
                                  arangodb::auth::Level::NONE) {}
    } execContext;
    arangodb::ExecContextScope scope(&execContext);
    auto* authFeature = arangodb::AuthenticationFeature::instance();
    auto* userManager = authFeature->userManager();
    arangodb::aql::QueryRegistry queryRegistry(0);  // required for UserManager::removeAllUsers()
    arangodb::auth::UserMap userMap;  // empty map, no user -> no permissions
    userManager->setAuthInfo(userMap);  // set user map to avoid loading configuration from system database
    userManager->setQueryRegistry(&queryRegistry);
    auto resetUserManager = irs::make_finally(
        [userManager]() -> void { userManager->removeAllUsers(); });

    EXPECT_TRUE((TRI_ERROR_FORBIDDEN ==
                 logicalView->properties(viewUpdateJson->slice(), false).errorNumber()));
    logicalCollection1 = ci->getCollection(vocbase->name(), collectionId);
    ASSERT_TRUE((false == !logicalCollection1));
    logicalView = ci->getView(vocbase->name(), viewId);  // get new version of the view
    ASSERT_TRUE((false == !logicalView));
    EXPECT_TRUE((true == logicalCollection->getIndexes().empty()));
    EXPECT_TRUE((true == logicalView->visitCollections(
                             [](TRI_voc_cid_t) -> bool { return false; })));
  }
}

TEST_F(IResearchViewCoordinatorTest, test_update_overwrite) {
  auto* ci = arangodb::ClusterInfo::instance();
  ASSERT_TRUE((nullptr != ci));
  TRI_vocbase_t* vocbase;  // will be owned by DatabaseFeature

  createTestDatabase(vocbase);

  // modify meta params with links to missing collections
  {
    auto viewCreateJson = arangodb::velocypack::Parser::fromJson(
        "{ \"name\": \"testView\", \"id\": \"42\", \"type\": "
        "\"arangosearch\" }");
    auto viewUpdateJson = arangodb::velocypack::Parser::fromJson(
        "{ \"links\": { \"testCollection\": {} } }");
    auto viewId = std::to_string(42);

    EXPECT_TRUE(
        (ci->createViewCoordinator(vocbase->name(), viewId, viewCreateJson->slice())
             .ok()));
    auto logicalView = ci->getView(vocbase->name(), viewId);
    ASSERT_TRUE((false == !logicalView));
    auto dropLogicalView = std::shared_ptr<arangodb::ClusterInfo>(
        ci, [vocbase, &viewId](arangodb::ClusterInfo* ci) -> void {
          ci->dropViewCoordinator(vocbase->name(), viewId);
        });

    EXPECT_TRUE((true == logicalView->visitCollections(
                             [](TRI_voc_cid_t) -> bool { return false; })));

    arangodb::iresearch::IResearchViewMeta expectedMeta;

    EXPECT_TRUE((TRI_ERROR_ARANGO_DATA_SOURCE_NOT_FOUND ==
                 logicalView->properties(viewUpdateJson->slice(), false).errorNumber()));
    logicalView = ci->getView(vocbase->name(), viewId);
    ASSERT_TRUE((false == !logicalView));
    EXPECT_TRUE((true == logicalView->visitCollections(
                             [](TRI_voc_cid_t) -> bool { return false; })));

    arangodb::velocypack::Builder builder;
    builder.openObject();
    logicalView->properties(builder,
                            arangodb::LogicalDataSource::makeFlags(
                                arangodb::LogicalDataSource::Serialize::Detailed,
                                arangodb::LogicalDataSource::Serialize::ForPersistence));  // 'forPersistence' to avoid auth check
    builder.close();

    auto slice = builder.slice();
    arangodb::iresearch::IResearchViewMeta meta;
    std::string error;
    EXPECT_TRUE((meta.init(slice, error) && expectedMeta == meta));
  }

  // modify meta params with links with invalid definition
  {
    auto collectionJson = arangodb::velocypack::Parser::fromJson(
        "{ \"id\": \"1\", \"planId\": \"1\",  \"name\": \"testCollection\", "
        "\"replicationFactor\": 1, \"type\": 1, \"shards\":{} }");
    auto viewCreateJson = arangodb::velocypack::Parser::fromJson(
        "{ \"name\": \"testView\", \"id\": \"42\", \"type\": "
        "\"arangosearch\" }");
    auto viewUpdateJson = arangodb::velocypack::Parser::fromJson(
        "{ \"links\": { \"testCollection\": 42 } }");
    auto collectionId = std::to_string(1);
    auto viewId = std::to_string(42);

    EXPECT_TRUE((ci->createCollectionCoordinator(vocbase->name(), collectionId, 0, 1, 1, false,
                                                 collectionJson->slice(), 0.0, false, nullptr)
                     .ok()));
    auto logicalCollection = ci->getCollection(vocbase->name(), collectionId);
    ASSERT_TRUE((false == !logicalCollection));
    auto dropLogicalCollection = std::shared_ptr<arangodb::ClusterInfo>(
        ci, [vocbase, &collectionId](arangodb::ClusterInfo* ci) -> void {
          ci->dropCollectionCoordinator(vocbase->name(), collectionId, 0);
        });
    EXPECT_TRUE(
        (ci->createViewCoordinator(vocbase->name(), viewId, viewCreateJson->slice())
             .ok()));
    auto logicalView = ci->getView(vocbase->name(), viewId);
    ASSERT_TRUE((false == !logicalView));
    auto dropLogicalView = std::shared_ptr<arangodb::ClusterInfo>(
        ci, [vocbase, &viewId](arangodb::ClusterInfo* ci) -> void {
          ci->dropViewCoordinator(vocbase->name(), viewId);
        });

    EXPECT_TRUE((true == logicalCollection->getIndexes().empty()));
    EXPECT_TRUE((true == logicalView->visitCollections(
                             [](TRI_voc_cid_t) -> bool { return false; })));

    arangodb::iresearch::IResearchViewMeta expectedMeta;

    EXPECT_TRUE((TRI_ERROR_BAD_PARAMETER ==
                 logicalView->properties(viewUpdateJson->slice(), false).errorNumber()));
    logicalView = ci->getView(vocbase->name(), viewId);
    ASSERT_TRUE((false == !logicalView));
    EXPECT_TRUE((true == logicalView->visitCollections(
                             [](TRI_voc_cid_t) -> bool { return false; })));

    arangodb::velocypack::Builder builder;
    builder.openObject();
    logicalView->properties(builder,
                            arangodb::LogicalDataSource::makeFlags(
                                arangodb::LogicalDataSource::Serialize::Detailed,
                                arangodb::LogicalDataSource::Serialize::ForPersistence));  // 'forPersistence' to avoid auth check
    builder.close();

    auto slice = builder.slice();
    arangodb::iresearch::IResearchViewMeta meta;
    std::string error;
    EXPECT_TRUE((meta.init(slice, error) && expectedMeta == meta));
  }

  // modify meta params with links (collection not authorized)
  {
    auto collectionJson = arangodb::velocypack::Parser::fromJson(
        "{ \"id\": \"1\", \"planId\": \"1\",  \"name\": \"testCollection\", "
        "\"replicationFactor\": 1, \"type\": 1, \"shards\":{} }");
    auto viewCreateJson = arangodb::velocypack::Parser::fromJson(
        "{ \"name\": \"testView\", \"id\": \"42\", \"type\": "
        "\"arangosearch\" }");
    auto viewUpdateJson = arangodb::velocypack::Parser::fromJson(
        "{ \"cleanupIntervalStep\": 62, \"links\": { \"testCollection\": {} "
        "} }");
    auto collectionId = std::to_string(1);
    auto viewId = std::to_string(42);

    EXPECT_TRUE((ci->createCollectionCoordinator(vocbase->name(), collectionId, 0, 1, 1, false,
                                                 collectionJson->slice(), 0.0, false, nullptr)
                     .ok()));
    auto logicalCollection = ci->getCollection(vocbase->name(), collectionId);
    ASSERT_TRUE((false == !logicalCollection));
    auto dropLogicalCollection = std::shared_ptr<arangodb::ClusterInfo>(
        ci, [vocbase, &collectionId](arangodb::ClusterInfo* ci) -> void {
          ci->dropCollectionCoordinator(vocbase->name(), collectionId, 0);
        });
    EXPECT_TRUE(
        (ci->createViewCoordinator(vocbase->name(), viewId, viewCreateJson->slice())
             .ok()));
    auto logicalView = ci->getView(vocbase->name(), viewId);
    ASSERT_TRUE((false == !logicalView));
    auto dropLogicalView = std::shared_ptr<arangodb::ClusterInfo>(
        ci, [vocbase, &viewId](arangodb::ClusterInfo* ci) -> void {
          ci->dropViewCoordinator(vocbase->name(), viewId);
        });

    EXPECT_TRUE((true == logicalCollection->getIndexes().empty()));
    EXPECT_TRUE((true == logicalView->visitCollections(
                             [](TRI_voc_cid_t) -> bool { return false; })));

    // initial link creation
    {
      // simulate heartbeat thread (create index in current)
      {
        auto const path = "/Current/Collections/" + vocbase->name() + "/" +
                          std::to_string(logicalCollection->id());
        auto const value = arangodb::velocypack::Parser::fromJson(
            "{ \"shard-id-does-not-matter\": { \"indexes\" : [ { \"id\": "
            "\"1\" } ] } }");
        EXPECT_TRUE(arangodb::AgencyComm().setValue(path, value->slice(), 0.0).successful());
      }

      auto updateJson = arangodb::velocypack::Parser::fromJson(
          "{ \"links\": { \"testCollection\": {} } }");
      EXPECT_TRUE((logicalView->properties(updateJson->slice(), true).ok()));
      logicalCollection = ci->getCollection(vocbase->name(), collectionId);
      ASSERT_TRUE((false == !logicalCollection));
      logicalView = ci->getView(vocbase->name(), viewId);
      ASSERT_TRUE((false == !logicalView));
      EXPECT_TRUE((false == logicalCollection->getIndexes().empty()));
      EXPECT_TRUE((false == logicalView->visitCollections(
                                [](TRI_voc_cid_t) -> bool { return false; })));
    }

    struct ExecContext : public arangodb::ExecContext {
      ExecContext()
          : arangodb::ExecContext(arangodb::ExecContext::Type::Default, "", "",
                                  arangodb::auth::Level::NONE,
                                  arangodb::auth::Level::NONE) {}
    } execContext;
    arangodb::ExecContextScope execContextScope(&execContext);
    auto* authFeature = arangodb::AuthenticationFeature::instance();
    auto* userManager = authFeature->userManager();
    arangodb::aql::QueryRegistry queryRegistry(0);  // required for UserManager::loadFromDB()
    userManager->setQueryRegistry(&queryRegistry);
    auto resetUserManager = std::shared_ptr<arangodb::auth::UserManager>(
        userManager,
        [](arangodb::auth::UserManager* ptr) -> void { ptr->removeAllUsers(); });

    // subsequent update (overwrite) not authorised (NONE collection)
    {
      arangodb::auth::UserMap userMap;
      auto& user =
          userMap
              .emplace("", arangodb::auth::User::newUser("", "", arangodb::auth::Source::LDAP))
              .first->second;
      user.grantCollection(vocbase->name(), "testCollection", arangodb::auth::Level::NONE);  // for missing collections User::collectionAuthLevel(...) returns database auth::Level
      userManager->setAuthInfo(userMap);  // set user map to avoid loading configuration from system database

      arangodb::iresearch::IResearchViewMeta expectedMeta;

      EXPECT_TRUE((TRI_ERROR_FORBIDDEN ==
                   logicalView->properties(viewUpdateJson->slice(), false).errorNumber()));
      logicalView = ci->getView(vocbase->name(), viewId);
      ASSERT_TRUE((false == !logicalView));

      arangodb::velocypack::Builder builder;
      builder.openObject();
      logicalView->properties(builder,
                              arangodb::LogicalDataSource::makeFlags(
                                  arangodb::LogicalDataSource::Serialize::Detailed,
                                  arangodb::LogicalDataSource::Serialize::ForPersistence));  // 'forPersistence' to avoid auth check
      builder.close();

      auto slice = builder.slice();
      arangodb::iresearch::IResearchViewMeta meta;
      std::string error;
      EXPECT_TRUE((meta.init(slice, error) && expectedMeta == meta));
    }

    // subsequent update (overwrite) authorised (RO collection)
    {
      arangodb::auth::UserMap userMap;
      auto& user =
          userMap
              .emplace("", arangodb::auth::User::newUser("", "", arangodb::auth::Source::LDAP))
              .first->second;
      user.grantCollection(vocbase->name(), "testCollection", arangodb::auth::Level::RO);  // for missing collections User::collectionAuthLevel(...) returns database auth::Level
      userManager->setAuthInfo(userMap);  // set user map to avoid loading configuration from system database

      arangodb::iresearch::IResearchViewMeta expectedMeta;
      expectedMeta._cleanupIntervalStep = 62;

      EXPECT_TRUE((logicalView->properties(viewUpdateJson->slice(), false).ok()));
      logicalView = ci->getView(vocbase->name(), viewId);
      ASSERT_TRUE((false == !logicalView));

      arangodb::velocypack::Builder builder;
      builder.openObject();
      logicalView->properties(builder,
                              arangodb::LogicalDataSource::makeFlags(
                                  arangodb::LogicalDataSource::Serialize::Detailed,
                                  arangodb::LogicalDataSource::Serialize::ForPersistence));  // 'forPersistence' to avoid auth check
      builder.close();

      auto slice = builder.slice();
      arangodb::iresearch::IResearchViewMeta meta;
      std::string error;
      EXPECT_TRUE((meta.init(slice, error) && expectedMeta == meta));
    }
  }

  // add link (collection not authorized)
  {
    auto collectionJson = arangodb::velocypack::Parser::fromJson(
        "{ \"id\": \"1\", \"planId\": \"1\",  \"name\": \"testCollection\", "
        "\"replicationFactor\": 1, \"shards\":{} }");
    auto viewCreateJson = arangodb::velocypack::Parser::fromJson(
        "{ \"name\": \"testView\", \"id\": \"42\", \"type\": "
        "\"arangosearch\" }");
    auto viewUpdateJson = arangodb::velocypack::Parser::fromJson(
        "{ \"links\": { \"testCollection\": {} } }");
    auto collectionId = std::to_string(1);
    auto viewId = std::to_string(42);

    EXPECT_TRUE((ci->createCollectionCoordinator(vocbase->name(), collectionId, 0, 1, 1, false,
                                                 collectionJson->slice(), 0.0, false, nullptr)
                     .ok()));
    auto logicalCollection = ci->getCollection(vocbase->name(), collectionId);
    ASSERT_TRUE((false == !logicalCollection));
    auto dropLogicalCollection = std::shared_ptr<arangodb::ClusterInfo>(
        ci, [vocbase, &collectionId](arangodb::ClusterInfo* ci) -> void {
          ci->dropCollectionCoordinator(vocbase->name(), collectionId, 0);
        });
    EXPECT_TRUE(
        (ci->createViewCoordinator(vocbase->name(), viewId, viewCreateJson->slice())
             .ok()));
    auto logicalView = ci->getView(vocbase->name(), viewId);
    ASSERT_TRUE((false == !logicalView));
    auto dropLogicalView = std::shared_ptr<arangodb::ClusterInfo>(
        ci, [vocbase, &viewId](arangodb::ClusterInfo* ci) -> void {
          ci->dropViewCoordinator(vocbase->name(), viewId);
        });

    EXPECT_TRUE((true == logicalCollection->getIndexes().empty()));
    EXPECT_TRUE((true == logicalView->visitCollections(
                             [](TRI_voc_cid_t) -> bool { return false; })));

    struct ExecContext : public arangodb::ExecContext {
      ExecContext()
          : arangodb::ExecContext(arangodb::ExecContext::Type::Default, "", "",
                                  arangodb::auth::Level::NONE,
                                  arangodb::auth::Level::NONE) {}
    } execContext;
    arangodb::ExecContextScope scope(&execContext);
    auto* authFeature = arangodb::AuthenticationFeature::instance();
    auto* userManager = authFeature->userManager();
    arangodb::auth::UserMap userMap;  // empty map, no user -> no permissions
    userManager->setAuthInfo(userMap);  // set user map to avoid loading configuration from system database
    auto resetUserManager = irs::make_finally(
        [userManager]() -> void { userManager->removeAllUsers(); });

    EXPECT_TRUE((TRI_ERROR_FORBIDDEN ==
                 logicalView->properties(viewUpdateJson->slice(), false).errorNumber()));
    logicalCollection = ci->getCollection(vocbase->name(), collectionId);
    ASSERT_TRUE((false == !logicalCollection));
    logicalView = ci->getView(vocbase->name(), viewId);
    ASSERT_TRUE((false == !logicalView));
    EXPECT_TRUE((true == logicalCollection->getIndexes().empty()));
    EXPECT_TRUE((true == logicalView->visitCollections(
                             [](TRI_voc_cid_t) -> bool { return false; })));
  }

  // drop link (collection not authorized)
  {
    auto collectionJson = arangodb::velocypack::Parser::fromJson(
        "{ \"id\": \"1\", \"planId\": \"1\",  \"name\": \"testCollection\", "
        "\"replicationFactor\": 1, \"type\": 1, \"shards\":{} }");
    auto viewCreateJson = arangodb::velocypack::Parser::fromJson(
        "{ \"name\": \"testView\", \"id\": \"42\", \"type\": "
        "\"arangosearch\" }");
    auto viewUpdateJson = arangodb::velocypack::Parser::fromJson(
        "{ \"links\": { \"testCollection\": null } }");
    auto collectionId = std::to_string(1);
    auto viewId = std::to_string(42);

    EXPECT_TRUE((ci->createCollectionCoordinator(vocbase->name(), collectionId, 0, 1, 1, false,
                                                 collectionJson->slice(), 0.0, false, nullptr)
                     .ok()));
    auto logicalCollection = ci->getCollection(vocbase->name(), collectionId);
    ASSERT_TRUE((false == !logicalCollection));
    auto dropLogicalCollection = std::shared_ptr<arangodb::ClusterInfo>(
        ci, [vocbase, &collectionId](arangodb::ClusterInfo* ci) -> void {
          ci->dropCollectionCoordinator(vocbase->name(), collectionId, 0);
        });
    EXPECT_TRUE(
        (ci->createViewCoordinator(vocbase->name(), viewId, viewCreateJson->slice())
             .ok()));
    auto logicalView = ci->getView(vocbase->name(), viewId);
    ASSERT_TRUE((false == !logicalView));
    auto dropLogicalView = std::shared_ptr<arangodb::ClusterInfo>(
        ci, [vocbase, &viewId](arangodb::ClusterInfo* ci) -> void {
          ci->dropViewCoordinator(vocbase->name(), viewId);
        });

    EXPECT_TRUE((true == logicalCollection->getIndexes().empty()));
    EXPECT_TRUE((true == logicalView->visitCollections(
                             [](TRI_voc_cid_t) -> bool { return false; })));

    // initial link creation
    {
      // simulate heartbeat thread (create index in current)
      {
        auto const path = "/Current/Collections/" + vocbase->name() + "/" +
                          std::to_string(logicalCollection->id());
        auto const value = arangodb::velocypack::Parser::fromJson(
            "{ \"shard-id-does-not-matter\": { \"indexes\" : [ { \"id\": "
            "\"2\" } ] } }");
        EXPECT_TRUE(arangodb::AgencyComm().setValue(path, value->slice(), 0.0).successful());
      }

      auto updateJson = arangodb::velocypack::Parser::fromJson(
          "{ \"links\": { \"testCollection\": {} } }");
      EXPECT_TRUE((logicalView->properties(updateJson->slice(), true).ok()));
      logicalCollection = ci->getCollection(vocbase->name(), collectionId);
      ASSERT_TRUE((false == !logicalCollection));
      logicalView = ci->getView(vocbase->name(), viewId);
      ASSERT_TRUE((false == !logicalView));
      EXPECT_TRUE((false == logicalCollection->getIndexes().empty()));
      EXPECT_TRUE((false == logicalView->visitCollections(
                                [](TRI_voc_cid_t) -> bool { return false; })));

      // simulate heartbeat thread (update index in current)
      {
        auto const path = "/Current/Collections/" + vocbase->name() + "/" +
                          std::to_string(logicalCollection->id());
        auto const value = arangodb::velocypack::Parser::fromJson(
            "{ \"shard-id-does-not-matter\": { \"indexes\" : [ { \"id\": "
            "\"3\" } ] } }");
        EXPECT_TRUE(arangodb::AgencyComm().setValue(path, value->slice(), 0.0).successful());
      }
    }

    struct ExecContext : public arangodb::ExecContext {
      ExecContext()
          : arangodb::ExecContext(arangodb::ExecContext::Type::Default, "", "",
                                  arangodb::auth::Level::NONE,
                                  arangodb::auth::Level::NONE) {}
    } execContext;
    arangodb::ExecContextScope execContextScope(&execContext);
    auto* authFeature = arangodb::AuthenticationFeature::instance();
    auto* userManager = authFeature->userManager();
    arangodb::aql::QueryRegistry queryRegistry(0);  // required for UserManager::loadFromDB()
    userManager->setQueryRegistry(&queryRegistry);
    auto resetUserManager = std::shared_ptr<arangodb::auth::UserManager>(
        userManager,
        [](arangodb::auth::UserManager* ptr) -> void { ptr->removeAllUsers(); });

    // subsequent update (overwrite) not authorised (NONE collection)
    {
      arangodb::auth::UserMap userMap;
      auto& user =
          userMap
              .emplace("", arangodb::auth::User::newUser("", "", arangodb::auth::Source::LDAP))
              .first->second;
      user.grantCollection(vocbase->name(), "testCollection", arangodb::auth::Level::NONE);  // for missing collections User::collectionAuthLevel(...) returns database auth::Level
      userManager->setAuthInfo(userMap);  // set user map to avoid loading configuration from system database

      EXPECT_TRUE((TRI_ERROR_FORBIDDEN ==
                   logicalView->properties(viewUpdateJson->slice(), false).errorNumber()));
      logicalCollection = ci->getCollection(vocbase->name(), collectionId);
      ASSERT_TRUE((false == !logicalCollection));
      logicalView = ci->getView(vocbase->name(), viewId);
      ASSERT_TRUE((false == !logicalView));
      EXPECT_TRUE((false == logicalCollection->getIndexes().empty()));
      EXPECT_TRUE((false == logicalView->visitCollections(
                                [](TRI_voc_cid_t) -> bool { return false; })));
    }

    // subsequent update (overwrite) authorised (RO collection)
    {
      arangodb::auth::UserMap userMap;
      auto& user =
          userMap
              .emplace("", arangodb::auth::User::newUser("", "", arangodb::auth::Source::LDAP))
              .first->second;
      user.grantCollection(vocbase->name(), "testCollection", arangodb::auth::Level::RO);  // for missing collections User::collectionAuthLevel(...) returns database auth::Level
      userManager->setAuthInfo(userMap);  // set user map to avoid loading configuration from system database

      EXPECT_TRUE((logicalView->properties(viewUpdateJson->slice(), false).ok()));
      logicalCollection = ci->getCollection(vocbase->name(), collectionId);
      ASSERT_TRUE((false == !logicalCollection));
      logicalView = ci->getView(vocbase->name(), viewId);
      ASSERT_TRUE((false == !logicalView));
      EXPECT_TRUE((true == logicalCollection->getIndexes().empty()));
      EXPECT_TRUE((true == logicalView->visitCollections(
                               [](TRI_voc_cid_t) -> bool { return false; })));
    }
  }

  // add authorised link (existing collection not authorized)
  {
    auto collection0Json = arangodb::velocypack::Parser::fromJson(
        "{ \"id\": \"1\", \"planId\": \"1\",  \"name\": \"testCollection0\", "
        "\"replicationFactor\": 1, \"type\": 1, \"shards\":{} }");
    auto collection1Json = arangodb::velocypack::Parser::fromJson(
        "{ \"id\": \"2\", \"planId\": \"2\",  \"name\": \"testCollection1\", "
        "\"replicationFactor\": 1, \"type\": 1, \"shards\":{} }");
    auto viewCreateJson = arangodb::velocypack::Parser::fromJson(
        "{ \"name\": \"testView\", \"id\": \"42\", \"type\": "
        "\"arangosearch\" }");
    auto viewUpdateJson = arangodb::velocypack::Parser::fromJson(
        "{ \"links\": { \"testCollection0\": {}, \"testCollection1\": {} } "
        "}");
    auto collectionId0 = std::to_string(1);
    auto collectionId1 = std::to_string(2);
    auto viewId = std::to_string(42);

    EXPECT_TRUE(
        (ci->createCollectionCoordinator(vocbase->name(), collectionId0, 0, 1, 1, false,
                                         collection0Json->slice(), 0.0, false, nullptr)
             .ok()));
    auto logicalCollection0 = ci->getCollection(vocbase->name(), collectionId0);
    ASSERT_TRUE((false == !logicalCollection0));
    auto dropLogicalCollection0 = std::shared_ptr<arangodb::ClusterInfo>(
        ci, [vocbase, &collectionId0](arangodb::ClusterInfo* ci) -> void {
          ci->dropCollectionCoordinator(vocbase->name(), collectionId0, 0);
        });
    EXPECT_TRUE(
        (ci->createCollectionCoordinator(vocbase->name(), collectionId1, 0, 1, 1, false,
                                         collection1Json->slice(), 0.0, false, nullptr)
             .ok()));
    auto logicalCollection1 = ci->getCollection(vocbase->name(), collectionId1);
    ASSERT_TRUE((false == !logicalCollection1));
    auto dropLogicalCollection1 = std::shared_ptr<arangodb::ClusterInfo>(
        ci, [vocbase, &collectionId1](arangodb::ClusterInfo* ci) -> void {
          ci->dropCollectionCoordinator(vocbase->name(), collectionId1, 0);
        });
    EXPECT_TRUE(
        (ci->createViewCoordinator(vocbase->name(), viewId, viewCreateJson->slice())
             .ok()));
    auto logicalView = ci->getView(vocbase->name(), viewId);
    ASSERT_TRUE((false == !logicalView));
    auto dropLogicalView = std::shared_ptr<arangodb::ClusterInfo>(
        ci, [vocbase, &viewId](arangodb::ClusterInfo* ci) -> void {
          ci->dropViewCoordinator(vocbase->name(), viewId);
        });

    EXPECT_TRUE((true == logicalCollection0->getIndexes().empty()));
    EXPECT_TRUE((true == logicalCollection1->getIndexes().empty()));
    EXPECT_TRUE((true == logicalView->visitCollections(
                             [](TRI_voc_cid_t) -> bool { return false; })));

    // initial link creation
    {
      // simulate heartbeat thread (create index in current)
      {
        auto const path0 = "/Current/Collections/" + vocbase->name() + "/" +
                           std::to_string(logicalCollection0->id());
        auto const path1 = "/Current/Collections/" + vocbase->name() + "/" +
                           std::to_string(logicalCollection1->id());
        auto const value0 = arangodb::velocypack::Parser::fromJson(
            "{ \"shard-id-does-not-matter\": { \"indexes\" : [ { \"id\": "
            "\"3\" } ] } }");
        auto const value1 = arangodb::velocypack::Parser::fromJson(
            "{ \"shard-id-does-not-matter\": { \"indexes\" : [ { \"id\": "
            "\"4\" } ] } }");
        EXPECT_TRUE(arangodb::AgencyComm().setValue(path0, value0->slice(), 0.0).successful());
        EXPECT_TRUE(arangodb::AgencyComm().setValue(path1, value1->slice(), 0.0).successful());
      }

      auto updateJson = arangodb::velocypack::Parser::fromJson(
          "{ \"links\": { \"testCollection0\": {} } }");
      EXPECT_TRUE((logicalView->properties(updateJson->slice(), true).ok()));
      logicalCollection0 = ci->getCollection(vocbase->name(), collectionId0);
      ASSERT_TRUE((false == !logicalCollection0));
      logicalCollection1 = ci->getCollection(vocbase->name(), collectionId1);
      ASSERT_TRUE((false == !logicalCollection1));
      logicalView = ci->getView(vocbase->name(), viewId);
      ASSERT_TRUE((false == !logicalView));
      EXPECT_TRUE((false == logicalCollection0->getIndexes().empty()));
      EXPECT_TRUE((true == logicalCollection1->getIndexes().empty()));
      EXPECT_TRUE((false == logicalView->visitCollections(
                                [](TRI_voc_cid_t) -> bool { return false; })));
    }

    struct ExecContext : public arangodb::ExecContext {
      ExecContext()
          : arangodb::ExecContext(arangodb::ExecContext::Type::Default, "", "",
                                  arangodb::auth::Level::NONE,
                                  arangodb::auth::Level::NONE) {}
    } execContext;
    arangodb::ExecContextScope execContextScope(&execContext);
    auto* authFeature = arangodb::AuthenticationFeature::instance();
    auto* userManager = authFeature->userManager();
    arangodb::aql::QueryRegistry queryRegistry(0);  // required for UserManager::loadFromDB()
    userManager->setQueryRegistry(&queryRegistry);
    auto resetUserManager = std::shared_ptr<arangodb::auth::UserManager>(
        userManager,
        [](arangodb::auth::UserManager* ptr) -> void { ptr->removeAllUsers(); });

    // subsequent update (overwrite) not authorised (NONE collection)
    {
      arangodb::auth::UserMap userMap;
      auto& user =
          userMap
              .emplace("", arangodb::auth::User::newUser("", "", arangodb::auth::Source::LDAP))
              .first->second;
      user.grantCollection(vocbase->name(),
                           "testCollection0", arangodb::auth::Level::NONE);  // for missing collections User::collectionAuthLevel(...) returns database auth::Level
      user.grantCollection(vocbase->name(), "testCollection1", arangodb::auth::Level::RO);  // for missing collections User::collectionAuthLevel(...) returns database auth::Level
      userManager->setAuthInfo(userMap);  // set user map to avoid loading configuration from system database

      EXPECT_TRUE((TRI_ERROR_FORBIDDEN ==
                   logicalView->properties(viewUpdateJson->slice(), false).errorNumber()));
      logicalCollection0 = ci->getCollection(vocbase->name(), collectionId0);
      ASSERT_TRUE((false == !logicalCollection0));
      logicalCollection1 = ci->getCollection(vocbase->name(), collectionId1);
      ASSERT_TRUE((false == !logicalCollection1));
      logicalView = ci->getView(vocbase->name(), viewId);
      ASSERT_TRUE((false == !logicalView));
      EXPECT_TRUE((false == logicalCollection0->getIndexes().empty()));
      EXPECT_TRUE((true == logicalCollection1->getIndexes().empty()));
      EXPECT_TRUE((false == logicalView->visitCollections(
                                [](TRI_voc_cid_t) -> bool { return false; })));
    }

    // subsequent update (overwrite) authorised (RO collection)
    {
      arangodb::auth::UserMap userMap;
      auto& user =
          userMap
              .emplace("", arangodb::auth::User::newUser("", "", arangodb::auth::Source::LDAP))
              .first->second;
      user.grantCollection(vocbase->name(), "testCollection0", arangodb::auth::Level::RO);  // for missing collections User::collectionAuthLevel(...) returns database auth::Level
      user.grantCollection(vocbase->name(), "testCollection1", arangodb::auth::Level::RO);  // for missing collections User::collectionAuthLevel(...) returns database auth::Level
      userManager->setAuthInfo(userMap);  // set user map to avoid loading configuration from system database

      EXPECT_TRUE((logicalView->properties(viewUpdateJson->slice(), false).ok()));
      logicalCollection0 = ci->getCollection(vocbase->name(), collectionId0);
      ASSERT_TRUE((false == !logicalCollection0));
      logicalCollection1 = ci->getCollection(vocbase->name(), collectionId1);
      ASSERT_TRUE((false == !logicalCollection1));
      logicalView = ci->getView(vocbase->name(), viewId);
      ASSERT_TRUE((false == !logicalView));
      EXPECT_TRUE((false == logicalCollection0->getIndexes().empty()));
      EXPECT_TRUE((false == logicalCollection1->getIndexes().empty()));
      EXPECT_TRUE((false == logicalView->visitCollections(
                                [](TRI_voc_cid_t) -> bool { return false; })));
    }
  }

  // drop authorised link (existing collection not authorized)
  {
    auto collection0Json = arangodb::velocypack::Parser::fromJson(
        "{ \"id\": \"1\", \"planId\": \"1\",  \"name\": \"testCollection0\", "
        "\"replicationFactor\": 1, \"type\": 1, \"shards\":{} }");
    auto collection1Json = arangodb::velocypack::Parser::fromJson(
        "{ \"id\": \"2\", \"planId\": \"2\",  \"name\": \"testCollection1\", "
        "\"replicationFactor\": 1, \"type\": 1, \"shards\":{} }");
    auto viewCreateJson = arangodb::velocypack::Parser::fromJson(
        "{ \"name\": \"testView\", \"id\": \"42\", \"type\": "
        "\"arangosearch\" }");
    auto viewUpdateJson = arangodb::velocypack::Parser::fromJson(
        "{ \"links\": { \"testCollection0\": {} } }");
    auto collectionId0 = std::to_string(1);
    auto collectionId1 = std::to_string(2);
    auto viewId = std::to_string(42);

    EXPECT_TRUE(
        (ci->createCollectionCoordinator(vocbase->name(), collectionId0, 0, 1, 1, false,
                                         collection0Json->slice(), 0.0, false, nullptr)
             .ok()));
    auto logicalCollection0 = ci->getCollection(vocbase->name(), collectionId0);
    ASSERT_TRUE((false == !logicalCollection0));
    auto dropLogicalCollection0 = std::shared_ptr<arangodb::ClusterInfo>(
        ci, [vocbase, &collectionId0](arangodb::ClusterInfo* ci) -> void {
          ci->dropCollectionCoordinator(vocbase->name(), collectionId0, 0);
        });
    EXPECT_TRUE(
        (ci->createCollectionCoordinator(vocbase->name(), collectionId1, 0, 1, 1, false,
                                         collection1Json->slice(), 0.0, false, nullptr)
             .ok()));
    auto logicalCollection1 = ci->getCollection(vocbase->name(), collectionId1);
    ASSERT_TRUE((false == !logicalCollection1));
    auto dropLogicalCollection1 = std::shared_ptr<arangodb::ClusterInfo>(
        ci, [vocbase, &collectionId1](arangodb::ClusterInfo* ci) -> void {
          ci->dropCollectionCoordinator(vocbase->name(), collectionId1, 0);
        });
    EXPECT_TRUE(
        (ci->createViewCoordinator(vocbase->name(), viewId, viewCreateJson->slice())
             .ok()));
    auto logicalView = ci->getView(vocbase->name(), viewId);
    ASSERT_TRUE((false == !logicalView));
    auto dropLogicalView = std::shared_ptr<arangodb::ClusterInfo>(
        ci, [vocbase, &viewId](arangodb::ClusterInfo* ci) -> void {
          ci->dropViewCoordinator(vocbase->name(), viewId);
        });

    EXPECT_TRUE((true == logicalCollection0->getIndexes().empty()));
    EXPECT_TRUE((true == logicalCollection1->getIndexes().empty()));
    EXPECT_TRUE((true == logicalView->visitCollections(
                             [](TRI_voc_cid_t) -> bool { return false; })));

    // initial link creation
    {
      // simulate heartbeat thread (create index in current)
      {
        auto const path0 = "/Current/Collections/" + vocbase->name() + "/" +
                           std::to_string(logicalCollection0->id());
        auto const path1 = "/Current/Collections/" + vocbase->name() + "/" +
                           std::to_string(logicalCollection1->id());
        auto const value0 = arangodb::velocypack::Parser::fromJson(
            "{ \"shard-id-does-not-matter\": { \"indexes\" : [ { \"id\": "
            "\"5\" } ] } }");
        auto const value1 = arangodb::velocypack::Parser::fromJson(
            "{ \"shard-id-does-not-matter\": { \"indexes\" : [ { \"id\": "
            "\"6\" } ] } }");
        EXPECT_TRUE(arangodb::AgencyComm().setValue(path0, value0->slice(), 0.0).successful());
        EXPECT_TRUE(arangodb::AgencyComm().setValue(path1, value1->slice(), 0.0).successful());
      }

      auto updateJson = arangodb::velocypack::Parser::fromJson(
          "{ \"links\": { \"testCollection0\": {}, \"testCollection1\": {} } "
          "}");
      EXPECT_TRUE((logicalView->properties(updateJson->slice(), true).ok()));
      logicalCollection0 = ci->getCollection(vocbase->name(), collectionId0);
      ASSERT_TRUE((false == !logicalCollection0));
      logicalCollection1 = ci->getCollection(vocbase->name(), collectionId1);
      ASSERT_TRUE((false == !logicalCollection1));
      logicalView = ci->getView(vocbase->name(), viewId);
      ASSERT_TRUE((false == !logicalView));
      EXPECT_TRUE((false == logicalCollection0->getIndexes().empty()));
      EXPECT_TRUE((false == logicalCollection1->getIndexes().empty()));
      EXPECT_TRUE((false == logicalView->visitCollections(
                                [](TRI_voc_cid_t) -> bool { return false; })));

      // simulate heartbeat thread (remove index from current)
      {
        auto const path = "/Current/Collections/" + vocbase->name() + "/" +
                          std::to_string(logicalCollection1->id()) +
                          "/shard-id-does-not-matter/indexes";
        EXPECT_TRUE(arangodb::AgencyComm().removeValues(path, false).successful());
      }
    }

    struct ExecContext : public arangodb::ExecContext {
      ExecContext()
          : arangodb::ExecContext(arangodb::ExecContext::Type::Default, "", "",
                                  arangodb::auth::Level::NONE,
                                  arangodb::auth::Level::NONE) {}
    } execContext;
    arangodb::ExecContextScope execContextScope(&execContext);
    auto* authFeature = arangodb::AuthenticationFeature::instance();
    auto* userManager = authFeature->userManager();
    arangodb::aql::QueryRegistry queryRegistry(0);  // required for UserManager::loadFromDB()
    userManager->setQueryRegistry(&queryRegistry);
    auto resetUserManager = std::shared_ptr<arangodb::auth::UserManager>(
        userManager,
        [](arangodb::auth::UserManager* ptr) -> void { ptr->removeAllUsers(); });

    // subsequent update (overwrite) not authorised (NONE collection)
    {
      arangodb::auth::UserMap userMap;
      auto& user =
          userMap
              .emplace("", arangodb::auth::User::newUser("", "", arangodb::auth::Source::LDAP))
              .first->second;
      user.grantCollection(vocbase->name(),
                           "testCollection0", arangodb::auth::Level::NONE);  // for missing collections User::collectionAuthLevel(...) returns database auth::Level
      user.grantCollection(vocbase->name(), "testCollection1", arangodb::auth::Level::RO);  // for missing collections User::collectionAuthLevel(...) returns database auth::Level
      userManager->setAuthInfo(userMap);  // set user map to avoid loading configuration from system database

      EXPECT_TRUE((TRI_ERROR_FORBIDDEN ==
                   logicalView->properties(viewUpdateJson->slice(), false).errorNumber()));
      logicalCollection0 = ci->getCollection(vocbase->name(), collectionId0);
      ASSERT_TRUE((false == !logicalCollection0));
      logicalCollection1 = ci->getCollection(vocbase->name(), collectionId1);
      ASSERT_TRUE((false == !logicalCollection1));
      logicalView = ci->getView(vocbase->name(), viewId);
      ASSERT_TRUE((false == !logicalView));
      EXPECT_TRUE((false == logicalCollection0->getIndexes().empty()));
      EXPECT_TRUE((false == logicalCollection1->getIndexes().empty()));
      EXPECT_TRUE((false == logicalView->visitCollections(
                                [](TRI_voc_cid_t) -> bool { return false; })));
    }

    // subsequent update (overwrite) authorised (RO collection)
    {
      arangodb::auth::UserMap userMap;
      auto& user =
          userMap
              .emplace("", arangodb::auth::User::newUser("", "", arangodb::auth::Source::LDAP))
              .first->second;
      user.grantCollection(vocbase->name(), "testCollection0", arangodb::auth::Level::RO);  // for missing collections User::collectionAuthLevel(...) returns database auth::Level
      user.grantCollection(vocbase->name(), "testCollection1", arangodb::auth::Level::RO);  // for missing collections User::collectionAuthLevel(...) returns database auth::Level
      userManager->setAuthInfo(userMap);  // set user map to avoid loading configuration from system database

      EXPECT_TRUE((logicalView->properties(viewUpdateJson->slice(), false).ok()));
      logicalCollection0 = ci->getCollection(vocbase->name(), collectionId0);
      ASSERT_TRUE((false == !logicalCollection0));
      logicalCollection1 = ci->getCollection(vocbase->name(), collectionId1);
      ASSERT_TRUE((false == !logicalCollection1));
      logicalView = ci->getView(vocbase->name(), viewId);
      ASSERT_TRUE((false == !logicalView));
      EXPECT_TRUE((false == logicalCollection0->getIndexes().empty()));
      EXPECT_TRUE((true == logicalCollection1->getIndexes().empty()));
      EXPECT_TRUE((false == logicalView->visitCollections(
                                [](TRI_voc_cid_t) -> bool { return false; })));
    }
  }
}

TEST_F(IResearchViewCoordinatorTest, test_update_partial) {
  auto* ci = arangodb::ClusterInfo::instance();
  ASSERT_TRUE((nullptr != ci));
  TRI_vocbase_t* vocbase;  // will be owned by DatabaseFeature

  createTestDatabase(vocbase);

  // modify meta params with links to missing collections
  {
    auto viewCreateJson = arangodb::velocypack::Parser::fromJson(
        "{ \"name\": \"testView\", \"id\": \"42\", \"type\": "
        "\"arangosearch\" }");
    auto viewUpdateJson = arangodb::velocypack::Parser::fromJson(
        "{ \"cleanupIntervalStep\": 62, \"links\": { \"testCollection\": {} "
        "} }");
    auto viewId = std::to_string(42);

    EXPECT_TRUE(
        (ci->createViewCoordinator(vocbase->name(), viewId, viewCreateJson->slice())
             .ok()));
    auto logicalView = ci->getView(vocbase->name(), viewId);
    ASSERT_TRUE((false == !logicalView));
    auto dropLogicalView = std::shared_ptr<arangodb::ClusterInfo>(
        ci, [vocbase, &viewId](arangodb::ClusterInfo* ci) -> void {
          ci->dropViewCoordinator(vocbase->name(), viewId);
        });

    EXPECT_TRUE((true == logicalView->visitCollections(
                             [](TRI_voc_cid_t) -> bool { return false; })));

    arangodb::iresearch::IResearchViewMeta expectedMeta;

    EXPECT_TRUE((TRI_ERROR_ARANGO_DATA_SOURCE_NOT_FOUND ==
                 logicalView->properties(viewUpdateJson->slice(), true).errorNumber()));
    logicalView = ci->getView(vocbase->name(), viewId);
    ASSERT_TRUE((false == !logicalView));
    EXPECT_TRUE((true == logicalView->visitCollections(
                             [](TRI_voc_cid_t) -> bool { return false; })));

    arangodb::velocypack::Builder builder;
    builder.openObject();
    logicalView->properties(builder,
                            arangodb::LogicalDataSource::makeFlags(
                                arangodb::LogicalDataSource::Serialize::Detailed,
                                arangodb::LogicalDataSource::Serialize::ForPersistence));  // 'forPersistence' to avoid auth check
    builder.close();

    auto slice = builder.slice();
    arangodb::iresearch::IResearchViewMeta meta;
    std::string error;
    EXPECT_TRUE((meta.init(slice, error) && expectedMeta == meta));
  }

  // modify meta params with links with invalid definition
  {
    auto collectionJson = arangodb::velocypack::Parser::fromJson(
        "{ \"id\": \"1\", \"planId\": \"1\",  \"name\": \"testCollection\", "
        "\"replicationFactor\": 1, \"type\": 1, \"shards\":{} }");
    auto viewCreateJson = arangodb::velocypack::Parser::fromJson(
        "{ \"name\": \"testView\", \"id\": \"42\", \"type\": "
        "\"arangosearch\" }");
    auto viewUpdateJson = arangodb::velocypack::Parser::fromJson(
        "{ \"cleanupIntervalStep\": 62, \"links\": { \"testCollection\": 42 "
        "} }");
    auto collectionId = std::to_string(1);
    auto viewId = std::to_string(42);

    EXPECT_TRUE((ci->createCollectionCoordinator(vocbase->name(), collectionId, 0, 1, 1, false,
                                                 collectionJson->slice(), 0.0, false, nullptr)
                     .ok()));
    auto logicalCollection = ci->getCollection(vocbase->name(), collectionId);
    ASSERT_TRUE((false == !logicalCollection));
    auto dropLogicalCollection = std::shared_ptr<arangodb::ClusterInfo>(
        ci, [vocbase, &collectionId](arangodb::ClusterInfo* ci) -> void {
          ci->dropCollectionCoordinator(vocbase->name(), collectionId, 0);
        });
    EXPECT_TRUE(
        (ci->createViewCoordinator(vocbase->name(), viewId, viewCreateJson->slice())
             .ok()));
    auto logicalView = ci->getView(vocbase->name(), viewId);
    ASSERT_TRUE((false == !logicalView));
    auto dropLogicalView = std::shared_ptr<arangodb::ClusterInfo>(
        ci, [vocbase, &viewId](arangodb::ClusterInfo* ci) -> void {
          ci->dropViewCoordinator(vocbase->name(), viewId);
        });

    EXPECT_TRUE((true == logicalCollection->getIndexes().empty()));
    EXPECT_TRUE((true == logicalView->visitCollections(
                             [](TRI_voc_cid_t) -> bool { return false; })));

    arangodb::iresearch::IResearchViewMeta expectedMeta;

    EXPECT_TRUE((TRI_ERROR_BAD_PARAMETER ==
                 logicalView->properties(viewUpdateJson->slice(), true).errorNumber()));
    logicalView = ci->getView(vocbase->name(), viewId);
    ASSERT_TRUE((false == !logicalView));
    EXPECT_TRUE((true == logicalView->visitCollections(
                             [](TRI_voc_cid_t) -> bool { return false; })));

    arangodb::velocypack::Builder builder;
    builder.openObject();
    logicalView->properties(builder,
                            arangodb::LogicalDataSource::makeFlags(
                                arangodb::LogicalDataSource::Serialize::Detailed,
                                arangodb::LogicalDataSource::Serialize::ForPersistence));  // 'forPersistence' to avoid auth check
    builder.close();

    auto slice = builder.slice();
    arangodb::iresearch::IResearchViewMeta meta;
    std::string error;
    EXPECT_TRUE((meta.init(slice, error) && expectedMeta == meta));
  }

  // modify meta params with links (collection not authorized)
  {
    auto collectionJson = arangodb::velocypack::Parser::fromJson(
        "{ \"id\": \"1\", \"planId\": \"1\",  \"name\": \"testCollection\", "
        "\"replicationFactor\": 1, \"shards\":{} }");
    auto viewCreateJson = arangodb::velocypack::Parser::fromJson(
        "{ \"name\": \"testView\", \"id\": \"42\", \"type\": "
        "\"arangosearch\" }");
    auto viewUpdateJson = arangodb::velocypack::Parser::fromJson(
        "{ \"cleanupIntervalStep\": 62 }");
    auto collectionId = std::to_string(1);
    auto viewId = std::to_string(42);

    EXPECT_TRUE((ci->createCollectionCoordinator(vocbase->name(), collectionId, 0, 1, 1, false,
                                                 collectionJson->slice(), 0.0, false, nullptr)
                     .ok()));
    auto logicalCollection = ci->getCollection(vocbase->name(), collectionId);
    ASSERT_TRUE((false == !logicalCollection));
    auto dropLogicalCollection = std::shared_ptr<arangodb::ClusterInfo>(
        ci, [vocbase, &collectionId](arangodb::ClusterInfo* ci) -> void {
          ci->dropCollectionCoordinator(vocbase->name(), collectionId, 0);
        });
    EXPECT_TRUE(
        (ci->createViewCoordinator(vocbase->name(), viewId, viewCreateJson->slice())
             .ok()));
    auto logicalView = ci->getView(vocbase->name(), viewId);
    ASSERT_TRUE((false == !logicalView));
    auto dropLogicalView = std::shared_ptr<arangodb::ClusterInfo>(
        ci, [vocbase, &viewId](arangodb::ClusterInfo* ci) -> void {
          ci->dropViewCoordinator(vocbase->name(), viewId);
        });

    EXPECT_TRUE((true == logicalCollection->getIndexes().empty()));
    EXPECT_TRUE((true == logicalView->visitCollections(
                             [](TRI_voc_cid_t) -> bool { return false; })));

    // initial link creation
    {
      // simulate heartbeat thread (create index in current)
      {
        auto const path = "/Current/Collections/" + vocbase->name() + "/" +
                          std::to_string(logicalCollection->id());
        auto const value = arangodb::velocypack::Parser::fromJson(
            "{ \"shard-id-does-not-matter\": { \"indexes\" : [ { \"id\": "
            "\"1\" } ] } }");
        EXPECT_TRUE(arangodb::AgencyComm().setValue(path, value->slice(), 0.0).successful());
      }

      auto updateJson = arangodb::velocypack::Parser::fromJson(
          "{ \"links\": { \"testCollection\": {} } }");
      EXPECT_TRUE((logicalView->properties(updateJson->slice(), true).ok()));
      logicalCollection = ci->getCollection(vocbase->name(), collectionId);
      ASSERT_TRUE((false == !logicalCollection));
      logicalView = ci->getView(vocbase->name(), viewId);
      ASSERT_TRUE((false == !logicalView));
      EXPECT_TRUE((false == logicalCollection->getIndexes().empty()));
      EXPECT_TRUE((false == logicalView->visitCollections(
                                [](TRI_voc_cid_t) -> bool { return false; })));
    }

    struct ExecContext : public arangodb::ExecContext {
      ExecContext()
          : arangodb::ExecContext(arangodb::ExecContext::Type::Default, "", "",
                                  arangodb::auth::Level::NONE,
                                  arangodb::auth::Level::NONE) {}
    } execContext;
    arangodb::ExecContextScope execContextScope(&execContext);
    auto* authFeature = arangodb::AuthenticationFeature::instance();
    auto* userManager = authFeature->userManager();
    arangodb::aql::QueryRegistry queryRegistry(0);  // required for UserManager::loadFromDB()
    userManager->setQueryRegistry(&queryRegistry);
    auto resetUserManager = std::shared_ptr<arangodb::auth::UserManager>(
        userManager,
        [](arangodb::auth::UserManager* ptr) -> void { ptr->removeAllUsers(); });

    // subsequent update (overwrite) not authorised (NONE collection)
    {
      arangodb::auth::UserMap userMap;
      auto& user =
          userMap
              .emplace("", arangodb::auth::User::newUser("", "", arangodb::auth::Source::LDAP))
              .first->second;
      user.grantCollection(vocbase->name(), "testCollection", arangodb::auth::Level::NONE);  // for missing collections User::collectionAuthLevel(...) returns database auth::Level
      userManager->setAuthInfo(userMap);  // set user map to avoid loading configuration from system database

      arangodb::iresearch::IResearchViewMeta expectedMeta;

      EXPECT_TRUE((TRI_ERROR_FORBIDDEN ==
                   logicalView->properties(viewUpdateJson->slice(), true).errorNumber()));
      logicalView = ci->getView(vocbase->name(), viewId);
      ASSERT_TRUE((false == !logicalView));

      arangodb::velocypack::Builder builder;
      builder.openObject();
      logicalView->properties(builder,
                              arangodb::LogicalDataSource::makeFlags(
                                  arangodb::LogicalDataSource::Serialize::Detailed,
                                  arangodb::LogicalDataSource::Serialize::ForPersistence));  // 'forPersistence' to avoid auth check
      builder.close();

      auto slice = builder.slice();
      arangodb::iresearch::IResearchViewMeta meta;
      std::string error;
      EXPECT_TRUE((meta.init(slice, error) && expectedMeta == meta));
    }

    // subsequent update (overwrite) authorised (RO collection)
    {
      arangodb::auth::UserMap userMap;
      auto& user =
          userMap
              .emplace("", arangodb::auth::User::newUser("", "", arangodb::auth::Source::LDAP))
              .first->second;
      user.grantCollection(vocbase->name(), "testCollection", arangodb::auth::Level::RO);  // for missing collections User::collectionAuthLevel(...) returns database auth::Level
      userManager->setAuthInfo(userMap);  // set user map to avoid loading configuration from system database

      arangodb::iresearch::IResearchViewMeta expectedMeta;
      expectedMeta._cleanupIntervalStep = 62;

      EXPECT_TRUE((logicalView->properties(viewUpdateJson->slice(), true).ok()));
      logicalView = ci->getView(vocbase->name(), viewId);
      ASSERT_TRUE((false == !logicalView));

      arangodb::velocypack::Builder builder;
      builder.openObject();
      logicalView->properties(builder,
                              arangodb::LogicalDataSource::makeFlags(
                                  arangodb::LogicalDataSource::Serialize::Detailed,
                                  arangodb::LogicalDataSource::Serialize::ForPersistence));  // 'forPersistence' to avoid auth check
      builder.close();

      auto slice = builder.slice();
      arangodb::iresearch::IResearchViewMeta meta;
      std::string error;
      EXPECT_TRUE((meta.init(slice, error) && expectedMeta == meta));
    }
  }

  // add link (collection not authorized)
  {
    auto collectionJson = arangodb::velocypack::Parser::fromJson(
        "{ \"id\": \"1\", \"planId\": \"1\",  \"name\": \"testCollection\", "
        "\"replicationFactor\": 1, \"shards\":{} }");
    auto viewCreateJson = arangodb::velocypack::Parser::fromJson(
        "{ \"name\": \"testView\", \"id\": \"42\", \"type\": "
        "\"arangosearch\" }");
    auto viewUpdateJson = arangodb::velocypack::Parser::fromJson(
        "{ \"links\": { \"testCollection\": {} } }");
    auto collectionId = std::to_string(1);
    auto viewId = std::to_string(42);

    EXPECT_TRUE((ci->createCollectionCoordinator(vocbase->name(), collectionId, 0, 1, 1, false,
                                                 collectionJson->slice(), 0.0, false, nullptr)
                     .ok()));
    auto logicalCollection = ci->getCollection(vocbase->name(), collectionId);
    ASSERT_TRUE((false == !logicalCollection));
    auto dropLogicalCollection = std::shared_ptr<arangodb::ClusterInfo>(
        ci, [vocbase, &collectionId](arangodb::ClusterInfo* ci) -> void {
          ci->dropCollectionCoordinator(vocbase->name(), collectionId, 0);
        });
    EXPECT_TRUE(
        (ci->createViewCoordinator(vocbase->name(), viewId, viewCreateJson->slice())
             .ok()));
    auto logicalView = ci->getView(vocbase->name(), viewId);
    ASSERT_TRUE((false == !logicalView));
    auto dropLogicalView = std::shared_ptr<arangodb::ClusterInfo>(
        ci, [vocbase, &viewId](arangodb::ClusterInfo* ci) -> void {
          ci->dropViewCoordinator(vocbase->name(), viewId);
        });

    EXPECT_TRUE((true == logicalCollection->getIndexes().empty()));
    EXPECT_TRUE((true == logicalView->visitCollections(
                             [](TRI_voc_cid_t) -> bool { return false; })));

    struct ExecContext : public arangodb::ExecContext {
      ExecContext()
          : arangodb::ExecContext(arangodb::ExecContext::Type::Default, "", "",
                                  arangodb::auth::Level::NONE,
                                  arangodb::auth::Level::NONE) {}
    } execContext;
    arangodb::ExecContextScope scope(&execContext);
    auto* authFeature = arangodb::AuthenticationFeature::instance();
    auto* userManager = authFeature->userManager();
    arangodb::auth::UserMap userMap;  // empty map, no user -> no permissions
    userManager->setAuthInfo(userMap);  // set user map to avoid loading configuration from system database
    auto resetUserManager = irs::make_finally(
        [userManager]() -> void { userManager->removeAllUsers(); });

    EXPECT_TRUE((TRI_ERROR_FORBIDDEN ==
                 logicalView->properties(viewUpdateJson->slice(), true).errorNumber()));
    logicalCollection = ci->getCollection(vocbase->name(), collectionId);
    ASSERT_TRUE((false == !logicalCollection));
    logicalView = ci->getView(vocbase->name(), viewId);
    ASSERT_TRUE((false == !logicalView));
    EXPECT_TRUE((true == logicalCollection->getIndexes().empty()));
    EXPECT_TRUE((true == logicalView->visitCollections(
                             [](TRI_voc_cid_t) -> bool { return false; })));
  }

  // drop link (collection not authorized)
  {
    auto collectionJson = arangodb::velocypack::Parser::fromJson(
        "{ \"id\": \"1\", \"planId\": \"1\",  \"name\": \"testCollection\", "
        "\"replicationFactor\": 1, \"shards\":{} }");
    auto viewCreateJson = arangodb::velocypack::Parser::fromJson(
        "{ \"name\": \"testView\", \"id\": \"42\", \"type\": "
        "\"arangosearch\" }");
    auto viewUpdateJson = arangodb::velocypack::Parser::fromJson(
        "{ \"links\": { \"testCollection\": null } }");
    auto collectionId = std::to_string(1);
    auto viewId = std::to_string(42);

    EXPECT_TRUE((ci->createCollectionCoordinator(vocbase->name(), collectionId, 0, 1, 1, false,
                                                 collectionJson->slice(), 0.0, false, nullptr)
                     .ok()));
    auto logicalCollection = ci->getCollection(vocbase->name(), collectionId);
    ASSERT_TRUE((false == !logicalCollection));
    auto dropLogicalCollection = std::shared_ptr<arangodb::ClusterInfo>(
        ci, [vocbase, &collectionId](arangodb::ClusterInfo* ci) -> void {
          ci->dropCollectionCoordinator(vocbase->name(), collectionId, 0);
        });
    EXPECT_TRUE(
        (ci->createViewCoordinator(vocbase->name(), viewId, viewCreateJson->slice())
             .ok()));
    auto logicalView = ci->getView(vocbase->name(), viewId);
    ASSERT_TRUE((false == !logicalView));
    auto dropLogicalView = std::shared_ptr<arangodb::ClusterInfo>(
        ci, [vocbase, &viewId](arangodb::ClusterInfo* ci) -> void {
          ci->dropViewCoordinator(vocbase->name(), viewId);
        });

    EXPECT_TRUE((true == logicalCollection->getIndexes().empty()));
    EXPECT_TRUE((true == logicalView->visitCollections(
                             [](TRI_voc_cid_t) -> bool { return false; })));

    // initial link creation
    {
      // simulate heartbeat thread (create index in current)
      {
        auto const path = "/Current/Collections/" + vocbase->name() + "/" +
                          std::to_string(logicalCollection->id());
        auto const value = arangodb::velocypack::Parser::fromJson(
            "{ \"shard-id-does-not-matter\": { \"indexes\" : [ { \"id\": "
            "\"2\" } ] } }");
        EXPECT_TRUE(arangodb::AgencyComm().setValue(path, value->slice(), 0.0).successful());
      }

      auto updateJson = arangodb::velocypack::Parser::fromJson(
          "{ \"links\": { \"testCollection\": {} } }");
      EXPECT_TRUE((logicalView->properties(updateJson->slice(), true).ok()));
      logicalCollection = ci->getCollection(vocbase->name(), collectionId);
      ASSERT_TRUE((false == !logicalCollection));
      logicalView = ci->getView(vocbase->name(), viewId);
      ASSERT_TRUE((false == !logicalView));
      EXPECT_TRUE((false == logicalCollection->getIndexes().empty()));
      EXPECT_TRUE((false == logicalView->visitCollections(
                                [](TRI_voc_cid_t) -> bool { return false; })));

      // simulate heartbeat thread (remove index from current)
      {
        auto const path = "/Current/Collections/" + vocbase->name() + "/" +
                          std::to_string(logicalCollection->id()) +
                          "/shard-id-does-not-matter/indexes";
        EXPECT_TRUE(arangodb::AgencyComm().removeValues(path, false).successful());
      }
    }

    struct ExecContext : public arangodb::ExecContext {
      ExecContext()
          : arangodb::ExecContext(arangodb::ExecContext::Type::Default, "", "",
                                  arangodb::auth::Level::NONE,
                                  arangodb::auth::Level::NONE) {}
    } execContext;
    arangodb::ExecContextScope execContextScope(&execContext);
    auto* authFeature = arangodb::AuthenticationFeature::instance();
    auto* userManager = authFeature->userManager();
    arangodb::aql::QueryRegistry queryRegistry(0);  // required for UserManager::loadFromDB()
    userManager->setQueryRegistry(&queryRegistry);
    auto resetUserManager = std::shared_ptr<arangodb::auth::UserManager>(
        userManager,
        [](arangodb::auth::UserManager* ptr) -> void { ptr->removeAllUsers(); });

    // subsequent update (overwrite) not authorised (NONE collection)
    {
      arangodb::auth::UserMap userMap;
      auto& user =
          userMap
              .emplace("", arangodb::auth::User::newUser("", "", arangodb::auth::Source::LDAP))
              .first->second;
      user.grantCollection(vocbase->name(), "testCollection", arangodb::auth::Level::NONE);  // for missing collections User::collectionAuthLevel(...) returns database auth::Level
      userManager->setAuthInfo(userMap);  // set user map to avoid loading configuration from system database

      EXPECT_TRUE((TRI_ERROR_FORBIDDEN ==
                   logicalView->properties(viewUpdateJson->slice(), true).errorNumber()));
      logicalCollection = ci->getCollection(vocbase->name(), collectionId);
      ASSERT_TRUE((false == !logicalCollection));
      logicalView = ci->getView(vocbase->name(), viewId);
      ASSERT_TRUE((false == !logicalView));
      EXPECT_TRUE((false == logicalCollection->getIndexes().empty()));
      EXPECT_TRUE((false == logicalView->visitCollections(
                                [](TRI_voc_cid_t) -> bool { return false; })));
    }

    // subsequent update (overwrite) authorised (RO collection)
    {
      arangodb::auth::UserMap userMap;
      auto& user =
          userMap
              .emplace("", arangodb::auth::User::newUser("", "", arangodb::auth::Source::LDAP))
              .first->second;
      user.grantCollection(vocbase->name(), "testCollection", arangodb::auth::Level::RO);  // for missing collections User::collectionAuthLevel(...) returns database auth::Level
      userManager->setAuthInfo(userMap);  // set user map to avoid loading configuration from system database

      EXPECT_TRUE((logicalView->properties(viewUpdateJson->slice(), true).ok()));
      logicalCollection = ci->getCollection(vocbase->name(), collectionId);
      ASSERT_TRUE((false == !logicalCollection));
      logicalView = ci->getView(vocbase->name(), viewId);
      ASSERT_TRUE((false == !logicalView));
      EXPECT_TRUE((true == logicalCollection->getIndexes().empty()));
      EXPECT_TRUE((true == logicalView->visitCollections(
                               [](TRI_voc_cid_t) -> bool { return false; })));
    }
  }

  // add authorised link (existing collection not authorized)
  {
    auto collection0Json = arangodb::velocypack::Parser::fromJson(
        "{ \"id\": \"1\", \"planId\": \"1\",  \"name\": \"testCollection0\", "
        "\"replicationFactor\": 1, \"shards\":{} }");
    auto collection1Json = arangodb::velocypack::Parser::fromJson(
        "{ \"id\": \"2\", \"planId\": \"2\",  \"name\": \"testCollection1\", "
        "\"replicationFactor\": 1, \"shards\":{} }");
    auto viewCreateJson = arangodb::velocypack::Parser::fromJson(
        "{ \"name\": \"testView\", \"id\": \"42\", \"type\": "
        "\"arangosearch\" }");
    auto viewUpdateJson = arangodb::velocypack::Parser::fromJson(
        "{ \"links\": { \"testCollection1\": {} } }");
    auto collectionId0 = std::to_string(1);
    auto collectionId1 = std::to_string(2);
    auto viewId = std::to_string(42);

    EXPECT_TRUE(
        (ci->createCollectionCoordinator(vocbase->name(), collectionId0, 0, 1, 1, false,
                                         collection0Json->slice(), 0.0, false, nullptr)
             .ok()));
    auto logicalCollection0 = ci->getCollection(vocbase->name(), collectionId0);
    ASSERT_TRUE((false == !logicalCollection0));
    auto dropLogicalCollection0 = std::shared_ptr<arangodb::ClusterInfo>(
        ci, [vocbase, &collectionId0](arangodb::ClusterInfo* ci) -> void {
          ci->dropCollectionCoordinator(vocbase->name(), collectionId0, 0);
        });
    EXPECT_TRUE(
        (ci->createCollectionCoordinator(vocbase->name(), collectionId1, 0, 1, 1, false,
                                         collection1Json->slice(), 0.0, false, nullptr)
             .ok()));
    auto logicalCollection1 = ci->getCollection(vocbase->name(), collectionId1);
    ASSERT_TRUE((false == !logicalCollection1));
    auto dropLogicalCollection1 = std::shared_ptr<arangodb::ClusterInfo>(
        ci, [vocbase, &collectionId1](arangodb::ClusterInfo* ci) -> void {
          ci->dropCollectionCoordinator(vocbase->name(), collectionId1, 0);
        });
    EXPECT_TRUE(
        (ci->createViewCoordinator(vocbase->name(), viewId, viewCreateJson->slice())
             .ok()));
    auto logicalView = ci->getView(vocbase->name(), viewId);
    ASSERT_TRUE((false == !logicalView));
    auto dropLogicalView = std::shared_ptr<arangodb::ClusterInfo>(
        ci, [vocbase, &viewId](arangodb::ClusterInfo* ci) -> void {
          ci->dropViewCoordinator(vocbase->name(), viewId);
        });

    EXPECT_TRUE((true == logicalCollection0->getIndexes().empty()));
    EXPECT_TRUE((true == logicalCollection1->getIndexes().empty()));
    EXPECT_TRUE((true == logicalView->visitCollections(
                             [](TRI_voc_cid_t) -> bool { return false; })));

    // initial link creation
    {
      // simulate heartbeat thread (create index in current)
      {
        auto const path = "/Current/Collections/" + vocbase->name() + "/" +
                          std::to_string(logicalCollection0->id());
        auto const value = arangodb::velocypack::Parser::fromJson(
            "{ \"shard-id-does-not-matter\": { \"indexes\" : [ { \"id\": "
            "\"3\" } ] } }");
        EXPECT_TRUE(arangodb::AgencyComm().setValue(path, value->slice(), 0.0).successful());
      }

      auto updateJson = arangodb::velocypack::Parser::fromJson(
          "{ \"links\": { \"testCollection0\": {} } }");
      EXPECT_TRUE((logicalView->properties(updateJson->slice(), true).ok()));
      logicalCollection0 = ci->getCollection(vocbase->name(), collectionId0);
      ASSERT_TRUE((false == !logicalCollection0));
      logicalCollection1 = ci->getCollection(vocbase->name(), collectionId1);
      ASSERT_TRUE((false == !logicalCollection1));
      logicalView = ci->getView(vocbase->name(), viewId);
      ASSERT_TRUE((false == !logicalView));
      EXPECT_TRUE((false == logicalCollection0->getIndexes().empty()));
      EXPECT_TRUE((true == logicalCollection1->getIndexes().empty()));
      EXPECT_TRUE((false == logicalView->visitCollections(
                                [](TRI_voc_cid_t) -> bool { return false; })));

      // simulate heartbeat thread (update index in current)
      {
        auto const path0 = "/Current/Collections/" + vocbase->name() + "/" +
                           std::to_string(logicalCollection0->id());
        auto const path1 = "/Current/Collections/" + vocbase->name() + "/" +
                           std::to_string(logicalCollection1->id());
        auto const value = arangodb::velocypack::Parser::fromJson(
            "{ \"shard-id-does-not-matter\": { \"indexes\" : [ { \"id\": "
            "\"4\" } ] } }");
        EXPECT_TRUE(arangodb::AgencyComm().removeValues(path0, false).successful());
        EXPECT_TRUE(arangodb::AgencyComm().setValue(path1, value->slice(), 0.0).successful());
      }
    }

    struct ExecContext : public arangodb::ExecContext {
      ExecContext()
          : arangodb::ExecContext(arangodb::ExecContext::Type::Default, "", "",
                                  arangodb::auth::Level::NONE,
                                  arangodb::auth::Level::NONE) {}
    } execContext;
    arangodb::ExecContextScope execContextScope(&execContext);
    auto* authFeature = arangodb::AuthenticationFeature::instance();
    auto* userManager = authFeature->userManager();
    arangodb::aql::QueryRegistry queryRegistry(0);  // required for UserManager::loadFromDB()
    userManager->setQueryRegistry(&queryRegistry);
    auto resetUserManager = std::shared_ptr<arangodb::auth::UserManager>(
        userManager,
        [](arangodb::auth::UserManager* ptr) -> void { ptr->removeAllUsers(); });

    // subsequent update (overwrite) not authorised (NONE collection)
    {
      arangodb::auth::UserMap userMap;
      auto& user =
          userMap
              .emplace("", arangodb::auth::User::newUser("", "", arangodb::auth::Source::LDAP))
              .first->second;
      user.grantCollection(vocbase->name(),
                           "testCollection0", arangodb::auth::Level::NONE);  // for missing collections User::collectionAuthLevel(...) returns database auth::Level
      user.grantCollection(vocbase->name(), "testCollection1", arangodb::auth::Level::RO);  // for missing collections User::collectionAuthLevel(...) returns database auth::Level
      userManager->setAuthInfo(userMap);  // set user map to avoid loading configuration from system database

      EXPECT_TRUE((TRI_ERROR_FORBIDDEN ==
                   logicalView->properties(viewUpdateJson->slice(), true).errorNumber()));
      logicalCollection0 = ci->getCollection(vocbase->name(), collectionId0);
      ASSERT_TRUE((false == !logicalCollection0));
      logicalCollection1 = ci->getCollection(vocbase->name(), collectionId1);
      ASSERT_TRUE((false == !logicalCollection1));
      logicalView = ci->getView(vocbase->name(), viewId);
      ASSERT_TRUE((false == !logicalView));
      EXPECT_TRUE((false == logicalCollection0->getIndexes().empty()));
      EXPECT_TRUE((true == logicalCollection1->getIndexes().empty()));
      EXPECT_TRUE((false == logicalView->visitCollections(
                                [](TRI_voc_cid_t) -> bool { return false; })));
    }

    // subsequent update (overwrite) authorised (RO collection)
    {
      arangodb::auth::UserMap userMap;
      auto& user =
          userMap
              .emplace("", arangodb::auth::User::newUser("", "", arangodb::auth::Source::LDAP))
              .first->second;
      user.grantCollection(vocbase->name(), "testCollection0", arangodb::auth::Level::RO);  // for missing collections User::collectionAuthLevel(...) returns database auth::Level
      user.grantCollection(vocbase->name(), "testCollection1", arangodb::auth::Level::RO);  // for missing collections User::collectionAuthLevel(...) returns database auth::Level
      userManager->setAuthInfo(userMap);  // set user map to avoid loading configuration from system database

      EXPECT_TRUE((logicalView->properties(viewUpdateJson->slice(), true).ok()));
      logicalCollection0 = ci->getCollection(vocbase->name(), collectionId0);
      ASSERT_TRUE((false == !logicalCollection0));
      logicalCollection1 = ci->getCollection(vocbase->name(), collectionId1);
      ASSERT_TRUE((false == !logicalCollection1));
      logicalView = ci->getView(vocbase->name(), viewId);
      ASSERT_TRUE((false == !logicalView));
      EXPECT_TRUE((false == logicalCollection0->getIndexes().empty()));
      EXPECT_TRUE((false == logicalCollection1->getIndexes().empty()));
      EXPECT_TRUE((false == logicalView->visitCollections(
                                [](TRI_voc_cid_t) -> bool { return false; })));
    }
  }

  // drop authorised link (existing collection not authorized)
  {
    auto collection0Json = arangodb::velocypack::Parser::fromJson(
        "{ \"id\": \"1\", \"planId\": \"1\",  \"name\": \"testCollection0\", "
        "\"replicationFactor\": 1, \"shards\":{} }");
    auto collection1Json = arangodb::velocypack::Parser::fromJson(
        "{ \"id\": \"2\", \"planId\": \"2\",  \"name\": \"testCollection1\", "
        "\"replicationFactor\": 1, \"shards\":{} }");
    auto viewCreateJson = arangodb::velocypack::Parser::fromJson(
        "{ \"name\": \"testView\", \"id\": \"42\", \"type\": "
        "\"arangosearch\" }");
    auto viewUpdateJson = arangodb::velocypack::Parser::fromJson(
        "{ \"links\": { \"testCollection1\": null } }");
    auto collectionId0 = std::to_string(1);
    auto collectionId1 = std::to_string(2);
    auto viewId = std::to_string(42);

    EXPECT_TRUE(
        (ci->createCollectionCoordinator(vocbase->name(), collectionId0, 0, 1, 1, false,
                                         collection0Json->slice(), 0.0, false, nullptr)
             .ok()));
    auto logicalCollection0 = ci->getCollection(vocbase->name(), collectionId0);
    ASSERT_TRUE((false == !logicalCollection0));
    auto dropLogicalCollection0 = std::shared_ptr<arangodb::ClusterInfo>(
        ci, [vocbase, &collectionId0](arangodb::ClusterInfo* ci) -> void {
          ci->dropCollectionCoordinator(vocbase->name(), collectionId0, 0);
        });
    EXPECT_TRUE(
        (ci->createCollectionCoordinator(vocbase->name(), collectionId1, 0, 1, 1, false,
                                         collection1Json->slice(), 0.0, false, nullptr)
             .ok()));
    auto logicalCollection1 = ci->getCollection(vocbase->name(), collectionId1);
    ASSERT_TRUE((false == !logicalCollection1));
    auto dropLogicalCollection1 = std::shared_ptr<arangodb::ClusterInfo>(
        ci, [vocbase, &collectionId1](arangodb::ClusterInfo* ci) -> void {
          ci->dropCollectionCoordinator(vocbase->name(), collectionId1, 0);
        });
    EXPECT_TRUE(
        (ci->createViewCoordinator(vocbase->name(), viewId, viewCreateJson->slice())
             .ok()));
    auto logicalView = ci->getView(vocbase->name(), viewId);
    ASSERT_TRUE((false == !logicalView));
    auto dropLogicalView = std::shared_ptr<arangodb::ClusterInfo>(
        ci, [vocbase, &viewId](arangodb::ClusterInfo* ci) -> void {
          ci->dropViewCoordinator(vocbase->name(), viewId);
        });

    EXPECT_TRUE((true == logicalCollection0->getIndexes().empty()));
    EXPECT_TRUE((true == logicalCollection1->getIndexes().empty()));
    EXPECT_TRUE((true == logicalView->visitCollections(
                             [](TRI_voc_cid_t) -> bool { return false; })));

    // initial link creation
    {
      // simulate heartbeat thread (create index in current)
      {
        auto const path0 = "/Current/Collections/" + vocbase->name() + "/" +
                           std::to_string(logicalCollection0->id());
        auto const path1 = "/Current/Collections/" + vocbase->name() + "/" +
                           std::to_string(logicalCollection1->id());
        auto const value0 = arangodb::velocypack::Parser::fromJson(
            "{ \"shard-id-does-not-matter\": { \"indexes\" : [ { \"id\": "
            "\"5\" } ] } }");
        auto const value1 = arangodb::velocypack::Parser::fromJson(
            "{ \"shard-id-does-not-matter\": { \"indexes\" : [ { \"id\": "
            "\"6\" } ] } }");
        EXPECT_TRUE(arangodb::AgencyComm().setValue(path0, value0->slice(), 0.0).successful());
        EXPECT_TRUE(arangodb::AgencyComm().setValue(path1, value1->slice(), 0.0).successful());
      }

      auto updateJson = arangodb::velocypack::Parser::fromJson(
          "{ \"links\": { \"testCollection0\": {}, \"testCollection1\": {} } "
          "}");
      EXPECT_TRUE((logicalView->properties(updateJson->slice(), true).ok()));
      logicalCollection0 = ci->getCollection(vocbase->name(), collectionId0);
      ASSERT_TRUE((false == !logicalCollection0));
      logicalCollection1 = ci->getCollection(vocbase->name(), collectionId1);
      ASSERT_TRUE((false == !logicalCollection1));
      logicalView = ci->getView(vocbase->name(), viewId);
      ASSERT_TRUE((false == !logicalView));
      EXPECT_TRUE((false == logicalCollection0->getIndexes().empty()));
      EXPECT_TRUE((false == logicalCollection1->getIndexes().empty()));
      EXPECT_TRUE((false == logicalView->visitCollections(
                                [](TRI_voc_cid_t) -> bool { return false; })));

      // simulate heartbeat thread (remove index from current)
      {
        auto const path = "/Current/Collections/" + vocbase->name() + "/" +
                          std::to_string(logicalCollection1->id()) +
                          "/shard-id-does-not-matter/indexes";
        EXPECT_TRUE(arangodb::AgencyComm().removeValues(path, false).successful());
      }
    }

    struct ExecContext : public arangodb::ExecContext {
      ExecContext()
          : arangodb::ExecContext(arangodb::ExecContext::Type::Default, "", "",
                                  arangodb::auth::Level::NONE,
                                  arangodb::auth::Level::NONE) {}
    } execContext;
    arangodb::ExecContextScope execContextScope(&execContext);
    auto* authFeature = arangodb::AuthenticationFeature::instance();
    auto* userManager = authFeature->userManager();
    arangodb::aql::QueryRegistry queryRegistry(0);  // required for UserManager::loadFromDB()
    userManager->setQueryRegistry(&queryRegistry);
    auto resetUserManager = std::shared_ptr<arangodb::auth::UserManager>(
        userManager,
        [](arangodb::auth::UserManager* ptr) -> void { ptr->removeAllUsers(); });

    // subsequent update (overwrite) not authorised (NONE collection)
    {
      arangodb::auth::UserMap userMap;
      auto& user =
          userMap
              .emplace("", arangodb::auth::User::newUser("", "", arangodb::auth::Source::LDAP))
              .first->second;
      user.grantCollection(vocbase->name(),
                           "testCollection0", arangodb::auth::Level::NONE);  // for missing collections User::collectionAuthLevel(...) returns database auth::Level
      user.grantCollection(vocbase->name(), "testCollection1", arangodb::auth::Level::RO);  // for missing collections User::collectionAuthLevel(...) returns database auth::Level
      userManager->setAuthInfo(userMap);  // set user map to avoid loading configuration from system database

      EXPECT_TRUE((TRI_ERROR_FORBIDDEN ==
                   logicalView->properties(viewUpdateJson->slice(), true).errorNumber()));
      logicalCollection0 = ci->getCollection(vocbase->name(), collectionId0);
      ASSERT_TRUE((false == !logicalCollection0));
      logicalCollection1 = ci->getCollection(vocbase->name(), collectionId1);
      ASSERT_TRUE((false == !logicalCollection1));
      logicalView = ci->getView(vocbase->name(), viewId);
      ASSERT_TRUE((false == !logicalView));
      EXPECT_TRUE((false == logicalCollection0->getIndexes().empty()));
      EXPECT_TRUE((false == logicalCollection1->getIndexes().empty()));
      EXPECT_TRUE((false == logicalView->visitCollections(
                                [](TRI_voc_cid_t) -> bool { return false; })));
    }

    // subsequent update (overwrite) authorised (RO collection)
    {
      arangodb::auth::UserMap userMap;
      auto& user =
          userMap
              .emplace("", arangodb::auth::User::newUser("", "", arangodb::auth::Source::LDAP))
              .first->second;
      user.grantCollection(vocbase->name(), "testCollection0", arangodb::auth::Level::RO);  // for missing collections User::collectionAuthLevel(...) returns database auth::Level
      user.grantCollection(vocbase->name(), "testCollection1", arangodb::auth::Level::RO);  // for missing collections User::collectionAuthLevel(...) returns database auth::Level
      userManager->setAuthInfo(userMap);  // set user map to avoid loading configuration from system database

      EXPECT_TRUE((logicalView->properties(viewUpdateJson->slice(), true).ok()));
      logicalCollection0 = ci->getCollection(vocbase->name(), collectionId0);
      ASSERT_TRUE((false == !logicalCollection0));
      logicalCollection1 = ci->getCollection(vocbase->name(), collectionId1);
      ASSERT_TRUE((false == !logicalCollection1));
      logicalView = ci->getView(vocbase->name(), viewId);
      ASSERT_TRUE((false == !logicalView));
      EXPECT_TRUE((false == logicalCollection0->getIndexes().empty()));
      EXPECT_TRUE((true == logicalCollection1->getIndexes().empty()));
      EXPECT_TRUE((false == logicalView->visitCollections(
                                [](TRI_voc_cid_t) -> bool { return false; })));
    }
  }
}

TEST_F(IResearchViewCoordinatorTest, IResearchViewNode_createBlock) {
  auto* ci = arangodb::ClusterInfo::instance();
  ASSERT_TRUE(nullptr != ci);

  TRI_vocbase_t* vocbase;  // will be owned by DatabaseFeature

  createTestDatabase(vocbase);

  // create and drop view (no id specified)
  {
    auto json = arangodb::velocypack::Parser::fromJson(
        "{ \"name\": \"testView\", \"type\": \"arangosearch\" }");
    auto viewId = std::to_string(ci->uniqid() + 1);  // +1 because LogicalView creation will generate a new ID

    EXPECT_TRUE(
        (ci->createViewCoordinator(vocbase->name(), viewId, json->slice()).ok()));

    // get current plan version
    auto planVersion = arangodb::tests::getCurrentPlanVersion();

    auto view = ci->getView(vocbase->name(), viewId);
    ASSERT_TRUE(nullptr != view);
    ASSERT_TRUE(nullptr !=
                std::dynamic_pointer_cast<arangodb::iresearch::IResearchViewCoordinator>(view));
    EXPECT_TRUE(planVersion == view->planVersion());
    EXPECT_TRUE("testView" == view->name());
    EXPECT_TRUE(false == view->deleted());
    EXPECT_TRUE(viewId == std::to_string(view->id()));
    EXPECT_TRUE(arangodb::iresearch::DATA_SOURCE_TYPE == view->type());
    EXPECT_TRUE(arangodb::LogicalView::category() == view->category());
    EXPECT_TRUE(vocbase == &view->vocbase());

    // dummy query
    arangodb::aql::Query query(false, *vocbase, arangodb::aql::QueryString("RETURN 1"),
                               nullptr, arangodb::velocypack::Parser::fromJson("{}"),
                               arangodb::aql::PART_MAIN);
    query.prepare(arangodb::QueryRegistryFeature::registry());

    arangodb::aql::SingletonNode singleton(query.plan(), 0);

    arangodb::aql::Variable const outVariable("variable", 0);

    arangodb::iresearch::IResearchViewNode node(*query.plan(),
                                                42,        // id
                                                *vocbase,  // database
                                                view,      // view
                                                outVariable,
                                                nullptr,  // no filter condition
                                                nullptr,  // no options
                                                {}        // no sort condition
    );
    node.addDependency(&singleton);

    arangodb::aql::ExecutionEngine engine(&query);
    std::unordered_map<arangodb::aql::ExecutionNode*, arangodb::aql::ExecutionBlock*> cache;
    singleton.setVarUsageValid();
    node.setVarUsageValid();
    singleton.planRegisters(nullptr);
    node.planRegisters(nullptr);
    auto singletonBlock = singleton.createBlock(engine, cache);
    auto execBlock = node.createBlock(engine, cache);
    ASSERT_TRUE(nullptr != execBlock);
    ASSERT_TRUE(nullptr !=
                dynamic_cast<arangodb::aql::ExecutionBlockImpl<arangodb::aql::NoResultsExecutor>*>(
                    execBlock.get()));

    // drop view
    EXPECT_TRUE(view->drop().ok());
    EXPECT_TRUE(planVersion < arangodb::tests::getCurrentPlanVersion());

    // check there is no more view
    ASSERT_TRUE(nullptr == ci->getView(vocbase->name(), view->name()));
  }
}<|MERGE_RESOLUTION|>--- conflicted
+++ resolved
@@ -34,12 +34,9 @@
 
 #include "Agency/AgencyFeature.h"
 #include "Agency/Store.h"
-<<<<<<< HEAD
 #include "ApplicationFeatures/CommunicationFeaturePhase.h"
 #include "ApplicationFeatures/GreetingsFeaturePhase.h"
 #include "Aql/AqlFunctionFeature.h"
-=======
->>>>>>> ad36adc3
 #include "Aql/AstNode.h"
 #include "Aql/ExecutionBlockImpl.h"
 #include "Aql/ExecutionEngine.h"
@@ -52,27 +49,13 @@
 #include "Basics/ArangoGlobalContext.h"
 #include "Basics/VelocyPackHelper.h"
 #include "Basics/files.h"
-<<<<<<< HEAD
-=======
-#include "GeneralServer/AuthenticationFeature.h"
-#include "RestServer/QueryRegistryFeature.h"
-#include "RestServer/DatabasePathFeature.h"
-#include "RestServer/DatabaseFeature.h"
-#include "Utils/ExecContext.h"
-#include "VocBase/Methods/Databases.h"
-#include "RestServer/ViewTypesFeature.h"
-#include "VocBase/Methods/Indexes.h"
->>>>>>> ad36adc3
 #include "Cluster/ClusterComm.h"
 #include "Cluster/ClusterInfo.h"
-<<<<<<< HEAD
 #include "FeaturePhases/BasicFeaturePhaseServer.h"
 #include "FeaturePhases/ClusterFeaturePhase.h"
 #include "FeaturePhases/DatabaseFeaturePhase.h"
 #include "FeaturePhases/V8FeaturePhase.h"
 #include "GeneralServer/AuthenticationFeature.h"
-=======
->>>>>>> ad36adc3
 #include "IResearch/ApplicationServerHelper.h"
 #include "IResearch/IResearchCommon.h"
 #include "IResearch/IResearchLink.h"
@@ -82,7 +65,6 @@
 #include "IResearch/IResearchViewCoordinator.h"
 #include "Logger/LogTopic.h"
 #include "Logger/Logger.h"
-<<<<<<< HEAD
 #include "Random/RandomFeature.h"
 #include "RestServer/AqlFeature.h"
 #include "RestServer/DatabaseFeature.h"
@@ -96,8 +78,6 @@
 #include "StorageEngine/EngineSelectorFeature.h"
 #include "Utils/ExecContext.h"
 #include "V8Server/V8DealerFeature.h"
-=======
->>>>>>> ad36adc3
 #include "VocBase/KeyGenerator.h"
 #include "VocBase/LogicalCollection.h"
 #include "VocBase/ManagedDocumentResult.h"
@@ -115,29 +95,6 @@
 
 class IResearchViewCoordinatorTest : public ::testing::Test {
  protected:
-<<<<<<< HEAD
-  struct ClusterCommControl : arangodb::ClusterComm {
-    static void reset() { arangodb::ClusterComm::_theInstanceInit.store(0); }
-  };
-
-  arangodb::application_features::ApplicationServer server;
-  arangodb::consensus::Store _agencyStore;
-  GeneralClientConnectionAgencyMock* agency;
-  StorageEngineMock engine;
-  std::unique_ptr<TRI_vocbase_t> system;
-  std::map<std::string, std::pair<arangodb::application_features::ApplicationFeature*, bool>> features;
-  std::vector<std::reference_wrapper<arangodb::application_features::ApplicationFeature>> orderedFeatures;
-  std::string testFilesystemPath;
-
-  IResearchViewCoordinatorTest()
-      : server(nullptr, nullptr), _agencyStore(server, nullptr, "arango"), engine(server) {
-    // need 2 connections or Agency callbacks will fail
-    auto* agencyCommManager = new AgencyCommManagerMock("arango");
-    agency = agencyCommManager->addConnection<GeneralClientConnectionAgencyMock>(_agencyStore);
-    agency = agencyCommManager->addConnection<GeneralClientConnectionAgencyMock>(_agencyStore);
-    arangodb::AgencyCommManager::MANAGER.reset(agencyCommManager);
-=======
->>>>>>> ad36adc3
 
   arangodb::tests::mocks::MockCoordinator server;
   arangodb::consensus::Store& _agencyStore;
@@ -151,248 +108,11 @@
                          arangodb::iresearch::IResearchLinkCoordinator::factory());
 */
     arangodb::tests::init();
-<<<<<<< HEAD
-
-    // suppress INFO {authentication} Authentication is turned on (system only), authentication for unix sockets is turned on
-    arangodb::LogTopic::setLogLevel(arangodb::Logger::AUTHENTICATION.name(),
-                                    arangodb::LogLevel::WARN);
-
-    // pretend we're on coordinator
-    serverRoleBeforeSetup = arangodb::ServerState::instance()->getRole();
-    arangodb::ServerState::instance()->setRole(arangodb::ServerState::ROLE_COORDINATOR);
-
-    server.addFeature<arangodb::application_features::BasicFeaturePhaseServer>(
-        std::make_unique<arangodb::application_features::BasicFeaturePhaseServer>(server));
-    features.emplace(server
-                         .getFeature<arangodb::application_features::BasicFeaturePhaseServer>()
-                         .name(),
-                     std::make_pair(&server.getFeature<arangodb::application_features::BasicFeaturePhaseServer>(),
-                                    false));
-
-    server.addFeature<arangodb::application_features::CommunicationFeaturePhase>(
-        std::make_unique<arangodb::application_features::CommunicationFeaturePhase>(server));
-    features.emplace(server
-                         .getFeature<arangodb::application_features::CommunicationFeaturePhase>()
-                         .name(),
-                     std::make_pair(&server.getFeature<arangodb::application_features::CommunicationFeaturePhase>(),
-                                    false));
-
-    server.addFeature<arangodb::application_features::ClusterFeaturePhase>(
-        std::make_unique<arangodb::application_features::ClusterFeaturePhase>(server));
-    features.emplace(
-        server.getFeature<arangodb::application_features::ClusterFeaturePhase>().name(),
-        std::make_pair(&server.getFeature<arangodb::application_features::ClusterFeaturePhase>(),
-                       false));
-
-    server.addFeature<arangodb::application_features::DatabaseFeaturePhase>(
-        std::make_unique<arangodb::application_features::DatabaseFeaturePhase>(server));
-    features.emplace(server
-                         .getFeature<arangodb::application_features::DatabaseFeaturePhase>()
-                         .name(),
-                     std::make_pair(&server.getFeature<arangodb::application_features::DatabaseFeaturePhase>(),
-                                    false));
-
-    server.addFeature<arangodb::application_features::GreetingsFeaturePhase>(
-        std::make_unique<arangodb::application_features::GreetingsFeaturePhase>(server, false));
-    features.emplace(server
-                         .getFeature<arangodb::application_features::GreetingsFeaturePhase>()
-                         .name(),
-                     std::make_pair(&server.getFeature<arangodb::application_features::GreetingsFeaturePhase>(),
-                                    false));
-
-    server.addFeature<arangodb::application_features::V8FeaturePhase>(
-        std::make_unique<arangodb::application_features::V8FeaturePhase>(server));
-    features.emplace(
-        server.getFeature<arangodb::application_features::V8FeaturePhase>().name(),
-        std::make_pair(&server.getFeature<arangodb::application_features::V8FeaturePhase>(),
-                       false));
-
-    // setup required application features
-    server.addFeature<arangodb::V8DealerFeature>(
-        std::make_unique<arangodb::V8DealerFeature>(server));
-    features.emplace(server.getFeature<arangodb::V8DealerFeature>().name(),
-                     std::make_pair(&server.getFeature<arangodb::V8DealerFeature>(), false));
-
-    server.addFeature<arangodb::ViewTypesFeature>(
-        std::make_unique<arangodb::ViewTypesFeature>(server));
-    features.emplace(server.getFeature<arangodb::ViewTypesFeature>().name(),
-                     std::make_pair(&server.getFeature<arangodb::ViewTypesFeature>(), true));
-
-    server.addFeature<arangodb::QueryRegistryFeature>(
-        std::make_unique<arangodb::QueryRegistryFeature>(server));
-    features.emplace(server.getFeature<arangodb::QueryRegistryFeature>().name(),
-                     std::make_pair(&server.getFeature<arangodb::QueryRegistryFeature>(), false));
-
-    system = irs::memory::make_unique<TRI_vocbase_t>(server, TRI_vocbase_type_e::TRI_VOCBASE_TYPE_NORMAL,
-                                                     0, TRI_VOC_SYSTEM_DATABASE);
-    server.addFeature<arangodb::SystemDatabaseFeature>(
-        std::make_unique<arangodb::SystemDatabaseFeature>(server, system.get()));
-    features.emplace(server.getFeature<arangodb::SystemDatabaseFeature>().name(),
-                     std::make_pair(&server.getFeature<arangodb::SystemDatabaseFeature>(),
-                                    false));  // required for IResearchAnalyzerFeature
-
-    server.addFeature<arangodb::RandomFeature>(
-        std::make_unique<arangodb::RandomFeature>(server));
-    features.emplace(server.getFeature<arangodb::RandomFeature>().name(),
-                     std::make_pair(&server.getFeature<arangodb::RandomFeature>(),
-                                    false));  // required by AuthenticationFeature
-
-    server.addFeature<arangodb::AuthenticationFeature>(
-        std::make_unique<arangodb::AuthenticationFeature>(server));
-    features.emplace(server.getFeature<arangodb::AuthenticationFeature>().name(),
-                     std::make_pair(&server.getFeature<arangodb::AuthenticationFeature>(), false));
-
-    server.addFeature<arangodb::DatabaseFeature>(
-        std::make_unique<arangodb::DatabaseFeature>(server));
-    features.emplace(server.getFeature<arangodb::DatabaseFeature>().name(),
-                     std::make_pair(&server.getFeature<arangodb::DatabaseFeature>(), false));
-
-    server.addFeature<arangodb::DatabasePathFeature>(
-        std::make_unique<arangodb::DatabasePathFeature>(server));
-    features.emplace(server.getFeature<arangodb::DatabasePathFeature>().name(),
-                     std::make_pair(&server.getFeature<arangodb::DatabasePathFeature>(), false));
-
-    server.addFeature<arangodb::TraverserEngineRegistryFeature>(
-        std::make_unique<arangodb::TraverserEngineRegistryFeature>(server));
-    features.emplace(
-        server.getFeature<arangodb::TraverserEngineRegistryFeature>().name(),
-        std::make_pair(&server.getFeature<arangodb::TraverserEngineRegistryFeature>(),
-                       false));  // must be before AqlFeature
-
-    server.addFeature<arangodb::AqlFeature>(std::make_unique<arangodb::AqlFeature>(server));
-    features.emplace(server.getFeature<arangodb::AqlFeature>().name(),
-                     std::make_pair(&server.getFeature<arangodb::AqlFeature>(), true));
-
-    server.addFeature<arangodb::aql::AqlFunctionFeature>(
-        std::make_unique<arangodb::aql::AqlFunctionFeature>(server));
-    features.emplace(server.getFeature<arangodb::aql::AqlFunctionFeature>().name(),
-                     std::make_pair(&server.getFeature<arangodb::aql::AqlFunctionFeature>(),
-                                    true));  // required for IResearchAnalyzerFeature
-
-    server.addFeature<arangodb::iresearch::IResearchFeature>(
-        std::make_unique<arangodb::iresearch::IResearchFeature>(server));
-    features.emplace(server.getFeature<arangodb::iresearch::IResearchFeature>().name(),
-                     std::make_pair(&server.getFeature<arangodb::iresearch::IResearchFeature>(),
-                                    true));
-
-    server.addFeature<arangodb::aql::OptimizerRulesFeature>(
-        std::make_unique<arangodb::aql::OptimizerRulesFeature>(server));
-    features.emplace(server.getFeature<arangodb::aql::OptimizerRulesFeature>().name(),
-                     std::make_pair(&server.getFeature<arangodb::aql::OptimizerRulesFeature>(),
-                                    true));
-
-    server.addFeature<arangodb::FlushFeature>(
-        std::make_unique<arangodb::FlushFeature>(server));
-    features.emplace(server.getFeature<arangodb::FlushFeature>().name(),
-                     std::make_pair(&server.getFeature<arangodb::FlushFeature>(), false));  // do not start the thread
-
-    server.addFeature<arangodb::ClusterFeature>(
-        std::make_unique<arangodb::ClusterFeature>(server));
-    features.emplace(server.getFeature<arangodb::ClusterFeature>().name(),
-                     std::make_pair(&server.getFeature<arangodb::ClusterFeature>(), false));
-
-    server.addFeature<arangodb::ShardingFeature>(
-        std::make_unique<arangodb::ShardingFeature>(server));
-    features.emplace(server.getFeature<arangodb::ShardingFeature>().name(),
-                     std::make_pair(&server.getFeature<arangodb::ShardingFeature>(), false));
-
-    server.addFeature<arangodb::iresearch::IResearchAnalyzerFeature>(
-        std::make_unique<arangodb::iresearch::IResearchAnalyzerFeature>(server));
-    features.emplace(
-        server.getFeature<arangodb::iresearch::IResearchAnalyzerFeature>().name(),
-        std::make_pair(&server.getFeature<arangodb::iresearch::IResearchAnalyzerFeature>(), true));
-
-#if USE_ENTERPRISE
-    server.addFeature<arangodb::LdapFeature>(std::make_unique<arangodb::LdapFeature>(server));
-    features.emplace(server.getFeature<arangodb::LdapFeature>().name(),
-                     std::make_pair(&server.getFeature<arangodb::LdapFeature>(), false));  // required for AuthenticationFeature with USE_ENTERPRISE
-#endif
-
-    arangodb::DatabaseFeature::DATABASE =
-        &server.getFeature<arangodb::DatabaseFeature>();
-
-    server.setupDependencies(false);
-    orderedFeatures = server.getOrderedFeatures();
-
-    // suppress log messages since tests check error conditions
-    arangodb::LogTopic::setLogLevel(arangodb::Logger::AGENCY.name(),
-                                    arangodb::LogLevel::FATAL);
-    arangodb::LogTopic::setLogLevel(arangodb::Logger::ENGINES.name(), arangodb::LogLevel::FATAL);  // suppress ERROR {engines} failed to instantiate index, error: ...
-    arangodb::LogTopic::setLogLevel(arangodb::Logger::FIXME.name(), arangodb::LogLevel::ERR);  // suppress ERROR recovery failure due to error from callback
-    arangodb::LogTopic::setLogLevel(arangodb::Logger::CLUSTER.name(),
-                                    arangodb::LogLevel::FATAL);
-    arangodb::LogTopic::setLogLevel(arangodb::iresearch::TOPIC.name(),
-                                    arangodb::LogLevel::FATAL);
-    irs::logger::output_le(iresearch::logger::IRL_FATAL, stderr);
-
-    for (auto& f : orderedFeatures) {
-      f.get().prepare();
-
-      if (f.get().name() == "Authentication") {
-        f.get().forceDisable();
-      }
-    }
-
-    for (auto& f : orderedFeatures) {
-      if (features.at(f.get().name()).second) {
-        f.get().start();
-      }
-    }
-
-    auto& authFeature = server.getFeature<arangodb::AuthenticationFeature>();
-    authFeature.enable();  // required for authentication tests
-
-=======
->>>>>>> ad36adc3
     TransactionStateMock::abortTransactionCount = 0;
     TransactionStateMock::beginTransactionCount = 0;
     TransactionStateMock::commitTransactionCount = 0;
   }
 
-<<<<<<< HEAD
-    auto& dbPathFeature = server.getFeature<arangodb::DatabasePathFeature>();
-    arangodb::tests::setDatabasePath(dbPathFeature);  // ensure test data is stored in a unique directory
-    testFilesystemPath = dbPathFeature.directory();
-
-    long systemError;
-    std::string systemErrorStr;
-    TRI_CreateDirectory(testFilesystemPath.c_str(), systemError, systemErrorStr);
-
-    agencyCommManager->start();  // initialize agency
-  }
-
-  ~IResearchViewCoordinatorTest() {
-    system.reset();  // destroy before reseting the 'ENGINE'
-    TRI_RemoveDirectory(testFilesystemPath.c_str());
-    arangodb::LogTopic::setLogLevel(arangodb::iresearch::TOPIC.name(),
-                                    arangodb::LogLevel::DEFAULT);
-    arangodb::LogTopic::setLogLevel(arangodb::Logger::CLUSTER.name(),
-                                    arangodb::LogLevel::DEFAULT);
-    arangodb::LogTopic::setLogLevel(arangodb::Logger::FIXME.name(),
-                                    arangodb::LogLevel::DEFAULT);
-    arangodb::LogTopic::setLogLevel(arangodb::Logger::ENGINES.name(),
-                                    arangodb::LogLevel::DEFAULT);
-    arangodb::LogTopic::setLogLevel(arangodb::Logger::AGENCY.name(),
-                                    arangodb::LogLevel::DEFAULT);
-    arangodb::ClusterInfo::cleanup();  // reset ClusterInfo::instance() before DatabaseFeature::unprepare()
-
-    // destroy application features
-    for (auto f = orderedFeatures.rbegin(); f != orderedFeatures.rend(); ++f) {
-      if (features.at(f->get().name()).second) {
-        f->get().stop();
-      }
-    }
-
-    for (auto f = orderedFeatures.rbegin(); f != orderedFeatures.rend(); ++f) {
-      f->get().unprepare();
-    }
-
-    ClusterCommControl::reset();
-    arangodb::ServerState::instance()->setRole(serverRoleBeforeSetup);
-    arangodb::LogTopic::setLogLevel(arangodb::Logger::AUTHENTICATION.name(),
-                                    arangodb::LogLevel::DEFAULT);
-    arangodb::EngineSelectorFeature::ENGINE = nullptr;
-=======
   void createTestDatabase(TRI_vocbase_t*& vocbase) {
     vocbase = server.createDatabase("testDatabase");
     ASSERT_NE(nullptr, vocbase);
@@ -401,7 +121,6 @@
   }
 
   ~IResearchViewCoordinatorTest() {
->>>>>>> ad36adc3
   }
 };
 
@@ -419,7 +138,7 @@
       "{ \"name\": \"testView\", \"type\": \"arangosearch\", \"id\": \"1\", "
       "\"collections\": [1,2,3] }");
 
-  Vocbase vocbase(server, TRI_vocbase_type_e::TRI_VOCBASE_TYPE_COORDINATOR, 1,
+  Vocbase vocbase(server.server(), TRI_vocbase_type_e::TRI_VOCBASE_TYPE_COORDINATOR, 1,
                   "testVocbase");
   arangodb::LogicalView::ptr view;
   ASSERT_TRUE(
@@ -519,7 +238,7 @@
     auto json = arangodb::velocypack::Parser::fromJson(
         "{ \"name\": \"testView\", \"type\": \"arangosearch\", \"id\": \"1\" "
         "}");
-    TRI_vocbase_t vocbase(server, TRI_vocbase_type_e::TRI_VOCBASE_TYPE_COORDINATOR,
+    TRI_vocbase_t vocbase(server.server(), TRI_vocbase_type_e::TRI_VOCBASE_TYPE_COORDINATOR,
                           1, "testVocbase");
     arangodb::LogicalView::ptr view;
     ASSERT_TRUE(
