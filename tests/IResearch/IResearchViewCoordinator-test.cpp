///////////////////////////////////////////////////////////////////////////////
///
/// DISCLAIMER
///
/// Copyright 2018 ArangoDB GmbH, Cologne, Germany
///
/// Licensed under the Apache License, Version 2.0 (the "License");
/// you may not use this file except in compliance with the License.
/// You may obtain a copy of the License at
///
///     http://www.apache.org/licenses/LICENSE-2.0
///
/// Unless required by applicable law or agreed to in writing, software
/// distributed under the License is distributed on an "AS IS" BASIS,
/// WITHOUT WARRANTIES OR CONDITIONS OF ANY KIND, either express or implied.
/// See the License for the specific language governing permissions and
/// limitations under the License.
///
/// Copyright holder is ArangoDB GmbH, Cologne, Germany
///
/// @author Andrey Abramov
/// @author Vasiliy Nabatchikov
////////////////////////////////////////////////////////////////////////////////

#include "../Mocks/StorageEngineMock.h"
#include "../Mocks/Servers.h"
#include "AgencyMock.h"
#include "common.h"
#include "gtest/gtest.h"

#include "utils/locale_utils.hpp"
#include "utils/log.hpp"
#include "utils/utf8_path.hpp"

#include "Agency/AgencyFeature.h"
#include "Agency/Store.h"
#include "ApplicationFeatures/CommunicationFeaturePhase.h"
#include "ApplicationFeatures/GreetingsFeaturePhase.h"
#include "Aql/AqlFunctionFeature.h"
#include "Aql/AstNode.h"
#include "Aql/ExecutionBlockImpl.h"
#include "Aql/ExecutionEngine.h"
#include "Aql/ExecutionPlan.h"
#include "Aql/Function.h"
#include "Aql/IResearchViewNode.h"
#include "Aql/NoResultsExecutor.h"
#include "Aql/QueryRegistry.h"
#include "Aql/SortCondition.h"
#include "Basics/ArangoGlobalContext.h"
#include "Basics/VelocyPackHelper.h"
#include "Basics/files.h"
#include "Cluster/ClusterComm.h"
#include "Cluster/ClusterFeature.h"
#include "Cluster/ClusterInfo.h"
#include "FeaturePhases/BasicFeaturePhaseServer.h"
#include "FeaturePhases/ClusterFeaturePhase.h"
#include "FeaturePhases/DatabaseFeaturePhase.h"
#include "FeaturePhases/V8FeaturePhase.h"
#include "GeneralServer/AuthenticationFeature.h"
#include "IResearch/ApplicationServerHelper.h"
#include "IResearch/IResearchCommon.h"
#include "IResearch/IResearchLink.h"
#include "IResearch/IResearchLinkCoordinator.h"
#include "IResearch/IResearchLinkHelper.h"
#include "IResearch/IResearchLinkMeta.h"
#include "IResearch/IResearchViewCoordinator.h"
#include "Logger/LogTopic.h"
#include "Logger/Logger.h"
#include "Random/RandomFeature.h"
#include "RestServer/AqlFeature.h"
#include "RestServer/DatabaseFeature.h"
#include "RestServer/DatabasePathFeature.h"
#include "RestServer/FlushFeature.h"
#include "RestServer/QueryRegistryFeature.h"
#include "RestServer/SystemDatabaseFeature.h"
#include "RestServer/TraverserEngineRegistryFeature.h"
#include "RestServer/ViewTypesFeature.h"
#include "Sharding/ShardingFeature.h"
#include "StorageEngine/EngineSelectorFeature.h"
#include "Utils/ExecContext.h"
#include "V8Server/V8DealerFeature.h"
#include "VocBase/KeyGenerator.h"
#include "VocBase/LogicalCollection.h"
#include "VocBase/ManagedDocumentResult.h"
#include "VocBase/Methods/Indexes.h"
#include "velocypack/Iterator.h"
#include "velocypack/Parser.h"

<<<<<<< HEAD
#if USE_ENTERPRISE
#include "Enterprise/Ldap/LdapFeature.h"
#endif
=======
static const VPackBuilder systemDatabaseBuilder = dbArgsBuilder();
static const VPackSlice   systemDatabaseArgs = systemDatabaseBuilder.slice();
static const VPackBuilder testDatabaseBuilder = dbArgsBuilder("testVocbase");
static const VPackSlice   testDatabaseArgs = testDatabaseBuilder.slice();
>>>>>>> 1b9cc85c

// -----------------------------------------------------------------------------
// --SECTION--                                                 setup / tear-down
// -----------------------------------------------------------------------------

class IResearchViewCoordinatorTest : public ::testing::Test {
 protected:

  arangodb::tests::mocks::MockCoordinator server;
  arangodb::consensus::Store& _agencyStore;

  IResearchViewCoordinatorTest() : server(), _agencyStore(server.getAgencyStore()) {
/*
    arangodb::EngineSelectorFeature::ENGINE = &engine;
    // register factories & normalizers
    auto& indexFactory = const_cast<arangodb::IndexFactory&>(engine.indexFactory());
    indexFactory.emplace(arangodb::iresearch::DATA_SOURCE_TYPE.name(),
                         arangodb::iresearch::IResearchLinkCoordinator::factory());
*/
    arangodb::tests::init();
    TransactionStateMock::abortTransactionCount = 0;
    TransactionStateMock::beginTransactionCount = 0;
    TransactionStateMock::commitTransactionCount = 0;
    }

  void createTestDatabase(TRI_vocbase_t*& vocbase) {
    vocbase = server.createDatabase("testDatabase");
    ASSERT_NE(nullptr, vocbase);
    ASSERT_EQ("testDatabase", vocbase->name());
    ASSERT_EQ(TRI_vocbase_type_e::TRI_VOCBASE_TYPE_COORDINATOR, vocbase->type());
    }

  ~IResearchViewCoordinatorTest() {
  }
};

// -----------------------------------------------------------------------------
// --SECTION--                                                        test suite
// -----------------------------------------------------------------------------

TEST_F(IResearchViewCoordinatorTest, test_type) {
  EXPECT_TRUE((arangodb::LogicalDataSource::Type::emplace(arangodb::velocypack::StringRef(
                   "arangosearch")) == arangodb::iresearch::DATA_SOURCE_TYPE));
}

TEST_F(IResearchViewCoordinatorTest, test_rename) {
  auto json = arangodb::velocypack::Parser::fromJson(
      "{ \"name\": \"testView\", \"type\": \"arangosearch\", \"id\": \"1\", "
      "\"collections\": [1,2,3] }");

<<<<<<< HEAD
  Vocbase vocbase(server.server(), TRI_vocbase_type_e::TRI_VOCBASE_TYPE_COORDINATOR, 1,
                  "testVocbase");
=======
  Vocbase vocbase(TRI_vocbase_type_e::TRI_VOCBASE_TYPE_COORDINATOR, testDBInfo());
>>>>>>> 1b9cc85c
  arangodb::LogicalView::ptr view;
  ASSERT_TRUE(
      (arangodb::LogicalView::instantiate(view, vocbase, json->slice(), 0).ok()));
  ASSERT_TRUE(nullptr != view);
  ASSERT_TRUE(nullptr !=
              std::dynamic_pointer_cast<arangodb::iresearch::IResearchViewCoordinator>(view));
  EXPECT_TRUE(0 == view->planVersion());
  EXPECT_TRUE("testView" == view->name());
  EXPECT_TRUE(false == view->deleted());
  EXPECT_TRUE(1 == view->id());
  EXPECT_TRUE(arangodb::iresearch::DATA_SOURCE_TYPE == view->type());
  EXPECT_TRUE(arangodb::LogicalView::category() == view->category());
  EXPECT_TRUE(&vocbase == &view->vocbase());

  auto const res = view->rename("otherName");
  EXPECT_TRUE(res.fail());
  EXPECT_TRUE(TRI_ERROR_CLUSTER_UNSUPPORTED == res.errorNumber());
}

TEST_F(IResearchViewCoordinatorTest, visit_collections) {
  auto& ci = server.getFeature<arangodb::ClusterFeature>().clusterInfo();
  TRI_vocbase_t* vocbase;  // will be owned by DatabaseFeature

  createTestDatabase(vocbase);

  std::string collectionId0("100");
  std::string collectionId1("101");
  std::string collectionId2("102");
  std::string viewId("1");
  auto collectionJson0 = arangodb::velocypack::Parser::fromJson(
      "{ \"name\": \"testCollection0\", \"shards\":{} }");
  auto collectionJson1 = arangodb::velocypack::Parser::fromJson(
      "{ \"name\": \"testCollection1\", \"shards\":{} }");
  auto collectionJson2 = arangodb::velocypack::Parser::fromJson(
      "{ \"name\": \"testCollection2\", \"shards\":{} }");
  auto linkJson = arangodb::velocypack::Parser::fromJson("{ \"view\": \"1\" }");
  auto json = arangodb::velocypack::Parser::fromJson(
      "{ \"name\": \"testView\", \"type\": \"arangosearch\", \"id\": \"1\" "
      "}");
  ASSERT_TRUE((ci.createCollectionCoordinator(vocbase->name(), collectionId0, 0, 1, 1, false,
                                              collectionJson0->slice(), 0.0, false, nullptr)
                   .ok()));
  auto logicalCollection0 = ci.getCollection(vocbase->name(), collectionId0);
  ASSERT_TRUE((false == !logicalCollection0));
  ASSERT_TRUE((ci.createCollectionCoordinator(vocbase->name(), collectionId1, 0, 1, 1, false,
                                              collectionJson1->slice(), 0.0, false, nullptr)
                   .ok()));
  auto logicalCollection1 = ci.getCollection(vocbase->name(), collectionId1);
  ASSERT_TRUE((false == !logicalCollection1));
  ASSERT_TRUE((ci.createCollectionCoordinator(vocbase->name(), collectionId2, 0, 1, 1, false,
                                              collectionJson2->slice(), 0.0, false, nullptr)
                   .ok()));
  auto logicalCollection2 = ci.getCollection(vocbase->name(), collectionId2);
  ASSERT_TRUE((false == !logicalCollection2));
  ASSERT_TRUE((ci.createViewCoordinator(vocbase->name(), viewId, json->slice()).ok()));
  auto logicalView = ci.getView(vocbase->name(), viewId);
  ASSERT_TRUE((false == !logicalView));
  auto* view =
      dynamic_cast<arangodb::iresearch::IResearchViewCoordinator*>(logicalView.get());

  ASSERT_TRUE(nullptr != view);
  EXPECT_TRUE("testView" == view->name());
  EXPECT_TRUE(false == view->deleted());
  EXPECT_TRUE(1 == view->id());
  EXPECT_TRUE(arangodb::iresearch::DATA_SOURCE_TYPE == view->type());
  EXPECT_TRUE(arangodb::LogicalView::category() == view->category());
  EXPECT_TRUE(vocbase == &view->vocbase());

  std::shared_ptr<arangodb::Index> link;
  EXPECT_NE(nullptr, arangodb::iresearch::IResearchLinkCoordinator::factory().instantiate(
                         *logicalCollection0, linkJson->slice(), 1, false));
  EXPECT_NE(nullptr, arangodb::iresearch::IResearchLinkCoordinator::factory().instantiate(
                         *logicalCollection1, linkJson->slice(), 2, false));
  EXPECT_NE(nullptr, arangodb::iresearch::IResearchLinkCoordinator::factory().instantiate(
                         *logicalCollection2, linkJson->slice(), 3, false));

  // visit view
  TRI_voc_cid_t expectedCollections[] = {1, 2, 3};
  auto* begin = expectedCollections;
  EXPECT_TRUE(true == view->visitCollections([&begin](TRI_voc_cid_t cid) {
    return *begin++ = cid;
  }));
  EXPECT_TRUE(3 == (begin - expectedCollections));
}

TEST_F(IResearchViewCoordinatorTest, test_defaults) {
  auto& ci = server.getFeature<arangodb::ClusterFeature>().clusterInfo();
  TRI_vocbase_t* vocbase;  // will be owned by DatabaseFeature

  createTestDatabase(vocbase);

  // view definition with LogicalView (for persistence)
  {
    auto json = arangodb::velocypack::Parser::fromJson(
        "{ \"name\": \"testView\", \"type\": \"arangosearch\", \"id\": \"1\" "
        "}");
<<<<<<< HEAD
    TRI_vocbase_t vocbase(server.server(), TRI_vocbase_type_e::TRI_VOCBASE_TYPE_COORDINATOR,
                          1, "testVocbase");
=======
    TRI_vocbase_t vocbase(TRI_vocbase_type_e::TRI_VOCBASE_TYPE_COORDINATOR, testDBInfo());
>>>>>>> 1b9cc85c
    arangodb::LogicalView::ptr view;
    ASSERT_TRUE(
        (arangodb::LogicalView::instantiate(view, vocbase, json->slice(), 0).ok()));
    EXPECT_TRUE((nullptr != view));
    EXPECT_TRUE((nullptr != std::dynamic_pointer_cast<arangodb::iresearch::IResearchViewCoordinator>(
                                view)));
    EXPECT_TRUE((0 == view->planVersion()));
    EXPECT_TRUE(("testView" == view->name()));
    EXPECT_TRUE((false == view->deleted()));
    EXPECT_TRUE((1 == view->id()));
    EXPECT_TRUE((arangodb::iresearch::DATA_SOURCE_TYPE == view->type()));
    EXPECT_TRUE((arangodb::LogicalView::category() == view->category()));
    EXPECT_TRUE((&vocbase == &view->vocbase()));

    // visit default view
    EXPECT_TRUE(
        (true == view->visitCollections([](TRI_voc_cid_t) { return false; })));

    // +system, +properties
    {
      arangodb::iresearch::IResearchViewMeta expectedMeta;
      arangodb::velocypack::Builder builder;
      builder.openObject();
      view->properties(builder, arangodb::LogicalDataSource::makeFlags(
                                    arangodb::LogicalDataSource::Serialize::Detailed,
                                    arangodb::LogicalDataSource::Serialize::ForPersistence));
      builder.close();
      auto slice = builder.slice();
      arangodb::iresearch::IResearchViewMeta meta;
      std::string error;

      EXPECT_TRUE((16U == slice.length()));
      EXPECT_TRUE((slice.hasKey("globallyUniqueId") &&
                   slice.get("globallyUniqueId").isString() &&
                   false == slice.get("globallyUniqueId").copyString().empty()));
      EXPECT_TRUE((slice.get("id").copyString() == "1"));
      EXPECT_TRUE((slice.hasKey("isSystem") && slice.get("isSystem").isBoolean() &&
                   false == slice.get("isSystem").getBoolean()));
      EXPECT_TRUE((slice.get("name").copyString() == "testView"));
      EXPECT_TRUE((slice.get("type").copyString() ==
                   arangodb::iresearch::DATA_SOURCE_TYPE.name()));
      EXPECT_TRUE((slice.hasKey("planId")));
      EXPECT_TRUE((false == slice.get("deleted").getBool()));
      EXPECT_TRUE((!slice.hasKey("links")));  // for persistence so no links
      EXPECT_TRUE((meta.init(slice, error) && expectedMeta == meta));
    }

    // -system, +properties
    {
      arangodb::iresearch::IResearchViewMeta expectedMeta;
      arangodb::velocypack::Builder builder;
      builder.openObject();
      view->properties(builder, arangodb::LogicalDataSource::makeFlags(
                                    arangodb::LogicalDataSource::Serialize::Detailed));
      builder.close();
      auto slice = builder.slice();
      arangodb::iresearch::IResearchViewMeta meta;
      std::string error;

      EXPECT_TRUE((13U == slice.length()));
      EXPECT_TRUE((slice.hasKey("globallyUniqueId") &&
                   slice.get("globallyUniqueId").isString() &&
                   false == slice.get("globallyUniqueId").copyString().empty()));
      EXPECT_TRUE((slice.get("id").copyString() == "1"));
      EXPECT_TRUE((slice.get("name").copyString() == "testView"));
      EXPECT_TRUE((slice.get("type").copyString() ==
                   arangodb::iresearch::DATA_SOURCE_TYPE.name()));
      EXPECT_TRUE((!slice.hasKey("planId")));
      EXPECT_TRUE((!slice.hasKey("deleted")));
      EXPECT_TRUE((slice.hasKey("links") && slice.get("links").isObject() &&
                   0 == slice.get("links").length()));
      EXPECT_TRUE((meta.init(slice, error) && expectedMeta == meta));
    }

    // -system, -properties
    {
      arangodb::velocypack::Builder builder;
      builder.openObject();
      view->properties(builder, arangodb::LogicalDataSource::makeFlags());
      builder.close();
      auto slice = builder.slice();
      arangodb::iresearch::IResearchViewMeta meta;
      std::string error;

      EXPECT_TRUE((4U == slice.length()));
      EXPECT_TRUE((slice.hasKey("globallyUniqueId") &&
                   slice.get("globallyUniqueId").isString() &&
                   false == slice.get("globallyUniqueId").copyString().empty()));
      EXPECT_TRUE((slice.get("id").copyString() == "1"));
      EXPECT_TRUE((slice.get("name").copyString() == "testView"));
      EXPECT_TRUE((slice.get("type").copyString() ==
                   arangodb::iresearch::DATA_SOURCE_TYPE.name()));
      EXPECT_TRUE((!slice.hasKey("planId")));
      EXPECT_TRUE((!slice.hasKey("deleted")));
      EXPECT_TRUE((!slice.hasKey("properties")));
    }

    // +system, -properties
    {
      arangodb::velocypack::Builder builder;
      builder.openObject();
      view->properties(builder, arangodb::LogicalDataSource::makeFlags(
                                    arangodb::LogicalDataSource::Serialize::ForPersistence));
      builder.close();
      auto slice = builder.slice();

      EXPECT_TRUE((7 == slice.length()));
      EXPECT_TRUE((slice.hasKey("globallyUniqueId") &&
                   slice.get("globallyUniqueId").isString() &&
                   false == slice.get("globallyUniqueId").copyString().empty()));
      EXPECT_TRUE((slice.get("id").copyString() == "1"));
      EXPECT_TRUE((slice.hasKey("isSystem") && slice.get("isSystem").isBoolean() &&
                   false == slice.get("isSystem").getBoolean()));
      EXPECT_TRUE((slice.get("name").copyString() == "testView"));
      EXPECT_TRUE((slice.get("type").copyString() ==
                   arangodb::iresearch::DATA_SOURCE_TYPE.name()));
      EXPECT_TRUE((false == slice.get("deleted").getBool()));
      EXPECT_TRUE((slice.hasKey("planId")));
      EXPECT_TRUE((!slice.hasKey("properties")));
    }
  }

  // new view definition with links to missing collections
  {
    auto viewCreateJson = arangodb::velocypack::Parser::fromJson(
        "{ \"name\": \"testView\", \"id\": \"42\", \"type\": "
        "\"arangosearch\", \"links\": { \"testCollection\": {} } }");
    auto viewId = "testView";

    arangodb::LogicalView::ptr logicalView;
    auto res = arangodb::iresearch::IResearchViewCoordinator::factory().create(
        logicalView, *vocbase, viewCreateJson->slice());
    EXPECT_TRUE((TRI_ERROR_ARANGO_DATA_SOURCE_NOT_FOUND == res.errorNumber()));
    logicalView = ci.getView(vocbase->name(), viewId);
    ASSERT_TRUE((true == !logicalView));
  }

  // new view definition with links with invalid definition
  {
    auto collectionJson = arangodb::velocypack::Parser::fromJson(
        "{ \"id\": \"1\", \"planId\": \"1\", \"name\": \"testCollection\", "
        "\"replicationFactor\": 1, \"type\": 1, \"shards\":{} }");
    auto viewCreateJson = arangodb::velocypack::Parser::fromJson(
        "{ \"name\": \"testView\", \"id\": \"42\", \"type\": "
        "\"arangosearch\", \"links\": { \"testCollection\": 42 } }");
    auto collectionId = std::to_string(1);
    auto viewId = "testView";

    EXPECT_TRUE((ci.createCollectionCoordinator(vocbase->name(), collectionId, 0, 1, 1, false,
                                                collectionJson->slice(), 0.0, false, nullptr)
                     .ok()));
    auto logicalCollection = ci.getCollection(vocbase->name(), collectionId);
    ASSERT_TRUE((false == !logicalCollection));
    auto dropLogicalCollection = std::shared_ptr<arangodb::ClusterInfo>(
        &ci, [vocbase, &collectionId](arangodb::ClusterInfo* ci) -> void {
          ci->dropCollectionCoordinator(vocbase->name(), collectionId, 0);
        });
    arangodb::LogicalView::ptr logicalView;
    auto res = arangodb::iresearch::IResearchViewCoordinator::factory().create(
        logicalView, *vocbase, viewCreateJson->slice());
    EXPECT_TRUE((TRI_ERROR_BAD_PARAMETER == res.errorNumber()));

    logicalCollection = ci.getCollection(vocbase->name(), collectionId);
    ASSERT_TRUE((false == !logicalCollection));
    logicalView = ci.getView(vocbase->name(), viewId);
    ASSERT_TRUE((true == !logicalView));
    EXPECT_TRUE((true == logicalCollection->getIndexes().empty()));
  }

  // new view definition with links (collection not authorized)
  {
    auto collectionJson = arangodb::velocypack::Parser::fromJson(
        "{ \"id\": \"1\", \"planId\": \"1\", \"name\": \"testCollection\", "
        "\"replicationFactor\": 1, \"type\": 1, \"shards\":{} }");
    auto viewCreateJson = arangodb::velocypack::Parser::fromJson(
        "{ \"name\": \"testView\", \"id\": \"42\", \"type\": "
        "\"arangosearch\", \"links\": { \"testCollection\": {} } }");
    auto collectionId = std::to_string(1);
    auto viewId = "testView";

    EXPECT_TRUE((ci.createCollectionCoordinator(vocbase->name(), collectionId, 0, 1, 1, false,
                                                collectionJson->slice(), 0.0, false, nullptr)
                     .ok()));
    auto logicalCollection = ci.getCollection(vocbase->name(), collectionId);
    ASSERT_TRUE((false == !logicalCollection));
    auto dropLogicalCollection = std::shared_ptr<arangodb::ClusterInfo>(
        &ci, [vocbase, &collectionId](arangodb::ClusterInfo* ci) -> void {
          ci->dropCollectionCoordinator(vocbase->name(), collectionId, 0);
        });

    struct ExecContext : public arangodb::ExecContext {
      ExecContext()
          : arangodb::ExecContext(arangodb::ExecContext::Type::Default, "", "",
                                  arangodb::auth::Level::NONE,
                                  arangodb::auth::Level::NONE) {}
    } execContext;
    arangodb::ExecContextScope execContextScope(&execContext);
    auto* authFeature = arangodb::AuthenticationFeature::instance();
    auto* userManager = authFeature->userManager();
    arangodb::aql::QueryRegistry queryRegistry(0);  // required for UserManager::loadFromDB()
    userManager->setQueryRegistry(&queryRegistry);
    auto resetUserManager = std::shared_ptr<arangodb::auth::UserManager>(
        userManager,
        [](arangodb::auth::UserManager* ptr) -> void { ptr->removeAllUsers(); });

    arangodb::LogicalView::ptr logicalView;
    auto res = arangodb::iresearch::IResearchViewCoordinator::factory().create(
        logicalView, *vocbase, viewCreateJson->slice());
    EXPECT_TRUE((TRI_ERROR_FORBIDDEN == res.errorNumber()));

    logicalCollection = ci.getCollection(vocbase->name(), collectionId);
    ASSERT_TRUE((false == !logicalCollection));
    logicalView = ci.getView(vocbase->name(), viewId);
    ASSERT_TRUE((true == !logicalView));
    EXPECT_TRUE((true == logicalCollection->getIndexes().empty()));
  }

  // new view definition with links
  {
    auto collectionJson = arangodb::velocypack::Parser::fromJson(
        "{ \"id\": \"1\", \"planId\": \"1\", \"name\": \"testCollection\", "
        "\"replicationFactor\": 1, \"type\": 1, \"shards\":{} }");
    auto viewCreateJson = arangodb::velocypack::Parser::fromJson(
        "{ \"name\": \"testView\", \"id\": \"42\", \"type\": "
        "\"arangosearch\", \"links\": { \"testCollection\": {} } }");
    auto collectionId = std::to_string(1);
    auto viewId = "testView";

    EXPECT_TRUE((ci.createCollectionCoordinator(vocbase->name(), collectionId, 0, 1, 1, false,
                                                collectionJson->slice(), 0.0, false, nullptr)
                     .ok()));
    auto logicalCollection = ci.getCollection(vocbase->name(), collectionId);
    ASSERT_TRUE((false == !logicalCollection));
    auto dropLogicalCollection = std::shared_ptr<arangodb::ClusterInfo>(
        &ci, [vocbase, &collectionId](arangodb::ClusterInfo* ci) -> void {
          ci->dropCollectionCoordinator(vocbase->name(), collectionId, 0);
        });

    // simulate heartbeat thread (create index in current)
    {
      auto const path = "/Current/Collections/" + vocbase->name() + "/" +
                        std::to_string(logicalCollection->id());
      auto const value = arangodb::velocypack::Parser::fromJson(
          "{ \"shard-id-does-not-matter\": { \"indexes\" : [ { \"id\": \"1\" "
          "} ] } }");
      EXPECT_TRUE((arangodb::AgencyComm().setValue(path, value->slice(), 0.0).successful()));
    }

    arangodb::LogicalView::ptr logicalView;
    EXPECT_TRUE((arangodb::iresearch::IResearchViewCoordinator::factory()
                     .create(logicalView, *vocbase, viewCreateJson->slice())
                     .ok()));

    logicalCollection = ci.getCollection(vocbase->name(), collectionId);
    ASSERT_TRUE((false == !logicalCollection));
    logicalView = ci.getView(vocbase->name(), viewId);
    ASSERT_TRUE((false == !logicalView));
    EXPECT_TRUE((false == logicalCollection->getIndexes().empty()));
    EXPECT_TRUE((false == logicalView->visitCollections(
                              [](TRI_voc_cid_t) -> bool { return false; })));
  }
}

TEST_F(IResearchViewCoordinatorTest, test_create_drop_view) {
  auto* database = arangodb::DatabaseFeature::DATABASE;
  ASSERT_TRUE(nullptr != database);

  auto& ci = server.getFeature<arangodb::ClusterFeature>().clusterInfo();

  TRI_vocbase_t* vocbase;  // will be owned by DatabaseFeature

  createTestDatabase(vocbase);

  // no name specified
  {
    auto json = arangodb::velocypack::Parser::fromJson(
        "{ \"type\": \"arangosearch\" }");
    auto viewId = std::to_string(ci.uniqid());
    EXPECT_TRUE(
        (TRI_ERROR_BAD_PARAMETER ==
         ci.createViewCoordinator(vocbase->name(), viewId, json->slice()).errorNumber()));
  }

  // empty name
  {
    auto json = arangodb::velocypack::Parser::fromJson(
        "{ \"name\": \"\", \"type\": \"arangosearch\" }");
    auto viewId = std::to_string(ci.uniqid());
    EXPECT_TRUE(
        (TRI_ERROR_BAD_PARAMETER ==
         ci.createViewCoordinator(vocbase->name(), viewId, json->slice()).errorNumber()));
  }

  // wrong name
  {
    auto json = arangodb::velocypack::Parser::fromJson(
        "{ \"name\": 5, \"type\": \"arangosearch\" }");
    auto viewId = std::to_string(ci.uniqid());
    EXPECT_TRUE(
        (TRI_ERROR_BAD_PARAMETER ==
         ci.createViewCoordinator(vocbase->name(), viewId, json->slice()).errorNumber()));
  }

  // no type specified
  {
    auto json =
        arangodb::velocypack::Parser::fromJson("{ \"name\": \"testView\" }");
    auto viewId = std::to_string(ci.uniqid());
    EXPECT_TRUE(
        (TRI_ERROR_BAD_PARAMETER ==
         ci.createViewCoordinator(vocbase->name(), viewId, json->slice()).errorNumber()));
  }

  // create and drop view (no id specified)
  {
    auto json = arangodb::velocypack::Parser::fromJson(
        "{ \"name\": \"testView\", \"type\": \"arangosearch\" }");
    auto viewId = std::to_string(ci.uniqid() + 1);  // +1 because LogicalView creation will generate a new ID

    EXPECT_TRUE(
        (ci.createViewCoordinator(vocbase->name(), viewId, json->slice()).ok()));

    // get current plan version
    auto planVersion = arangodb::tests::getCurrentPlanVersion();

    auto view = ci.getView(vocbase->name(), viewId);
    ASSERT_TRUE(nullptr != view);
    ASSERT_TRUE(nullptr !=
                std::dynamic_pointer_cast<arangodb::iresearch::IResearchViewCoordinator>(view));
    EXPECT_TRUE(planVersion == view->planVersion());
    EXPECT_TRUE("testView" == view->name());
    EXPECT_TRUE(false == view->deleted());
    EXPECT_TRUE(viewId == std::to_string(view->id()));
    EXPECT_TRUE(arangodb::iresearch::DATA_SOURCE_TYPE == view->type());
    EXPECT_TRUE(arangodb::LogicalView::category() == view->category());
    EXPECT_TRUE(vocbase == &view->vocbase());

    // create duplicate view
    EXPECT_TRUE(
        (TRI_ERROR_ARANGO_DUPLICATE_NAME ==
         ci.createViewCoordinator(vocbase->name(), viewId, json->slice()).errorNumber()));
    EXPECT_TRUE(planVersion == arangodb::tests::getCurrentPlanVersion());
    EXPECT_TRUE(view == ci.getView(vocbase->name(), view->name()));

    // drop view
    EXPECT_TRUE(view->drop().ok());
    EXPECT_TRUE(planVersion < arangodb::tests::getCurrentPlanVersion());

    // check there is no more view
    ASSERT_TRUE(nullptr == ci.getView(vocbase->name(), view->name()));

    // drop already dropped view
    EXPECT_TRUE((view->drop().ok()));
  }

  // create and drop view
  {
    auto json = arangodb::velocypack::Parser::fromJson(
        "{ \"name\": \"testView\", \"id\": \"42\", \"type\": "
        "\"arangosearch\" }");
    auto viewId = std::to_string(42);

    EXPECT_TRUE(
        (ci.createViewCoordinator(vocbase->name(), viewId, json->slice()).ok()));
    EXPECT_TRUE("42" == viewId);

    // get current plan version
    auto planVersion = arangodb::tests::getCurrentPlanVersion();

    auto view = ci.getView(vocbase->name(), viewId);
    ASSERT_TRUE(nullptr != view);
    ASSERT_TRUE(nullptr !=
                std::dynamic_pointer_cast<arangodb::iresearch::IResearchViewCoordinator>(view));
    EXPECT_TRUE(planVersion == view->planVersion());
    EXPECT_TRUE("testView" == view->name());
    EXPECT_TRUE(false == view->deleted());
    EXPECT_TRUE(42 == view->id());
    EXPECT_TRUE(arangodb::iresearch::DATA_SOURCE_TYPE == view->type());
    EXPECT_TRUE(arangodb::LogicalView::category() == view->category());
    EXPECT_TRUE(vocbase == &view->vocbase());

    // create duplicate view
    EXPECT_TRUE(
        (TRI_ERROR_ARANGO_DUPLICATE_NAME ==
         ci.createViewCoordinator(vocbase->name(), viewId, json->slice()).errorNumber()));
    EXPECT_TRUE(planVersion == arangodb::tests::getCurrentPlanVersion());
    EXPECT_TRUE(view == ci.getView(vocbase->name(), view->name()));

    // drop view
    EXPECT_TRUE(view->drop().ok());
    EXPECT_TRUE(planVersion < arangodb::tests::getCurrentPlanVersion());

    // check there is no more view
    ASSERT_TRUE(nullptr == ci.getView(vocbase->name(), view->name()));

    // drop already dropped view
    EXPECT_TRUE((view->drop().ok()));
  }
}

TEST_F(IResearchViewCoordinatorTest, test_create_link_in_background) {
  auto& ci = server.getFeature<arangodb::ClusterFeature>().clusterInfo();
  TRI_vocbase_t* vocbase;  // will be owned by DatabaseFeature

  createTestDatabase(vocbase);

  auto collectionJson = arangodb::velocypack::Parser::fromJson(
      "{ \"id\": \"1\", \"planId\": \"1\",  \"name\": \"testCollection\", "
      "\"replicationFactor\": 1, \"type\": 1, \"shards\":{} }");
  auto viewCreateJson = arangodb::velocypack::Parser::fromJson(
      "{ \"name\": \"testView\", \"id\": \"42\", \"type\": \"arangosearch\" "
      "}");
  auto viewUpdateJson = arangodb::velocypack::Parser::fromJson(
      "{ \"links\": { \"testCollection\": { \"includeAllFields\":true, "
      "\"inBackground\":true } } }");
  auto collectionId = std::to_string(1);
  auto viewId = std::to_string(42);

  ASSERT_TRUE((ci.createCollectionCoordinator(vocbase->name(), collectionId, 0, 1, 1, false,
                                              collectionJson->slice(), 0.0, false, nullptr)
                   .ok()));
  auto logicalCollection = ci.getCollection(vocbase->name(), collectionId);
  ASSERT_NE(nullptr, logicalCollection);
  ASSERT_TRUE((
      ci.createViewCoordinator(vocbase->name(), viewId, viewCreateJson->slice()).ok()));
  auto logicalView = ci.getView(vocbase->name(), viewId);
  ASSERT_NE(nullptr, logicalView);

  ASSERT_TRUE(logicalCollection->getIndexes().empty());
  ASSERT_NE(nullptr, ci.getView(vocbase->name(), viewId));

  //  link creation
  {
    // simulate heartbeat thread (create index in current)
    {
      auto const path = "/Current/Collections/" + vocbase->name() + "/" +
                        std::to_string(logicalCollection->id());
      auto const value = arangodb::velocypack::Parser::fromJson(
          "{ \"shard-id-does-not-matter\": { \"indexes\" : [ { \"id\": \"1\" "
          "} ] } }");
      EXPECT_TRUE(arangodb::AgencyComm().setValue(path, value->slice(), 0.0).successful());
    }
    ASSERT_TRUE((logicalView->properties(viewUpdateJson->slice(), true).ok()));
  }
  // check agency record
  {
    VPackBuilder agencyRecord;
    agencyRecord.openArray();
    _agencyStore.read(arangodb::velocypack::Parser::fromJson(
                          "[\"arango/Plan/Collections/testDatabase/" + collectionId + "\"]")
                          ->slice(),
                      agencyRecord);
    agencyRecord.close();

    ASSERT_TRUE(agencyRecord.slice().isArray());
    auto collectionInfoSlice = agencyRecord.slice().at(0);
    auto indexesSlice = collectionInfoSlice.get("arango")
                            .get("Plan")
                            .get("Collections")
                            .get("testDatabase")
                            .get(collectionId)
                            .get("indexes");
    ASSERT_TRUE(indexesSlice.isArray());
    auto linkSlice = indexesSlice.at(0);
    ASSERT_TRUE(linkSlice.hasKey("inBackground"));
    ASSERT_TRUE(linkSlice.get("inBackground").isBool());
    ASSERT_TRUE(linkSlice.get("inBackground").getBool());
  }
  // check index definition in collection
  {
    logicalCollection = ci.getCollection(vocbase->name(), collectionId);
    ASSERT_NE(nullptr, logicalCollection);
    auto indexes = logicalCollection->getIndexes();
    ASSERT_EQ(1, indexes.size());  // arangosearch should be there
    auto index = indexes[0];
    ASSERT_EQ(arangodb::Index::TRI_IDX_TYPE_IRESEARCH_LINK, index->type());
    VPackBuilder builder;
    index->toVelocyPack(builder, arangodb::Index::makeFlags(arangodb::Index::Serialize::Internals));
    // temporary property should not be returned
    ASSERT_FALSE(builder.slice().hasKey("inBackground"));
  }

  // Check link definition in view
  {
    logicalView = ci.getView(vocbase->name(), viewId);
    ASSERT_NE(nullptr, logicalView);
    VPackBuilder builder;
    builder.openObject();
    logicalView->properties(builder, arangodb::LogicalDataSource::makeFlags(
                                         arangodb::LogicalDataSource::Serialize::Detailed));
    builder.close();
    ASSERT_TRUE(builder.slice().hasKey("links"));
    auto links = builder.slice().get("links");
    ASSERT_TRUE(links.isObject());
    ASSERT_TRUE(links.hasKey("testCollection"));
    auto testCollectionSlice = links.get("testCollection");
    // temporary property should not be returned
    ASSERT_FALSE(testCollectionSlice.hasKey("inBackground"));
  }
}

TEST_F(IResearchViewCoordinatorTest, test_drop_with_link) {
  auto& ci = server.getFeature<arangodb::ClusterFeature>().clusterInfo();
  TRI_vocbase_t* vocbase;  // will be owned by DatabaseFeature

  createTestDatabase(vocbase);

  auto collectionJson = arangodb::velocypack::Parser::fromJson(
      "{ \"id\": \"1\", \"planId\": \"1\",  \"name\": \"testCollection\", "
      "\"replicationFactor\": 1, \"type\": 1, \"shards\":{} }");
  auto viewCreateJson = arangodb::velocypack::Parser::fromJson(
      "{ \"name\": \"testView\", \"id\": \"42\", \"type\": \"arangosearch\" "
      "}");
  auto viewUpdateJson = arangodb::velocypack::Parser::fromJson(
      "{ \"links\": { \"testCollection\": {} } }");
  auto collectionId = std::to_string(1);
  auto viewId = std::to_string(42);

  EXPECT_TRUE((ci.createCollectionCoordinator(vocbase->name(), collectionId, 0, 1, 1, false,
                                              collectionJson->slice(), 0.0, false, nullptr)
                   .ok()));
  auto logicalCollection = ci.getCollection(vocbase->name(), collectionId);
  ASSERT_TRUE((false == !logicalCollection));
  EXPECT_TRUE((
      ci.createViewCoordinator(vocbase->name(), viewId, viewCreateJson->slice()).ok()));
  auto logicalView = ci.getView(vocbase->name(), viewId);
  ASSERT_TRUE((false == !logicalView));

  EXPECT_TRUE((true == logicalCollection->getIndexes().empty()));
  EXPECT_TRUE((false == !ci.getView(vocbase->name(), viewId)));

  // initial link creation
  {
    // simulate heartbeat thread (create index in current)
    {
      auto const path = "/Current/Collections/" + vocbase->name() + "/" +
                        std::to_string(logicalCollection->id());
      auto const value = arangodb::velocypack::Parser::fromJson(
          "{ \"shard-id-does-not-matter\": { \"indexes\" : [ { \"id\": \"1\" "
          "} ] } }");
      EXPECT_TRUE(arangodb::AgencyComm().setValue(path, value->slice(), 0.0).successful());
    }

    EXPECT_TRUE((logicalView->properties(viewUpdateJson->slice(), true).ok()));
    logicalCollection = ci.getCollection(vocbase->name(), collectionId);
    ASSERT_TRUE((false == !logicalCollection));
    logicalView = ci.getView(vocbase->name(), viewId);
    ASSERT_TRUE((false == !logicalView));
    EXPECT_TRUE((false == logicalCollection->getIndexes().empty()));
    EXPECT_TRUE((false == logicalView->visitCollections(
                              [](TRI_voc_cid_t) -> bool { return false; })));

    // simulate heartbeat thread (remove index from current)
    {
      auto const path = "/Current/Collections/" + vocbase->name() + "/" +
                        std::to_string(logicalCollection->id()) +
                        "/shard-id-does-not-matter/indexes";
      EXPECT_TRUE(arangodb::AgencyComm().removeValues(path, false).successful());
    }
  }

  {
    struct ExecContext : public arangodb::ExecContext {
      ExecContext()
          : arangodb::ExecContext(arangodb::ExecContext::Type::Default, "", "",
                                  arangodb::auth::Level::NONE,
                                  arangodb::auth::Level::NONE) {}
    } execContext;
    arangodb::ExecContextScope execContextScope(&execContext);
    auto* authFeature = arangodb::AuthenticationFeature::instance();
    auto* userManager = authFeature->userManager();
    arangodb::aql::QueryRegistry queryRegistry(0);  // required for UserManager::loadFromDB()
    userManager->setQueryRegistry(&queryRegistry);
    auto resetUserManager = std::shared_ptr<arangodb::auth::UserManager>(
        userManager,
        [](arangodb::auth::UserManager* ptr) -> void { ptr->removeAllUsers(); });

    // not authorised (NONE collection) as per https://github.com/arangodb/backlog/issues/459
    {
      arangodb::auth::UserMap userMap;
      auto& user =
          userMap
              .emplace("", arangodb::auth::User::newUser("", "", arangodb::auth::Source::LDAP))
              .first->second;
      user.grantCollection(vocbase->name(), "testCollection", arangodb::auth::Level::NONE);  // for missing collections User::collectionAuthLevel(...) returns database auth::Level
      userManager->setAuthInfo(userMap);  // set user map to avoid loading configuration from system database

      EXPECT_TRUE((TRI_ERROR_FORBIDDEN == logicalView->drop().errorNumber()));
      logicalCollection = ci.getCollection(vocbase->name(), collectionId);
      ASSERT_TRUE((false == !logicalCollection));
      EXPECT_TRUE((false == logicalCollection->getIndexes().empty()));
      EXPECT_TRUE((false == !ci.getView(vocbase->name(), viewId)));
    }

    // authorised (RO collection)
    {
      arangodb::auth::UserMap userMap;
      auto& user =
          userMap
              .emplace("", arangodb::auth::User::newUser("", "", arangodb::auth::Source::LDAP))
              .first->second;
      user.grantCollection(vocbase->name(), "testCollection", arangodb::auth::Level::RO);  // for missing collections User::collectionAuthLevel(...) returns database auth::Level
      userManager->setAuthInfo(userMap);  // set user map to avoid loading configuration from system database

      EXPECT_TRUE((true == logicalView->drop().ok()));
      logicalCollection = ci.getCollection(vocbase->name(), collectionId);
      ASSERT_TRUE((false == !logicalCollection));
      EXPECT_TRUE((true == logicalCollection->getIndexes().empty()));
      EXPECT_TRUE((true == !ci.getView(vocbase->name(), viewId)));
    }
  }
}

TEST_F(IResearchViewCoordinatorTest, test_update_properties) {
  auto& ci = server.getFeature<arangodb::ClusterFeature>().clusterInfo();

  TRI_vocbase_t* vocbase;  // will be owned by DatabaseFeature

  createTestDatabase(vocbase);

  // create view
  {
    auto json = arangodb::velocypack::Parser::fromJson(
        "{ \"name\": \"testView\", \"type\": \"arangosearch\" }");
    auto viewId = std::to_string(ci.uniqid() + 1);  // +1 because LogicalView creation will generate a new ID

    EXPECT_TRUE(
        (ci.createViewCoordinator(vocbase->name(), viewId, json->slice()).ok()));

    // get current plan version
    auto planVersion = arangodb::tests::getCurrentPlanVersion();

    auto view = ci.getView(vocbase->name(), viewId);
    ASSERT_TRUE(nullptr != view);
    ASSERT_TRUE(nullptr !=
                std::dynamic_pointer_cast<arangodb::iresearch::IResearchViewCoordinator>(view));
    EXPECT_TRUE(planVersion == view->planVersion());
    EXPECT_TRUE("testView" == view->name());
    EXPECT_TRUE(false == view->deleted());
    EXPECT_TRUE(viewId == std::to_string(view->id()));
    EXPECT_TRUE(arangodb::iresearch::DATA_SOURCE_TYPE == view->type());
    EXPECT_TRUE(arangodb::LogicalView::category() == view->category());
    EXPECT_TRUE(vocbase == &view->vocbase());

    // check default properties
    {
      VPackBuilder builder;
      builder.openObject();
      view->properties(builder, arangodb::LogicalDataSource::makeFlags(
                                    arangodb::LogicalDataSource::Serialize::Detailed));
      builder.close();

      arangodb::iresearch::IResearchViewMeta meta;
      std::string error;
      EXPECT_TRUE(meta.init(builder.slice(), error));
      EXPECT_TRUE(error.empty());
      EXPECT_TRUE(meta == arangodb::iresearch::IResearchViewMeta::DEFAULT());
    }

    decltype(view) fullyUpdatedView;

    // update properties - full update
    {
      auto props = arangodb::velocypack::Parser::fromJson(
          "{ \"cleanupIntervalStep\": 42, \"consolidationIntervalMsec\": 50 "
          "}");
      EXPECT_TRUE(view->properties(props->slice(), false).ok());
      EXPECT_TRUE(planVersion < arangodb::tests::getCurrentPlanVersion());  // plan version changed
      planVersion = arangodb::tests::getCurrentPlanVersion();

      fullyUpdatedView = ci.getView(vocbase->name(), viewId);
      EXPECT_TRUE(fullyUpdatedView != view);  // different objects
      ASSERT_TRUE(nullptr != fullyUpdatedView);
      ASSERT_TRUE(nullptr != std::dynamic_pointer_cast<arangodb::iresearch::IResearchViewCoordinator>(
                                 fullyUpdatedView));
      EXPECT_TRUE(planVersion == fullyUpdatedView->planVersion());
      EXPECT_TRUE("testView" == fullyUpdatedView->name());
      EXPECT_TRUE(false == fullyUpdatedView->deleted());
      EXPECT_TRUE(viewId == std::to_string(fullyUpdatedView->id()));
      EXPECT_TRUE(arangodb::iresearch::DATA_SOURCE_TYPE == fullyUpdatedView->type());
      EXPECT_TRUE(arangodb::LogicalView::category() == fullyUpdatedView->category());
      EXPECT_TRUE(vocbase == &fullyUpdatedView->vocbase());

      // check recently updated properties
      {
        VPackBuilder builder;
        builder.openObject();
        fullyUpdatedView->properties(builder,
                                     arangodb::LogicalDataSource::makeFlags(
                                         arangodb::LogicalDataSource::Serialize::Detailed));
        builder.close();

        arangodb::iresearch::IResearchViewMeta meta;
        arangodb::iresearch::IResearchViewMeta expected;
        expected._cleanupIntervalStep = 42;
        expected._consolidationIntervalMsec = 50;
        std::string error;
        EXPECT_TRUE(meta.init(builder.slice(), error));
        EXPECT_TRUE(error.empty());
        EXPECT_TRUE(expected == meta);
      }

      // old object remains the same
      {
        VPackBuilder builder;
        builder.openObject();
        view->properties(builder, arangodb::LogicalDataSource::makeFlags(
                                      arangodb::LogicalDataSource::Serialize::Detailed));
        builder.close();

        arangodb::iresearch::IResearchViewMeta meta;
        std::string error;
        EXPECT_TRUE(meta.init(builder.slice(), error));
        EXPECT_TRUE(error.empty());
        EXPECT_TRUE(meta == arangodb::iresearch::IResearchViewMeta::DEFAULT());
      }
    }

    // partially update properties
    {
      auto props = arangodb::velocypack::Parser::fromJson(
          "{ \"consolidationIntervalMsec\": 42 }");
      EXPECT_TRUE(fullyUpdatedView->properties(props->slice(), true).ok());
      EXPECT_TRUE(planVersion < arangodb::tests::getCurrentPlanVersion());  // plan version changed
      planVersion = arangodb::tests::getCurrentPlanVersion();

      auto partiallyUpdatedView = ci.getView(vocbase->name(), viewId);
      EXPECT_TRUE(partiallyUpdatedView != view);  // different objects
      ASSERT_TRUE(nullptr != partiallyUpdatedView);
      ASSERT_TRUE(nullptr != std::dynamic_pointer_cast<arangodb::iresearch::IResearchViewCoordinator>(
                                 partiallyUpdatedView));
      EXPECT_TRUE(planVersion == partiallyUpdatedView->planVersion());
      EXPECT_TRUE("testView" == partiallyUpdatedView->name());
      EXPECT_TRUE(false == partiallyUpdatedView->deleted());
      EXPECT_TRUE(viewId == std::to_string(partiallyUpdatedView->id()));
      EXPECT_TRUE(arangodb::iresearch::DATA_SOURCE_TYPE == partiallyUpdatedView->type());
      EXPECT_TRUE(arangodb::LogicalView::category() == partiallyUpdatedView->category());
      EXPECT_TRUE(vocbase == &partiallyUpdatedView->vocbase());

      // check recently updated properties
      {
        VPackBuilder builder;
        builder.openObject();
        partiallyUpdatedView->properties(builder,
                                         arangodb::LogicalDataSource::makeFlags(
                                             arangodb::LogicalDataSource::Serialize::Detailed));
        builder.close();

        arangodb::iresearch::IResearchViewMeta meta;
        arangodb::iresearch::IResearchViewMeta expected;
        expected._cleanupIntervalStep = 42;
        expected._consolidationIntervalMsec = 42;
        std::string error;
        EXPECT_TRUE(meta.init(builder.slice(), error));
        EXPECT_TRUE(error.empty());
        EXPECT_TRUE(expected == meta);
      }
    }

    // drop view
    EXPECT_TRUE(view->drop().ok());
    EXPECT_TRUE(planVersion < arangodb::tests::getCurrentPlanVersion());

    // there is no more view
    ASSERT_TRUE(nullptr == ci.getView(vocbase->name(), view->name()));
  }
}

TEST_F(IResearchViewCoordinatorTest, test_overwrite_immutable_properties) {
  auto& ci = server.getFeature<arangodb::ClusterFeature>().clusterInfo();

  TRI_vocbase_t* vocbase;  // will be owned by DatabaseFeature

  createTestDatabase(vocbase);

  // create view
  auto json = arangodb::velocypack::Parser::fromJson(
      "{ \"name\": \"testView\", "
      "\"type\": \"arangosearch\", "
      "\"writebufferActive\": 25, "
      "\"writebufferIdle\": 12, "
      "\"writebufferSizeMax\": 44040192, "
      "\"locale\": \"C\", "
      "\"version\": 1, "
      "\"primarySort\": [ "
      "{ \"field\": \"my.Nested.field\", \"direction\": \"asc\" }, "
      "{ \"field\": \"another.field\", \"asc\": false } "
      "]"
      "}");

  auto viewId = std::to_string(ci.uniqid() + 1);  // +1 because LogicalView creation will generate a new ID

  EXPECT_TRUE(ci.createViewCoordinator(vocbase->name(), viewId, json->slice()).ok());

  // get current plan version
  auto planVersion = arangodb::tests::getCurrentPlanVersion();

  auto view = ci.getView(vocbase->name(), viewId);
  EXPECT_NE(nullptr, view);
  EXPECT_NE(nullptr,
            std::dynamic_pointer_cast<arangodb::iresearch::IResearchViewCoordinator>(view));
  EXPECT_EQ(planVersion, view->planVersion());
  EXPECT_EQ("testView", view->name());
  EXPECT_FALSE(view->deleted());
  EXPECT_EQ(viewId, std::to_string(view->id()));
  EXPECT_EQ(arangodb::iresearch::DATA_SOURCE_TYPE, view->type());
  EXPECT_EQ(arangodb::LogicalView::category(), view->category());
  EXPECT_EQ(vocbase, &view->vocbase());

  // check immutable properties after creation
  {
    arangodb::iresearch::IResearchViewMeta meta;
    std::string tmpString;
    VPackBuilder builder;

    builder.openObject();
    EXPECT_TRUE(view->properties(builder, arangodb::LogicalDataSource::makeFlags(
                                              arangodb::LogicalDataSource::Serialize::Detailed))
                    .ok());
    builder.close();
    EXPECT_TRUE(true == meta.init(builder.slice(), tmpString));
    EXPECT_TRUE(std::string("C") == irs::locale_utils::name(meta._locale));
    EXPECT_TRUE(1 == meta._version);
    EXPECT_TRUE(25 == meta._writebufferActive);
    EXPECT_TRUE(12 == meta._writebufferIdle);
    EXPECT_TRUE(42 * (size_t(1) << 20) == meta._writebufferSizeMax);
    EXPECT_TRUE(2 == meta._primarySort.size());
    {
      auto& field = meta._primarySort.field(0);
      EXPECT_TRUE(3 == field.size());
      EXPECT_TRUE("my" == field[0].name);
      EXPECT_TRUE(false == field[0].shouldExpand);
      EXPECT_TRUE("Nested" == field[1].name);
      EXPECT_TRUE(false == field[1].shouldExpand);
      EXPECT_TRUE("field" == field[2].name);
      EXPECT_TRUE(false == field[2].shouldExpand);
      EXPECT_TRUE(true == meta._primarySort.direction(0));
    }
    {
      auto& field = meta._primarySort.field(1);
      EXPECT_TRUE(2 == field.size());
      EXPECT_TRUE("another" == field[0].name);
      EXPECT_TRUE(false == field[0].shouldExpand);
      EXPECT_TRUE("field" == field[1].name);
      EXPECT_TRUE(false == field[1].shouldExpand);
      EXPECT_TRUE(false == meta._primarySort.direction(1));
    }
  }

  {
    auto newProperties = arangodb::velocypack::Parser::fromJson(
        "{"
        "\"writeBufferActive\": 125, "
        "\"writeBufferIdle\": 112, "
        "\"writeBufferSizeMax\": 142, "
        "\"locale\": \"en\", "
        "\"version\": 1, "
        "\"primarySort\": [ "
        "{ \"field\": \"field\", \"asc\": true } "
        "]"
        "}");

    decltype(view) fullyUpdatedView;

    // update properties
    EXPECT_TRUE(view->properties(newProperties->slice(), false).ok());
    EXPECT_EQ(planVersion, arangodb::tests::getCurrentPlanVersion());  // plan version hasn't been changed as nothing to update
    planVersion = arangodb::tests::getCurrentPlanVersion();

    fullyUpdatedView = ci.getView(vocbase->name(), viewId);
    EXPECT_EQ(fullyUpdatedView, view);  // same objects as nothing to update
  }

  {
    auto newProperties = arangodb::velocypack::Parser::fromJson(
        "{"
        "\"consolidationIntervalMsec\": 42, "
        "\"writeBufferActive\": 125, "
        "\"writeBufferIdle\": 112, "
        "\"writeBufferSizeMax\": 142, "
        "\"locale\": \"en\", "
        "\"version\": 1, "
        "\"primarySort\": [ "
        "{ \"field\": \"field\", \"asc\": true } "
        "]"
        "}");

    decltype(view) fullyUpdatedView;

    // update properties
    EXPECT_TRUE(view->properties(newProperties->slice(), false).ok());
    EXPECT_LT(planVersion, arangodb::tests::getCurrentPlanVersion());  // plan version changed
    planVersion = arangodb::tests::getCurrentPlanVersion();

    fullyUpdatedView = ci.getView(vocbase->name(), viewId);
    EXPECT_NE(fullyUpdatedView, view);  // different objects
    EXPECT_NE(nullptr, fullyUpdatedView);
    EXPECT_NE(nullptr, std::dynamic_pointer_cast<arangodb::iresearch::IResearchViewCoordinator>(
                           fullyUpdatedView));
    EXPECT_EQ(planVersion, fullyUpdatedView->planVersion());
    EXPECT_EQ("testView", fullyUpdatedView->name());
    EXPECT_FALSE(fullyUpdatedView->deleted());
    EXPECT_EQ(viewId, std::to_string(fullyUpdatedView->id()));
    EXPECT_EQ(arangodb::iresearch::DATA_SOURCE_TYPE, fullyUpdatedView->type());
    EXPECT_EQ(arangodb::LogicalView::category(), fullyUpdatedView->category());
    EXPECT_EQ(vocbase, &fullyUpdatedView->vocbase());

    // check immutable properties after update
    {
      arangodb::iresearch::IResearchViewMeta meta;
      std::string tmpString;
      VPackBuilder builder;

      builder.clear();
      builder.openObject();
      EXPECT_TRUE(fullyUpdatedView
                      ->properties(builder, arangodb::LogicalDataSource::makeFlags(
                                                arangodb::LogicalDataSource::Serialize::Detailed))
                      .ok());
      builder.close();
      EXPECT_TRUE(true == meta.init(builder.slice(), tmpString));
      EXPECT_TRUE(std::string("C") == irs::locale_utils::name(meta._locale));
      EXPECT_TRUE(1 == meta._version);
      EXPECT_TRUE(25 == meta._writebufferActive);
      EXPECT_TRUE(12 == meta._writebufferIdle);
      EXPECT_TRUE(42 * (size_t(1) << 20) == meta._writebufferSizeMax);
      EXPECT_TRUE(2 == meta._primarySort.size());
      {
        auto& field = meta._primarySort.field(0);
        EXPECT_TRUE(3 == field.size());
        EXPECT_TRUE("my" == field[0].name);
        EXPECT_TRUE(false == field[0].shouldExpand);
        EXPECT_TRUE("Nested" == field[1].name);
        EXPECT_TRUE(false == field[1].shouldExpand);
        EXPECT_TRUE("field" == field[2].name);
        EXPECT_TRUE(false == field[2].shouldExpand);
        EXPECT_TRUE(true == meta._primarySort.direction(0));
      }
      {
        auto& field = meta._primarySort.field(1);
        EXPECT_TRUE(2 == field.size());
        EXPECT_TRUE("another" == field[0].name);
        EXPECT_TRUE(false == field[0].shouldExpand);
        EXPECT_TRUE("field" == field[1].name);
        EXPECT_TRUE(false == field[1].shouldExpand);
        EXPECT_TRUE(false == meta._primarySort.direction(1));
      }
    }
  }
}

TEST_F(IResearchViewCoordinatorTest, test_update_links_partial_remove) {
  auto& ci = server.getFeature<arangodb::ClusterFeature>().clusterInfo();

  TRI_vocbase_t* vocbase;  // will be owned by DatabaseFeature

  createTestDatabase(vocbase);

  // create collections
  std::shared_ptr<arangodb::LogicalCollection> logicalCollection1;
  {
    auto const collectionId = "1";

    auto collectionJson = arangodb::velocypack::Parser::fromJson(
        "{ \"id\": \"1\", \"planId\": \"1\",  \"name\": \"testCollection1\", "
        "\"replicationFactor\": 1, \"type\": 1, \"shards\":{} }");

    EXPECT_TRUE((ci.createCollectionCoordinator(vocbase->name(), collectionId, 0, 1, 1, false,
                                                collectionJson->slice(), 0.0, false, nullptr)
                     .ok()));

    logicalCollection1 = ci.getCollection(vocbase->name(), collectionId);
    ASSERT_TRUE(nullptr != logicalCollection1);
  }

  std::shared_ptr<arangodb::LogicalCollection> logicalCollection2;
  {
    auto const collectionId = "2";

    auto collectionJson = arangodb::velocypack::Parser::fromJson(
        "{ \"id\": \"2\", \"planId\": \"2\",  \"name\": \"testCollection2\", "
        "\"replicationFactor\": 1, \"type\": 1, \"shards\":{} }");

    EXPECT_TRUE((ci.createCollectionCoordinator(vocbase->name(), collectionId, 0, 1, 1, false,
                                                collectionJson->slice(), 0.0, false, nullptr)
                     .ok()));

    logicalCollection2 = ci.getCollection(vocbase->name(), collectionId);
    ASSERT_TRUE(nullptr != logicalCollection2);
  }

  std::shared_ptr<arangodb::LogicalCollection> logicalCollection3;
  {
    auto const collectionId = "3";

    auto collectionJson = arangodb::velocypack::Parser::fromJson(
        "{ \"id\": \"3\", \"planId\": \"3\",  \"name\": \"testCollection3\", "
        "\"replicationFactor\": 1, \"type\": 1, \"shards\":{} }");

    EXPECT_TRUE((ci.createCollectionCoordinator(vocbase->name(), collectionId, 0, 1, 1, false,
                                                collectionJson->slice(), 0.0, false, nullptr)
                     .ok()));

    logicalCollection3 = ci.getCollection(vocbase->name(), collectionId);
    ASSERT_TRUE(nullptr != logicalCollection3);
  }

  auto const currentCollection1Path = "/Current/Collections/" + vocbase->name() +
                                      "/" + std::to_string(logicalCollection1->id());
  auto const currentCollection2Path = "/Current/Collections/" + vocbase->name() +
                                      "/" + std::to_string(logicalCollection2->id());
  auto const currentCollection3Path = "/Current/Collections/" + vocbase->name() +
                                      "/" + std::to_string(logicalCollection3->id());

  // get current plan version
  auto planVersion = arangodb::tests::getCurrentPlanVersion();

  ci.loadCurrent();

  // create view
  auto viewJson = arangodb::velocypack::Parser::fromJson(
      "{ \"name\": \"testView\", \"id\": \"42\", \"type\": \"arangosearch\" "
      "}");
  arangodb::LogicalView::ptr view;
  ASSERT_TRUE((arangodb::LogicalView::create(view, *vocbase, viewJson->slice()).ok()));
  ASSERT_TRUE(view);
  auto const viewId = std::to_string(view->planId());
  EXPECT_TRUE("42" == viewId);

  // simulate heartbeat thread (create index in current)
  {
    auto const value = arangodb::velocypack::Parser::fromJson(
        "{ \"shard-id-does-not-matter\": { \"indexes\" : [ { \"id\": \"1\" } "
        "] } }");
    EXPECT_TRUE(arangodb::AgencyComm()
                    .setValue(currentCollection1Path, value->slice(), 0.0)
                    .successful());
  }
  {
    auto const value = arangodb::velocypack::Parser::fromJson(
        "{ \"shard-id-does-not-matter\": { \"indexes\" : [ { \"id\": \"2\" } "
        "] } }");
    EXPECT_TRUE(arangodb::AgencyComm()
                    .setValue(currentCollection2Path, value->slice(), 0.0)
                    .successful());
  }
  {
    auto const value = arangodb::velocypack::Parser::fromJson(
        "{ \"shard-id-does-not-matter\": { \"indexes\" : [ { \"id\": \"3\" } "
        "] } }");
    EXPECT_TRUE(arangodb::AgencyComm()
                    .setValue(currentCollection3Path, value->slice(), 0.0)
                    .successful());
  }

  // explicitly specify id for the sake of tests
  auto linksJson = arangodb::velocypack::Parser::fromJson(
      "{ \"links\": {"
      "  \"testCollection1\" : { \"id\": \"1\", \"includeAllFields\" : true "
      "}, "
      "  \"2\" : { \"id\": \"2\", \"trackListPositions\" : true }, "
      "  \"testCollection3\" : { \"id\": \"3\" } "
      "} }");
  EXPECT_TRUE(view->properties(linksJson->slice(), true).ok());  // add links
  EXPECT_TRUE(planVersion < arangodb::tests::getCurrentPlanVersion());  // plan version changed
  planVersion = arangodb::tests::getCurrentPlanVersion();
  auto oldView = view;
  view = ci.getView(vocbase->name(), viewId);   // get new version of the view
  EXPECT_TRUE(view != oldView);                 // different objects
  ASSERT_TRUE(nullptr != view);
  ASSERT_TRUE(nullptr !=
              std::dynamic_pointer_cast<arangodb::iresearch::IResearchViewCoordinator>(view));
  EXPECT_TRUE(planVersion == view->planVersion());
  EXPECT_TRUE("testView" == view->name());
  EXPECT_TRUE(false == view->deleted());
  EXPECT_TRUE(42 == view->id());
  EXPECT_TRUE(arangodb::iresearch::DATA_SOURCE_TYPE == view->type());
  EXPECT_TRUE(arangodb::LogicalView::category() == view->category());
  EXPECT_TRUE(vocbase == &view->vocbase());

  // visit collections
  {
    std::set<TRI_voc_cid_t> expectedLinks{logicalCollection1->id(),
                                          logicalCollection2->id(),
                                          logicalCollection3->id()};
    EXPECT_TRUE(view->visitCollections([&expectedLinks](TRI_voc_cid_t cid) mutable {
      return 1 == expectedLinks.erase(cid);
    }));
    EXPECT_TRUE(expectedLinks.empty());
  }

  // check properties
  {
    VPackBuilder info;
    info.openObject();
    view->properties(info, arangodb::LogicalDataSource::makeFlags(
                               arangodb::LogicalDataSource::Serialize::Detailed));
    info.close();

    auto const properties = info.slice();
    EXPECT_TRUE(properties.hasKey(arangodb::iresearch::StaticStrings::LinksField));
    auto const linksSlice = properties.get(arangodb::iresearch::StaticStrings::LinksField);
    EXPECT_TRUE(linksSlice.isObject());

    VPackObjectIterator it(linksSlice);
    EXPECT_TRUE(it.valid());
    EXPECT_TRUE(3 == it.size());

    // testCollection1
    {
      auto const value = linksSlice.get(logicalCollection1->name());
      EXPECT_TRUE(value.isObject());

      arangodb::iresearch::IResearchLinkMeta expectedMeta;
      expectedMeta._includeAllFields = true;
      arangodb::iresearch::IResearchLinkMeta actualMeta;
      std::string error;
      EXPECT_TRUE(actualMeta.init(value, false, error));
      EXPECT_TRUE(error.empty());
      EXPECT_TRUE(expectedMeta == actualMeta);
    }

    // testCollection2
    {
      auto const value = linksSlice.get(logicalCollection2->name());
      EXPECT_TRUE(value.isObject());

      arangodb::iresearch::IResearchLinkMeta expectedMeta;
      expectedMeta._trackListPositions = true;
      arangodb::iresearch::IResearchLinkMeta actualMeta;
      std::string error;
      EXPECT_TRUE(actualMeta.init(value, false, error));
      EXPECT_TRUE(error.empty());
      EXPECT_TRUE(expectedMeta == actualMeta);
    }

    // testCollection3
    {
      auto const value = linksSlice.get(logicalCollection3->name());
      EXPECT_TRUE(value.isObject());

      arangodb::iresearch::IResearchLinkMeta expectedMeta;
      arangodb::iresearch::IResearchLinkMeta actualMeta;
      std::string error;
      EXPECT_TRUE(actualMeta.init(value, false, error));
      EXPECT_TRUE(error.empty());
      EXPECT_TRUE(expectedMeta == actualMeta);
    }
  }

  // test index in testCollection1
  {
    // get new version from plan
    auto updatedCollection =
        ci.getCollection(vocbase->name(), std::to_string(logicalCollection1->id()));
    ASSERT_TRUE(updatedCollection);
    auto link = arangodb::iresearch::IResearchLinkHelper::find(*updatedCollection, *view);
    EXPECT_TRUE(link);

    auto index = std::dynamic_pointer_cast<arangodb::Index>(link);
    ASSERT_TRUE((false == !index));
    EXPECT_TRUE((true == index->canBeDropped()));
    EXPECT_TRUE((updatedCollection.get() == &(index->collection())));
    EXPECT_TRUE((index->fieldNames().empty()));
    EXPECT_TRUE((index->fields().empty()));
    EXPECT_TRUE((false == index->hasExpansion()));
    EXPECT_TRUE((false == index->hasSelectivityEstimate()));
    EXPECT_TRUE((false == index->implicitlyUnique()));
    EXPECT_TRUE((false == index->isSorted()));
    EXPECT_TRUE((0 < index->memory()));
    EXPECT_TRUE((true == index->sparse()));
    EXPECT_TRUE(
        (arangodb::Index::IndexType::TRI_IDX_TYPE_IRESEARCH_LINK == index->type()));
    EXPECT_TRUE((arangodb::iresearch::DATA_SOURCE_TYPE.name() == index->typeName()));
    EXPECT_TRUE((false == index->unique()));

    arangodb::iresearch::IResearchLinkMeta expectedMeta;
    expectedMeta._includeAllFields = true;
    arangodb::iresearch::IResearchLinkMeta actualMeta;
    auto builder = index->toVelocyPack(
        arangodb::Index::makeFlags(arangodb::Index::Serialize::Figures));

    std::string error;
    EXPECT_TRUE(actualMeta.init(builder->slice(), false, error));
    EXPECT_TRUE(error.empty());
    EXPECT_TRUE(expectedMeta == actualMeta);
    auto const slice = builder->slice();
    EXPECT_TRUE(slice.hasKey("view"));
    EXPECT_TRUE(slice.get("view").isString());
    EXPECT_TRUE(view->guid() == slice.get("view").copyString());
    EXPECT_TRUE(slice.hasKey("figures"));
    EXPECT_TRUE(slice.get("figures").isObject());
    EXPECT_TRUE(slice.get("figures").hasKey("memory"));
    EXPECT_TRUE(slice.get("figures").get("memory").isNumber());
    EXPECT_TRUE(0 < slice.get("figures").get("memory").getUInt());
  }

  // test index in testCollection2
  {
    // get new version from plan
    auto updatedCollection =
        ci.getCollection(vocbase->name(), std::to_string(logicalCollection2->id()));
    ASSERT_TRUE(updatedCollection);
    auto link = arangodb::iresearch::IResearchLinkHelper::find(*updatedCollection, *view);
    EXPECT_TRUE(link);

    auto index = std::dynamic_pointer_cast<arangodb::Index>(link);
    ASSERT_TRUE((false == !index));
    EXPECT_TRUE((true == index->canBeDropped()));
    EXPECT_TRUE((updatedCollection.get() == &(index->collection())));
    EXPECT_TRUE((index->fieldNames().empty()));
    EXPECT_TRUE((index->fields().empty()));
    EXPECT_TRUE((false == index->hasExpansion()));
    EXPECT_TRUE((false == index->hasSelectivityEstimate()));
    EXPECT_TRUE((false == index->implicitlyUnique()));
    EXPECT_TRUE((false == index->isSorted()));
    EXPECT_TRUE((0 < index->memory()));
    EXPECT_TRUE((true == index->sparse()));
    EXPECT_TRUE(
        (arangodb::Index::IndexType::TRI_IDX_TYPE_IRESEARCH_LINK == index->type()));
    EXPECT_TRUE((arangodb::iresearch::DATA_SOURCE_TYPE.name() == index->typeName()));
    EXPECT_TRUE((false == index->unique()));

    arangodb::iresearch::IResearchLinkMeta expectedMeta;
    expectedMeta._trackListPositions = true;
    arangodb::iresearch::IResearchLinkMeta actualMeta;
    auto builder = index->toVelocyPack(
        arangodb::Index::makeFlags(arangodb::Index::Serialize::Figures));

    std::string error;
    EXPECT_TRUE(actualMeta.init(builder->slice(), false, error));
    EXPECT_TRUE(error.empty());
    EXPECT_TRUE(expectedMeta == actualMeta);
    auto const slice = builder->slice();
    EXPECT_TRUE(slice.hasKey("view"));
    EXPECT_TRUE(slice.get("view").isString());
    EXPECT_TRUE(view->id() == 42);
    EXPECT_TRUE(view->guid() == slice.get("view").copyString());
    EXPECT_TRUE(slice.hasKey("figures"));
    EXPECT_TRUE(slice.get("figures").isObject());
    EXPECT_TRUE(slice.get("figures").hasKey("memory"));
    EXPECT_TRUE(slice.get("figures").get("memory").isNumber());
    EXPECT_TRUE(0 < slice.get("figures").get("memory").getUInt());
  }

  // test index in testCollection3
  {
    auto updatedCollection =
        ci.getCollection(vocbase->name(), std::to_string(logicalCollection3->id()));
    ASSERT_TRUE(updatedCollection);
    auto link = arangodb::iresearch::IResearchLinkHelper::find(*updatedCollection, *view);
    EXPECT_TRUE(link);

    auto index = std::dynamic_pointer_cast<arangodb::Index>(link);
    ASSERT_TRUE((false == !index));
    EXPECT_TRUE((true == index->canBeDropped()));
    EXPECT_TRUE((updatedCollection.get() == &(index->collection())));
    EXPECT_TRUE((index->fieldNames().empty()));
    EXPECT_TRUE((index->fields().empty()));
    EXPECT_TRUE((false == index->hasExpansion()));
    EXPECT_TRUE((false == index->hasSelectivityEstimate()));
    EXPECT_TRUE((false == index->implicitlyUnique()));
    EXPECT_TRUE((false == index->isSorted()));
    EXPECT_TRUE((0 < index->memory()));
    EXPECT_TRUE((true == index->sparse()));
    EXPECT_TRUE(
        (arangodb::Index::IndexType::TRI_IDX_TYPE_IRESEARCH_LINK == index->type()));
    EXPECT_TRUE((arangodb::iresearch::DATA_SOURCE_TYPE.name() == index->typeName()));
    EXPECT_TRUE((false == index->unique()));

    arangodb::iresearch::IResearchLinkMeta expectedMeta;
    arangodb::iresearch::IResearchLinkMeta actualMeta;
    auto builder = index->toVelocyPack(
        arangodb::Index::makeFlags(arangodb::Index::Serialize::Figures));

    std::string error;
    EXPECT_TRUE(actualMeta.init(builder->slice(), false, error));
    EXPECT_TRUE(error.empty());
    EXPECT_TRUE(expectedMeta == actualMeta);
    auto const slice = builder->slice();
    EXPECT_TRUE(slice.hasKey("view"));
    EXPECT_TRUE(slice.get("view").isString());
    EXPECT_TRUE(view->id() == 42);
    EXPECT_TRUE(view->guid() == slice.get("view").copyString());
    EXPECT_TRUE(slice.hasKey("figures"));
    EXPECT_TRUE(slice.get("figures").isObject());
    EXPECT_TRUE(slice.get("figures").hasKey("memory"));
    EXPECT_TRUE(slice.get("figures").get("memory").isNumber());
    EXPECT_TRUE(0 < slice.get("figures").get("memory").getUInt());
  }

  EXPECT_TRUE(view->properties(linksJson->slice(), true).ok());  // same properties -> should not affect plan version
  EXPECT_TRUE(planVersion == arangodb::tests::getCurrentPlanVersion());  // plan did't change version

  // remove testCollection2 link
  // simulate heartbeat thread (create index in current)
  {
    auto const value = arangodb::velocypack::Parser::fromJson(
        "{ \"shard-id-does-not-matter\": { \"indexes\" : [ ] } }");
    EXPECT_TRUE(arangodb::AgencyComm()
                    .setValue(currentCollection2Path, value->slice(), 0.0)
                    .successful());
  }

  auto const updateJson = arangodb::velocypack::Parser::fromJson(
      "{ \"links\": {"
      "  \"2\" : null "
      "} }");
  EXPECT_TRUE(view->properties(updateJson->slice(), true).ok());
  EXPECT_TRUE(planVersion < arangodb::tests::getCurrentPlanVersion());  // plan version changed
  planVersion = arangodb::tests::getCurrentPlanVersion();
  oldView = view;
  view = ci.getView(vocbase->name(), viewId);   // get new version of the view
  EXPECT_TRUE(view != oldView);                 // different objects
  ASSERT_TRUE(nullptr != view);
  ASSERT_TRUE(nullptr !=
              std::dynamic_pointer_cast<arangodb::iresearch::IResearchViewCoordinator>(view));
  EXPECT_TRUE(planVersion == view->planVersion());
  EXPECT_TRUE("testView" == view->name());
  EXPECT_TRUE(false == view->deleted());
  EXPECT_TRUE(42 == view->id());
  EXPECT_TRUE(arangodb::iresearch::DATA_SOURCE_TYPE == view->type());
  EXPECT_TRUE(arangodb::LogicalView::category() == view->category());
  EXPECT_TRUE(vocbase == &view->vocbase());

  // visit collections
  {
    std::set<TRI_voc_cid_t> expectedLinks{logicalCollection1->id(),
                                          logicalCollection3->id()};
    EXPECT_TRUE(view->visitCollections([&expectedLinks](TRI_voc_cid_t cid) mutable {
      return 1 == expectedLinks.erase(cid);
    }));
    EXPECT_TRUE(expectedLinks.empty());
  }

  // check properties
  {
    VPackBuilder info;
    info.openObject();
    view->properties(info, arangodb::LogicalDataSource::makeFlags(
                               arangodb::LogicalDataSource::Serialize::Detailed));
    info.close();

    auto const properties = info.slice();
    EXPECT_TRUE(properties.hasKey(arangodb::iresearch::StaticStrings::LinksField));
    auto const linksSlice = properties.get(arangodb::iresearch::StaticStrings::LinksField);
    EXPECT_TRUE(linksSlice.isObject());

    VPackObjectIterator it(linksSlice);
    EXPECT_TRUE(it.valid());
    EXPECT_TRUE(2 == it.size());

    // testCollection1
    {
      auto const value = linksSlice.get(logicalCollection1->name());
      EXPECT_TRUE(value.isObject());

      arangodb::iresearch::IResearchLinkMeta expectedMeta;
      expectedMeta._includeAllFields = true;
      arangodb::iresearch::IResearchLinkMeta actualMeta;
      std::string error;
      EXPECT_TRUE(actualMeta.init(value, false, error));
      EXPECT_TRUE(error.empty());
      EXPECT_TRUE(expectedMeta == actualMeta);
    }

    // testCollection3
    {
      auto const value = linksSlice.get(logicalCollection3->name());
      EXPECT_TRUE(value.isObject());

      arangodb::iresearch::IResearchLinkMeta expectedMeta;
      arangodb::iresearch::IResearchLinkMeta actualMeta;
      std::string error;
      EXPECT_TRUE(actualMeta.init(value, false, error));
      EXPECT_TRUE(error.empty());
      EXPECT_TRUE(expectedMeta == actualMeta);
    }
  }

  // test index in testCollection1
  {
    // get new version from plan
    auto updatedCollection =
        ci.getCollection(vocbase->name(), std::to_string(logicalCollection1->id()));
    ASSERT_TRUE(updatedCollection);
    auto link = arangodb::iresearch::IResearchLinkHelper::find(*updatedCollection, *view);
    EXPECT_TRUE(link);

    auto index = std::dynamic_pointer_cast<arangodb::Index>(link);
    ASSERT_TRUE((false == !index));
    EXPECT_TRUE((true == index->canBeDropped()));
    EXPECT_TRUE((updatedCollection.get() == &(index->collection())));
    EXPECT_TRUE((index->fieldNames().empty()));
    EXPECT_TRUE((index->fields().empty()));
    EXPECT_TRUE((false == index->hasExpansion()));
    EXPECT_TRUE((false == index->hasSelectivityEstimate()));
    EXPECT_TRUE((false == index->implicitlyUnique()));
    EXPECT_TRUE((false == index->isSorted()));
    EXPECT_TRUE((0 < index->memory()));
    EXPECT_TRUE((true == index->sparse()));
    EXPECT_TRUE(
        (arangodb::Index::IndexType::TRI_IDX_TYPE_IRESEARCH_LINK == index->type()));
    EXPECT_TRUE((arangodb::iresearch::DATA_SOURCE_TYPE.name() == index->typeName()));
    EXPECT_TRUE((false == index->unique()));

    arangodb::iresearch::IResearchLinkMeta expectedMeta;
    expectedMeta._includeAllFields = true;
    arangodb::iresearch::IResearchLinkMeta actualMeta;
    auto builder = index->toVelocyPack(
        arangodb::Index::makeFlags(arangodb::Index::Serialize::Figures));

    std::string error;
    EXPECT_TRUE(actualMeta.init(builder->slice(), false, error));
    EXPECT_TRUE(error.empty());
    EXPECT_TRUE(expectedMeta == actualMeta);
    auto const slice = builder->slice();
    EXPECT_TRUE(slice.hasKey("view"));
    EXPECT_TRUE(slice.get("view").isString());
    EXPECT_TRUE(view->id() == 42);
    EXPECT_TRUE(view->guid() == slice.get("view").copyString());
    EXPECT_TRUE(slice.hasKey("figures"));
    EXPECT_TRUE(slice.get("figures").isObject());
    EXPECT_TRUE(slice.get("figures").hasKey("memory"));
    EXPECT_TRUE(slice.get("figures").get("memory").isNumber());
    EXPECT_TRUE(0 < slice.get("figures").get("memory").getUInt());
  }

  // test index in testCollection3
  {
    // get new version from plan
    auto updatedCollection =
        ci.getCollection(vocbase->name(), std::to_string(logicalCollection3->id()));
    ASSERT_TRUE(updatedCollection);
    auto link = arangodb::iresearch::IResearchLinkHelper::find(*updatedCollection, *view);
    EXPECT_TRUE(link);

    auto index = std::dynamic_pointer_cast<arangodb::Index>(link);
    ASSERT_TRUE((false == !index));
    EXPECT_TRUE((true == index->canBeDropped()));
    EXPECT_TRUE((updatedCollection.get() == &(index->collection())));
    EXPECT_TRUE((index->fieldNames().empty()));
    EXPECT_TRUE((index->fields().empty()));
    EXPECT_TRUE((false == index->hasExpansion()));
    EXPECT_TRUE((false == index->hasSelectivityEstimate()));
    EXPECT_TRUE((false == index->implicitlyUnique()));
    EXPECT_TRUE((false == index->isSorted()));
    EXPECT_TRUE((0 < index->memory()));
    EXPECT_TRUE((true == index->sparse()));
    EXPECT_TRUE(
        (arangodb::Index::IndexType::TRI_IDX_TYPE_IRESEARCH_LINK == index->type()));
    EXPECT_TRUE((arangodb::iresearch::DATA_SOURCE_TYPE.name() == index->typeName()));
    EXPECT_TRUE((false == index->unique()));

    arangodb::iresearch::IResearchLinkMeta expectedMeta;
    arangodb::iresearch::IResearchLinkMeta actualMeta;
    auto builder = index->toVelocyPack(
        arangodb::Index::makeFlags(arangodb::Index::Serialize::Figures));

    std::string error;
    EXPECT_TRUE(actualMeta.init(builder->slice(), false, error));
    EXPECT_TRUE(error.empty());
    EXPECT_TRUE(expectedMeta == actualMeta);
    auto const slice = builder->slice();
    EXPECT_TRUE(slice.hasKey("view"));
    EXPECT_TRUE(slice.get("view").isString());
    EXPECT_TRUE(view->id() == 42);
    EXPECT_TRUE(view->guid() == slice.get("view").copyString());
    EXPECT_TRUE(slice.hasKey("figures"));
    EXPECT_TRUE(slice.get("figures").isObject());
    EXPECT_TRUE(slice.get("figures").hasKey("memory"));
    EXPECT_TRUE(slice.get("figures").get("memory").isNumber());
    EXPECT_TRUE(0 < slice.get("figures").get("memory").getUInt());
  }

  // drop view
  // simulate heartbeat thread (drop index in current)
  {
    auto const value = arangodb::velocypack::Parser::fromJson(
        "{ \"shard-id-does-not-matter\": { \"indexes\" : [ ] } }");
    EXPECT_TRUE(arangodb::AgencyComm()
                    .setValue(currentCollection1Path, value->slice(), 0.0)
                    .successful());
  }
  {
    auto const value = arangodb::velocypack::Parser::fromJson(
        "{ \"shard-id-does-not-matter\": { \"indexes\" : [ ] } }");
    EXPECT_TRUE(arangodb::AgencyComm()
                    .setValue(currentCollection3Path, value->slice(), 0.0)
                    .successful());
  }

  EXPECT_TRUE(view->drop().ok());
  EXPECT_TRUE(planVersion < arangodb::tests::getCurrentPlanVersion());

  // there is no more view
  ASSERT_TRUE(nullptr == ci.getView(vocbase->name(), view->name()));

  // there are no more links
  {
    // get new version from plan
    auto updatedCollection =
        ci.getCollection(vocbase->name(), std::to_string(logicalCollection1->id()));
    ASSERT_TRUE(updatedCollection);
    auto link = arangodb::iresearch::IResearchLinkHelper::find(*updatedCollection, *view);
    EXPECT_TRUE(!link);
  }

  {
    // get new version from plan
    auto updatedCollection =
        ci.getCollection(vocbase->name(), std::to_string(logicalCollection2->id()));
    ASSERT_TRUE(updatedCollection);
    auto link = arangodb::iresearch::IResearchLinkHelper::find(*updatedCollection, *view);
    EXPECT_TRUE(!link);
  }

  {
    // get new version from plan
    auto updatedCollection =
        ci.getCollection(vocbase->name(), std::to_string(logicalCollection3->id()));
    ASSERT_TRUE(updatedCollection);
    auto link = arangodb::iresearch::IResearchLinkHelper::find(*updatedCollection, *view);
    EXPECT_TRUE(!link);
  }
}

TEST_F(IResearchViewCoordinatorTest, test_update_links_partial_add) {
  auto& ci = server.getFeature<arangodb::ClusterFeature>().clusterInfo();

  TRI_vocbase_t* vocbase;  // will be owned by DatabaseFeature

  createTestDatabase(vocbase);

  // create collections
  std::shared_ptr<arangodb::LogicalCollection> logicalCollection1;
  {
    auto const collectionId = "1";

    auto collectionJson = arangodb::velocypack::Parser::fromJson(
        "{ \"id\": \"1\", \"planId\": \"1\",  \"name\": \"testCollection1\", "
        "\"replicationFactor\": 1, \"type\": 1, \"shards\":{} }");

    EXPECT_TRUE((ci.createCollectionCoordinator(vocbase->name(), collectionId, 0, 1, 1, false,
                                                collectionJson->slice(), 0.0, false, nullptr)
                     .ok()));

    logicalCollection1 = ci.getCollection(vocbase->name(), collectionId);
    ASSERT_TRUE(nullptr != logicalCollection1);
  }

  std::shared_ptr<arangodb::LogicalCollection> logicalCollection2;
  {
    auto const collectionId = "2";

    auto collectionJson = arangodb::velocypack::Parser::fromJson(
        "{ \"id\": \"2\", \"planId\": \"2\",  \"name\": \"testCollection2\", "
        "\"replicationFactor\": 1, \"type\": 1, \"shards\":{} }");

    EXPECT_TRUE((ci.createCollectionCoordinator(vocbase->name(), collectionId, 0, 1, 1, false,
                                                collectionJson->slice(), 0.0, false, nullptr)
                     .ok()));

    logicalCollection2 = ci.getCollection(vocbase->name(), collectionId);
    ASSERT_TRUE(nullptr != logicalCollection2);
  }

  std::shared_ptr<arangodb::LogicalCollection> logicalCollection3;
  {
    auto const collectionId = "3";

    auto collectionJson = arangodb::velocypack::Parser::fromJson(
        "{ \"id\": \"3\", \"planId\": \"3\",  \"name\": \"testCollection3\", "
        "\"replicationFactor\": 1, \"type\": 1, \"shards\":{} }");

    EXPECT_TRUE((ci.createCollectionCoordinator(vocbase->name(), collectionId, 0, 1, 1, false,
                                                collectionJson->slice(), 0.0, false, nullptr)
                     .ok()));

    logicalCollection3 = ci.getCollection(vocbase->name(), collectionId);
    ASSERT_TRUE(nullptr != logicalCollection3);
  }

  auto const currentCollection1Path = "/Current/Collections/" + vocbase->name() +
                                      "/" + std::to_string(logicalCollection1->id());
  auto const currentCollection2Path = "/Current/Collections/" + vocbase->name() +
                                      "/" + std::to_string(logicalCollection2->id());
  auto const currentCollection3Path = "/Current/Collections/" + vocbase->name() +
                                      "/" + std::to_string(logicalCollection3->id());

  // get current plan version
  auto planVersion = arangodb::tests::getCurrentPlanVersion();

  ci.loadCurrent();

  // create view
  auto viewJson = arangodb::velocypack::Parser::fromJson(
      "{ \"name\": \"testView\", \"id\": \"42\", \"type\": \"arangosearch\" "
      "}");
  arangodb::LogicalView::ptr view;
  ASSERT_TRUE((arangodb::LogicalView::create(view, *vocbase, viewJson->slice()).ok()));
  ASSERT_TRUE(view);
  auto const viewId = std::to_string(view->planId());
  EXPECT_TRUE("42" == viewId);

  // simulate heartbeat thread (create index in current)
  {
    auto const value = arangodb::velocypack::Parser::fromJson(
        "{ \"shard-id-does-not-matter\": { \"indexes\" : [ { \"id\": \"1\" } "
        "] } }");
    EXPECT_TRUE(arangodb::AgencyComm()
                    .setValue(currentCollection1Path, value->slice(), 0.0)
                    .successful());
  }
  {
    auto const value = arangodb::velocypack::Parser::fromJson(
        "{ \"shard-id-does-not-matter\": { \"indexes\" : [ { \"id\": \"3\" } "
        "] } }");
    EXPECT_TRUE(arangodb::AgencyComm()
                    .setValue(currentCollection3Path, value->slice(), 0.0)
                    .successful());
  }

  // explicitly specify id for the sake of tests
  auto linksJson = arangodb::velocypack::Parser::fromJson(
      "{ \"links\": {"
      "  \"testCollection1\" : { \"id\": \"1\", \"includeAllFields\" : true "
      "}, "
      "  \"testCollection3\" : { \"id\": \"3\" } "
      "} }");
  EXPECT_TRUE(view->properties(linksJson->slice(), true).ok());  // add links
  EXPECT_TRUE(planVersion < arangodb::tests::getCurrentPlanVersion());  // plan version changed
  planVersion = arangodb::tests::getCurrentPlanVersion();
  auto oldView = view;
  view = ci.getView(vocbase->name(), viewId);   // get new version of the view
  EXPECT_TRUE(view != oldView);                 // different objects
  ASSERT_TRUE(nullptr != view);
  ASSERT_TRUE(nullptr !=
              std::dynamic_pointer_cast<arangodb::iresearch::IResearchViewCoordinator>(view));
  EXPECT_TRUE(planVersion == view->planVersion());
  EXPECT_TRUE("testView" == view->name());
  EXPECT_TRUE(false == view->deleted());
  EXPECT_TRUE(42 == view->id());
  EXPECT_TRUE(arangodb::iresearch::DATA_SOURCE_TYPE == view->type());
  EXPECT_TRUE(arangodb::LogicalView::category() == view->category());
  EXPECT_TRUE(vocbase == &view->vocbase());

  // visit collections
  {
    std::set<TRI_voc_cid_t> expectedLinks{logicalCollection1->id(),
                                          logicalCollection3->id()};
    EXPECT_TRUE(view->visitCollections([&expectedLinks](TRI_voc_cid_t cid) mutable {
      return 1 == expectedLinks.erase(cid);
    }));
    EXPECT_TRUE(expectedLinks.empty());
  }

  // check properties
  {
    VPackBuilder info;
    info.openObject();
    view->properties(info, arangodb::LogicalDataSource::makeFlags(
                               arangodb::LogicalDataSource::Serialize::Detailed));
    info.close();

    auto const properties = info.slice();
    EXPECT_TRUE(properties.hasKey(arangodb::iresearch::StaticStrings::LinksField));
    auto const linksSlice = properties.get(arangodb::iresearch::StaticStrings::LinksField);
    EXPECT_TRUE(linksSlice.isObject());

    VPackObjectIterator it(linksSlice);
    EXPECT_TRUE(it.valid());
    EXPECT_TRUE(2 == it.size());

    // testCollection1
    {
      auto const value = linksSlice.get(logicalCollection1->name());
      EXPECT_TRUE(value.isObject());

      arangodb::iresearch::IResearchLinkMeta expectedMeta;
      expectedMeta._includeAllFields = true;
      arangodb::iresearch::IResearchLinkMeta actualMeta;
      std::string error;
      EXPECT_TRUE(actualMeta.init(value, false, error));
      EXPECT_TRUE(error.empty());
      EXPECT_TRUE(expectedMeta == actualMeta);
    }

    // testCollection3
    {
      auto const value = linksSlice.get(logicalCollection3->name());
      EXPECT_TRUE(value.isObject());

      arangodb::iresearch::IResearchLinkMeta expectedMeta;
      arangodb::iresearch::IResearchLinkMeta actualMeta;
      std::string error;
      EXPECT_TRUE(actualMeta.init(value, false, error));
      EXPECT_TRUE(error.empty());
      EXPECT_TRUE(expectedMeta == actualMeta);
    }
  }

  // test index in testCollection1
  {
    // get new version from plan
    auto updatedCollection =
        ci.getCollection(vocbase->name(), std::to_string(logicalCollection1->id()));
    ASSERT_TRUE(updatedCollection);
    auto link = arangodb::iresearch::IResearchLinkHelper::find(*updatedCollection, *view);
    EXPECT_TRUE(link);

    auto index = std::dynamic_pointer_cast<arangodb::Index>(link);
    ASSERT_TRUE((false == !index));
    EXPECT_TRUE((true == index->canBeDropped()));
    EXPECT_TRUE((updatedCollection.get() == &(index->collection())));
    EXPECT_TRUE((index->fieldNames().empty()));
    EXPECT_TRUE((index->fields().empty()));
    EXPECT_TRUE((false == index->hasExpansion()));
    EXPECT_TRUE((false == index->hasSelectivityEstimate()));
    EXPECT_TRUE((false == index->implicitlyUnique()));
    EXPECT_TRUE((false == index->isSorted()));
    EXPECT_TRUE((0 < index->memory()));
    EXPECT_TRUE((true == index->sparse()));
    EXPECT_TRUE(
        (arangodb::Index::IndexType::TRI_IDX_TYPE_IRESEARCH_LINK == index->type()));
    EXPECT_TRUE((arangodb::iresearch::DATA_SOURCE_TYPE.name() == index->typeName()));
    EXPECT_TRUE((false == index->unique()));

    arangodb::iresearch::IResearchLinkMeta expectedMeta;
    expectedMeta._includeAllFields = true;
    arangodb::iresearch::IResearchLinkMeta actualMeta;
    auto builder = index->toVelocyPack(
        arangodb::Index::makeFlags(arangodb::Index::Serialize::Figures));

    std::string error;
    EXPECT_TRUE(actualMeta.init(builder->slice(), false, error));
    EXPECT_TRUE(error.empty());
    EXPECT_TRUE(expectedMeta == actualMeta);
    auto const slice = builder->slice();
    EXPECT_TRUE(slice.hasKey("view"));
    EXPECT_TRUE(slice.get("view").isString());
    EXPECT_TRUE(view->id() == 42);
    EXPECT_TRUE(view->guid() == slice.get("view").copyString());
    EXPECT_TRUE(slice.hasKey("figures"));
    EXPECT_TRUE(slice.get("figures").isObject());
    EXPECT_TRUE(slice.get("figures").hasKey("memory"));
    EXPECT_TRUE(slice.get("figures").get("memory").isNumber());
    EXPECT_TRUE(0 < slice.get("figures").get("memory").getUInt());
  }

  // test index in testCollection3
  {
    auto updatedCollection =
        ci.getCollection(vocbase->name(), std::to_string(logicalCollection3->id()));
    ASSERT_TRUE(updatedCollection);
    auto link = arangodb::iresearch::IResearchLinkHelper::find(*updatedCollection, *view);
    EXPECT_TRUE(link);

    auto index = std::dynamic_pointer_cast<arangodb::Index>(link);
    ASSERT_TRUE((false == !index));
    EXPECT_TRUE((true == index->canBeDropped()));
    EXPECT_TRUE((updatedCollection.get() == &(index->collection())));
    EXPECT_TRUE((index->fieldNames().empty()));
    EXPECT_TRUE((index->fields().empty()));
    EXPECT_TRUE((false == index->hasExpansion()));
    EXPECT_TRUE((false == index->hasSelectivityEstimate()));
    EXPECT_TRUE((false == index->implicitlyUnique()));
    EXPECT_TRUE((false == index->isSorted()));
    EXPECT_TRUE((0 < index->memory()));
    EXPECT_TRUE((true == index->sparse()));
    EXPECT_TRUE(
        (arangodb::Index::IndexType::TRI_IDX_TYPE_IRESEARCH_LINK == index->type()));
    EXPECT_TRUE((arangodb::iresearch::DATA_SOURCE_TYPE.name() == index->typeName()));
    EXPECT_TRUE((false == index->unique()));

    arangodb::iresearch::IResearchLinkMeta expectedMeta;
    arangodb::iresearch::IResearchLinkMeta actualMeta;
    auto builder = index->toVelocyPack(
        arangodb::Index::makeFlags(arangodb::Index::Serialize::Figures));

    std::string error;
    EXPECT_TRUE(actualMeta.init(builder->slice(), false, error));
    EXPECT_TRUE(error.empty());
    EXPECT_TRUE(expectedMeta == actualMeta);
    auto const slice = builder->slice();
    EXPECT_TRUE(slice.hasKey("view"));
    EXPECT_TRUE(slice.get("view").isString());
    EXPECT_TRUE(view->id() == 42);
    EXPECT_TRUE(view->guid() == slice.get("view").copyString());
    EXPECT_TRUE(slice.hasKey("figures"));
    EXPECT_TRUE(slice.get("figures").isObject());
    EXPECT_TRUE(slice.get("figures").hasKey("memory"));
    EXPECT_TRUE(slice.get("figures").get("memory").isNumber());
    EXPECT_TRUE(0 < slice.get("figures").get("memory").getUInt());
  }

  EXPECT_TRUE(view->properties(linksJson->slice(), true).ok());  // same properties -> should not affect plan version
  EXPECT_TRUE(planVersion == arangodb::tests::getCurrentPlanVersion());  // plan did't change version

  // remove testCollection2 link
  // simulate heartbeat thread (create index in current)
  {
    auto const value = arangodb::velocypack::Parser::fromJson(
        "{ \"shard-id-does-not-matter\": { \"indexes\" : [ { \"id\": \"2\" } "
        "] } }");
    EXPECT_TRUE(arangodb::AgencyComm()
                    .setValue(currentCollection2Path, value->slice(), 0.0)
                    .successful());
  }

  auto const updateJson = arangodb::velocypack::Parser::fromJson(
      "{ \"links\": {"
      "  \"2\" : { \"id\": \"2\", \"trackListPositions\" : true } "
      "} }");
  EXPECT_TRUE(view->properties(updateJson->slice(), true).ok());
  EXPECT_TRUE(planVersion < arangodb::tests::getCurrentPlanVersion());  // plan version changed
  planVersion = arangodb::tests::getCurrentPlanVersion();
  oldView = view;
  view = ci.getView(vocbase->name(), viewId);   // get new version of the view
  EXPECT_TRUE(view != oldView);                 // different objects
  ASSERT_TRUE(nullptr != view);
  ASSERT_TRUE(nullptr !=
              std::dynamic_pointer_cast<arangodb::iresearch::IResearchViewCoordinator>(view));
  EXPECT_TRUE(planVersion == view->planVersion());
  EXPECT_TRUE("testView" == view->name());
  EXPECT_TRUE(false == view->deleted());
  EXPECT_TRUE(42 == view->id());
  EXPECT_TRUE(arangodb::iresearch::DATA_SOURCE_TYPE == view->type());
  EXPECT_TRUE(arangodb::LogicalView::category() == view->category());
  EXPECT_TRUE(vocbase == &view->vocbase());

  // visit collections
  {
    std::set<TRI_voc_cid_t> expectedLinks{logicalCollection1->id(),
                                          logicalCollection2->id(),
                                          logicalCollection3->id()};
    EXPECT_TRUE(view->visitCollections([&expectedLinks](TRI_voc_cid_t cid) mutable {
      return 1 == expectedLinks.erase(cid);
    }));
    EXPECT_TRUE(expectedLinks.empty());
  }

  // check properties
  {
    VPackBuilder info;
    info.openObject();
    view->properties(info, arangodb::LogicalDataSource::makeFlags(
                               arangodb::LogicalDataSource::Serialize::Detailed));
    info.close();

    auto const properties = info.slice();
    EXPECT_TRUE(properties.hasKey(arangodb::iresearch::StaticStrings::LinksField));
    auto const linksSlice = properties.get(arangodb::iresearch::StaticStrings::LinksField);
    EXPECT_TRUE(linksSlice.isObject());

    VPackObjectIterator it(linksSlice);
    EXPECT_TRUE(it.valid());
    EXPECT_TRUE(3 == it.size());

    // testCollection1
    {
      auto const value = linksSlice.get(logicalCollection1->name());
      EXPECT_TRUE(value.isObject());

      arangodb::iresearch::IResearchLinkMeta expectedMeta;
      expectedMeta._includeAllFields = true;
      arangodb::iresearch::IResearchLinkMeta actualMeta;
      std::string error;
      EXPECT_TRUE(actualMeta.init(value, false, error));
      EXPECT_TRUE(error.empty());
      EXPECT_TRUE(expectedMeta == actualMeta);
    }

    // testCollection2
    {
      auto const value = linksSlice.get(logicalCollection2->name());
      EXPECT_TRUE(value.isObject());

      arangodb::iresearch::IResearchLinkMeta expectedMeta;
      expectedMeta._trackListPositions = true;
      arangodb::iresearch::IResearchLinkMeta actualMeta;
      std::string error;
      EXPECT_TRUE(actualMeta.init(value, false, error));
      EXPECT_TRUE(error.empty());
      EXPECT_TRUE(expectedMeta == actualMeta);
    }

    // testCollection3
    {
      auto const value = linksSlice.get(logicalCollection3->name());
      EXPECT_TRUE(value.isObject());

      arangodb::iresearch::IResearchLinkMeta expectedMeta;
      arangodb::iresearch::IResearchLinkMeta actualMeta;
      std::string error;
      EXPECT_TRUE(actualMeta.init(value, false, error));
      EXPECT_TRUE(error.empty());
      EXPECT_TRUE(expectedMeta == actualMeta);
    }
  }

  // test index in testCollection1
  {
    // get new version from plan
    auto updatedCollection =
        ci.getCollection(vocbase->name(), std::to_string(logicalCollection1->id()));
    ASSERT_TRUE(updatedCollection);
    auto link = arangodb::iresearch::IResearchLinkHelper::find(*updatedCollection, *view);
    EXPECT_TRUE(link);

    auto index = std::dynamic_pointer_cast<arangodb::Index>(link);
    ASSERT_TRUE((false == !index));
    EXPECT_TRUE((true == index->canBeDropped()));
    EXPECT_TRUE((updatedCollection.get() == &(index->collection())));
    EXPECT_TRUE((index->fieldNames().empty()));
    EXPECT_TRUE((index->fields().empty()));
    EXPECT_TRUE((false == index->hasExpansion()));
    EXPECT_TRUE((false == index->hasSelectivityEstimate()));
    EXPECT_TRUE((false == index->implicitlyUnique()));
    EXPECT_TRUE((false == index->isSorted()));
    EXPECT_TRUE((0 < index->memory()));
    EXPECT_TRUE((true == index->sparse()));
    EXPECT_TRUE(
        (arangodb::Index::IndexType::TRI_IDX_TYPE_IRESEARCH_LINK == index->type()));
    EXPECT_TRUE((arangodb::iresearch::DATA_SOURCE_TYPE.name() == index->typeName()));
    EXPECT_TRUE((false == index->unique()));

    arangodb::iresearch::IResearchLinkMeta expectedMeta;
    expectedMeta._includeAllFields = true;
    arangodb::iresearch::IResearchLinkMeta actualMeta;
    auto builder = index->toVelocyPack(
        arangodb::Index::makeFlags(arangodb::Index::Serialize::Figures));

    std::string error;
    EXPECT_TRUE(actualMeta.init(builder->slice(), false, error));
    EXPECT_TRUE(error.empty());
    EXPECT_TRUE(expectedMeta == actualMeta);
    auto const slice = builder->slice();
    EXPECT_TRUE(slice.hasKey("view"));
    EXPECT_TRUE(slice.get("view").isString());
    EXPECT_TRUE(view->id() == 42);
    EXPECT_TRUE(view->guid() == slice.get("view").copyString());
    EXPECT_TRUE(slice.hasKey("figures"));
    EXPECT_TRUE(slice.get("figures").isObject());
    EXPECT_TRUE(slice.get("figures").hasKey("memory"));
    EXPECT_TRUE(slice.get("figures").get("memory").isNumber());
    EXPECT_TRUE(0 < slice.get("figures").get("memory").getUInt());
  }

  // test index in testCollection2
  {
    // get new version from plan
    auto updatedCollection =
        ci.getCollection(vocbase->name(), std::to_string(logicalCollection2->id()));
    ASSERT_TRUE(updatedCollection);
    auto link = arangodb::iresearch::IResearchLinkHelper::find(*updatedCollection, *view);
    EXPECT_TRUE(link);

    auto index = std::dynamic_pointer_cast<arangodb::Index>(link);
    ASSERT_TRUE((false == !index));
    EXPECT_TRUE((true == index->canBeDropped()));
    EXPECT_TRUE((updatedCollection.get() == &(index->collection())));
    EXPECT_TRUE((index->fieldNames().empty()));
    EXPECT_TRUE((index->fields().empty()));
    EXPECT_TRUE((false == index->hasExpansion()));
    EXPECT_TRUE((false == index->hasSelectivityEstimate()));
    EXPECT_TRUE((false == index->implicitlyUnique()));
    EXPECT_TRUE((false == index->isSorted()));
    EXPECT_TRUE((0 < index->memory()));
    EXPECT_TRUE((true == index->sparse()));
    EXPECT_TRUE(
        (arangodb::Index::IndexType::TRI_IDX_TYPE_IRESEARCH_LINK == index->type()));
    EXPECT_TRUE((arangodb::iresearch::DATA_SOURCE_TYPE.name() == index->typeName()));
    EXPECT_TRUE((false == index->unique()));

    arangodb::iresearch::IResearchLinkMeta expectedMeta;
    expectedMeta._trackListPositions = true;
    arangodb::iresearch::IResearchLinkMeta actualMeta;
    auto builder = index->toVelocyPack(
        arangodb::Index::makeFlags(arangodb::Index::Serialize::Figures));

    std::string error;
    EXPECT_TRUE(actualMeta.init(builder->slice(), false, error));
    EXPECT_TRUE(error.empty());
    EXPECT_TRUE(expectedMeta == actualMeta);
    auto const slice = builder->slice();
    EXPECT_TRUE(slice.hasKey("view"));
    EXPECT_TRUE(slice.get("view").isString());
    EXPECT_TRUE(view->id() == 42);
    EXPECT_TRUE(view->guid() == slice.get("view").copyString());
    EXPECT_TRUE(slice.hasKey("figures"));
    EXPECT_TRUE(slice.get("figures").isObject());
    EXPECT_TRUE(slice.get("figures").hasKey("memory"));
    EXPECT_TRUE(slice.get("figures").get("memory").isNumber());
    EXPECT_TRUE(0 < slice.get("figures").get("memory").getUInt());
  }

  // test index in testCollection3
  {
    // get new version from plan
    auto updatedCollection =
        ci.getCollection(vocbase->name(), std::to_string(logicalCollection3->id()));
    ASSERT_TRUE(updatedCollection);
    auto link = arangodb::iresearch::IResearchLinkHelper::find(*updatedCollection, *view);
    EXPECT_TRUE(link);

    auto index = std::dynamic_pointer_cast<arangodb::Index>(link);
    ASSERT_TRUE((false == !index));
    EXPECT_TRUE((true == index->canBeDropped()));
    EXPECT_TRUE((updatedCollection.get() == &(index->collection())));
    EXPECT_TRUE((index->fieldNames().empty()));
    EXPECT_TRUE((index->fields().empty()));
    EXPECT_TRUE((false == index->hasExpansion()));
    EXPECT_TRUE((false == index->hasSelectivityEstimate()));
    EXPECT_TRUE((false == index->implicitlyUnique()));
    EXPECT_TRUE((false == index->isSorted()));
    EXPECT_TRUE((0 < index->memory()));
    EXPECT_TRUE((true == index->sparse()));
    EXPECT_TRUE(
        (arangodb::Index::IndexType::TRI_IDX_TYPE_IRESEARCH_LINK == index->type()));
    EXPECT_TRUE((arangodb::iresearch::DATA_SOURCE_TYPE.name() == index->typeName()));
    EXPECT_TRUE((false == index->unique()));

    arangodb::iresearch::IResearchLinkMeta expectedMeta;
    arangodb::iresearch::IResearchLinkMeta actualMeta;
    auto builder = index->toVelocyPack(
        arangodb::Index::makeFlags(arangodb::Index::Serialize::Figures));

    std::string error;
    EXPECT_TRUE(actualMeta.init(builder->slice(), false, error));
    EXPECT_TRUE(error.empty());
    EXPECT_TRUE(expectedMeta == actualMeta);
    auto const slice = builder->slice();
    EXPECT_TRUE(slice.hasKey("view"));
    EXPECT_TRUE(slice.get("view").isString());
    EXPECT_TRUE(view->id() == 42);
    EXPECT_TRUE(view->guid() == slice.get("view").copyString());
    EXPECT_TRUE(slice.hasKey("figures"));
    EXPECT_TRUE(slice.get("figures").isObject());
    EXPECT_TRUE(slice.get("figures").hasKey("memory"));
    EXPECT_TRUE(slice.get("figures").get("memory").isNumber());
    EXPECT_TRUE(0 < slice.get("figures").get("memory").getUInt());
  }

  // partial update - empty delta
  {
    auto const updateJson = arangodb::velocypack::Parser::fromJson("{ }");
    EXPECT_TRUE(view->properties(updateJson->slice(), true).ok());  // empty properties -> should not affect plan version
    EXPECT_TRUE(planVersion == arangodb::tests::getCurrentPlanVersion());  // plan did't change version
  }

  // drop view
  // simulate heartbeat thread (drop index in current)
  {
    auto const value = arangodb::velocypack::Parser::fromJson(
        "{ \"shard-id-does-not-matter\": { \"indexes\" : [ ] } }");
    EXPECT_TRUE(arangodb::AgencyComm()
                    .setValue(currentCollection1Path, value->slice(), 0.0)
                    .successful());
  }
  {
    auto const value = arangodb::velocypack::Parser::fromJson(
        "{ \"shard-id-does-not-matter\": { \"indexes\" : [ ] } }");
    EXPECT_TRUE(arangodb::AgencyComm()
                    .setValue(currentCollection2Path, value->slice(), 0.0)
                    .successful());
  }
  {
    auto const value = arangodb::velocypack::Parser::fromJson(
        "{ \"shard-id-does-not-matter\": { \"indexes\" : [ ] } }");
    EXPECT_TRUE(arangodb::AgencyComm()
                    .setValue(currentCollection3Path, value->slice(), 0.0)
                    .successful());
  }

  EXPECT_TRUE(view->drop().ok());
  EXPECT_TRUE(planVersion < arangodb::tests::getCurrentPlanVersion());

  // there is no more view
  ASSERT_TRUE(nullptr == ci.getView(vocbase->name(), view->name()));

  // there are no more links
  {
    // get new version from plan
    auto updatedCollection =
        ci.getCollection(vocbase->name(), std::to_string(logicalCollection1->id()));
    ASSERT_TRUE(updatedCollection);
    auto link = arangodb::iresearch::IResearchLinkHelper::find(*updatedCollection, *view);
    EXPECT_TRUE(!link);
  }

  {
    // get new version from plan
    auto updatedCollection =
        ci.getCollection(vocbase->name(), std::to_string(logicalCollection2->id()));
    ASSERT_TRUE(updatedCollection);
    auto link = arangodb::iresearch::IResearchLinkHelper::find(*updatedCollection, *view);
    EXPECT_TRUE(!link);
  }

  {
    // get new version from plan
    auto updatedCollection =
        ci.getCollection(vocbase->name(), std::to_string(logicalCollection3->id()));
    ASSERT_TRUE(updatedCollection);
    auto link = arangodb::iresearch::IResearchLinkHelper::find(*updatedCollection, *view);
    EXPECT_TRUE(!link);
  }

  // add link (collection not authorized)
  {
    auto const collectionId = "1";
    logicalCollection1 = ci.getCollection(vocbase->name(), collectionId);
    ASSERT_TRUE((false == !logicalCollection1));
    arangodb::LogicalView::ptr logicalView;
    ASSERT_TRUE(
        (arangodb::LogicalView::create(logicalView, *vocbase, viewJson->slice()).ok()));
    ASSERT_TRUE((false == !logicalView));

    EXPECT_TRUE((true == logicalCollection1->getIndexes().empty()));
    EXPECT_TRUE((true == logicalView->visitCollections(
                             [](TRI_voc_cid_t) -> bool { return false; })));

    struct ExecContext : public arangodb::ExecContext {
      ExecContext()
          : arangodb::ExecContext(arangodb::ExecContext::Type::Default, "", "",
                                  arangodb::auth::Level::NONE,
                                  arangodb::auth::Level::NONE) {}
    } execContext;
    arangodb::ExecContextScope scope(&execContext);
    auto* authFeature = arangodb::AuthenticationFeature::instance();
    auto* userManager = authFeature->userManager();
    arangodb::aql::QueryRegistry queryRegistry(0);  // required for UserManager::removeAllUsers()
    arangodb::auth::UserMap userMap;  // empty map, no user -> no permissions
    userManager->setAuthInfo(userMap);  // set user map to avoid loading configuration from system database
    userManager->setQueryRegistry(&queryRegistry);
    auto resetUserManager = irs::make_finally(
        [userManager]() -> void { userManager->removeAllUsers(); });

    EXPECT_TRUE((TRI_ERROR_FORBIDDEN ==
                 logicalView->properties(linksJson->slice(), true).errorNumber()));
    logicalCollection1 = ci.getCollection(vocbase->name(), collectionId);
    ASSERT_TRUE((false == !logicalCollection1));
    logicalView = ci.getView(vocbase->name(), viewId);  // get new version of the view
    ASSERT_TRUE((false == !logicalView));
    EXPECT_TRUE((true == logicalCollection1->getIndexes().empty()));
    EXPECT_TRUE((true == logicalView->visitCollections(
                             [](TRI_voc_cid_t) -> bool { return false; })));
  }
}

TEST_F(IResearchViewCoordinatorTest, test_update_links_replace) {
  auto& ci = server.getFeature<arangodb::ClusterFeature>().clusterInfo();

  TRI_vocbase_t* vocbase;  // will be owned by DatabaseFeature

  createTestDatabase(vocbase);

  // create collections
  std::shared_ptr<arangodb::LogicalCollection> logicalCollection1;
  {
    auto const collectionId = "1";

    auto collectionJson = arangodb::velocypack::Parser::fromJson(
        "{ \"id\": \"1\", \"planId\": \"1\",  \"name\": \"testCollection1\", "
        "\"replicationFactor\": 1, \"type\": 1, \"shards\":{} }");

    EXPECT_TRUE((ci.createCollectionCoordinator(vocbase->name(), collectionId, 0, 1, 1, false,
                                                collectionJson->slice(), 0.0, false, nullptr)
                     .ok()));

    logicalCollection1 = ci.getCollection(vocbase->name(), collectionId);
    ASSERT_TRUE(nullptr != logicalCollection1);
  }

  std::shared_ptr<arangodb::LogicalCollection> logicalCollection2;
  {
    auto const collectionId = "2";

    auto collectionJson = arangodb::velocypack::Parser::fromJson(
        "{ \"id\": \"2\", \"planId\": \"2\",  \"name\": \"testCollection2\", "
        "\"replicationFactor\": 1, \"type\": 1, \"shards\":{} }");

    EXPECT_TRUE((ci.createCollectionCoordinator(vocbase->name(), collectionId, 0, 1, 1, false,
                                                collectionJson->slice(), 0.0, false, nullptr)
                     .ok()));

    logicalCollection2 = ci.getCollection(vocbase->name(), collectionId);
    ASSERT_TRUE(nullptr != logicalCollection2);
  }

  std::shared_ptr<arangodb::LogicalCollection> logicalCollection3;
  {
    auto const collectionId = "3";

    auto collectionJson = arangodb::velocypack::Parser::fromJson(
        "{ \"id\": \"3\", \"planId\": \"3\",  \"name\": \"testCollection3\", "
        "\"replicationFactor\": 1, \"type\": 1, \"shards\":{} }");

    EXPECT_TRUE((ci.createCollectionCoordinator(vocbase->name(), collectionId, 0, 1, 1, false,
                                                collectionJson->slice(), 0.0, false, nullptr)
                     .ok()));

    logicalCollection3 = ci.getCollection(vocbase->name(), collectionId);
    ASSERT_TRUE(nullptr != logicalCollection3);
  }

  auto const currentCollection1Path = "/Current/Collections/" + vocbase->name() +
                                      "/" + std::to_string(logicalCollection1->id());
  auto const currentCollection2Path = "/Current/Collections/" + vocbase->name() +
                                      "/" + std::to_string(logicalCollection2->id());
  auto const currentCollection3Path = "/Current/Collections/" + vocbase->name() +
                                      "/" + std::to_string(logicalCollection3->id());

  // get current plan version
  auto planVersion = arangodb::tests::getCurrentPlanVersion();

  ci.loadCurrent();

  // create view
  auto viewJson = arangodb::velocypack::Parser::fromJson(
      "{ \"name\": \"testView\", \"id\": \"42\", \"type\": \"arangosearch\" "
      "}");
  arangodb::LogicalView::ptr view;
  ASSERT_TRUE((arangodb::LogicalView::create(view, *vocbase, viewJson->slice()).ok()));
  ASSERT_TRUE(view);
  auto const viewId = std::to_string(view->planId());
  EXPECT_TRUE("42" == viewId);

  // simulate heartbeat thread (create index in current)
  {
    auto const value = arangodb::velocypack::Parser::fromJson(
        "{ \"shard-id-does-not-matter\": { \"indexes\" : [ { \"id\": \"1\" } "
        "] } }");
    EXPECT_TRUE(arangodb::AgencyComm()
                    .setValue(currentCollection1Path, value->slice(), 0.0)
                    .successful());
  }
  {
    auto const value = arangodb::velocypack::Parser::fromJson(
        "{ \"shard-id-does-not-matter\": { \"indexes\" : [ { \"id\": \"3\" } "
        "] } }");
    EXPECT_TRUE(arangodb::AgencyComm()
                    .setValue(currentCollection3Path, value->slice(), 0.0)
                    .successful());
  }

  // explicitly specify id for the sake of tests
  auto linksJson = arangodb::velocypack::Parser::fromJson(
      "{ \"links\": {"
      "  \"testCollection1\" : { \"id\": \"1\", \"includeAllFields\" : true "
      "}, "
      "  \"testCollection3\" : { \"id\": \"3\" } "
      "} }");
  EXPECT_TRUE(view->properties(linksJson->slice(), false).ok());  // add link
  EXPECT_TRUE(planVersion < arangodb::tests::getCurrentPlanVersion());  // plan version changed
  planVersion = arangodb::tests::getCurrentPlanVersion();
  auto oldView = view;
  view = ci.getView(vocbase->name(), viewId);   // get new version of the view
  EXPECT_TRUE(view != oldView);                 // different objects
  ASSERT_TRUE(nullptr != view);
  ASSERT_TRUE(nullptr !=
              std::dynamic_pointer_cast<arangodb::iresearch::IResearchViewCoordinator>(view));
  EXPECT_TRUE(planVersion == view->planVersion());
  EXPECT_TRUE("testView" == view->name());
  EXPECT_TRUE(false == view->deleted());
  EXPECT_TRUE(42 == view->id());
  EXPECT_TRUE(arangodb::iresearch::DATA_SOURCE_TYPE == view->type());
  EXPECT_TRUE(arangodb::LogicalView::category() == view->category());
  EXPECT_TRUE(vocbase == &view->vocbase());

  // visit collections
  {
    std::set<TRI_voc_cid_t> expectedLinks{logicalCollection1->id(),
                                          logicalCollection3->id()};
    EXPECT_TRUE(view->visitCollections([&expectedLinks](TRI_voc_cid_t cid) mutable {
      return 1 == expectedLinks.erase(cid);
    }));
    EXPECT_TRUE(expectedLinks.empty());
  }

  // check properties
  {
    VPackBuilder info;
    info.openObject();
    view->properties(info, arangodb::LogicalDataSource::makeFlags(
                               arangodb::LogicalDataSource::Serialize::Detailed));
    info.close();

    auto const properties = info.slice();
    EXPECT_TRUE(properties.hasKey(arangodb::iresearch::StaticStrings::LinksField));
    auto const linksSlice = properties.get(arangodb::iresearch::StaticStrings::LinksField);
    EXPECT_TRUE(linksSlice.isObject());

    VPackObjectIterator it(linksSlice);
    EXPECT_TRUE(it.valid());
    EXPECT_TRUE(2 == it.size());

    // testCollection1
    {
      auto const value = linksSlice.get(logicalCollection1->name());
      EXPECT_TRUE(value.isObject());

      arangodb::iresearch::IResearchLinkMeta expectedMeta;
      expectedMeta._includeAllFields = true;
      arangodb::iresearch::IResearchLinkMeta actualMeta;
      std::string error;
      EXPECT_TRUE(actualMeta.init(value, false, error));
      EXPECT_TRUE(error.empty());
      EXPECT_TRUE(expectedMeta == actualMeta);
    }

    // testCollection3
    {
      auto const value = linksSlice.get(logicalCollection3->name());
      EXPECT_TRUE(value.isObject());

      arangodb::iresearch::IResearchLinkMeta expectedMeta;
      arangodb::iresearch::IResearchLinkMeta actualMeta;
      std::string error;
      EXPECT_TRUE(actualMeta.init(value, false, error));
      EXPECT_TRUE(error.empty());
      EXPECT_TRUE(expectedMeta == actualMeta);
    }
  }

  // test index in testCollection1
  {
    // get new version from plan
    auto updatedCollection =
        ci.getCollection(vocbase->name(), std::to_string(logicalCollection1->id()));
    ASSERT_TRUE(updatedCollection);
    auto link = arangodb::iresearch::IResearchLinkHelper::find(*updatedCollection, *view);
    EXPECT_TRUE(link);

    auto index = std::dynamic_pointer_cast<arangodb::Index>(link);
    ASSERT_TRUE((false == !index));
    EXPECT_TRUE((true == index->canBeDropped()));
    EXPECT_TRUE((updatedCollection.get() == &(index->collection())));
    EXPECT_TRUE((index->fieldNames().empty()));
    EXPECT_TRUE((index->fields().empty()));
    EXPECT_TRUE((false == index->hasExpansion()));
    EXPECT_TRUE((false == index->hasSelectivityEstimate()));
    EXPECT_TRUE((false == index->implicitlyUnique()));
    EXPECT_TRUE((false == index->isSorted()));
    EXPECT_TRUE((0 < index->memory()));
    EXPECT_TRUE((true == index->sparse()));
    EXPECT_TRUE(
        (arangodb::Index::IndexType::TRI_IDX_TYPE_IRESEARCH_LINK == index->type()));
    EXPECT_TRUE((arangodb::iresearch::DATA_SOURCE_TYPE.name() == index->typeName()));
    EXPECT_TRUE((false == index->unique()));

    arangodb::iresearch::IResearchLinkMeta expectedMeta;
    expectedMeta._includeAllFields = true;
    arangodb::iresearch::IResearchLinkMeta actualMeta;
    auto builder = index->toVelocyPack(
        arangodb::Index::makeFlags(arangodb::Index::Serialize::Figures));

    std::string error;
    EXPECT_TRUE(actualMeta.init(builder->slice(), false, error));
    EXPECT_TRUE(error.empty());
    EXPECT_TRUE(expectedMeta == actualMeta);
    auto const slice = builder->slice();
    EXPECT_TRUE(slice.hasKey("view"));
    EXPECT_TRUE(slice.get("view").isString());
    EXPECT_TRUE(view->id() == 42);
    EXPECT_TRUE(view->guid() == slice.get("view").copyString());
    EXPECT_TRUE(slice.hasKey("figures"));
    EXPECT_TRUE(slice.get("figures").isObject());
    EXPECT_TRUE(slice.get("figures").hasKey("memory"));
    EXPECT_TRUE(slice.get("figures").get("memory").isNumber());
    EXPECT_TRUE(0 < slice.get("figures").get("memory").getUInt());
  }

  // test index in testCollection3
  {
    auto updatedCollection =
        ci.getCollection(vocbase->name(), std::to_string(logicalCollection3->id()));
    ASSERT_TRUE(updatedCollection);
    auto link = arangodb::iresearch::IResearchLinkHelper::find(*updatedCollection, *view);
    EXPECT_TRUE(link);

    auto index = std::dynamic_pointer_cast<arangodb::Index>(link);
    ASSERT_TRUE((false == !index));
    EXPECT_TRUE((true == index->canBeDropped()));
    EXPECT_TRUE((updatedCollection.get() == &(index->collection())));
    EXPECT_TRUE((index->fieldNames().empty()));
    EXPECT_TRUE((index->fields().empty()));
    EXPECT_TRUE((false == index->hasExpansion()));
    EXPECT_TRUE((false == index->hasSelectivityEstimate()));
    EXPECT_TRUE((false == index->implicitlyUnique()));
    EXPECT_TRUE((false == index->isSorted()));
    EXPECT_TRUE((0 < index->memory()));
    EXPECT_TRUE((true == index->sparse()));
    EXPECT_TRUE(
        (arangodb::Index::IndexType::TRI_IDX_TYPE_IRESEARCH_LINK == index->type()));
    EXPECT_TRUE((arangodb::iresearch::DATA_SOURCE_TYPE.name() == index->typeName()));
    EXPECT_TRUE((false == index->unique()));

    arangodb::iresearch::IResearchLinkMeta expectedMeta;
    arangodb::iresearch::IResearchLinkMeta actualMeta;
    auto builder = index->toVelocyPack(
        arangodb::Index::makeFlags(arangodb::Index::Serialize::Figures));

    std::string error;
    EXPECT_TRUE(actualMeta.init(builder->slice(), false, error));
    EXPECT_TRUE(error.empty());
    EXPECT_TRUE(expectedMeta == actualMeta);
    auto const slice = builder->slice();
    EXPECT_TRUE(slice.hasKey("view"));
    EXPECT_TRUE(slice.get("view").isString());
    EXPECT_TRUE(view->id() == 42);
    EXPECT_TRUE(view->guid() == slice.get("view").copyString());
    EXPECT_TRUE(slice.hasKey("figures"));
    EXPECT_TRUE(slice.get("figures").isObject());
    EXPECT_TRUE(slice.get("figures").hasKey("memory"));
    EXPECT_TRUE(slice.get("figures").get("memory").isNumber());
    EXPECT_TRUE(0 < slice.get("figures").get("memory").getUInt());
  }

  EXPECT_TRUE(view->properties(linksJson->slice(), false).ok());  // same properties -> should not affect plan version
  EXPECT_TRUE(planVersion == arangodb::tests::getCurrentPlanVersion());  // plan did't change version

  EXPECT_TRUE(view->properties(linksJson->slice(), true).ok());  // same properties -> should not affect plan version
  EXPECT_TRUE(planVersion == arangodb::tests::getCurrentPlanVersion());  // plan did't change version

  // replace links with testCollection2 link
  // simulate heartbeat thread (create index in current)
  {
    auto const value = arangodb::velocypack::Parser::fromJson(
        "{ \"shard-id-does-not-matter\": { \"indexes\" : [ ] } }");
    EXPECT_TRUE(arangodb::AgencyComm()
                    .setValue(currentCollection1Path, value->slice(), 0.0)
                    .successful());
  }
  {
    auto const value = arangodb::velocypack::Parser::fromJson(
        "{ \"shard-id-does-not-matter\": { \"indexes\" : [ { \"id\": \"2\" } "
        "] } }");
    EXPECT_TRUE(arangodb::AgencyComm()
                    .setValue(currentCollection2Path, value->slice(), 0.0)
                    .successful());
  }
  {
    auto const value = arangodb::velocypack::Parser::fromJson(
        "{ \"shard-id-does-not-matter\": { \"indexes\" : [ ] } }");
    EXPECT_TRUE(arangodb::AgencyComm()
                    .setValue(currentCollection3Path, value->slice(), 0.0)
                    .successful());
  }

  auto updateJson = arangodb::velocypack::Parser::fromJson(
      "{ \"links\": {"
      "  \"2\" : { \"id\": \"2\", \"trackListPositions\" : true } "
      "} }");
  EXPECT_TRUE(view->properties(updateJson->slice(), false).ok());
  EXPECT_TRUE(planVersion < arangodb::tests::getCurrentPlanVersion());  // plan version changed
  planVersion = arangodb::tests::getCurrentPlanVersion();
  oldView = view;
  view = ci.getView(vocbase->name(), viewId);   // get new version of the view
  EXPECT_TRUE(view != oldView);                 // different objects
  ASSERT_TRUE(nullptr != view);
  ASSERT_TRUE(nullptr !=
              std::dynamic_pointer_cast<arangodb::iresearch::IResearchViewCoordinator>(view));
  EXPECT_TRUE(planVersion == view->planVersion());
  EXPECT_TRUE("testView" == view->name());
  EXPECT_TRUE(false == view->deleted());
  EXPECT_TRUE(42 == view->id());
  EXPECT_TRUE(arangodb::iresearch::DATA_SOURCE_TYPE == view->type());
  EXPECT_TRUE(arangodb::LogicalView::category() == view->category());
  EXPECT_TRUE(vocbase == &view->vocbase());

  // visit collections
  {
    std::set<TRI_voc_cid_t> expectedLinks{logicalCollection2->id()};
    EXPECT_TRUE(view->visitCollections([&expectedLinks](TRI_voc_cid_t cid) mutable {
      return 1 == expectedLinks.erase(cid);
    }));
    EXPECT_TRUE(expectedLinks.empty());
  }

  // check properties
  {
    VPackBuilder info;
    info.openObject();
    view->properties(info, arangodb::LogicalDataSource::makeFlags(
                               arangodb::LogicalDataSource::Serialize::Detailed));
    info.close();

    auto const properties = info.slice();
    EXPECT_TRUE(properties.hasKey(arangodb::iresearch::StaticStrings::LinksField));
    auto const linksSlice = properties.get(arangodb::iresearch::StaticStrings::LinksField);
    EXPECT_TRUE(linksSlice.isObject());

    VPackObjectIterator it(linksSlice);
    EXPECT_TRUE(it.valid());
    EXPECT_TRUE(1 == it.size());

    // testCollection2
    {
      auto const value = linksSlice.get(logicalCollection2->name());
      EXPECT_TRUE(value.isObject());

      arangodb::iresearch::IResearchLinkMeta expectedMeta;
      expectedMeta._trackListPositions = true;
      arangodb::iresearch::IResearchLinkMeta actualMeta;
      std::string error;
      EXPECT_TRUE(actualMeta.init(value, false, error));
      EXPECT_TRUE(error.empty());
      EXPECT_TRUE(expectedMeta == actualMeta);
    }
  }

  // test index in testCollection2
  {
    // get new version from plan
    auto updatedCollection =
        ci.getCollection(vocbase->name(), std::to_string(logicalCollection2->id()));
    ASSERT_TRUE(updatedCollection);
    auto link = arangodb::iresearch::IResearchLinkHelper::find(*updatedCollection, *view);
    EXPECT_TRUE(link);

    auto index = std::dynamic_pointer_cast<arangodb::Index>(link);
    ASSERT_TRUE((false == !index));
    EXPECT_TRUE((true == index->canBeDropped()));
    EXPECT_TRUE((updatedCollection.get() == &(index->collection())));
    EXPECT_TRUE((index->fieldNames().empty()));
    EXPECT_TRUE((index->fields().empty()));
    EXPECT_TRUE((false == index->hasExpansion()));
    EXPECT_TRUE((false == index->hasSelectivityEstimate()));
    EXPECT_TRUE((false == index->implicitlyUnique()));
    EXPECT_TRUE((false == index->isSorted()));
    EXPECT_TRUE((0 < index->memory()));
    EXPECT_TRUE((true == index->sparse()));
    EXPECT_TRUE(
        (arangodb::Index::IndexType::TRI_IDX_TYPE_IRESEARCH_LINK == index->type()));
    EXPECT_TRUE((arangodb::iresearch::DATA_SOURCE_TYPE.name() == index->typeName()));
    EXPECT_TRUE((false == index->unique()));

    arangodb::iresearch::IResearchLinkMeta expectedMeta;
    expectedMeta._trackListPositions = true;
    arangodb::iresearch::IResearchLinkMeta actualMeta;
    auto builder = index->toVelocyPack(
        arangodb::Index::makeFlags(arangodb::Index::Serialize::Figures));

    std::string error;
    EXPECT_TRUE(actualMeta.init(builder->slice(), false, error));
    EXPECT_TRUE(error.empty());
    EXPECT_TRUE(expectedMeta == actualMeta);
    auto const slice = builder->slice();
    EXPECT_TRUE(slice.hasKey("view"));
    EXPECT_TRUE(slice.get("view").isString());
    EXPECT_TRUE(view->id() == 42);
    EXPECT_TRUE(view->guid() == slice.get("view").copyString());
    EXPECT_TRUE(slice.hasKey("figures"));
    EXPECT_TRUE(slice.get("figures").isObject());
    EXPECT_TRUE(slice.get("figures").hasKey("memory"));
    EXPECT_TRUE(slice.get("figures").get("memory").isNumber());
    EXPECT_TRUE(0 < slice.get("figures").get("memory").getUInt());
  }

  // replace links with testCollection1 link
  // simulate heartbeat thread (create index in current)
  {
    auto const value = arangodb::velocypack::Parser::fromJson(
        "{ \"shard-id-does-not-matter\": { \"indexes\" : [ { \"id\" : \"1\" "
        "} ] } }");
    EXPECT_TRUE(arangodb::AgencyComm()
                    .setValue(currentCollection1Path, value->slice(), 0.0)
                    .successful());
  }
  {
    auto const value = arangodb::velocypack::Parser::fromJson(
        "{ \"shard-id-does-not-matter\": { \"indexes\" : [ ] } }");
    EXPECT_TRUE(arangodb::AgencyComm()
                    .setValue(currentCollection2Path, value->slice(), 0.0)
                    .successful());
  }

  updateJson = arangodb::velocypack::Parser::fromJson(
      "{ \"links\": {"
      "  \"testCollection1\" : { \"id\": \"1\", \"includeAllFields\" : true "
      "}, "
      "  \"2\" : null "
      "} }");
  EXPECT_TRUE(view->properties(updateJson->slice(), false).ok());
  EXPECT_TRUE(planVersion < arangodb::tests::getCurrentPlanVersion());  // plan version changed
  planVersion = arangodb::tests::getCurrentPlanVersion();
  oldView = view;
  view = ci.getView(vocbase->name(), viewId);   // get new version of the view
  EXPECT_TRUE(view != oldView);                 // different objects
  ASSERT_TRUE(nullptr != view);
  ASSERT_TRUE(nullptr !=
              std::dynamic_pointer_cast<arangodb::iresearch::IResearchViewCoordinator>(view));
  EXPECT_TRUE(planVersion == view->planVersion());
  EXPECT_TRUE("testView" == view->name());
  EXPECT_TRUE(false == view->deleted());
  EXPECT_TRUE(42 == view->id());
  EXPECT_TRUE(arangodb::iresearch::DATA_SOURCE_TYPE == view->type());
  EXPECT_TRUE(arangodb::LogicalView::category() == view->category());
  EXPECT_TRUE(vocbase == &view->vocbase());

  // visit collections
  {
    std::set<TRI_voc_cid_t> expectedLinks{logicalCollection1->id()};
    EXPECT_TRUE(view->visitCollections([&expectedLinks](TRI_voc_cid_t cid) mutable {
      return 1 == expectedLinks.erase(cid);
    }));
    EXPECT_TRUE(expectedLinks.empty());
  }

  // check properties
  {
    VPackBuilder info;
    info.openObject();
    view->properties(info, arangodb::LogicalDataSource::makeFlags(
                               arangodb::LogicalDataSource::Serialize::Detailed));
    info.close();

    auto const properties = info.slice();
    EXPECT_TRUE(properties.hasKey(arangodb::iresearch::StaticStrings::LinksField));
    auto const linksSlice = properties.get(arangodb::iresearch::StaticStrings::LinksField);
    EXPECT_TRUE(linksSlice.isObject());

    VPackObjectIterator it(linksSlice);
    EXPECT_TRUE(it.valid());
    EXPECT_TRUE(1 == it.size());

    // testCollection2
    {
      auto const value = linksSlice.get(logicalCollection1->name());
      EXPECT_TRUE(value.isObject());

      arangodb::iresearch::IResearchLinkMeta expectedMeta;
      expectedMeta._includeAllFields = true;
      arangodb::iresearch::IResearchLinkMeta actualMeta;
      std::string error;
      EXPECT_TRUE(actualMeta.init(value, false, error));
      EXPECT_TRUE(error.empty());
      EXPECT_TRUE(expectedMeta == actualMeta);
    }
  }

  // test index in testCollection1
  {
    // get new version from plan
    auto updatedCollection =
        ci.getCollection(vocbase->name(), std::to_string(logicalCollection1->id()));
    ASSERT_TRUE(updatedCollection);
    auto link = arangodb::iresearch::IResearchLinkHelper::find(*updatedCollection, *view);
    EXPECT_TRUE(link);

    auto index = std::dynamic_pointer_cast<arangodb::Index>(link);
    ASSERT_TRUE((false == !index));
    EXPECT_TRUE((true == index->canBeDropped()));
    EXPECT_TRUE((updatedCollection.get() == &(index->collection())));
    EXPECT_TRUE((index->fieldNames().empty()));
    EXPECT_TRUE((index->fields().empty()));
    EXPECT_TRUE((false == index->hasExpansion()));
    EXPECT_TRUE((false == index->hasSelectivityEstimate()));
    EXPECT_TRUE((false == index->implicitlyUnique()));
    EXPECT_TRUE((false == index->isSorted()));
    EXPECT_TRUE((0 < index->memory()));
    EXPECT_TRUE((true == index->sparse()));
    EXPECT_TRUE(
        (arangodb::Index::IndexType::TRI_IDX_TYPE_IRESEARCH_LINK == index->type()));
    EXPECT_TRUE((arangodb::iresearch::DATA_SOURCE_TYPE.name() == index->typeName()));
    EXPECT_TRUE((false == index->unique()));

    arangodb::iresearch::IResearchLinkMeta expectedMeta;
    expectedMeta._includeAllFields = true;
    arangodb::iresearch::IResearchLinkMeta actualMeta;
    auto builder = index->toVelocyPack(
        arangodb::Index::makeFlags(arangodb::Index::Serialize::Figures));

    std::string error;
    EXPECT_TRUE(actualMeta.init(builder->slice(), false, error));
    EXPECT_TRUE(error.empty());
    EXPECT_TRUE(expectedMeta == actualMeta);
    auto const slice = builder->slice();
    EXPECT_TRUE(slice.hasKey("view"));
    EXPECT_TRUE(slice.get("view").isString());
    EXPECT_TRUE(view->id() == 42);
    EXPECT_TRUE(view->guid() == slice.get("view").copyString());
    EXPECT_TRUE(slice.hasKey("figures"));
    EXPECT_TRUE(slice.get("figures").isObject());
    EXPECT_TRUE(slice.get("figures").hasKey("memory"));
    EXPECT_TRUE(slice.get("figures").get("memory").isNumber());
    EXPECT_TRUE(0 < slice.get("figures").get("memory").getUInt());
  }

  // drop view
  // simulate heartbeat thread (drop index in current)
  {
    auto const value = arangodb::velocypack::Parser::fromJson(
        "{ \"shard-id-does-not-matter\": { \"indexes\" : [ ] } }");
    EXPECT_TRUE(arangodb::AgencyComm()
                    .setValue(currentCollection1Path, value->slice(), 0.0)
                    .successful());
  }

  EXPECT_TRUE(view->drop().ok());
  EXPECT_TRUE(planVersion < arangodb::tests::getCurrentPlanVersion());

  // there is no more view
  ASSERT_TRUE(nullptr == ci.getView(vocbase->name(), view->name()));

  // there are no more links
  {
    // get new version from plan
    auto updatedCollection =
        ci.getCollection(vocbase->name(), std::to_string(logicalCollection1->id()));
    ASSERT_TRUE(updatedCollection);
    auto link = arangodb::iresearch::IResearchLinkHelper::find(*updatedCollection, *view);
    EXPECT_TRUE(!link);
  }

  {
    // get new version from plan
    auto updatedCollection =
        ci.getCollection(vocbase->name(), std::to_string(logicalCollection2->id()));
    ASSERT_TRUE(updatedCollection);
    auto link = arangodb::iresearch::IResearchLinkHelper::find(*updatedCollection, *view);
    EXPECT_TRUE(!link);
  }

  {
    // get new version from plan
    auto updatedCollection =
        ci.getCollection(vocbase->name(), std::to_string(logicalCollection3->id()));
    ASSERT_TRUE(updatedCollection);
    auto link = arangodb::iresearch::IResearchLinkHelper::find(*updatedCollection, *view);
    EXPECT_TRUE(!link);
  }
}

TEST_F(IResearchViewCoordinatorTest, test_update_links_clear) {
  auto& ci = server.getFeature<arangodb::ClusterFeature>().clusterInfo();

  TRI_vocbase_t* vocbase;  // will be owned by DatabaseFeature

  createTestDatabase(vocbase);

  // create collections
  std::shared_ptr<arangodb::LogicalCollection> logicalCollection1;
  {
    auto const collectionId = "1";

    auto collectionJson = arangodb::velocypack::Parser::fromJson(
        "{ \"id\": \"1\", \"planId\": \"1\",  \"name\": \"testCollection1\", "
        "\"replicationFactor\": 1, \"type\": 1, \"shards\":{} }");

    EXPECT_TRUE((ci.createCollectionCoordinator(vocbase->name(), collectionId, 0, 1, 1, false,
                                                collectionJson->slice(), 0.0, false, nullptr)
                     .ok()));

    logicalCollection1 = ci.getCollection(vocbase->name(), collectionId);
    ASSERT_TRUE(nullptr != logicalCollection1);
  }

  std::shared_ptr<arangodb::LogicalCollection> logicalCollection2;
  {
    auto const collectionId = "2";

    auto collectionJson = arangodb::velocypack::Parser::fromJson(
        "{ \"id\": \"2\", \"planId\": \"2\",  \"name\": \"testCollection2\", "
        "\"replicationFactor\": 1, \"type\": 1, \"shards\":{} }");

    EXPECT_TRUE((ci.createCollectionCoordinator(vocbase->name(), collectionId, 0, 1, 1, false,
                                                collectionJson->slice(), 0.0, false, nullptr)
                     .ok()));

    logicalCollection2 = ci.getCollection(vocbase->name(), collectionId);
    ASSERT_TRUE(nullptr != logicalCollection2);
  }

  std::shared_ptr<arangodb::LogicalCollection> logicalCollection3;
  {
    auto const collectionId = "3";

    auto collectionJson = arangodb::velocypack::Parser::fromJson(
        "{ \"id\": \"3\", \"planId\": \"3\",  \"name\": \"testCollection3\", "
        "\"replicationFactor\": 1, \"type\": 1, \"shards\":{} }");

    EXPECT_TRUE((ci.createCollectionCoordinator(vocbase->name(), collectionId, 0, 1, 1, false,
                                                collectionJson->slice(), 0.0, false, nullptr)
                     .ok()));

    logicalCollection3 = ci.getCollection(vocbase->name(), collectionId);
    ASSERT_TRUE(nullptr != logicalCollection3);
  }

  auto const currentCollection1Path = "/Current/Collections/" + vocbase->name() +
                                      "/" + std::to_string(logicalCollection1->id());
  auto const currentCollection2Path = "/Current/Collections/" + vocbase->name() +
                                      "/" + std::to_string(logicalCollection2->id());
  auto const currentCollection3Path = "/Current/Collections/" + vocbase->name() +
                                      "/" + std::to_string(logicalCollection3->id());

  // get current plan version
  auto planVersion = arangodb::tests::getCurrentPlanVersion();

  ci.loadCurrent();

  // create view
  auto viewJson = arangodb::velocypack::Parser::fromJson(
      "{ \"name\": \"testView\", \"id\": \"42\", \"type\": \"arangosearch\" "
      "}");
  arangodb::LogicalView::ptr view;
  ASSERT_TRUE((arangodb::LogicalView::create(view, *vocbase, viewJson->slice()).ok()));
  ASSERT_TRUE(view);
  auto const viewId = std::to_string(view->planId());
  EXPECT_TRUE("42" == viewId);

  // simulate heartbeat thread (create index in current)
  {
    auto const value = arangodb::velocypack::Parser::fromJson(
        "{ \"shard-id-does-not-matter\": { \"indexes\" : [ { \"id\": \"1\" } "
        "] } }");
    EXPECT_TRUE(arangodb::AgencyComm()
                    .setValue(currentCollection1Path, value->slice(), 0.0)
                    .successful());
  }
  {
    auto const value = arangodb::velocypack::Parser::fromJson(
        "{ \"shard-id-does-not-matter\": { \"indexes\" : [ { \"id\": \"2\" } "
        "] } }");
    EXPECT_TRUE(arangodb::AgencyComm()
                    .setValue(currentCollection2Path, value->slice(), 0.0)
                    .successful());
  }
  {
    auto const value = arangodb::velocypack::Parser::fromJson(
        "{ \"shard-id-does-not-matter\": { \"indexes\" : [ { \"id\": \"3\" } "
        "] } }");
    EXPECT_TRUE(arangodb::AgencyComm()
                    .setValue(currentCollection3Path, value->slice(), 0.0)
                    .successful());
  }

  // explicitly specify id for the sake of tests
  auto linksJson = arangodb::velocypack::Parser::fromJson(
      "{ \"locale\": \"en\", \"links\": {"
      "  \"testCollection1\" : { \"id\": \"1\", \"includeAllFields\" : true "
      "}, "
      "  \"2\" : { \"id\": \"2\", \"trackListPositions\" : true }, "
      "  \"testCollection3\" : { \"id\": \"3\" } "
      "} }");
  EXPECT_TRUE(view->properties(linksJson->slice(), false).ok());  // add link
  EXPECT_TRUE(planVersion < arangodb::tests::getCurrentPlanVersion());  // plan version changed
  planVersion = arangodb::tests::getCurrentPlanVersion();
  auto oldView = view;
  view = ci.getView(vocbase->name(), viewId);   // get new version of the view
  EXPECT_TRUE(view != oldView);                 // different objects
  ASSERT_TRUE(nullptr != view);
  ASSERT_TRUE(nullptr !=
              std::dynamic_pointer_cast<arangodb::iresearch::IResearchViewCoordinator>(view));
  EXPECT_TRUE(planVersion == view->planVersion());
  EXPECT_TRUE("testView" == view->name());
  EXPECT_TRUE(false == view->deleted());
  EXPECT_TRUE(42 == view->id());
  EXPECT_TRUE(arangodb::iresearch::DATA_SOURCE_TYPE == view->type());
  EXPECT_TRUE(arangodb::LogicalView::category() == view->category());
  EXPECT_TRUE(vocbase == &view->vocbase());

  // visit collections
  {
    std::set<TRI_voc_cid_t> expectedLinks{logicalCollection1->id(),
                                          logicalCollection2->id(),
                                          logicalCollection3->id()};
    EXPECT_TRUE(view->visitCollections([&expectedLinks](TRI_voc_cid_t cid) mutable {
      return 1 == expectedLinks.erase(cid);
    }));
    EXPECT_TRUE(expectedLinks.empty());
  }

  // check properties
  {
    VPackBuilder info;
    info.openObject();
    view->properties(info, arangodb::LogicalDataSource::makeFlags(
                               arangodb::LogicalDataSource::Serialize::Detailed));
    info.close();

    auto const properties = info.slice();
    EXPECT_TRUE(properties.hasKey(arangodb::iresearch::StaticStrings::LinksField));
    auto const linksSlice = properties.get(arangodb::iresearch::StaticStrings::LinksField);
    EXPECT_TRUE(linksSlice.isObject());

    VPackObjectIterator it(linksSlice);
    EXPECT_TRUE(it.valid());
    EXPECT_TRUE(3 == it.size());

    // testCollection1
    {
      auto const value = linksSlice.get(logicalCollection1->name());
      EXPECT_TRUE(value.isObject());

      arangodb::iresearch::IResearchLinkMeta expectedMeta;
      expectedMeta._includeAllFields = true;
      arangodb::iresearch::IResearchLinkMeta actualMeta;
      std::string error;
      EXPECT_TRUE(actualMeta.init(value, false, error));
      EXPECT_TRUE(error.empty());
      EXPECT_TRUE(expectedMeta == actualMeta);
    }

    // testCollection2
    {
      auto const value = linksSlice.get(logicalCollection2->name());
      EXPECT_TRUE(value.isObject());

      arangodb::iresearch::IResearchLinkMeta expectedMeta;
      expectedMeta._trackListPositions = true;
      arangodb::iresearch::IResearchLinkMeta actualMeta;
      std::string error;
      EXPECT_TRUE(actualMeta.init(value, false, error));
      EXPECT_TRUE(error.empty());
      EXPECT_TRUE(expectedMeta == actualMeta);
    }

    // testCollection3
    {
      auto const value = linksSlice.get(logicalCollection3->name());
      EXPECT_TRUE(value.isObject());

      arangodb::iresearch::IResearchLinkMeta expectedMeta;
      arangodb::iresearch::IResearchLinkMeta actualMeta;
      std::string error;
      EXPECT_TRUE(actualMeta.init(value, false, error));
      EXPECT_TRUE(error.empty());
      EXPECT_TRUE(expectedMeta == actualMeta);
    }
  }

  // test index in testCollection1
  {
    // get new version from plan
    auto updatedCollection =
        ci.getCollection(vocbase->name(), std::to_string(logicalCollection1->id()));
    ASSERT_TRUE(updatedCollection);
    auto link = arangodb::iresearch::IResearchLinkHelper::find(*updatedCollection, *view);
    EXPECT_TRUE(link);

    auto index = std::dynamic_pointer_cast<arangodb::Index>(link);
    ASSERT_TRUE((false == !index));
    EXPECT_TRUE((true == index->canBeDropped()));
    EXPECT_TRUE((updatedCollection.get() == &(index->collection())));
    EXPECT_TRUE((index->fieldNames().empty()));
    EXPECT_TRUE((index->fields().empty()));
    EXPECT_TRUE((false == index->hasExpansion()));
    EXPECT_TRUE((false == index->hasSelectivityEstimate()));
    EXPECT_TRUE((false == index->implicitlyUnique()));
    EXPECT_TRUE((false == index->isSorted()));
    EXPECT_TRUE((0 < index->memory()));
    EXPECT_TRUE((true == index->sparse()));
    EXPECT_TRUE(
        (arangodb::Index::IndexType::TRI_IDX_TYPE_IRESEARCH_LINK == index->type()));
    EXPECT_TRUE((arangodb::iresearch::DATA_SOURCE_TYPE.name() == index->typeName()));
    EXPECT_TRUE((false == index->unique()));

    arangodb::iresearch::IResearchLinkMeta expectedMeta;
    expectedMeta._includeAllFields = true;
    arangodb::iresearch::IResearchLinkMeta actualMeta;
    auto builder = index->toVelocyPack(
        arangodb::Index::makeFlags(arangodb::Index::Serialize::Figures));

    std::string error;
    EXPECT_TRUE(actualMeta.init(builder->slice(), false, error));
    EXPECT_TRUE(error.empty());
    EXPECT_TRUE(expectedMeta == actualMeta);
    auto const slice = builder->slice();
    EXPECT_TRUE(slice.hasKey("view"));
    EXPECT_TRUE(slice.get("view").isString());
    EXPECT_TRUE(view->id() == 42);
    EXPECT_TRUE(view->guid() == slice.get("view").copyString());
    EXPECT_TRUE(slice.hasKey("figures"));
    EXPECT_TRUE(slice.get("figures").isObject());
    EXPECT_TRUE(slice.get("figures").hasKey("memory"));
    EXPECT_TRUE(slice.get("figures").get("memory").isNumber());
    EXPECT_TRUE(0 < slice.get("figures").get("memory").getUInt());
  }

  // test index in testCollection2
  {
    // get new version from plan
    auto updatedCollection =
        ci.getCollection(vocbase->name(), std::to_string(logicalCollection2->id()));
    ASSERT_TRUE(updatedCollection);
    auto link = arangodb::iresearch::IResearchLinkHelper::find(*updatedCollection, *view);
    EXPECT_TRUE(link);

    auto index = std::dynamic_pointer_cast<arangodb::Index>(link);
    ASSERT_TRUE((false == !index));
    EXPECT_TRUE((true == index->canBeDropped()));
    EXPECT_TRUE((updatedCollection.get() == &(index->collection())));
    EXPECT_TRUE((index->fieldNames().empty()));
    EXPECT_TRUE((index->fields().empty()));
    EXPECT_TRUE((false == index->hasExpansion()));
    EXPECT_TRUE((false == index->hasSelectivityEstimate()));
    EXPECT_TRUE((false == index->implicitlyUnique()));
    EXPECT_TRUE((false == index->isSorted()));
    EXPECT_TRUE((0 < index->memory()));
    EXPECT_TRUE((true == index->sparse()));
    EXPECT_TRUE(
        (arangodb::Index::IndexType::TRI_IDX_TYPE_IRESEARCH_LINK == index->type()));
    EXPECT_TRUE((arangodb::iresearch::DATA_SOURCE_TYPE.name() == index->typeName()));
    EXPECT_TRUE((false == index->unique()));

    arangodb::iresearch::IResearchLinkMeta expectedMeta;
    expectedMeta._trackListPositions = true;
    arangodb::iresearch::IResearchLinkMeta actualMeta;
    auto builder = index->toVelocyPack(
        arangodb::Index::makeFlags(arangodb::Index::Serialize::Figures));

    std::string error;
    EXPECT_TRUE(actualMeta.init(builder->slice(), false, error));
    EXPECT_TRUE(error.empty());
    EXPECT_TRUE(expectedMeta == actualMeta);
    auto const slice = builder->slice();
    EXPECT_TRUE(slice.hasKey("view"));
    EXPECT_TRUE(slice.get("view").isString());
    EXPECT_TRUE(view->id() == 42);
    EXPECT_TRUE(view->guid() == slice.get("view").copyString());
    EXPECT_TRUE(slice.hasKey("figures"));
    EXPECT_TRUE(slice.get("figures").isObject());
    EXPECT_TRUE(slice.get("figures").hasKey("memory"));
    EXPECT_TRUE(slice.get("figures").get("memory").isNumber());
    EXPECT_TRUE(0 < slice.get("figures").get("memory").getUInt());
  }

  // test index in testCollection3
  {
    auto updatedCollection =
        ci.getCollection(vocbase->name(), std::to_string(logicalCollection3->id()));
    ASSERT_TRUE(updatedCollection);
    auto link = arangodb::iresearch::IResearchLinkHelper::find(*updatedCollection, *view);
    EXPECT_TRUE(link);

    auto index = std::dynamic_pointer_cast<arangodb::Index>(link);
    ASSERT_TRUE((false == !index));
    EXPECT_TRUE((true == index->canBeDropped()));
    EXPECT_TRUE((updatedCollection.get() == &(index->collection())));
    EXPECT_TRUE((index->fieldNames().empty()));
    EXPECT_TRUE((index->fields().empty()));
    EXPECT_TRUE((false == index->hasExpansion()));
    EXPECT_TRUE((false == index->hasSelectivityEstimate()));
    EXPECT_TRUE((false == index->implicitlyUnique()));
    EXPECT_TRUE((false == index->isSorted()));
    EXPECT_TRUE((0 < index->memory()));
    EXPECT_TRUE((true == index->sparse()));
    EXPECT_TRUE(
        (arangodb::Index::IndexType::TRI_IDX_TYPE_IRESEARCH_LINK == index->type()));
    EXPECT_TRUE((arangodb::iresearch::DATA_SOURCE_TYPE.name() == index->typeName()));
    EXPECT_TRUE((false == index->unique()));

    arangodb::iresearch::IResearchLinkMeta expectedMeta;
    arangodb::iresearch::IResearchLinkMeta actualMeta;
    auto builder = index->toVelocyPack(
        arangodb::Index::makeFlags(arangodb::Index::Serialize::Figures));

    std::string error;
    EXPECT_TRUE(actualMeta.init(builder->slice(), false, error));
    EXPECT_TRUE(error.empty());
    EXPECT_TRUE(expectedMeta == actualMeta);
    auto const slice = builder->slice();
    EXPECT_TRUE(slice.hasKey("view"));
    EXPECT_TRUE(slice.get("view").isString());
    EXPECT_TRUE(view->id() == 42);
    EXPECT_TRUE(view->guid() == slice.get("view").copyString());
    EXPECT_TRUE(slice.hasKey("figures"));
    EXPECT_TRUE(slice.get("figures").isObject());
    EXPECT_TRUE(slice.get("figures").hasKey("memory"));
    EXPECT_TRUE(slice.get("figures").get("memory").isNumber());
    EXPECT_TRUE(0 < slice.get("figures").get("memory").getUInt());
  }

  EXPECT_TRUE(view->properties(linksJson->slice(), false).ok());  // same properties -> should not affect plan version
  EXPECT_TRUE(planVersion == arangodb::tests::getCurrentPlanVersion());  // plan did't change version

  EXPECT_TRUE(view->properties(linksJson->slice(), true).ok());  // same properties -> should not affect plan version
  EXPECT_TRUE(planVersion == arangodb::tests::getCurrentPlanVersion());  // plan did't change version

  // remove all links
  // simulate heartbeat thread (create index in current)
  {
    auto const value = arangodb::velocypack::Parser::fromJson(
        "{ \"shard-id-does-not-matter\": { \"indexes\" : [ ] } }");
    EXPECT_TRUE(arangodb::AgencyComm()
                    .setValue(currentCollection1Path, value->slice(), 0.0)
                    .successful());
  }
  {
    auto const value = arangodb::velocypack::Parser::fromJson(
        "{ \"shard-id-does-not-matter\": { \"indexes\" : [ ] } }");
    EXPECT_TRUE(arangodb::AgencyComm()
                    .setValue(currentCollection2Path, value->slice(), 0.0)
                    .successful());
  }
  {
    auto const value = arangodb::velocypack::Parser::fromJson(
        "{ \"shard-id-does-not-matter\": { \"indexes\" : [ ] } }");
    EXPECT_TRUE(arangodb::AgencyComm()
                    .setValue(currentCollection3Path, value->slice(), 0.0)
                    .successful());
  }

  auto const updateJson =
      arangodb::velocypack::Parser::fromJson("{ \"links\": {} }");
  EXPECT_TRUE(view->properties(updateJson->slice(), false).ok());
  EXPECT_TRUE(planVersion < arangodb::tests::getCurrentPlanVersion());  // plan version changed
  planVersion = arangodb::tests::getCurrentPlanVersion();
  oldView = view;
  view = ci.getView(vocbase->name(), viewId);   // get new version of the view
  EXPECT_TRUE(view != oldView);                 // different objects
  ASSERT_TRUE(nullptr != view);
  ASSERT_TRUE(nullptr !=
              std::dynamic_pointer_cast<arangodb::iresearch::IResearchViewCoordinator>(view));
  EXPECT_TRUE(planVersion == view->planVersion());
  EXPECT_TRUE("testView" == view->name());
  EXPECT_TRUE(false == view->deleted());
  EXPECT_TRUE(42 == view->id());
  EXPECT_TRUE(arangodb::iresearch::DATA_SOURCE_TYPE == view->type());
  EXPECT_TRUE(arangodb::LogicalView::category() == view->category());
  EXPECT_TRUE(vocbase == &view->vocbase());

  // visit collections
  {
    EXPECT_TRUE(
        view->visitCollections([](TRI_voc_cid_t cid) mutable { return false; }));
  }

  // check properties
  {
    VPackBuilder info;
    info.openObject();
    view->properties(info, arangodb::LogicalDataSource::makeFlags(
                               arangodb::LogicalDataSource::Serialize::Detailed));
    info.close();

    auto const properties = info.slice();
    EXPECT_TRUE((properties.hasKey(arangodb::iresearch::StaticStrings::LinksField)));
    auto links = properties.get(arangodb::iresearch::StaticStrings::LinksField);
    EXPECT_TRUE((links.isObject()));
    EXPECT_TRUE((0 == links.length()));
  }

  // test index in testCollection1
  {
    // get new version from plan
    auto updatedCollection =
        ci.getCollection(vocbase->name(), std::to_string(logicalCollection1->id()));
    ASSERT_TRUE(updatedCollection);
    auto link = arangodb::iresearch::IResearchLinkHelper::find(*updatedCollection, *view);
    EXPECT_TRUE(!link);
  }

  // test index in testCollection2
  {
    // get new version from plan
    auto updatedCollection =
        ci.getCollection(vocbase->name(), std::to_string(logicalCollection2->id()));
    ASSERT_TRUE(updatedCollection);
    auto link = arangodb::iresearch::IResearchLinkHelper::find(*updatedCollection, *view);
    EXPECT_TRUE(!link);
  }

  // test index in testCollection3
  {
    // get new version from plan
    auto updatedCollection =
        ci.getCollection(vocbase->name(), std::to_string(logicalCollection3->id()));
    ASSERT_TRUE(updatedCollection);
    auto link = arangodb::iresearch::IResearchLinkHelper::find(*updatedCollection, *view);
    EXPECT_TRUE(!link);
  }

  // drop view
  EXPECT_TRUE(view->drop().ok());
  EXPECT_TRUE(planVersion < arangodb::tests::getCurrentPlanVersion());

  // there is no more view
  ASSERT_TRUE(nullptr == ci.getView(vocbase->name(), view->name()));
}

TEST_F(IResearchViewCoordinatorTest, test_drop_link) {
  auto& ci = server.getFeature<arangodb::ClusterFeature>().clusterInfo();

  TRI_vocbase_t* vocbase;  // will be owned by DatabaseFeature

  createTestDatabase(vocbase);

  // create collection
  std::shared_ptr<arangodb::LogicalCollection> logicalCollection;
  {
    auto const collectionId = "1";

    auto collectionJson = arangodb::velocypack::Parser::fromJson(
        "{ \"id\": \"1\", \"planId\": \"1\",  \"name\": \"testCollection\", "
        "\"replicationFactor\": 1, \"type\": 1, \"shards\":{} }");

    EXPECT_TRUE((ci.createCollectionCoordinator(vocbase->name(), collectionId, 0, 1, 1, false,
                                                collectionJson->slice(), 0.0, false, nullptr)
                     .ok()));

    logicalCollection = ci.getCollection(vocbase->name(), collectionId);
    ASSERT_TRUE((nullptr != logicalCollection));
  }

  ci.loadCurrent();

  auto const currentCollectionPath = "/Current/Collections/" + vocbase->name() +
                                     "/" + std::to_string(logicalCollection->id());

  // get current plan version
  auto planVersion = arangodb::tests::getCurrentPlanVersion();

  // update link
  {
    auto viewJson = arangodb::velocypack::Parser::fromJson(
        "{ \"name\": \"testView\", \"id\": \"42\", \"type\": "
        "\"arangosearch\" }");
    arangodb::LogicalView::ptr logicalView;
    ASSERT_TRUE(
        (arangodb::LogicalView::create(logicalView, *vocbase, viewJson->slice()).ok()));
    auto view =
        std::dynamic_pointer_cast<arangodb::iresearch::IResearchViewCoordinator>(logicalView);
    ASSERT_TRUE(view);
    auto const viewId = std::to_string(view->planId());
    EXPECT_TRUE("42" == viewId);

    // simulate heartbeat thread (create index in current)
    {
      auto const value = arangodb::velocypack::Parser::fromJson(
          "{ \"shard-id-does-not-matter\": { \"indexes\" : [ { \"id\": \"1\" "
          "} ] } }");
      EXPECT_TRUE(arangodb::AgencyComm()
                      .setValue(currentCollectionPath, value->slice(), 0.0)
                      .successful());
    }

    auto linksJson = arangodb::velocypack::Parser::fromJson(
        "{ \"links\": { \"testCollection\" : { \"includeAllFields\" : true } "
        "} }");
    EXPECT_TRUE(view->properties(linksJson->slice(), true).ok());  // add link
    EXPECT_TRUE(planVersion < arangodb::tests::getCurrentPlanVersion());  // plan version changed
    planVersion = arangodb::tests::getCurrentPlanVersion();

    auto oldView = view;
    view = std::dynamic_pointer_cast<arangodb::iresearch::IResearchViewCoordinator>(
        ci.getView(vocbase->name(), viewId));   // get new version of the view
    EXPECT_TRUE(view != oldView);               // different objects
    ASSERT_TRUE(nullptr != view);
    ASSERT_TRUE(nullptr !=
                std::dynamic_pointer_cast<arangodb::iresearch::IResearchViewCoordinator>(view));
    EXPECT_TRUE(planVersion == view->planVersion());
    EXPECT_TRUE("testView" == view->name());
    EXPECT_TRUE(false == view->deleted());
    EXPECT_TRUE(42 == view->id());
    EXPECT_TRUE(arangodb::iresearch::DATA_SOURCE_TYPE == view->type());
    EXPECT_TRUE(arangodb::LogicalView::category() == view->category());
    EXPECT_TRUE(vocbase == &view->vocbase());

    // visit collections
    {
      std::set<TRI_voc_cid_t> expectedLinks{logicalCollection->id()};
      EXPECT_TRUE(view->visitCollections([&expectedLinks](TRI_voc_cid_t cid) mutable {
        return 1 == expectedLinks.erase(cid);
      }));
      EXPECT_TRUE(expectedLinks.empty());
    }

    // check properties
    {
      VPackBuilder info;
      info.openObject();
      view->properties(info, arangodb::LogicalDataSource::makeFlags(
                                 arangodb::LogicalDataSource::Serialize::Detailed));
      info.close();

      auto const properties = info.slice();
      EXPECT_TRUE(properties.hasKey(arangodb::iresearch::StaticStrings::LinksField));
      auto const linksSlice = properties.get(arangodb::iresearch::StaticStrings::LinksField);
      EXPECT_TRUE(linksSlice.isObject());

      VPackObjectIterator it(linksSlice);
      EXPECT_TRUE(it.valid());
      EXPECT_TRUE(1 == it.size());
      auto const& valuePair = *it;
      auto const key = valuePair.key;
      EXPECT_TRUE(key.isString());
      EXPECT_TRUE("testCollection" == key.copyString());
      auto const value = valuePair.value;
      EXPECT_TRUE(value.isObject());

      arangodb::iresearch::IResearchLinkMeta expectedMeta;
      expectedMeta._includeAllFields = true;
      arangodb::iresearch::IResearchLinkMeta actualMeta;
      std::string error;
      EXPECT_TRUE(actualMeta.init(value, false, error));
      EXPECT_TRUE(error.empty());
      EXPECT_TRUE(expectedMeta == actualMeta);
    }

    TRI_idx_iid_t linkId;

    // check indexes
    {
      // get new version from plan
      auto updatedCollection =
          ci.getCollection(vocbase->name(), std::to_string(logicalCollection->id()));
      ASSERT_TRUE(updatedCollection);
      auto link = arangodb::iresearch::IResearchLinkHelper::find(*updatedCollection, *view);
      ASSERT_TRUE((link));
      linkId = link->id();

      auto index = std::dynamic_pointer_cast<arangodb::Index>(link);
      ASSERT_TRUE((false == !index));
      EXPECT_TRUE((true == index->canBeDropped()));
      EXPECT_TRUE((updatedCollection.get() == &(index->collection())));
      EXPECT_TRUE((index->fieldNames().empty()));
      EXPECT_TRUE((index->fields().empty()));
      EXPECT_TRUE((false == index->hasExpansion()));
      EXPECT_TRUE((false == index->hasSelectivityEstimate()));
      EXPECT_TRUE((false == index->implicitlyUnique()));
      EXPECT_TRUE((false == index->isSorted()));
      EXPECT_TRUE((0 < index->memory()));
      EXPECT_TRUE((true == index->sparse()));
      EXPECT_TRUE((arangodb::Index::IndexType::TRI_IDX_TYPE_IRESEARCH_LINK ==
                   index->type()));
      EXPECT_TRUE((arangodb::iresearch::DATA_SOURCE_TYPE.name() == index->typeName()));
      EXPECT_TRUE((false == index->unique()));

      arangodb::iresearch::IResearchLinkMeta expectedMeta;
      expectedMeta._includeAllFields = true;
      arangodb::iresearch::IResearchLinkMeta actualMeta;
      auto builder = index->toVelocyPack(
          arangodb::Index::makeFlags(arangodb::Index::Serialize::Figures));

      std::string error;
      EXPECT_TRUE(actualMeta.init(builder->slice(), false, error));
      EXPECT_TRUE(error.empty());
      EXPECT_TRUE(expectedMeta == actualMeta);
      auto const slice = builder->slice();
      EXPECT_TRUE(slice.hasKey("view"));
      EXPECT_TRUE(slice.get("view").isString());
      EXPECT_TRUE(view->id() == 42);
      EXPECT_TRUE(view->guid() == slice.get("view").copyString());
      EXPECT_TRUE(slice.hasKey("figures"));
      EXPECT_TRUE(slice.get("figures").isObject());
      EXPECT_TRUE(slice.get("figures").hasKey("memory"));
      EXPECT_TRUE(slice.get("figures").get("memory").isNumber());
      EXPECT_TRUE(0 < slice.get("figures").get("memory").getUInt());
    }

    EXPECT_TRUE(view->properties(linksJson->slice(), true).ok());  // same properties -> should not affect plan version
    EXPECT_TRUE(planVersion == arangodb::tests::getCurrentPlanVersion());  // plan did't change version

    // simulate heartbeat thread (drop index from current)
    {
      auto const value = arangodb::velocypack::Parser::fromJson(
          "{ \"shard-id-does-not-matter\": { \"indexes\" : [ ] } }");
      EXPECT_TRUE(arangodb::AgencyComm()
                      .setValue(currentCollectionPath, value->slice(), 0.0)
                      .successful());
    }

    // drop link
    EXPECT_TRUE(
        (arangodb::methods::Indexes::drop(
             logicalCollection.get(),
             arangodb::velocypack::Parser::fromJson(std::to_string(linkId))->slice())
             .ok()));
    EXPECT_TRUE(planVersion < arangodb::tests::getCurrentPlanVersion());  // plan version changed
    planVersion = arangodb::tests::getCurrentPlanVersion();
    oldView = view;
    view = std::dynamic_pointer_cast<arangodb::iresearch::IResearchViewCoordinator>(
        ci.getView(vocbase->name(), viewId));   // get new version of the view
    EXPECT_TRUE(view != oldView);               // different objects
    ASSERT_TRUE(nullptr != view);
    ASSERT_TRUE(nullptr !=
                std::dynamic_pointer_cast<arangodb::iresearch::IResearchViewCoordinator>(view));
    EXPECT_TRUE(planVersion == view->planVersion());
    EXPECT_TRUE("testView" == view->name());
    EXPECT_TRUE(false == view->deleted());
    EXPECT_TRUE(42 == view->id());
    EXPECT_TRUE(arangodb::iresearch::DATA_SOURCE_TYPE == view->type());
    EXPECT_TRUE(arangodb::LogicalView::category() == view->category());
    EXPECT_TRUE(vocbase == &view->vocbase());

    // visit collections
    EXPECT_TRUE(view->visitCollections([](TRI_voc_cid_t) { return false; }));

    // check properties
    {
      VPackBuilder info;
      info.openObject();
      view->properties(info, arangodb::LogicalDataSource::makeFlags(
                                 arangodb::LogicalDataSource::Serialize::Detailed));
      info.close();

      auto const properties = info.slice();
      EXPECT_TRUE((properties.hasKey(arangodb::iresearch::StaticStrings::LinksField)));
      auto links = properties.get(arangodb::iresearch::StaticStrings::LinksField);
      EXPECT_TRUE((links.isObject()));
      EXPECT_TRUE((0 == links.length()));
    }

    // check indexes
    {
      // get new version from plan
      auto updatedCollection =
          ci.getCollection(vocbase->name(), std::to_string(logicalCollection->id()));
      ASSERT_TRUE(updatedCollection);
      auto link = arangodb::iresearch::IResearchLinkHelper::find(*updatedCollection, *view);
      EXPECT_TRUE(!link);
    }

    // drop view
    EXPECT_TRUE(view->drop().ok());
    EXPECT_TRUE(planVersion < arangodb::tests::getCurrentPlanVersion());

    // there is no more view
    ASSERT_TRUE(nullptr == ci.getView(vocbase->name(), view->name()));
  }

  // add link (collection not authorized)
  {
    auto viewCreateJson = arangodb::velocypack::Parser::fromJson(
        "{ \"name\": \"testView\", \"id\": \"42\", \"type\": "
        "\"arangosearch\" }");
    auto viewUpdateJson = arangodb::velocypack::Parser::fromJson(
        "{ \"links\": { \"testCollection\" : { \"includeAllFields\" : true } "
        "} }");
    auto const collectionId = "1";
    auto logicalCollection1 = ci.getCollection(vocbase->name(), collectionId);
    ASSERT_TRUE((false == !logicalCollection1));
    arangodb::LogicalView::ptr logicalView;
    ASSERT_TRUE(
        (arangodb::LogicalView::create(logicalView, *vocbase, viewCreateJson->slice())
             .ok()));
    ASSERT_TRUE((false == !logicalView));
    auto const viewId = std::to_string(logicalView->planId());

    EXPECT_TRUE((true == logicalCollection1->getIndexes().empty()));
    EXPECT_TRUE((true == logicalView->visitCollections(
                             [](TRI_voc_cid_t) -> bool { return false; })));

    struct ExecContext : public arangodb::ExecContext {
      ExecContext()
          : arangodb::ExecContext(arangodb::ExecContext::Type::Default, "", "",
                                  arangodb::auth::Level::NONE,
                                  arangodb::auth::Level::NONE) {}
    } execContext;
    arangodb::ExecContextScope scope(&execContext);
    auto* authFeature = arangodb::AuthenticationFeature::instance();
    auto* userManager = authFeature->userManager();
    arangodb::aql::QueryRegistry queryRegistry(0);  // required for UserManager::removeAllUsers()
    arangodb::auth::UserMap userMap;  // empty map, no user -> no permissions
    userManager->setAuthInfo(userMap);  // set user map to avoid loading configuration from system database
    userManager->setQueryRegistry(&queryRegistry);
    auto resetUserManager = irs::make_finally(
        [userManager]() -> void { userManager->removeAllUsers(); });

    EXPECT_TRUE((TRI_ERROR_FORBIDDEN ==
                 logicalView->properties(viewUpdateJson->slice(), false).errorNumber()));
    logicalCollection1 = ci.getCollection(vocbase->name(), collectionId);
    ASSERT_TRUE((false == !logicalCollection1));
    logicalView = ci.getView(vocbase->name(), viewId);  // get new version of the view
    ASSERT_TRUE((false == !logicalView));
    EXPECT_TRUE((true == logicalCollection->getIndexes().empty()));
    EXPECT_TRUE((true == logicalView->visitCollections(
                             [](TRI_voc_cid_t) -> bool { return false; })));
  }
}

TEST_F(IResearchViewCoordinatorTest, test_update_overwrite) {
  auto& ci = server.getFeature<arangodb::ClusterFeature>().clusterInfo();
  TRI_vocbase_t* vocbase;  // will be owned by DatabaseFeature

  createTestDatabase(vocbase);

  // modify meta params with links to missing collections
  {
    auto viewCreateJson = arangodb::velocypack::Parser::fromJson(
        "{ \"name\": \"testView\", \"id\": \"42\", \"type\": "
        "\"arangosearch\" }");
    auto viewUpdateJson = arangodb::velocypack::Parser::fromJson(
        "{ \"links\": { \"testCollection\": {} } }");
    auto viewId = std::to_string(42);

    EXPECT_TRUE(
        (ci.createViewCoordinator(vocbase->name(), viewId, viewCreateJson->slice())
             .ok()));
    auto logicalView = ci.getView(vocbase->name(), viewId);
    ASSERT_TRUE((false == !logicalView));
    auto dropLogicalView = std::shared_ptr<arangodb::ClusterInfo>(
        &ci, [vocbase, &viewId](arangodb::ClusterInfo* ci) -> void {
          ci->dropViewCoordinator(vocbase->name(), viewId);
        });

    EXPECT_TRUE((true == logicalView->visitCollections(
                             [](TRI_voc_cid_t) -> bool { return false; })));

    arangodb::iresearch::IResearchViewMeta expectedMeta;

    EXPECT_TRUE((TRI_ERROR_ARANGO_DATA_SOURCE_NOT_FOUND ==
                 logicalView->properties(viewUpdateJson->slice(), false).errorNumber()));
    logicalView = ci.getView(vocbase->name(), viewId);
    ASSERT_TRUE((false == !logicalView));
    EXPECT_TRUE((true == logicalView->visitCollections(
                             [](TRI_voc_cid_t) -> bool { return false; })));

    arangodb::velocypack::Builder builder;
    builder.openObject();
    logicalView->properties(builder,
                            arangodb::LogicalDataSource::makeFlags(
                                arangodb::LogicalDataSource::Serialize::Detailed,
                                arangodb::LogicalDataSource::Serialize::ForPersistence));  // 'forPersistence' to avoid auth check
    builder.close();

    auto slice = builder.slice();
    arangodb::iresearch::IResearchViewMeta meta;
    std::string error;
    EXPECT_TRUE((meta.init(slice, error) && expectedMeta == meta));
  }

  // modify meta params with links with invalid definition
  {
    auto collectionJson = arangodb::velocypack::Parser::fromJson(
        "{ \"id\": \"1\", \"planId\": \"1\",  \"name\": \"testCollection\", "
        "\"replicationFactor\": 1, \"type\": 1, \"shards\":{} }");
    auto viewCreateJson = arangodb::velocypack::Parser::fromJson(
        "{ \"name\": \"testView\", \"id\": \"42\", \"type\": "
        "\"arangosearch\" }");
    auto viewUpdateJson = arangodb::velocypack::Parser::fromJson(
        "{ \"links\": { \"testCollection\": 42 } }");
    auto collectionId = std::to_string(1);
    auto viewId = std::to_string(42);

    EXPECT_TRUE((ci.createCollectionCoordinator(vocbase->name(), collectionId, 0, 1, 1, false,
                                                collectionJson->slice(), 0.0, false, nullptr)
                     .ok()));
    auto logicalCollection = ci.getCollection(vocbase->name(), collectionId);
    ASSERT_TRUE((false == !logicalCollection));
    auto dropLogicalCollection = std::shared_ptr<arangodb::ClusterInfo>(
        &ci, [vocbase, &collectionId](arangodb::ClusterInfo* ci) -> void {
          ci->dropCollectionCoordinator(vocbase->name(), collectionId, 0);
        });
    EXPECT_TRUE(
        (ci.createViewCoordinator(vocbase->name(), viewId, viewCreateJson->slice())
             .ok()));
    auto logicalView = ci.getView(vocbase->name(), viewId);
    ASSERT_TRUE((false == !logicalView));
    auto dropLogicalView = std::shared_ptr<arangodb::ClusterInfo>(
        &ci, [vocbase, &viewId](arangodb::ClusterInfo* ci) -> void {
          ci->dropViewCoordinator(vocbase->name(), viewId);
        });

    EXPECT_TRUE((true == logicalCollection->getIndexes().empty()));
    EXPECT_TRUE((true == logicalView->visitCollections(
                             [](TRI_voc_cid_t) -> bool { return false; })));

    arangodb::iresearch::IResearchViewMeta expectedMeta;

    EXPECT_TRUE((TRI_ERROR_BAD_PARAMETER ==
                 logicalView->properties(viewUpdateJson->slice(), false).errorNumber()));
    logicalView = ci.getView(vocbase->name(), viewId);
    ASSERT_TRUE((false == !logicalView));
    EXPECT_TRUE((true == logicalView->visitCollections(
                             [](TRI_voc_cid_t) -> bool { return false; })));

    arangodb::velocypack::Builder builder;
    builder.openObject();
    logicalView->properties(builder,
                            arangodb::LogicalDataSource::makeFlags(
                                arangodb::LogicalDataSource::Serialize::Detailed,
                                arangodb::LogicalDataSource::Serialize::ForPersistence));  // 'forPersistence' to avoid auth check
    builder.close();

    auto slice = builder.slice();
    arangodb::iresearch::IResearchViewMeta meta;
    std::string error;
    EXPECT_TRUE((meta.init(slice, error) && expectedMeta == meta));
  }

  // modify meta params with links (collection not authorized)
  {
    auto collectionJson = arangodb::velocypack::Parser::fromJson(
        "{ \"id\": \"1\", \"planId\": \"1\",  \"name\": \"testCollection\", "
        "\"replicationFactor\": 1, \"type\": 1, \"shards\":{} }");
    auto viewCreateJson = arangodb::velocypack::Parser::fromJson(
        "{ \"name\": \"testView\", \"id\": \"42\", \"type\": "
        "\"arangosearch\" }");
    auto viewUpdateJson = arangodb::velocypack::Parser::fromJson(
        "{ \"cleanupIntervalStep\": 62, \"links\": { \"testCollection\": {} "
        "} }");
    auto collectionId = std::to_string(1);
    auto viewId = std::to_string(42);

    EXPECT_TRUE((ci.createCollectionCoordinator(vocbase->name(), collectionId, 0, 1, 1, false,
                                                collectionJson->slice(), 0.0, false, nullptr)
                     .ok()));
    auto logicalCollection = ci.getCollection(vocbase->name(), collectionId);
    ASSERT_TRUE((false == !logicalCollection));
    auto dropLogicalCollection = std::shared_ptr<arangodb::ClusterInfo>(
        &ci, [vocbase, &collectionId](arangodb::ClusterInfo* ci) -> void {
          ci->dropCollectionCoordinator(vocbase->name(), collectionId, 0);
        });
    EXPECT_TRUE(
        (ci.createViewCoordinator(vocbase->name(), viewId, viewCreateJson->slice())
             .ok()));
    auto logicalView = ci.getView(vocbase->name(), viewId);
    ASSERT_TRUE((false == !logicalView));
    auto dropLogicalView = std::shared_ptr<arangodb::ClusterInfo>(
        &ci, [vocbase, &viewId](arangodb::ClusterInfo* ci) -> void {
          ci->dropViewCoordinator(vocbase->name(), viewId);
        });

    EXPECT_TRUE((true == logicalCollection->getIndexes().empty()));
    EXPECT_TRUE((true == logicalView->visitCollections(
                             [](TRI_voc_cid_t) -> bool { return false; })));

    // initial link creation
    {
      // simulate heartbeat thread (create index in current)
      {
        auto const path = "/Current/Collections/" + vocbase->name() + "/" +
                          std::to_string(logicalCollection->id());
        auto const value = arangodb::velocypack::Parser::fromJson(
            "{ \"shard-id-does-not-matter\": { \"indexes\" : [ { \"id\": "
            "\"1\" } ] } }");
        EXPECT_TRUE(arangodb::AgencyComm().setValue(path, value->slice(), 0.0).successful());
      }

      auto updateJson = arangodb::velocypack::Parser::fromJson(
          "{ \"links\": { \"testCollection\": {} } }");
      EXPECT_TRUE((logicalView->properties(updateJson->slice(), true).ok()));
      logicalCollection = ci.getCollection(vocbase->name(), collectionId);
      ASSERT_TRUE((false == !logicalCollection));
      logicalView = ci.getView(vocbase->name(), viewId);
      ASSERT_TRUE((false == !logicalView));
      EXPECT_TRUE((false == logicalCollection->getIndexes().empty()));
      EXPECT_TRUE((false == logicalView->visitCollections(
                                [](TRI_voc_cid_t) -> bool { return false; })));
    }

    struct ExecContext : public arangodb::ExecContext {
      ExecContext()
          : arangodb::ExecContext(arangodb::ExecContext::Type::Default, "", "",
                                  arangodb::auth::Level::NONE,
                                  arangodb::auth::Level::NONE) {}
    } execContext;
    arangodb::ExecContextScope execContextScope(&execContext);
    auto* authFeature = arangodb::AuthenticationFeature::instance();
    auto* userManager = authFeature->userManager();
    arangodb::aql::QueryRegistry queryRegistry(0);  // required for UserManager::loadFromDB()
    userManager->setQueryRegistry(&queryRegistry);
    auto resetUserManager = std::shared_ptr<arangodb::auth::UserManager>(
        userManager,
        [](arangodb::auth::UserManager* ptr) -> void { ptr->removeAllUsers(); });

    // subsequent update (overwrite) not authorised (NONE collection)
    {
      arangodb::auth::UserMap userMap;
      auto& user =
          userMap
              .emplace("", arangodb::auth::User::newUser("", "", arangodb::auth::Source::LDAP))
              .first->second;
      user.grantCollection(vocbase->name(), "testCollection", arangodb::auth::Level::NONE);  // for missing collections User::collectionAuthLevel(...) returns database auth::Level
      userManager->setAuthInfo(userMap);  // set user map to avoid loading configuration from system database

      arangodb::iresearch::IResearchViewMeta expectedMeta;

      EXPECT_TRUE((TRI_ERROR_FORBIDDEN ==
                   logicalView->properties(viewUpdateJson->slice(), false).errorNumber()));
      logicalView = ci.getView(vocbase->name(), viewId);
      ASSERT_TRUE((false == !logicalView));

      arangodb::velocypack::Builder builder;
      builder.openObject();
      logicalView->properties(builder,
                              arangodb::LogicalDataSource::makeFlags(
                                  arangodb::LogicalDataSource::Serialize::Detailed,
                                  arangodb::LogicalDataSource::Serialize::ForPersistence));  // 'forPersistence' to avoid auth check
      builder.close();

      auto slice = builder.slice();
      arangodb::iresearch::IResearchViewMeta meta;
      std::string error;
      EXPECT_TRUE((meta.init(slice, error) && expectedMeta == meta));
    }

    // subsequent update (overwrite) authorised (RO collection)
    {
      arangodb::auth::UserMap userMap;
      auto& user =
          userMap
              .emplace("", arangodb::auth::User::newUser("", "", arangodb::auth::Source::LDAP))
              .first->second;
      user.grantCollection(vocbase->name(), "testCollection", arangodb::auth::Level::RO);  // for missing collections User::collectionAuthLevel(...) returns database auth::Level
      userManager->setAuthInfo(userMap);  // set user map to avoid loading configuration from system database

      arangodb::iresearch::IResearchViewMeta expectedMeta;
      expectedMeta._cleanupIntervalStep = 62;

      EXPECT_TRUE((logicalView->properties(viewUpdateJson->slice(), false).ok()));
      logicalView = ci.getView(vocbase->name(), viewId);
      ASSERT_TRUE((false == !logicalView));

      arangodb::velocypack::Builder builder;
      builder.openObject();
      logicalView->properties(builder,
                              arangodb::LogicalDataSource::makeFlags(
                                  arangodb::LogicalDataSource::Serialize::Detailed,
                                  arangodb::LogicalDataSource::Serialize::ForPersistence));  // 'forPersistence' to avoid auth check
      builder.close();

      auto slice = builder.slice();
      arangodb::iresearch::IResearchViewMeta meta;
      std::string error;
      EXPECT_TRUE((meta.init(slice, error) && expectedMeta == meta));
    }
  }

  // add link (collection not authorized)
  {
    auto collectionJson = arangodb::velocypack::Parser::fromJson(
        "{ \"id\": \"1\", \"planId\": \"1\",  \"name\": \"testCollection\", "
        "\"replicationFactor\": 1, \"shards\":{} }");
    auto viewCreateJson = arangodb::velocypack::Parser::fromJson(
        "{ \"name\": \"testView\", \"id\": \"42\", \"type\": "
        "\"arangosearch\" }");
    auto viewUpdateJson = arangodb::velocypack::Parser::fromJson(
        "{ \"links\": { \"testCollection\": {} } }");
    auto collectionId = std::to_string(1);
    auto viewId = std::to_string(42);

    EXPECT_TRUE((ci.createCollectionCoordinator(vocbase->name(), collectionId, 0, 1, 1, false,
                                                collectionJson->slice(), 0.0, false, nullptr)
                     .ok()));
    auto logicalCollection = ci.getCollection(vocbase->name(), collectionId);
    ASSERT_TRUE((false == !logicalCollection));
    auto dropLogicalCollection = std::shared_ptr<arangodb::ClusterInfo>(
        &ci, [vocbase, &collectionId](arangodb::ClusterInfo* ci) -> void {
          ci->dropCollectionCoordinator(vocbase->name(), collectionId, 0);
        });
    EXPECT_TRUE(
        (ci.createViewCoordinator(vocbase->name(), viewId, viewCreateJson->slice())
             .ok()));
    auto logicalView = ci.getView(vocbase->name(), viewId);
    ASSERT_TRUE((false == !logicalView));
    auto dropLogicalView = std::shared_ptr<arangodb::ClusterInfo>(
        &ci, [vocbase, &viewId](arangodb::ClusterInfo* ci) -> void {
          ci->dropViewCoordinator(vocbase->name(), viewId);
        });

    EXPECT_TRUE((true == logicalCollection->getIndexes().empty()));
    EXPECT_TRUE((true == logicalView->visitCollections(
                             [](TRI_voc_cid_t) -> bool { return false; })));

    struct ExecContext : public arangodb::ExecContext {
      ExecContext()
          : arangodb::ExecContext(arangodb::ExecContext::Type::Default, "", "",
                                  arangodb::auth::Level::NONE,
                                  arangodb::auth::Level::NONE) {}
    } execContext;
    arangodb::ExecContextScope scope(&execContext);
    auto* authFeature = arangodb::AuthenticationFeature::instance();
    auto* userManager = authFeature->userManager();
    arangodb::auth::UserMap userMap;  // empty map, no user -> no permissions
    userManager->setAuthInfo(userMap);  // set user map to avoid loading configuration from system database
    auto resetUserManager = irs::make_finally(
        [userManager]() -> void { userManager->removeAllUsers(); });

    EXPECT_TRUE((TRI_ERROR_FORBIDDEN ==
                 logicalView->properties(viewUpdateJson->slice(), false).errorNumber()));
    logicalCollection = ci.getCollection(vocbase->name(), collectionId);
    ASSERT_TRUE((false == !logicalCollection));
    logicalView = ci.getView(vocbase->name(), viewId);
    ASSERT_TRUE((false == !logicalView));
    EXPECT_TRUE((true == logicalCollection->getIndexes().empty()));
    EXPECT_TRUE((true == logicalView->visitCollections(
                             [](TRI_voc_cid_t) -> bool { return false; })));
  }

  // drop link (collection not authorized)
  {
    auto collectionJson = arangodb::velocypack::Parser::fromJson(
        "{ \"id\": \"1\", \"planId\": \"1\",  \"name\": \"testCollection\", "
        "\"replicationFactor\": 1, \"type\": 1, \"shards\":{} }");
    auto viewCreateJson = arangodb::velocypack::Parser::fromJson(
        "{ \"name\": \"testView\", \"id\": \"42\", \"type\": "
        "\"arangosearch\" }");
    auto viewUpdateJson = arangodb::velocypack::Parser::fromJson(
        "{ \"links\": { \"testCollection\": null } }");
    auto collectionId = std::to_string(1);
    auto viewId = std::to_string(42);

    EXPECT_TRUE((ci.createCollectionCoordinator(vocbase->name(), collectionId, 0, 1, 1, false,
                                                collectionJson->slice(), 0.0, false, nullptr)
                     .ok()));
    auto logicalCollection = ci.getCollection(vocbase->name(), collectionId);
    ASSERT_TRUE((false == !logicalCollection));
    auto dropLogicalCollection = std::shared_ptr<arangodb::ClusterInfo>(
        &ci, [vocbase, &collectionId](arangodb::ClusterInfo* ci) -> void {
          ci->dropCollectionCoordinator(vocbase->name(), collectionId, 0);
        });
    EXPECT_TRUE(
        (ci.createViewCoordinator(vocbase->name(), viewId, viewCreateJson->slice())
             .ok()));
    auto logicalView = ci.getView(vocbase->name(), viewId);
    ASSERT_TRUE((false == !logicalView));
    auto dropLogicalView = std::shared_ptr<arangodb::ClusterInfo>(
        &ci, [vocbase, &viewId](arangodb::ClusterInfo* ci) -> void {
          ci->dropViewCoordinator(vocbase->name(), viewId);
        });

    EXPECT_TRUE((true == logicalCollection->getIndexes().empty()));
    EXPECT_TRUE((true == logicalView->visitCollections(
                             [](TRI_voc_cid_t) -> bool { return false; })));

    // initial link creation
    {
      // simulate heartbeat thread (create index in current)
      {
        auto const path = "/Current/Collections/" + vocbase->name() + "/" +
                          std::to_string(logicalCollection->id());
        auto const value = arangodb::velocypack::Parser::fromJson(
            "{ \"shard-id-does-not-matter\": { \"indexes\" : [ { \"id\": "
            "\"2\" } ] } }");
        EXPECT_TRUE(arangodb::AgencyComm().setValue(path, value->slice(), 0.0).successful());
      }

      auto updateJson = arangodb::velocypack::Parser::fromJson(
          "{ \"links\": { \"testCollection\": {} } }");
      EXPECT_TRUE((logicalView->properties(updateJson->slice(), true).ok()));
      logicalCollection = ci.getCollection(vocbase->name(), collectionId);
      ASSERT_TRUE((false == !logicalCollection));
      logicalView = ci.getView(vocbase->name(), viewId);
      ASSERT_TRUE((false == !logicalView));
      EXPECT_TRUE((false == logicalCollection->getIndexes().empty()));
      EXPECT_TRUE((false == logicalView->visitCollections(
                                [](TRI_voc_cid_t) -> bool { return false; })));

      // simulate heartbeat thread (update index in current)
      {
        auto const path = "/Current/Collections/" + vocbase->name() + "/" +
                          std::to_string(logicalCollection->id());
        auto const value = arangodb::velocypack::Parser::fromJson(
            "{ \"shard-id-does-not-matter\": { \"indexes\" : [ { \"id\": "
            "\"3\" } ] } }");
        EXPECT_TRUE(arangodb::AgencyComm().setValue(path, value->slice(), 0.0).successful());
      }
    }

    struct ExecContext : public arangodb::ExecContext {
      ExecContext()
          : arangodb::ExecContext(arangodb::ExecContext::Type::Default, "", "",
                                  arangodb::auth::Level::NONE,
                                  arangodb::auth::Level::NONE) {}
    } execContext;
    arangodb::ExecContextScope execContextScope(&execContext);
    auto* authFeature = arangodb::AuthenticationFeature::instance();
    auto* userManager = authFeature->userManager();
    arangodb::aql::QueryRegistry queryRegistry(0);  // required for UserManager::loadFromDB()
    userManager->setQueryRegistry(&queryRegistry);
    auto resetUserManager = std::shared_ptr<arangodb::auth::UserManager>(
        userManager,
        [](arangodb::auth::UserManager* ptr) -> void { ptr->removeAllUsers(); });

    // subsequent update (overwrite) not authorised (NONE collection)
    {
      arangodb::auth::UserMap userMap;
      auto& user =
          userMap
              .emplace("", arangodb::auth::User::newUser("", "", arangodb::auth::Source::LDAP))
              .first->second;
      user.grantCollection(vocbase->name(), "testCollection", arangodb::auth::Level::NONE);  // for missing collections User::collectionAuthLevel(...) returns database auth::Level
      userManager->setAuthInfo(userMap);  // set user map to avoid loading configuration from system database

      EXPECT_TRUE((TRI_ERROR_FORBIDDEN ==
                   logicalView->properties(viewUpdateJson->slice(), false).errorNumber()));
      logicalCollection = ci.getCollection(vocbase->name(), collectionId);
      ASSERT_TRUE((false == !logicalCollection));
      logicalView = ci.getView(vocbase->name(), viewId);
      ASSERT_TRUE((false == !logicalView));
      EXPECT_TRUE((false == logicalCollection->getIndexes().empty()));
      EXPECT_TRUE((false == logicalView->visitCollections(
                                [](TRI_voc_cid_t) -> bool { return false; })));
    }

    // subsequent update (overwrite) authorised (RO collection)
    {
      arangodb::auth::UserMap userMap;
      auto& user =
          userMap
              .emplace("", arangodb::auth::User::newUser("", "", arangodb::auth::Source::LDAP))
              .first->second;
      user.grantCollection(vocbase->name(), "testCollection", arangodb::auth::Level::RO);  // for missing collections User::collectionAuthLevel(...) returns database auth::Level
      userManager->setAuthInfo(userMap);  // set user map to avoid loading configuration from system database

      EXPECT_TRUE((logicalView->properties(viewUpdateJson->slice(), false).ok()));
      logicalCollection = ci.getCollection(vocbase->name(), collectionId);
      ASSERT_TRUE((false == !logicalCollection));
      logicalView = ci.getView(vocbase->name(), viewId);
      ASSERT_TRUE((false == !logicalView));
      EXPECT_TRUE((true == logicalCollection->getIndexes().empty()));
      EXPECT_TRUE((true == logicalView->visitCollections(
                               [](TRI_voc_cid_t) -> bool { return false; })));
    }
  }

  // add authorised link (existing collection not authorized)
  {
    auto collection0Json = arangodb::velocypack::Parser::fromJson(
        "{ \"id\": \"1\", \"planId\": \"1\",  \"name\": \"testCollection0\", "
        "\"replicationFactor\": 1, \"type\": 1, \"shards\":{} }");
    auto collection1Json = arangodb::velocypack::Parser::fromJson(
        "{ \"id\": \"2\", \"planId\": \"2\",  \"name\": \"testCollection1\", "
        "\"replicationFactor\": 1, \"type\": 1, \"shards\":{} }");
    auto viewCreateJson = arangodb::velocypack::Parser::fromJson(
        "{ \"name\": \"testView\", \"id\": \"42\", \"type\": "
        "\"arangosearch\" }");
    auto viewUpdateJson = arangodb::velocypack::Parser::fromJson(
        "{ \"links\": { \"testCollection0\": {}, \"testCollection1\": {} } "
        "}");
    auto collectionId0 = std::to_string(1);
    auto collectionId1 = std::to_string(2);
    auto viewId = std::to_string(42);

<<<<<<< HEAD
    EXPECT_TRUE((ci.createCollectionCoordinator(vocbase->name(), collectionId0, 0, 1, 1, false,
                                                collection0Json->slice(), 0.0, false, nullptr)
                     .ok()));
    auto logicalCollection0 = ci.getCollection(vocbase->name(), collectionId0);
=======
    EXPECT_TRUE(
        (ci->createCollectionCoordinator(vocbase->name(), collectionId0, 0, 1, 1, false,
                                         collection0Json->slice(), 0.0, false, nullptr)
                     .ok()));
    auto logicalCollection0 = ci->getCollection(vocbase->name(), collectionId0);
>>>>>>> 1b9cc85c
    ASSERT_TRUE((false == !logicalCollection0));
    auto dropLogicalCollection0 = std::shared_ptr<arangodb::ClusterInfo>(
        &ci, [vocbase, &collectionId0](arangodb::ClusterInfo* ci) -> void {
          ci->dropCollectionCoordinator(vocbase->name(), collectionId0, 0);
        });
<<<<<<< HEAD
    EXPECT_TRUE((ci.createCollectionCoordinator(vocbase->name(), collectionId1, 0, 1, 1, false,
                                                collection1Json->slice(), 0.0, false, nullptr)
                     .ok()));
    auto logicalCollection1 = ci.getCollection(vocbase->name(), collectionId1);
=======
    EXPECT_TRUE(
        (ci->createCollectionCoordinator(vocbase->name(), collectionId1, 0, 1, 1, false,
                                         collection1Json->slice(), 0.0, false, nullptr)
                     .ok()));
    auto logicalCollection1 = ci->getCollection(vocbase->name(), collectionId1);
>>>>>>> 1b9cc85c
    ASSERT_TRUE((false == !logicalCollection1));
    auto dropLogicalCollection1 = std::shared_ptr<arangodb::ClusterInfo>(
        &ci, [vocbase, &collectionId1](arangodb::ClusterInfo* ci) -> void {
          ci->dropCollectionCoordinator(vocbase->name(), collectionId1, 0);
        });
    EXPECT_TRUE(
        (ci.createViewCoordinator(vocbase->name(), viewId, viewCreateJson->slice())
             .ok()));
    auto logicalView = ci.getView(vocbase->name(), viewId);
    ASSERT_TRUE((false == !logicalView));
    auto dropLogicalView = std::shared_ptr<arangodb::ClusterInfo>(
        &ci, [vocbase, &viewId](arangodb::ClusterInfo* ci) -> void {
          ci->dropViewCoordinator(vocbase->name(), viewId);
        });

    EXPECT_TRUE((true == logicalCollection0->getIndexes().empty()));
    EXPECT_TRUE((true == logicalCollection1->getIndexes().empty()));
    EXPECT_TRUE((true == logicalView->visitCollections(
                             [](TRI_voc_cid_t) -> bool { return false; })));

    // initial link creation
    {
      // simulate heartbeat thread (create index in current)
      {
        auto const path0 = "/Current/Collections/" + vocbase->name() + "/" +
                           std::to_string(logicalCollection0->id());
        auto const path1 = "/Current/Collections/" + vocbase->name() + "/" +
                           std::to_string(logicalCollection1->id());
        auto const value0 = arangodb::velocypack::Parser::fromJson(
            "{ \"shard-id-does-not-matter\": { \"indexes\" : [ { \"id\": "
            "\"3\" } ] } }");
        auto const value1 = arangodb::velocypack::Parser::fromJson(
            "{ \"shard-id-does-not-matter\": { \"indexes\" : [ { \"id\": "
            "\"4\" } ] } }");
        EXPECT_TRUE(arangodb::AgencyComm().setValue(path0, value0->slice(), 0.0).successful());
        EXPECT_TRUE(arangodb::AgencyComm().setValue(path1, value1->slice(), 0.0).successful());
      }

      auto updateJson = arangodb::velocypack::Parser::fromJson(
          "{ \"links\": { \"testCollection0\": {} } }");
      EXPECT_TRUE((logicalView->properties(updateJson->slice(), true).ok()));
      logicalCollection0 = ci.getCollection(vocbase->name(), collectionId0);
      ASSERT_TRUE((false == !logicalCollection0));
      logicalCollection1 = ci.getCollection(vocbase->name(), collectionId1);
      ASSERT_TRUE((false == !logicalCollection1));
      logicalView = ci.getView(vocbase->name(), viewId);
      ASSERT_TRUE((false == !logicalView));
      EXPECT_TRUE((false == logicalCollection0->getIndexes().empty()));
      EXPECT_TRUE((true == logicalCollection1->getIndexes().empty()));
      EXPECT_TRUE((false == logicalView->visitCollections(
                                [](TRI_voc_cid_t) -> bool { return false; })));
    }

    struct ExecContext : public arangodb::ExecContext {
      ExecContext()
          : arangodb::ExecContext(arangodb::ExecContext::Type::Default, "", "",
                                  arangodb::auth::Level::NONE,
                                  arangodb::auth::Level::NONE) {}
    } execContext;
    arangodb::ExecContextScope execContextScope(&execContext);
    auto* authFeature = arangodb::AuthenticationFeature::instance();
    auto* userManager = authFeature->userManager();
    arangodb::aql::QueryRegistry queryRegistry(0);  // required for UserManager::loadFromDB()
    userManager->setQueryRegistry(&queryRegistry);
    auto resetUserManager = std::shared_ptr<arangodb::auth::UserManager>(
        userManager,
        [](arangodb::auth::UserManager* ptr) -> void { ptr->removeAllUsers(); });

    // subsequent update (overwrite) not authorised (NONE collection)
    {
      arangodb::auth::UserMap userMap;
      auto& user =
          userMap
              .emplace("", arangodb::auth::User::newUser("", "", arangodb::auth::Source::LDAP))
              .first->second;
      user.grantCollection(vocbase->name(),
                           "testCollection0", arangodb::auth::Level::NONE);  // for missing collections User::collectionAuthLevel(...) returns database auth::Level
      user.grantCollection(vocbase->name(), "testCollection1", arangodb::auth::Level::RO);  // for missing collections User::collectionAuthLevel(...) returns database auth::Level
      userManager->setAuthInfo(userMap);  // set user map to avoid loading configuration from system database

      EXPECT_TRUE((TRI_ERROR_FORBIDDEN ==
                   logicalView->properties(viewUpdateJson->slice(), false).errorNumber()));
      logicalCollection0 = ci.getCollection(vocbase->name(), collectionId0);
      ASSERT_TRUE((false == !logicalCollection0));
      logicalCollection1 = ci.getCollection(vocbase->name(), collectionId1);
      ASSERT_TRUE((false == !logicalCollection1));
      logicalView = ci.getView(vocbase->name(), viewId);
      ASSERT_TRUE((false == !logicalView));
      EXPECT_TRUE((false == logicalCollection0->getIndexes().empty()));
      EXPECT_TRUE((true == logicalCollection1->getIndexes().empty()));
      EXPECT_TRUE((false == logicalView->visitCollections(
                                [](TRI_voc_cid_t) -> bool { return false; })));
    }

    // subsequent update (overwrite) authorised (RO collection)
    {
      arangodb::auth::UserMap userMap;
      auto& user =
          userMap
              .emplace("", arangodb::auth::User::newUser("", "", arangodb::auth::Source::LDAP))
              .first->second;
      user.grantCollection(vocbase->name(), "testCollection0", arangodb::auth::Level::RO);  // for missing collections User::collectionAuthLevel(...) returns database auth::Level
      user.grantCollection(vocbase->name(), "testCollection1", arangodb::auth::Level::RO);  // for missing collections User::collectionAuthLevel(...) returns database auth::Level
      userManager->setAuthInfo(userMap);  // set user map to avoid loading configuration from system database

      EXPECT_TRUE((logicalView->properties(viewUpdateJson->slice(), false).ok()));
      logicalCollection0 = ci.getCollection(vocbase->name(), collectionId0);
      ASSERT_TRUE((false == !logicalCollection0));
      logicalCollection1 = ci.getCollection(vocbase->name(), collectionId1);
      ASSERT_TRUE((false == !logicalCollection1));
      logicalView = ci.getView(vocbase->name(), viewId);
      ASSERT_TRUE((false == !logicalView));
      EXPECT_TRUE((false == logicalCollection0->getIndexes().empty()));
      EXPECT_TRUE((false == logicalCollection1->getIndexes().empty()));
      EXPECT_TRUE((false == logicalView->visitCollections(
                                [](TRI_voc_cid_t) -> bool { return false; })));
    }
  }

  // drop authorised link (existing collection not authorized)
  {
    auto collection0Json = arangodb::velocypack::Parser::fromJson(
        "{ \"id\": \"1\", \"planId\": \"1\",  \"name\": \"testCollection0\", "
        "\"replicationFactor\": 1, \"type\": 1, \"shards\":{} }");
    auto collection1Json = arangodb::velocypack::Parser::fromJson(
        "{ \"id\": \"2\", \"planId\": \"2\",  \"name\": \"testCollection1\", "
        "\"replicationFactor\": 1, \"type\": 1, \"shards\":{} }");
    auto viewCreateJson = arangodb::velocypack::Parser::fromJson(
        "{ \"name\": \"testView\", \"id\": \"42\", \"type\": "
        "\"arangosearch\" }");
    auto viewUpdateJson = arangodb::velocypack::Parser::fromJson(
        "{ \"links\": { \"testCollection0\": {} } }");
    auto collectionId0 = std::to_string(1);
    auto collectionId1 = std::to_string(2);
    auto viewId = std::to_string(42);

<<<<<<< HEAD
    EXPECT_TRUE((ci.createCollectionCoordinator(vocbase->name(), collectionId0, 0, 1, 1, false,
                                                collection0Json->slice(), 0.0, false, nullptr)
                     .ok()));
    auto logicalCollection0 = ci.getCollection(vocbase->name(), collectionId0);
=======
    EXPECT_TRUE(
        (ci->createCollectionCoordinator(vocbase->name(), collectionId0, 0, 1, 1, false,
                                         collection0Json->slice(), 0.0, false, nullptr)
                     .ok()));
    auto logicalCollection0 = ci->getCollection(vocbase->name(), collectionId0);
>>>>>>> 1b9cc85c
    ASSERT_TRUE((false == !logicalCollection0));
    auto dropLogicalCollection0 = std::shared_ptr<arangodb::ClusterInfo>(
        &ci, [vocbase, &collectionId0](arangodb::ClusterInfo* ci) -> void {
          ci->dropCollectionCoordinator(vocbase->name(), collectionId0, 0);
        });
<<<<<<< HEAD
    EXPECT_TRUE((ci.createCollectionCoordinator(vocbase->name(), collectionId1, 0, 1, 1, false,
                                                collection1Json->slice(), 0.0, false, nullptr)
                     .ok()));
    auto logicalCollection1 = ci.getCollection(vocbase->name(), collectionId1);
=======
    EXPECT_TRUE(
        (ci->createCollectionCoordinator(vocbase->name(), collectionId1, 0, 1, 1, false,
                                         collection1Json->slice(), 0.0, false, nullptr)
                     .ok()));
    auto logicalCollection1 = ci->getCollection(vocbase->name(), collectionId1);
>>>>>>> 1b9cc85c
    ASSERT_TRUE((false == !logicalCollection1));
    auto dropLogicalCollection1 = std::shared_ptr<arangodb::ClusterInfo>(
        &ci, [vocbase, &collectionId1](arangodb::ClusterInfo* ci) -> void {
          ci->dropCollectionCoordinator(vocbase->name(), collectionId1, 0);
        });
    EXPECT_TRUE(
        (ci.createViewCoordinator(vocbase->name(), viewId, viewCreateJson->slice())
             .ok()));
    auto logicalView = ci.getView(vocbase->name(), viewId);
    ASSERT_TRUE((false == !logicalView));
    auto dropLogicalView = std::shared_ptr<arangodb::ClusterInfo>(
        &ci, [vocbase, &viewId](arangodb::ClusterInfo* ci) -> void {
          ci->dropViewCoordinator(vocbase->name(), viewId);
        });

    EXPECT_TRUE((true == logicalCollection0->getIndexes().empty()));
    EXPECT_TRUE((true == logicalCollection1->getIndexes().empty()));
    EXPECT_TRUE((true == logicalView->visitCollections(
                             [](TRI_voc_cid_t) -> bool { return false; })));

    // initial link creation
    {
      // simulate heartbeat thread (create index in current)
      {
        auto const path0 = "/Current/Collections/" + vocbase->name() + "/" +
                           std::to_string(logicalCollection0->id());
        auto const path1 = "/Current/Collections/" + vocbase->name() + "/" +
                           std::to_string(logicalCollection1->id());
        auto const value0 = arangodb::velocypack::Parser::fromJson(
            "{ \"shard-id-does-not-matter\": { \"indexes\" : [ { \"id\": "
            "\"5\" } ] } }");
        auto const value1 = arangodb::velocypack::Parser::fromJson(
            "{ \"shard-id-does-not-matter\": { \"indexes\" : [ { \"id\": "
            "\"6\" } ] } }");
        EXPECT_TRUE(arangodb::AgencyComm().setValue(path0, value0->slice(), 0.0).successful());
        EXPECT_TRUE(arangodb::AgencyComm().setValue(path1, value1->slice(), 0.0).successful());
      }

      auto updateJson = arangodb::velocypack::Parser::fromJson(
          "{ \"links\": { \"testCollection0\": {}, \"testCollection1\": {} } "
          "}");
      EXPECT_TRUE((logicalView->properties(updateJson->slice(), true).ok()));
      logicalCollection0 = ci.getCollection(vocbase->name(), collectionId0);
      ASSERT_TRUE((false == !logicalCollection0));
      logicalCollection1 = ci.getCollection(vocbase->name(), collectionId1);
      ASSERT_TRUE((false == !logicalCollection1));
      logicalView = ci.getView(vocbase->name(), viewId);
      ASSERT_TRUE((false == !logicalView));
      EXPECT_TRUE((false == logicalCollection0->getIndexes().empty()));
      EXPECT_TRUE((false == logicalCollection1->getIndexes().empty()));
      EXPECT_TRUE((false == logicalView->visitCollections(
                                [](TRI_voc_cid_t) -> bool { return false; })));

      // simulate heartbeat thread (remove index from current)
      {
        auto const path = "/Current/Collections/" + vocbase->name() + "/" +
                          std::to_string(logicalCollection1->id()) +
                          "/shard-id-does-not-matter/indexes";
        EXPECT_TRUE(arangodb::AgencyComm().removeValues(path, false).successful());
      }
    }

    struct ExecContext : public arangodb::ExecContext {
      ExecContext()
          : arangodb::ExecContext(arangodb::ExecContext::Type::Default, "", "",
                                  arangodb::auth::Level::NONE,
                                  arangodb::auth::Level::NONE) {}
    } execContext;
    arangodb::ExecContextScope execContextScope(&execContext);
    auto* authFeature = arangodb::AuthenticationFeature::instance();
    auto* userManager = authFeature->userManager();
    arangodb::aql::QueryRegistry queryRegistry(0);  // required for UserManager::loadFromDB()
    userManager->setQueryRegistry(&queryRegistry);
    auto resetUserManager = std::shared_ptr<arangodb::auth::UserManager>(
        userManager,
        [](arangodb::auth::UserManager* ptr) -> void { ptr->removeAllUsers(); });

    // subsequent update (overwrite) not authorised (NONE collection)
    {
      arangodb::auth::UserMap userMap;
      auto& user =
          userMap
              .emplace("", arangodb::auth::User::newUser("", "", arangodb::auth::Source::LDAP))
              .first->second;
      user.grantCollection(vocbase->name(),
                           "testCollection0", arangodb::auth::Level::NONE);  // for missing collections User::collectionAuthLevel(...) returns database auth::Level
      user.grantCollection(vocbase->name(), "testCollection1", arangodb::auth::Level::RO);  // for missing collections User::collectionAuthLevel(...) returns database auth::Level
      userManager->setAuthInfo(userMap);  // set user map to avoid loading configuration from system database

      EXPECT_TRUE((TRI_ERROR_FORBIDDEN ==
                   logicalView->properties(viewUpdateJson->slice(), false).errorNumber()));
      logicalCollection0 = ci.getCollection(vocbase->name(), collectionId0);
      ASSERT_TRUE((false == !logicalCollection0));
      logicalCollection1 = ci.getCollection(vocbase->name(), collectionId1);
      ASSERT_TRUE((false == !logicalCollection1));
      logicalView = ci.getView(vocbase->name(), viewId);
      ASSERT_TRUE((false == !logicalView));
      EXPECT_TRUE((false == logicalCollection0->getIndexes().empty()));
      EXPECT_TRUE((false == logicalCollection1->getIndexes().empty()));
      EXPECT_TRUE((false == logicalView->visitCollections(
                                [](TRI_voc_cid_t) -> bool { return false; })));
    }

    // subsequent update (overwrite) authorised (RO collection)
    {
      arangodb::auth::UserMap userMap;
      auto& user =
          userMap
              .emplace("", arangodb::auth::User::newUser("", "", arangodb::auth::Source::LDAP))
              .first->second;
      user.grantCollection(vocbase->name(), "testCollection0", arangodb::auth::Level::RO);  // for missing collections User::collectionAuthLevel(...) returns database auth::Level
      user.grantCollection(vocbase->name(), "testCollection1", arangodb::auth::Level::RO);  // for missing collections User::collectionAuthLevel(...) returns database auth::Level
      userManager->setAuthInfo(userMap);  // set user map to avoid loading configuration from system database

      EXPECT_TRUE((logicalView->properties(viewUpdateJson->slice(), false).ok()));
      logicalCollection0 = ci.getCollection(vocbase->name(), collectionId0);
      ASSERT_TRUE((false == !logicalCollection0));
      logicalCollection1 = ci.getCollection(vocbase->name(), collectionId1);
      ASSERT_TRUE((false == !logicalCollection1));
      logicalView = ci.getView(vocbase->name(), viewId);
      ASSERT_TRUE((false == !logicalView));
      EXPECT_TRUE((false == logicalCollection0->getIndexes().empty()));
      EXPECT_TRUE((true == logicalCollection1->getIndexes().empty()));
      EXPECT_TRUE((false == logicalView->visitCollections(
                                [](TRI_voc_cid_t) -> bool { return false; })));
    }
  }
}

TEST_F(IResearchViewCoordinatorTest, test_update_partial) {
  auto& ci = server.getFeature<arangodb::ClusterFeature>().clusterInfo();
  TRI_vocbase_t* vocbase;  // will be owned by DatabaseFeature

  createTestDatabase(vocbase);

  // modify meta params with links to missing collections
  {
    auto viewCreateJson = arangodb::velocypack::Parser::fromJson(
        "{ \"name\": \"testView\", \"id\": \"42\", \"type\": "
        "\"arangosearch\" }");
    auto viewUpdateJson = arangodb::velocypack::Parser::fromJson(
        "{ \"cleanupIntervalStep\": 62, \"links\": { \"testCollection\": {} "
        "} }");
    auto viewId = std::to_string(42);

    EXPECT_TRUE(
        (ci.createViewCoordinator(vocbase->name(), viewId, viewCreateJson->slice())
             .ok()));
    auto logicalView = ci.getView(vocbase->name(), viewId);
    ASSERT_TRUE((false == !logicalView));
    auto dropLogicalView = std::shared_ptr<arangodb::ClusterInfo>(
        &ci, [vocbase, &viewId](arangodb::ClusterInfo* ci) -> void {
          ci->dropViewCoordinator(vocbase->name(), viewId);
        });

    EXPECT_TRUE((true == logicalView->visitCollections(
                             [](TRI_voc_cid_t) -> bool { return false; })));

    arangodb::iresearch::IResearchViewMeta expectedMeta;

    EXPECT_TRUE((TRI_ERROR_ARANGO_DATA_SOURCE_NOT_FOUND ==
                 logicalView->properties(viewUpdateJson->slice(), true).errorNumber()));
    logicalView = ci.getView(vocbase->name(), viewId);
    ASSERT_TRUE((false == !logicalView));
    EXPECT_TRUE((true == logicalView->visitCollections(
                             [](TRI_voc_cid_t) -> bool { return false; })));

    arangodb::velocypack::Builder builder;
    builder.openObject();
    logicalView->properties(builder,
                            arangodb::LogicalDataSource::makeFlags(
                                arangodb::LogicalDataSource::Serialize::Detailed,
                                arangodb::LogicalDataSource::Serialize::ForPersistence));  // 'forPersistence' to avoid auth check
    builder.close();

    auto slice = builder.slice();
    arangodb::iresearch::IResearchViewMeta meta;
    std::string error;
    EXPECT_TRUE((meta.init(slice, error) && expectedMeta == meta));
  }

  // modify meta params with links with invalid definition
  {
    auto collectionJson = arangodb::velocypack::Parser::fromJson(
        "{ \"id\": \"1\", \"planId\": \"1\",  \"name\": \"testCollection\", "
        "\"replicationFactor\": 1, \"type\": 1, \"shards\":{} }");
    auto viewCreateJson = arangodb::velocypack::Parser::fromJson(
        "{ \"name\": \"testView\", \"id\": \"42\", \"type\": "
        "\"arangosearch\" }");
    auto viewUpdateJson = arangodb::velocypack::Parser::fromJson(
        "{ \"cleanupIntervalStep\": 62, \"links\": { \"testCollection\": 42 "
        "} }");
    auto collectionId = std::to_string(1);
    auto viewId = std::to_string(42);

    EXPECT_TRUE((ci.createCollectionCoordinator(vocbase->name(), collectionId, 0, 1, 1, false,
                                                collectionJson->slice(), 0.0, false, nullptr)
                     .ok()));
    auto logicalCollection = ci.getCollection(vocbase->name(), collectionId);
    ASSERT_TRUE((false == !logicalCollection));
    auto dropLogicalCollection = std::shared_ptr<arangodb::ClusterInfo>(
        &ci, [vocbase, &collectionId](arangodb::ClusterInfo* ci) -> void {
          ci->dropCollectionCoordinator(vocbase->name(), collectionId, 0);
        });
    EXPECT_TRUE(
        (ci.createViewCoordinator(vocbase->name(), viewId, viewCreateJson->slice())
             .ok()));
    auto logicalView = ci.getView(vocbase->name(), viewId);
    ASSERT_TRUE((false == !logicalView));
    auto dropLogicalView = std::shared_ptr<arangodb::ClusterInfo>(
        &ci, [vocbase, &viewId](arangodb::ClusterInfo* ci) -> void {
          ci->dropViewCoordinator(vocbase->name(), viewId);
        });

    EXPECT_TRUE((true == logicalCollection->getIndexes().empty()));
    EXPECT_TRUE((true == logicalView->visitCollections(
                             [](TRI_voc_cid_t) -> bool { return false; })));

    arangodb::iresearch::IResearchViewMeta expectedMeta;

    EXPECT_TRUE((TRI_ERROR_BAD_PARAMETER ==
                 logicalView->properties(viewUpdateJson->slice(), true).errorNumber()));
    logicalView = ci.getView(vocbase->name(), viewId);
    ASSERT_TRUE((false == !logicalView));
    EXPECT_TRUE((true == logicalView->visitCollections(
                             [](TRI_voc_cid_t) -> bool { return false; })));

    arangodb::velocypack::Builder builder;
    builder.openObject();
    logicalView->properties(builder,
                            arangodb::LogicalDataSource::makeFlags(
                                arangodb::LogicalDataSource::Serialize::Detailed,
                                arangodb::LogicalDataSource::Serialize::ForPersistence));  // 'forPersistence' to avoid auth check
    builder.close();

    auto slice = builder.slice();
    arangodb::iresearch::IResearchViewMeta meta;
    std::string error;
    EXPECT_TRUE((meta.init(slice, error) && expectedMeta == meta));
  }

  // modify meta params with links (collection not authorized)
  {
    auto collectionJson = arangodb::velocypack::Parser::fromJson(
        "{ \"id\": \"1\", \"planId\": \"1\",  \"name\": \"testCollection\", "
        "\"replicationFactor\": 1, \"shards\":{} }");
    auto viewCreateJson = arangodb::velocypack::Parser::fromJson(
        "{ \"name\": \"testView\", \"id\": \"42\", \"type\": "
        "\"arangosearch\" }");
    auto viewUpdateJson = arangodb::velocypack::Parser::fromJson(
        "{ \"cleanupIntervalStep\": 62 }");
    auto collectionId = std::to_string(1);
    auto viewId = std::to_string(42);

    EXPECT_TRUE((ci.createCollectionCoordinator(vocbase->name(), collectionId, 0, 1, 1, false,
                                                collectionJson->slice(), 0.0, false, nullptr)
                     .ok()));
    auto logicalCollection = ci.getCollection(vocbase->name(), collectionId);
    ASSERT_TRUE((false == !logicalCollection));
    auto dropLogicalCollection = std::shared_ptr<arangodb::ClusterInfo>(
        &ci, [vocbase, &collectionId](arangodb::ClusterInfo* ci) -> void {
          ci->dropCollectionCoordinator(vocbase->name(), collectionId, 0);
        });
    EXPECT_TRUE(
        (ci.createViewCoordinator(vocbase->name(), viewId, viewCreateJson->slice())
             .ok()));
    auto logicalView = ci.getView(vocbase->name(), viewId);
    ASSERT_TRUE((false == !logicalView));
    auto dropLogicalView = std::shared_ptr<arangodb::ClusterInfo>(
        &ci, [vocbase, &viewId](arangodb::ClusterInfo* ci) -> void {
          ci->dropViewCoordinator(vocbase->name(), viewId);
        });

    EXPECT_TRUE((true == logicalCollection->getIndexes().empty()));
    EXPECT_TRUE((true == logicalView->visitCollections(
                             [](TRI_voc_cid_t) -> bool { return false; })));

    // initial link creation
    {
      // simulate heartbeat thread (create index in current)
      {
        auto const path = "/Current/Collections/" + vocbase->name() + "/" +
                          std::to_string(logicalCollection->id());
        auto const value = arangodb::velocypack::Parser::fromJson(
            "{ \"shard-id-does-not-matter\": { \"indexes\" : [ { \"id\": "
            "\"1\" } ] } }");
        EXPECT_TRUE(arangodb::AgencyComm().setValue(path, value->slice(), 0.0).successful());
      }

      auto updateJson = arangodb::velocypack::Parser::fromJson(
          "{ \"links\": { \"testCollection\": {} } }");
      EXPECT_TRUE((logicalView->properties(updateJson->slice(), true).ok()));
      logicalCollection = ci.getCollection(vocbase->name(), collectionId);
      ASSERT_TRUE((false == !logicalCollection));
      logicalView = ci.getView(vocbase->name(), viewId);
      ASSERT_TRUE((false == !logicalView));
      EXPECT_TRUE((false == logicalCollection->getIndexes().empty()));
      EXPECT_TRUE((false == logicalView->visitCollections(
                                [](TRI_voc_cid_t) -> bool { return false; })));
    }

    struct ExecContext : public arangodb::ExecContext {
      ExecContext()
          : arangodb::ExecContext(arangodb::ExecContext::Type::Default, "", "",
                                  arangodb::auth::Level::NONE,
                                  arangodb::auth::Level::NONE) {}
    } execContext;
    arangodb::ExecContextScope execContextScope(&execContext);
    auto* authFeature = arangodb::AuthenticationFeature::instance();
    auto* userManager = authFeature->userManager();
    arangodb::aql::QueryRegistry queryRegistry(0);  // required for UserManager::loadFromDB()
    userManager->setQueryRegistry(&queryRegistry);
    auto resetUserManager = std::shared_ptr<arangodb::auth::UserManager>(
        userManager,
        [](arangodb::auth::UserManager* ptr) -> void { ptr->removeAllUsers(); });

    // subsequent update (overwrite) not authorised (NONE collection)
    {
      arangodb::auth::UserMap userMap;
      auto& user =
          userMap
              .emplace("", arangodb::auth::User::newUser("", "", arangodb::auth::Source::LDAP))
              .first->second;
      user.grantCollection(vocbase->name(), "testCollection", arangodb::auth::Level::NONE);  // for missing collections User::collectionAuthLevel(...) returns database auth::Level
      userManager->setAuthInfo(userMap);  // set user map to avoid loading configuration from system database

      arangodb::iresearch::IResearchViewMeta expectedMeta;

      EXPECT_TRUE((TRI_ERROR_FORBIDDEN ==
                   logicalView->properties(viewUpdateJson->slice(), true).errorNumber()));
      logicalView = ci.getView(vocbase->name(), viewId);
      ASSERT_TRUE((false == !logicalView));

      arangodb::velocypack::Builder builder;
      builder.openObject();
      logicalView->properties(builder,
                              arangodb::LogicalDataSource::makeFlags(
                                  arangodb::LogicalDataSource::Serialize::Detailed,
                                  arangodb::LogicalDataSource::Serialize::ForPersistence));  // 'forPersistence' to avoid auth check
      builder.close();

      auto slice = builder.slice();
      arangodb::iresearch::IResearchViewMeta meta;
      std::string error;
      EXPECT_TRUE((meta.init(slice, error) && expectedMeta == meta));
    }

    // subsequent update (overwrite) authorised (RO collection)
    {
      arangodb::auth::UserMap userMap;
      auto& user =
          userMap
              .emplace("", arangodb::auth::User::newUser("", "", arangodb::auth::Source::LDAP))
              .first->second;
      user.grantCollection(vocbase->name(), "testCollection", arangodb::auth::Level::RO);  // for missing collections User::collectionAuthLevel(...) returns database auth::Level
      userManager->setAuthInfo(userMap);  // set user map to avoid loading configuration from system database

      arangodb::iresearch::IResearchViewMeta expectedMeta;
      expectedMeta._cleanupIntervalStep = 62;

      EXPECT_TRUE((logicalView->properties(viewUpdateJson->slice(), true).ok()));
      logicalView = ci.getView(vocbase->name(), viewId);
      ASSERT_TRUE((false == !logicalView));

      arangodb::velocypack::Builder builder;
      builder.openObject();
      logicalView->properties(builder,
                              arangodb::LogicalDataSource::makeFlags(
                                  arangodb::LogicalDataSource::Serialize::Detailed,
                                  arangodb::LogicalDataSource::Serialize::ForPersistence));  // 'forPersistence' to avoid auth check
      builder.close();

      auto slice = builder.slice();
      arangodb::iresearch::IResearchViewMeta meta;
      std::string error;
      EXPECT_TRUE((meta.init(slice, error) && expectedMeta == meta));
    }
  }

  // add link (collection not authorized)
  {
    auto collectionJson = arangodb::velocypack::Parser::fromJson(
        "{ \"id\": \"1\", \"planId\": \"1\",  \"name\": \"testCollection\", "
        "\"replicationFactor\": 1, \"shards\":{} }");
    auto viewCreateJson = arangodb::velocypack::Parser::fromJson(
        "{ \"name\": \"testView\", \"id\": \"42\", \"type\": "
        "\"arangosearch\" }");
    auto viewUpdateJson = arangodb::velocypack::Parser::fromJson(
        "{ \"links\": { \"testCollection\": {} } }");
    auto collectionId = std::to_string(1);
    auto viewId = std::to_string(42);

    EXPECT_TRUE((ci.createCollectionCoordinator(vocbase->name(), collectionId, 0, 1, 1, false,
                                                collectionJson->slice(), 0.0, false, nullptr)
                     .ok()));
    auto logicalCollection = ci.getCollection(vocbase->name(), collectionId);
    ASSERT_TRUE((false == !logicalCollection));
    auto dropLogicalCollection = std::shared_ptr<arangodb::ClusterInfo>(
        &ci, [vocbase, &collectionId](arangodb::ClusterInfo* ci) -> void {
          ci->dropCollectionCoordinator(vocbase->name(), collectionId, 0);
        });
    EXPECT_TRUE(
        (ci.createViewCoordinator(vocbase->name(), viewId, viewCreateJson->slice())
             .ok()));
    auto logicalView = ci.getView(vocbase->name(), viewId);
    ASSERT_TRUE((false == !logicalView));
    auto dropLogicalView = std::shared_ptr<arangodb::ClusterInfo>(
        &ci, [vocbase, &viewId](arangodb::ClusterInfo* ci) -> void {
          ci->dropViewCoordinator(vocbase->name(), viewId);
        });

    EXPECT_TRUE((true == logicalCollection->getIndexes().empty()));
    EXPECT_TRUE((true == logicalView->visitCollections(
                             [](TRI_voc_cid_t) -> bool { return false; })));

    struct ExecContext : public arangodb::ExecContext {
      ExecContext()
          : arangodb::ExecContext(arangodb::ExecContext::Type::Default, "", "",
                                  arangodb::auth::Level::NONE,
                                  arangodb::auth::Level::NONE) {}
    } execContext;
    arangodb::ExecContextScope scope(&execContext);
    auto* authFeature = arangodb::AuthenticationFeature::instance();
    auto* userManager = authFeature->userManager();
    arangodb::auth::UserMap userMap;  // empty map, no user -> no permissions
    userManager->setAuthInfo(userMap);  // set user map to avoid loading configuration from system database
    auto resetUserManager = irs::make_finally(
        [userManager]() -> void { userManager->removeAllUsers(); });

    EXPECT_TRUE((TRI_ERROR_FORBIDDEN ==
                 logicalView->properties(viewUpdateJson->slice(), true).errorNumber()));
    logicalCollection = ci.getCollection(vocbase->name(), collectionId);
    ASSERT_TRUE((false == !logicalCollection));
    logicalView = ci.getView(vocbase->name(), viewId);
    ASSERT_TRUE((false == !logicalView));
    EXPECT_TRUE((true == logicalCollection->getIndexes().empty()));
    EXPECT_TRUE((true == logicalView->visitCollections(
                             [](TRI_voc_cid_t) -> bool { return false; })));
  }

  // drop link (collection not authorized)
  {
    auto collectionJson = arangodb::velocypack::Parser::fromJson(
        "{ \"id\": \"1\", \"planId\": \"1\",  \"name\": \"testCollection\", "
        "\"replicationFactor\": 1, \"shards\":{} }");
    auto viewCreateJson = arangodb::velocypack::Parser::fromJson(
        "{ \"name\": \"testView\", \"id\": \"42\", \"type\": "
        "\"arangosearch\" }");
    auto viewUpdateJson = arangodb::velocypack::Parser::fromJson(
        "{ \"links\": { \"testCollection\": null } }");
    auto collectionId = std::to_string(1);
    auto viewId = std::to_string(42);

    EXPECT_TRUE((ci.createCollectionCoordinator(vocbase->name(), collectionId, 0, 1, 1, false,
                                                collectionJson->slice(), 0.0, false, nullptr)
                     .ok()));
    auto logicalCollection = ci.getCollection(vocbase->name(), collectionId);
    ASSERT_TRUE((false == !logicalCollection));
    auto dropLogicalCollection = std::shared_ptr<arangodb::ClusterInfo>(
        &ci, [vocbase, &collectionId](arangodb::ClusterInfo* ci) -> void {
          ci->dropCollectionCoordinator(vocbase->name(), collectionId, 0);
        });
    EXPECT_TRUE(
        (ci.createViewCoordinator(vocbase->name(), viewId, viewCreateJson->slice())
             .ok()));
    auto logicalView = ci.getView(vocbase->name(), viewId);
    ASSERT_TRUE((false == !logicalView));
    auto dropLogicalView = std::shared_ptr<arangodb::ClusterInfo>(
        &ci, [vocbase, &viewId](arangodb::ClusterInfo* ci) -> void {
          ci->dropViewCoordinator(vocbase->name(), viewId);
        });

    EXPECT_TRUE((true == logicalCollection->getIndexes().empty()));
    EXPECT_TRUE((true == logicalView->visitCollections(
                             [](TRI_voc_cid_t) -> bool { return false; })));

    // initial link creation
    {
      // simulate heartbeat thread (create index in current)
      {
        auto const path = "/Current/Collections/" + vocbase->name() + "/" +
                          std::to_string(logicalCollection->id());
        auto const value = arangodb::velocypack::Parser::fromJson(
            "{ \"shard-id-does-not-matter\": { \"indexes\" : [ { \"id\": "
            "\"2\" } ] } }");
        EXPECT_TRUE(arangodb::AgencyComm().setValue(path, value->slice(), 0.0).successful());
      }

      auto updateJson = arangodb::velocypack::Parser::fromJson(
          "{ \"links\": { \"testCollection\": {} } }");
      EXPECT_TRUE((logicalView->properties(updateJson->slice(), true).ok()));
      logicalCollection = ci.getCollection(vocbase->name(), collectionId);
      ASSERT_TRUE((false == !logicalCollection));
      logicalView = ci.getView(vocbase->name(), viewId);
      ASSERT_TRUE((false == !logicalView));
      EXPECT_TRUE((false == logicalCollection->getIndexes().empty()));
      EXPECT_TRUE((false == logicalView->visitCollections(
                                [](TRI_voc_cid_t) -> bool { return false; })));

      // simulate heartbeat thread (remove index from current)
      {
        auto const path = "/Current/Collections/" + vocbase->name() + "/" +
                          std::to_string(logicalCollection->id()) +
                          "/shard-id-does-not-matter/indexes";
        EXPECT_TRUE(arangodb::AgencyComm().removeValues(path, false).successful());
      }
    }

    struct ExecContext : public arangodb::ExecContext {
      ExecContext()
          : arangodb::ExecContext(arangodb::ExecContext::Type::Default, "", "",
                                  arangodb::auth::Level::NONE,
                                  arangodb::auth::Level::NONE) {}
    } execContext;
    arangodb::ExecContextScope execContextScope(&execContext);
    auto* authFeature = arangodb::AuthenticationFeature::instance();
    auto* userManager = authFeature->userManager();
    arangodb::aql::QueryRegistry queryRegistry(0);  // required for UserManager::loadFromDB()
    userManager->setQueryRegistry(&queryRegistry);
    auto resetUserManager = std::shared_ptr<arangodb::auth::UserManager>(
        userManager,
        [](arangodb::auth::UserManager* ptr) -> void { ptr->removeAllUsers(); });

    // subsequent update (overwrite) not authorised (NONE collection)
    {
      arangodb::auth::UserMap userMap;
      auto& user =
          userMap
              .emplace("", arangodb::auth::User::newUser("", "", arangodb::auth::Source::LDAP))
              .first->second;
      user.grantCollection(vocbase->name(), "testCollection", arangodb::auth::Level::NONE);  // for missing collections User::collectionAuthLevel(...) returns database auth::Level
      userManager->setAuthInfo(userMap);  // set user map to avoid loading configuration from system database

      EXPECT_TRUE((TRI_ERROR_FORBIDDEN ==
                   logicalView->properties(viewUpdateJson->slice(), true).errorNumber()));
      logicalCollection = ci.getCollection(vocbase->name(), collectionId);
      ASSERT_TRUE((false == !logicalCollection));
      logicalView = ci.getView(vocbase->name(), viewId);
      ASSERT_TRUE((false == !logicalView));
      EXPECT_TRUE((false == logicalCollection->getIndexes().empty()));
      EXPECT_TRUE((false == logicalView->visitCollections(
                                [](TRI_voc_cid_t) -> bool { return false; })));
    }

    // subsequent update (overwrite) authorised (RO collection)
    {
      arangodb::auth::UserMap userMap;
      auto& user =
          userMap
              .emplace("", arangodb::auth::User::newUser("", "", arangodb::auth::Source::LDAP))
              .first->second;
      user.grantCollection(vocbase->name(), "testCollection", arangodb::auth::Level::RO);  // for missing collections User::collectionAuthLevel(...) returns database auth::Level
      userManager->setAuthInfo(userMap);  // set user map to avoid loading configuration from system database

      EXPECT_TRUE((logicalView->properties(viewUpdateJson->slice(), true).ok()));
      logicalCollection = ci.getCollection(vocbase->name(), collectionId);
      ASSERT_TRUE((false == !logicalCollection));
      logicalView = ci.getView(vocbase->name(), viewId);
      ASSERT_TRUE((false == !logicalView));
      EXPECT_TRUE((true == logicalCollection->getIndexes().empty()));
      EXPECT_TRUE((true == logicalView->visitCollections(
                               [](TRI_voc_cid_t) -> bool { return false; })));
    }
  }

  // add authorised link (existing collection not authorized)
  {
    auto collection0Json = arangodb::velocypack::Parser::fromJson(
        "{ \"id\": \"1\", \"planId\": \"1\",  \"name\": \"testCollection0\", "
        "\"replicationFactor\": 1, \"shards\":{} }");
    auto collection1Json = arangodb::velocypack::Parser::fromJson(
        "{ \"id\": \"2\", \"planId\": \"2\",  \"name\": \"testCollection1\", "
        "\"replicationFactor\": 1, \"shards\":{} }");
    auto viewCreateJson = arangodb::velocypack::Parser::fromJson(
        "{ \"name\": \"testView\", \"id\": \"42\", \"type\": "
        "\"arangosearch\" }");
    auto viewUpdateJson = arangodb::velocypack::Parser::fromJson(
        "{ \"links\": { \"testCollection1\": {} } }");
    auto collectionId0 = std::to_string(1);
    auto collectionId1 = std::to_string(2);
    auto viewId = std::to_string(42);

<<<<<<< HEAD
    EXPECT_TRUE((ci.createCollectionCoordinator(vocbase->name(), collectionId0, 0, 1, 1, false,
                                                collection0Json->slice(), 0.0, false, nullptr)
                     .ok()));
    auto logicalCollection0 = ci.getCollection(vocbase->name(), collectionId0);
=======
    EXPECT_TRUE(
        (ci->createCollectionCoordinator(vocbase->name(), collectionId0, 0, 1, 1, false,
                                         collection0Json->slice(), 0.0, false, nullptr)
                     .ok()));
    auto logicalCollection0 = ci->getCollection(vocbase->name(), collectionId0);
>>>>>>> 1b9cc85c
    ASSERT_TRUE((false == !logicalCollection0));
    auto dropLogicalCollection0 = std::shared_ptr<arangodb::ClusterInfo>(
        &ci, [vocbase, &collectionId0](arangodb::ClusterInfo* ci) -> void {
          ci->dropCollectionCoordinator(vocbase->name(), collectionId0, 0);
        });
<<<<<<< HEAD
    EXPECT_TRUE((ci.createCollectionCoordinator(vocbase->name(), collectionId1, 0, 1, 1, false,
                                                collection1Json->slice(), 0.0, false, nullptr)
                     .ok()));
    auto logicalCollection1 = ci.getCollection(vocbase->name(), collectionId1);
=======
    EXPECT_TRUE(
        (ci->createCollectionCoordinator(vocbase->name(), collectionId1, 0, 1, 1, false,
                                         collection1Json->slice(), 0.0, false, nullptr)
                     .ok()));
    auto logicalCollection1 = ci->getCollection(vocbase->name(), collectionId1);
>>>>>>> 1b9cc85c
    ASSERT_TRUE((false == !logicalCollection1));
    auto dropLogicalCollection1 = std::shared_ptr<arangodb::ClusterInfo>(
        &ci, [vocbase, &collectionId1](arangodb::ClusterInfo* ci) -> void {
          ci->dropCollectionCoordinator(vocbase->name(), collectionId1, 0);
        });
    EXPECT_TRUE(
        (ci.createViewCoordinator(vocbase->name(), viewId, viewCreateJson->slice())
             .ok()));
    auto logicalView = ci.getView(vocbase->name(), viewId);
    ASSERT_TRUE((false == !logicalView));
    auto dropLogicalView = std::shared_ptr<arangodb::ClusterInfo>(
        &ci, [vocbase, &viewId](arangodb::ClusterInfo* ci) -> void {
          ci->dropViewCoordinator(vocbase->name(), viewId);
        });

    EXPECT_TRUE((true == logicalCollection0->getIndexes().empty()));
    EXPECT_TRUE((true == logicalCollection1->getIndexes().empty()));
    EXPECT_TRUE((true == logicalView->visitCollections(
                             [](TRI_voc_cid_t) -> bool { return false; })));

    // initial link creation
    {
      // simulate heartbeat thread (create index in current)
      {
        auto const path = "/Current/Collections/" + vocbase->name() + "/" +
                          std::to_string(logicalCollection0->id());
        auto const value = arangodb::velocypack::Parser::fromJson(
            "{ \"shard-id-does-not-matter\": { \"indexes\" : [ { \"id\": "
            "\"3\" } ] } }");
        EXPECT_TRUE(arangodb::AgencyComm().setValue(path, value->slice(), 0.0).successful());
      }

      auto updateJson = arangodb::velocypack::Parser::fromJson(
          "{ \"links\": { \"testCollection0\": {} } }");
      EXPECT_TRUE((logicalView->properties(updateJson->slice(), true).ok()));
      logicalCollection0 = ci.getCollection(vocbase->name(), collectionId0);
      ASSERT_TRUE((false == !logicalCollection0));
      logicalCollection1 = ci.getCollection(vocbase->name(), collectionId1);
      ASSERT_TRUE((false == !logicalCollection1));
      logicalView = ci.getView(vocbase->name(), viewId);
      ASSERT_TRUE((false == !logicalView));
      EXPECT_TRUE((false == logicalCollection0->getIndexes().empty()));
      EXPECT_TRUE((true == logicalCollection1->getIndexes().empty()));
      EXPECT_TRUE((false == logicalView->visitCollections(
                                [](TRI_voc_cid_t) -> bool { return false; })));

      // simulate heartbeat thread (update index in current)
      {
        auto const path0 = "/Current/Collections/" + vocbase->name() + "/" +
                           std::to_string(logicalCollection0->id());
        auto const path1 = "/Current/Collections/" + vocbase->name() + "/" +
                           std::to_string(logicalCollection1->id());
        auto const value = arangodb::velocypack::Parser::fromJson(
            "{ \"shard-id-does-not-matter\": { \"indexes\" : [ { \"id\": "
            "\"4\" } ] } }");
        EXPECT_TRUE(arangodb::AgencyComm().removeValues(path0, false).successful());
        EXPECT_TRUE(arangodb::AgencyComm().setValue(path1, value->slice(), 0.0).successful());
      }
    }

    struct ExecContext : public arangodb::ExecContext {
      ExecContext()
          : arangodb::ExecContext(arangodb::ExecContext::Type::Default, "", "",
                                  arangodb::auth::Level::NONE,
                                  arangodb::auth::Level::NONE) {}
    } execContext;
    arangodb::ExecContextScope execContextScope(&execContext);
    auto* authFeature = arangodb::AuthenticationFeature::instance();
    auto* userManager = authFeature->userManager();
    arangodb::aql::QueryRegistry queryRegistry(0);  // required for UserManager::loadFromDB()
    userManager->setQueryRegistry(&queryRegistry);
    auto resetUserManager = std::shared_ptr<arangodb::auth::UserManager>(
        userManager,
        [](arangodb::auth::UserManager* ptr) -> void { ptr->removeAllUsers(); });

    // subsequent update (overwrite) not authorised (NONE collection)
    {
      arangodb::auth::UserMap userMap;
      auto& user =
          userMap
              .emplace("", arangodb::auth::User::newUser("", "", arangodb::auth::Source::LDAP))
              .first->second;
      user.grantCollection(vocbase->name(),
                           "testCollection0", arangodb::auth::Level::NONE);  // for missing collections User::collectionAuthLevel(...) returns database auth::Level
      user.grantCollection(vocbase->name(), "testCollection1", arangodb::auth::Level::RO);  // for missing collections User::collectionAuthLevel(...) returns database auth::Level
      userManager->setAuthInfo(userMap);  // set user map to avoid loading configuration from system database

      EXPECT_TRUE((TRI_ERROR_FORBIDDEN ==
                   logicalView->properties(viewUpdateJson->slice(), true).errorNumber()));
      logicalCollection0 = ci.getCollection(vocbase->name(), collectionId0);
      ASSERT_TRUE((false == !logicalCollection0));
      logicalCollection1 = ci.getCollection(vocbase->name(), collectionId1);
      ASSERT_TRUE((false == !logicalCollection1));
      logicalView = ci.getView(vocbase->name(), viewId);
      ASSERT_TRUE((false == !logicalView));
      EXPECT_TRUE((false == logicalCollection0->getIndexes().empty()));
      EXPECT_TRUE((true == logicalCollection1->getIndexes().empty()));
      EXPECT_TRUE((false == logicalView->visitCollections(
                                [](TRI_voc_cid_t) -> bool { return false; })));
    }

    // subsequent update (overwrite) authorised (RO collection)
    {
      arangodb::auth::UserMap userMap;
      auto& user =
          userMap
              .emplace("", arangodb::auth::User::newUser("", "", arangodb::auth::Source::LDAP))
              .first->second;
      user.grantCollection(vocbase->name(), "testCollection0", arangodb::auth::Level::RO);  // for missing collections User::collectionAuthLevel(...) returns database auth::Level
      user.grantCollection(vocbase->name(), "testCollection1", arangodb::auth::Level::RO);  // for missing collections User::collectionAuthLevel(...) returns database auth::Level
      userManager->setAuthInfo(userMap);  // set user map to avoid loading configuration from system database

      EXPECT_TRUE((logicalView->properties(viewUpdateJson->slice(), true).ok()));
      logicalCollection0 = ci.getCollection(vocbase->name(), collectionId0);
      ASSERT_TRUE((false == !logicalCollection0));
      logicalCollection1 = ci.getCollection(vocbase->name(), collectionId1);
      ASSERT_TRUE((false == !logicalCollection1));
      logicalView = ci.getView(vocbase->name(), viewId);
      ASSERT_TRUE((false == !logicalView));
      EXPECT_TRUE((false == logicalCollection0->getIndexes().empty()));
      EXPECT_TRUE((false == logicalCollection1->getIndexes().empty()));
      EXPECT_TRUE((false == logicalView->visitCollections(
                                [](TRI_voc_cid_t) -> bool { return false; })));
    }
  }

  // drop authorised link (existing collection not authorized)
  {
    auto collection0Json = arangodb::velocypack::Parser::fromJson(
        "{ \"id\": \"1\", \"planId\": \"1\",  \"name\": \"testCollection0\", "
        "\"replicationFactor\": 1, \"shards\":{} }");
    auto collection1Json = arangodb::velocypack::Parser::fromJson(
        "{ \"id\": \"2\", \"planId\": \"2\",  \"name\": \"testCollection1\", "
        "\"replicationFactor\": 1, \"shards\":{} }");
    auto viewCreateJson = arangodb::velocypack::Parser::fromJson(
        "{ \"name\": \"testView\", \"id\": \"42\", \"type\": "
        "\"arangosearch\" }");
    auto viewUpdateJson = arangodb::velocypack::Parser::fromJson(
        "{ \"links\": { \"testCollection1\": null } }");
    auto collectionId0 = std::to_string(1);
    auto collectionId1 = std::to_string(2);
    auto viewId = std::to_string(42);

<<<<<<< HEAD
    EXPECT_TRUE((ci.createCollectionCoordinator(vocbase->name(), collectionId0, 0, 1, 1, false,
                                                collection0Json->slice(), 0.0, false, nullptr)
                     .ok()));
    auto logicalCollection0 = ci.getCollection(vocbase->name(), collectionId0);
=======
    EXPECT_TRUE(
        (ci->createCollectionCoordinator(vocbase->name(), collectionId0, 0, 1, 1, false,
                                         collection0Json->slice(), 0.0, false, nullptr)
                     .ok()));
    auto logicalCollection0 = ci->getCollection(vocbase->name(), collectionId0);
>>>>>>> 1b9cc85c
    ASSERT_TRUE((false == !logicalCollection0));
    auto dropLogicalCollection0 = std::shared_ptr<arangodb::ClusterInfo>(
        &ci, [vocbase, &collectionId0](arangodb::ClusterInfo* ci) -> void {
          ci->dropCollectionCoordinator(vocbase->name(), collectionId0, 0);
        });
<<<<<<< HEAD
    EXPECT_TRUE((ci.createCollectionCoordinator(vocbase->name(), collectionId1, 0, 1, 1, false,
                                                collection1Json->slice(), 0.0, false, nullptr)
                     .ok()));
    auto logicalCollection1 = ci.getCollection(vocbase->name(), collectionId1);
=======
    EXPECT_TRUE(
        (ci->createCollectionCoordinator(vocbase->name(), collectionId1, 0, 1, 1, false,
                                         collection1Json->slice(), 0.0, false, nullptr)
                     .ok()));
    auto logicalCollection1 = ci->getCollection(vocbase->name(), collectionId1);
>>>>>>> 1b9cc85c
    ASSERT_TRUE((false == !logicalCollection1));
    auto dropLogicalCollection1 = std::shared_ptr<arangodb::ClusterInfo>(
        &ci, [vocbase, &collectionId1](arangodb::ClusterInfo* ci) -> void {
          ci->dropCollectionCoordinator(vocbase->name(), collectionId1, 0);
        });
    EXPECT_TRUE(
        (ci.createViewCoordinator(vocbase->name(), viewId, viewCreateJson->slice())
             .ok()));
    auto logicalView = ci.getView(vocbase->name(), viewId);
    ASSERT_TRUE((false == !logicalView));
    auto dropLogicalView = std::shared_ptr<arangodb::ClusterInfo>(
        &ci, [vocbase, &viewId](arangodb::ClusterInfo* ci) -> void {
          ci->dropViewCoordinator(vocbase->name(), viewId);
        });

    EXPECT_TRUE((true == logicalCollection0->getIndexes().empty()));
    EXPECT_TRUE((true == logicalCollection1->getIndexes().empty()));
    EXPECT_TRUE((true == logicalView->visitCollections(
                             [](TRI_voc_cid_t) -> bool { return false; })));

    // initial link creation
    {
      // simulate heartbeat thread (create index in current)
      {
        auto const path0 = "/Current/Collections/" + vocbase->name() + "/" +
                           std::to_string(logicalCollection0->id());
        auto const path1 = "/Current/Collections/" + vocbase->name() + "/" +
                           std::to_string(logicalCollection1->id());
        auto const value0 = arangodb::velocypack::Parser::fromJson(
            "{ \"shard-id-does-not-matter\": { \"indexes\" : [ { \"id\": "
            "\"5\" } ] } }");
        auto const value1 = arangodb::velocypack::Parser::fromJson(
            "{ \"shard-id-does-not-matter\": { \"indexes\" : [ { \"id\": "
            "\"6\" } ] } }");
        EXPECT_TRUE(arangodb::AgencyComm().setValue(path0, value0->slice(), 0.0).successful());
        EXPECT_TRUE(arangodb::AgencyComm().setValue(path1, value1->slice(), 0.0).successful());
      }

      auto updateJson = arangodb::velocypack::Parser::fromJson(
          "{ \"links\": { \"testCollection0\": {}, \"testCollection1\": {} } "
          "}");
      EXPECT_TRUE((logicalView->properties(updateJson->slice(), true).ok()));
      logicalCollection0 = ci.getCollection(vocbase->name(), collectionId0);
      ASSERT_TRUE((false == !logicalCollection0));
      logicalCollection1 = ci.getCollection(vocbase->name(), collectionId1);
      ASSERT_TRUE((false == !logicalCollection1));
      logicalView = ci.getView(vocbase->name(), viewId);
      ASSERT_TRUE((false == !logicalView));
      EXPECT_TRUE((false == logicalCollection0->getIndexes().empty()));
      EXPECT_TRUE((false == logicalCollection1->getIndexes().empty()));
      EXPECT_TRUE((false == logicalView->visitCollections(
                                [](TRI_voc_cid_t) -> bool { return false; })));

      // simulate heartbeat thread (remove index from current)
      {
        auto const path = "/Current/Collections/" + vocbase->name() + "/" +
                          std::to_string(logicalCollection1->id()) +
                          "/shard-id-does-not-matter/indexes";
        EXPECT_TRUE(arangodb::AgencyComm().removeValues(path, false).successful());
      }
    }

    struct ExecContext : public arangodb::ExecContext {
      ExecContext()
          : arangodb::ExecContext(arangodb::ExecContext::Type::Default, "", "",
                                  arangodb::auth::Level::NONE,
                                  arangodb::auth::Level::NONE) {}
    } execContext;
    arangodb::ExecContextScope execContextScope(&execContext);
    auto* authFeature = arangodb::AuthenticationFeature::instance();
    auto* userManager = authFeature->userManager();
    arangodb::aql::QueryRegistry queryRegistry(0);  // required for UserManager::loadFromDB()
    userManager->setQueryRegistry(&queryRegistry);
    auto resetUserManager = std::shared_ptr<arangodb::auth::UserManager>(
        userManager,
        [](arangodb::auth::UserManager* ptr) -> void { ptr->removeAllUsers(); });

    // subsequent update (overwrite) not authorised (NONE collection)
    {
      arangodb::auth::UserMap userMap;
      auto& user =
          userMap
              .emplace("", arangodb::auth::User::newUser("", "", arangodb::auth::Source::LDAP))
              .first->second;
      user.grantCollection(vocbase->name(),
                           "testCollection0", arangodb::auth::Level::NONE);  // for missing collections User::collectionAuthLevel(...) returns database auth::Level
      user.grantCollection(vocbase->name(), "testCollection1", arangodb::auth::Level::RO);  // for missing collections User::collectionAuthLevel(...) returns database auth::Level
      userManager->setAuthInfo(userMap);  // set user map to avoid loading configuration from system database

      EXPECT_TRUE((TRI_ERROR_FORBIDDEN ==
                   logicalView->properties(viewUpdateJson->slice(), true).errorNumber()));
      logicalCollection0 = ci.getCollection(vocbase->name(), collectionId0);
      ASSERT_TRUE((false == !logicalCollection0));
      logicalCollection1 = ci.getCollection(vocbase->name(), collectionId1);
      ASSERT_TRUE((false == !logicalCollection1));
      logicalView = ci.getView(vocbase->name(), viewId);
      ASSERT_TRUE((false == !logicalView));
      EXPECT_TRUE((false == logicalCollection0->getIndexes().empty()));
      EXPECT_TRUE((false == logicalCollection1->getIndexes().empty()));
      EXPECT_TRUE((false == logicalView->visitCollections(
                                [](TRI_voc_cid_t) -> bool { return false; })));
    }

    // subsequent update (overwrite) authorised (RO collection)
    {
      arangodb::auth::UserMap userMap;
      auto& user =
          userMap
              .emplace("", arangodb::auth::User::newUser("", "", arangodb::auth::Source::LDAP))
              .first->second;
      user.grantCollection(vocbase->name(), "testCollection0", arangodb::auth::Level::RO);  // for missing collections User::collectionAuthLevel(...) returns database auth::Level
      user.grantCollection(vocbase->name(), "testCollection1", arangodb::auth::Level::RO);  // for missing collections User::collectionAuthLevel(...) returns database auth::Level
      userManager->setAuthInfo(userMap);  // set user map to avoid loading configuration from system database

      EXPECT_TRUE((logicalView->properties(viewUpdateJson->slice(), true).ok()));
      logicalCollection0 = ci.getCollection(vocbase->name(), collectionId0);
      ASSERT_TRUE((false == !logicalCollection0));
      logicalCollection1 = ci.getCollection(vocbase->name(), collectionId1);
      ASSERT_TRUE((false == !logicalCollection1));
      logicalView = ci.getView(vocbase->name(), viewId);
      ASSERT_TRUE((false == !logicalView));
      EXPECT_TRUE((false == logicalCollection0->getIndexes().empty()));
      EXPECT_TRUE((true == logicalCollection1->getIndexes().empty()));
      EXPECT_TRUE((false == logicalView->visitCollections(
                                [](TRI_voc_cid_t) -> bool { return false; })));
    }
  }
}

TEST_F(IResearchViewCoordinatorTest, IResearchViewNode_createBlock) {
  auto& ci = server.getFeature<arangodb::ClusterFeature>().clusterInfo();

  TRI_vocbase_t* vocbase;  // will be owned by DatabaseFeature

  createTestDatabase(vocbase);

  // create and drop view (no id specified)
  {
    auto json = arangodb::velocypack::Parser::fromJson(
        "{ \"name\": \"testView\", \"type\": \"arangosearch\" }");
    auto viewId = std::to_string(ci.uniqid() + 1);  // +1 because LogicalView creation will generate a new ID

    EXPECT_TRUE(
        (ci.createViewCoordinator(vocbase->name(), viewId, json->slice()).ok()));

    // get current plan version
    auto planVersion = arangodb::tests::getCurrentPlanVersion();

    auto view = ci.getView(vocbase->name(), viewId);
    ASSERT_TRUE(nullptr != view);
    ASSERT_TRUE(nullptr !=
                std::dynamic_pointer_cast<arangodb::iresearch::IResearchViewCoordinator>(view));
    EXPECT_TRUE(planVersion == view->planVersion());
    EXPECT_TRUE("testView" == view->name());
    EXPECT_TRUE(false == view->deleted());
    EXPECT_TRUE(viewId == std::to_string(view->id()));
    EXPECT_TRUE(arangodb::iresearch::DATA_SOURCE_TYPE == view->type());
    EXPECT_TRUE(arangodb::LogicalView::category() == view->category());
    EXPECT_TRUE(vocbase == &view->vocbase());

    // dummy query
    arangodb::aql::Query query(false, *vocbase, arangodb::aql::QueryString("RETURN 1"),
                               nullptr, arangodb::velocypack::Parser::fromJson("{}"),
                               arangodb::aql::PART_MAIN);
    query.prepare(arangodb::QueryRegistryFeature::registry());

    arangodb::aql::SingletonNode singleton(query.plan(), 0);

    arangodb::aql::Variable const outVariable("variable", 0);

    arangodb::iresearch::IResearchViewNode node(*query.plan(),
                                                42,        // id
                                                *vocbase,  // database
                                                view,      // view
                                                outVariable,
                                                nullptr,  // no filter condition
                                                nullptr,  // no options
                                                {}        // no sort condition
    );
    node.addDependency(&singleton);

    arangodb::aql::ExecutionEngine engine(&query);
    std::unordered_map<arangodb::aql::ExecutionNode*, arangodb::aql::ExecutionBlock*> cache;
    singleton.setVarUsageValid();
    node.setVarUsageValid();
    singleton.planRegisters(nullptr);
    node.planRegisters(nullptr);
    auto singletonBlock = singleton.createBlock(engine, cache);
    auto execBlock = node.createBlock(engine, cache);
    ASSERT_TRUE(nullptr != execBlock);
    ASSERT_TRUE(nullptr !=
                dynamic_cast<arangodb::aql::ExecutionBlockImpl<arangodb::aql::NoResultsExecutor>*>(
                    execBlock.get()));

    // drop view
    EXPECT_TRUE(view->drop().ok());
    EXPECT_TRUE(planVersion < arangodb::tests::getCurrentPlanVersion());

    // check there is no more view
    ASSERT_TRUE(nullptr == ci.getView(vocbase->name(), view->name()));
  }
}<|MERGE_RESOLUTION|>--- conflicted
+++ resolved
@@ -86,16 +86,14 @@
 #include "velocypack/Iterator.h"
 #include "velocypack/Parser.h"
 
-<<<<<<< HEAD
 #if USE_ENTERPRISE
 #include "Enterprise/Ldap/LdapFeature.h"
 #endif
-=======
+
 static const VPackBuilder systemDatabaseBuilder = dbArgsBuilder();
 static const VPackSlice   systemDatabaseArgs = systemDatabaseBuilder.slice();
 static const VPackBuilder testDatabaseBuilder = dbArgsBuilder("testVocbase");
 static const VPackSlice   testDatabaseArgs = testDatabaseBuilder.slice();
->>>>>>> 1b9cc85c
 
 // -----------------------------------------------------------------------------
 // --SECTION--                                                 setup / tear-down
@@ -108,13 +106,6 @@
   arangodb::consensus::Store& _agencyStore;
 
   IResearchViewCoordinatorTest() : server(), _agencyStore(server.getAgencyStore()) {
-/*
-    arangodb::EngineSelectorFeature::ENGINE = &engine;
-    // register factories & normalizers
-    auto& indexFactory = const_cast<arangodb::IndexFactory&>(engine.indexFactory());
-    indexFactory.emplace(arangodb::iresearch::DATA_SOURCE_TYPE.name(),
-                         arangodb::iresearch::IResearchLinkCoordinator::factory());
-*/
     arangodb::tests::init();
     TransactionStateMock::abortTransactionCount = 0;
     TransactionStateMock::beginTransactionCount = 0;
@@ -146,12 +137,7 @@
       "{ \"name\": \"testView\", \"type\": \"arangosearch\", \"id\": \"1\", "
       "\"collections\": [1,2,3] }");
 
-<<<<<<< HEAD
-  Vocbase vocbase(server.server(), TRI_vocbase_type_e::TRI_VOCBASE_TYPE_COORDINATOR, 1,
-                  "testVocbase");
-=======
-  Vocbase vocbase(TRI_vocbase_type_e::TRI_VOCBASE_TYPE_COORDINATOR, testDBInfo());
->>>>>>> 1b9cc85c
+  Vocbase vocbase(TRI_vocbase_type_e::TRI_VOCBASE_TYPE_COORDINATOR, testDBInfo(server.server()));
   arangodb::LogicalView::ptr view;
   ASSERT_TRUE(
       (arangodb::LogicalView::instantiate(view, vocbase, json->slice(), 0).ok()));
@@ -248,12 +234,7 @@
     auto json = arangodb::velocypack::Parser::fromJson(
         "{ \"name\": \"testView\", \"type\": \"arangosearch\", \"id\": \"1\" "
         "}");
-<<<<<<< HEAD
-    TRI_vocbase_t vocbase(server.server(), TRI_vocbase_type_e::TRI_VOCBASE_TYPE_COORDINATOR,
-                          1, "testVocbase");
-=======
-    TRI_vocbase_t vocbase(TRI_vocbase_type_e::TRI_VOCBASE_TYPE_COORDINATOR, testDBInfo());
->>>>>>> 1b9cc85c
+    TRI_vocbase_t vocbase(TRI_vocbase_type_e::TRI_VOCBASE_TYPE_COORDINATOR, testDBInfo(server.server()));
     arangodb::LogicalView::ptr view;
     ASSERT_TRUE(
         (arangodb::LogicalView::instantiate(view, vocbase, json->slice(), 0).ok()));
@@ -4185,35 +4166,19 @@
     auto collectionId1 = std::to_string(2);
     auto viewId = std::to_string(42);
 
-<<<<<<< HEAD
     EXPECT_TRUE((ci.createCollectionCoordinator(vocbase->name(), collectionId0, 0, 1, 1, false,
                                                 collection0Json->slice(), 0.0, false, nullptr)
                      .ok()));
     auto logicalCollection0 = ci.getCollection(vocbase->name(), collectionId0);
-=======
-    EXPECT_TRUE(
-        (ci->createCollectionCoordinator(vocbase->name(), collectionId0, 0, 1, 1, false,
-                                         collection0Json->slice(), 0.0, false, nullptr)
-                     .ok()));
-    auto logicalCollection0 = ci->getCollection(vocbase->name(), collectionId0);
->>>>>>> 1b9cc85c
     ASSERT_TRUE((false == !logicalCollection0));
     auto dropLogicalCollection0 = std::shared_ptr<arangodb::ClusterInfo>(
         &ci, [vocbase, &collectionId0](arangodb::ClusterInfo* ci) -> void {
           ci->dropCollectionCoordinator(vocbase->name(), collectionId0, 0);
         });
-<<<<<<< HEAD
     EXPECT_TRUE((ci.createCollectionCoordinator(vocbase->name(), collectionId1, 0, 1, 1, false,
                                                 collection1Json->slice(), 0.0, false, nullptr)
                      .ok()));
     auto logicalCollection1 = ci.getCollection(vocbase->name(), collectionId1);
-=======
-    EXPECT_TRUE(
-        (ci->createCollectionCoordinator(vocbase->name(), collectionId1, 0, 1, 1, false,
-                                         collection1Json->slice(), 0.0, false, nullptr)
-                     .ok()));
-    auto logicalCollection1 = ci->getCollection(vocbase->name(), collectionId1);
->>>>>>> 1b9cc85c
     ASSERT_TRUE((false == !logicalCollection1));
     auto dropLogicalCollection1 = std::shared_ptr<arangodb::ClusterInfo>(
         &ci, [vocbase, &collectionId1](arangodb::ClusterInfo* ci) -> void {
@@ -4350,35 +4315,19 @@
     auto collectionId1 = std::to_string(2);
     auto viewId = std::to_string(42);
 
-<<<<<<< HEAD
     EXPECT_TRUE((ci.createCollectionCoordinator(vocbase->name(), collectionId0, 0, 1, 1, false,
                                                 collection0Json->slice(), 0.0, false, nullptr)
                      .ok()));
     auto logicalCollection0 = ci.getCollection(vocbase->name(), collectionId0);
-=======
-    EXPECT_TRUE(
-        (ci->createCollectionCoordinator(vocbase->name(), collectionId0, 0, 1, 1, false,
-                                         collection0Json->slice(), 0.0, false, nullptr)
-                     .ok()));
-    auto logicalCollection0 = ci->getCollection(vocbase->name(), collectionId0);
->>>>>>> 1b9cc85c
     ASSERT_TRUE((false == !logicalCollection0));
     auto dropLogicalCollection0 = std::shared_ptr<arangodb::ClusterInfo>(
         &ci, [vocbase, &collectionId0](arangodb::ClusterInfo* ci) -> void {
           ci->dropCollectionCoordinator(vocbase->name(), collectionId0, 0);
         });
-<<<<<<< HEAD
     EXPECT_TRUE((ci.createCollectionCoordinator(vocbase->name(), collectionId1, 0, 1, 1, false,
                                                 collection1Json->slice(), 0.0, false, nullptr)
                      .ok()));
     auto logicalCollection1 = ci.getCollection(vocbase->name(), collectionId1);
-=======
-    EXPECT_TRUE(
-        (ci->createCollectionCoordinator(vocbase->name(), collectionId1, 0, 1, 1, false,
-                                         collection1Json->slice(), 0.0, false, nullptr)
-                     .ok()));
-    auto logicalCollection1 = ci->getCollection(vocbase->name(), collectionId1);
->>>>>>> 1b9cc85c
     ASSERT_TRUE((false == !logicalCollection1));
     auto dropLogicalCollection1 = std::shared_ptr<arangodb::ClusterInfo>(
         &ci, [vocbase, &collectionId1](arangodb::ClusterInfo* ci) -> void {
@@ -4961,35 +4910,19 @@
     auto collectionId1 = std::to_string(2);
     auto viewId = std::to_string(42);
 
-<<<<<<< HEAD
     EXPECT_TRUE((ci.createCollectionCoordinator(vocbase->name(), collectionId0, 0, 1, 1, false,
                                                 collection0Json->slice(), 0.0, false, nullptr)
                      .ok()));
     auto logicalCollection0 = ci.getCollection(vocbase->name(), collectionId0);
-=======
-    EXPECT_TRUE(
-        (ci->createCollectionCoordinator(vocbase->name(), collectionId0, 0, 1, 1, false,
-                                         collection0Json->slice(), 0.0, false, nullptr)
-                     .ok()));
-    auto logicalCollection0 = ci->getCollection(vocbase->name(), collectionId0);
->>>>>>> 1b9cc85c
     ASSERT_TRUE((false == !logicalCollection0));
     auto dropLogicalCollection0 = std::shared_ptr<arangodb::ClusterInfo>(
         &ci, [vocbase, &collectionId0](arangodb::ClusterInfo* ci) -> void {
           ci->dropCollectionCoordinator(vocbase->name(), collectionId0, 0);
         });
-<<<<<<< HEAD
     EXPECT_TRUE((ci.createCollectionCoordinator(vocbase->name(), collectionId1, 0, 1, 1, false,
                                                 collection1Json->slice(), 0.0, false, nullptr)
                      .ok()));
     auto logicalCollection1 = ci.getCollection(vocbase->name(), collectionId1);
-=======
-    EXPECT_TRUE(
-        (ci->createCollectionCoordinator(vocbase->name(), collectionId1, 0, 1, 1, false,
-                                         collection1Json->slice(), 0.0, false, nullptr)
-                     .ok()));
-    auto logicalCollection1 = ci->getCollection(vocbase->name(), collectionId1);
->>>>>>> 1b9cc85c
     ASSERT_TRUE((false == !logicalCollection1));
     auto dropLogicalCollection1 = std::shared_ptr<arangodb::ClusterInfo>(
         &ci, [vocbase, &collectionId1](arangodb::ClusterInfo* ci) -> void {
@@ -5133,35 +5066,19 @@
     auto collectionId1 = std::to_string(2);
     auto viewId = std::to_string(42);
 
-<<<<<<< HEAD
     EXPECT_TRUE((ci.createCollectionCoordinator(vocbase->name(), collectionId0, 0, 1, 1, false,
                                                 collection0Json->slice(), 0.0, false, nullptr)
                      .ok()));
     auto logicalCollection0 = ci.getCollection(vocbase->name(), collectionId0);
-=======
-    EXPECT_TRUE(
-        (ci->createCollectionCoordinator(vocbase->name(), collectionId0, 0, 1, 1, false,
-                                         collection0Json->slice(), 0.0, false, nullptr)
-                     .ok()));
-    auto logicalCollection0 = ci->getCollection(vocbase->name(), collectionId0);
->>>>>>> 1b9cc85c
     ASSERT_TRUE((false == !logicalCollection0));
     auto dropLogicalCollection0 = std::shared_ptr<arangodb::ClusterInfo>(
         &ci, [vocbase, &collectionId0](arangodb::ClusterInfo* ci) -> void {
           ci->dropCollectionCoordinator(vocbase->name(), collectionId0, 0);
         });
-<<<<<<< HEAD
     EXPECT_TRUE((ci.createCollectionCoordinator(vocbase->name(), collectionId1, 0, 1, 1, false,
                                                 collection1Json->slice(), 0.0, false, nullptr)
                      .ok()));
     auto logicalCollection1 = ci.getCollection(vocbase->name(), collectionId1);
-=======
-    EXPECT_TRUE(
-        (ci->createCollectionCoordinator(vocbase->name(), collectionId1, 0, 1, 1, false,
-                                         collection1Json->slice(), 0.0, false, nullptr)
-                     .ok()));
-    auto logicalCollection1 = ci->getCollection(vocbase->name(), collectionId1);
->>>>>>> 1b9cc85c
     ASSERT_TRUE((false == !logicalCollection1));
     auto dropLogicalCollection1 = std::shared_ptr<arangodb::ClusterInfo>(
         &ci, [vocbase, &collectionId1](arangodb::ClusterInfo* ci) -> void {
@@ -5343,7 +5260,7 @@
     );
     node.addDependency(&singleton);
 
-    arangodb::aql::ExecutionEngine engine(&query);
+    arangodb::aql::ExecutionEngine engine(query);
     std::unordered_map<arangodb::aql::ExecutionNode*, arangodb::aql::ExecutionBlock*> cache;
     singleton.setVarUsageValid();
     node.setVarUsageValid();
