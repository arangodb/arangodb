////////////////////////////////////////////////////////////////////////////////
/// DISCLAIMER
///
/// Copyright 2014-2020 ArangoDB GmbH, Cologne, Germany
/// Copyright 2004-2014 triAGENS GmbH, Cologne, Germany
///
/// Licensed under the Apache License, Version 2.0 (the "License");
/// you may not use this file except in compliance with the License.
/// You may obtain a copy of the License at
///
///     http://www.apache.org/licenses/LICENSE-2.0
///
/// Unless required by applicable law or agreed to in writing, software
/// distributed under the License is distributed on an "AS IS" BASIS,
/// WITHOUT WARRANTIES OR CONDITIONS OF ANY KIND, either express or implied.
/// See the License for the specific language governing permissions and
/// limitations under the License.
///
/// Copyright holder is ArangoDB GmbH, Cologne, Germany
///
/// @author Andrey Abramov
/// @author Andrei Lobov
////////////////////////////////////////////////////////////////////////////////

#include "Agency/AgencyComm.h"
#include "ApplicationFeatures/ApplicationServer.h"
#include "Aql/AqlItemBlockSerializationFormat.h"
#include "Aql/Ast.h"
#include "Aql/ExecutionPlan.h"
#include "Aql/ExpressionContext.h"
#include "Aql/ExecutionEngine.h"
#include "Aql/ExecutionBlock.h"
#include "Aql/IResearchViewNode.h"
#include "Aql/OptimizerRulesFeature.h"
#include "Aql/QueryRegistry.h"
#include "Basics/FileUtils.h"
#include "Basics/VelocyPackHelper.h"
#include "Basics/files.h"
#include "Basics/system-functions.h"
#include "ClusterEngine/ClusterEngine.h"
#include "ExpressionContextMock.h"
#include "IResearch/AqlHelper.h"
#include "IResearch/ExpressionFilter.h"
#include "IResearch/IResearchFilterFactory.h"
#include "IResearch/IResearchKludge.h"
#include "IResearch/VelocyPackHelper.h"
#include "Logger/LogMacros.h"
#include "Random/RandomGenerator.h"
#include "RestServer/DatabasePathFeature.h"
#include "RestServer/QueryRegistryFeature.h"
#include "Transaction/Methods.h"
#include "Transaction/StandaloneContext.h"
#include "VocBase/KeyGenerator.h"
#include "common.h"
#include "gtest/gtest.h"

#include "index/index_reader.hpp"
#include "search/all_filter.hpp"
#include "search/boolean_filter.hpp"
#include "search/column_existence_filter.hpp"
#include "search/range_filter.hpp"
#include "search/terms_filter.hpp"
#include "search/nested_filter.hpp"
#include "search/scorers.hpp"
#include "search/term_filter.hpp"
#include "search/ngram_similarity_filter.hpp"
#include "search/levenshtein_filter.hpp"
#include "search/prefix_filter.hpp"
#include "utils/string.hpp"
#include <filesystem>

#include "../3rdParty/iresearch/tests/tests_config.hpp"

#include <libplatform/libplatform.h>
#include <v8.h>

#include <velocypack/Iterator.h>
#include <velocypack/Parser.h>

#include <unordered_set>

extern const char* ARGV0;  // defined in main.cpp

// GTEST printers for IResearch filters
namespace irs {
std::ostream& operator<<(std::ostream& os, filter const& filter);

std::ostream& operator<<(std::ostream& os, by_range const& range) {
  os << "Range(" << range.field();
  std::string termValueMin(
      ViewCast<char>(irs::bytes_view{range.options().range.min}));
  std::string termValueMax(
      ViewCast<char>(irs::bytes_view{range.options().range.max}));
  if (!termValueMin.empty()) {
    os << " "
       << (range.options().range.min_type == irs::BoundType::INCLUSIVE ? ">="
                                                                       : ">")
       << termValueMin;
  }
  if (!termValueMax.empty()) {
    if (!termValueMin.empty()) {
      os << ", ";
    } else {
      os << " ";
    }
    os << (range.options().range.min_type == irs::BoundType::INCLUSIVE ? "<="
                                                                       : "<")
       << termValueMax;
  }
  return os << ")";
}

std::ostream& operator<<(std::ostream& os, by_term const& term) {
  std::string termValue(ViewCast<char>(irs::bytes_view{term.options().term}));
  return os << "Term(" << term.field() << "=" << termValue << ")";
}

std::ostream& operator<<(std::ostream& os, irs::ByNestedFilter const& filter) {
  auto& [parent, child, match, _] = filter.options();
  os << "NESTED[MATCH[";
  if (auto* range = std::get_if<irs::Match>(&match); range) {
    os << range->Min << ", " << range->Max;
  } else if (nullptr != std::get_if<irs::DocIteratorProvider>(&match)) {
    os << "<Predicate>";
  }
  os << "], CHILD[" << *child << "]]";
  return os;
}

std::ostream& operator<<(std::ostream& os, And const& filter) {
  os << "AND[";
  for (auto it = filter.begin(); it != filter.end(); ++it) {
    if (it != filter.begin()) {
      os << " && ";
    }
    os << *it;
  }
  os << "]";
  return os;
}

std::ostream& operator<<(std::ostream& os, Or const& filter) {
  os << "OR";
  if (filter.min_match_count() != 1) {
    os << "(" << filter.min_match_count() << ")";
  }
  os << "[";
  for (auto it = filter.begin(); it != filter.end(); ++it) {
    if (it != filter.begin()) {
      os << " || ";
    }
    os << *it;
  }
  os << "]";
  return os;
}

std::ostream& operator<<(std::ostream& os, Not const& filter) {
  os << "NOT[" << *filter.filter() << "]";
  return os;
}

std::ostream& operator<<(std::ostream& os, by_ngram_similarity const& filter) {
  os << "NGRAM_SIMILARITY[";
  os << filter.field() << ", ";
  for (auto const& ngram : filter.options().ngrams) {
    os << ngram.c_str();
  }
  os << "," << filter.options().threshold << "]";
  return os;
}

std::ostream& operator<<(std::ostream& os, empty const&) {
  os << "EMPTY[]";
  return os;
}

std::ostream& operator<<(std::ostream& os,
                         irs::by_column_existence const& filter) {
  os << "EXISTS[" << filter.field() << ", " << size_t(filter.options().acceptor)
     << "]";
  return os;
}

std::ostream& operator<<(std::ostream& os, by_edit_distance const& lev) {
  os << "LEVENSHTEIN_MATCH[";
  os << lev.field() << ", '";
  std::string termValue(ViewCast<char>(irs::bytes_view{lev.options().term}));
  std::string prefixValue(
      ViewCast<char>(irs::bytes_view{lev.options().prefix}));
  os << termValue << "', " << static_cast<int>(lev.options().max_distance)
     << ", " << lev.options().with_transpositions << ", "
     << lev.options().max_terms << ", '" << prefixValue << "']";
  return os;
}

std::ostream& operator<<(std::ostream& os, by_prefix const& filter) {
  os << "STARTS_WITH[";
  os << filter.field() << ", '";
  std::string termValue(ViewCast<char>(irs::bytes_view{filter.options().term}));
  os << termValue << "', " << filter.options().scored_terms_limit << "]";
  return os;
}

std::ostream& operator<<(std::ostream& os, by_terms const& filter) {
  os << "TERMS[";
  os << filter.field() << ", {";
  for (auto& [term, boost] : filter.options().terms) {
    os << "[" << ViewCast<char>(irs::bytes_view{term}) << ", " << boost << "],";
  }
  os << "}, " << filter.options().min_match << "]";
  return os;
}

std::ostream& operator<<(std::ostream& os, all const& filter) {
  os << "ALL[";
  os << filter.boost();
  os << "]";
  return os;
}

std::ostream& operator<<(std::ostream& os, filter const& filter) {
  const auto& type = filter.type();
  if (type == irs::type<all>::id()) {
    return os << static_cast<all const&>(filter);
  } else if (type == irs::type<And>::id()) {
    return os << static_cast<And const&>(filter);
  } else if (type == irs::type<Or>::id()) {
    return os << static_cast<Or const&>(filter);
  } else if (type == irs::type<Not>::id()) {
    return os << static_cast<Not const&>(filter);
  } else if (type == irs::type<by_term>::id()) {
    return os << static_cast<by_term const&>(filter);
  } else if (type == irs::type<by_terms>::id()) {
    return os << static_cast<by_terms const&>(filter);
  } else if (type == irs::type<by_range>::id()) {
    return os << static_cast<by_range const&>(filter);
  } else if (type == irs::type<by_ngram_similarity>::id()) {
    return os << static_cast<by_ngram_similarity const&>(filter);
  } else if (type == irs::type<by_edit_distance>::id()) {
    return os << static_cast<by_edit_distance const&>(filter);
  } else if (type == irs::type<by_prefix>::id()) {
    return os << static_cast<by_prefix const&>(filter);
  } else if (type == irs::type<ByNestedFilter>::id()) {
    return os << static_cast<ByNestedFilter const&>(filter);
  } else if (type == irs::type<irs::by_column_existence>::id()) {
    return os << static_cast<by_column_existence const&>(filter);
  } else if (type == irs::type<empty>::id()) {
    return os << static_cast<empty const&>(filter);
  } else if (type == irs::type<arangodb::iresearch::ByExpression>::id()) {
    return os << "ByExpression";
  } else {
<<<<<<< HEAD
    return os << "[Unknown filter " << type().name();
=======
    return os << "[Unknown filter " << type().name() << " ]";
>>>>>>> 52d41fba
  }
}

std::string to_string(irs::filter const& f) {
  std::stringstream ss;
  ss << f;
  return ss.str();
}
}  // namespace irs

namespace {

struct BoostScorer : public irs::sort {
  static constexpr std::string_view type_name() noexcept {
    return "boostscorer";
  }

  struct Prepared : public irs::PreparedSortBase<void> {
   public:
    Prepared() = default;

    virtual void collect(irs::byte_type*, const irs::IndexReader&,
                         const irs::sort::field_collector*,
                         const irs::sort::term_collector*) const override {
      // NOOP
    }

    virtual irs::IndexFeatures features() const override {
      return irs::IndexFeatures::NONE;
    }

    virtual irs::sort::field_collector::ptr prepare_field_collector()
        const override {
      return nullptr;
    }

    virtual irs::sort::term_collector::ptr prepare_term_collector()
        const override {
      return nullptr;
    }

    virtual irs::ScoreFunction prepare_scorer(
        irs::SubReader const&, irs::term_reader const&, irs::byte_type const*,
        irs::attribute_provider const&, irs::score_t boost) const override {
      struct ScoreCtx : public irs::score_ctx {
        explicit ScoreCtx(irs::score_t boost) noexcept : boost{boost} {}

        irs::score_t boost;
      };

      return irs::ScoreFunction::Make<ScoreCtx>(
          [](irs::score_ctx* ctx, irs::score_t* res) noexcept {
            *res = static_cast<ScoreCtx*>(ctx)->boost;
          },
          boost);
    }
  };  // namespace

  static irs::sort::ptr make(std::string_view) {
    return std::make_unique<BoostScorer>();
  }

  BoostScorer() : irs::sort(irs::type<BoostScorer>::get()) {}

  virtual irs::sort::prepared::ptr prepare() const override {
    return std::make_unique<Prepared>();
  }
};  // BoostScorer

REGISTER_SCORER_JSON(BoostScorer, BoostScorer::make);

struct CustomScorer : public irs::sort {
  static constexpr std::string_view type_name() noexcept {
    return "customscorer";
  }

  struct Prepared : public irs::PreparedSortBase<void> {
   public:
    Prepared(float_t i) : i(i) {}

    virtual void collect(irs::byte_type*, const irs::IndexReader&,
                         const irs::sort::field_collector*,
                         const irs::sort::term_collector*) const override {
      // NOOP
    }

    virtual irs::IndexFeatures features() const override {
      return irs::IndexFeatures::NONE;
    }

    virtual irs::sort::field_collector::ptr prepare_field_collector()
        const override {
      return nullptr;
    }

    virtual irs::sort::term_collector::ptr prepare_term_collector()
        const override {
      return nullptr;
    }

    virtual irs::ScoreFunction prepare_scorer(irs::SubReader const&,
                                              irs::term_reader const&,
                                              irs::byte_type const*,
                                              irs::attribute_provider const&,
                                              irs::score_t) const override {
      struct ScoreCtx : public irs::score_ctx {
        ScoreCtx(float_t scoreValue) noexcept : scoreValue(scoreValue) {}

        float_t scoreValue;
      };

      return irs::ScoreFunction::Make<ScoreCtx>(

          [](irs::score_ctx* ctx, irs::score_t* res) noexcept {
            *res = static_cast<ScoreCtx const*>(ctx)->scoreValue;
          },
          this->i);
    }

    float_t i;
  };

  static irs::sort::ptr make(std::string_view args) {
    if (irs::IsNull(args)) {
      return std::make_unique<CustomScorer>(0u);
    }

    // velocypack::Parser::fromJson(...) will throw exception on parse error
    auto json =
        arangodb::velocypack::Parser::fromJson(args.data(), args.size());
    auto slice = json ? json->slice() : arangodb::velocypack::Slice();

    if (!slice.isArray()) {
      return nullptr;  // incorrect argument format
    }

    arangodb::velocypack::ArrayIterator itr(slice);

    if (!itr.valid()) {
      return nullptr;
    }

    auto const value = itr.value();

    if (!value.isNumber()) {
      return nullptr;
    }

    return std::make_unique<CustomScorer>(itr.value().getNumber<size_t>());
  }

  CustomScorer(size_t i) : irs::sort(irs::type<CustomScorer>::get()), i(i) {}

  virtual irs::sort::prepared::ptr prepare() const override {
    return std::make_unique<Prepared>(static_cast<float_t>(i));
  }

  size_t i;
};  // CustomScorer

REGISTER_SCORER_JSON(CustomScorer, CustomScorer::make);

static const VPackBuilder testDatabaseBuilder = dbArgsBuilder("testVocbase");
static const VPackSlice testDatabaseArgs = testDatabaseBuilder.slice();
}  // namespace

namespace arangodb {

namespace tests {

void checkQuery(TRI_vocbase_t& vocbase,
                std::span<const velocypack::Slice> expected,
                std::string const& query) {
  auto result = tests::executeQuery(vocbase, query);
  SCOPED_TRACE(testing::Message("Error: ") << result.errorMessage());
  ASSERT_TRUE(result.result.ok());
  auto slice = result.data->slice();
  EXPECT_TRUE(slice.isArray());
  size_t i = 0;

  for (velocypack::ArrayIterator itr(slice); itr.valid(); ++itr) {
    auto const resolved = itr.value().resolveExternals();
    EXPECT_TRUE(i < expected.size());
    EXPECT_EQUAL_SLICES(expected[i++], resolved);
  }

  EXPECT_EQ(i, expected.size());
}

std::string const AnalyzerCollectionName("_analyzers");

std::string testResourceDir;

static void findIResearchTestResources() {
  std::string toBeFound = basics::FileUtils::buildFilename(
      "3rdParty", "iresearch", "tests", "resources");

  // peek into environment variable first
  char const* dir = getenv("IRESEARCH_TEST_RESOURCE_DIR");
  if (dir != nullptr) {
    // environment variable set, so use it
    testResourceDir = std::string(dir);
  } else {
    // environment variable not set, so try to auto-detect the location
    testResourceDir = ".";
    do {
      if (basics::FileUtils::isDirectory(
              basics::FileUtils::buildFilename(testResourceDir, toBeFound))) {
        testResourceDir =
            basics::FileUtils::buildFilename(testResourceDir, toBeFound);
        return;
      }
      testResourceDir = basics::FileUtils::buildFilename(testResourceDir, "..");
      if (!basics::FileUtils::isDirectory(testResourceDir)) {
        testResourceDir = IResearch_test_resource_dir;
        break;
      }
    } while (true);
  }

  if (!basics::FileUtils::isDirectory(testResourceDir)) {
    LOG_TOPIC("45f9d", ERR, Logger::FIXME)
        << "unable to find directory for IResearch test resources. use "
           "environment variable IRESEARCH_TEST_RESOURCE_DIR to set it";
  }
}

void init(bool withICU /*= false*/) {
  arangodb::transaction::Methods::clearDataSourceRegistrationCallbacks();
  ClusterEngine::Mocking = true;
  arangodb::RandomGenerator::initialize(
      arangodb::RandomGenerator::RandomType::MERSENNE);

  // try to locate directory for iresearch test resource files
  if (testResourceDir.empty()) {
    findIResearchTestResources();
  }
}

/// @note once V8 is initialized all 'CATCH' errors will result in SIGILL
void v8Init() {
  class V8Init {
   public:
    V8Init() {
      _platform = v8::platform::NewDefaultPlatform();
      // avoid SIGSEGV during v8::Isolate::New(...)
      v8::V8::InitializePlatform(_platform.get());
      // avoid error: "Check failed: thread_data_table_"
      v8::V8::Initialize();
    }
    ~V8Init() {
      v8::V8::Dispose();
      v8::V8::ShutdownPlatform();
    }

   private:
    std::unique_ptr<v8::Platform> _platform;
  };
  [[maybe_unused]] static const V8Init init;
}

bool assertRules(
    TRI_vocbase_t& vocbase, std::string const& queryString,
    std::vector<int> const& expectedRulesIds,
    std::shared_ptr<arangodb::velocypack::Builder> bindVars /* = nullptr */,
    std::string const& optionsString /*= "{}"*/
) {
  std::unordered_set<std::string> expectedRules;
  for (auto ruleId : expectedRulesIds) {
    std::string_view translated =
        arangodb::aql::OptimizerRulesFeature::translateRule(ruleId);
    expectedRules.emplace(std::string(translated));
  }
  auto ctx =
      std::make_shared<arangodb::transaction::StandaloneContext>(vocbase);
  auto query = arangodb::aql::Query::create(
      ctx, arangodb::aql::QueryString(queryString), bindVars,
      arangodb::aql::QueryOptions(
          arangodb::velocypack::Parser::fromJson(optionsString)->slice()));

  auto const res = query->explain();

  if (res.data) {
    auto const explanation = res.data->slice();

    arangodb::velocypack::ArrayIterator rules(explanation.get("rules"));

    for (auto const& rule : rules) {
      expectedRules.erase(rule.copyString());
    }
  }

  // note: expectedRules may also not be empty because the query failed.
  // assertRules does not report failed queries so far.
  return expectedRules.empty();
}

arangodb::aql::QueryResult explainQuery(
    TRI_vocbase_t& vocbase, std::string const& queryString,
    std::shared_ptr<arangodb::velocypack::Builder> bindVars /*= nullptr*/,
    std::string const& optionsString /*= "{}"*/) {
  auto ctx =
      std::make_shared<arangodb::transaction::StandaloneContext>(vocbase);
  auto query = arangodb::aql::Query::create(
      ctx, arangodb::aql::QueryString(queryString), bindVars,
      arangodb::aql::QueryOptions(
          arangodb::velocypack::Parser::fromJson(optionsString)->slice()));

  return query->explain();
}

arangodb::aql::QueryResult executeQuery(
    TRI_vocbase_t& vocbase, std::string const& queryString,
    std::shared_ptr<arangodb::velocypack::Builder> bindVars /*= nullptr*/,
    std::string const& optionsString /*= "{}"*/
) {
  auto ctx =
      std::make_shared<arangodb::transaction::StandaloneContext>(vocbase);
  auto query = arangodb::aql::Query::create(
      ctx, arangodb::aql::QueryString(queryString), bindVars,
      arangodb::aql::QueryOptions(
          arangodb::velocypack::Parser::fromJson(optionsString)->slice()));

  arangodb::aql::QueryResult result;
  while (true) {
    auto state = query->execute(result);
    if (state == arangodb::aql::ExecutionState::WAITING) {
      query->sharedState()->waitForAsyncWakeup();
    } else {
      break;
    }
  }
  return result;
}

std::unique_ptr<arangodb::aql::ExecutionPlan> planFromQuery(
    TRI_vocbase_t& vocbase, std::string const& queryString,
    std::shared_ptr<arangodb::velocypack::Builder> bindVars /* = nullptr */,
    std::string const& optionsString /*= "{}"*/) {
  auto ctx =
      std::make_shared<arangodb::transaction::StandaloneContext>(vocbase);
  auto query = arangodb::aql::Query::create(
      ctx, arangodb::aql::QueryString(queryString), bindVars,
      arangodb::aql::QueryOptions(
          arangodb::velocypack::Parser::fromJson(optionsString)->slice()));
  query->initTrxForTests();

  auto result = query->parse();

  if (result.result.fail() || !query->ast()) {
    return nullptr;
  }

  return arangodb::aql::ExecutionPlan::instantiateFromAst(query->ast(), false);
}

std::shared_ptr<arangodb::aql::Query> prepareQuery(
    TRI_vocbase_t& vocbase, std::string const& queryString,
    std::shared_ptr<arangodb::velocypack::Builder> bindVars /* = nullptr */,
    std::string const& optionsString /*= "{}"*/) {
  auto ctx =
      std::make_shared<arangodb::transaction::StandaloneContext>(vocbase);
  auto query = arangodb::aql::Query::create(
      ctx, arangodb::aql::QueryString(queryString), bindVars,
      arangodb::aql::QueryOptions(
          arangodb::velocypack::Parser::fromJson(optionsString)->slice()));

  query->prepareQuery(arangodb::aql::SerializationFormat::SHADOWROWS);
  return query;
}

uint64_t getCurrentPlanVersion(arangodb::ArangodServer& server) {
  auto const result = arangodb::AgencyComm(server).getValues("Plan");
  auto const planVersionSlice = result.slice()[0].get<std::string>(
      {arangodb::AgencyCommHelper::path(), "Plan", "Version"});
  return planVersionSlice.getNumber<uint64_t>();
}

void setDatabasePath(arangodb::DatabasePathFeature& feature) {
  std::filesystem::path path;

  path /= TRI_GetTempPath();
  path /= std::string("arangodb_tests.") + std::to_string(TRI_microtime());
  const_cast<std::string&>(feature.directory()) = path.string();
}

void expectEqualSlices_(const VPackSlice& lhs, const VPackSlice& rhs,
                        const char* where) {
  SCOPED_TRACE(rhs.toString());
  SCOPED_TRACE(rhs.toHex());
  SCOPED_TRACE("----ACTUAL----");
  SCOPED_TRACE(lhs.toString());
  SCOPED_TRACE(lhs.toHex());
  SCOPED_TRACE("---EXPECTED---");
  SCOPED_TRACE(where);
  EXPECT_EQ(0, arangodb::basics::VelocyPackHelper::compare(lhs, rhs, true));
}

}  // namespace tests
}  // namespace arangodb

using namespace arangodb;

std::string mangleType(std::string name) {
  arangodb::iresearch::kludge::mangleType(name);
  return name;
}

std::string mangleAnalyzer(std::string name) {
  arangodb::iresearch::kludge::mangleAnalyzer(name);
  return name;
}

std::string mangleBool(std::string name) {
  arangodb::iresearch::kludge::mangleBool(name);
  return name;
}

std::string mangleNull(std::string name) {
  arangodb::iresearch::kludge::mangleNull(name);
  return name;
}

std::string mangleNumeric(std::string name) {
  arangodb::iresearch::kludge::mangleNumeric(name);
  return name;
}

std::string mangleNested(std::string name) {
  arangodb::iresearch::kludge::mangleNested(name);
  return name;
}

std::string mangleString(std::string name, std::string_view suffix) {
  arangodb::iresearch::kludge::mangleAnalyzer(name);
  name += suffix;
  return name;
}

std::string mangleStringIdentity(std::string name) {
  arangodb::iresearch::kludge::mangleField(
      name, true,
      arangodb::iresearch::FieldMeta::Analyzer{
          arangodb::iresearch::IResearchAnalyzerFeature::identity()});

  return name;
}

std::string mangleInvertedIndexStringIdentity(std::string name) {
  arangodb::iresearch::kludge::mangleField(
      name, false,
      arangodb::iresearch::FieldMeta::Analyzer{
          arangodb::iresearch::IResearchAnalyzerFeature::identity()});

  return name;
}

void assertFilterOptimized(
    TRI_vocbase_t& vocbase, std::string const& queryString,
    irs::filter const& expectedFilter,
    arangodb::aql::ExpressionContext* exprCtx /*= nullptr*/,
    std::shared_ptr<arangodb::velocypack::Builder> bindVars /* = nullptr */) {
  auto options = arangodb::velocypack::Parser::fromJson(
      //    "{ \"tracing\" : 1 }"
      " { } ");

  auto ctx =
      std::make_shared<arangodb::transaction::StandaloneContext>(vocbase);
  auto query = arangodb::aql::Query::create(
      ctx, arangodb::aql::QueryString(queryString), bindVars,
      arangodb::aql::QueryOptions(options->slice()));

  query->prepareQuery(arangodb::aql::SerializationFormat::SHADOWROWS);
  EXPECT_TRUE(query->plan());
  auto plan = const_cast<arangodb::aql::ExecutionPlan*>(query->plan());

  arangodb::containers::SmallVector<arangodb::aql::ExecutionNode*, 8> nodes;
  plan->findNodesOfType(
      nodes, arangodb::aql::ExecutionNode::ENUMERATE_IRESEARCH_VIEW, true);

  EXPECT_EQ(nodes.size(), 1U);

  auto* viewNode = arangodb::aql::ExecutionNode::castTo<
      arangodb::iresearch::IResearchViewNode*>(nodes.front());

  EXPECT_TRUE(viewNode);

  // execution time
  {
    arangodb::transaction ::Methods trx(
        arangodb::transaction::StandaloneContext::Create(vocbase), {}, {}, {},
        arangodb::transaction::Options());

    auto* mockCtx = dynamic_cast<ExpressionContextMock*>(exprCtx);
    if (mockCtx) {  // simon: hack to make expression context work again
      mockCtx->setTrx(&trx);
    }

    irs::Or actualFilter;
    arangodb::iresearch::QueryContext const ctx{
        .trx = &trx,
        .ast = plan->getAst(),
        .ctx = exprCtx,
        .index = &irs::SubReader::empty(),
        .ref = &viewNode->outVariable(),
        .filterOptimization = viewNode->filterOptimization(),
        .isSearchQuery = true};
    arangodb::iresearch::FieldMeta::Analyzer analyzer{
        arangodb::iresearch::IResearchAnalyzerFeature::identity()};
    arangodb::iresearch::FilterContext const filterCtx{
        .query = ctx, .contextAnalyzer = analyzer};
    EXPECT_TRUE(arangodb::iresearch::FilterFactory::filter(
                    &actualFilter, filterCtx, viewNode->filterCondition())
                    .ok());
    EXPECT_FALSE(actualFilter.empty());
    EXPECT_EQ(expectedFilter, *actualFilter.begin());
  }
}

void assertExpressionFilter(
    TRI_vocbase_t& vocbase, std::string const& queryString,
    irs::score_t boost /*= irs::kNoBoost*/,
    std::function<arangodb::aql::AstNode*(arangodb::aql::AstNode*)> const&
        expressionExtractor /*= &defaultExpressionExtractor*/,
    std::string const& refName /*= "d"*/) {
  SCOPED_TRACE(testing::Message("assertExpressionFilter failed for query: <")
               << queryString << ">");

  auto ctx =
      std::make_shared<arangodb::transaction::StandaloneContext>(vocbase);
  auto query = arangodb::aql::Query::create(
      ctx, arangodb::aql::QueryString(queryString), nullptr);

  auto const parseResult = query->parse();
  ASSERT_TRUE(parseResult.result.ok());

  auto* ast = query->ast();
  ASSERT_TRUE(ast);

  auto* root = ast->root();
  ASSERT_TRUE(root);

  // find first FILTER node
  arangodb::aql::AstNode* filterNode = nullptr;
  for (size_t i = 0; i < root->numMembers(); ++i) {
    auto* node = root->getMemberUnchecked(i);
    ASSERT_TRUE(node);

    if (arangodb::aql::NODE_TYPE_FILTER == node->type) {
      filterNode = node;
      break;
    }
  }
  ASSERT_TRUE(filterNode);

  // find referenced variable
  auto* allVars = ast->variables();
  ASSERT_TRUE(allVars);
  arangodb::aql::Variable* ref = nullptr;
  for (auto const& entry : allVars->variables(true)) {
    if (entry.second == refName) {
      ref = allVars->getVariable(entry.first);
      break;
    }
  }
  ASSERT_TRUE(ref);

  // supportsFilterCondition
  {
    arangodb::transaction::Methods trx(
        arangodb::transaction::StandaloneContext::Create(vocbase), {}, {}, {},
        arangodb::transaction::Options());
    arangodb::iresearch::QueryContext const ctx{
        .trx = &trx, .ref = ref, .isSearchQuery = true};
    arangodb::iresearch::FieldMeta::Analyzer analyzer{
        arangodb::iresearch::IResearchAnalyzerFeature::identity()};
    arangodb::iresearch::FilterContext const filterCtx{
        .query = ctx, .contextAnalyzer = analyzer};
    EXPECT_TRUE((arangodb::iresearch::FilterFactory::filter(nullptr, filterCtx,
                                                            *filterNode)
                     .ok()));
  }

  // iteratorForCondition
  {
    arangodb::transaction::Methods trx(
        arangodb::transaction::StandaloneContext::Create(vocbase), {}, {}, {},
        arangodb::transaction::Options());

    ExpressionContextMock exprCtx;
    exprCtx.setTrx(&trx);

    arangodb::iresearch::QueryContext const ctx{
        .trx = &trx,
        .ast = ast,
        .ctx = &exprCtx,
        .index = &irs::SubReader::empty(),
        .ref = ref,
        .isSearchQuery = true};

    irs::Or expected;
    expected.add<arangodb::iresearch::ByExpression>().init(
        ctx, *expressionExtractor(filterNode));

    irs::Or actual;
    arangodb::iresearch::FieldMeta::Analyzer analyzer{
        arangodb::iresearch::IResearchAnalyzerFeature::identity()};
    arangodb::iresearch::FilterContext const filterCtx{
        .query = ctx, .contextAnalyzer = analyzer};
    EXPECT_TRUE(arangodb::iresearch::FilterFactory::filter(&actual, filterCtx,
                                                           *filterNode)
                    .ok());
    EXPECT_EQ(expected, actual) << to_string(expected) << "\n"
                                << to_string(actual);
    EXPECT_EQ(boost, actual.begin()->boost());
  }
}

static bool assertFilterBoostImpl(irs::filter const& expected,
                                  irs::filter const& actual) {
  if (expected.boost() != actual.boost()) {
    return false;
  }
  auto* expectedBooleanFilter =
      dynamic_cast<irs::boolean_filter const*>(&expected);
  if (expectedBooleanFilter) {
    auto* actualBooleanFilter =
        dynamic_cast<irs::boolean_filter const*>(&actual);
    if (actualBooleanFilter == nullptr ||
        expectedBooleanFilter->size() != actualBooleanFilter->size()) {
      return false;
    }

    auto expectedBegin = expectedBooleanFilter->begin();
    auto expectedEnd = expectedBooleanFilter->end();

    for (auto actualBegin = actualBooleanFilter->begin();
         expectedBegin != expectedEnd;) {
      if (!assertFilterBoostImpl(*expectedBegin, *actualBegin)) {
        return false;
      }
      ++expectedBegin;
      ++actualBegin;
    }

    return true;
  }
  auto* expectedNegationFilter = dynamic_cast<irs::Not const*>(&expected);
  if (expectedNegationFilter) {
    auto* actualNegationFilter = dynamic_cast<irs::Not const*>(&actual);
    return actualNegationFilter != nullptr &&
           assertFilterBoostImpl(*expectedNegationFilter->filter(),
                                 *actualNegationFilter->filter());
  }
  return true;
}
void assertFilterBoost(irs::filter const& expected, irs::filter const& actual) {
  EXPECT_TRUE(assertFilterBoostImpl(expected, actual));
}

void buildActualFilter(
    TRI_vocbase_t& vocbase, std::string const& queryString, irs::filter& actual,
    arangodb::aql::ExpressionContext* exprCtx /*= nullptr*/,
    std::shared_ptr<arangodb::velocypack::Builder> bindVars /*= nullptr*/,
    std::string const& refName /*= "d"*/
) {
  auto ctx =
      std::make_shared<arangodb::transaction::StandaloneContext>(vocbase);
  auto query = arangodb::aql::Query::create(
      ctx, arangodb::aql::QueryString(queryString), bindVars);

  auto const parseResult = query->parse();
  ASSERT_TRUE(parseResult.result.ok());

  auto* ast = query->ast();
  ASSERT_TRUE(ast);

  auto* root = ast->root();
  ASSERT_TRUE(root);

  // find first FILTER node
  arangodb::aql::AstNode* filterNode = nullptr;
  for (size_t i = 0; i < root->numMembers(); ++i) {
    auto* node = root->getMemberUnchecked(i);
    ASSERT_TRUE(node);

    if (arangodb::aql::NODE_TYPE_FILTER == node->type) {
      filterNode = node;
      break;
    }
  }
  ASSERT_TRUE(filterNode);

  // find referenced variable
  auto* allVars = ast->variables();
  ASSERT_TRUE(allVars);
  arangodb::aql::Variable* ref = nullptr;
  for (auto const& entry : allVars->variables(true)) {
    if (entry.second == refName) {
      ref = allVars->getVariable(entry.first);
      break;
    }
  }
  ASSERT_TRUE(ref);

  // optimization time
  {
    arangodb::transaction::Methods trx(
        arangodb::transaction::StandaloneContext::Create(vocbase), {}, {}, {},
        arangodb::transaction::Options());

    arangodb::iresearch::QueryContext const ctx{
        .trx = &trx, .ref = ref, .isSearchQuery = true};
    arangodb::iresearch::FieldMeta::Analyzer analyzer{
        arangodb::iresearch::IResearchAnalyzerFeature::identity()};
    arangodb::iresearch::FilterContext const filterCtx{
        .query = ctx, .contextAnalyzer = analyzer};
    ASSERT_TRUE(arangodb::iresearch::FilterFactory::filter(nullptr, filterCtx,
                                                           *filterNode)
                    .ok());
  }

  // execution time
  {
    arangodb::transaction ::Methods trx(
        arangodb::transaction::StandaloneContext::Create(vocbase), {}, {}, {},
        arangodb::transaction::Options());

    auto* mockCtx = dynamic_cast<ExpressionContextMock*>(exprCtx);
    if (mockCtx) {  // simon: hack to make expression context work again
      mockCtx->setTrx(&trx);
    }

    arangodb::iresearch::QueryContext const ctx{
        .trx = &trx,
        .ast = ast,
        .ctx = exprCtx,
        .index = &irs::SubReader::empty(),
        .ref = ref,
        .isSearchQuery = true};
    arangodb::iresearch::FieldMeta::Analyzer analyzer{
        arangodb::iresearch::IResearchAnalyzerFeature::identity()};
    arangodb::iresearch::FilterContext const filterCtx{
        .query = ctx, .contextAnalyzer = analyzer};
    ASSERT_TRUE(
        arangodb::iresearch::FilterFactory::filter(
            dynamic_cast<irs::boolean_filter*>(&actual), filterCtx, *filterNode)
            .ok());
  }
}

void assertFilter(
    TRI_vocbase_t& vocbase, bool parseOk, bool execOk,
    std::string const& queryString, irs::filter const& expected,
    aql::ExpressionContext* exprCtx /*= nullptr*/,
    std::shared_ptr<arangodb::velocypack::Builder> bindVars /*= nullptr*/,
    std::string const& refName /*= "d"*/,
    arangodb::iresearch::FilterOptimization filterOptimization /*= NONE*/,
    bool searchQuery /*= true*/, bool oldMangling /*= true*/,
    bool hasNested /*= false*/) {
  SCOPED_TRACE(testing::Message("assertFilter failed for query:<")
               << queryString << "> parseOk:" << parseOk
               << " execOk:" << execOk);

  auto ctx = std::make_shared<transaction::StandaloneContext>(vocbase);
  auto query = aql::Query::create(ctx, aql::QueryString(queryString), bindVars);

  auto const parseResult = query->parse();
  ASSERT_TRUE(parseResult.result.ok());

  auto* ast = query->ast();
  ASSERT_TRUE(ast);

  auto* root = ast->root();
  ASSERT_TRUE(root);

  // find first FILTER node
  aql::AstNode* filterNode = nullptr;
  for (size_t i = 0; i < root->numMembers(); ++i) {
    auto* node = root->getMemberUnchecked(i);
    ASSERT_TRUE(node);

    if (aql::NODE_TYPE_FILTER == node->type) {
      filterNode = node;
      break;
    }
  }
  ASSERT_TRUE(filterNode);

  // find referenced variable
  auto* allVars = ast->variables();
  ASSERT_TRUE(allVars);
  aql::Variable* ref = nullptr;
  for (auto const& entry : allVars->variables(true)) {
    if (entry.second == refName) {
      ref = allVars->getVariable(entry.first);
      break;
    }
  }
  ASSERT_TRUE(ref);

  // optimization time
  {
    transaction::Methods trx(transaction::StandaloneContext::Create(vocbase),
                             {}, {}, {}, transaction::Options());

    auto* mockCtx = dynamic_cast<ExpressionContextMock*>(exprCtx);
    if (mockCtx) {  // simon: hack to make expression context work again
      mockCtx->setTrx(&trx);
    }

    arangodb::iresearch::QueryContext const ctx{
        .trx = &trx,
        .ref = ref,
        .filterOptimization = filterOptimization,
        .namePrefix = arangodb::iresearch::nestedRoot(hasNested),
        .isSearchQuery = searchQuery,
        .isOldMangling = oldMangling};
    arangodb::iresearch::FieldMeta::Analyzer analyzer{
        arangodb::iresearch::IResearchAnalyzerFeature::identity()};
    arangodb::iresearch::FilterContext const filterCtx{
        .query = ctx, .contextAnalyzer = analyzer};
    EXPECT_EQ(parseOk, arangodb::iresearch::FilterFactory::filter(
                           nullptr, filterCtx, *filterNode)
                           .ok());
  }

  // execution time
  {
    transaction::Methods trx(transaction::StandaloneContext::Create(vocbase),
                             {}, {}, {}, transaction::Options());

    auto* mockCtx = dynamic_cast<ExpressionContextMock*>(exprCtx);
    if (mockCtx) {  // simon: hack to make expression context work again
      mockCtx->setTrx(&trx);
    }

    irs::Or actual;
    arangodb::iresearch::QueryContext const ctx{
        .trx = &trx,
        .ast = ast,
        .ctx = exprCtx,
        .index = &irs::SubReader::empty(),
        .ref = ref,
        .filterOptimization = filterOptimization,
        .namePrefix = arangodb::iresearch::nestedRoot(hasNested),
        .isSearchQuery = searchQuery,
        .isOldMangling = oldMangling};
    arangodb::iresearch::FieldMeta::Analyzer analyzer{
        arangodb::iresearch::IResearchAnalyzerFeature::identity()};
    arangodb::iresearch::FilterContext const filterCtx{
        .query = ctx, .contextAnalyzer = analyzer};
    auto r = arangodb::iresearch::FilterFactory::filter(&actual, filterCtx,
                                                        *filterNode);
    if (execOk) {
      EXPECT_TRUE(r.ok()) << r.errorMessage();
      if (r.ok()) {
        EXPECT_EQ(expected, actual);
        EXPECT_TRUE(assertFilterBoostImpl(expected, actual));
      }
    } else {
      EXPECT_FALSE(r.ok());
    }
  }
}

void assertFilterSuccess(
    TRI_vocbase_t& vocbase, std::string const& queryString,
    irs::filter const& expected, aql::ExpressionContext* exprCtx /*= nullptr*/,
    std::shared_ptr<velocypack::Builder> bindVars /*= nullptr*/,
    std::string const& refName /*= "d"*/,
    arangodb::iresearch::FilterOptimization filterOptimization /*= NONE*/,
    bool searchQuery /*= true*/, bool oldMangling /*= true*/,
    bool hasNested /*= false*/) {
  return assertFilter(vocbase, true, true, queryString, expected, exprCtx,
                      bindVars, refName, filterOptimization, searchQuery,
                      oldMangling, hasNested);
}

void assertFilterFail(
    TRI_vocbase_t& vocbase, std::string const& queryString,
    aql::ExpressionContext* exprCtx /*= nullptr*/,
    std::shared_ptr<velocypack::Builder> bindVars /*= nullptr*/,
    std::string const& refName /*= "d"*/) {
  irs::Or expected;
  return assertFilter(vocbase, false, false, queryString, expected, exprCtx,
                      bindVars, refName);
}

void assertFilterExecutionFail(
    TRI_vocbase_t& vocbase, std::string const& queryString,
    aql::ExpressionContext* exprCtx /*= nullptr*/,
    std::shared_ptr<velocypack::Builder> bindVars /*= nullptr*/,
    std::string const& refName /*= "d"*/) {
  irs::Or expected;
  return assertFilter(vocbase, true, false, queryString, expected, exprCtx,
                      bindVars, refName);
}

void assertFilterParseFail(
    TRI_vocbase_t& vocbase, std::string const& queryString,
    std::shared_ptr<velocypack::Builder> bindVars /*= nullptr*/) {
  SCOPED_TRACE(testing::Message("assertFilterParseFail failed for query:<")
               << queryString << ">");
  auto ctx = std::make_shared<transaction::StandaloneContext>(vocbase);
  auto query = aql::Query::create(ctx, aql::QueryString(queryString), bindVars);

  auto const parseResult = query->parse();
  ASSERT_TRUE(parseResult.result.fail());
}

VPackBuilder getInvertedIndexPropertiesSlice(
    IndexId iid, std::vector<std::string> const& fields,
    std::vector<std::vector<std::string>> const* storedFields,
    std::vector<std::pair<std::string, bool>> const* sortedFields,
    std::string_view name) {
  VPackBuilder vpack;
  {
    VPackObjectBuilder obj(&vpack);
    if (!name.empty()) {
      vpack.add(arangodb::StaticStrings::IndexName, VPackValue{name});
    }
    vpack.add(arangodb::StaticStrings::IndexId, VPackValue(iid.id()));
    vpack.add(arangodb::StaticStrings::IndexType, VPackValue("inverted"));

    // FIXME: maybe this should be set by index internally ?
    vpack.add(arangodb::StaticStrings::IndexUnique, VPackValue(false));
    vpack.add(arangodb::StaticStrings::IndexSparse, VPackValue(true));

    {
      VPackArrayBuilder arrayFields(&vpack,
                                    arangodb::StaticStrings::IndexFields);
      for (auto const& f : fields) {
        vpack.add(VPackValue(f));
      }
    }
    if (storedFields && !storedFields->empty()) {
      VPackArrayBuilder arrayFields(&vpack, "storedValues");
      for (auto const& f : *storedFields) {
        VPackArrayBuilder arrayFields(&vpack);
        for (auto const& s : f) {
          vpack.add(VPackValue(s));
        }
      }
    }

    if (sortedFields && !sortedFields->empty()) {
      VPackObjectBuilder arraySort(&vpack, "primarySort");
      VPackBuilder fields;
      {
        VPackArrayBuilder arr(&fields);
        for (auto const& f : *sortedFields) {
          VPackObjectBuilder field(&fields);
          fields.add("field", VPackValue(f.first));
          fields.add("direction", VPackValue(f.second ? "asc" : "desc"));
        }
      }
      vpack.add("fields", fields.slice());
    }
  }
  return vpack;
}

CreateDatabaseInfo createInfo(ArangodServer& server, std::string const& name,
                              uint64_t id) {
  CreateDatabaseInfo info(server, ExecContext::current());
  auto rv = info.load(name, id);
  if (rv.fail()) {
    throw std::runtime_error(rv.errorMessage().data());
  }
  return info;
}

CreateDatabaseInfo systemDBInfo(ArangodServer& server, std::string const& name,
                                uint64_t id) {
  return createInfo(server, name, id);
}

CreateDatabaseInfo testDBInfo(ArangodServer& server, std::string const& name,
                              uint64_t id) {
  return createInfo(server, name, id);
}

CreateDatabaseInfo unknownDBInfo(ArangodServer& server, std::string const& name,
                                 uint64_t id) {
  return createInfo(server, name, id);
}<|MERGE_RESOLUTION|>--- conflicted
+++ resolved
@@ -250,11 +250,7 @@
   } else if (type == irs::type<arangodb::iresearch::ByExpression>::id()) {
     return os << "ByExpression";
   } else {
-<<<<<<< HEAD
-    return os << "[Unknown filter " << type().name();
-=======
     return os << "[Unknown filter " << type().name() << " ]";
->>>>>>> 52d41fba
   }
 }
 
