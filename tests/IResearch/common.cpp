--- conflicted
+++ resolved
@@ -695,10 +695,6 @@
     irs::Or actualFilter;
     arangodb::iresearch::QueryContext const ctx{
         .trx = &trx,
-<<<<<<< HEAD
-        .plan = plan,
-=======
->>>>>>> 4011260a
         .ast = plan->getAst(),
         .ctx = exprCtx,
         .index = &irs::sub_reader::empty(),
@@ -792,10 +788,6 @@
     irs::Or actual;
     arangodb::iresearch::QueryContext const ctx{
         .trx = &trx,
-<<<<<<< HEAD
-        .plan = dummyPlan.get(),
-=======
->>>>>>> 4011260a
         .ast = ast,
         .ctx = &exprCtx,
         .index = &irs::sub_reader::empty(),
@@ -924,10 +916,6 @@
 
     arangodb::iresearch::QueryContext const ctx{
         .trx = &trx,
-<<<<<<< HEAD
-        .plan = dummyPlan.get(),
-=======
->>>>>>> 4011260a
         .ast = ast,
         .ctx = exprCtx,
         .index = &irs::sub_reader::empty(),
@@ -1024,18 +1012,9 @@
       mockCtx->setTrx(&trx);
     }
 
-<<<<<<< HEAD
-    auto dummyPlan = tests::planFromQuery(vocbase, "RETURN 1");
-
     irs::Or actual;
     arangodb::iresearch::QueryContext const ctx{
         .trx = &trx,
-        .plan = dummyPlan.get(),
-=======
-    irs::Or actual;
-    arangodb::iresearch::QueryContext const ctx{
-        .trx = &trx,
->>>>>>> 4011260a
         .ast = ast,
         .ctx = exprCtx,
         .index = &irs::sub_reader::empty(),
