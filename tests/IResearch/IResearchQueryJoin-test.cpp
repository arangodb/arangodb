////////////////////////////////////////////////////////////////////////////////
/// DISCLAIMER
///
/// Copyright 2017 ArangoDB GmbH, Cologne, Germany
///
/// Licensed under the Apache License, Version 2.0 (the "License");
/// you may not use this file except in compliance with the License.
/// You may obtain a copy of the License at
///
///     http://www.apache.org/licenses/LICENSE-2.0
///
/// Unless required by applicable law or agreed to in writing, software
/// distributed under the License is distributed on an "AS IS" BASIS,
/// WITHOUT WARRANTIES OR CONDITIONS OF ANY KIND, either express or implied.
/// See the License for the specific language governing permissions and
/// limitations under the License.
///
/// Copyright holder is ArangoDB GmbH, Cologne, Germany
///
/// @author Andrey Abramov
/// @author Vasiliy Nabatchikov
////////////////////////////////////////////////////////////////////////////////

#include "common.h"
#include "gtest/gtest.h"

#include "../Mocks/StorageEngineMock.h"

#if USE_ENTERPRISE
#include "Enterprise/Ldap/LdapFeature.h"
#endif

#include "3rdParty/iresearch/tests/tests_config.hpp"
#include "Aql/AqlFunctionFeature.h"
#include "Aql/Ast.h"
#include "Aql/ExecutionPlan.h"
#include "Aql/ExpressionContext.h"
#include "Aql/OptimizerRulesFeature.h"
#include "Aql/Query.h"
#include "Basics/VelocyPackHelper.h"
#include "Cluster/ClusterFeature.h"
#include "GeneralServer/AuthenticationFeature.h"
#include "IResearch/ApplicationServerHelper.h"
#include "IResearch/IResearchAnalyzerFeature.h"
#include "IResearch/IResearchCommon.h"
#include "IResearch/IResearchFeature.h"
#include "IResearch/IResearchFilterFactory.h"
#include "IResearch/IResearchLink.h"
#include "IResearch/IResearchLinkHelper.h"
#include "IResearch/IResearchView.h"
#include "Logger/LogTopic.h"
#include "Logger/Logger.h"
#include "RestServer/AqlFeature.h"
#include "RestServer/DatabaseFeature.h"
#include "RestServer/DatabasePathFeature.h"
#include "RestServer/FlushFeature.h"
#include "RestServer/QueryRegistryFeature.h"
#include "RestServer/SystemDatabaseFeature.h"
#include "RestServer/TraverserEngineRegistryFeature.h"
#include "RestServer/ViewTypesFeature.h"
#include "Sharding/ShardingFeature.h"
#include "StorageEngine/EngineSelectorFeature.h"
#include "Transaction/Methods.h"
#include "Transaction/StandaloneContext.h"
#include "Utils/OperationOptions.h"
#include "V8/v8-globals.h"
#include "V8Server/V8DealerFeature.h"
#include "VocBase/LogicalCollection.h"
#include "VocBase/LogicalView.h"
#include "VocBase/ManagedDocumentResult.h"
#include "VocBase/Methods/Collections.h"

#include "IResearch/VelocyPackHelper.h"
#include "analysis/analyzers.hpp"
#include "analysis/token_attributes.hpp"
#include "utils/utf8_path.hpp"

#include <velocypack/Iterator.h>

extern const char* ARGV0;  // defined in main.cpp

namespace {

static const VPackBuilder systemDatabaseBuilder = dbArgsBuilder();
static const VPackSlice   systemDatabaseArgs = systemDatabaseBuilder.slice();
static const VPackBuilder testDatabaseBuilder = dbArgsBuilder("testVocbase");
static const VPackSlice   testDatabaseArgs = testDatabaseBuilder.slice();
// -----------------------------------------------------------------------------
// --SECTION--                                                 setup / tear-down
// -----------------------------------------------------------------------------

class IResearchQueryJoinTest : public ::testing::Test {
 protected:
  StorageEngineMock engine;
  arangodb::application_features::ApplicationServer server;
  std::vector<std::pair<arangodb::application_features::ApplicationFeature*, bool>> features;

  IResearchQueryJoinTest() : engine(server), server(nullptr, nullptr) {
    arangodb::EngineSelectorFeature::ENGINE = &engine;
    arangodb::aql::AqlFunctionFeature* functions = nullptr;

    arangodb::tests::init(true);

    // suppress INFO {authentication} Authentication is turned on (system only), authentication for unix sockets is turned on
    // suppress WARNING {authentication} --server.jwt-secret is insecure. Use --server.jwt-secret-keyfile instead
    arangodb::LogTopic::setLogLevel(arangodb::Logger::AUTHENTICATION.name(),
                                    arangodb::LogLevel::ERR);

    // suppress log messages since tests check error conditions
    features.emplace_back(new arangodb::FlushFeature(server), false);
    arangodb::LogTopic::setLogLevel(arangodb::Logger::AQL.name(), arangodb::LogLevel::ERR);  // suppress WARNING {aql} Suboptimal AqlItemMatrix index lookup:
    arangodb::LogTopic::setLogLevel(arangodb::Logger::FIXME.name(), arangodb::LogLevel::ERR);  // suppress WARNING DefaultCustomTypeHandler called
    arangodb::LogTopic::setLogLevel(arangodb::iresearch::TOPIC.name(),
                                    arangodb::LogLevel::FATAL);
    irs::logger::output_le(iresearch::logger::IRL_FATAL, stderr);

    // setup required application features
    features.emplace_back(new arangodb::V8DealerFeature(server),
                          false);  // required for DatabaseFeature::createDatabase(...)
    features.emplace_back(new arangodb::ViewTypesFeature(server), true);
    features.emplace_back(new arangodb::AuthenticationFeature(server), true);
    features.emplace_back(new arangodb::DatabasePathFeature(server), false);
    features.emplace_back(new arangodb::DatabaseFeature(server), false);
    features.emplace_back(new arangodb::ShardingFeature(server), false);
    features.emplace_back(new arangodb::QueryRegistryFeature(server), false);  // must be first
    arangodb::application_features::ApplicationServer::server->addFeature(
        features.back().first);  // need QueryRegistryFeature feature to be added now in order to create the system database
    features.emplace_back(new arangodb::SystemDatabaseFeature(server), true);  // required for IResearchAnalyzerFeature
    features.emplace_back(new arangodb::TraverserEngineRegistryFeature(server), false);  // must be before AqlFeature
    features.emplace_back(new arangodb::AqlFeature(server), true);
    features.emplace_back(new arangodb::aql::OptimizerRulesFeature(server), true);
    features.emplace_back(functions = new arangodb::aql::AqlFunctionFeature(server),
                          true);  // required for IResearchAnalyzerFeature
    features.emplace_back(new arangodb::iresearch::IResearchAnalyzerFeature(server), true);
    features.emplace_back(new arangodb::iresearch::IResearchFeature(server), true);

#if USE_ENTERPRISE
    features.emplace_back(new arangodb::LdapFeature(server),
                          false);  // required for AuthenticationFeature with USE_ENTERPRISE
#endif

    // required for V8DealerFeature::prepare(), ClusterFeature::prepare() not required
    arangodb::application_features::ApplicationServer::server->addFeature(
        new arangodb::ClusterFeature(server));

    for (auto& f : features) {
      arangodb::application_features::ApplicationServer::server->addFeature(f.first);
    }

    for (auto& f : features) {
      f.first->prepare();
    }

    auto databases = VPackBuilder();
    databases.openArray();
    databases.add(systemDatabaseArgs);
    databases.close();

    auto* dbFeature =
        arangodb::application_features::ApplicationServer::lookupFeature<arangodb::DatabaseFeature>(
            "Database");
    dbFeature->loadDatabases(databases.slice());

    for (auto& f : features) {
      if (f.second) {
        f.first->start();
      }
    }

    // register fake non-deterministic function in order to suppress optimizations
    functions->add(arangodb::aql::Function{
        "_NONDETERM_", ".",
        arangodb::aql::Function::makeFlags(
            // fake non-deterministic
            arangodb::aql::Function::Flags::CanRunOnDBServer),
        [](arangodb::aql::ExpressionContext*, arangodb::transaction::Methods*,
           arangodb::aql::VPackFunctionParameters const& params) {
          TRI_ASSERT(!params.empty());
          return params[0];
        }});

    // register fake non-deterministic function in order to suppress optimizations
    functions->add(arangodb::aql::Function{
        "_FORWARD_", ".",
        arangodb::aql::Function::makeFlags(
            // fake deterministic
            arangodb::aql::Function::Flags::Deterministic, arangodb::aql::Function::Flags::Cacheable,
            arangodb::aql::Function::Flags::CanRunOnDBServer),
        [](arangodb::aql::ExpressionContext*, arangodb::transaction::Methods*,
           arangodb::aql::VPackFunctionParameters const& params) {
          TRI_ASSERT(!params.empty());
          return params[0];
        }});

    // external function names must be registred in upper-case
    // user defined functions have ':' in the external function name
    // function arguments string format: requiredArg1[,requiredArg2]...[|optionalArg1[,optionalArg2]...]
    arangodb::aql::Function customScorer(
        "CUSTOMSCORER", ".|+",
        arangodb::aql::Function::makeFlags(arangodb::aql::Function::Flags::Deterministic,
                                           arangodb::aql::Function::Flags::Cacheable,
                                           arangodb::aql::Function::Flags::CanRunOnDBServer));
    arangodb::iresearch::addFunction(*arangodb::aql::AqlFunctionFeature::AQLFUNCTIONS,
                                     customScorer);

    auto* analyzers =
        arangodb::application_features::ApplicationServer::lookupFeature<arangodb::iresearch::IResearchAnalyzerFeature>();
    arangodb::iresearch::IResearchAnalyzerFeature::EmplaceResult result;
    TRI_vocbase_t* vocbase;

    dbFeature->createDatabase(1, "testVocbase", arangodb::velocypack::Slice::emptyObjectSlice(), vocbase);  // required for IResearchAnalyzerFeature::emplace(...)
    arangodb::methods::Collections::createSystem(
<<<<<<< HEAD
        *vocbase,
        arangodb::tests::AnalyzerCollectionName);
=======
        *vocbase, 
        arangodb::tests::AnalyzerCollectionName, false);
>>>>>>> 8d1b74fc
    analyzers->emplace(result, "testVocbase::test_analyzer", "TestAnalyzer",
                       VPackParser::fromJson("\"abc\"")->slice());  // cache analyzer
    analyzers->emplace(result, "testVocbase::test_csv_analyzer",
                       "TestDelimAnalyzer",
                       VPackParser::fromJson("\",\"")->slice());  // cache analyzer

    auto* dbPathFeature =
        arangodb::application_features::ApplicationServer::getFeature<arangodb::DatabasePathFeature>(
            "DatabasePath");
    arangodb::tests::setDatabasePath(*dbPathFeature);  // ensure test data is stored in a unique directory
  }

  ~IResearchQueryJoinTest() {
    arangodb::AqlFeature(server).stop();  // unset singleton instance
    arangodb::LogTopic::setLogLevel(arangodb::iresearch::TOPIC.name(),
                                    arangodb::LogLevel::DEFAULT);
    arangodb::LogTopic::setLogLevel(arangodb::Logger::FIXME.name(),
                                    arangodb::LogLevel::DEFAULT);
    arangodb::LogTopic::setLogLevel(arangodb::Logger::AQL.name(), arangodb::LogLevel::DEFAULT);
    arangodb::application_features::ApplicationServer::server = nullptr;

    // destroy application features
    for (auto& f : features) {
      if (f.second) {
        f.first->stop();
      }
    }

    for (auto& f : features) {
      f.first->unprepare();
    }

    arangodb::LogTopic::setLogLevel(arangodb::Logger::AUTHENTICATION.name(),
                                    arangodb::LogLevel::DEFAULT);
    arangodb::EngineSelectorFeature::ENGINE = nullptr;
  }
};  // IResearchQuerySetup

}  // namespace

// -----------------------------------------------------------------------------
// --SECTION--                                                        test suite
// -----------------------------------------------------------------------------

TEST_F(IResearchQueryJoinTest, Subquery) {
  TRI_vocbase_t vocbase(TRI_vocbase_type_e::TRI_VOCBASE_TYPE_NORMAL, 1,
                        testDatabaseArgs);

  std::shared_ptr<arangodb::LogicalCollection> entities;
  std::shared_ptr<arangodb::LogicalCollection> links;
  std::shared_ptr<arangodb::LogicalView> entities_view;
  std::shared_ptr<arangodb::LogicalView> links_view;

  // entities collection
  {
    auto json =
        VPackParser::fromJson("{ \"name\": \"entities\" }");
    entities = vocbase.createCollection(json->slice());
    ASSERT_TRUE((nullptr != entities));
  }

  // links collection
  {
    auto json = VPackParser::fromJson(
        "{ \"name\": \"links\", \"type\": 3 }");
    links = vocbase.createCollection(json->slice());
    ASSERT_TRUE((nullptr != links));
  }

  // entities view
  {
    auto json = VPackParser::fromJson(
        "{ \"name\" : \"entities_view\", \"writebufferSizeMax\": 33554432, "
        "\"consolidationPolicy\": { \"type\": \"bytes_accum\", \"threshold\": "
        "0.10000000149011612 }, \"globallyUniqueId\": \"hB4A95C21732A/218\", "
        "\"id\": \"218\", \"writebufferActive\": 0, "
        "\"consolidationIntervalMsec\": 60000, \"cleanupIntervalStep\": 10, "
        "\"links\": { \"entities\": { \"analyzers\": [ \"identity\" ], "
        "\"fields\": {}, \"includeAllFields\": true, \"storeValues\": \"id\", "
        "\"trackListPositions\": false } }, \"type\": \"arangosearch\", "
        "\"writebufferIdle\": 64 }");
    ASSERT_TRUE(
        arangodb::LogicalView::create(entities_view, vocbase, json->slice()).ok());
    ASSERT_TRUE((nullptr != entities_view));
  }

  // links view
  {
    auto json = VPackParser::fromJson(
        "{ \"name\" : \"links_view\", \"writebufferSizeMax\": 33554432, "
        "\"consolidationPolicy\": { \"type\": \"bytes_accum\", \"threshold\": "
        "0.10000000149011612 }, \"globallyUniqueId\": \"hB4A95C21732A/181\", "
        "\"id\": \"181\", \"writebufferActive\": 0, "
        "\"consolidationIntervalMsec\": 60000, \"cleanupIntervalStep\": 10, "
        "\"links\": { \"links\": { \"analyzers\": [ \"identity\" ], "
        "\"fields\": {}, \"includeAllFields\": true, \"storeValues\": \"id\", "
        "\"trackListPositions\": false } }, \"type\": \"arangosearch\", "
        "\"writebufferIdle\": 64 }");
    ASSERT_TRUE(
        arangodb::LogicalView::create(links_view, vocbase, json->slice()).ok());
    ASSERT_TRUE((nullptr != links_view));
  }

  std::vector<std::string> const collections{"entities", "links"};

  // populate views with the data
  {
    arangodb::OperationOptions opt;

    arangodb::transaction::Methods trx(arangodb::transaction::StandaloneContext::Create(vocbase),
                                       collections, collections, collections,
                                       arangodb::transaction::Options());
    EXPECT_TRUE((trx.begin().ok()));

    // insert into entities collection
    {
      auto builder = VPackParser::fromJson(
          "[{ \"_key\": \"person1\", \"_id\": \"entities/person1\", \"_rev\": "
          "\"_YOr40eu--_\", \"type\": \"person\", \"id\": \"person1\" },"
          " { \"_key\": \"person5\", \"_id\": \"entities/person5\", \"_rev\": "
          "\"_YOr48rO---\", \"type\": \"person\", \"id\": \"person5\" },"
          " { \"_key\": \"person4\", \"_id\": \"entities/person4\", \"_rev\": "
          "\"_YOr5IGu--_\", \"type\": \"person\", \"id\": \"person4\" },"
          " { \"_key\": \"person3\", \"_id\": \"entities/person3\", \"_rev\": "
          "\"_YOr5PBK--_\", \"type\": \"person\", \"id\": \"person3\" }, "
          " { \"_key\": \"person2\", \"_id\": \"entities/person2\", \"_rev\": "
          "\"_YOr5Umq--_\", \"type\": \"person\", \"id\": \"person2\" } ]");

      auto root = builder->slice();
      ASSERT_TRUE(root.isArray());

      arangodb::ManagedDocumentResult mmdr;
      for (auto doc : arangodb::velocypack::ArrayIterator(root)) {
        auto const res = entities->insert(&trx, doc, mmdr, opt, false);
        EXPECT_TRUE(res.ok());
      }
    }

    // insert into links collection
    {
      auto builder = VPackParser::fromJson(
          "[ { \"_key\": \"3301\", \"_id\": \"links/3301\", \"_from\": "
          "\"entities/person1\", \"_to\": \"entities/person2\", \"_rev\": "
          "\"_YOrbp_S--_\", \"type\": \"relationship\", \"subType\": "
          "\"married\", \"from\": \"person1\", \"to\": \"person2\" },"
          "  { \"_key\": \"3377\", \"_id\": \"links/3377\", \"_from\": "
          "\"entities/person4\", \"_to\": \"entities/person5\", \"_rev\": "
          "\"_YOrbxN2--_\", \"type\": \"relationship\", \"subType\": "
          "\"married\", \"from\": \"person4\", \"to\": \"person5\" },"
          "  { \"_key\": \"3346\", \"_id\": \"links/3346\", \"_from\": "
          "\"entities/person1\", \"_to\": \"entities/person3\", \"_rev\": "
          "\"_YOrb4kq--_\", \"type\": \"relationship\", \"subType\": "
          "\"married\", \"from\": \"person1\", \"to\": \"person3\" }]");

      auto root = builder->slice();
      ASSERT_TRUE(root.isArray());

      arangodb::ManagedDocumentResult mmdr;
      for (auto doc : arangodb::velocypack::ArrayIterator(root)) {
        auto const res = links->insert(&trx, doc, mmdr, opt, false);
        EXPECT_TRUE(res.ok());
      }
    }

    EXPECT_TRUE((trx.commit().ok()));
    EXPECT_TRUE((arangodb::iresearch::IResearchLinkHelper::find(*entities, *entities_view)
                     ->commit()
                     .ok()));
    EXPECT_TRUE((arangodb::iresearch::IResearchLinkHelper::find(*links, *links_view)
                     ->commit()
                     .ok()));
  }

  // check query
  {
    auto expectedResultBuilder = VPackParser::fromJson(
        "[ { \"id\": \"person1\", \"marriedIds\": [\"person2\", \"person3\"] },"
        "  { \"id\": \"person2\", \"marriedIds\": [\"person1\" ] },"
        "  { \"id\": \"person3\", \"marriedIds\": [\"person1\" ] },"
        "  { \"id\": \"person4\", \"marriedIds\": [\"person5\" ] },"
        "  { \"id\": \"person5\", \"marriedIds\": [\"person4\" ] } ]");

    std::string const query =
        "FOR org IN entities_view SEARCH org.type == 'person' "
        "LET marriedIds = ("
        "LET entityIds = ("
        "  FOR l IN links_view SEARCH l.type == 'relationship' AND l.subType "
        "== 'married' AND (l.from == org.id OR l.to == org.id)"
        "  RETURN DISTINCT l.from == org.id ? l.to : l.from"
        ") "
        "FOR entityId IN entityIds SORT entityId RETURN entityId "
        ") "
        "LIMIT 10 "
        "SORT org._key "
        "RETURN { id: org._key, marriedIds: marriedIds }";

    auto queryResult = arangodb::tests::executeQuery(vocbase, query);
    ASSERT_TRUE(queryResult.result.ok());

    auto result = queryResult.data->slice();
    EXPECT_TRUE(result.isArray());

    auto expectedResult = expectedResultBuilder->slice();
    EXPECT_TRUE(expectedResult.isArray());

    arangodb::velocypack::ArrayIterator expectedResultIt(expectedResult);
    arangodb::velocypack::ArrayIterator resultIt(result);
    ASSERT_TRUE(expectedResultIt.size() == resultIt.size());

    // Check documents
    for (; resultIt.valid(); resultIt.next(), expectedResultIt.next()) {
      ASSERT_TRUE(expectedResultIt.valid());
      auto const expectedDoc = expectedResultIt.value();
      auto const actualDoc = resultIt.value();
      auto const resolved = actualDoc.resolveExternals();

      EXPECT_TRUE((0 == arangodb::basics::VelocyPackHelper::compare(
                            arangodb::velocypack::Slice(expectedDoc), resolved, true)));
    }
    EXPECT_TRUE(!expectedResultIt.valid());
  }
}

TEST_F(IResearchQueryJoinTest, DuplicateDataSource) {
  static std::vector<std::string> const EMPTY;

  auto createJson = VPackParser::fromJson(
      "{ \
    \"name\": \"testView\", \
    \"type\": \"arangosearch\" \
  }");

  TRI_vocbase_t vocbase(TRI_vocbase_type_e::TRI_VOCBASE_TYPE_NORMAL, 1,
                        testDatabaseArgs);
  std::shared_ptr<arangodb::LogicalCollection> logicalCollection1;
  std::shared_ptr<arangodb::LogicalCollection> logicalCollection2;
  std::shared_ptr<arangodb::LogicalCollection> logicalCollection3;

  // add collection_1
  {
    auto collectionJson = VPackParser::fromJson(
        "{ \"name\": \"collection_1\" }");
    logicalCollection1 = vocbase.createCollection(collectionJson->slice());
    ASSERT_TRUE((nullptr != logicalCollection1));
  }

  // add collection_2
  {
    auto collectionJson = VPackParser::fromJson(
        "{ \"name\": \"collection_2\" }");
    logicalCollection2 = vocbase.createCollection(collectionJson->slice());
    ASSERT_TRUE((nullptr != logicalCollection2));
  }

  // add collection_3
  {
    auto collectionJson = VPackParser::fromJson(
        "{ \"name\": \"collection_3\" }");
    logicalCollection3 = vocbase.createCollection(collectionJson->slice());
    ASSERT_TRUE((nullptr != logicalCollection3));
  }

  // add view
  auto view = std::dynamic_pointer_cast<arangodb::iresearch::IResearchView>(
      vocbase.createView(createJson->slice()));
  ASSERT_TRUE((false == !view));

  // add logical collection with the same name as view
  {
    auto collectionJson =
        VPackParser::fromJson("{ \"name\": \"testView\" }");
    // TRI_vocbase_t::createCollection(...) throws exception instead of returning a nullptr
    EXPECT_ANY_THROW(vocbase.createCollection(collectionJson->slice()));
  }

  // add link to collection
  {
    auto updateJson = VPackParser::fromJson(
        "{ \"links\": {"
        "\"collection_1\": { \"analyzers\": [ \"test_analyzer\", \"identity\" "
        "], \"includeAllFields\": true, \"trackListPositions\": true },"
        "\"collection_2\": { \"analyzers\": [ \"test_analyzer\", \"identity\" "
        "], \"includeAllFields\": true }"
        "}}");
    EXPECT_TRUE((view->properties(updateJson->slice(), true).ok()));

    arangodb::velocypack::Builder builder;

    builder.openObject();
    view->properties(builder, arangodb::LogicalDataSource::makeFlags(
                                  arangodb::LogicalDataSource::Serialize::Detailed));
    builder.close();

    auto slice = builder.slice();
    EXPECT_TRUE(slice.isObject());
    EXPECT_TRUE(slice.get("name").copyString() == "testView");
    EXPECT_TRUE(slice.get("type").copyString() ==
                arangodb::iresearch::DATA_SOURCE_TYPE.name());
    EXPECT_TRUE(slice.get("deleted").isNone());  // no system properties
    auto tmpSlice = slice.get("links");
    EXPECT_TRUE((true == tmpSlice.isObject() && 2 == tmpSlice.length()));
  }

  std::deque<arangodb::ManagedDocumentResult> insertedDocsView;

  // populate view with the data
  {
    arangodb::OperationOptions opt;

    arangodb::transaction::Methods trx(arangodb::transaction::StandaloneContext::Create(vocbase),
                                       EMPTY, EMPTY, EMPTY,
                                       arangodb::transaction::Options());
    EXPECT_TRUE((trx.begin().ok()));

    // insert into collections
    {
      irs::utf8_path resource;
      resource /= irs::string_ref(arangodb::tests::testResourceDir);
      resource /= irs::string_ref("simple_sequential.json");

      auto builder =
          arangodb::basics::VelocyPackHelper::velocyPackFromFile(resource.utf8());
      auto root = builder.slice();
      ASSERT_TRUE(root.isArray());

      size_t i = 0;

      std::shared_ptr<arangodb::LogicalCollection> collections[]{logicalCollection1,
                                                                 logicalCollection2};

      for (auto doc : arangodb::velocypack::ArrayIterator(root)) {
        insertedDocsView.emplace_back();
        auto const res =
            collections[i % 2]->insert(&trx, doc, insertedDocsView.back(), opt, false);
        EXPECT_TRUE(res.ok());
        ++i;
      }
    }

    // insert into collection_3
    std::deque<arangodb::ManagedDocumentResult> insertedDocsCollection;

    {
      irs::utf8_path resource;
      resource /= irs::string_ref(arangodb::tests::testResourceDir);
      resource /= irs::string_ref("simple_sequential_order.json");

      auto builder =
          arangodb::basics::VelocyPackHelper::velocyPackFromFile(resource.utf8());
      auto root = builder.slice();
      ASSERT_TRUE(root.isArray());

      for (auto doc : arangodb::velocypack::ArrayIterator(root)) {
        insertedDocsCollection.emplace_back();
        auto const res =
            logicalCollection3->insert(&trx, doc, insertedDocsCollection.back(), opt, false);
        EXPECT_TRUE(res.ok());
      }
    }

    EXPECT_TRUE((trx.commit().ok()));
    EXPECT_TRUE(
        (arangodb::tests::executeQuery(vocbase,
                                       "FOR d IN testView SEARCH 1 ==1 OPTIONS "
                                       "{ waitForSync: true } RETURN d")
             .result.ok()));  // commit
  }

  // using search keyword for collection is prohibited
  {
    std::string const query =
        "LET c=5 FOR x IN collection_1 SEARCH x.seq == c RETURN x";
    auto const boundParameters = VPackParser::fromJson("{ }");

    // arangodb::aql::ExecutionPlan::fromNodeFor(...) throws TRI_ERROR_ARANGO_DATA_SOURCE_NOT_FOUND
    auto queryResult = arangodb::tests::executeQuery(vocbase, query, boundParameters);
    EXPECT_TRUE(queryResult.result.is(TRI_ERROR_ARANGO_DATA_SOURCE_NOT_FOUND));
  }

  // using search keyword for bound collection is prohibited
  {
    std::string const query =
        "LET c=5 FOR x IN @@dataSource SEARCH x.seq == c  RETURN x";
    auto const boundParameters = VPackParser::fromJson(
        "{ \"@dataSource\" : \"collection_1\" }");
    auto queryResult = arangodb::tests::executeQuery(vocbase, query, boundParameters);
    EXPECT_TRUE(queryResult.result.is(TRI_ERROR_ARANGO_DATA_SOURCE_NOT_FOUND));
  }
}

TEST_F(IResearchQueryJoinTest, test) {
  static std::vector<std::string> const EMPTY;

  auto createJson = VPackParser::fromJson(
      "{ \
    \"name\": \"testView\", \
    \"type\": \"arangosearch\" \
  }");

  TRI_vocbase_t vocbase(TRI_vocbase_type_e::TRI_VOCBASE_TYPE_NORMAL, 1,
                        testDatabaseArgs);
  std::shared_ptr<arangodb::LogicalCollection> logicalCollection1;
  std::shared_ptr<arangodb::LogicalCollection> logicalCollection2;
  std::shared_ptr<arangodb::LogicalCollection> logicalCollection3;

  // add collection_1
  {
    auto collectionJson = VPackParser::fromJson(
        "{ \"name\": \"collection_1\" }");
    logicalCollection1 = vocbase.createCollection(collectionJson->slice());
    ASSERT_TRUE((nullptr != logicalCollection1));
  }

  // add collection_2
  {
    auto collectionJson = VPackParser::fromJson(
        "{ \"name\": \"collection_2\" }");
    logicalCollection2 = vocbase.createCollection(collectionJson->slice());
    ASSERT_TRUE((nullptr != logicalCollection2));
  }

  // add collection_3
  {
    auto collectionJson = VPackParser::fromJson(
        "{ \"name\": \"collection_3\" }");
    logicalCollection3 = vocbase.createCollection(collectionJson->slice());
    ASSERT_TRUE((nullptr != logicalCollection3));
  }

  // add view
  auto view = std::dynamic_pointer_cast<arangodb::iresearch::IResearchView>(
      vocbase.createView(createJson->slice()));
  ASSERT_TRUE((false == !view));

  // add link to collection
  {
    auto updateJson = VPackParser::fromJson(
        "{ \"links\": {"
        "\"collection_1\": { \"analyzers\": [ \"test_analyzer\", \"identity\" "
        "], \"includeAllFields\": true, \"trackListPositions\": true },"
        "\"collection_2\": { \"analyzers\": [ \"test_analyzer\", \"identity\" "
        "], \"includeAllFields\": true }"
        "}}");
    EXPECT_TRUE((view->properties(updateJson->slice(), true).ok()));

    arangodb::velocypack::Builder builder;

    builder.openObject();
    view->properties(builder, arangodb::LogicalDataSource::makeFlags(
                                  arangodb::LogicalDataSource::Serialize::Detailed));
    builder.close();

    auto slice = builder.slice();
    EXPECT_TRUE(slice.isObject());
    EXPECT_TRUE(slice.get("name").copyString() == "testView");
    EXPECT_TRUE(slice.get("type").copyString() ==
                arangodb::iresearch::DATA_SOURCE_TYPE.name());
    EXPECT_TRUE(slice.get("deleted").isNone());  // no system properties
    auto tmpSlice = slice.get("links");
    EXPECT_TRUE((true == tmpSlice.isObject() && 2 == tmpSlice.length()));
  }

  std::deque<arangodb::ManagedDocumentResult> insertedDocsView;

  // populate view with the data
  {
    arangodb::OperationOptions opt;

    arangodb::transaction::Methods trx(arangodb::transaction::StandaloneContext::Create(vocbase),
                                       EMPTY, EMPTY, EMPTY,
                                       arangodb::transaction::Options());
    EXPECT_TRUE((trx.begin().ok()));

    // insert into collections
    {
      irs::utf8_path resource;
      resource /= irs::string_ref(arangodb::tests::testResourceDir);
      resource /= irs::string_ref("simple_sequential.json");

      auto builder =
          arangodb::basics::VelocyPackHelper::velocyPackFromFile(resource.utf8());
      auto root = builder.slice();
      ASSERT_TRUE(root.isArray());

      size_t i = 0;

      std::shared_ptr<arangodb::LogicalCollection> collections[]{logicalCollection1,
                                                                 logicalCollection2};

      for (auto doc : arangodb::velocypack::ArrayIterator(root)) {
        insertedDocsView.emplace_back();
        auto const res =
            collections[i % 2]->insert(&trx, doc, insertedDocsView.back(), opt, false);
        EXPECT_TRUE(res.ok());
        ++i;
      }
    }

    // insert into collection_3
    std::deque<arangodb::ManagedDocumentResult> insertedDocsCollection;

    {
      irs::utf8_path resource;
      resource /= irs::string_ref(arangodb::tests::testResourceDir);
      resource /= irs::string_ref("simple_sequential_order.json");

      auto builder =
          arangodb::basics::VelocyPackHelper::velocyPackFromFile(resource.utf8());
      auto root = builder.slice();
      ASSERT_TRUE(root.isArray());

      for (auto doc : arangodb::velocypack::ArrayIterator(root)) {
        insertedDocsCollection.emplace_back();
        auto const res =
            logicalCollection3->insert(&trx, doc, insertedDocsCollection.back(), opt, false);
        EXPECT_TRUE(res.ok());
      }
    }

    EXPECT_TRUE((trx.commit().ok()));
    EXPECT_TRUE(
        (arangodb::tests::executeQuery(vocbase,
                                       "FOR d IN testView SEARCH 1 ==1 OPTIONS "
                                       "{ waitForSync: true } RETURN d")
             .result.ok()));  // commit
  }

  // deterministic filter condition in a loop
  // (should not recreate view iterator each loop iteration, `reset` instead)
  //
  // LET c=5
  // FOR x IN 1..7
  //   FOR d IN testView
  //   SEARCH c == x.seq
  // RETURN d;
  {
    std::string const query =
        "LET c=5 FOR x IN 1..7 FOR d IN testView SEARCH c == d.seq RETURN d";

    EXPECT_TRUE(arangodb::tests::assertRules(vocbase, query,
                                             {
                                                 arangodb::aql::OptimizerRule::handleArangoSearchViewsRule,
                                             }));

    std::vector<arangodb::velocypack::Slice> expectedDocs{
        arangodb::velocypack::Slice(insertedDocsView[5].vpack()),
        arangodb::velocypack::Slice(insertedDocsView[5].vpack()),
        arangodb::velocypack::Slice(insertedDocsView[5].vpack()),
        arangodb::velocypack::Slice(insertedDocsView[5].vpack()),
        arangodb::velocypack::Slice(insertedDocsView[5].vpack()),
        arangodb::velocypack::Slice(insertedDocsView[5].vpack()),
        arangodb::velocypack::Slice(insertedDocsView[5].vpack()),
    };

    auto queryResult = arangodb::tests::executeQuery(vocbase, query);
    ASSERT_TRUE(queryResult.result.ok());

    auto result = queryResult.data->slice();
    EXPECT_TRUE(result.isArray());

    arangodb::velocypack::ArrayIterator resultIt(result);
    ASSERT_TRUE(expectedDocs.size() == resultIt.size());

    // Check documents
    auto expectedDoc = expectedDocs.begin();
    for (; resultIt.valid(); resultIt.next(), ++expectedDoc) {
      auto const actualDoc = resultIt.value();
      auto const resolved = actualDoc.resolveExternals();

      EXPECT_TRUE((0 == arangodb::basics::VelocyPackHelper::compare(
                            arangodb::velocypack::Slice(*expectedDoc), resolved, true)));
    }
    EXPECT_TRUE(expectedDoc == expectedDocs.end());
  }

  // non deterministic filter condition in a loop
  // (must recreate view iterator each loop iteration)
  //
  // FOR x IN 1..7
  //   FOR d IN testView
  //   SEARCH _FORWARD_(5) == x.seq
  // RETURN d;
  {
    std::string const query =
        "FOR x IN 1..7 FOR d IN testView SEARCH _FORWARD_(5) == d.seq RETURN d";

    EXPECT_TRUE(arangodb::tests::assertRules(vocbase, query,
                                             {
                                                 arangodb::aql::OptimizerRule::handleArangoSearchViewsRule,
                                             }));

    std::vector<arangodb::velocypack::Slice> expectedDocs{
        arangodb::velocypack::Slice(insertedDocsView[5].vpack()),
        arangodb::velocypack::Slice(insertedDocsView[5].vpack()),
        arangodb::velocypack::Slice(insertedDocsView[5].vpack()),
        arangodb::velocypack::Slice(insertedDocsView[5].vpack()),
        arangodb::velocypack::Slice(insertedDocsView[5].vpack()),
        arangodb::velocypack::Slice(insertedDocsView[5].vpack()),
        arangodb::velocypack::Slice(insertedDocsView[5].vpack()),
    };

    auto queryResult = arangodb::tests::executeQuery(vocbase, query);
    ASSERT_TRUE(queryResult.result.ok());

    auto result = queryResult.data->slice();
    EXPECT_TRUE(result.isArray());

    arangodb::velocypack::ArrayIterator resultIt(result);
    ASSERT_TRUE(expectedDocs.size() == resultIt.size());

    // Check documents
    auto expectedDoc = expectedDocs.begin();
    for (; resultIt.valid(); resultIt.next(), ++expectedDoc) {
      auto const actualDoc = resultIt.value();
      auto const resolved = actualDoc.resolveExternals();

      EXPECT_TRUE((0 == arangodb::basics::VelocyPackHelper::compare(
                            arangodb::velocypack::Slice(*expectedDoc), resolved, true)));
    }
    EXPECT_TRUE(expectedDoc == expectedDocs.end());
  }

  // non deterministic filter condition with self-reference in a loop
  // (must recreate view iterator each loop iteration)
  //
  // FOR x IN 1..7
  //   FOR d IN testView
  //   SEARCH _NONDETERM_(5) == x.seq
  // RETURN d;
  {
    std::string const query =
        "FOR x IN 1..7 FOR d IN testView SEARCH _NONDETERM_(5) == d.seq RETURN "
        "d";

    EXPECT_TRUE(arangodb::tests::assertRules(vocbase, query,
                                             {
                                                 arangodb::aql::OptimizerRule::handleArangoSearchViewsRule,
                                             }));

    std::vector<arangodb::velocypack::Slice> expectedDocs{
        arangodb::velocypack::Slice(insertedDocsView[5].vpack()),
        arangodb::velocypack::Slice(insertedDocsView[5].vpack()),
        arangodb::velocypack::Slice(insertedDocsView[5].vpack()),
        arangodb::velocypack::Slice(insertedDocsView[5].vpack()),
        arangodb::velocypack::Slice(insertedDocsView[5].vpack()),
        arangodb::velocypack::Slice(insertedDocsView[5].vpack()),
        arangodb::velocypack::Slice(insertedDocsView[5].vpack()),
    };

    auto queryResult = arangodb::tests::executeQuery(vocbase, query);
    ASSERT_TRUE(queryResult.result.is(TRI_ERROR_NOT_IMPLEMENTED));  // can't handle self-referenced variable now

    //    auto result = queryResult.data->slice();
    //    EXPECT_TRUE(result.isArray());
    //
    //    arangodb::velocypack::ArrayIterator resultIt(result);
    //    ASSERT_TRUE(expectedDocs.size() == resultIt.size());
    //
    //    // Check documents
    //    auto expectedDoc = expectedDocs.begin();
    //    for (;resultIt.valid(); resultIt.next(), ++expectedDoc) {
    //      auto const actualDoc = resultIt.value();
    //      auto const resolved = actualDoc.resolveExternals();
    //
    //      EXPECT_TRUE((0 == arangodb::basics::VelocyPackHelper::compare(arangodb::velocypack::Slice(*expectedDoc), resolved, true)));
    //    }
    //    EXPECT_TRUE(expectedDoc == expectedDocs.end());
  }

  // nondeterministic filter condition in a loop
  // (must recreate view iterator each loop iteration)
  //
  // LET c=_NONDETERM_(4)
  // FOR x IN 1..7
  //   FOR d IN testView
  //   SEARCH c == x.seq
  // RETURN d;
  {
    std::string const query =
        "LET c=_NONDETERM_(4) FOR x IN 1..7 FOR d IN testView SEARCH c == "
        "d.seq RETURN d";

    EXPECT_TRUE(arangodb::tests::assertRules(vocbase, query,
                                             {
                                                 arangodb::aql::OptimizerRule::handleArangoSearchViewsRule,
                                             }));

    std::vector<arangodb::velocypack::Slice> expectedDocs{
        arangodb::velocypack::Slice(insertedDocsView[4].vpack()),
        arangodb::velocypack::Slice(insertedDocsView[4].vpack()),
        arangodb::velocypack::Slice(insertedDocsView[4].vpack()),
        arangodb::velocypack::Slice(insertedDocsView[4].vpack()),
        arangodb::velocypack::Slice(insertedDocsView[4].vpack()),
        arangodb::velocypack::Slice(insertedDocsView[4].vpack()),
        arangodb::velocypack::Slice(insertedDocsView[4].vpack()),
    };

    auto queryResult = arangodb::tests::executeQuery(vocbase, query);
    ASSERT_TRUE(queryResult.result.ok());

    auto result = queryResult.data->slice();
    EXPECT_TRUE(result.isArray());

    arangodb::velocypack::ArrayIterator resultIt(result);
    ASSERT_TRUE(expectedDocs.size() == resultIt.size());

    // Check documents
    auto expectedDoc = expectedDocs.begin();
    for (; resultIt.valid(); resultIt.next(), ++expectedDoc) {
      auto const actualDoc = resultIt.value();
      auto const resolved = actualDoc.resolveExternals();

      EXPECT_TRUE((0 == arangodb::basics::VelocyPackHelper::compare(
                            arangodb::velocypack::Slice(*expectedDoc), resolved, true)));
    }
    EXPECT_TRUE(expectedDoc == expectedDocs.end());
  }

  // nondeterministic range
  // (must recreate view iterator each loop iteration)
  //
  // LET range=_NONDETERM_(0).._NONDETERM_(7)
  // FOR x IN range
  //   FOR d IN testView
  //   SEARCH d.seq == x.seq
  // RETURN d;
  {
    std::string const query =
        " FOR x IN _NONDETERM_(0).._NONDETERM_(7) FOR d IN testView SEARCH x "
        "== d.seq RETURN d";

    EXPECT_TRUE(arangodb::tests::assertRules(vocbase, query,
                                             {
                                                 arangodb::aql::OptimizerRule::handleArangoSearchViewsRule,
                                             }));

    std::vector<arangodb::velocypack::Slice> expectedDocs{
        arangodb::velocypack::Slice(insertedDocsView[0].vpack()),
        arangodb::velocypack::Slice(insertedDocsView[1].vpack()),
        arangodb::velocypack::Slice(insertedDocsView[2].vpack()),
        arangodb::velocypack::Slice(insertedDocsView[3].vpack()),
        arangodb::velocypack::Slice(insertedDocsView[4].vpack()),
        arangodb::velocypack::Slice(insertedDocsView[5].vpack()),
        arangodb::velocypack::Slice(insertedDocsView[6].vpack()),
        arangodb::velocypack::Slice(insertedDocsView[7].vpack())};

    auto queryResult = arangodb::tests::executeQuery(vocbase, query);
    ASSERT_TRUE(queryResult.result.ok());

    auto result = queryResult.data->slice();
    EXPECT_TRUE(result.isArray());

    arangodb::velocypack::ArrayIterator resultIt(result);
    ASSERT_TRUE(expectedDocs.size() == resultIt.size());

    // Check documents
    auto expectedDoc = expectedDocs.begin();
    for (; resultIt.valid(); resultIt.next(), ++expectedDoc) {
      auto const actualDoc = resultIt.value();
      auto const resolved = actualDoc.resolveExternals();

      EXPECT_TRUE((0 == arangodb::basics::VelocyPackHelper::compare(
                            arangodb::velocypack::Slice(*expectedDoc), resolved, true)));
    }
    EXPECT_TRUE(expectedDoc == expectedDocs.end());
  }

  // FOR x IN collection_3
  //   FOR d IN testView
  //   SEARCH d.seq == x.seq
  // RETURN d;
  {
    std::string const query =
        "FOR x IN collection_3 FOR d IN testView SEARCH x.seq == d.seq RETURN "
        "d";

    EXPECT_TRUE(arangodb::tests::assertRules(vocbase, query,
                                             {
                                                 arangodb::aql::OptimizerRule::handleArangoSearchViewsRule,
                                             }));

    std::vector<arangodb::velocypack::Slice> expectedDocs{
        arangodb::velocypack::Slice(insertedDocsView[0].vpack()),
        arangodb::velocypack::Slice(insertedDocsView[1].vpack()),
        arangodb::velocypack::Slice(insertedDocsView[2].vpack()),
        arangodb::velocypack::Slice(insertedDocsView[3].vpack()),
        arangodb::velocypack::Slice(insertedDocsView[4].vpack()),
        arangodb::velocypack::Slice(insertedDocsView[5].vpack()),
        arangodb::velocypack::Slice(insertedDocsView[6].vpack()),
        arangodb::velocypack::Slice(insertedDocsView[7].vpack())};

    auto queryResult = arangodb::tests::executeQuery(vocbase, query);
    ASSERT_TRUE(queryResult.result.ok());

    auto result = queryResult.data->slice();
    EXPECT_TRUE(result.isArray());

    arangodb::velocypack::ArrayIterator resultIt(result);
    ASSERT_TRUE(expectedDocs.size() == resultIt.size());

    // Check documents
    auto expectedDoc = expectedDocs.begin();
    for (; resultIt.valid(); resultIt.next(), ++expectedDoc) {
      auto const actualDoc = resultIt.value();
      auto const resolved = actualDoc.resolveExternals();

      EXPECT_TRUE((0 == arangodb::basics::VelocyPackHelper::compare(
                            arangodb::velocypack::Slice(*expectedDoc), resolved, true)));
    }
    EXPECT_TRUE(expectedDoc == expectedDocs.end());
  }

  // FOR x IN collection_3
  //   FOR d IN testView
  //   SEARCH d.seq == x.seq
  // SORT d.seq DESC
  // RETURN d;
  {
    std::string const query =
        "FOR x IN collection_3 FOR d IN testView SEARCH x.seq == d.seq SORT "
        "d.seq DESC RETURN d";

    EXPECT_TRUE(arangodb::tests::assertRules(vocbase, query,
                                             {
                                                 arangodb::aql::OptimizerRule::handleArangoSearchViewsRule,
                                             }));

    std::vector<arangodb::velocypack::Slice> expectedDocs{
        arangodb::velocypack::Slice(insertedDocsView[7].vpack()),
        arangodb::velocypack::Slice(insertedDocsView[6].vpack()),
        arangodb::velocypack::Slice(insertedDocsView[5].vpack()),
        arangodb::velocypack::Slice(insertedDocsView[4].vpack()),
        arangodb::velocypack::Slice(insertedDocsView[3].vpack()),
        arangodb::velocypack::Slice(insertedDocsView[2].vpack()),
        arangodb::velocypack::Slice(insertedDocsView[1].vpack()),
        arangodb::velocypack::Slice(insertedDocsView[0].vpack())};

    auto queryResult = arangodb::tests::executeQuery(vocbase, query);
    ASSERT_TRUE(queryResult.result.ok());

    auto result = queryResult.data->slice();
    EXPECT_TRUE(result.isArray());

    arangodb::velocypack::ArrayIterator resultIt(result);
    ASSERT_TRUE(expectedDocs.size() == resultIt.size());

    // Check documents
    auto expectedDoc = expectedDocs.begin();
    for (; resultIt.valid(); resultIt.next(), ++expectedDoc) {
      auto const actualDoc = resultIt.value();
      auto const resolved = actualDoc.resolveExternals();

      EXPECT_TRUE((0 == arangodb::basics::VelocyPackHelper::compare(
                            arangodb::velocypack::Slice(*expectedDoc), resolved, true)));
    }
    EXPECT_TRUE(expectedDoc == expectedDocs.end());
  }

  // FOR x IN collection_3
  //   FOR d IN testView
  //   SEARCH d.seq == x.seq
  // SORT d.seq DESC
  // LIMIT 3
  // RETURN d;
  {
    std::string const query =
        "FOR x IN collection_3 FOR d IN testView SEARCH x.seq == d.seq SORT "
        "d.seq DESC LIMIT 3 RETURN d";

    EXPECT_TRUE(arangodb::tests::assertRules(vocbase, query,
                                             {
                                                 arangodb::aql::OptimizerRule::handleArangoSearchViewsRule,
                                             }));

    std::vector<arangodb::velocypack::Slice> expectedDocs{
        arangodb::velocypack::Slice(insertedDocsView[7].vpack()),
        arangodb::velocypack::Slice(insertedDocsView[6].vpack()),
        arangodb::velocypack::Slice(insertedDocsView[5].vpack())};

    auto queryResult = arangodb::tests::executeQuery(vocbase, query);
    ASSERT_TRUE(queryResult.result.ok());

    auto result = queryResult.data->slice();
    EXPECT_TRUE(result.isArray());

    arangodb::velocypack::ArrayIterator resultIt(result);
    ASSERT_TRUE(expectedDocs.size() == resultIt.size());

    // Check documents
    auto expectedDoc = expectedDocs.begin();
    for (; resultIt.valid(); resultIt.next(), ++expectedDoc) {
      auto const actualDoc = resultIt.value();
      auto const resolved = actualDoc.resolveExternals();

      EXPECT_TRUE((0 == arangodb::basics::VelocyPackHelper::compare(
                            arangodb::velocypack::Slice(*expectedDoc), resolved, true)));
    }
    EXPECT_TRUE(expectedDoc == expectedDocs.end());
  }

  // FOR x IN collection_3
  //   FOR d IN testView
  //   SEARCH d.seq == x.seq && (d.value > 5 && d.value <= 100)
  // RETURN d;
  {
    std::string const query =
        "FOR x IN collection_3 FOR d IN testView SEARCH x.seq == d.seq && "
        "(d.value > 5 && d.value <= 100) SORT d.seq DESC RETURN d";

    EXPECT_TRUE(arangodb::tests::assertRules(vocbase, query,
                                             {
                                                 arangodb::aql::OptimizerRule::handleArangoSearchViewsRule,
                                             }));

    std::vector<arangodb::velocypack::Slice> expectedDocs{
        arangodb::velocypack::Slice(insertedDocsView[6].vpack()),
        arangodb::velocypack::Slice(insertedDocsView[4].vpack()),
        arangodb::velocypack::Slice(insertedDocsView[3].vpack()),
        arangodb::velocypack::Slice(insertedDocsView[0].vpack())};

    auto queryResult = arangodb::tests::executeQuery(vocbase, query);
    ASSERT_TRUE(queryResult.result.ok());

    auto result = queryResult.data->slice();
    EXPECT_TRUE(result.isArray());

    arangodb::velocypack::ArrayIterator resultIt(result);
    ASSERT_TRUE(expectedDocs.size() == resultIt.size());

    // Check documents
    auto expectedDoc = expectedDocs.begin();
    for (; resultIt.valid(); resultIt.next(), ++expectedDoc) {
      auto const actualDoc = resultIt.value();
      auto const resolved = actualDoc.resolveExternals();

      EXPECT_TRUE((0 == arangodb::basics::VelocyPackHelper::compare(
                            arangodb::velocypack::Slice(*expectedDoc), resolved, true)));
    }
    EXPECT_TRUE(expectedDoc == expectedDocs.end());
  }

  // FOR x IN collection_3
  //   FOR d IN testView
  //   SEARCH d.seq == x.seq
  //   SORT BM25(d) ASC, d.seq DESC
  // RETURN d;
  {
    std::vector<arangodb::velocypack::Slice> expectedDocs{
        arangodb::velocypack::Slice(insertedDocsView[7].vpack()),
        arangodb::velocypack::Slice(insertedDocsView[6].vpack()),
        arangodb::velocypack::Slice(insertedDocsView[5].vpack()),
        arangodb::velocypack::Slice(insertedDocsView[4].vpack()),
        arangodb::velocypack::Slice(insertedDocsView[3].vpack()),
        arangodb::velocypack::Slice(insertedDocsView[2].vpack()),
        arangodb::velocypack::Slice(insertedDocsView[1].vpack()),
        arangodb::velocypack::Slice(insertedDocsView[0].vpack())};

    auto queryResult = arangodb::tests::executeQuery(
        vocbase,
        "FOR x IN collection_3 FOR d IN testView SEARCH x.seq == d.seq SORT "
        "BM25(d) ASC, d.seq DESC RETURN d");
    ASSERT_TRUE(queryResult.result.ok());

    auto result = queryResult.data->slice();
    EXPECT_TRUE(result.isArray());

    arangodb::velocypack::ArrayIterator resultIt(result);
    ASSERT_TRUE(expectedDocs.size() == resultIt.size());

    // Check documents
    auto expectedDoc = expectedDocs.begin();
    for (; resultIt.valid(); resultIt.next(), ++expectedDoc) {
      auto const actualDoc = resultIt.value();
      auto const resolved = actualDoc.resolveExternals();

      EXPECT_TRUE((0 == arangodb::basics::VelocyPackHelper::compare(
                            arangodb::velocypack::Slice(*expectedDoc), resolved, true)));
    }
    EXPECT_TRUE(expectedDoc == expectedDocs.end());
  }

  // Note: unable to push condition to the `View` now
  // FOR d IN testView
  //   FOR x IN collection_3
  //   SEARCH d.seq == x.seq
  // RETURN d;
  {
    std::string const query =
        "FOR d IN testView FOR x IN collection_3 FILTER d.seq == x.seq SORT "
        "d.seq RETURN d";

    EXPECT_TRUE(arangodb::tests::assertRules(vocbase, query, {}));

    std::vector<arangodb::velocypack::Slice> expectedDocs{
        arangodb::velocypack::Slice(insertedDocsView[0].vpack()),
        arangodb::velocypack::Slice(insertedDocsView[1].vpack()),
        arangodb::velocypack::Slice(insertedDocsView[2].vpack()),
        arangodb::velocypack::Slice(insertedDocsView[3].vpack()),
        arangodb::velocypack::Slice(insertedDocsView[4].vpack()),
        arangodb::velocypack::Slice(insertedDocsView[5].vpack()),
        arangodb::velocypack::Slice(insertedDocsView[6].vpack()),
        arangodb::velocypack::Slice(insertedDocsView[7].vpack())};

    auto queryResult = arangodb::tests::executeQuery(vocbase, query);
    ASSERT_TRUE(queryResult.result.ok());

    auto result = queryResult.data->slice();
    EXPECT_TRUE(result.isArray());

    arangodb::velocypack::ArrayIterator resultIt(result);
    ASSERT_TRUE(expectedDocs.size() == resultIt.size());

    // Check documents
    auto expectedDoc = expectedDocs.begin();
    for (; resultIt.valid(); resultIt.next(), ++expectedDoc) {
      auto const actualDoc = resultIt.value();
      auto const resolved = actualDoc.resolveExternals();

      EXPECT_TRUE((0 == arangodb::basics::VelocyPackHelper::compare(
                            arangodb::velocypack::Slice(*expectedDoc), resolved, true)));
    }
    EXPECT_TRUE(expectedDoc == expectedDocs.end());
  }

  // Note: unable to push condition to the `View` now
  // FOR d IN testView
  //   FOR x IN collection_3
  //   SEARCH d.seq == x.seq && d.name == 'B'
  // RETURN d;
  {
    std::string const query =
        "FOR d IN testView FOR x IN collection_3 FILTER d.seq == x.seq && "
        "d.name == 'B' RETURN d";

    EXPECT_TRUE(arangodb::tests::assertRules(vocbase, query, {}));

    std::vector<arangodb::velocypack::Slice> expectedDocs{
        arangodb::velocypack::Slice(insertedDocsView[1].vpack())};

    auto queryResult = arangodb::tests::executeQuery(vocbase, query);
    ASSERT_TRUE(queryResult.result.ok());

    auto result = queryResult.data->slice();
    EXPECT_TRUE(result.isArray());

    arangodb::velocypack::ArrayIterator resultIt(result);
    ASSERT_TRUE(expectedDocs.size() == resultIt.size());

    // Check documents
    auto expectedDoc = expectedDocs.begin();
    for (; resultIt.valid(); resultIt.next(), ++expectedDoc) {
      auto const actualDoc = resultIt.value();
      auto const resolved = actualDoc.resolveExternals();

      EXPECT_TRUE((0 == arangodb::basics::VelocyPackHelper::compare(
                            arangodb::velocypack::Slice(*expectedDoc), resolved, true)));
    }
    EXPECT_TRUE(expectedDoc == expectedDocs.end());
  }

  // Note: unable to push condition to the `View` now
  // FOR d IN (FOR c IN testView SEARCH c.name >= 'E' && c.seq < 10 RETURN c)
  //   FOR x IN collection_3
  //   SEARCH d.seq == x.seq
  // RETURN d;
  {
    std::string const query =
        "FOR d IN (FOR c IN testView SEARCH c.name >= 'E' && c.seq < 10 RETURN "
        "c) FOR x IN collection_3 FILTER d.seq == x.seq SORT d.seq RETURN d";

    EXPECT_TRUE(arangodb::tests::assertRules(vocbase, query,
                                             {
                                                 arangodb::aql::OptimizerRule::handleArangoSearchViewsRule,
                                             }));

    std::vector<arangodb::velocypack::Slice> expectedDocs{
        arangodb::velocypack::Slice(insertedDocsView[4].vpack()),
        arangodb::velocypack::Slice(insertedDocsView[5].vpack()),
        arangodb::velocypack::Slice(insertedDocsView[6].vpack()),
        arangodb::velocypack::Slice(insertedDocsView[7].vpack())};

    auto queryResult = arangodb::tests::executeQuery(vocbase, query);
    ASSERT_TRUE(queryResult.result.ok());

    auto result = queryResult.data->slice();
    EXPECT_TRUE(result.isArray());

    arangodb::velocypack::ArrayIterator resultIt(result);
    ASSERT_TRUE(expectedDocs.size() == resultIt.size());

    // Check documents
    auto expectedDoc = expectedDocs.begin();
    for (; resultIt.valid(); resultIt.next(), ++expectedDoc) {
      auto const actualDoc = resultIt.value();
      auto const resolved = actualDoc.resolveExternals();

      EXPECT_TRUE((0 == arangodb::basics::VelocyPackHelper::compare(
                            arangodb::velocypack::Slice(*expectedDoc), resolved, true)));
    }
    EXPECT_TRUE(expectedDoc == expectedDocs.end());
  }

  // Note: unable to push condition to the `View` now
  // FOR d IN (FOR c IN testView SEARCH c.name >= 'E' && c.seq < 10 SORT TFIDF(c) ASC, c.seq DESC RETURN c)
  //   FOR x IN collection_3
  //   SEARCH d.seq == x.seq
  // RETURN d;
  {
    std::string const query =
        "FOR d IN (FOR c IN testView SEARCH c.name >= 'E' && c.seq < 10 SORT "
        "TFIDF(c) ASC, c.seq DESC RETURN c) FOR x IN collection_3 FILTER d.seq "
        "== x.seq RETURN d";

    EXPECT_TRUE(arangodb::tests::assertRules(vocbase, query,
                                             {
                                                 arangodb::aql::OptimizerRule::handleArangoSearchViewsRule,
                                             }));

    std::vector<arangodb::velocypack::Slice> expectedDocs{
        arangodb::velocypack::Slice(insertedDocsView[7].vpack()),
        arangodb::velocypack::Slice(insertedDocsView[6].vpack()),
        arangodb::velocypack::Slice(insertedDocsView[5].vpack()),
        arangodb::velocypack::Slice(insertedDocsView[4].vpack())};

    auto queryResult = arangodb::tests::executeQuery(vocbase, query);
    ASSERT_TRUE(queryResult.result.ok());

    auto result = queryResult.data->slice();
    EXPECT_TRUE(result.isArray());

    arangodb::velocypack::ArrayIterator resultIt(result);
    ASSERT_TRUE(expectedDocs.size() == resultIt.size());

    // Check documents
    auto expectedDoc = expectedDocs.begin();
    for (; resultIt.valid(); resultIt.next(), ++expectedDoc) {
      auto const actualDoc = resultIt.value();
      auto const resolved = actualDoc.resolveExternals();

      EXPECT_TRUE((0 == arangodb::basics::VelocyPackHelper::compare(
                            arangodb::velocypack::Slice(*expectedDoc), resolved, true)));
    }
    EXPECT_TRUE(expectedDoc == expectedDocs.end());
  }

  // Note: unable to push condition to the `View` now
  // FOR d IN (FOR c IN testView SEARCH c.name >= 'E' && c.seq < 10 SORT TFIDF(c) ASC, c.seq DESC RETURN c)
  //   FOR x IN collection_3
  //   SEARCH d.seq == x.seq
  // LIMIT 2
  // RETURN d;
  {
    std::string const query =
        "FOR d IN (FOR c IN testView SEARCH c.name >= 'E' && c.seq < 10 SORT "
        "TFIDF(c) ASC, c.seq DESC RETURN c) FOR x IN collection_3 FILTER d.seq "
        "== x.seq LIMIT 2 RETURN d";

    EXPECT_TRUE(arangodb::tests::assertRules(vocbase, query,
                                             {
                                                 arangodb::aql::OptimizerRule::handleArangoSearchViewsRule,
                                             }));

    std::vector<arangodb::velocypack::Slice> expectedDocs{
        arangodb::velocypack::Slice(insertedDocsView[7].vpack()),
        arangodb::velocypack::Slice(insertedDocsView[6].vpack()),
    };

    auto queryResult = arangodb::tests::executeQuery(vocbase, query);
    ASSERT_TRUE(queryResult.result.ok());

    auto result = queryResult.data->slice();
    EXPECT_TRUE(result.isArray());

    arangodb::velocypack::ArrayIterator resultIt(result);
    ASSERT_TRUE(expectedDocs.size() == resultIt.size());

    // Check documents
    auto expectedDoc = expectedDocs.begin();
    for (; resultIt.valid(); resultIt.next(), ++expectedDoc) {
      auto const actualDoc = resultIt.value();
      auto const resolved = actualDoc.resolveExternals();

      EXPECT_TRUE((0 == arangodb::basics::VelocyPackHelper::compare(
                            arangodb::velocypack::Slice(*expectedDoc), resolved, true)));
    }
    EXPECT_TRUE(expectedDoc == expectedDocs.end());
  }

  // Note: unable to push condition to the `View` now
  // FOR d IN (FOR c IN testView SEARCH c.name >= 'E' && c.seq < 10 SORT TFIDF(c) ASC, c.seq DESC LIMIT 3 RETURN c)
  //   FOR x IN collection_3
  //   SEARCH d.seq == x.seq
  // RETURN d;
  {
    std::string const query =
        "FOR d IN (FOR c IN testView SEARCH c.name >= 'E' && c.seq < 10 SORT "
        "TFIDF(c) ASC, c.seq DESC LIMIT 5 RETURN c) FOR x IN collection_3 "
        "FILTER d.seq == x.seq RETURN d";

    EXPECT_TRUE(arangodb::tests::assertRules(
        vocbase, query, {arangodb::aql::OptimizerRule::handleArangoSearchViewsRule}));

    std::vector<arangodb::velocypack::Slice> expectedDocs{
        arangodb::velocypack::Slice(insertedDocsView[7].vpack()),
        arangodb::velocypack::Slice(insertedDocsView[6].vpack()),
        arangodb::velocypack::Slice(insertedDocsView[5].vpack())};

    auto queryResult = arangodb::tests::executeQuery(vocbase, query);
    ASSERT_TRUE(queryResult.result.ok());

    auto result = queryResult.data->slice();
    EXPECT_TRUE(result.isArray());

    arangodb::velocypack::ArrayIterator resultIt(result);
    ASSERT_TRUE(expectedDocs.size() == resultIt.size());

    // Check documents
    auto expectedDoc = expectedDocs.begin();
    for (; resultIt.valid(); resultIt.next(), ++expectedDoc) {
      auto const actualDoc = resultIt.value();
      auto const resolved = actualDoc.resolveExternals();

      EXPECT_TRUE((0 == arangodb::basics::VelocyPackHelper::compare(
                            arangodb::velocypack::Slice(*expectedDoc), resolved, true)));
    }
    EXPECT_TRUE(expectedDoc == expectedDocs.end());
  }

  // Invalid bound collection name
  {
    auto queryResult = arangodb::tests::executeQuery(
        vocbase,
        "FOR d IN (FOR c IN testView SEARCH c.name >= 'E' && c.seq < 10 SORT "
        "TFIDF(c) ASC, c.seq DESC LIMIT 5 RETURN c) FOR x IN @@collection "
        "SEARCH d.seq == x.seq RETURN d",
        VPackParser::fromJson(
            "{ \"@collection\": \"invlaidCollectionName\" }"));

    ASSERT_TRUE(queryResult.result.is(TRI_ERROR_ARANGO_DATA_SOURCE_NOT_FOUND));
  }

  // dependent sort condition in inner loop + custom scorer
  // (must recreate view iterator each loop iteration)
  //
  // FOR x IN 0..5
  //   FOR d IN testView
  //   SEARCH d.seq == x
  //   SORT customscorer(d,x)
  // RETURN d;
  {
    std::string const query =
        "FOR x IN 0..5 FOR d IN testView SEARCH d.seq == x SORT "
        "customscorer(d, x) DESC RETURN d";

    EXPECT_TRUE(arangodb::tests::assertRules(vocbase, query,
                                             {
                                                 arangodb::aql::OptimizerRule::handleArangoSearchViewsRule,
                                             }));

    std::vector<arangodb::velocypack::Slice> expectedDocs{
        arangodb::velocypack::Slice(insertedDocsView[5].vpack()),
        arangodb::velocypack::Slice(insertedDocsView[4].vpack()),
        arangodb::velocypack::Slice(insertedDocsView[3].vpack()),
        arangodb::velocypack::Slice(insertedDocsView[2].vpack()),
        arangodb::velocypack::Slice(insertedDocsView[1].vpack()),
        arangodb::velocypack::Slice(insertedDocsView[0].vpack()),
    };

    auto queryResult = arangodb::tests::executeQuery(vocbase, query);
    ASSERT_TRUE(queryResult.result.ok());

    auto result = queryResult.data->slice();
    EXPECT_TRUE(result.isArray());

    arangodb::velocypack::ArrayIterator resultIt(result);
    ASSERT_TRUE(expectedDocs.size() == resultIt.size());

    // Check documents
    auto expectedDoc = expectedDocs.begin();
    for (; resultIt.valid(); resultIt.next(), ++expectedDoc) {
      auto const actualDoc = resultIt.value();
      auto const resolved = actualDoc.resolveExternals();

      EXPECT_TRUE((0 == arangodb::basics::VelocyPackHelper::compare(
                            arangodb::velocypack::Slice(*expectedDoc), resolved, true)));
    }
    EXPECT_TRUE(expectedDoc == expectedDocs.end());
  }

  // invalid reference in scorer
  {
    std::string const query =
        "FOR d IN testView FOR i IN 0..5 SORT tfidf(i) DESC RETURN d";

    EXPECT_TRUE(arangodb::tests::assertRules(vocbase, query, {}));

    auto queryResult = arangodb::tests::executeQuery(vocbase, query);
    ASSERT_TRUE(queryResult.result.is(TRI_ERROR_QUERY_FUNCTION_ARGUMENT_TYPE_MISMATCH));
  }

  // FOR i IN 1..5
  //  FOR x IN collection_0
  //    FOR d IN  SEARCH d.seq == i && d.name == x.name
  // SORT customscorer(d, x.seq)
  {
    std::string const query =
        "FOR i IN 1..5 FOR x IN collection_1 FOR d IN testView SEARCH d.seq == "
        "i AND d.name == x.name SORT customscorer(d, x.seq) DESC RETURN d";

    EXPECT_TRUE(arangodb::tests::assertRules(vocbase, query,
                                             {
                                                 arangodb::aql::OptimizerRule::handleArangoSearchViewsRule,
                                             }));

    std::vector<arangodb::velocypack::Slice> expectedDocs{
        arangodb::velocypack::Slice(insertedDocsView[4].vpack()),
        arangodb::velocypack::Slice(insertedDocsView[2].vpack())};

    auto queryResult = arangodb::tests::executeQuery(vocbase, query);
    ASSERT_TRUE(queryResult.result.ok());

    auto result = queryResult.data->slice();
    EXPECT_TRUE(result.isArray());

    arangodb::velocypack::ArrayIterator resultIt(result);
    ASSERT_TRUE(expectedDocs.size() == resultIt.size());

    // Check documents
    auto expectedDoc = expectedDocs.begin();
    for (; resultIt.valid(); resultIt.next(), ++expectedDoc) {
      auto const actualDoc = resultIt.value();
      auto const resolved = actualDoc.resolveExternals();

      EXPECT_TRUE((0 == arangodb::basics::VelocyPackHelper::compare(
                            arangodb::velocypack::Slice(*expectedDoc), resolved, true)));
    }
    EXPECT_TRUE(expectedDoc == expectedDocs.end());
  }

  // FOR i IN 1..5
  //  FOR x IN collection_0 SEARCH x.seq == i
  //    FOR d IN  SEARCH d.seq == x.seq && d.name == x.name
  // SORT customscorer(d, x.seq)
  {
    std::string const query =
        "FOR i IN 1..5 FOR x IN collection_1 FILTER x.seq == i FOR d IN "
        "testView SEARCH d.seq == x.seq AND d.name == x.name SORT "
        "customscorer(d, x.seq) DESC RETURN d";

    EXPECT_TRUE(arangodb::tests::assertRules(vocbase, query,
                                             {
                                                 arangodb::aql::OptimizerRule::handleArangoSearchViewsRule,
                                             }));

    std::vector<arangodb::velocypack::Slice> expectedDocs{
        arangodb::velocypack::Slice(insertedDocsView[4].vpack()),
        arangodb::velocypack::Slice(insertedDocsView[2].vpack()),
    };

    auto queryResult = arangodb::tests::executeQuery(vocbase, query);
    ASSERT_TRUE(queryResult.result.ok());

    auto result = queryResult.data->slice();
    EXPECT_TRUE(result.isArray());

    arangodb::velocypack::ArrayIterator resultIt(result);
    ASSERT_TRUE(expectedDocs.size() == resultIt.size());

    // Check documents
    auto expectedDoc = expectedDocs.begin();
    for (; resultIt.valid(); resultIt.next(), ++expectedDoc) {
      auto const actualDoc = resultIt.value();
      auto const resolved = actualDoc.resolveExternals();

      EXPECT_TRUE((0 == arangodb::basics::VelocyPackHelper::compare(
                            arangodb::velocypack::Slice(*expectedDoc), resolved, true)));
    }
    EXPECT_TRUE(expectedDoc == expectedDocs.end());
  }

  {
    std::string const query =
        "LET attr = _NONDETERM_('seq') "
        "FOR i IN 1..5 "
        "  FOR x IN collection_1 FILTER x.seq == i "
        "    FOR d IN testView SEARCH d.seq == x.seq AND d.name == x.name "
        "      SORT customscorer(d, x[attr]) DESC "
        "RETURN d";

    EXPECT_TRUE(arangodb::tests::assertRules(vocbase, query,
                                             {
                                                 arangodb::aql::OptimizerRule::handleArangoSearchViewsRule,
                                             }));

    std::vector<arangodb::velocypack::Slice> expectedDocs{
        arangodb::velocypack::Slice(insertedDocsView[4].vpack()),
        arangodb::velocypack::Slice(insertedDocsView[2].vpack()),
    };

    auto queryResult = arangodb::tests::executeQuery(vocbase, query);
    ASSERT_TRUE(queryResult.result.ok());

    auto result = queryResult.data->slice();
    EXPECT_TRUE(result.isArray());

    arangodb::velocypack::ArrayIterator resultIt(result);
    ASSERT_TRUE(expectedDocs.size() == resultIt.size());

    // Check documents
    auto expectedDoc = expectedDocs.begin();
    for (; resultIt.valid(); resultIt.next(), ++expectedDoc) {
      auto const actualDoc = resultIt.value();
      auto const resolved = actualDoc.resolveExternals();

      EXPECT_TRUE((0 == arangodb::basics::VelocyPackHelper::compare(
                            arangodb::velocypack::Slice(*expectedDoc), resolved, true)));
    }
    EXPECT_TRUE(expectedDoc == expectedDocs.end());
  }

  // FOR i IN 1..5
  //  FOR x IN collection_0 SEARCH x.seq == i
  //    FOR d IN  SEARCH d.seq == x.seq && d.name == x.name
  // SORT customscorer(d, x.seq)
  {
    std::string const query =
        "FOR i IN 1..5 FOR x IN collection_1 FILTER x.seq == i FOR d IN "
        "testView SEARCH d.seq == x.seq AND d.name == x.name SORT "
        "customscorer(d, x['seq']) DESC RETURN d";

    EXPECT_TRUE(arangodb::tests::assertRules(vocbase, query,
                                             {
                                                 arangodb::aql::OptimizerRule::handleArangoSearchViewsRule,
                                             }));

    std::vector<arangodb::velocypack::Slice> expectedDocs{
        arangodb::velocypack::Slice(insertedDocsView[4].vpack()),
        arangodb::velocypack::Slice(insertedDocsView[2].vpack()),
    };

    auto queryResult = arangodb::tests::executeQuery(vocbase, query);
    ASSERT_TRUE(queryResult.result.ok());

    auto result = queryResult.data->slice();
    EXPECT_TRUE(result.isArray());

    arangodb::velocypack::ArrayIterator resultIt(result);
    ASSERT_TRUE(expectedDocs.size() == resultIt.size());

    // Check documents
    auto expectedDoc = expectedDocs.begin();
    for (; resultIt.valid(); resultIt.next(), ++expectedDoc) {
      auto const actualDoc = resultIt.value();
      auto const resolved = actualDoc.resolveExternals();

      EXPECT_TRUE((0 == arangodb::basics::VelocyPackHelper::compare(
                            arangodb::velocypack::Slice(*expectedDoc), resolved, true)));
    }
    EXPECT_TRUE(expectedDoc == expectedDocs.end());
  }

  // unable to retrieve `d.seq` from self-referenced variable
  // FOR i IN 1..5
  //  FOR d IN  SEARCH d.seq == i SORT customscorer(d, d.seq)
  //    FOR x IN collection_0 SEARCH x.seq == d.seq && x.name == d.name
  // SORT customscorer(d, d.seq) DESC
  {
    std::string const query =
        "FOR i IN 1..5 FOR d IN testView SEARCH d.seq == i FOR x IN "
        "collection_1 FILTER x.seq == d.seq && x.name == d.name SORT "
        "customscorer(d, d.seq) DESC RETURN d";

    EXPECT_TRUE(arangodb::tests::assertRules(vocbase, query,
                                             {
                                                 arangodb::aql::OptimizerRule::handleArangoSearchViewsRule,
                                             }));

    auto queryResult = arangodb::tests::executeQuery(vocbase, query);
    ASSERT_TRUE(queryResult.result.is(TRI_ERROR_BAD_PARAMETER));
  }

  // unable to retrieve `x.seq` from inner loop
  // FOR i IN 1..5
  //  FOR d IN  SEARCH d.seq == i SORT customscorer(d, d.seq)
  //    FOR x IN collection_0 SEARCH x.seq == d.seq && x.name == d.name
  // SORT customscorer(d, x.seq) DESC
  {
    std::string const query =
        "FOR i IN 1..5 FOR d IN testView SEARCH d.seq == i FOR x IN "
        "collection_1 FILTER x.seq == d.seq && x.name == d.name SORT "
        "customscorer(d, x.seq) DESC RETURN d";

    EXPECT_TRUE(arangodb::tests::assertRules(vocbase, query,
                                             {
                                                 arangodb::aql::OptimizerRule::handleArangoSearchViewsRule,
                                             }));

    auto queryResult = arangodb::tests::executeQuery(vocbase, query);
    ASSERT_TRUE(queryResult.result.is(TRI_ERROR_BAD_PARAMETER));
  }

  // FOR i IN 1..5
  //  FOR d IN  SEARCH d.seq == i SORT customscorer(d, i) ASC
  //    FOR x IN collection_0 SEARCH x.seq == d.seq && x.name == d.name
  // SORT customscorer(d, i) DESC
  {
    std::string const query =
        "FOR i IN 1..5 "
        "  FOR d IN testView SEARCH d.seq == i SORT customscorer(d, i) ASC "
        "    FOR x IN collection_1 FILTER x.seq == d.seq && x.name == d.name "
        "SORT customscorer(d, i) DESC RETURN d";

    EXPECT_TRUE(arangodb::tests::assertRules(vocbase, query,
                                             {
                                                 arangodb::aql::OptimizerRule::handleArangoSearchViewsRule,
                                             }));

    std::vector<arangodb::velocypack::Slice> expectedDocs{
        arangodb::velocypack::Slice(insertedDocsView[4].vpack()),
        arangodb::velocypack::Slice(insertedDocsView[2].vpack()),
    };

    auto queryResult = arangodb::tests::executeQuery(vocbase, query);
    ASSERT_TRUE(queryResult.result.ok());

    auto result = queryResult.data->slice();
    EXPECT_TRUE(result.isArray());

    arangodb::velocypack::ArrayIterator resultIt(result);
    ASSERT_TRUE(expectedDocs.size() == resultIt.size());

    // Check documents
    auto expectedDoc = expectedDocs.begin();
    for (; resultIt.valid(); resultIt.next(), ++expectedDoc) {
      auto const actualDoc = resultIt.value();
      auto const resolved = actualDoc.resolveExternals();

      EXPECT_TRUE((0 == arangodb::basics::VelocyPackHelper::compare(
                            arangodb::velocypack::Slice(*expectedDoc), resolved, true)));
    }
    EXPECT_TRUE(expectedDoc == expectedDocs.end());
  }

  // dedicated to https://github.com/arangodb/planning/issues/3065$
  // Optimizer rule "inline sub-queries" which doesn't handle views correctly$
  {
    std::string const query =
        "LET fullAccounts = (FOR acc1 IN [1] RETURN { 'key': 'A' }) for a IN "
        "fullAccounts for d IN testView SEARCH d.name == a.key return d";

    EXPECT_TRUE(arangodb::tests::assertRules(vocbase, query,
                                             {arangodb::aql::OptimizerRule::handleArangoSearchViewsRule,
                                              arangodb::aql::OptimizerRule::inlineSubqueriesRule}));

    std::vector<arangodb::velocypack::Slice> expectedDocs{
        arangodb::velocypack::Slice(insertedDocsView[0].vpack()),
    };

    auto queryResult = arangodb::tests::executeQuery(vocbase, query);
    ASSERT_TRUE(queryResult.result.ok());

    auto result = queryResult.data->slice();
    EXPECT_TRUE(result.isArray());

    arangodb::velocypack::ArrayIterator resultIt(result);
    ASSERT_TRUE(expectedDocs.size() == resultIt.size());

    // Check documents
    auto expectedDoc = expectedDocs.begin();
    for (; resultIt.valid(); resultIt.next(), ++expectedDoc) {
      auto const actualDoc = resultIt.value();
      auto const resolved = actualDoc.resolveExternals();

      EXPECT_TRUE((0 == arangodb::basics::VelocyPackHelper::compare(
                            arangodb::velocypack::Slice(*expectedDoc), resolved, true)));
    }
    EXPECT_TRUE(expectedDoc == expectedDocs.end());
  }

  // FOR i IN 1..5
  //   FOR d IN testView SEARCH d.seq == i
  //     FOR x IN collection_1 FILTER x.seq == d.seq && x.seq == TFIDF(d)
  {
    std::string const query =
        "FOR i IN 1..5 "
        "  FOR d IN testView SEARCH d.seq == i "
        "    FOR x IN collection_1 FILTER x.seq == d.seq && x.seq == "
        "customscorer(d, i)"
        "RETURN x";

    EXPECT_TRUE(arangodb::tests::assertRules(vocbase, query,
                                             {
                                                 arangodb::aql::OptimizerRule::handleArangoSearchViewsRule,
                                             }));

    std::vector<arangodb::velocypack::Slice> expectedDocs{
        arangodb::velocypack::Slice(insertedDocsView[2].vpack()),
        arangodb::velocypack::Slice(insertedDocsView[4].vpack()),
    };

    auto queryResult = arangodb::tests::executeQuery(vocbase, query);
    ASSERT_TRUE(queryResult.result.ok());

    auto result = queryResult.data->slice();
    EXPECT_TRUE(result.isArray());

    arangodb::velocypack::ArrayIterator resultIt(result);
    ASSERT_TRUE(expectedDocs.size() == resultIt.size());

    // Check documents
    auto expectedDoc = expectedDocs.begin();
    for (; resultIt.valid(); resultIt.next(), ++expectedDoc) {
      auto const actualDoc = resultIt.value();
      auto const resolved = actualDoc.resolveExternals();

      EXPECT_TRUE((0 == arangodb::basics::VelocyPackHelper::compare(
                            arangodb::velocypack::Slice(*expectedDoc), resolved, true)));
    }
    EXPECT_TRUE(expectedDoc == expectedDocs.end());
  }

  {
    std::string const query =
        "FOR i IN 1..5 "
        "  FOR d IN testView SEARCH d.seq == i "
        "    FOR x IN collection_1 FILTER x.seq == d.seq "
        "SORT 1 + customscorer(d, i) DESC "
        "RETURN d";

    EXPECT_TRUE(arangodb::tests::assertRules(vocbase, query,
                                             {
                                                 arangodb::aql::OptimizerRule::handleArangoSearchViewsRule,
                                             }));

    std::vector<arangodb::velocypack::Slice> expectedDocs{
        arangodb::velocypack::Slice(insertedDocsView[4].vpack()),
        arangodb::velocypack::Slice(insertedDocsView[2].vpack()),
    };

    auto queryResult = arangodb::tests::executeQuery(vocbase, query);
    ASSERT_TRUE(queryResult.result.ok());

    auto result = queryResult.data->slice();
    EXPECT_TRUE(result.isArray());

    arangodb::velocypack::ArrayIterator resultIt(result);
    ASSERT_TRUE(expectedDocs.size() == resultIt.size());

    // Check documents
    auto expectedDoc = expectedDocs.begin();
    for (; resultIt.valid(); resultIt.next(), ++expectedDoc) {
      auto const actualDoc = resultIt.value();
      auto const resolved = actualDoc.resolveExternals();

      EXPECT_TRUE((0 == arangodb::basics::VelocyPackHelper::compare(
                            arangodb::velocypack::Slice(*expectedDoc), resolved, true)));
    }
    EXPECT_TRUE(expectedDoc == expectedDocs.end());
  }

  // multiple sorts
  {
    std::string const query =
        "FOR i IN 1..5 "
        "  FOR d IN testView SEARCH d.seq == i SORT tfidf(d, i > 0) ASC "
        "    FOR x IN collection_1 FILTER x.seq == d.seq && x.name == d.name "
        "SORT customscorer(d, i) DESC RETURN d";

    EXPECT_TRUE(arangodb::tests::assertRules(vocbase, query,
                                             {
                                                 arangodb::aql::OptimizerRule::handleArangoSearchViewsRule,
                                             }));

    std::vector<arangodb::velocypack::Slice> expectedDocs{
        arangodb::velocypack::Slice(insertedDocsView[4].vpack()),
        arangodb::velocypack::Slice(insertedDocsView[2].vpack()),
    };

    auto queryResult = arangodb::tests::executeQuery(vocbase, query);
    ASSERT_TRUE(queryResult.result.ok());

    auto result = queryResult.data->slice();
    EXPECT_TRUE(result.isArray());

    arangodb::velocypack::ArrayIterator resultIt(result);
    ASSERT_TRUE(expectedDocs.size() == resultIt.size());

    // Check documents
    auto expectedDoc = expectedDocs.begin();
    for (; resultIt.valid(); resultIt.next(), ++expectedDoc) {
      auto const actualDoc = resultIt.value();
      auto const resolved = actualDoc.resolveExternals();

      EXPECT_TRUE((0 == arangodb::basics::VelocyPackHelper::compare(
                            arangodb::velocypack::Slice(*expectedDoc), resolved, true)));
    }
    EXPECT_TRUE(expectedDoc == expectedDocs.end());
  }

  // x.seq is used before being assigned
  {
    std::string const query =
        "FOR d IN testView SEARCH d.name >= 'E' && d.seq < 10 "
        "  SORT customscorer(d) DESC "
        "  LIMIT 3 "
        "  FOR x IN collection_1 FILTER x.seq == d.seq "
        "    SORT customscorer(d, x.seq) "
        "RETURN x";

    EXPECT_TRUE(arangodb::tests::assertRules(vocbase, query,
                                             {
                                                 arangodb::aql::OptimizerRule::handleArangoSearchViewsRule,
                                             }));

    auto queryResult = arangodb::tests::executeQuery(vocbase, query);
    ASSERT_TRUE(queryResult.result.is(TRI_ERROR_BAD_PARAMETER));
  }

  // x.seq is used before being assigned
  {
    std::string const query =
        "FOR d IN (FOR c IN testView SEARCH c.name >= 'E' && c.seq < 10 SORT "
        "customscorer(c) DESC LIMIT 3 RETURN c) "
        "  FOR x IN collection_1 FILTER x.seq == d.seq "
        "    SORT customscorer(d, x.seq) "
        "RETURN x";

    EXPECT_TRUE(arangodb::tests::assertRules(vocbase, query,
                                             {
                                                 arangodb::aql::OptimizerRule::handleArangoSearchViewsRule,
                                             }));

    auto queryResult = arangodb::tests::executeQuery(vocbase, query);
    ASSERT_TRUE(queryResult.result.is(TRI_ERROR_BAD_PARAMETER));
  }
}<|MERGE_RESOLUTION|>--- conflicted
+++ resolved
@@ -210,13 +210,8 @@
 
     dbFeature->createDatabase(1, "testVocbase", arangodb::velocypack::Slice::emptyObjectSlice(), vocbase);  // required for IResearchAnalyzerFeature::emplace(...)
     arangodb::methods::Collections::createSystem(
-<<<<<<< HEAD
         *vocbase,
-        arangodb::tests::AnalyzerCollectionName);
-=======
-        *vocbase, 
         arangodb::tests::AnalyzerCollectionName, false);
->>>>>>> 8d1b74fc
     analyzers->emplace(result, "testVocbase::test_analyzer", "TestAnalyzer",
                        VPackParser::fromJson("\"abc\"")->slice());  // cache analyzer
     analyzers->emplace(result, "testVocbase::test_csv_analyzer",
