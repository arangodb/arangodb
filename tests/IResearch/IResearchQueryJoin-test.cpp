--- conflicted
+++ resolved
@@ -45,169 +45,7 @@
 // --SECTION--                                                 setup / tear-down
 // -----------------------------------------------------------------------------
 
-<<<<<<< HEAD
-class IResearchQueryJoinTest : public ::testing::Test {
- protected:
-  StorageEngineMock engine;
-  arangodb::application_features::ApplicationServer server;
-  std::vector<std::pair<arangodb::application_features::ApplicationFeature*, bool>> features;
-
-  IResearchQueryJoinTest() : engine(server), server(nullptr, nullptr) {
-    arangodb::EngineSelectorFeature::ENGINE = &engine;
-    arangodb::aql::AqlFunctionFeature* functions = nullptr;
-
-    arangodb::tests::init(true);
-
-    // suppress INFO {authentication} Authentication is turned on (system only), authentication for unix sockets is turned on
-    // suppress WARNING {authentication} --server.jwt-secret is insecure. Use --server.jwt-secret-keyfile instead
-    arangodb::LogTopic::setLogLevel(arangodb::Logger::AUTHENTICATION.name(),
-                                    arangodb::LogLevel::ERR);
-
-    // suppress log messages since tests check error conditions
-    features.emplace_back(new arangodb::FlushFeature(server), false);
-    arangodb::LogTopic::setLogLevel(arangodb::Logger::AQL.name(), arangodb::LogLevel::ERR);  // suppress WARNING {aql} Suboptimal AqlItemMatrix index lookup:
-    arangodb::LogTopic::setLogLevel(arangodb::Logger::FIXME.name(), arangodb::LogLevel::ERR);  // suppress WARNING DefaultCustomTypeHandler called
-    arangodb::LogTopic::setLogLevel(arangodb::iresearch::TOPIC.name(),
-                                    arangodb::LogLevel::FATAL);
-    irs::logger::output_le(iresearch::logger::IRL_FATAL, stderr);
-
-    // setup required application features
-    features.emplace_back(new arangodb::V8DealerFeature(server),
-                          false);  // required for DatabaseFeature::createDatabase(...)
-    features.emplace_back(new arangodb::ViewTypesFeature(server), true);
-    features.emplace_back(new arangodb::AuthenticationFeature(server), true);
-    features.emplace_back(new arangodb::DatabasePathFeature(server), false);
-    features.emplace_back(new arangodb::DatabaseFeature(server), false);
-    features.emplace_back(new arangodb::ShardingFeature(server), false);
-    features.emplace_back(new arangodb::QueryRegistryFeature(server), false);  // must be first
-    arangodb::application_features::ApplicationServer::server->addFeature(
-        features.back().first);  // need QueryRegistryFeature feature to be added now in order to create the system database
-    features.emplace_back(new arangodb::SystemDatabaseFeature(server), true);  // required for IResearchAnalyzerFeature
-    features.emplace_back(new arangodb::TraverserEngineRegistryFeature(server), false);  // must be before AqlFeature
-    features.emplace_back(new arangodb::AqlFeature(server), true);
-    features.emplace_back(new arangodb::aql::OptimizerRulesFeature(server), true);
-    features.emplace_back(functions = new arangodb::aql::AqlFunctionFeature(server),
-                          true);  // required for IResearchAnalyzerFeature
-    features.emplace_back(new arangodb::iresearch::IResearchAnalyzerFeature(server), true);
-    features.emplace_back(new arangodb::iresearch::IResearchFeature(server), true);
-
-#if USE_ENTERPRISE
-    features.emplace_back(new arangodb::LdapFeature(server),
-                          false);  // required for AuthenticationFeature with USE_ENTERPRISE
-#endif
-
-    // required for V8DealerFeature::prepare(), ClusterFeature::prepare() not required
-    arangodb::application_features::ApplicationServer::server->addFeature(
-        new arangodb::ClusterFeature(server));
-
-    for (auto& f : features) {
-      arangodb::application_features::ApplicationServer::server->addFeature(f.first);
-    }
-
-    for (auto& f : features) {
-      f.first->prepare();
-    }
-
-    auto databases = VPackBuilder();
-    databases.openArray();
-    databases.add(systemDatabaseArgs);
-    databases.close();
-
-    auto* dbFeature =
-        arangodb::application_features::ApplicationServer::lookupFeature<arangodb::DatabaseFeature>(
-            "Database");
-    dbFeature->loadDatabases(databases.slice());
-
-    for (auto& f : features) {
-      if (f.second) {
-        f.first->start();
-      }
-    }
-
-    // register fake non-deterministic function in order to suppress optimizations
-    functions->add(arangodb::aql::Function{
-        "_NONDETERM_", ".",
-        arangodb::aql::Function::makeFlags(
-            // fake non-deterministic
-            arangodb::aql::Function::Flags::CanRunOnDBServer),
-        [](arangodb::aql::ExpressionContext*, arangodb::transaction::Methods*,
-           arangodb::aql::VPackFunctionParameters const& params) {
-          TRI_ASSERT(!params.empty());
-          return params[0];
-        }});
-
-    // register fake non-deterministic function in order to suppress optimizations
-    functions->add(arangodb::aql::Function{
-        "_FORWARD_", ".",
-        arangodb::aql::Function::makeFlags(
-            // fake deterministic
-            arangodb::aql::Function::Flags::Deterministic, arangodb::aql::Function::Flags::Cacheable,
-            arangodb::aql::Function::Flags::CanRunOnDBServer),
-        [](arangodb::aql::ExpressionContext*, arangodb::transaction::Methods*,
-           arangodb::aql::VPackFunctionParameters const& params) {
-          TRI_ASSERT(!params.empty());
-          return params[0];
-        }});
-
-    // external function names must be registred in upper-case
-    // user defined functions have ':' in the external function name
-    // function arguments string format: requiredArg1[,requiredArg2]...[|optionalArg1[,optionalArg2]...]
-    arangodb::aql::Function customScorer(
-        "CUSTOMSCORER", ".|+",
-        arangodb::aql::Function::makeFlags(arangodb::aql::Function::Flags::Deterministic,
-                                           arangodb::aql::Function::Flags::Cacheable,
-                                           arangodb::aql::Function::Flags::CanRunOnDBServer));
-    arangodb::iresearch::addFunction(*arangodb::aql::AqlFunctionFeature::AQLFUNCTIONS,
-                                     customScorer);
-
-    auto* analyzers =
-        arangodb::application_features::ApplicationServer::lookupFeature<arangodb::iresearch::IResearchAnalyzerFeature>();
-    arangodb::iresearch::IResearchAnalyzerFeature::EmplaceResult result;
-    TRI_vocbase_t* vocbase;
-
-    dbFeature->createDatabase(testDBInfo(), vocbase);  // required for IResearchAnalyzerFeature::emplace(...)
-    arangodb::methods::Collections::createSystem(*vocbase, arangodb::tests::AnalyzerCollectionName,
-                                                 false);
-    analyzers->emplace(result, "testVocbase::test_analyzer", "TestAnalyzer",
-                       VPackParser::fromJson("\"abc\"")->slice());  // cache analyzer
-    analyzers->emplace(result, "testVocbase::test_csv_analyzer",
-                       "TestDelimAnalyzer",
-                       VPackParser::fromJson("\",\"")->slice());  // cache analyzer
-
-    auto* dbPathFeature =
-        arangodb::application_features::ApplicationServer::getFeature<arangodb::DatabasePathFeature>(
-            "DatabasePath");
-    arangodb::tests::setDatabasePath(*dbPathFeature);  // ensure test data is stored in a unique directory
-  }
-
-  ~IResearchQueryJoinTest() {
-    arangodb::AqlFeature(server).stop();  // unset singleton instance
-    arangodb::LogTopic::setLogLevel(arangodb::iresearch::TOPIC.name(),
-                                    arangodb::LogLevel::DEFAULT);
-    arangodb::LogTopic::setLogLevel(arangodb::Logger::FIXME.name(),
-                                    arangodb::LogLevel::DEFAULT);
-    arangodb::LogTopic::setLogLevel(arangodb::Logger::AQL.name(), arangodb::LogLevel::DEFAULT);
-    arangodb::application_features::ApplicationServer::server = nullptr;
-
-    // destroy application features
-    for (auto& f : features) {
-      if (f.second) {
-        f.first->stop();
-      }
-    }
-
-    for (auto& f : features) {
-      f.first->unprepare();
-    }
-
-    arangodb::LogTopic::setLogLevel(arangodb::Logger::AUTHENTICATION.name(),
-                                    arangodb::LogLevel::DEFAULT);
-    arangodb::EngineSelectorFeature::ENGINE = nullptr;
-  }
-};  // IResearchQuerySetup
-=======
 class IResearchQueryJoinTest : public IResearchQueryTest {};
->>>>>>> a83c2323
 
 }  // namespace
 
@@ -216,7 +54,8 @@
 // -----------------------------------------------------------------------------
 
 TEST_F(IResearchQueryJoinTest, Subquery) {
-  TRI_vocbase_t vocbase(TRI_vocbase_type_e::TRI_VOCBASE_TYPE_NORMAL, testDBInfo(server.server()));
+  TRI_vocbase_t vocbase(TRI_vocbase_type_e::TRI_VOCBASE_TYPE_NORMAL,
+                        testDBInfo(server.server()));
 
   std::shared_ptr<arangodb::LogicalCollection> entities;
   std::shared_ptr<arangodb::LogicalCollection> links;
@@ -400,7 +239,8 @@
     \"type\": \"arangosearch\" \
   }");
 
-  TRI_vocbase_t vocbase(TRI_vocbase_type_e::TRI_VOCBASE_TYPE_NORMAL, testDBInfo(server.server()));
+  TRI_vocbase_t vocbase(TRI_vocbase_type_e::TRI_VOCBASE_TYPE_NORMAL,
+                        testDBInfo(server.server()));
   std::shared_ptr<arangodb::LogicalCollection> logicalCollection1;
   std::shared_ptr<arangodb::LogicalCollection> logicalCollection2;
   std::shared_ptr<arangodb::LogicalCollection> logicalCollection3;
@@ -565,7 +405,8 @@
     \"type\": \"arangosearch\" \
   }");
 
-  TRI_vocbase_t vocbase(TRI_vocbase_type_e::TRI_VOCBASE_TYPE_NORMAL, testDBInfo(server.server()));
+  TRI_vocbase_t vocbase(TRI_vocbase_type_e::TRI_VOCBASE_TYPE_NORMAL,
+                        testDBInfo(server.server()));
   std::shared_ptr<arangodb::LogicalCollection> logicalCollection1;
   std::shared_ptr<arangodb::LogicalCollection> logicalCollection2;
   std::shared_ptr<arangodb::LogicalCollection> logicalCollection3;
