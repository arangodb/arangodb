////////////////////////////////////////////////////////////////////////////////
/// DISCLAIMER
///
/// Copyright 2018 ArangoDB GmbH, Cologne, Germany
///
/// Licensed under the Apache License, Version 2.0 (the "License");
/// you may not use this file except in compliance with the License.
/// You may obtain a copy of the License at
///
///     http://www.apache.org/licenses/LICENSE-2.0
///
/// Unless required by applicable law or agreed to in writing, software
/// distributed under the License is distributed on an "AS IS" BASIS,
/// WITHOUT WARRANTIES OR CONDITIONS OF ANY KIND, either express or implied.
/// See the License for the specific language governing permissions and
/// limitations under the License.
///
/// Copyright holder is ArangoDB GmbH, Cologne, Germany
///
/// @author Andrey Abramov
/// @author Vasiliy Nabatchikov
////////////////////////////////////////////////////////////////////////////////

#include "gtest/gtest.h"

#include "../Mocks/StorageEngineMock.h"
#include "../Mocks/Servers.h"
#include "AgencyMock.h"
#include "common.h"

#include "utils/log.hpp"
#include "utils/utf8_path.hpp"

#include "Aql/AstNode.h"
#include "Aql/ExecutionPlan.h"
#include "Aql/Function.h"
#include "Aql/SortCondition.h"
#include "Basics/ArangoGlobalContext.h"
#include "Basics/files.h"

#include "Agency/Store.h"
#include "Cluster/ClusterComm.h"
#include "Cluster/ClusterInfo.h"
#include "IResearch/ApplicationServerHelper.h"
#include "IResearch/IResearchCommon.h"
#include "IResearch/IResearchFeature.h"
#include "IResearch/IResearchLink.h"
#include "IResearch/IResearchLinkCoordinator.h"
#include "IResearch/IResearchLinkHelper.h"
#include "IResearch/IResearchViewCoordinator.h"
#include "Logger/LogTopic.h"
#include "Logger/Logger.h"
#include "Utils/OperationOptions.h"
#include "Utils/SingleCollectionTransaction.h"
#include "VocBase/KeyGenerator.h"
#include "VocBase/LogicalCollection.h"
#include "VocBase/ManagedDocumentResult.h"
#include "VocBase/Methods/Collections.h"
#include "VocBase/Methods/Indexes.h"
#include "velocypack/Iterator.h"
#include "velocypack/Parser.h"

static const VPackBuilder systemDatabaseBuilder = dbArgsBuilder();
static const VPackSlice   systemDatabaseArgs = systemDatabaseBuilder.slice();
// -----------------------------------------------------------------------------
// --SECTION--                                                 setup / tear-down
// -----------------------------------------------------------------------------

class IResearchLinkCoordinatorTest : public ::testing::Test {
 protected:
  arangodb::tests::mocks::MockCoordinator server;
  arangodb::consensus::Store& _agencyStore;

<<<<<<< HEAD
    // suppress INFO {authentication} Authentication is turned on (system only), authentication for unix sockets is turned on
    // suppress WARNING {authentication} --server.jwt-secret is insecure. Use --server.jwt-secret-keyfile instead
    arangodb::LogTopic::setLogLevel(arangodb::Logger::AUTHENTICATION.name(),
                                    arangodb::LogLevel::ERR);

    // pretend we're on coordinator
    serverRoleBeforeSetup = arangodb::ServerState::instance()->getRole();
    arangodb::ServerState::instance()->setRole(arangodb::ServerState::ROLE_COORDINATOR);

    auto buildFeatureEntry = [&](arangodb::application_features::ApplicationFeature* ftr,
                                 bool start) -> void {
      std::string name = ftr->name();
      features.emplace(name, std::make_pair(ftr, start));
    };
    arangodb::application_features::ApplicationFeature* tmpFeature;

    buildFeatureEntry(new arangodb::application_features::BasicFeaturePhase(server, false), false);
    buildFeatureEntry(new arangodb::application_features::CommunicationFeaturePhase(server),
                      false);
    buildFeatureEntry(new arangodb::application_features::ClusterFeaturePhase(server), false);
    buildFeatureEntry(new arangodb::application_features::DatabaseFeaturePhase(server), false);
    buildFeatureEntry(new arangodb::application_features::GreetingsFeaturePhase(server, false),
                      false);
    buildFeatureEntry(new arangodb::application_features::V8FeaturePhase(server), false);

    // setup required application features
    buildFeatureEntry(new arangodb::V8DealerFeature(server), false);
    buildFeatureEntry(new arangodb::ViewTypesFeature(server), true);
    buildFeatureEntry(tmpFeature = new arangodb::QueryRegistryFeature(server), false);
    arangodb::application_features::ApplicationServer::server->addFeature(tmpFeature);  // need QueryRegistryFeature feature to be added now in order to create the system database
    system = irs::memory::make_unique<TRI_vocbase_t>(TRI_vocbase_type_e::TRI_VOCBASE_TYPE_NORMAL,
                                                     0, systemDatabaseArgs);
    buildFeatureEntry(new arangodb::SystemDatabaseFeature(server, system.get()),
                      false);  // required for IResearchAnalyzerFeature
    buildFeatureEntry(new arangodb::RandomFeature(server), false);  // required by AuthenticationFeature
    buildFeatureEntry(new arangodb::AuthenticationFeature(server), false);
    buildFeatureEntry(arangodb::DatabaseFeature::DATABASE =
                          new arangodb::DatabaseFeature(server),
                      false);
    buildFeatureEntry(new arangodb::DatabasePathFeature(server), false);
    buildFeatureEntry(new arangodb::TraverserEngineRegistryFeature(server), false);  // must be before AqlFeature
    buildFeatureEntry(new arangodb::AqlFeature(server), true);
    buildFeatureEntry(new arangodb::aql::AqlFunctionFeature(server), true);  // required for IResearchAnalyzerFeature
    buildFeatureEntry(new arangodb::iresearch::IResearchFeature(server), true);
    buildFeatureEntry(new arangodb::FlushFeature(server), false);  // do not start the thread
    buildFeatureEntry(new arangodb::ClusterFeature(server), false);
    buildFeatureEntry(new arangodb::ShardingFeature(server), false);
    buildFeatureEntry(new arangodb::iresearch::IResearchAnalyzerFeature(server), true);

#if USE_ENTERPRISE
    buildFeatureEntry(new arangodb::LdapFeature(server),
                      false);  // required for AuthenticationFeature with USE_ENTERPRISE
#endif

    for (auto& f : features) {
      arangodb::application_features::ApplicationServer::server->addFeature(
          f.second.first);
    }
    arangodb::application_features::ApplicationServer::server->setupDependencies(false);
    orderedFeatures =
        arangodb::application_features::ApplicationServer::server->getOrderedFeatures();

    // suppress log messages since tests check error conditions
    arangodb::LogTopic::setLogLevel(arangodb::Logger::AGENCY.name(),
                                    arangodb::LogLevel::FATAL);
    arangodb::LogTopic::setLogLevel(arangodb::Logger::FIXME.name(), arangodb::LogLevel::ERR);  // suppress ERROR recovery failure due to error from callback
    arangodb::LogTopic::setLogLevel(arangodb::Logger::CLUSTER.name(),
                                    arangodb::LogLevel::FATAL);
    arangodb::LogTopic::setLogLevel(arangodb::iresearch::TOPIC.name(),
                                    arangodb::LogLevel::FATAL);
    irs::logger::output_le(iresearch::logger::IRL_FATAL, stderr);

    for (auto& f : orderedFeatures) {
      f->prepare();

      if (f->name() == "Authentication") {
        f->forceDisable();
      }
    }
=======
  IResearchLinkCoordinatorTest() : server(), _agencyStore(server.getAgencyStore()) {
>>>>>>> 8d1b74fc

    arangodb::tests::init();

    TransactionStateMock::abortTransactionCount = 0;
    TransactionStateMock::beginTransactionCount = 0;
    TransactionStateMock::commitTransactionCount = 0;
  }

  void createTestDatabase(TRI_vocbase_t*& vocbase) {
    vocbase = server.createDatabase("testDatabase");
    ASSERT_NE(nullptr, vocbase);
    ASSERT_EQ("testDatabase", vocbase->name());
    ASSERT_EQ(TRI_vocbase_type_e::TRI_VOCBASE_TYPE_COORDINATOR, vocbase->type());
  }

  ~IResearchLinkCoordinatorTest() {
  }
};

// -----------------------------------------------------------------------------
// --SECTION--                                                        test suite
// -----------------------------------------------------------------------------

TEST_F(IResearchLinkCoordinatorTest, test_create_drop) {
  arangodb::ServerState::instance()->setRebootId(1); // Hack.
  auto* ci = arangodb::ClusterInfo::instance();
  ASSERT_TRUE(nullptr != ci);

  TRI_vocbase_t* vocbase;  // will be owned by DatabaseFeature

<<<<<<< HEAD
  // create database
  {
    // simulate heartbeat thread
    ASSERT_TRUE(TRI_ERROR_NO_ERROR == database->createDatabase(1, "testDatabase", arangodb::velocypack::Slice::emptyObjectSlice(), vocbase));

    ASSERT_TRUE(nullptr != vocbase);
    EXPECT_TRUE("testDatabase" == vocbase->name());
    EXPECT_TRUE(TRI_vocbase_type_e::TRI_VOCBASE_TYPE_COORDINATOR == vocbase->type());
    EXPECT_TRUE(1 == vocbase->id());

    EXPECT_TRUE(arangodb::AgencyComm().setValue(std::string("Current/Databases/") + vocbase->name(), arangodb::velocypack::Slice::emptyObjectSlice(), 0.0).successful());
    EXPECT_TRUE((ci->createDatabaseCoordinator(vocbase->name(), VPackSlice::emptyObjectSlice(), 0.0)
                     .ok()));
  }
=======
  createTestDatabase(vocbase);
>>>>>>> 8d1b74fc

  // create collection
  std::shared_ptr<arangodb::LogicalCollection> logicalCollection;
  {
    auto const collectionId = "1";

    auto collectionJson = arangodb::velocypack::Parser::fromJson(
        "{ \"name\": \"testCollection\", \"replicationFactor\":1, "
        "\"shards\":{} }");

    EXPECT_TRUE((ci->createCollectionCoordinator(vocbase->name(), collectionId, 0, 1, 1,
                                                 false, collectionJson->slice(), 0.0, false, nullptr)
                     .ok()));

    logicalCollection = ci->getCollection(vocbase->name(), collectionId);
    ASSERT_TRUE((nullptr != logicalCollection));
  }

  ci->loadCurrent();

  // no view specified
  {
    auto json = arangodb::velocypack::Parser::fromJson("{}");
    try {
      arangodb::iresearch::IResearchLinkCoordinator::factory().instantiate(
          *logicalCollection.get(), json->slice(), 1, true);
      EXPECT_TRUE(false);
    } catch (arangodb::basics::Exception const& ex) {
      EXPECT_EQ(TRI_ERROR_ARANGO_DATA_SOURCE_NOT_FOUND, ex.code());
    }
  }

  // no view can be found (e.g. db-server coming up with view not available from Agency yet)
  {
    auto json = arangodb::velocypack::Parser::fromJson("{ \"view\": \"42\" }");
    EXPECT_NE(nullptr, arangodb::iresearch::IResearchLinkCoordinator::factory().instantiate(
                           *logicalCollection.get(), json->slice(), 1, true));
  }

  auto const currentCollectionPath = "/Current/Collections/" + vocbase->name() +
                                     "/" + std::to_string(logicalCollection->id());

  // valid link creation
  {
    auto linkJson = arangodb::velocypack::Parser::fromJson(
        "{ \"id\" : \"42\", \"type\": \"arangosearch\", \"view\": \"42\" }");
    auto viewJson = arangodb::velocypack::Parser::fromJson(
        "{ \"name\": \"testView\", \"id\": \"42\", \"type\": \"arangosearch\" "
        "}");
    arangodb::LogicalView::ptr logicalView;
    ASSERT_TRUE(
        (arangodb::LogicalView::create(logicalView, *vocbase, viewJson->slice()).ok()));
    ASSERT_TRUE(logicalView);
    auto const viewId = std::to_string(logicalView->planId());
    EXPECT_TRUE("42" == viewId);

    // simulate heartbeat thread (create index in current)
    {
      auto const value = arangodb::velocypack::Parser::fromJson(
          "{ \"shard-id\": { \"indexes\" : [ { \"id\": \"42\" } ] } }");
      EXPECT_TRUE(arangodb::AgencyComm()
                      .setValue(currentCollectionPath, value->slice(), 0.0)
                      .successful());
    }

    // unable to create index without timeout
    VPackBuilder outputDefinition;
    EXPECT_TRUE(arangodb::methods::Indexes::ensureIndex(logicalCollection.get(),
                                                        linkJson->slice(), true, outputDefinition)
                    .ok());

    // get new version from plan
    auto updatedCollection0 =
        ci->getCollection(vocbase->name(), std::to_string(logicalCollection->id()));
    ASSERT_TRUE((updatedCollection0));
    auto link = arangodb::iresearch::IResearchLinkHelper::find(*updatedCollection0, *logicalView);
    EXPECT_TRUE(link);

    auto index = std::dynamic_pointer_cast<arangodb::Index>(link);
    ASSERT_TRUE((false == !index));
    EXPECT_TRUE((true == index->canBeDropped()));
    EXPECT_TRUE((updatedCollection0.get() == &(index->collection())));
    EXPECT_TRUE((index->fieldNames().empty()));
    EXPECT_TRUE((index->fields().empty()));
    EXPECT_TRUE((false == index->hasExpansion()));
    EXPECT_TRUE((false == index->hasSelectivityEstimate()));
    EXPECT_TRUE((false == index->implicitlyUnique()));
    EXPECT_TRUE((false == index->isSorted()));
    EXPECT_TRUE((0 < index->memory()));
    EXPECT_TRUE((true == index->sparse()));
    EXPECT_TRUE(
        (arangodb::Index::IndexType::TRI_IDX_TYPE_IRESEARCH_LINK == index->type()));
    EXPECT_TRUE((arangodb::iresearch::DATA_SOURCE_TYPE.name() == index->typeName()));
    EXPECT_TRUE((false == index->unique()));

    arangodb::iresearch::IResearchLinkMeta actualMeta;
    arangodb::iresearch::IResearchLinkMeta expectedMeta;
    auto builder = index->toVelocyPack(
        arangodb::Index::makeFlags(arangodb::Index::Serialize::Figures));

    std::string error;
    EXPECT_TRUE(actualMeta.init(builder->slice(), false, error));
    EXPECT_TRUE(error.empty());
    EXPECT_TRUE(expectedMeta == actualMeta);
    auto const slice = builder->slice();
    EXPECT_TRUE(slice.hasKey("view"));
    EXPECT_TRUE(slice.get("view").isString());
    EXPECT_TRUE(logicalView->id() == 42);
    EXPECT_TRUE(logicalView->guid() == slice.get("view").copyString());
    EXPECT_TRUE(slice.hasKey("figures"));
    EXPECT_TRUE(slice.get("figures").isObject());
    EXPECT_TRUE(slice.get("figures").hasKey("memory"));
    EXPECT_TRUE(slice.get("figures").get("memory").isNumber());
    EXPECT_TRUE(0 < slice.get("figures").get("memory").getUInt());

    // simulate heartbeat thread (drop index from current)
    {
      auto const value = arangodb::velocypack::Parser::fromJson(
          "{ \"shard-id\": { \"indexes\" : [ ] } }");
      EXPECT_TRUE(arangodb::AgencyComm()
                      .setValue(currentCollectionPath, value->slice(), 0.0)
                      .successful());
    }

    auto const indexArg =
        arangodb::velocypack::Parser::fromJson("{\"id\": \"42\"}");
    EXPECT_TRUE(arangodb::methods::Indexes::drop(logicalCollection.get(),
                                                 indexArg->slice())
                    .ok());

    // get new version from plan
    auto updatedCollection1 =
        ci->getCollection(vocbase->name(), std::to_string(logicalCollection->id()));
    ASSERT_TRUE((updatedCollection1));
    EXPECT_TRUE((!arangodb::iresearch::IResearchLinkHelper::find(*updatedCollection1,
                                                                 *logicalView)));

    // drop view
    EXPECT_TRUE(logicalView->drop().ok());
    EXPECT_TRUE(nullptr == ci->getView(vocbase->name(), viewId));

    // old index remains valid
    {
      arangodb::iresearch::IResearchLinkMeta actualMeta;
      arangodb::iresearch::IResearchLinkMeta expectedMeta;
      auto builder = index->toVelocyPack(
          arangodb::Index::makeFlags(arangodb::Index::Serialize::Figures));
      std::string error;

      EXPECT_TRUE((actualMeta.init(builder->slice(), false, error) && expectedMeta == actualMeta));
      auto slice = builder->slice();
      EXPECT_TRUE(error.empty());
      EXPECT_TRUE((slice.hasKey("view") && slice.get("view").isString() &&
                   logicalView->id() == 42 &&
                   logicalView->guid() == slice.get("view").copyString() &&
                   slice.hasKey("figures") && slice.get("figures").isObject() &&
                   slice.get("figures").hasKey("memory") &&
                   slice.get("figures").get("memory").isNumber() &&
                   0 < slice.get("figures").get("memory").getUInt()));
    }
  }

  // ensure jSON is still valid after unload()
  {
    auto linkJson = arangodb::velocypack::Parser::fromJson(
        "{ \"id\":\"42\", \"type\": \"arangosearch\", \"view\": \"42\" }");
    auto viewJson = arangodb::velocypack::Parser::fromJson(
        "{ \"name\": \"testView\", \"id\": \"42\", \"type\": \"arangosearch\" "
        "}");
    arangodb::LogicalView::ptr logicalView;
    ASSERT_TRUE(
        (arangodb::LogicalView::create(logicalView, *vocbase, viewJson->slice()).ok()));
    ASSERT_TRUE(logicalView);
    auto const viewId = std::to_string(logicalView->planId());
    EXPECT_TRUE("42" == viewId);

    // simulate heartbeat thread (create index in current)
    {
      auto const value = arangodb::velocypack::Parser::fromJson(
          "{ \"shard-id\": { \"indexes\" : [ { \"id\": \"42\" } ] } }");
      EXPECT_TRUE(arangodb::AgencyComm()
                      .setValue(currentCollectionPath, value->slice(), 0.0)
                      .successful());
    }

    // unable to create index without timeout
    VPackBuilder outputDefinition;
    EXPECT_TRUE(arangodb::methods::Indexes::ensureIndex(logicalCollection.get(),
                                                        linkJson->slice(), true, outputDefinition)
                    .ok());

    // get new version from plan
    auto updatedCollection =
        ci->getCollection(vocbase->name(), std::to_string(logicalCollection->id()));
    ASSERT_TRUE(updatedCollection);
    auto link = arangodb::iresearch::IResearchLinkHelper::find(*updatedCollection, *logicalView);
    EXPECT_TRUE(link);

    auto index = std::dynamic_pointer_cast<arangodb::Index>(link);
    EXPECT_TRUE((true == index->canBeDropped()));
    EXPECT_TRUE((updatedCollection.get() == &(index->collection())));
    EXPECT_TRUE((index->fieldNames().empty()));
    EXPECT_TRUE((index->fields().empty()));
    EXPECT_TRUE((false == index->hasExpansion()));
    EXPECT_TRUE((false == index->hasSelectivityEstimate()));
    EXPECT_TRUE((false == index->implicitlyUnique()));
    EXPECT_TRUE((false == index->isSorted()));
    EXPECT_TRUE((0 < index->memory()));
    EXPECT_TRUE((true == index->sparse()));
    EXPECT_TRUE(
        (arangodb::Index::IndexType::TRI_IDX_TYPE_IRESEARCH_LINK == index->type()));
    EXPECT_TRUE((arangodb::iresearch::DATA_SOURCE_TYPE.name() == index->typeName()));
    EXPECT_TRUE((false == index->unique()));

    {
      arangodb::iresearch::IResearchLinkMeta actualMeta;
      arangodb::iresearch::IResearchLinkMeta expectedMeta;
      auto builder = index->toVelocyPack(
          arangodb::Index::makeFlags(arangodb::Index::Serialize::Figures));
      std::string error;

      EXPECT_TRUE((actualMeta.init(builder->slice(), false, error) && expectedMeta == actualMeta));
      auto slice = builder->slice();
      EXPECT_TRUE((slice.hasKey("view") && slice.get("view").isString() &&
                   logicalView->id() == 42 &&
                   logicalView->guid() == slice.get("view").copyString() &&
                   slice.hasKey("figures") && slice.get("figures").isObject() &&
                   slice.get("figures").hasKey("memory") &&
                   slice.get("figures").get("memory").isNumber() &&
                   0 < slice.get("figures").get("memory").getUInt()));
    }

    // ensure jSON is still valid after unload()
    {
      index->unload();
      auto builder = index->toVelocyPack(
          arangodb::Index::makeFlags(arangodb::Index::Serialize::Figures));
      auto slice = builder->slice();
      EXPECT_TRUE((slice.hasKey("view") && slice.get("view").isString() &&
                   logicalView->id() == 42 &&
                   logicalView->guid() == slice.get("view").copyString() &&
                   slice.hasKey("figures") && slice.get("figures").isObject() &&
                   slice.get("figures").hasKey("memory") &&
                   slice.get("figures").get("memory").isNumber() &&
                   0 < slice.get("figures").get("memory").getUInt()));
    }
  }
}<|MERGE_RESOLUTION|>--- conflicted
+++ resolved
@@ -71,89 +71,7 @@
   arangodb::tests::mocks::MockCoordinator server;
   arangodb::consensus::Store& _agencyStore;
 
-<<<<<<< HEAD
-    // suppress INFO {authentication} Authentication is turned on (system only), authentication for unix sockets is turned on
-    // suppress WARNING {authentication} --server.jwt-secret is insecure. Use --server.jwt-secret-keyfile instead
-    arangodb::LogTopic::setLogLevel(arangodb::Logger::AUTHENTICATION.name(),
-                                    arangodb::LogLevel::ERR);
-
-    // pretend we're on coordinator
-    serverRoleBeforeSetup = arangodb::ServerState::instance()->getRole();
-    arangodb::ServerState::instance()->setRole(arangodb::ServerState::ROLE_COORDINATOR);
-
-    auto buildFeatureEntry = [&](arangodb::application_features::ApplicationFeature* ftr,
-                                 bool start) -> void {
-      std::string name = ftr->name();
-      features.emplace(name, std::make_pair(ftr, start));
-    };
-    arangodb::application_features::ApplicationFeature* tmpFeature;
-
-    buildFeatureEntry(new arangodb::application_features::BasicFeaturePhase(server, false), false);
-    buildFeatureEntry(new arangodb::application_features::CommunicationFeaturePhase(server),
-                      false);
-    buildFeatureEntry(new arangodb::application_features::ClusterFeaturePhase(server), false);
-    buildFeatureEntry(new arangodb::application_features::DatabaseFeaturePhase(server), false);
-    buildFeatureEntry(new arangodb::application_features::GreetingsFeaturePhase(server, false),
-                      false);
-    buildFeatureEntry(new arangodb::application_features::V8FeaturePhase(server), false);
-
-    // setup required application features
-    buildFeatureEntry(new arangodb::V8DealerFeature(server), false);
-    buildFeatureEntry(new arangodb::ViewTypesFeature(server), true);
-    buildFeatureEntry(tmpFeature = new arangodb::QueryRegistryFeature(server), false);
-    arangodb::application_features::ApplicationServer::server->addFeature(tmpFeature);  // need QueryRegistryFeature feature to be added now in order to create the system database
-    system = irs::memory::make_unique<TRI_vocbase_t>(TRI_vocbase_type_e::TRI_VOCBASE_TYPE_NORMAL,
-                                                     0, systemDatabaseArgs);
-    buildFeatureEntry(new arangodb::SystemDatabaseFeature(server, system.get()),
-                      false);  // required for IResearchAnalyzerFeature
-    buildFeatureEntry(new arangodb::RandomFeature(server), false);  // required by AuthenticationFeature
-    buildFeatureEntry(new arangodb::AuthenticationFeature(server), false);
-    buildFeatureEntry(arangodb::DatabaseFeature::DATABASE =
-                          new arangodb::DatabaseFeature(server),
-                      false);
-    buildFeatureEntry(new arangodb::DatabasePathFeature(server), false);
-    buildFeatureEntry(new arangodb::TraverserEngineRegistryFeature(server), false);  // must be before AqlFeature
-    buildFeatureEntry(new arangodb::AqlFeature(server), true);
-    buildFeatureEntry(new arangodb::aql::AqlFunctionFeature(server), true);  // required for IResearchAnalyzerFeature
-    buildFeatureEntry(new arangodb::iresearch::IResearchFeature(server), true);
-    buildFeatureEntry(new arangodb::FlushFeature(server), false);  // do not start the thread
-    buildFeatureEntry(new arangodb::ClusterFeature(server), false);
-    buildFeatureEntry(new arangodb::ShardingFeature(server), false);
-    buildFeatureEntry(new arangodb::iresearch::IResearchAnalyzerFeature(server), true);
-
-#if USE_ENTERPRISE
-    buildFeatureEntry(new arangodb::LdapFeature(server),
-                      false);  // required for AuthenticationFeature with USE_ENTERPRISE
-#endif
-
-    for (auto& f : features) {
-      arangodb::application_features::ApplicationServer::server->addFeature(
-          f.second.first);
-    }
-    arangodb::application_features::ApplicationServer::server->setupDependencies(false);
-    orderedFeatures =
-        arangodb::application_features::ApplicationServer::server->getOrderedFeatures();
-
-    // suppress log messages since tests check error conditions
-    arangodb::LogTopic::setLogLevel(arangodb::Logger::AGENCY.name(),
-                                    arangodb::LogLevel::FATAL);
-    arangodb::LogTopic::setLogLevel(arangodb::Logger::FIXME.name(), arangodb::LogLevel::ERR);  // suppress ERROR recovery failure due to error from callback
-    arangodb::LogTopic::setLogLevel(arangodb::Logger::CLUSTER.name(),
-                                    arangodb::LogLevel::FATAL);
-    arangodb::LogTopic::setLogLevel(arangodb::iresearch::TOPIC.name(),
-                                    arangodb::LogLevel::FATAL);
-    irs::logger::output_le(iresearch::logger::IRL_FATAL, stderr);
-
-    for (auto& f : orderedFeatures) {
-      f->prepare();
-
-      if (f->name() == "Authentication") {
-        f->forceDisable();
-      }
-    }
-=======
   IResearchLinkCoordinatorTest() : server(), _agencyStore(server.getAgencyStore()) {
->>>>>>> 8d1b74fc
 
     arangodb::tests::init();
 
@@ -167,7 +85,7 @@
     ASSERT_NE(nullptr, vocbase);
     ASSERT_EQ("testDatabase", vocbase->name());
     ASSERT_EQ(TRI_vocbase_type_e::TRI_VOCBASE_TYPE_COORDINATOR, vocbase->type());
-  }
+    }
 
   ~IResearchLinkCoordinatorTest() {
   }
@@ -184,24 +102,7 @@
 
   TRI_vocbase_t* vocbase;  // will be owned by DatabaseFeature
 
-<<<<<<< HEAD
-  // create database
-  {
-    // simulate heartbeat thread
-    ASSERT_TRUE(TRI_ERROR_NO_ERROR == database->createDatabase(1, "testDatabase", arangodb::velocypack::Slice::emptyObjectSlice(), vocbase));
-
-    ASSERT_TRUE(nullptr != vocbase);
-    EXPECT_TRUE("testDatabase" == vocbase->name());
-    EXPECT_TRUE(TRI_vocbase_type_e::TRI_VOCBASE_TYPE_COORDINATOR == vocbase->type());
-    EXPECT_TRUE(1 == vocbase->id());
-
-    EXPECT_TRUE(arangodb::AgencyComm().setValue(std::string("Current/Databases/") + vocbase->name(), arangodb::velocypack::Slice::emptyObjectSlice(), 0.0).successful());
-    EXPECT_TRUE((ci->createDatabaseCoordinator(vocbase->name(), VPackSlice::emptyObjectSlice(), 0.0)
-                     .ok()));
-  }
-=======
   createTestDatabase(vocbase);
->>>>>>> 8d1b74fc
 
   // create collection
   std::shared_ptr<arangodb::LogicalCollection> logicalCollection;
