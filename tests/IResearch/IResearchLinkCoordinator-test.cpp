////////////////////////////////////////////////////////////////////////////////
/// DISCLAIMER
///
/// Copyright 2018 ArangoDB GmbH, Cologne, Germany
///
/// Licensed under the Apache License, Version 2.0 (the "License");
/// you may not use this file except in compliance with the License.
/// You may obtain a copy of the License at
///
///     http://www.apache.org/licenses/LICENSE-2.0
///
/// Unless required by applicable law or agreed to in writing, software
/// distributed under the License is distributed on an "AS IS" BASIS,
/// WITHOUT WARRANTIES OR CONDITIONS OF ANY KIND, either express or implied.
/// See the License for the specific language governing permissions and
/// limitations under the License.
///
/// Copyright holder is ArangoDB GmbH, Cologne, Germany
///
/// @author Andrey Abramov
/// @author Vasiliy Nabatchikov
////////////////////////////////////////////////////////////////////////////////

#include "gtest/gtest.h"

#include "../Mocks/StorageEngineMock.h"
#include "../Mocks/Servers.h"
#include "AgencyMock.h"
#include "common.h"

#include "utils/log.hpp"
#include "utils/utf8_path.hpp"

#include "Agency/Store.h"
#include "ApplicationFeatures/CommunicationFeaturePhase.h"
#include "ApplicationFeatures/GreetingsFeaturePhase.h"
#include "Aql/AqlFunctionFeature.h"
#include "Aql/AstNode.h"
#include "Aql/ExecutionPlan.h"
#include "Aql/Function.h"
#include "Aql/SortCondition.h"
#include "Basics/ArangoGlobalContext.h"
#include "Basics/files.h"
#include "Cluster/ClusterComm.h"
#include "Cluster/ClusterFeature.h"
#include "Cluster/ClusterInfo.h"
#include "FeaturePhases/BasicFeaturePhaseServer.h"
#include "FeaturePhases/ClusterFeaturePhase.h"
#include "FeaturePhases/DatabaseFeaturePhase.h"
#include "FeaturePhases/V8FeaturePhase.h"
#include "GeneralServer/AuthenticationFeature.h"
#include "IResearch/ApplicationServerHelper.h"
#include "IResearch/IResearchCommon.h"
#include "IResearch/IResearchFeature.h"
#include "IResearch/IResearchLink.h"
#include "IResearch/IResearchLinkCoordinator.h"
#include "IResearch/IResearchLinkHelper.h"
#include "IResearch/IResearchViewCoordinator.h"
#include "Logger/LogTopic.h"
#include "Logger/Logger.h"
#include "Utils/OperationOptions.h"
#include "Utils/SingleCollectionTransaction.h"
#include "VocBase/KeyGenerator.h"
#include "VocBase/LogicalCollection.h"
#include "VocBase/ManagedDocumentResult.h"
#include "VocBase/Methods/Collections.h"
#include "VocBase/Methods/Indexes.h"
#include "velocypack/Iterator.h"
#include "velocypack/Parser.h"

<<<<<<< HEAD
#if USE_ENTERPRISE
#include "Enterprise/Ldap/LdapFeature.h"
#endif

static const VPackBuilder systemDatabaseBuilder = dbArgsBuilder();
static const VPackSlice   systemDatabaseArgs = systemDatabaseBuilder.slice();

=======
>>>>>>> d592014c
// -----------------------------------------------------------------------------
// --SECTION--                                                 setup / tear-down
// -----------------------------------------------------------------------------

class IResearchLinkCoordinatorTest : public ::testing::Test {
 protected:
  arangodb::tests::mocks::MockCoordinator server;
  arangodb::consensus::Store& _agencyStore;

  IResearchLinkCoordinatorTest() : server(), _agencyStore(server.getAgencyStore()) {

    arangodb::tests::init();

    TransactionStateMock::abortTransactionCount = 0;
    TransactionStateMock::beginTransactionCount = 0;
    TransactionStateMock::commitTransactionCount = 0;
  }

  void createTestDatabase(TRI_vocbase_t*& vocbase) {
    vocbase = server.createDatabase("testDatabase");
    ASSERT_NE(nullptr, vocbase);
    ASSERT_EQ("testDatabase", vocbase->name());
    ASSERT_EQ(TRI_vocbase_type_e::TRI_VOCBASE_TYPE_COORDINATOR, vocbase->type());
    }

  ~IResearchLinkCoordinatorTest() {
  }
};

// -----------------------------------------------------------------------------
// --SECTION--                                                        test suite
// -----------------------------------------------------------------------------

TEST_F(IResearchLinkCoordinatorTest, test_create_drop) {
  arangodb::ServerState::instance()->setRebootId(1); // Hack.
  auto& ci = server.getFeature<arangodb::ClusterFeature>().clusterInfo();

  TRI_vocbase_t* vocbase;  // will be owned by DatabaseFeature

  createTestDatabase(vocbase);

  // create collection
  std::shared_ptr<arangodb::LogicalCollection> logicalCollection;
  {
    auto const collectionId = "1";

    auto collectionJson = arangodb::velocypack::Parser::fromJson(
        "{ \"name\": \"testCollection\", \"replicationFactor\":1, "
        "\"shards\":{} }");

    EXPECT_TRUE((ci.createCollectionCoordinator(vocbase->name(), collectionId, 0, 1, 1, false,
                                                collectionJson->slice(), 0.0, false, nullptr)
                     .ok()));

    logicalCollection = ci.getCollection(vocbase->name(), collectionId);
    ASSERT_TRUE((nullptr != logicalCollection));
  }

  ci.loadCurrent();

  // no view specified
  {
    auto json = arangodb::velocypack::Parser::fromJson("{}");
    try {
      arangodb::iresearch::IResearchLinkCoordinator::factory().instantiate(
          *logicalCollection.get(), json->slice(), 1, true);
      EXPECT_TRUE(false);
    } catch (arangodb::basics::Exception const& ex) {
      EXPECT_EQ(TRI_ERROR_ARANGO_DATA_SOURCE_NOT_FOUND, ex.code());
    }
  }

  // no view can be found (e.g. db-server coming up with view not available from Agency yet)
  {
    auto json = arangodb::velocypack::Parser::fromJson("{ \"view\": \"42\" }");
    EXPECT_NE(nullptr, arangodb::iresearch::IResearchLinkCoordinator::factory().instantiate(
                           *logicalCollection.get(), json->slice(), 1, true));
  }

  auto const currentCollectionPath = "/Current/Collections/" + vocbase->name() +
                                     "/" + std::to_string(logicalCollection->id());

  // valid link creation
  {
    auto linkJson = arangodb::velocypack::Parser::fromJson(
        "{ \"id\" : \"42\", \"type\": \"arangosearch\", \"view\": \"42\" }");
    auto viewJson = arangodb::velocypack::Parser::fromJson(
        "{ \"name\": \"testView\", \"id\": \"42\", \"type\": \"arangosearch\" "
        "}");
    arangodb::LogicalView::ptr logicalView;
    ASSERT_TRUE(
        (arangodb::LogicalView::create(logicalView, *vocbase, viewJson->slice()).ok()));
    ASSERT_TRUE(logicalView);
    auto const viewId = std::to_string(logicalView->planId());
    EXPECT_TRUE("42" == viewId);

    // simulate heartbeat thread (create index in current)
    {
      auto const value = arangodb::velocypack::Parser::fromJson(
          "{ \"shard-id\": { \"indexes\" : [ { \"id\": \"42\" } ] } }");
      EXPECT_TRUE(arangodb::AgencyComm()
                      .setValue(currentCollectionPath, value->slice(), 0.0)
                      .successful());
    }

    // unable to create index without timeout
    VPackBuilder outputDefinition;
    EXPECT_TRUE(arangodb::methods::Indexes::ensureIndex(logicalCollection.get(),
                                                        linkJson->slice(), true, outputDefinition)
                    .ok());

    // get new version from plan
    auto updatedCollection0 =
        ci.getCollection(vocbase->name(), std::to_string(logicalCollection->id()));
    ASSERT_TRUE((updatedCollection0));
    auto link = arangodb::iresearch::IResearchLinkHelper::find(*updatedCollection0, *logicalView);
    EXPECT_TRUE(link);

    auto index = std::dynamic_pointer_cast<arangodb::Index>(link);
    ASSERT_TRUE((false == !index));
    EXPECT_TRUE((true == index->canBeDropped()));
    EXPECT_TRUE((updatedCollection0.get() == &(index->collection())));
    EXPECT_TRUE((index->fieldNames().empty()));
    EXPECT_TRUE((index->fields().empty()));
    EXPECT_TRUE((false == index->hasExpansion()));
    EXPECT_TRUE((false == index->hasSelectivityEstimate()));
    EXPECT_TRUE((false == index->implicitlyUnique()));
    EXPECT_TRUE((false == index->isSorted()));
    EXPECT_TRUE((0 < index->memory()));
    EXPECT_TRUE((true == index->sparse()));
    EXPECT_TRUE(
        (arangodb::Index::IndexType::TRI_IDX_TYPE_IRESEARCH_LINK == index->type()));
    EXPECT_TRUE((arangodb::iresearch::DATA_SOURCE_TYPE.name() == index->typeName()));
    EXPECT_TRUE((false == index->unique()));

    arangodb::iresearch::IResearchLinkMeta actualMeta;
    arangodb::iresearch::IResearchLinkMeta expectedMeta;
    auto builder = index->toVelocyPack(
        arangodb::Index::makeFlags(arangodb::Index::Serialize::Figures));

    std::string error;
    EXPECT_TRUE(actualMeta.init(builder->slice(), false, error));
    EXPECT_TRUE(error.empty());
    EXPECT_TRUE(expectedMeta == actualMeta);
    auto const slice = builder->slice();
    EXPECT_TRUE(slice.hasKey("view"));
    EXPECT_TRUE(slice.get("view").isString());
    EXPECT_TRUE(logicalView->id() == 42);
    EXPECT_TRUE(logicalView->guid() == slice.get("view").copyString());
    EXPECT_TRUE(slice.hasKey("figures"));
    EXPECT_TRUE(slice.get("figures").isObject());
    EXPECT_TRUE(slice.get("figures").hasKey("memory"));
    EXPECT_TRUE(slice.get("figures").get("memory").isNumber());
    EXPECT_TRUE(0 < slice.get("figures").get("memory").getUInt());

    // simulate heartbeat thread (drop index from current)
    {
      auto const value = arangodb::velocypack::Parser::fromJson(
          "{ \"shard-id\": { \"indexes\" : [ ] } }");
      EXPECT_TRUE(arangodb::AgencyComm()
                      .setValue(currentCollectionPath, value->slice(), 0.0)
                      .successful());
    }

    auto const indexArg =
        arangodb::velocypack::Parser::fromJson("{\"id\": \"42\"}");
    EXPECT_TRUE(arangodb::methods::Indexes::drop(logicalCollection.get(),
                                                 indexArg->slice())
                    .ok());

    // get new version from plan
    auto updatedCollection1 =
        ci.getCollection(vocbase->name(), std::to_string(logicalCollection->id()));
    ASSERT_TRUE((updatedCollection1));
    EXPECT_TRUE((!arangodb::iresearch::IResearchLinkHelper::find(*updatedCollection1,
                                                                 *logicalView)));

    // drop view
    EXPECT_TRUE(logicalView->drop().ok());
    EXPECT_TRUE(nullptr == ci.getView(vocbase->name(), viewId));

    // old index remains valid
    {
      arangodb::iresearch::IResearchLinkMeta actualMeta;
      arangodb::iresearch::IResearchLinkMeta expectedMeta;
      auto builder = index->toVelocyPack(
          arangodb::Index::makeFlags(arangodb::Index::Serialize::Figures));
      std::string error;

      EXPECT_TRUE((actualMeta.init(builder->slice(), false, error) && expectedMeta == actualMeta));
      auto slice = builder->slice();
      EXPECT_TRUE(error.empty());
      EXPECT_TRUE((slice.hasKey("view") && slice.get("view").isString() &&
                   logicalView->id() == 42 &&
                   logicalView->guid() == slice.get("view").copyString() &&
                   slice.hasKey("figures") && slice.get("figures").isObject() &&
                   slice.get("figures").hasKey("memory") &&
                   slice.get("figures").get("memory").isNumber() &&
                   0 < slice.get("figures").get("memory").getUInt()));
    }
  }

  // ensure jSON is still valid after unload()
  {
    auto linkJson = arangodb::velocypack::Parser::fromJson(
        "{ \"id\":\"42\", \"type\": \"arangosearch\", \"view\": \"42\" }");
    auto viewJson = arangodb::velocypack::Parser::fromJson(
        "{ \"name\": \"testView\", \"id\": \"42\", \"type\": \"arangosearch\" "
        "}");
    arangodb::LogicalView::ptr logicalView;
    ASSERT_TRUE(
        (arangodb::LogicalView::create(logicalView, *vocbase, viewJson->slice()).ok()));
    ASSERT_TRUE(logicalView);
    auto const viewId = std::to_string(logicalView->planId());
    EXPECT_TRUE("42" == viewId);

    // simulate heartbeat thread (create index in current)
    {
      auto const value = arangodb::velocypack::Parser::fromJson(
          "{ \"shard-id\": { \"indexes\" : [ { \"id\": \"42\" } ] } }");
      EXPECT_TRUE(arangodb::AgencyComm()
                      .setValue(currentCollectionPath, value->slice(), 0.0)
                      .successful());
    }

    // unable to create index without timeout
    VPackBuilder outputDefinition;
    EXPECT_TRUE(arangodb::methods::Indexes::ensureIndex(logicalCollection.get(),
                                                        linkJson->slice(), true, outputDefinition)
                    .ok());

    // get new version from plan
    auto updatedCollection =
        ci.getCollection(vocbase->name(), std::to_string(logicalCollection->id()));
    ASSERT_TRUE(updatedCollection);
    auto link = arangodb::iresearch::IResearchLinkHelper::find(*updatedCollection, *logicalView);
    EXPECT_TRUE(link);

    auto index = std::dynamic_pointer_cast<arangodb::Index>(link);
    EXPECT_TRUE((true == index->canBeDropped()));
    EXPECT_TRUE((updatedCollection.get() == &(index->collection())));
    EXPECT_TRUE((index->fieldNames().empty()));
    EXPECT_TRUE((index->fields().empty()));
    EXPECT_TRUE((false == index->hasExpansion()));
    EXPECT_TRUE((false == index->hasSelectivityEstimate()));
    EXPECT_TRUE((false == index->implicitlyUnique()));
    EXPECT_TRUE((false == index->isSorted()));
    EXPECT_TRUE((0 < index->memory()));
    EXPECT_TRUE((true == index->sparse()));
    EXPECT_TRUE(
        (arangodb::Index::IndexType::TRI_IDX_TYPE_IRESEARCH_LINK == index->type()));
    EXPECT_TRUE((arangodb::iresearch::DATA_SOURCE_TYPE.name() == index->typeName()));
    EXPECT_TRUE((false == index->unique()));

    {
      arangodb::iresearch::IResearchLinkMeta actualMeta;
      arangodb::iresearch::IResearchLinkMeta expectedMeta;
      auto builder = index->toVelocyPack(
          arangodb::Index::makeFlags(arangodb::Index::Serialize::Figures));
      std::string error;

      EXPECT_TRUE((actualMeta.init(builder->slice(), false, error) && expectedMeta == actualMeta));
      auto slice = builder->slice();
      EXPECT_TRUE((slice.hasKey("view") && slice.get("view").isString() &&
                   logicalView->id() == 42 &&
                   logicalView->guid() == slice.get("view").copyString() &&
                   slice.hasKey("figures") && slice.get("figures").isObject() &&
                   slice.get("figures").hasKey("memory") &&
                   slice.get("figures").get("memory").isNumber() &&
                   0 < slice.get("figures").get("memory").getUInt()));
    }

    // ensure jSON is still valid after unload()
    {
      index->unload();
      auto builder = index->toVelocyPack(
          arangodb::Index::makeFlags(arangodb::Index::Serialize::Figures));
      auto slice = builder->slice();
      EXPECT_TRUE((slice.hasKey("view") && slice.get("view").isString() &&
                   logicalView->id() == 42 &&
                   logicalView->guid() == slice.get("view").copyString() &&
                   slice.hasKey("figures") && slice.get("figures").isObject() &&
                   slice.get("figures").hasKey("memory") &&
                   slice.get("figures").get("memory").isNumber() &&
                   0 < slice.get("figures").get("memory").getUInt()));
    }
  }
}<|MERGE_RESOLUTION|>--- conflicted
+++ resolved
@@ -68,16 +68,6 @@
 #include "velocypack/Iterator.h"
 #include "velocypack/Parser.h"
 
-<<<<<<< HEAD
-#if USE_ENTERPRISE
-#include "Enterprise/Ldap/LdapFeature.h"
-#endif
-
-static const VPackBuilder systemDatabaseBuilder = dbArgsBuilder();
-static const VPackSlice   systemDatabaseArgs = systemDatabaseBuilder.slice();
-
-=======
->>>>>>> d592014c
 // -----------------------------------------------------------------------------
 // --SECTION--                                                 setup / tear-down
 // -----------------------------------------------------------------------------
