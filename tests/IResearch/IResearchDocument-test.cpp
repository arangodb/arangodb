--- conflicted
+++ resolved
@@ -162,52 +162,6 @@
     arangodb::LogTopic::setLogLevel(arangodb::Logger::AUTHENTICATION.name(),
                                     arangodb::LogLevel::ERR);
 
-<<<<<<< HEAD
-=======
-    // setup required application features
-    features.emplace_back(new arangodb::AuthenticationFeature(server), true);
-    features.emplace_back(new arangodb::DatabaseFeature(server), false);
-    features.emplace_back(new arangodb::QueryRegistryFeature(server), false);  // required for constructing TRI_vocbase_t
-    features.emplace_back(new arangodb::SystemDatabaseFeature(server), true);  // required for IResearchAnalyzerFeature
-    features.emplace_back(new arangodb::V8DealerFeature(server),
-                          false);  // required for DatabaseFeature::createDatabase(...)
-    features.emplace_back(new arangodb::aql::AqlFunctionFeature(server), true);  // required for IResearchAnalyzerFeature
-    features.emplace_back(new arangodb::ShardingFeature(server), true);
-    features.emplace_back(new arangodb::iresearch::IResearchAnalyzerFeature(server), true);
-
-#if USE_ENTERPRISE
-    features.emplace_back(new arangodb::LdapFeature(server),
-                          false);  // required for AuthenticationFeature with USE_ENTERPRISE
-#endif
-
-    // required for V8DealerFeature::prepare(), ClusterFeature::prepare() not required
-    arangodb::application_features::ApplicationServer::server->addFeature(
-        new arangodb::ClusterFeature(server));
-
-    for (auto& f : features) {
-      arangodb::application_features::ApplicationServer::server->addFeature(f.first);
-    }
-
-    for (auto& f : features) {
-      f.first->prepare();
-    }
-
-    auto databases = VPackBuilder();
-    databases.openArray();
-    databases.add(systemDatabaseArgs);
-    databases.close();
-
-    auto* dbFeature =
-        arangodb::application_features::ApplicationServer::lookupFeature<arangodb::DatabaseFeature>(
-            "Database");
-    dbFeature->loadDatabases(databases.slice());
-
-    for (auto& f : features) {
-      if (f.second) {
-        f.first->start();
-      }
-    }
->>>>>>> 1b9cc85c
     {
       auto& sysDatabase = server.getFeature<arangodb::SystemDatabaseFeature>();
       auto vocbase = sysDatabase.use();
@@ -222,7 +176,6 @@
     InvalidAnalyzer::returnNullFromMake = false;
     InvalidAnalyzer::returnFalseFromToString = false;
 
-<<<<<<< HEAD
     auto res = analyzers.emplace(
         result,
         arangodb::StaticStrings::SystemDatabase + "::iresearch-document-empty",
@@ -239,22 +192,6 @@
         arangodb::velocypack::Parser::fromJson("{ \"args\": \"en\" }")->slice(),
         irs::flags{irs::frequency::type()});  // cache analyzer
     EXPECT_TRUE(res.ok());
-=======
-    analyzers->emplace(
-      result,
-      arangodb::StaticStrings::SystemDatabase + "::iresearch-document-empty",
-      "iresearch-document-empty",
-      arangodb::velocypack::Parser::fromJson("{ \"args\": \"en\" }")->slice(),
-      irs::flags{irs::frequency::type()});  // cache analyzer
-
-    analyzers->emplace(
-      result,
-        arangodb::StaticStrings::SystemDatabase +
-            "::iresearch-document-invalid",
-      "iresearch-document-invalid",
-      arangodb::velocypack::Parser::fromJson("{ \"args\": \"en\" }")->slice(),
-      irs::flags{irs::frequency::type()});  // cache analyzer
->>>>>>> 1b9cc85c
 
     // suppress log messages since tests check error conditions
     arangodb::LogTopic::setLogLevel(arangodb::iresearch::TOPIC.name(),
@@ -963,14 +900,8 @@
 
 TEST_F(IResearchDocumentTest,
      FieldIterator_traverse_complex_object_ordered_all_fields_custom_list_offset_prefix_suffix) {
-<<<<<<< HEAD
   auto& sysDatabase = server.getFeature<arangodb::SystemDatabaseFeature>();
   auto sysVocbase = sysDatabase.use();
-=======
-  auto* sysDatabase =
-      arangodb::application_features::ApplicationServer::lookupFeature<arangodb::SystemDatabaseFeature>();
-  auto sysVocbase = sysDatabase->use();
->>>>>>> 1b9cc85c
 
   auto json = arangodb::velocypack::Parser::fromJson(
       "{ \
