////////////////////////////////////////////////////////////////////////////////
/// DISCLAIMER
///
/// Copyright 2017 ArangoDB GmbH, Cologne, Germany
///
/// Licensed under the Apache License, Version 2.0 (the "License");
/// you may not use this file except in compliance with the License.
/// You may obtain a copy of the License at
///
///     http://www.apache.org/licenses/LICENSE-2.0
///
/// Unless required by applicable law or agreed to in writing, software
/// distributed under the License is distributed on an "AS IS" BASIS,
/// WITHOUT WARRANTIES OR CONDITIONS OF ANY KIND, either express or implied.
/// See the License for the specific language governing permissions and
/// limitations under the License.
///
/// Copyright holder is ArangoDB GmbH, Cologne, Germany
///
/// @author Andrey Abramov
/// @author Vasiliy Nabatchikov
////////////////////////////////////////////////////////////////////////////////

#include "common.h"
#include "gtest/gtest.h"

#include "../Mocks/StorageEngineMock.h"

#if USE_ENTERPRISE
#include "Enterprise/Ldap/LdapFeature.h"
#endif

#include "3rdParty/iresearch/tests/tests_config.hpp"
#include "Aql/AqlFunctionFeature.h"
#include "Aql/Ast.h"
#include "Aql/ExecutionNode.h"
#include "Aql/ExecutionPlan.h"
#include "Aql/ExpressionContext.h"
#include "Aql/OptimizerRulesFeature.h"
#include "Aql/Query.h"
#include "Aql/QueryRegistry.h"
#include "Basics/SmallVector.h"
#include "Basics/VelocyPackHelper.h"
#include "Cluster/ClusterFeature.h"
#include "GeneralServer/AuthenticationFeature.h"
#include "IResearch/IResearchAnalyzerFeature.h"
#include "IResearch/IResearchCommon.h"
#include "IResearch/IResearchFeature.h"
#include "IResearch/IResearchFilterFactory.h"
#include "IResearch/IResearchLink.h"
#include "IResearch/IResearchLinkHelper.h"
#include "IResearch/IResearchView.h"
#include "Logger/LogTopic.h"
#include "Logger/Logger.h"
#include "RestServer/AqlFeature.h"
#include "RestServer/DatabaseFeature.h"
#include "RestServer/DatabasePathFeature.h"
#include "RestServer/FlushFeature.h"
#include "RestServer/QueryRegistryFeature.h"
#include "RestServer/SystemDatabaseFeature.h"
#include "RestServer/TraverserEngineRegistryFeature.h"
#include "RestServer/ViewTypesFeature.h"
#include "Sharding/ShardingFeature.h"
#include "StorageEngine/EngineSelectorFeature.h"
#include "Transaction/Methods.h"
#include "Transaction/StandaloneContext.h"
#include "Utils/OperationOptions.h"
#include "V8/v8-globals.h"
#include "V8Server/V8DealerFeature.h"
#include "VocBase/LogicalCollection.h"
#include "VocBase/LogicalView.h"
#include "VocBase/ManagedDocumentResult.h"

#include "IResearch/VelocyPackHelper.h"
#include "analysis/analyzers.hpp"
#include "analysis/token_attributes.hpp"
#include "search/boolean_filter.hpp"
#include "search/range_filter.hpp"
#include "search/term_filter.hpp"
#include "utils/utf8_path.hpp"

#include <velocypack/Iterator.h>

extern const char* ARGV0;  // defined in main.cpp

NS_LOCAL

bool findEmptyNodes(TRI_vocbase_t& vocbase, std::string const& queryString,
                    std::shared_ptr<arangodb::velocypack::Builder> bindVars = nullptr) {
  auto options = VPackParser::fromJson(
      //    "{ \"tracing\" : 1 }"
      "{ }");

  arangodb::aql::Query query(false, vocbase, arangodb::aql::QueryString(queryString),
                             bindVars, options, arangodb::aql::PART_MAIN);

  query.prepare(arangodb::QueryRegistryFeature::registry());

  arangodb::SmallVector<arangodb::aql::ExecutionNode*>::allocator_type::arena_type a;
  arangodb::SmallVector<arangodb::aql::ExecutionNode*> nodes{a};

  // try to find `EnumerateViewNode`s and process corresponding filters and sorts
  query.plan()->findNodesOfType(nodes, arangodb::aql::ExecutionNode::NORESULTS, true);
  return !nodes.empty();
}

// -----------------------------------------------------------------------------
// --SECTION--                                                 setup / tear-down
// -----------------------------------------------------------------------------

class IResearchQueryOptimizationTest : public ::testing::Test {
 protected:
  StorageEngineMock engine;
  arangodb::application_features::ApplicationServer server;
<<<<<<< HEAD
  std::vector<std::pair<arangodb::application_features::ApplicationFeature&, bool>> features;
=======
  std::vector<std::pair<arangodb::application_features::ApplicationFeature*, bool>> features;
  TRI_vocbase_t* _vocbase;
  std::deque<arangodb::ManagedDocumentResult> insertedDocs;
>>>>>>> ad36adc3

  IResearchQueryOptimizationTest()
      : engine(server), server(nullptr, nullptr), _vocbase(nullptr) {
    arangodb::EngineSelectorFeature::ENGINE = &engine;

    arangodb::tests::init(true);

    // suppress INFO {authentication} Authentication is turned on (system only), authentication for unix sockets is turned on
    arangodb::LogTopic::setLogLevel(arangodb::Logger::AUTHENTICATION.name(),
                                    arangodb::LogLevel::WARN);

    // suppress log messages since tests check error conditions
    arangodb::LogTopic::setLogLevel(arangodb::Logger::FIXME.name(), arangodb::LogLevel::ERR);  // suppress WARNING DefaultCustomTypeHandler called
    arangodb::LogTopic::setLogLevel(arangodb::iresearch::TOPIC.name(),
                                    arangodb::LogLevel::FATAL);
    irs::logger::output_le(iresearch::logger::IRL_FATAL, stderr);

    // setup required application features
    server.addFeature<arangodb::FlushFeature>(
        std::make_unique<arangodb::FlushFeature>(server));
    features.emplace_back(server.getFeature<arangodb::FlushFeature>(), false);

    server.addFeature<arangodb::V8DealerFeature>(
        std::make_unique<arangodb::V8DealerFeature>(server));
    features.emplace_back(server.getFeature<arangodb::V8DealerFeature>(), false);  // required for DatabaseFeature::createDatabase(...)

    server.addFeature<arangodb::ViewTypesFeature>(
        std::make_unique<arangodb::ViewTypesFeature>(server));
    features.emplace_back(server.getFeature<arangodb::ViewTypesFeature>(), true);

    server.addFeature<arangodb::AuthenticationFeature>(
        std::make_unique<arangodb::AuthenticationFeature>(server));
    features.emplace_back(server.getFeature<arangodb::AuthenticationFeature>(), true);

    server.addFeature<arangodb::DatabasePathFeature>(
        std::make_unique<arangodb::DatabasePathFeature>(server));
    features.emplace_back(server.getFeature<arangodb::DatabasePathFeature>(), false);

    server.addFeature<arangodb::DatabaseFeature>(
        std::make_unique<arangodb::DatabaseFeature>(server));
    features.emplace_back(server.getFeature<arangodb::DatabaseFeature>(), false);

    server.addFeature<arangodb::ShardingFeature>(
        std::make_unique<arangodb::ShardingFeature>(server));
    features.emplace_back(server.getFeature<arangodb::ShardingFeature>(), false);

    server.addFeature<arangodb::QueryRegistryFeature>(
        std::make_unique<arangodb::QueryRegistryFeature>(server));
    features.emplace_back(server.getFeature<arangodb::QueryRegistryFeature>(), false);  // must be first

    server.addFeature<arangodb::SystemDatabaseFeature>(
        std::make_unique<arangodb::SystemDatabaseFeature>(server));
    features.emplace_back(server.getFeature<arangodb::SystemDatabaseFeature>(),
                          true);  // required for IResearchAnalyzerFeature

    server.addFeature<arangodb::TraverserEngineRegistryFeature>(
        std::make_unique<arangodb::TraverserEngineRegistryFeature>(server));
    features.emplace_back(server.getFeature<arangodb::TraverserEngineRegistryFeature>(),
                          false);  // must be before AqlFeature

    server.addFeature<arangodb::AqlFeature>(std::make_unique<arangodb::AqlFeature>(server));
    features.emplace_back(server.getFeature<arangodb::AqlFeature>(), true);

    server.addFeature<arangodb::aql::OptimizerRulesFeature>(
        std::make_unique<arangodb::aql::OptimizerRulesFeature>(server));
    features.emplace_back(server.getFeature<arangodb::aql::OptimizerRulesFeature>(), true);

    server.addFeature<arangodb::aql::AqlFunctionFeature>(
        std::make_unique<arangodb::aql::AqlFunctionFeature>(server));
    features.emplace_back(server.getFeature<arangodb::aql::AqlFunctionFeature>(),
                          true);  // required for IResearchAnalyzerFeature

    server.addFeature<arangodb::iresearch::IResearchAnalyzerFeature>(
        std::make_unique<arangodb::iresearch::IResearchAnalyzerFeature>(server));
    features.emplace_back(server.getFeature<arangodb::iresearch::IResearchAnalyzerFeature>(),
                          true);

    server.addFeature<arangodb::iresearch::IResearchFeature>(
        std::make_unique<arangodb::iresearch::IResearchFeature>(server));
    features.emplace_back(server.getFeature<arangodb::iresearch::IResearchFeature>(), true);

#if USE_ENTERPRISE
    server.addFeature<arangodb::LdapFeature>(std::make_unique<arangodb::LdapFeature>(server));
    features.emplace_back(server.getFeature<arangodb::LdapFeature>(), false);  // required for AuthenticationFeature with USE_ENTERPRISE
#endif

    // required for V8DealerFeature::prepare(), ClusterFeature::prepare() not required
    server.addFeature<arangodb::ClusterFeature>(
        std::make_unique<arangodb::ClusterFeature>(server));

    for (auto& f : features) {
      f.first.prepare();
    }

    auto const databases = VPackParser::fromJson(
        std::string("[ { \"name\": \"") +
        arangodb::StaticStrings::SystemDatabase + "\" } ]");
    auto& dbFeature = server.getFeature<arangodb::DatabaseFeature>();
    dbFeature.loadDatabases(databases->slice());

    for (auto& f : features) {
      if (f.second) {
        f.first.start();
      }
    }

    auto& functions = server.getFeature<arangodb::aql::AqlFunctionFeature>();
    // register fake non-deterministic function in order to suppress optimizations
    functions.add(arangodb::aql::Function{
        "_NONDETERM_", ".",
        arangodb::aql::Function::makeFlags(
            // fake non-deterministic
            arangodb::aql::Function::Flags::CanRunOnDBServer),
        [](arangodb::aql::ExpressionContext*, arangodb::transaction::Methods*,
           arangodb::aql::VPackFunctionParameters const& params) {
          TRI_ASSERT(!params.empty());
          return params[0];
        }});

    // register fake non-deterministic function in order to suppress optimizations
    functions.add(arangodb::aql::Function{
        "_FORWARD_", ".",
        arangodb::aql::Function::makeFlags(
            // fake deterministic
            arangodb::aql::Function::Flags::Deterministic, arangodb::aql::Function::Flags::Cacheable,
            arangodb::aql::Function::Flags::CanRunOnDBServer),
        [](arangodb::aql::ExpressionContext*, arangodb::transaction::Methods*,
           arangodb::aql::VPackFunctionParameters const& params) {
          TRI_ASSERT(!params.empty());
          return params[0];
        }});

    auto& analyzers = server.getFeature<arangodb::iresearch::IResearchAnalyzerFeature>();
    arangodb::iresearch::IResearchAnalyzerFeature::EmplaceResult result;
<<<<<<< HEAD
    TRI_vocbase_t* vocbase;

    dbFeature.createDatabase(1, "testVocbase", vocbase);  // required for IResearchAnalyzerFeature::emplace(...)
    analyzers.emplace(result, "testVocbase::test_analyzer", "TestAnalyzer",
                      VPackParser::fromJson("\"abc\"")->slice());  // cache analyzer
    analyzers.emplace(result, "testVocbase::test_csv_analyzer",
                      "TestDelimAnalyzer",
                      VPackParser::fromJson("\",\"")->slice());  // cache analyzer
=======
    dbFeature->createDatabase(1, "testVocbase", _vocbase);  // required for IResearchAnalyzerFeature::emplace(...)
    analyzers->emplace(result, "testVocbase::test_analyzer", "TestAnalyzer",
                       VPackParser::fromJson("\"abc\"")->slice());  // cache analyzer
    analyzers->emplace(result, "testVocbase::test_csv_analyzer",
                       "TestDelimAnalyzer",
                       VPackParser::fromJson("\",\"")->slice());  // cache analyzer
>>>>>>> ad36adc3

    auto& dbPathFeature = server.getFeature<arangodb::DatabasePathFeature>();
    arangodb::tests::setDatabasePath(dbPathFeature);  // ensure test data is stored in a unique directory
  }

  ~IResearchQueryOptimizationTest() {
    arangodb::AqlFeature(server).stop();  // unset singleton instance
    arangodb::LogTopic::setLogLevel(arangodb::iresearch::TOPIC.name(),
                                    arangodb::LogLevel::DEFAULT);
    arangodb::LogTopic::setLogLevel(arangodb::Logger::FIXME.name(),
                                    arangodb::LogLevel::DEFAULT);

    // destroy application features
    for (auto& f : features) {
      if (f.second) {
        f.first.stop();
      }
    }

    for (auto& f : features) {
      f.first.unprepare();
    }

    arangodb::LogTopic::setLogLevel(arangodb::Logger::AUTHENTICATION.name(),
                                    arangodb::LogLevel::DEFAULT);
    arangodb::EngineSelectorFeature::ENGINE = nullptr;
  }

  void addLinkToCollection(std::shared_ptr<arangodb::iresearch::IResearchView>& view) {
    auto updateJson = VPackParser::fromJson(
        "{ \"links\" : {"
        "\"collection_1\" : { \"includeAllFields\" : true }"
        "}}");
    EXPECT_TRUE((view->properties(updateJson->slice(), true).ok()));

    arangodb::velocypack::Builder builder;

    builder.openObject();
    view->properties(builder, arangodb::LogicalDataSource::makeFlags(
                                  arangodb::LogicalDataSource::Serialize::Detailed));
    builder.close();

    auto slice = builder.slice();
    EXPECT_TRUE(slice.isObject());
    EXPECT_TRUE(slice.get("name").copyString() == "testView");
    EXPECT_TRUE(slice.get("type").copyString() ==
                arangodb::iresearch::DATA_SOURCE_TYPE.name());
    EXPECT_TRUE(slice.get("deleted").isNone());  // no system properties
    auto tmpSlice = slice.get("links");
    EXPECT_TRUE((true == tmpSlice.isObject() && 1 == tmpSlice.length()));
  }

  TRI_vocbase_t& vocbase() {
    TRI_ASSERT(_vocbase != nullptr);
    return *_vocbase;
  }

  void SetUp() override {
    auto createJson = VPackParser::fromJson(
        "{ \
    \"name\": \"testView\", \
    \"type\": \"arangosearch\" \
  }");

<<<<<<< HEAD
  TRI_vocbase_t vocbase(server, TRI_vocbase_type_e::TRI_VOCBASE_TYPE_NORMAL, 1,
                        "testVocbase");
  std::shared_ptr<arangodb::LogicalCollection> logicalCollection1;
  std::shared_ptr<arangodb::LogicalCollection> logicalCollection2;

  // add collection_1
  {
    auto collectionJson = VPackParser::fromJson(
        "{ \"name\": \"collection_1\" }");
    logicalCollection1 = vocbase.createCollection(collectionJson->slice());
    ASSERT_TRUE((nullptr != logicalCollection1));
  }
=======
    std::shared_ptr<arangodb::LogicalCollection> logicalCollection1;
    std::shared_ptr<arangodb::LogicalCollection> logicalCollection2;
>>>>>>> ad36adc3

    // add collection_1
    {
      auto collectionJson =
          VPackParser::fromJson("{ \"name\": \"collection_1\" }");
      logicalCollection1 = vocbase().createCollection(collectionJson->slice());
      ASSERT_TRUE((nullptr != logicalCollection1));
    }

    // add view
    auto view = std::dynamic_pointer_cast<arangodb::iresearch::IResearchView>(
        vocbase().createView(createJson->slice()));
    ASSERT_TRUE((false == !view));

    // add link to collection
    addLinkToCollection(view);

    // populate view with the data
    {
      arangodb::OperationOptions opt;
      static std::vector<std::string> const EMPTY;
      arangodb::transaction::Methods trx(
          arangodb::transaction::StandaloneContext::Create(vocbase()), EMPTY,
          EMPTY, EMPTY, arangodb::transaction::Options());
      EXPECT_TRUE((trx.begin().ok()));

      // insert into collection
      auto builder =
          VPackParser::fromJson("[{ \"values\" : [ \"A\", \"C\", \"B\" ] }]");

      auto root = builder->slice();
      ASSERT_TRUE(root.isArray());

      for (auto doc : arangodb::velocypack::ArrayIterator(root)) {
        insertedDocs.emplace_back();
        auto const res =
            logicalCollection1->insert(&trx, doc, insertedDocs.back(), opt, false);
        EXPECT_TRUE(res.ok());
      }

      EXPECT_TRUE((trx.commit().ok()));
      EXPECT_TRUE((arangodb::iresearch::IResearchLinkHelper::find(*logicalCollection1, *view)
                       ->commit()
                       .ok()));
    }
  }
};  // IResearchQuerySetup

NS_END

// -----------------------------------------------------------------------------
// --SECTION--                                                        test suite
// -----------------------------------------------------------------------------

// dedicated to https://github.com/arangodb/arangodb/issues/8294
// a IN [ x ] && a == y, x < y
TEST_F(IResearchQueryOptimizationTest, test_1) {
  std::string const query =
      "FOR d IN testView SEARCH d.values IN [ '@', 'A' ] AND d.values == 'C' "
      "RETURN d";

  EXPECT_TRUE(arangodb::tests::assertRules(vocbase(), query,
                                           {arangodb::aql::OptimizerRule::handleArangoSearchViewsRule}));

  EXPECT_TRUE(!findEmptyNodes(vocbase(), query));

  // check structure
  {
    irs::Or expected;
    auto& root = expected.add<irs::And>();
    {
      auto& sub = root.add<irs::Or>();
      sub.add<irs::by_term>().field(mangleStringIdentity("values")).term("C");
      sub.add<irs::by_term>().field(mangleStringIdentity("values")).term("A");
    }
    root.add<irs::by_term>().field(mangleStringIdentity("values")).term("C");
  }

  std::vector<arangodb::velocypack::Slice> expectedDocs{
      arangodb::velocypack::Slice(insertedDocs[0].vpack()),
  };

  auto queryResult = arangodb::tests::executeQuery(vocbase(), query);
  ASSERT_TRUE(queryResult.result.ok());

  auto result = queryResult.data->slice();
  EXPECT_TRUE(result.isArray());

  arangodb::velocypack::ArrayIterator resultIt(result);
  ASSERT_TRUE(expectedDocs.size() == resultIt.size());

  // Check documents
  auto expectedDoc = expectedDocs.begin();
  for (; resultIt.valid(); resultIt.next(), ++expectedDoc) {
    auto const actualDoc = resultIt.value();
    auto const resolved = actualDoc.resolveExternals();

    EXPECT_TRUE((0 == arangodb::basics::VelocyPackHelper::compare(
                          arangodb::velocypack::Slice(*expectedDoc), resolved, true)));
  }
  EXPECT_TRUE(expectedDoc == expectedDocs.end());
}

// a IN [ x ] && a == y, x == y
TEST_F(IResearchQueryOptimizationTest, test_2) {
  std::string const query =
      "FOR d IN testView SEARCH d.values IN [ 'C', 'B', 'A' ] AND d.values "
      "== 'A' RETURN d";

  EXPECT_TRUE(arangodb::tests::assertRules(vocbase(), query,
                                           {arangodb::aql::OptimizerRule::handleArangoSearchViewsRule}));

  EXPECT_TRUE(!findEmptyNodes(vocbase(), query));

  // FIXME
  // check structure
  {
    irs::Or expected;
    auto& root = expected.add<irs::And>();
    {
      auto& sub = root.add<irs::Or>();
      sub.add<irs::by_term>().field(mangleStringIdentity("values")).term("C");
      sub.add<irs::by_term>().field(mangleStringIdentity("values")).term("B");
      sub.add<irs::by_term>().field(mangleStringIdentity("values")).term("A");
    }
    root.add<irs::by_term>().field(mangleStringIdentity("values")).term("A");
  }
  //{
  //  irs::Or expected;
  //  auto& root = expected.add<irs::And>();
  //  {
  //    auto& sub = root.add<irs::Or>();
  //    sub.add<irs::by_term>().field(mangleStringIdentity("values")).term("C");
  //    sub.add<irs::by_term>().field(mangleStringIdentity("values")).term("B");
  //  }
  //  root.add<irs::by_term>().field(mangleStringIdentity("values")).term("A");
  //}

  std::vector<arangodb::velocypack::Slice> expectedDocs{
      arangodb::velocypack::Slice(insertedDocs[0].vpack()),
  };

  auto queryResult = arangodb::tests::executeQuery(vocbase(), query);
  ASSERT_TRUE(queryResult.result.ok());

  auto result = queryResult.data->slice();
  EXPECT_TRUE(result.isArray());

  arangodb::velocypack::ArrayIterator resultIt(result);
  ASSERT_TRUE(expectedDocs.size() == resultIt.size());

  // Check documents
  auto expectedDoc = expectedDocs.begin();
  for (; resultIt.valid(); resultIt.next(), ++expectedDoc) {
    auto const actualDoc = resultIt.value();
    auto const resolved = actualDoc.resolveExternals();

    EXPECT_TRUE((0 == arangodb::basics::VelocyPackHelper::compare(
                          arangodb::velocypack::Slice(*expectedDoc), resolved, true)));
  }
  EXPECT_TRUE(expectedDoc == expectedDocs.end());
}

// a IN [ x ] && a == y, x > y
TEST_F(IResearchQueryOptimizationTest, test_3) {
  std::string const query =
      "FOR d IN testView SEARCH d.values IN [ 'C', 'B' ] AND d.values == 'A' "
      "RETURN d";

  EXPECT_TRUE(arangodb::tests::assertRules(vocbase(), query,
                                           {arangodb::aql::OptimizerRule::handleArangoSearchViewsRule}));

  EXPECT_TRUE(!findEmptyNodes(vocbase(), query));

  // check structure
  {
    irs::Or expected;
    auto& root = expected.add<irs::And>();
    {
      auto& sub = root.add<irs::Or>();
      sub.add<irs::by_term>().field(mangleStringIdentity("values")).term("C");
      sub.add<irs::by_term>().field(mangleStringIdentity("values")).term("B");
    }
    root.add<irs::by_term>().field(mangleStringIdentity("values")).term("A");
  }

  std::vector<arangodb::velocypack::Slice> expectedDocs{
      arangodb::velocypack::Slice(insertedDocs[0].vpack()),
  };

  auto queryResult = arangodb::tests::executeQuery(vocbase(), query);
  ASSERT_TRUE(queryResult.result.ok());

  auto result = queryResult.data->slice();
  EXPECT_TRUE(result.isArray());

  arangodb::velocypack::ArrayIterator resultIt(result);
  ASSERT_TRUE(expectedDocs.size() == resultIt.size());

  // Check documents
  auto expectedDoc = expectedDocs.begin();
  for (; resultIt.valid(); resultIt.next(), ++expectedDoc) {
    auto const actualDoc = resultIt.value();
    auto const resolved = actualDoc.resolveExternals();

    EXPECT_TRUE((0 == arangodb::basics::VelocyPackHelper::compare(
                          arangodb::velocypack::Slice(*expectedDoc), resolved, true)));
  }
  EXPECT_TRUE(expectedDoc == expectedDocs.end());
}

// a IN [ x ] && a == y, x < y
TEST_F(IResearchQueryOptimizationTest, test_4) {
  std::string const query =
      "FOR d IN testView SEARCH d.values IN [ '@', 'A' ] AND d.values != 'D' "
      "RETURN d";

  EXPECT_TRUE(arangodb::tests::assertRules(vocbase(), query,
                                           {arangodb::aql::OptimizerRule::handleArangoSearchViewsRule}));

  EXPECT_TRUE(!findEmptyNodes(vocbase(), query));

  // check structure
  {
    irs::Or expected;
    auto& root = expected.add<irs::And>();
    {
      auto& sub = root.add<irs::Or>();
      sub.add<irs::by_term>().field(mangleStringIdentity("values")).term("@");
      sub.add<irs::by_term>().field(mangleStringIdentity("values")).term("A");
    }
    root.add<irs::Not>()
        .filter<irs::by_term>()
        .field(mangleStringIdentity("values"))
        .term("B");
  }

  std::vector<arangodb::velocypack::Slice> expectedDocs{
      arangodb::velocypack::Slice(insertedDocs[0].vpack()),
  };

  auto queryResult = arangodb::tests::executeQuery(vocbase(), query);
  ASSERT_TRUE(queryResult.result.ok());

  auto result = queryResult.data->slice();
  EXPECT_TRUE(result.isArray());

  arangodb::velocypack::ArrayIterator resultIt(result);
  ASSERT_TRUE(expectedDocs.size() == resultIt.size());

  // Check documents
  auto expectedDoc = expectedDocs.begin();
  for (; resultIt.valid(); resultIt.next(), ++expectedDoc) {
    auto const actualDoc = resultIt.value();
    auto const resolved = actualDoc.resolveExternals();

    EXPECT_TRUE((0 == arangodb::basics::VelocyPackHelper::compare(
                          arangodb::velocypack::Slice(*expectedDoc), resolved, true)));
  }
  EXPECT_TRUE(expectedDoc == expectedDocs.end());
}

// a IN [ x ] && a == y, x < y
TEST_F(IResearchQueryOptimizationTest, test_5) {
  std::string const query =
      "FOR d IN testView SEARCH d.values IN [ '@', 'A' ] AND d.values != 'B' "
      "RETURN d";

  EXPECT_TRUE(arangodb::tests::assertRules(vocbase(), query,
                                           {arangodb::aql::OptimizerRule::handleArangoSearchViewsRule}));

  EXPECT_TRUE(!findEmptyNodes(vocbase(), query));

  // check structure
  {
    irs::Or expected;
    auto& root = expected.add<irs::And>();
    {
      auto& sub = root.add<irs::Or>();
      sub.add<irs::by_term>().field(mangleStringIdentity("values")).term("@");
      sub.add<irs::by_term>().field(mangleStringIdentity("values")).term("A");
    }
    root.add<irs::Not>()
        .filter<irs::by_term>()
        .field(mangleStringIdentity("values"))
        .term("B");
  }

  std::vector<arangodb::velocypack::Slice> expectedDocs{};

  auto queryResult = arangodb::tests::executeQuery(vocbase(), query);
  ASSERT_TRUE(queryResult.result.ok());

  auto result = queryResult.data->slice();
  EXPECT_TRUE(result.isArray());

  arangodb::velocypack::ArrayIterator resultIt(result);
  ASSERT_TRUE(expectedDocs.size() == resultIt.size());

  // Check documents
  auto expectedDoc = expectedDocs.begin();
  for (; resultIt.valid(); resultIt.next(), ++expectedDoc) {
    auto const actualDoc = resultIt.value();
    auto const resolved = actualDoc.resolveExternals();

    EXPECT_TRUE((0 == arangodb::basics::VelocyPackHelper::compare(
                          arangodb::velocypack::Slice(*expectedDoc), resolved, true)));
  }
  EXPECT_TRUE(expectedDoc == expectedDocs.end());
}

// a IN [ x ] && a == y, x > y
TEST_F(IResearchQueryOptimizationTest, test_6) {
  std::string const query =
      "FOR d IN testView SEARCH d.values IN [ 'C', 'D' ] AND d.values != 'D' "
      "RETURN d";

  EXPECT_TRUE(arangodb::tests::assertRules(vocbase(), query,
                                           {arangodb::aql::OptimizerRule::handleArangoSearchViewsRule}));

  EXPECT_TRUE(!findEmptyNodes(vocbase(), query));

  // FIXME
  // check structure
  {
    irs::Or expected;
    auto& root = expected.add<irs::And>();
    {
      auto& sub = root.add<irs::Or>();
      sub.add<irs::by_term>().field(mangleStringIdentity("values")).term("C");
      sub.add<irs::by_term>().field(mangleStringIdentity("values")).term("A");
    }
    root.add<irs::Not>()
        .filter<irs::by_term>()
        .field(mangleStringIdentity("values"))
        .term("A");
  }
  //{
  //  irs::Or expected;
  //  auto& root = expected.add<irs::And>();
  //  {
  //    auto& sub = root.add<irs::Or>();
  //    sub.add<irs::by_term>().field(mangleStringIdentity("values")).term("C");
  //  }
  //  root.add<irs::Not>().filter<irs::by_term>().field(mangleStringIdentity("values")).term("A");
  //}

  std::vector<arangodb::velocypack::Slice> expectedDocs{
      arangodb::velocypack::Slice(insertedDocs[0].vpack()),
  };

  auto queryResult = arangodb::tests::executeQuery(vocbase(), query);
  ASSERT_TRUE(queryResult.result.ok());

  auto result = queryResult.data->slice();
  EXPECT_TRUE(result.isArray());

  arangodb::velocypack::ArrayIterator resultIt(result);
  ASSERT_TRUE(expectedDocs.size() == resultIt.size());

  // Check documents
  auto expectedDoc = expectedDocs.begin();
  for (; resultIt.valid(); resultIt.next(), ++expectedDoc) {
    auto const actualDoc = resultIt.value();
    auto const resolved = actualDoc.resolveExternals();

    EXPECT_TRUE((0 == arangodb::basics::VelocyPackHelper::compare(
                          arangodb::velocypack::Slice(*expectedDoc), resolved, true)));
  }
  EXPECT_TRUE(expectedDoc == expectedDocs.end());
}

/*
//FIXME
// a IN [ x ] && a == y, x == y
TEST_F(IResearchQueryOptimizationTest, test_7) {
  std::string const query =
    "FOR d IN testView SEARCH d.values IN [ 'A', 'A' ] AND d.values != 'A' RETURN d";

  EXPECT_TRUE(arangodb::tests::assertRules(
    vocbase(), query, {
      arangodb::aql::OptimizerRule::handleArangoSearchViewsRule
    }
  ));

  EXPECT_TRUE(findEmptyNodes(vocbase(), query));

  std::vector<arangodb::velocypack::Slice> expectedDocs {
  };

  auto queryResult = arangodb::tests::executeQuery(vocbase(), query);
  ASSERT_TRUE(queryResult.result.ok());

  auto result = queryResult.data->slice();
  EXPECT_TRUE(result.isArray());

  arangodb::velocypack::ArrayIterator resultIt(result);
  ASSERT_TRUE(expectedDocs.size() == resultIt.size());

  // Check documents
  auto expectedDoc = expectedDocs.begin();
  for (;resultIt.valid(); resultIt.next(), ++expectedDoc) {
    auto const actualDoc = resultIt.value();
    auto const resolved = actualDoc.resolveExternals();

    EXPECT_TRUE((0 == arangodb::basics::VelocyPackHelper::compare(arangodb::velocypack::Slice(*expectedDoc), resolved, true)));
  }
  EXPECT_TRUE(expectedDoc == expectedDocs.end());
}
*/

// a IN [ x ] && a != y, x > y
TEST_F(IResearchQueryOptimizationTest, test_8) {
  std::string const query =
      "FOR d IN testView SEARCH d.values IN [ 'C', 'B' ] AND d.values != 'A' "
      "RETURN d";

  EXPECT_TRUE(arangodb::tests::assertRules(vocbase(), query,
                                           {arangodb::aql::OptimizerRule::handleArangoSearchViewsRule}));

  EXPECT_TRUE(!findEmptyNodes(vocbase(), query));

  // check structure
  {
    irs::Or expected;
    auto& root = expected.add<irs::And>();
    {
      auto& sub = root.add<irs::Or>();
      sub.add<irs::by_term>().field(mangleStringIdentity("values")).term("C");
      sub.add<irs::by_term>().field(mangleStringIdentity("values")).term("B");
    }
    root.add<irs::Not>()
        .filter<irs::by_term>()
        .field(mangleStringIdentity("values"))
        .term("A");
  }

  std::vector<arangodb::velocypack::Slice> expectedDocs{};

  auto queryResult = arangodb::tests::executeQuery(vocbase(), query);
  ASSERT_TRUE(queryResult.result.ok());

  auto result = queryResult.data->slice();
  EXPECT_TRUE(result.isArray());

  arangodb::velocypack::ArrayIterator resultIt(result);
  ASSERT_TRUE(expectedDocs.size() == resultIt.size());

  // Check documents
  auto expectedDoc = expectedDocs.begin();
  for (; resultIt.valid(); resultIt.next(), ++expectedDoc) {
    auto const actualDoc = resultIt.value();
    auto const resolved = actualDoc.resolveExternals();

    EXPECT_TRUE((0 == arangodb::basics::VelocyPackHelper::compare(
                          arangodb::velocypack::Slice(*expectedDoc), resolved, true)));
  }
  EXPECT_TRUE(expectedDoc == expectedDocs.end());
}

// a IN [ x ] && a != y, x > y
TEST_F(IResearchQueryOptimizationTest, test_9) {
  std::string const query =
      "FOR d IN testView SEARCH d.values IN [ 'C', 'B' ] AND d.values != '@' "
      "RETURN d";

  EXPECT_TRUE(arangodb::tests::assertRules(vocbase(), query,
                                           {arangodb::aql::OptimizerRule::handleArangoSearchViewsRule}));

  EXPECT_TRUE(!findEmptyNodes(vocbase(), query));

  // check structure
  {
    irs::Or expected;
    auto& root = expected.add<irs::And>();
    {
      auto& sub = root.add<irs::Or>();
      sub.add<irs::by_term>().field(mangleStringIdentity("values")).term("C");
      sub.add<irs::by_term>().field(mangleStringIdentity("values")).term("B");
    }
    root.add<irs::Not>()
        .filter<irs::by_term>()
        .field(mangleStringIdentity("values"))
        .term("@");
  }

  std::vector<arangodb::velocypack::Slice> expectedDocs{
      arangodb::velocypack::Slice(insertedDocs[0].vpack()),
  };

  auto queryResult = arangodb::tests::executeQuery(vocbase(), query);
  ASSERT_TRUE(queryResult.result.ok());

  auto result = queryResult.data->slice();
  EXPECT_TRUE(result.isArray());

  arangodb::velocypack::ArrayIterator resultIt(result);
  ASSERT_TRUE(expectedDocs.size() == resultIt.size());

  // Check documents
  auto expectedDoc = expectedDocs.begin();
  for (; resultIt.valid(); resultIt.next(), ++expectedDoc) {
    auto const actualDoc = resultIt.value();
    auto const resolved = actualDoc.resolveExternals();

    EXPECT_TRUE((0 == arangodb::basics::VelocyPackHelper::compare(
                          arangodb::velocypack::Slice(*expectedDoc), resolved, true)));
  }
  EXPECT_TRUE(expectedDoc == expectedDocs.end());
}

// a IN [ x ] && a < y, x < y
TEST_F(IResearchQueryOptimizationTest, test_10) {
  std::string const query =
      "FOR d IN testView SEARCH d.values IN [ 'A', 'B' ] AND d.values < 'C' "
      "RETURN d";

  EXPECT_TRUE(arangodb::tests::assertRules(vocbase(), query,
                                           {arangodb::aql::OptimizerRule::handleArangoSearchViewsRule}));

  EXPECT_TRUE(!findEmptyNodes(vocbase(), query));

  // FIXME
  // check structure
  {
    irs::Or expected;
    auto& root = expected.add<irs::And>();
    {
      auto& sub = root.add<irs::Or>();
      sub.add<irs::by_term>().field(mangleStringIdentity("values")).term("A");
      sub.add<irs::by_term>().field(mangleStringIdentity("values")).term("B");
    }
    root.add<irs::by_range>()
        .field(mangleStringIdentity("values"))
        .include<irs::Bound::MAX>(false)
        .term<irs::Bound::MAX>("C");
  }
  //{
  //  irs::Or expected;
  //  {
  //    auto& sub = root.add<irs::Or>();
  //    sub.add<irs::by_term>().field(mangleStringIdentity("values")).term("A");
  //    sub.add<irs::by_term>().field(mangleStringIdentity("values")).term("B");
  //  }
  //}

  std::vector<arangodb::velocypack::Slice> expectedDocs{
      arangodb::velocypack::Slice(insertedDocs[0].vpack()),
  };

  auto queryResult = arangodb::tests::executeQuery(vocbase(), query);
  ASSERT_TRUE(queryResult.result.ok());

  auto result = queryResult.data->slice();
  EXPECT_TRUE(result.isArray());

  arangodb::velocypack::ArrayIterator resultIt(result);
  ASSERT_TRUE(expectedDocs.size() == resultIt.size());

  // Check documents
  auto expectedDoc = expectedDocs.begin();
  for (; resultIt.valid(); resultIt.next(), ++expectedDoc) {
    auto const actualDoc = resultIt.value();
    auto const resolved = actualDoc.resolveExternals();

    EXPECT_TRUE((0 == arangodb::basics::VelocyPackHelper::compare(
                          arangodb::velocypack::Slice(*expectedDoc), resolved, true)));
  }
  EXPECT_TRUE(expectedDoc == expectedDocs.end());
}

// a IN [ x ] && a < y, x == y
TEST_F(IResearchQueryOptimizationTest, test_11) {
  std::string const query =
      "FOR d IN testView SEARCH d.values IN [ 'A', 'C' ] AND d.values < 'C' "
      "RETURN d";

  EXPECT_TRUE(arangodb::tests::assertRules(vocbase(), query,
                                           {arangodb::aql::OptimizerRule::handleArangoSearchViewsRule}));

  EXPECT_TRUE(!findEmptyNodes(vocbase(), query));

  // check structure
  {
    irs::Or expected;
    auto& root = expected.add<irs::And>();
    {
      auto& sub = root.add<irs::Or>();
      sub.add<irs::by_term>().field(mangleStringIdentity("values")).term("A");
      sub.add<irs::by_term>().field(mangleStringIdentity("values")).term("C");
    }
    root.add<irs::by_range>()
        .field(mangleStringIdentity("values"))
        .include<irs::Bound::MAX>(false)
        .term<irs::Bound::MAX>("C");
  }

  std::vector<arangodb::velocypack::Slice> expectedDocs{
      arangodb::velocypack::Slice(insertedDocs[0].vpack()),
  };

  auto queryResult = arangodb::tests::executeQuery(vocbase(), query);
  ASSERT_TRUE(queryResult.result.ok());

  auto result = queryResult.data->slice();
  EXPECT_TRUE(result.isArray());

  arangodb::velocypack::ArrayIterator resultIt(result);
  ASSERT_TRUE(expectedDocs.size() == resultIt.size());

  // Check documents
  auto expectedDoc = expectedDocs.begin();
  for (; resultIt.valid(); resultIt.next(), ++expectedDoc) {
    auto const actualDoc = resultIt.value();
    auto const resolved = actualDoc.resolveExternals();

    EXPECT_TRUE((0 == arangodb::basics::VelocyPackHelper::compare(
                          arangodb::velocypack::Slice(*expectedDoc), resolved, true)));
  }
  EXPECT_TRUE(expectedDoc == expectedDocs.end());
}

// a IN [ x ] && a < y, x > y
TEST_F(IResearchQueryOptimizationTest, test_12) {
  std::string const query =
      "FOR d IN testView SEARCH d.values IN [ 'D', 'C' ] AND d.values < 'B' "
      "RETURN d";

  EXPECT_TRUE(arangodb::tests::assertRules(vocbase(), query,
                                           {arangodb::aql::OptimizerRule::handleArangoSearchViewsRule}));

  EXPECT_TRUE(!findEmptyNodes(vocbase(), query));

  // check structure
  {
    irs::Or expected;
    auto& root = expected.add<irs::And>();
    {
      auto& sub = root.add<irs::Or>();
      sub.add<irs::by_term>().field(mangleStringIdentity("values")).term("D");
      sub.add<irs::by_term>().field(mangleStringIdentity("values")).term("C");
    }
    root.add<irs::by_range>()
        .field(mangleStringIdentity("values"))
        .include<irs::Bound::MAX>(false)
        .term<irs::Bound::MAX>("B");
  }

  std::vector<arangodb::velocypack::Slice> expectedDocs{
      arangodb::velocypack::Slice(insertedDocs[0].vpack()),
  };

  auto queryResult = arangodb::tests::executeQuery(vocbase(), query);
  ASSERT_TRUE(queryResult.result.ok());

  auto result = queryResult.data->slice();
  EXPECT_TRUE(result.isArray());

  arangodb::velocypack::ArrayIterator resultIt(result);
  ASSERT_TRUE(expectedDocs.size() == resultIt.size());

  // Check documents
  auto expectedDoc = expectedDocs.begin();
  for (; resultIt.valid(); resultIt.next(), ++expectedDoc) {
    auto const actualDoc = resultIt.value();
    auto const resolved = actualDoc.resolveExternals();

    EXPECT_TRUE((0 == arangodb::basics::VelocyPackHelper::compare(
                          arangodb::velocypack::Slice(*expectedDoc), resolved, true)));
  }
  EXPECT_TRUE(expectedDoc == expectedDocs.end());
}

// a IN [ x ] && a <= y, x < y
TEST_F(IResearchQueryOptimizationTest, test_13) {
  std::string const query =
      "FOR d IN testView SEARCH d.values IN [ 'B', 'C' ] AND d.values <= 'D' "
      "RETURN d";

  EXPECT_TRUE(arangodb::tests::assertRules(vocbase(), query,
                                           {arangodb::aql::OptimizerRule::handleArangoSearchViewsRule}));

  EXPECT_TRUE(!findEmptyNodes(vocbase(), query));

  // FIXME
  // check structure
  {
    irs::Or expected;
    auto& root = expected.add<irs::And>();
    {
      auto& sub = root.add<irs::Or>();
      sub.add<irs::by_term>().field(mangleStringIdentity("values")).term("B");
      sub.add<irs::by_term>().field(mangleStringIdentity("values")).term("C");
    }
    root.add<irs::by_range>()
        .field(mangleStringIdentity("values"))
        .include<irs::Bound::MAX>(true)
        .term<irs::Bound::MAX>("D");
  }
  //{
  //  irs::Or expected;
  //  auto& root = expected.add<irs::And>();
  //  {
  //    auto& sub = root.add<irs::Or>();
  //    sub.add<irs::by_term>().field(mangleStringIdentity("values")).term("B");
  //    sub.add<irs::by_term>().field(mangleStringIdentity("values")).term("D");
  //  }
  //}

  std::vector<arangodb::velocypack::Slice> expectedDocs{
      arangodb::velocypack::Slice(insertedDocs[0].vpack()),
  };

  auto queryResult = arangodb::tests::executeQuery(vocbase(), query);
  ASSERT_TRUE(queryResult.result.ok());

  auto result = queryResult.data->slice();
  EXPECT_TRUE(result.isArray());

  arangodb::velocypack::ArrayIterator resultIt(result);
  ASSERT_TRUE(expectedDocs.size() == resultIt.size());

  // Check documents
  auto expectedDoc = expectedDocs.begin();
  for (; resultIt.valid(); resultIt.next(), ++expectedDoc) {
    auto const actualDoc = resultIt.value();
    auto const resolved = actualDoc.resolveExternals();

    EXPECT_TRUE((0 == arangodb::basics::VelocyPackHelper::compare(
                          arangodb::velocypack::Slice(*expectedDoc), resolved, true)));
  }
  EXPECT_TRUE(expectedDoc == expectedDocs.end());
}

// a IN [ x ] && a <= y, x == y
TEST_F(IResearchQueryOptimizationTest, test_14) {
  std::string const query =
      "FOR d IN testView SEARCH d.values IN [ 'B', 'C' ] AND d.values <= 'C' "
      "RETURN d";

  EXPECT_TRUE(arangodb::tests::assertRules(vocbase(), query,
                                           {arangodb::aql::OptimizerRule::handleArangoSearchViewsRule}));

  EXPECT_TRUE(!findEmptyNodes(vocbase(), query));

  // FIXME
  // check structure
  {
    irs::Or expected;
    auto& root = expected.add<irs::And>();
    {
      auto& sub = root.add<irs::Or>();
      sub.add<irs::by_term>().field(mangleStringIdentity("values")).term("B");
      sub.add<irs::by_term>().field(mangleStringIdentity("values")).term("C");
    }
    root.add<irs::by_range>()
        .field(mangleStringIdentity("values"))
        .include<irs::Bound::MAX>(true)
        .term<irs::Bound::MAX>("C");
  }
  //{
  //  irs::Or expected;
  //  auto& root = expected.add<irs::And>();
  //  {
  //    auto& sub = root.add<irs::Or>();
  //    sub.add<irs::by_term>().field(mangleStringIdentity("values")).term("B");
  //    sub.add<irs::by_term>().field(mangleStringIdentity("values")).term("C");
  //  }
  //}

  std::vector<arangodb::velocypack::Slice> expectedDocs{
      arangodb::velocypack::Slice(insertedDocs[0].vpack()),
  };

  auto queryResult = arangodb::tests::executeQuery(vocbase(), query);
  ASSERT_TRUE(queryResult.result.ok());

  auto result = queryResult.data->slice();
  EXPECT_TRUE(result.isArray());

  arangodb::velocypack::ArrayIterator resultIt(result);
  ASSERT_TRUE(expectedDocs.size() == resultIt.size());

  // Check documents
  auto expectedDoc = expectedDocs.begin();
  for (; resultIt.valid(); resultIt.next(), ++expectedDoc) {
    auto const actualDoc = resultIt.value();
    auto const resolved = actualDoc.resolveExternals();

    EXPECT_TRUE((0 == arangodb::basics::VelocyPackHelper::compare(
                          arangodb::velocypack::Slice(*expectedDoc), resolved, true)));
  }
  EXPECT_TRUE(expectedDoc == expectedDocs.end());
}

// a IN [ x ] && a <= y, x > y
TEST_F(IResearchQueryOptimizationTest, test_15) {
  std::string const query =
      "FOR d IN testView SEARCH d.values IN [ 'B', 'C' ] AND d.values <= 'A' "
      "RETURN d";

  EXPECT_TRUE(arangodb::tests::assertRules(vocbase(), query,
                                           {arangodb::aql::OptimizerRule::handleArangoSearchViewsRule}));

  EXPECT_TRUE(!findEmptyNodes(vocbase(), query));

  // check structure
  {
    irs::Or expected;
    auto& root = expected.add<irs::And>();
    {
      auto& sub = root.add<irs::Or>();
      sub.add<irs::by_term>().field(mangleStringIdentity("values")).term("B");
      sub.add<irs::by_term>().field(mangleStringIdentity("values")).term("C");
    }
    root.add<irs::by_range>()
        .field(mangleStringIdentity("values"))
        .include<irs::Bound::MAX>(true)
        .term<irs::Bound::MAX>("A");
  }

  std::vector<arangodb::velocypack::Slice> expectedDocs{
      arangodb::velocypack::Slice(insertedDocs[0].vpack()),
  };

  auto queryResult = arangodb::tests::executeQuery(vocbase(), query);
  ASSERT_TRUE(queryResult.result.ok());

  auto result = queryResult.data->slice();
  EXPECT_TRUE(result.isArray());

  arangodb::velocypack::ArrayIterator resultIt(result);
  ASSERT_TRUE(expectedDocs.size() == resultIt.size());

  // Check documents
  auto expectedDoc = expectedDocs.begin();
  for (; resultIt.valid(); resultIt.next(), ++expectedDoc) {
    auto const actualDoc = resultIt.value();
    auto const resolved = actualDoc.resolveExternals();

    EXPECT_TRUE((0 == arangodb::basics::VelocyPackHelper::compare(
                          arangodb::velocypack::Slice(*expectedDoc), resolved, true)));
  }
  EXPECT_TRUE(expectedDoc == expectedDocs.end());
}

// a IN [ x ] && a >= y, x < y
TEST_F(IResearchQueryOptimizationTest, test_16) {
  std::string const query =
      "FOR d IN testView SEARCH d.values IN [ '@', 'A' ] AND d.values >= 'B' "
      "RETURN d";

  EXPECT_TRUE(arangodb::tests::assertRules(vocbase(), query,
                                           {arangodb::aql::OptimizerRule::handleArangoSearchViewsRule}));

  EXPECT_TRUE(!findEmptyNodes(vocbase(), query));

  // check structure
  {
    irs::Or expected;
    auto& root = expected.add<irs::And>();
    {
      auto& sub = root.add<irs::Or>();
      sub.add<irs::by_term>().field(mangleStringIdentity("values")).term("@");
      sub.add<irs::by_term>().field(mangleStringIdentity("values")).term("A");
    }
    root.add<irs::by_range>()
        .field(mangleStringIdentity("values"))
        .include<irs::Bound::MIN>(true)
        .term<irs::Bound::MIN>("B");
  }

  std::vector<arangodb::velocypack::Slice> expectedDocs{
      arangodb::velocypack::Slice(insertedDocs[0].vpack()),
  };

  auto queryResult = arangodb::tests::executeQuery(vocbase(), query);
  ASSERT_TRUE(queryResult.result.ok());

  auto result = queryResult.data->slice();
  EXPECT_TRUE(result.isArray());

  arangodb::velocypack::ArrayIterator resultIt(result);
  ASSERT_TRUE(expectedDocs.size() == resultIt.size());

  // Check documents
  auto expectedDoc = expectedDocs.begin();
  for (; resultIt.valid(); resultIt.next(), ++expectedDoc) {
    auto const actualDoc = resultIt.value();
    auto const resolved = actualDoc.resolveExternals();

    EXPECT_TRUE((0 == arangodb::basics::VelocyPackHelper::compare(
                          arangodb::velocypack::Slice(*expectedDoc), resolved, true)));
  }
  EXPECT_TRUE(expectedDoc == expectedDocs.end());
}

// a IN [ x ] && a >= y, x == y
TEST_F(IResearchQueryOptimizationTest, test_17) {
  std::string const query =
      "FOR d IN testView SEARCH d.values IN [ '@', 'A' ] AND d.values >= 'A' "
      "RETURN d";

  EXPECT_TRUE(arangodb::tests::assertRules(vocbase(), query,
                                           {arangodb::aql::OptimizerRule::handleArangoSearchViewsRule}));

  EXPECT_TRUE(!findEmptyNodes(vocbase(), query));

  // FIXME
  // check structure
  {
    irs::Or expected;
    auto& root = expected.add<irs::And>();
    {
      auto& sub = root.add<irs::Or>();
      sub.add<irs::by_term>().field(mangleStringIdentity("values")).term("@");
      sub.add<irs::by_term>().field(mangleStringIdentity("values")).term("A");
    }
    root.add<irs::by_range>()
        .field(mangleStringIdentity("values"))
        .include<irs::Bound::MIN>(true)
        .term<irs::Bound::MIN>("A");
  }
  //{
  //  irs::Or expected;
  //  auto& root = expected.add<irs::And>();
  //  root.add<irs::by_term>().field(mangleStringIdentity("values")).term("A");
  //}

  std::vector<arangodb::velocypack::Slice> expectedDocs{
      arangodb::velocypack::Slice(insertedDocs[0].vpack()),
  };

  auto queryResult = arangodb::tests::executeQuery(vocbase(), query);
  ASSERT_TRUE(queryResult.result.ok());

  auto result = queryResult.data->slice();
  EXPECT_TRUE(result.isArray());

  arangodb::velocypack::ArrayIterator resultIt(result);
  ASSERT_TRUE(expectedDocs.size() == resultIt.size());

  // Check documents
  auto expectedDoc = expectedDocs.begin();
  for (; resultIt.valid(); resultIt.next(), ++expectedDoc) {
    auto const actualDoc = resultIt.value();
    auto const resolved = actualDoc.resolveExternals();

    EXPECT_TRUE((0 == arangodb::basics::VelocyPackHelper::compare(
                          arangodb::velocypack::Slice(*expectedDoc), resolved, true)));
  }
  EXPECT_TRUE(expectedDoc == expectedDocs.end());
}

// a IN [ x ] && a >= y, x > y
TEST_F(IResearchQueryOptimizationTest, test_18) {
  std::string const query =
      "FOR d IN testView SEARCH d.values IN [ 'C', 'D' ] AND d.values >= 'B' "
      "RETURN d";

  EXPECT_TRUE(arangodb::tests::assertRules(vocbase(), query,
                                           {arangodb::aql::OptimizerRule::handleArangoSearchViewsRule}));

  EXPECT_TRUE(!findEmptyNodes(vocbase(), query));

  // FIXME
  // check structure
  {
    irs::Or expected;
    auto& root = expected.add<irs::And>();
    {
      auto& sub = root.add<irs::Or>();
      sub.add<irs::by_term>().field(mangleStringIdentity("values")).term("C");
      sub.add<irs::by_term>().field(mangleStringIdentity("values")).term("D");
    }
    root.add<irs::by_range>()
        .field(mangleStringIdentity("values"))
        .include<irs::Bound::MIN>(true)
        .term<irs::Bound::MIN>("B");
  }
  //{
  //  irs::Or expected;
  //  auto& root = expected.add<irs::And>();
  //  {
  //    auto& sub = root.add<irs::Or>();
  //    sub.add<irs::by_term>().field(mangleStringIdentity("values")).term("C");
  //    sub.add<irs::by_term>().field(mangleStringIdentity("values")).term("D");
  //  }
  //}

  std::vector<arangodb::velocypack::Slice> expectedDocs{
      arangodb::velocypack::Slice(insertedDocs[0].vpack()),
  };

  auto queryResult = arangodb::tests::executeQuery(vocbase(), query);
  ASSERT_TRUE(queryResult.result.ok());

  auto result = queryResult.data->slice();
  EXPECT_TRUE(result.isArray());

  arangodb::velocypack::ArrayIterator resultIt(result);
  ASSERT_TRUE(expectedDocs.size() == resultIt.size());

  // Check documents
  auto expectedDoc = expectedDocs.begin();
  for (; resultIt.valid(); resultIt.next(), ++expectedDoc) {
    auto const actualDoc = resultIt.value();
    auto const resolved = actualDoc.resolveExternals();

    EXPECT_TRUE((0 == arangodb::basics::VelocyPackHelper::compare(
                          arangodb::velocypack::Slice(*expectedDoc), resolved, true)));
  }
  EXPECT_TRUE(expectedDoc == expectedDocs.end());
}

// a IN [ x ] && a > y, x < y
TEST_F(IResearchQueryOptimizationTest, test_19) {
  std::string const query =
      "FOR d IN testView SEARCH d.values IN [ '@', 'A' ] AND d.values > 'B' "
      "RETURN d";

  EXPECT_TRUE(arangodb::tests::assertRules(vocbase(), query,
                                           {arangodb::aql::OptimizerRule::handleArangoSearchViewsRule}));

  EXPECT_TRUE(!findEmptyNodes(vocbase(), query));

  // check structure
  {
    irs::Or expected;
    auto& root = expected.add<irs::And>();
    {
      auto& sub = root.add<irs::Or>();
      sub.add<irs::by_term>().field(mangleStringIdentity("values")).term("@");
      sub.add<irs::by_term>().field(mangleStringIdentity("values")).term("A");
    }
    root.add<irs::by_range>()
        .field(mangleStringIdentity("values"))
        .include<irs::Bound::MIN>(false)
        .term<irs::Bound::MIN>("B");
  }

  std::vector<arangodb::velocypack::Slice> expectedDocs{
      arangodb::velocypack::Slice(insertedDocs[0].vpack()),
  };

  auto queryResult = arangodb::tests::executeQuery(vocbase(), query);
  ASSERT_TRUE(queryResult.result.ok());

  auto result = queryResult.data->slice();
  EXPECT_TRUE(result.isArray());

  arangodb::velocypack::ArrayIterator resultIt(result);
  ASSERT_TRUE(expectedDocs.size() == resultIt.size());

  // Check documents
  auto expectedDoc = expectedDocs.begin();
  for (; resultIt.valid(); resultIt.next(), ++expectedDoc) {
    auto const actualDoc = resultIt.value();
    auto const resolved = actualDoc.resolveExternals();

    EXPECT_TRUE((0 == arangodb::basics::VelocyPackHelper::compare(
                          arangodb::velocypack::Slice(*expectedDoc), resolved, true)));
  }
  EXPECT_TRUE(expectedDoc == expectedDocs.end());
}

// a IN [ x ] && a > y, x == y
TEST_F(IResearchQueryOptimizationTest, test_20) {
  std::string const query =
      "FOR d IN testView SEARCH d.values IN [ 'C', 'B' ] AND d.values > 'B' "
      "RETURN d";

  EXPECT_TRUE(arangodb::tests::assertRules(vocbase(), query,
                                           {arangodb::aql::OptimizerRule::handleArangoSearchViewsRule}));

  EXPECT_TRUE(!findEmptyNodes(vocbase(), query));

  // FIXME
  // check structure
  {
    irs::Or expected;
    auto& root = expected.add<irs::And>();
    {
      auto& sub = root.add<irs::Or>();
      sub.add<irs::by_term>().field(mangleStringIdentity("values")).term("C");
      sub.add<irs::by_term>().field(mangleStringIdentity("values")).term("B");
    }
    root.add<irs::by_range>()
        .field(mangleStringIdentity("values"))
        .include<irs::Bound::MIN>(false)
        .term<irs::Bound::MIN>("B");
  }
  //{
  //  irs::Or expected;
  //  auto& root = expected.add<irs::And>();
  //  root.add<irs::by_term>().field(mangleStringIdentity("values")).term("C");
  //}

  std::vector<arangodb::velocypack::Slice> expectedDocs{
      arangodb::velocypack::Slice(insertedDocs[0].vpack()),
  };

  auto queryResult = arangodb::tests::executeQuery(vocbase(), query);
  ASSERT_TRUE(queryResult.result.ok());

  auto result = queryResult.data->slice();
  EXPECT_TRUE(result.isArray());

  arangodb::velocypack::ArrayIterator resultIt(result);
  ASSERT_TRUE(expectedDocs.size() == resultIt.size());

  // Check documents
  auto expectedDoc = expectedDocs.begin();
  for (; resultIt.valid(); resultIt.next(), ++expectedDoc) {
    auto const actualDoc = resultIt.value();
    auto const resolved = actualDoc.resolveExternals();

    EXPECT_TRUE((0 == arangodb::basics::VelocyPackHelper::compare(
                          arangodb::velocypack::Slice(*expectedDoc), resolved, true)));
  }
  EXPECT_TRUE(expectedDoc == expectedDocs.end());
}

// a IN [ x ] && a > y, x > y
TEST_F(IResearchQueryOptimizationTest, test_21) {
  std::string const query =
      "FOR d IN testView SEARCH d.values IN [ 'C', 'D' ] AND d.values > 'B' "
      "RETURN d";

  EXPECT_TRUE(arangodb::tests::assertRules(vocbase(), query,
                                           {arangodb::aql::OptimizerRule::handleArangoSearchViewsRule}));

  EXPECT_TRUE(!findEmptyNodes(vocbase(), query));

  // FIXME
  // check structure
  {
    irs::Or expected;
    auto& root = expected.add<irs::And>();
    {
      auto& sub = root.add<irs::Or>();
      sub.add<irs::by_term>().field(mangleStringIdentity("values")).term("C");
      sub.add<irs::by_term>().field(mangleStringIdentity("values")).term("D");
    }
    root.add<irs::by_range>()
        .field(mangleStringIdentity("values"))
        .include<irs::Bound::MIN>(false)
        .term<irs::Bound::MIN>("B");
  }
  //{
  //  irs::Or expected;
  //  auto& root = expected.add<irs::And>();
  //  {
  //    auto& sub = root.add<irs::Or>();
  //    sub.add<irs::by_term>().field(mangleStringIdentity("values")).term("C");
  //    sub.add<irs::by_term>().field(mangleStringIdentity("values")).term("D");
  //  }
  //}

  std::vector<arangodb::velocypack::Slice> expectedDocs{
      arangodb::velocypack::Slice(insertedDocs[0].vpack()),
  };

  auto queryResult = arangodb::tests::executeQuery(vocbase(), query);
  ASSERT_TRUE(queryResult.result.ok());

  auto result = queryResult.data->slice();
  EXPECT_TRUE(result.isArray());

  arangodb::velocypack::ArrayIterator resultIt(result);
  ASSERT_TRUE(expectedDocs.size() == resultIt.size());

  // Check documents
  auto expectedDoc = expectedDocs.begin();
  for (; resultIt.valid(); resultIt.next(), ++expectedDoc) {
    auto const actualDoc = resultIt.value();
    auto const resolved = actualDoc.resolveExternals();

    EXPECT_TRUE((0 == arangodb::basics::VelocyPackHelper::compare(
                          arangodb::velocypack::Slice(*expectedDoc), resolved, true)));
  }
  EXPECT_TRUE(expectedDoc == expectedDocs.end());
}

// a IN [ x ] && a IN [ y ]
TEST_F(IResearchQueryOptimizationTest, test_22) {
  std::string const query =
      "FOR d IN testView SEARCH d.values IN [ 'A', 'B' ] AND d.values IN [ "
      "'A', 'B', 'C' ] RETURN d";

  EXPECT_TRUE(arangodb::tests::assertRules(vocbase(), query,
                                           {arangodb::aql::OptimizerRule::handleArangoSearchViewsRule}));

  EXPECT_TRUE(!findEmptyNodes(vocbase(), query));

  // FIXME optimize
  // check structure
  {
    irs::Or expected;
    auto& root = expected.add<irs::And>();
    {
      auto& sub = root.add<irs::Or>();
      sub.add<irs::by_term>().field(mangleStringIdentity("values")).term("A");
      sub.add<irs::by_term>().field(mangleStringIdentity("values")).term("B");
    }
    {
      auto& sub = root.add<irs::Or>();
      sub.add<irs::by_term>().field(mangleStringIdentity("values")).term("A");
      sub.add<irs::by_term>().field(mangleStringIdentity("values")).term("B");
      sub.add<irs::by_term>().field(mangleStringIdentity("values")).term("C");
    }
    assertFilterOptimized(vocbase(), query, expected);
  }

  std::vector<arangodb::velocypack::Slice> expectedDocs{
      arangodb::velocypack::Slice(insertedDocs[0].vpack()),
  };

  auto queryResult = arangodb::tests::executeQuery(vocbase(), query);
  ASSERT_TRUE(queryResult.result.ok());

  auto result = queryResult.data->slice();
  EXPECT_TRUE(result.isArray());

  arangodb::velocypack::ArrayIterator resultIt(result);
  ASSERT_TRUE(expectedDocs.size() == resultIt.size());

  // Check documents
  auto expectedDoc = expectedDocs.begin();
  for (; resultIt.valid(); resultIt.next(), ++expectedDoc) {
    auto const actualDoc = resultIt.value();
    auto const resolved = actualDoc.resolveExternals();

    EXPECT_TRUE((0 == arangodb::basics::VelocyPackHelper::compare(
                          arangodb::velocypack::Slice(*expectedDoc), resolved, true)));
  }
  EXPECT_TRUE(expectedDoc == expectedDocs.end());
}

// a IN [ x ] && a == y, x < y
TEST_F(IResearchQueryOptimizationTest, test_23) {
  std::string const query =
      "FOR d IN testView SEARCH d.values IN [ 'B' ] AND d.values == 'C' "
      "RETURN d";

  EXPECT_TRUE(arangodb::tests::assertRules(vocbase(), query,
                                           {arangodb::aql::OptimizerRule::handleArangoSearchViewsRule}));

  EXPECT_TRUE(!findEmptyNodes(vocbase(), query));

  // check structure
  {
    irs::Or expected;
    auto& root = expected.add<irs::And>();
    root.add<irs::by_term>().field(mangleStringIdentity("values")).term("B");
    root.add<irs::by_term>().field(mangleStringIdentity("values")).term("C");
    assertFilterOptimized(vocbase(), query, expected);
  }

  std::vector<arangodb::velocypack::Slice> expectedDocs{
      arangodb::velocypack::Slice(insertedDocs[0].vpack()),
  };

  auto queryResult = arangodb::tests::executeQuery(vocbase(), query);
  ASSERT_TRUE(queryResult.result.ok());

  auto result = queryResult.data->slice();
  EXPECT_TRUE(result.isArray());

  arangodb::velocypack::ArrayIterator resultIt(result);
  ASSERT_TRUE(expectedDocs.size() == resultIt.size());

  // Check documents
  auto expectedDoc = expectedDocs.begin();
  for (; resultIt.valid(); resultIt.next(), ++expectedDoc) {
    auto const actualDoc = resultIt.value();
    auto const resolved = actualDoc.resolveExternals();

    EXPECT_TRUE((0 == arangodb::basics::VelocyPackHelper::compare(
                          arangodb::velocypack::Slice(*expectedDoc), resolved, true)));
  }
  EXPECT_TRUE(expectedDoc == expectedDocs.end());
}

// a IN [ x ] && a == y, x == y
TEST_F(IResearchQueryOptimizationTest, test_24) {
  std::string const query =
      "FOR d IN testView SEARCH d.values IN [ 'C' ] AND d.values == 'C' "
      "RETURN d";

  EXPECT_TRUE(arangodb::tests::assertRules(vocbase(), query,
                                           {arangodb::aql::OptimizerRule::handleArangoSearchViewsRule}));

  EXPECT_TRUE(!findEmptyNodes(vocbase(), query));

  // check structure
  {
    irs::Or expected;
    auto& root = expected.add<irs::And>();
    root.add<irs::by_term>().field(mangleStringIdentity("values")).term("C");
    assertFilterOptimized(vocbase(), query, expected);
  }

  std::vector<arangodb::velocypack::Slice> expectedDocs{
      arangodb::velocypack::Slice(insertedDocs[0].vpack()),
  };

  auto queryResult = arangodb::tests::executeQuery(vocbase(), query);
  ASSERT_TRUE(queryResult.result.ok());

  auto result = queryResult.data->slice();
  EXPECT_TRUE(result.isArray());

  arangodb::velocypack::ArrayIterator resultIt(result);
  ASSERT_TRUE(expectedDocs.size() == resultIt.size());

  // Check documents
  auto expectedDoc = expectedDocs.begin();
  for (; resultIt.valid(); resultIt.next(), ++expectedDoc) {
    auto const actualDoc = resultIt.value();
    auto const resolved = actualDoc.resolveExternals();

    EXPECT_TRUE((0 == arangodb::basics::VelocyPackHelper::compare(
                          arangodb::velocypack::Slice(*expectedDoc), resolved, true)));
  }
  EXPECT_TRUE(expectedDoc == expectedDocs.end());
}

// a IN [ x ] && a == y, x > y
TEST_F(IResearchQueryOptimizationTest, test_25) {
  std::string const query =
      "FOR d IN testView SEARCH d.values IN [ 'C' ] AND d.values == 'B' "
      "RETURN d";

  EXPECT_TRUE(arangodb::tests::assertRules(vocbase(), query,
                                           {arangodb::aql::OptimizerRule::handleArangoSearchViewsRule}));

  EXPECT_TRUE(!findEmptyNodes(vocbase(), query));

  // check structure
  {
    irs::Or expected;
    auto& root = expected.add<irs::And>();
    root.add<irs::by_term>().field(mangleStringIdentity("values")).term("C");
    root.add<irs::by_term>().field(mangleStringIdentity("values")).term("B");
    assertFilterOptimized(vocbase(), query, expected);
  }

  std::vector<arangodb::velocypack::Slice> expectedDocs{
      arangodb::velocypack::Slice(insertedDocs[0].vpack()),
  };

  auto queryResult = arangodb::tests::executeQuery(vocbase(), query);
  ASSERT_TRUE(queryResult.result.ok());

  auto result = queryResult.data->slice();
  EXPECT_TRUE(result.isArray());

  arangodb::velocypack::ArrayIterator resultIt(result);
  ASSERT_TRUE(expectedDocs.size() == resultIt.size());

  // Check documents
  auto expectedDoc = expectedDocs.begin();
  for (; resultIt.valid(); resultIt.next(), ++expectedDoc) {
    auto const actualDoc = resultIt.value();
    auto const resolved = actualDoc.resolveExternals();

    EXPECT_TRUE((0 == arangodb::basics::VelocyPackHelper::compare(
                          arangodb::velocypack::Slice(*expectedDoc), resolved, true)));
  }
  EXPECT_TRUE(expectedDoc == expectedDocs.end());
}

// a IN [ x ] && a != y, x < y
TEST_F(IResearchQueryOptimizationTest, test_26) {
  std::string const query =
      "FOR d IN testView SEARCH d.values IN [ 'A' ] AND d.values != 'B' "
      "RETURN d";

  EXPECT_TRUE(arangodb::tests::assertRules(vocbase(), query,
                                           {arangodb::aql::OptimizerRule::handleArangoSearchViewsRule}));

  EXPECT_TRUE(!findEmptyNodes(vocbase(), query));

  // check structure
  {
    irs::Or expected;
    auto& root = expected.add<irs::And>();
    root.add<irs::Not>()
        .filter<irs::by_term>()
        .field(mangleStringIdentity("values"))
        .term("B");
    root.add<irs::by_term>().field(mangleStringIdentity("values")).term("A");
    assertFilterOptimized(vocbase(), query, expected);
  }

  std::vector<arangodb::velocypack::Slice> expectedDocs{};

  auto queryResult = arangodb::tests::executeQuery(vocbase(), query);
  ASSERT_TRUE(queryResult.result.ok());

  auto result = queryResult.data->slice();
  EXPECT_TRUE(result.isArray());

  arangodb::velocypack::ArrayIterator resultIt(result);
  ASSERT_TRUE(expectedDocs.size() == resultIt.size());

  // Check documents
  auto expectedDoc = expectedDocs.begin();
  for (; resultIt.valid(); resultIt.next(), ++expectedDoc) {
    auto const actualDoc = resultIt.value();
    auto const resolved = actualDoc.resolveExternals();

    EXPECT_TRUE((0 == arangodb::basics::VelocyPackHelper::compare(
                          arangodb::velocypack::Slice(*expectedDoc), resolved, true)));
  }
  EXPECT_TRUE(expectedDoc == expectedDocs.end());
}

// a IN [ x ] && a != y, x == y
TEST_F(IResearchQueryOptimizationTest, test_27) {
  std::string const query =
      "FOR d IN testView SEARCH d.values IN [ 'C' ] AND d.values != 'C' "
      "RETURN d";

  // FIXME
  // EXPECT_TRUE(arangodb::tests::assertRules(
  //  vocbase(), query, {
  //    arangodb::aql::OptimizerRule::handleArangoSearchViewsRule
  //  }
  //));

  EXPECT_TRUE(findEmptyNodes(vocbase(), query));

  std::vector<arangodb::velocypack::Slice> expectedDocs{};

  auto queryResult = arangodb::tests::executeQuery(vocbase(), query);
  ASSERT_TRUE(queryResult.result.ok());

  auto result = queryResult.data->slice();
  EXPECT_TRUE(result.isArray());

  arangodb::velocypack::ArrayIterator resultIt(result);
  ASSERT_TRUE(expectedDocs.size() == resultIt.size());

  // Check documents
  auto expectedDoc = expectedDocs.begin();
  for (; resultIt.valid(); resultIt.next(), ++expectedDoc) {
    auto const actualDoc = resultIt.value();
    auto const resolved = actualDoc.resolveExternals();

    EXPECT_TRUE((0 == arangodb::basics::VelocyPackHelper::compare(
                          arangodb::velocypack::Slice(*expectedDoc), resolved, true)));
  }
  EXPECT_TRUE(expectedDoc == expectedDocs.end());
}

// a IN [ x ] && a != y, x > y
TEST_F(IResearchQueryOptimizationTest, test_28) {
  std::string const query =
      "FOR d IN testView SEARCH d.values IN ['B'] AND d.values != 'C' RETURN "
      "d";

  EXPECT_TRUE(arangodb::tests::assertRules(vocbase(), query,
                                           {arangodb::aql::OptimizerRule::handleArangoSearchViewsRule}));

  EXPECT_TRUE(!findEmptyNodes(vocbase(), query));

  // check structure
  {
    irs::Or expected;
    auto& root = expected.add<irs::And>();
    root.add<irs::Not>()
        .filter<irs::by_term>()
        .field(mangleStringIdentity("values"))
        .term("C");
    root.add<irs::by_term>().field(mangleStringIdentity("values")).term("B");
    assertFilterOptimized(vocbase(), query, expected);
  }

  std::vector<arangodb::velocypack::Slice> expectedDocs{};

  auto queryResult = arangodb::tests::executeQuery(vocbase(), query);
  ASSERT_TRUE(queryResult.result.ok());

  auto result = queryResult.data->slice();
  EXPECT_TRUE(result.isArray());

  arangodb::velocypack::ArrayIterator resultIt(result);
  ASSERT_TRUE(expectedDocs.size() == resultIt.size());

  // Check documents
  auto expectedDoc = expectedDocs.begin();
  for (; resultIt.valid(); resultIt.next(), ++expectedDoc) {
    auto const actualDoc = resultIt.value();
    auto const resolved = actualDoc.resolveExternals();

    EXPECT_TRUE((0 == arangodb::basics::VelocyPackHelper::compare(
                          arangodb::velocypack::Slice(*expectedDoc), resolved, true)));
  }
  EXPECT_TRUE(expectedDoc == expectedDocs.end());
}

// a IN [ x ] && a < y, x < y
TEST_F(IResearchQueryOptimizationTest, test_29) {
  std::string const query =
      "FOR d IN testView SEARCH d.values IN [ 'B' ] AND d.values < 'C' "
      "RETURN d";

  EXPECT_TRUE(arangodb::tests::assertRules(vocbase(), query,
                                           {arangodb::aql::OptimizerRule::handleArangoSearchViewsRule}));

  EXPECT_TRUE(!findEmptyNodes(vocbase(), query));

  // check structure
  {
    irs::Or expected;
    auto& root = expected.add<irs::And>();
    root.add<irs::by_term>().field(mangleStringIdentity("values")).term("B");
    assertFilterOptimized(vocbase(), query, expected);
  }

  std::vector<arangodb::velocypack::Slice> expectedDocs{
      arangodb::velocypack::Slice(insertedDocs[0].vpack()),
  };

  auto queryResult = arangodb::tests::executeQuery(vocbase(), query);
  ASSERT_TRUE(queryResult.result.ok());

  auto result = queryResult.data->slice();
  EXPECT_TRUE(result.isArray());

  arangodb::velocypack::ArrayIterator resultIt(result);
  ASSERT_TRUE(expectedDocs.size() == resultIt.size());

  // Check documents
  auto expectedDoc = expectedDocs.begin();
  for (; resultIt.valid(); resultIt.next(), ++expectedDoc) {
    auto const actualDoc = resultIt.value();
    auto const resolved = actualDoc.resolveExternals();

    EXPECT_TRUE((0 == arangodb::basics::VelocyPackHelper::compare(
                          arangodb::velocypack::Slice(*expectedDoc), resolved, true)));
  }
  EXPECT_TRUE(expectedDoc == expectedDocs.end());
}

// a IN [ x ] && a < y, x == y
TEST_F(IResearchQueryOptimizationTest, test_30) {
  std::string const query =
      "FOR d IN testView SEARCH d.values IN [ 'C' ] AND d.values < 'C' "
      "RETURN d";

  EXPECT_TRUE(arangodb::tests::assertRules(vocbase(), query,
                                           {arangodb::aql::OptimizerRule::handleArangoSearchViewsRule}));

  EXPECT_TRUE(!findEmptyNodes(vocbase(), query));

  // check structure
  {
    irs::Or expected;
    auto& root = expected.add<irs::And>();
    root.add<irs::by_term>().field(mangleStringIdentity("values")).term("C");
    root.add<irs::by_range>()
        .field(mangleStringIdentity("values"))
        .include<irs::Bound::MAX>(false)
        .term<irs::Bound::MAX>("C");
    assertFilterOptimized(vocbase(), query, expected);
  }

  std::vector<arangodb::velocypack::Slice> expectedDocs{
      arangodb::velocypack::Slice(insertedDocs[0].vpack()),
  };

  auto queryResult = arangodb::tests::executeQuery(vocbase(), query);
  ASSERT_TRUE(queryResult.result.ok());

  auto result = queryResult.data->slice();
  EXPECT_TRUE(result.isArray());

  arangodb::velocypack::ArrayIterator resultIt(result);
  ASSERT_TRUE(expectedDocs.size() == resultIt.size());

  // Check documents
  auto expectedDoc = expectedDocs.begin();
  for (; resultIt.valid(); resultIt.next(), ++expectedDoc) {
    auto const actualDoc = resultIt.value();
    auto const resolved = actualDoc.resolveExternals();

    EXPECT_TRUE((0 == arangodb::basics::VelocyPackHelper::compare(
                          arangodb::velocypack::Slice(*expectedDoc), resolved, true)));
  }
  EXPECT_TRUE(expectedDoc == expectedDocs.end());
}

// a IN [ x ] && a < y, x > y
TEST_F(IResearchQueryOptimizationTest, test_31) {
  std::string const query =
      "FOR d IN testView SEARCH d.values IN [ 'C' ] AND d.values < 'B' "
      "RETURN d";

  EXPECT_TRUE(arangodb::tests::assertRules(vocbase(), query,
                                           {arangodb::aql::OptimizerRule::handleArangoSearchViewsRule}));

  EXPECT_TRUE(!findEmptyNodes(vocbase(), query));

  // check structure
  {
    irs::Or expected;
    auto& root = expected.add<irs::And>();
    root.add<irs::by_term>().field(mangleStringIdentity("values")).term("C");
    root.add<irs::by_range>()
        .field(mangleStringIdentity("values"))
        .include<irs::Bound::MAX>(false)
        .term<irs::Bound::MAX>("B");
    assertFilterOptimized(vocbase(), query, expected);
  }

  std::vector<arangodb::velocypack::Slice> expectedDocs{
      arangodb::velocypack::Slice(insertedDocs[0].vpack()),
  };

  auto queryResult = arangodb::tests::executeQuery(vocbase(), query);
  ASSERT_TRUE(queryResult.result.ok());

  auto result = queryResult.data->slice();
  EXPECT_TRUE(result.isArray());

  arangodb::velocypack::ArrayIterator resultIt(result);
  ASSERT_TRUE(expectedDocs.size() == resultIt.size());

  // Check documents
  auto expectedDoc = expectedDocs.begin();
  for (; resultIt.valid(); resultIt.next(), ++expectedDoc) {
    auto const actualDoc = resultIt.value();
    auto const resolved = actualDoc.resolveExternals();

    EXPECT_TRUE((0 == arangodb::basics::VelocyPackHelper::compare(
                          arangodb::velocypack::Slice(*expectedDoc), resolved, true)));
  }
  EXPECT_TRUE(expectedDoc == expectedDocs.end());
}

// a IN [ x ] && a <= y, x < y
TEST_F(IResearchQueryOptimizationTest, test_32) {
  std::string const query =
      "FOR d IN testView SEARCH d.values IN [ 'B' ] AND d.values <= 'C' "
      "RETURN d";

  EXPECT_TRUE(arangodb::tests::assertRules(vocbase(), query,
                                           {arangodb::aql::OptimizerRule::handleArangoSearchViewsRule}));

  EXPECT_TRUE(!findEmptyNodes(vocbase(), query));

  // check structure
  {
    irs::Or expected;
    auto& root = expected.add<irs::And>();
    root.add<irs::by_term>().field(mangleStringIdentity("values")).term("B");
    assertFilterOptimized(vocbase(), query, expected);
  }

  std::vector<arangodb::velocypack::Slice> expectedDocs{
      arangodb::velocypack::Slice(insertedDocs[0].vpack()),
  };

  auto queryResult = arangodb::tests::executeQuery(vocbase(), query);
  ASSERT_TRUE(queryResult.result.ok());

  auto result = queryResult.data->slice();
  EXPECT_TRUE(result.isArray());

  arangodb::velocypack::ArrayIterator resultIt(result);
  ASSERT_TRUE(expectedDocs.size() == resultIt.size());

  // Check documents
  auto expectedDoc = expectedDocs.begin();
  for (; resultIt.valid(); resultIt.next(), ++expectedDoc) {
    auto const actualDoc = resultIt.value();
    auto const resolved = actualDoc.resolveExternals();

    EXPECT_TRUE((0 == arangodb::basics::VelocyPackHelper::compare(
                          arangodb::velocypack::Slice(*expectedDoc), resolved, true)));
  }
  EXPECT_TRUE(expectedDoc == expectedDocs.end());
}

// a IN [x] && a <= y, x == y
TEST_F(IResearchQueryOptimizationTest, test_33) {
  std::string const query =
      "FOR d IN testView SEARCH d.values IN [ 'B' ] AND d.values <= 'B' "
      "RETURN d";

  EXPECT_TRUE(arangodb::tests::assertRules(vocbase(), query,
                                           {arangodb::aql::OptimizerRule::handleArangoSearchViewsRule}));

  EXPECT_TRUE(!findEmptyNodes(vocbase(), query));

  // check structure
  {
    irs::Or expected;
    auto& root = expected.add<irs::And>();
    root.add<irs::by_term>().field(mangleStringIdentity("values")).term("B");
    assertFilterOptimized(vocbase(), query, expected);
  }

  std::vector<arangodb::velocypack::Slice> expectedDocs{
      arangodb::velocypack::Slice(insertedDocs[0].vpack()),
  };

  auto queryResult = arangodb::tests::executeQuery(vocbase(), query);
  ASSERT_TRUE(queryResult.result.ok());

  auto result = queryResult.data->slice();
  EXPECT_TRUE(result.isArray());

  arangodb::velocypack::ArrayIterator resultIt(result);
  ASSERT_TRUE(expectedDocs.size() == resultIt.size());

  // Check documents
  auto expectedDoc = expectedDocs.begin();
  for (; resultIt.valid(); resultIt.next(), ++expectedDoc) {
    auto const actualDoc = resultIt.value();
    auto const resolved = actualDoc.resolveExternals();

    EXPECT_TRUE((0 == arangodb::basics::VelocyPackHelper::compare(
                          arangodb::velocypack::Slice(*expectedDoc), resolved, true)));
  }
  EXPECT_TRUE(expectedDoc == expectedDocs.end());
}

// a IN [ x ] && a <= y, x > y
TEST_F(IResearchQueryOptimizationTest, test_34) {
  std::string const query =
      "FOR d IN testView SEARCH d.values IN [ 'C' ] AND d.values <= 'B' "
      "RETURN d";

  EXPECT_TRUE(arangodb::tests::assertRules(vocbase(), query,
                                           {arangodb::aql::OptimizerRule::handleArangoSearchViewsRule}));

  EXPECT_TRUE(!findEmptyNodes(vocbase(), query));

  // check structure
  {
    irs::Or expected;
    auto& root = expected.add<irs::And>();
    root.add<irs::by_term>().field(mangleStringIdentity("values")).term("C");
    root.add<irs::by_range>()
        .field(mangleStringIdentity("values"))
        .include<irs::Bound::MAX>(true)
        .term<irs::Bound::MAX>("B");
    assertFilterOptimized(vocbase(), query, expected);
  }

  std::vector<arangodb::velocypack::Slice> expectedDocs{
      arangodb::velocypack::Slice(insertedDocs[0].vpack()),
  };

  auto queryResult = arangodb::tests::executeQuery(vocbase(), query);
  ASSERT_TRUE(queryResult.result.ok());

  auto result = queryResult.data->slice();
  EXPECT_TRUE(result.isArray());

  arangodb::velocypack::ArrayIterator resultIt(result);
  ASSERT_TRUE(expectedDocs.size() == resultIt.size());

  // Check documents
  auto expectedDoc = expectedDocs.begin();
  for (; resultIt.valid(); resultIt.next(), ++expectedDoc) {
    auto const actualDoc = resultIt.value();
    auto const resolved = actualDoc.resolveExternals();

    EXPECT_TRUE((0 == arangodb::basics::VelocyPackHelper::compare(
                          arangodb::velocypack::Slice(*expectedDoc), resolved, true)));
  }
  EXPECT_TRUE(expectedDoc == expectedDocs.end());
}

// a IN [ x ] && a >= y, x < y
TEST_F(IResearchQueryOptimizationTest, test_35) {
  std::string const query =
      "FOR d IN testView SEARCH d.values IN [ 'A' ] AND d.values >= 'B' "
      "RETURN d";

  EXPECT_TRUE(arangodb::tests::assertRules(vocbase(), query,
                                           {arangodb::aql::OptimizerRule::handleArangoSearchViewsRule}));

  EXPECT_TRUE(!findEmptyNodes(vocbase(), query));

  // check structure
  {
    irs::Or expected;
    auto& root = expected.add<irs::And>();
    root.add<irs::by_range>()
        .field(mangleStringIdentity("values"))
        .include<irs::Bound::MIN>(true)
        .term<irs::Bound::MIN>("B");
    root.add<irs::by_term>().field(mangleStringIdentity("values")).term("A");
    assertFilterOptimized(vocbase(), query, expected);
  }

  std::vector<arangodb::velocypack::Slice> expectedDocs{
      arangodb::velocypack::Slice(insertedDocs[0].vpack()),
  };

  auto queryResult = arangodb::tests::executeQuery(vocbase(), query);
  ASSERT_TRUE(queryResult.result.ok());

  auto result = queryResult.data->slice();
  EXPECT_TRUE(result.isArray());

  arangodb::velocypack::ArrayIterator resultIt(result);
  ASSERT_TRUE(expectedDocs.size() == resultIt.size());

  // Check documents
  auto expectedDoc = expectedDocs.begin();
  for (; resultIt.valid(); resultIt.next(), ++expectedDoc) {
    auto const actualDoc = resultIt.value();
    auto const resolved = actualDoc.resolveExternals();

    EXPECT_TRUE((0 == arangodb::basics::VelocyPackHelper::compare(
                          arangodb::velocypack::Slice(*expectedDoc), resolved, true)));
  }
  EXPECT_TRUE(expectedDoc == expectedDocs.end());
}

// a IN [ x ] && a >= y, x == y
TEST_F(IResearchQueryOptimizationTest, test_36) {
  std::string const query =
      "FOR d IN testView SEARCH d.values IN [ 'B' ] AND d.values >= 'B' "
      "RETURN d";

  EXPECT_TRUE(arangodb::tests::assertRules(vocbase(), query,
                                           {arangodb::aql::OptimizerRule::handleArangoSearchViewsRule}));

  EXPECT_TRUE(!findEmptyNodes(vocbase(), query));

  // check structure
  {
    irs::Or expected;
    auto& root = expected.add<irs::And>();
    root.add<irs::by_term>().field(mangleStringIdentity("values")).term("B");
    assertFilterOptimized(vocbase(), query, expected);
  }

  std::vector<arangodb::velocypack::Slice> expectedDocs{
      arangodb::velocypack::Slice(insertedDocs[0].vpack()),
  };

  auto queryResult = arangodb::tests::executeQuery(vocbase(), query);
  ASSERT_TRUE(queryResult.result.ok());

  auto result = queryResult.data->slice();
  EXPECT_TRUE(result.isArray());

  arangodb::velocypack::ArrayIterator resultIt(result);
  ASSERT_TRUE(expectedDocs.size() == resultIt.size());

  // Check documents
  auto expectedDoc = expectedDocs.begin();
  for (; resultIt.valid(); resultIt.next(), ++expectedDoc) {
    auto const actualDoc = resultIt.value();
    auto const resolved = actualDoc.resolveExternals();

    EXPECT_TRUE((0 == arangodb::basics::VelocyPackHelper::compare(
                          arangodb::velocypack::Slice(*expectedDoc), resolved, true)));
  }
  EXPECT_TRUE(expectedDoc == expectedDocs.end());
}

// a IN [x] && a >= y, x > y
TEST_F(IResearchQueryOptimizationTest, test_37) {
  std::string const query =
      "FOR d IN testView SEARCH d.values IN ['C'] AND d.values >= 'B' RETURN "
      "d";

  EXPECT_TRUE(arangodb::tests::assertRules(vocbase(), query,
                                           {arangodb::aql::OptimizerRule::handleArangoSearchViewsRule}));

  EXPECT_TRUE(!findEmptyNodes(vocbase(), query));

  // check structure
  {
    irs::Or expected;
    auto& root = expected.add<irs::And>();
    root.add<irs::by_term>().field(mangleStringIdentity("values")).term("C");
    assertFilterOptimized(vocbase(), query, expected);
  }

  std::vector<arangodb::velocypack::Slice> expectedDocs{
      arangodb::velocypack::Slice(insertedDocs[0].vpack()),
  };

  auto queryResult = arangodb::tests::executeQuery(vocbase(), query);
  ASSERT_TRUE(queryResult.result.ok());

  auto result = queryResult.data->slice();
  EXPECT_TRUE(result.isArray());

  arangodb::velocypack::ArrayIterator resultIt(result);
  ASSERT_TRUE(expectedDocs.size() == resultIt.size());

  // Check documents
  auto expectedDoc = expectedDocs.begin();
  for (; resultIt.valid(); resultIt.next(), ++expectedDoc) {
    auto const actualDoc = resultIt.value();
    auto const resolved = actualDoc.resolveExternals();

    EXPECT_TRUE((0 == arangodb::basics::VelocyPackHelper::compare(
                          arangodb::velocypack::Slice(*expectedDoc), resolved, true)));
  }
  EXPECT_TRUE(expectedDoc == expectedDocs.end());
}

// a IN [x] && a > y, x < y
TEST_F(IResearchQueryOptimizationTest, test_38) {
  std::string const query =
      "FOR d IN testView SEARCH d.values IN ['A'] AND d.values > 'B' RETURN "
      "d";

  EXPECT_TRUE(arangodb::tests::assertRules(vocbase(), query,
                                           {arangodb::aql::OptimizerRule::handleArangoSearchViewsRule}));

  EXPECT_TRUE(!findEmptyNodes(vocbase(), query));

  // check structure
  {
    irs::Or expected;
    auto& root = expected.add<irs::And>();
    root.add<irs::by_range>()
        .field(mangleStringIdentity("values"))
        .include<irs::Bound::MIN>(false)
        .term<irs::Bound::MIN>("B");
    root.add<irs::by_term>().field(mangleStringIdentity("values")).term("A");
    assertFilterOptimized(vocbase(), query, expected);
  }

  std::vector<arangodb::velocypack::Slice> expectedDocs{
      arangodb::velocypack::Slice(insertedDocs[0].vpack()),
  };

  auto queryResult = arangodb::tests::executeQuery(vocbase(), query);
  ASSERT_TRUE(queryResult.result.ok());

  auto result = queryResult.data->slice();
  EXPECT_TRUE(result.isArray());

  arangodb::velocypack::ArrayIterator resultIt(result);
  ASSERT_TRUE(expectedDocs.size() == resultIt.size());

  // Check documents
  auto expectedDoc = expectedDocs.begin();
  for (; resultIt.valid(); resultIt.next(), ++expectedDoc) {
    auto const actualDoc = resultIt.value();
    auto const resolved = actualDoc.resolveExternals();

    EXPECT_TRUE((0 == arangodb::basics::VelocyPackHelper::compare(
                          arangodb::velocypack::Slice(*expectedDoc), resolved, true)));
  }
  EXPECT_TRUE(expectedDoc == expectedDocs.end());
}

// a IN [x] && a > y, x == y
TEST_F(IResearchQueryOptimizationTest, test_39) {
  std::string const query =
      "FOR d IN testView SEARCH d.values IN ['B'] AND d.values > 'B' RETURN "
      "d";

  EXPECT_TRUE(arangodb::tests::assertRules(vocbase(), query,
                                           {arangodb::aql::OptimizerRule::handleArangoSearchViewsRule}));

  EXPECT_TRUE(!findEmptyNodes(vocbase(), query));

  // check structure
  {
    irs::Or expected;
    auto& root = expected.add<irs::And>();
    root.add<irs::by_range>()
        .field(mangleStringIdentity("values"))
        .include<irs::Bound::MIN>(false)
        .term<irs::Bound::MIN>("B");
    root.add<irs::by_term>().field(mangleStringIdentity("values")).term("B");
    assertFilterOptimized(vocbase(), query, expected);
  }

  std::vector<arangodb::velocypack::Slice> expectedDocs{
      arangodb::velocypack::Slice(insertedDocs[0].vpack()),
  };

  auto queryResult = arangodb::tests::executeQuery(vocbase(), query);
  ASSERT_TRUE(queryResult.result.ok());

  auto result = queryResult.data->slice();
  EXPECT_TRUE(result.isArray());

  arangodb::velocypack::ArrayIterator resultIt(result);
  ASSERT_TRUE(expectedDocs.size() == resultIt.size());

  // Check documents
  auto expectedDoc = expectedDocs.begin();
  for (; resultIt.valid(); resultIt.next(), ++expectedDoc) {
    auto const actualDoc = resultIt.value();
    auto const resolved = actualDoc.resolveExternals();

    EXPECT_TRUE((0 == arangodb::basics::VelocyPackHelper::compare(
                          arangodb::velocypack::Slice(*expectedDoc), resolved, true)));
  }
  EXPECT_TRUE(expectedDoc == expectedDocs.end());
}

// a IN [x] && a > y, x > y
TEST_F(IResearchQueryOptimizationTest, test_40) {
  std::string const query =
      "FOR d IN testView SEARCH d.values IN ['C'] AND d.values > 'B' RETURN "
      "d";

  EXPECT_TRUE(arangodb::tests::assertRules(vocbase(), query,
                                           {arangodb::aql::OptimizerRule::handleArangoSearchViewsRule}));

  EXPECT_TRUE(!findEmptyNodes(vocbase(), query));

  // check structure
  {
    irs::Or expected;
    auto& root = expected.add<irs::And>();
    root.add<irs::by_term>().field(mangleStringIdentity("values")).term("C");
    assertFilterOptimized(vocbase(), query, expected);
  }

  std::vector<arangodb::velocypack::Slice> expectedDocs{
      arangodb::velocypack::Slice(insertedDocs[0].vpack()),
  };

  auto queryResult = arangodb::tests::executeQuery(vocbase(), query);
  ASSERT_TRUE(queryResult.result.ok());

  auto result = queryResult.data->slice();
  EXPECT_TRUE(result.isArray());

  arangodb::velocypack::ArrayIterator resultIt(result);
  ASSERT_TRUE(expectedDocs.size() == resultIt.size());

  // Check documents
  auto expectedDoc = expectedDocs.begin();
  for (; resultIt.valid(); resultIt.next(), ++expectedDoc) {
    auto const actualDoc = resultIt.value();
    auto const resolved = actualDoc.resolveExternals();

    EXPECT_TRUE((0 == arangodb::basics::VelocyPackHelper::compare(
                          arangodb::velocypack::Slice(*expectedDoc), resolved, true)));
  }
  EXPECT_TRUE(expectedDoc == expectedDocs.end());
}

// a == x && a == y, x < y
TEST_F(IResearchQueryOptimizationTest, test_41) {
  std::string const query =
      "FOR d IN testView SEARCH d.values == 'B' AND d.values == 'C' RETURN d";

  EXPECT_TRUE(arangodb::tests::assertRules(vocbase(), query,
                                           {arangodb::aql::OptimizerRule::handleArangoSearchViewsRule}));

  EXPECT_TRUE(!findEmptyNodes(vocbase(), query));

  // check structure
  {
    irs::Or expected;
    auto& root = expected.add<irs::And>();
    root.add<irs::by_term>().field(mangleStringIdentity("values")).term("B");
    root.add<irs::by_term>().field(mangleStringIdentity("values")).term("C");
    assertFilterOptimized(vocbase(), query, expected);
  }

  std::vector<arangodb::velocypack::Slice> expectedDocs{
      arangodb::velocypack::Slice(insertedDocs[0].vpack()),
  };

  auto queryResult = arangodb::tests::executeQuery(vocbase(), query);
  ASSERT_TRUE(queryResult.result.ok());

  auto result = queryResult.data->slice();
  EXPECT_TRUE(result.isArray());

  arangodb::velocypack::ArrayIterator resultIt(result);
  ASSERT_TRUE(expectedDocs.size() == resultIt.size());

  // Check documents
  auto expectedDoc = expectedDocs.begin();
  for (; resultIt.valid(); resultIt.next(), ++expectedDoc) {
    auto const actualDoc = resultIt.value();
    auto const resolved = actualDoc.resolveExternals();

    EXPECT_TRUE((0 == arangodb::basics::VelocyPackHelper::compare(
                          arangodb::velocypack::Slice(*expectedDoc), resolved, true)));
  }
  EXPECT_TRUE(expectedDoc == expectedDocs.end());
}

// a == x && a == y, x == y
TEST_F(IResearchQueryOptimizationTest, test_42) {
  std::string const query =
      "FOR d IN testView SEARCH d.values == 'C' AND d.values == 'C' RETURN d";

  EXPECT_TRUE(arangodb::tests::assertRules(vocbase(), query,
                                           {arangodb::aql::OptimizerRule::handleArangoSearchViewsRule}));

  EXPECT_TRUE(!findEmptyNodes(vocbase(), query));

  // check structure
  {
    irs::Or expected;
    auto& root = expected.add<irs::And>();
    root.add<irs::by_term>().field(mangleStringIdentity("values")).term("C");
    assertFilterOptimized(vocbase(), query, expected);
  }

  std::vector<arangodb::velocypack::Slice> expectedDocs{
      arangodb::velocypack::Slice(insertedDocs[0].vpack()),
  };

  auto queryResult = arangodb::tests::executeQuery(vocbase(), query);
  ASSERT_TRUE(queryResult.result.ok());

  auto result = queryResult.data->slice();
  EXPECT_TRUE(result.isArray());

  arangodb::velocypack::ArrayIterator resultIt(result);
  ASSERT_TRUE(expectedDocs.size() == resultIt.size());

  // Check documents
  auto expectedDoc = expectedDocs.begin();
  for (; resultIt.valid(); resultIt.next(), ++expectedDoc) {
    auto const actualDoc = resultIt.value();
    auto const resolved = actualDoc.resolveExternals();

    EXPECT_TRUE((0 == arangodb::basics::VelocyPackHelper::compare(
                          arangodb::velocypack::Slice(*expectedDoc), resolved, true)));
  }
  EXPECT_TRUE(expectedDoc == expectedDocs.end());
}

// a == x && a == y, x > y
TEST_F(IResearchQueryOptimizationTest, test_43) {
  std::string const query =
      "FOR d IN testView SEARCH d.values == 'C' AND d.values == 'B' RETURN d";

  EXPECT_TRUE(arangodb::tests::assertRules(vocbase(), query,
                                           {arangodb::aql::OptimizerRule::handleArangoSearchViewsRule}));

  EXPECT_TRUE(!findEmptyNodes(vocbase(), query));

  // check structure
  {
    irs::Or expected;
    auto& root = expected.add<irs::And>();
    root.add<irs::by_term>().field(mangleStringIdentity("values")).term("C");
    root.add<irs::by_term>().field(mangleStringIdentity("values")).term("B");
    assertFilterOptimized(vocbase(), query, expected);
  }

  std::vector<arangodb::velocypack::Slice> expectedDocs{
      arangodb::velocypack::Slice(insertedDocs[0].vpack()),
  };

  auto queryResult = arangodb::tests::executeQuery(vocbase(), query);
  ASSERT_TRUE(queryResult.result.ok());

  auto result = queryResult.data->slice();
  EXPECT_TRUE(result.isArray());

  arangodb::velocypack::ArrayIterator resultIt(result);
  ASSERT_TRUE(expectedDocs.size() == resultIt.size());

  // Check documents
  auto expectedDoc = expectedDocs.begin();
  for (; resultIt.valid(); resultIt.next(), ++expectedDoc) {
    auto const actualDoc = resultIt.value();
    auto const resolved = actualDoc.resolveExternals();

    EXPECT_TRUE((0 == arangodb::basics::VelocyPackHelper::compare(
                          arangodb::velocypack::Slice(*expectedDoc), resolved, true)));
  }
  EXPECT_TRUE(expectedDoc == expectedDocs.end());
}

// a == x && a != y, x < y
TEST_F(IResearchQueryOptimizationTest, test_44) {
  std::string const query =
      "FOR d IN testView SEARCH d.values == 'A' AND d.values != 'B' RETURN d";

  EXPECT_TRUE(arangodb::tests::assertRules(vocbase(), query,
                                           {arangodb::aql::OptimizerRule::handleArangoSearchViewsRule}));

  EXPECT_TRUE(!findEmptyNodes(vocbase(), query));

  // check structure
  {
    irs::Or expected;
    auto& root = expected.add<irs::And>();
    root.add<irs::Not>()
        .filter<irs::by_term>()
        .field(mangleStringIdentity("values"))
        .term("B");
    root.add<irs::by_term>().field(mangleStringIdentity("values")).term("A");
    assertFilterOptimized(vocbase(), query, expected);
  }

  std::vector<arangodb::velocypack::Slice> expectedDocs{};

  auto queryResult = arangodb::tests::executeQuery(vocbase(), query);
  ASSERT_TRUE(queryResult.result.ok());

  auto result = queryResult.data->slice();
  EXPECT_TRUE(result.isArray());

  arangodb::velocypack::ArrayIterator resultIt(result);
  ASSERT_TRUE(expectedDocs.size() == resultIt.size());

  // Check documents
  auto expectedDoc = expectedDocs.begin();
  for (; resultIt.valid(); resultIt.next(), ++expectedDoc) {
    auto const actualDoc = resultIt.value();
    auto const resolved = actualDoc.resolveExternals();

    EXPECT_TRUE((0 == arangodb::basics::VelocyPackHelper::compare(
                          arangodb::velocypack::Slice(*expectedDoc), resolved, true)));
  }
  EXPECT_TRUE(expectedDoc == expectedDocs.end());
}

// a == x && a != y, x == y
TEST_F(IResearchQueryOptimizationTest, test_45) {
  std::string const query =
      "FOR d IN testView SEARCH d.values == 'C' AND d.values != 'C' RETURN d";

  // FIXME
  // EXPECT_TRUE(arangodb::tests::assertRules(
  //  vocbase(), query, {
  //    arangodb::aql::OptimizerRule::handleArangoSearchViewsRule
  //  }
  //));

  EXPECT_TRUE(findEmptyNodes(vocbase(), query));

  std::vector<arangodb::velocypack::Slice> expectedDocs{};

  auto queryResult = arangodb::tests::executeQuery(vocbase(), query);
  ASSERT_TRUE(queryResult.result.ok());

  auto result = queryResult.data->slice();
  EXPECT_TRUE(result.isArray());

  arangodb::velocypack::ArrayIterator resultIt(result);
  ASSERT_TRUE(expectedDocs.size() == resultIt.size());

  // Check documents
  auto expectedDoc = expectedDocs.begin();
  for (; resultIt.valid(); resultIt.next(), ++expectedDoc) {
    auto const actualDoc = resultIt.value();
    auto const resolved = actualDoc.resolveExternals();

    EXPECT_TRUE((0 == arangodb::basics::VelocyPackHelper::compare(
                          arangodb::velocypack::Slice(*expectedDoc), resolved, true)));
  }
  EXPECT_TRUE(expectedDoc == expectedDocs.end());
}

// a == x && a != y, x > y
TEST_F(IResearchQueryOptimizationTest, test_46) {
  std::string const query =
      "FOR d IN testView SEARCH d.values == 'B' AND d.values != 'C' RETURN d";

  EXPECT_TRUE(arangodb::tests::assertRules(vocbase(), query,
                                           {arangodb::aql::OptimizerRule::handleArangoSearchViewsRule}));

  EXPECT_TRUE(!findEmptyNodes(vocbase(), query));

  // check structure
  {
    irs::Or expected;
    auto& root = expected.add<irs::And>();
    root.add<irs::Not>()
        .filter<irs::by_term>()
        .field(mangleStringIdentity("values"))
        .term("C");
    root.add<irs::by_term>().field(mangleStringIdentity("values")).term("B");
    assertFilterOptimized(vocbase(), query, expected);
  }

  std::vector<arangodb::velocypack::Slice> expectedDocs{};

  auto queryResult = arangodb::tests::executeQuery(vocbase(), query);
  ASSERT_TRUE(queryResult.result.ok());

  auto result = queryResult.data->slice();
  EXPECT_TRUE(result.isArray());

  arangodb::velocypack::ArrayIterator resultIt(result);
  ASSERT_TRUE(expectedDocs.size() == resultIt.size());

  // Check documents
  auto expectedDoc = expectedDocs.begin();
  for (; resultIt.valid(); resultIt.next(), ++expectedDoc) {
    auto const actualDoc = resultIt.value();
    auto const resolved = actualDoc.resolveExternals();

    EXPECT_TRUE((0 == arangodb::basics::VelocyPackHelper::compare(
                          arangodb::velocypack::Slice(*expectedDoc), resolved, true)));
  }
  EXPECT_TRUE(expectedDoc == expectedDocs.end());
}

// a == x && a < y, x < y
TEST_F(IResearchQueryOptimizationTest, test_47) {
  std::string const query =
      "FOR d IN testView SEARCH d.values == 'B' AND d.values < 'C' RETURN d";

  EXPECT_TRUE(arangodb::tests::assertRules(vocbase(), query,
                                           {arangodb::aql::OptimizerRule::handleArangoSearchViewsRule}));

  EXPECT_TRUE(!findEmptyNodes(vocbase(), query));

  // check structure
  {
    irs::Or expected;
    auto& root = expected.add<irs::And>();
    root.add<irs::by_term>().field(mangleStringIdentity("values")).term("B");
    assertFilterOptimized(vocbase(), query, expected);
  }

  std::vector<arangodb::velocypack::Slice> expectedDocs{
      arangodb::velocypack::Slice(insertedDocs[0].vpack()),
  };

  auto queryResult = arangodb::tests::executeQuery(vocbase(), query);
  ASSERT_TRUE(queryResult.result.ok());

  auto result = queryResult.data->slice();
  EXPECT_TRUE(result.isArray());

  arangodb::velocypack::ArrayIterator resultIt(result);
  ASSERT_TRUE(expectedDocs.size() == resultIt.size());

  // Check documents
  auto expectedDoc = expectedDocs.begin();
  for (; resultIt.valid(); resultIt.next(), ++expectedDoc) {
    auto const actualDoc = resultIt.value();
    auto const resolved = actualDoc.resolveExternals();

    EXPECT_TRUE((0 == arangodb::basics::VelocyPackHelper::compare(
                          arangodb::velocypack::Slice(*expectedDoc), resolved, true)));
  }
  EXPECT_TRUE(expectedDoc == expectedDocs.end());
}

// a == x && a < y, x == y
TEST_F(IResearchQueryOptimizationTest, test_48) {
  std::string const query =
      "FOR d IN testView SEARCH d.values == 'C' AND d.values < 'C' RETURN d";

  EXPECT_TRUE(arangodb::tests::assertRules(vocbase(), query,
                                           {arangodb::aql::OptimizerRule::handleArangoSearchViewsRule}));

  EXPECT_TRUE(!findEmptyNodes(vocbase(), query));

  // check structure
  {
    irs::Or expected;
    auto& root = expected.add<irs::And>();
    root.add<irs::by_term>().field(mangleStringIdentity("values")).term("C");
    root.add<irs::by_range>()
        .field(mangleStringIdentity("values"))
        .include<irs::Bound::MAX>(false)
        .term<irs::Bound::MAX>("C");
    assertFilterOptimized(vocbase(), query, expected);
  }

  std::vector<arangodb::velocypack::Slice> expectedDocs{
      arangodb::velocypack::Slice(insertedDocs[0].vpack()),
  };

  auto queryResult = arangodb::tests::executeQuery(vocbase(), query);
  ASSERT_TRUE(queryResult.result.ok());

  auto result = queryResult.data->slice();
  EXPECT_TRUE(result.isArray());

  arangodb::velocypack::ArrayIterator resultIt(result);
  ASSERT_TRUE(expectedDocs.size() == resultIt.size());

  // Check documents
  auto expectedDoc = expectedDocs.begin();
  for (; resultIt.valid(); resultIt.next(), ++expectedDoc) {
    auto const actualDoc = resultIt.value();
    auto const resolved = actualDoc.resolveExternals();

    EXPECT_TRUE((0 == arangodb::basics::VelocyPackHelper::compare(
                          arangodb::velocypack::Slice(*expectedDoc), resolved, true)));
  }
  EXPECT_TRUE(expectedDoc == expectedDocs.end());
}

// a == x && a < y, x > y
TEST_F(IResearchQueryOptimizationTest, test_49) {
  std::string const query =
      "FOR d IN testView SEARCH d.values == 'C' AND d.values < 'B' RETURN d";

  EXPECT_TRUE(arangodb::tests::assertRules(vocbase(), query,
                                           {arangodb::aql::OptimizerRule::handleArangoSearchViewsRule}));

  EXPECT_TRUE(!findEmptyNodes(vocbase(), query));

  // check structure
  {
    irs::Or expected;
    auto& root = expected.add<irs::And>();
    root.add<irs::by_term>().field(mangleStringIdentity("values")).term("C");
    root.add<irs::by_range>()
        .field(mangleStringIdentity("values"))
        .include<irs::Bound::MAX>(false)
        .term<irs::Bound::MAX>("B");
    assertFilterOptimized(vocbase(), query, expected);
  }

  std::vector<arangodb::velocypack::Slice> expectedDocs{
      arangodb::velocypack::Slice(insertedDocs[0].vpack()),
  };

  auto queryResult = arangodb::tests::executeQuery(vocbase(), query);
  ASSERT_TRUE(queryResult.result.ok());

  auto result = queryResult.data->slice();
  EXPECT_TRUE(result.isArray());

  arangodb::velocypack::ArrayIterator resultIt(result);
  ASSERT_TRUE(expectedDocs.size() == resultIt.size());

  // Check documents
  auto expectedDoc = expectedDocs.begin();
  for (; resultIt.valid(); resultIt.next(), ++expectedDoc) {
    auto const actualDoc = resultIt.value();
    auto const resolved = actualDoc.resolveExternals();

    EXPECT_TRUE((0 == arangodb::basics::VelocyPackHelper::compare(
                          arangodb::velocypack::Slice(*expectedDoc), resolved, true)));
  }
  EXPECT_TRUE(expectedDoc == expectedDocs.end());
}

// a == x && a <= y, x < y
TEST_F(IResearchQueryOptimizationTest, test_50) {
  std::string const query =
      "FOR d IN testView SEARCH d.values == 'B' AND d.values <= 'C' RETURN d";

  EXPECT_TRUE(arangodb::tests::assertRules(vocbase(), query,
                                           {arangodb::aql::OptimizerRule::handleArangoSearchViewsRule}));

  EXPECT_TRUE(!findEmptyNodes(vocbase(), query));

  // check structure
  {
    irs::Or expected;
    auto& root = expected.add<irs::And>();
    root.add<irs::by_term>().field(mangleStringIdentity("values")).term("B");
    assertFilterOptimized(vocbase(), query, expected);
  }

  std::vector<arangodb::velocypack::Slice> expectedDocs{
      arangodb::velocypack::Slice(insertedDocs[0].vpack()),
  };

  auto queryResult = arangodb::tests::executeQuery(vocbase(), query);
  ASSERT_TRUE(queryResult.result.ok());

  auto result = queryResult.data->slice();
  EXPECT_TRUE(result.isArray());

  arangodb::velocypack::ArrayIterator resultIt(result);
  ASSERT_TRUE(expectedDocs.size() == resultIt.size());

  // Check documents
  auto expectedDoc = expectedDocs.begin();
  for (; resultIt.valid(); resultIt.next(), ++expectedDoc) {
    auto const actualDoc = resultIt.value();
    auto const resolved = actualDoc.resolveExternals();

    EXPECT_TRUE((0 == arangodb::basics::VelocyPackHelper::compare(
                          arangodb::velocypack::Slice(*expectedDoc), resolved, true)));
  }
  EXPECT_TRUE(expectedDoc == expectedDocs.end());
}

// a == x && a <= y, x == y
TEST_F(IResearchQueryOptimizationTest, test_51) {
  std::string const query =
      "FOR d IN testView SEARCH d.values == 'B' AND d.values <= 'B' RETURN d";

  EXPECT_TRUE(arangodb::tests::assertRules(vocbase(), query,
                                           {arangodb::aql::OptimizerRule::handleArangoSearchViewsRule}));

  EXPECT_TRUE(!findEmptyNodes(vocbase(), query));

  // check structure
  {
    irs::Or expected;
    auto& root = expected.add<irs::And>();
    root.add<irs::by_term>().field(mangleStringIdentity("values")).term("B");
    assertFilterOptimized(vocbase(), query, expected);
  }

  std::vector<arangodb::velocypack::Slice> expectedDocs{
      arangodb::velocypack::Slice(insertedDocs[0].vpack()),
  };

  auto queryResult = arangodb::tests::executeQuery(vocbase(), query);
  ASSERT_TRUE(queryResult.result.ok());

  auto result = queryResult.data->slice();
  EXPECT_TRUE(result.isArray());

  arangodb::velocypack::ArrayIterator resultIt(result);
  ASSERT_TRUE(expectedDocs.size() == resultIt.size());

  // Check documents
  auto expectedDoc = expectedDocs.begin();
  for (; resultIt.valid(); resultIt.next(), ++expectedDoc) {
    auto const actualDoc = resultIt.value();
    auto const resolved = actualDoc.resolveExternals();

    EXPECT_TRUE((0 == arangodb::basics::VelocyPackHelper::compare(
                          arangodb::velocypack::Slice(*expectedDoc), resolved, true)));
  }
  EXPECT_TRUE(expectedDoc == expectedDocs.end());
}

// a == x && a <= y, x > y
TEST_F(IResearchQueryOptimizationTest, test_52) {
  std::string const query =
      "FOR d IN testView SEARCH d.values == 'C' AND d.values <= 'B' RETURN d";

  EXPECT_TRUE(arangodb::tests::assertRules(vocbase(), query,
                                           {arangodb::aql::OptimizerRule::handleArangoSearchViewsRule}));

  EXPECT_TRUE(!findEmptyNodes(vocbase(), query));

  // check structure
  {
    irs::Or expected;
    auto& root = expected.add<irs::And>();
    root.add<irs::by_term>().field(mangleStringIdentity("values")).term("C");
    root.add<irs::by_range>()
        .field(mangleStringIdentity("values"))
        .include<irs::Bound::MAX>(true)
        .term<irs::Bound::MAX>("B");
    assertFilterOptimized(vocbase(), query, expected);
  }

  std::vector<arangodb::velocypack::Slice> expectedDocs{
      arangodb::velocypack::Slice(insertedDocs[0].vpack()),
  };

  auto queryResult = arangodb::tests::executeQuery(vocbase(), query);
  ASSERT_TRUE(queryResult.result.ok());

  auto result = queryResult.data->slice();
  EXPECT_TRUE(result.isArray());

  arangodb::velocypack::ArrayIterator resultIt(result);
  ASSERT_TRUE(expectedDocs.size() == resultIt.size());

  // Check documents
  auto expectedDoc = expectedDocs.begin();
  for (; resultIt.valid(); resultIt.next(), ++expectedDoc) {
    auto const actualDoc = resultIt.value();
    auto const resolved = actualDoc.resolveExternals();

    EXPECT_TRUE((0 == arangodb::basics::VelocyPackHelper::compare(
                          arangodb::velocypack::Slice(*expectedDoc), resolved, true)));
  }
  EXPECT_TRUE(expectedDoc == expectedDocs.end());
}

// a == x && a >= y, x < y
TEST_F(IResearchQueryOptimizationTest, test_53) {
  std::string const query =
      "FOR d IN testView SEARCH d.values == 'A' AND d.values >= 'B' RETURN d";

  EXPECT_TRUE(arangodb::tests::assertRules(vocbase(), query,
                                           {arangodb::aql::OptimizerRule::handleArangoSearchViewsRule}));

  EXPECT_TRUE(!findEmptyNodes(vocbase(), query));

  // check structure
  {
    irs::Or expected;
    auto& root = expected.add<irs::And>();
    root.add<irs::by_range>()
        .field(mangleStringIdentity("values"))
        .include<irs::Bound::MIN>(true)
        .term<irs::Bound::MIN>("B");
    root.add<irs::by_term>().field(mangleStringIdentity("values")).term("A");
    assertFilterOptimized(vocbase(), query, expected);
  }

  std::vector<arangodb::velocypack::Slice> expectedDocs{
      arangodb::velocypack::Slice(insertedDocs[0].vpack()),
  };

  auto queryResult = arangodb::tests::executeQuery(vocbase(), query);
  ASSERT_TRUE(queryResult.result.ok());

  auto result = queryResult.data->slice();
  EXPECT_TRUE(result.isArray());

  arangodb::velocypack::ArrayIterator resultIt(result);
  ASSERT_TRUE(expectedDocs.size() == resultIt.size());

  // Check documents
  auto expectedDoc = expectedDocs.begin();
  for (; resultIt.valid(); resultIt.next(), ++expectedDoc) {
    auto const actualDoc = resultIt.value();
    auto const resolved = actualDoc.resolveExternals();

    EXPECT_TRUE((0 == arangodb::basics::VelocyPackHelper::compare(
                          arangodb::velocypack::Slice(*expectedDoc), resolved, true)));
  }
  EXPECT_TRUE(expectedDoc == expectedDocs.end());
}

// a == x && a >= y, x == y
TEST_F(IResearchQueryOptimizationTest, test_54) {
  std::string const query =
      "FOR d IN testView SEARCH d.values == 'B' AND d.values >= 'B' RETURN d";

  EXPECT_TRUE(arangodb::tests::assertRules(vocbase(), query,
                                           {arangodb::aql::OptimizerRule::handleArangoSearchViewsRule}));

  EXPECT_TRUE(!findEmptyNodes(vocbase(), query));

  // check structure
  {
    irs::Or expected;
    auto& root = expected.add<irs::And>();
    root.add<irs::by_term>().field(mangleStringIdentity("values")).term("B");
    assertFilterOptimized(vocbase(), query, expected);
  }

  std::vector<arangodb::velocypack::Slice> expectedDocs{
      arangodb::velocypack::Slice(insertedDocs[0].vpack()),
  };

  auto queryResult = arangodb::tests::executeQuery(vocbase(), query);
  ASSERT_TRUE(queryResult.result.ok());

  auto result = queryResult.data->slice();
  EXPECT_TRUE(result.isArray());

  arangodb::velocypack::ArrayIterator resultIt(result);
  ASSERT_TRUE(expectedDocs.size() == resultIt.size());

  // Check documents
  auto expectedDoc = expectedDocs.begin();
  for (; resultIt.valid(); resultIt.next(), ++expectedDoc) {
    auto const actualDoc = resultIt.value();
    auto const resolved = actualDoc.resolveExternals();

    EXPECT_TRUE((0 == arangodb::basics::VelocyPackHelper::compare(
                          arangodb::velocypack::Slice(*expectedDoc), resolved, true)));
  }
  EXPECT_TRUE(expectedDoc == expectedDocs.end());
}

// a == x && a >= y, x > y
TEST_F(IResearchQueryOptimizationTest, test_55) {
  std::string const query =
      "FOR d IN testView SEARCH d.values == 'C' AND d.values >= 'B' RETURN d";

  EXPECT_TRUE(arangodb::tests::assertRules(vocbase(), query,
                                           {arangodb::aql::OptimizerRule::handleArangoSearchViewsRule}));

  EXPECT_TRUE(!findEmptyNodes(vocbase(), query));

  // check structure
  {
    irs::Or expected;
    auto& root = expected.add<irs::And>();
    root.add<irs::by_term>().field(mangleStringIdentity("values")).term("C");
    assertFilterOptimized(vocbase(), query, expected);
  }

  std::vector<arangodb::velocypack::Slice> expectedDocs{
      arangodb::velocypack::Slice(insertedDocs[0].vpack()),
  };

  auto queryResult = arangodb::tests::executeQuery(vocbase(), query);
  ASSERT_TRUE(queryResult.result.ok());

  auto result = queryResult.data->slice();
  EXPECT_TRUE(result.isArray());

  arangodb::velocypack::ArrayIterator resultIt(result);
  ASSERT_TRUE(expectedDocs.size() == resultIt.size());

  // Check documents
  auto expectedDoc = expectedDocs.begin();
  for (; resultIt.valid(); resultIt.next(), ++expectedDoc) {
    auto const actualDoc = resultIt.value();
    auto const resolved = actualDoc.resolveExternals();

    EXPECT_TRUE((0 == arangodb::basics::VelocyPackHelper::compare(
                          arangodb::velocypack::Slice(*expectedDoc), resolved, true)));
  }
  EXPECT_TRUE(expectedDoc == expectedDocs.end());
}

// a == x && a > y, x < y
TEST_F(IResearchQueryOptimizationTest, test_56) {
  std::string const query =
      "FOR d IN testView SEARCH d.values == 'A' AND d.values > 'B' RETURN d";

  EXPECT_TRUE(arangodb::tests::assertRules(vocbase(), query,
                                           {arangodb::aql::OptimizerRule::handleArangoSearchViewsRule}));

  EXPECT_TRUE(!findEmptyNodes(vocbase(), query));

  // check structure
  {
    irs::Or expected;
    auto& root = expected.add<irs::And>();
    root.add<irs::by_range>()
        .field(mangleStringIdentity("values"))
        .include<irs::Bound::MIN>(false)
        .term<irs::Bound::MIN>("B");
    root.add<irs::by_term>().field(mangleStringIdentity("values")).term("A");
    assertFilterOptimized(vocbase(), query, expected);
  }

  std::vector<arangodb::velocypack::Slice> expectedDocs{
      arangodb::velocypack::Slice(insertedDocs[0].vpack()),
  };

  auto queryResult = arangodb::tests::executeQuery(vocbase(), query);
  ASSERT_TRUE(queryResult.result.ok());

  auto result = queryResult.data->slice();
  EXPECT_TRUE(result.isArray());

  arangodb::velocypack::ArrayIterator resultIt(result);
  ASSERT_TRUE(expectedDocs.size() == resultIt.size());

  // Check documents
  auto expectedDoc = expectedDocs.begin();
  for (; resultIt.valid(); resultIt.next(), ++expectedDoc) {
    auto const actualDoc = resultIt.value();
    auto const resolved = actualDoc.resolveExternals();

    EXPECT_TRUE((0 == arangodb::basics::VelocyPackHelper::compare(
                          arangodb::velocypack::Slice(*expectedDoc), resolved, true)));
  }
  EXPECT_TRUE(expectedDoc == expectedDocs.end());
}

// a == x && a > y, x == y
TEST_F(IResearchQueryOptimizationTest, test_57) {
  std::string const query =
      "FOR d IN testView SEARCH d.values == 'B' AND d.values > 'B' RETURN d";

  EXPECT_TRUE(arangodb::tests::assertRules(vocbase(), query,
                                           {arangodb::aql::OptimizerRule::handleArangoSearchViewsRule}));

  EXPECT_TRUE(!findEmptyNodes(vocbase(), query));

  // check structure
  {
    irs::Or expected;
    auto& root = expected.add<irs::And>();
    root.add<irs::by_range>()
        .field(mangleStringIdentity("values"))
        .include<irs::Bound::MIN>(false)
        .term<irs::Bound::MIN>("B");
    root.add<irs::by_term>().field(mangleStringIdentity("values")).term("B");
    assertFilterOptimized(vocbase(), query, expected);
  }

  std::vector<arangodb::velocypack::Slice> expectedDocs{
      arangodb::velocypack::Slice(insertedDocs[0].vpack()),
  };

  auto queryResult = arangodb::tests::executeQuery(vocbase(), query);
  ASSERT_TRUE(queryResult.result.ok());

  auto result = queryResult.data->slice();
  EXPECT_TRUE(result.isArray());

  arangodb::velocypack::ArrayIterator resultIt(result);
  ASSERT_TRUE(expectedDocs.size() == resultIt.size());

  // Check documents
  auto expectedDoc = expectedDocs.begin();
  for (; resultIt.valid(); resultIt.next(), ++expectedDoc) {
    auto const actualDoc = resultIt.value();
    auto const resolved = actualDoc.resolveExternals();

    EXPECT_TRUE((0 == arangodb::basics::VelocyPackHelper::compare(
                          arangodb::velocypack::Slice(*expectedDoc), resolved, true)));
  }
  EXPECT_TRUE(expectedDoc == expectedDocs.end());
}

// a == x && a > y, x > y
TEST_F(IResearchQueryOptimizationTest, test_58) {
  std::string const query =
      "FOR d IN testView SEARCH d.values == 'C' AND d.values > 'A' RETURN d";

  EXPECT_TRUE(arangodb::tests::assertRules(vocbase(), query,
                                           {arangodb::aql::OptimizerRule::handleArangoSearchViewsRule}));

  EXPECT_TRUE(!findEmptyNodes(vocbase(), query));

  // check structure
  {
    irs::Or expected;
    auto& root = expected.add<irs::And>();
    root.add<irs::by_term>().field(mangleStringIdentity("values")).term("C");
    assertFilterOptimized(vocbase(), query, expected);
  }

  std::vector<arangodb::velocypack::Slice> expectedDocs{
      arangodb::velocypack::Slice(insertedDocs[0].vpack()),
  };

  auto queryResult = arangodb::tests::executeQuery(vocbase(), query);
  ASSERT_TRUE(queryResult.result.ok());

  auto result = queryResult.data->slice();
  EXPECT_TRUE(result.isArray());

  arangodb::velocypack::ArrayIterator resultIt(result);
  ASSERT_TRUE(expectedDocs.size() == resultIt.size());

  // Check documents
  auto expectedDoc = expectedDocs.begin();
  for (; resultIt.valid(); resultIt.next(), ++expectedDoc) {
    auto const actualDoc = resultIt.value();
    auto const resolved = actualDoc.resolveExternals();

    EXPECT_TRUE((0 == arangodb::basics::VelocyPackHelper::compare(
                          arangodb::velocypack::Slice(*expectedDoc), resolved, true)));
  }
  EXPECT_TRUE(expectedDoc == expectedDocs.end());
}

// a != x && a == y, x < y
TEST_F(IResearchQueryOptimizationTest, test_59) {
  std::string const query =
      "FOR d IN testView SEARCH d.values != '@' AND d.values == 'B' RETURN d";

  EXPECT_TRUE(arangodb::tests::assertRules(vocbase(), query,
                                           {arangodb::aql::OptimizerRule::handleArangoSearchViewsRule}));

  EXPECT_TRUE(!findEmptyNodes(vocbase(), query));

  // check structure
  {
    irs::Or expected;
    auto& root = expected.add<irs::And>();
    root.add<irs::Not>()
        .filter<irs::by_term>()
        .field(mangleStringIdentity("values"))
        .term("@");
    root.add<irs::by_term>().field(mangleStringIdentity("values")).term("B");
    assertFilterOptimized(vocbase(), query, expected);
  }

  std::vector<arangodb::velocypack::Slice> expectedDocs{
      arangodb::velocypack::Slice(insertedDocs[0].vpack()),
  };

  auto queryResult = arangodb::tests::executeQuery(vocbase(), query);
  ASSERT_TRUE(queryResult.result.ok());

  auto result = queryResult.data->slice();
  EXPECT_TRUE(result.isArray());

  arangodb::velocypack::ArrayIterator resultIt(result);
  ASSERT_TRUE(expectedDocs.size() == resultIt.size());

  // Check documents
  auto expectedDoc = expectedDocs.begin();
  for (; resultIt.valid(); resultIt.next(), ++expectedDoc) {
    auto const actualDoc = resultIt.value();
    auto const resolved = actualDoc.resolveExternals();

    EXPECT_TRUE((0 == arangodb::basics::VelocyPackHelper::compare(
                          arangodb::velocypack::Slice(*expectedDoc), resolved, true)));
  }
  EXPECT_TRUE(expectedDoc == expectedDocs.end());
}

// a != x && a == y, x < y
TEST_F(IResearchQueryOptimizationTest, test_60) {
  std::string const query =
      "FOR d IN testView SEARCH d.values != 'A' AND d.values == 'B' RETURN d";

  EXPECT_TRUE(arangodb::tests::assertRules(vocbase(), query,
                                           {arangodb::aql::OptimizerRule::handleArangoSearchViewsRule}));

  EXPECT_TRUE(!findEmptyNodes(vocbase(), query));

  // check structure
  {
    irs::Or expected;
    auto& root = expected.add<irs::And>();
    root.add<irs::Not>()
        .filter<irs::by_term>()
        .field(mangleStringIdentity("values"))
        .term("A");
    root.add<irs::by_term>().field(mangleStringIdentity("values")).term("B");
    assertFilterOptimized(vocbase(), query, expected);
  }

  std::vector<arangodb::velocypack::Slice> expectedDocs{};

  auto queryResult = arangodb::tests::executeQuery(vocbase(), query);
  ASSERT_TRUE(queryResult.result.ok());

  auto result = queryResult.data->slice();
  EXPECT_TRUE(result.isArray());

  arangodb::velocypack::ArrayIterator resultIt(result);
  ASSERT_TRUE(expectedDocs.size() == resultIt.size());

  // Check documents
  auto expectedDoc = expectedDocs.begin();
  for (; resultIt.valid(); resultIt.next(), ++expectedDoc) {
    auto const actualDoc = resultIt.value();
    auto const resolved = actualDoc.resolveExternals();

    EXPECT_TRUE((0 == arangodb::basics::VelocyPackHelper::compare(
                          arangodb::velocypack::Slice(*expectedDoc), resolved, true)));
  }
  EXPECT_TRUE(expectedDoc == expectedDocs.end());
}

// a != x && a == y, x == y
TEST_F(IResearchQueryOptimizationTest, test_61) {
  std::string const query =
      "FOR d IN testView SEARCH d.values != 'A' AND d.values == 'A' RETURN d";

  // FIXME
  // EXPECT_TRUE(arangodb::tests::assertRules(
  //  vocbase(), query, {
  //    arangodb::aql::OptimizerRule::handleArangoSearchViewsRule
  //  }
  //));

  EXPECT_TRUE(findEmptyNodes(vocbase(), query));

  std::vector<arangodb::velocypack::Slice> expectedDocs{};

  auto queryResult = arangodb::tests::executeQuery(vocbase(), query);
  ASSERT_TRUE(queryResult.result.ok());

  auto result = queryResult.data->slice();
  EXPECT_TRUE(result.isArray());

  arangodb::velocypack::ArrayIterator resultIt(result);
  ASSERT_TRUE(expectedDocs.size() == resultIt.size());

  // Check documents
  auto expectedDoc = expectedDocs.begin();
  for (; resultIt.valid(); resultIt.next(), ++expectedDoc) {
    auto const actualDoc = resultIt.value();
    auto const resolved = actualDoc.resolveExternals();

    EXPECT_TRUE((0 == arangodb::basics::VelocyPackHelper::compare(
                          arangodb::velocypack::Slice(*expectedDoc), resolved, true)));
  }
  EXPECT_TRUE(expectedDoc == expectedDocs.end());
}

// a != x && a == y, x > y
TEST_F(IResearchQueryOptimizationTest, test_62) {
  std::string const query =
      "FOR d IN testView SEARCH d.values != 'D' AND d.values == 'A' RETURN d";

  EXPECT_TRUE(arangodb::tests::assertRules(vocbase(), query,
                                           {arangodb::aql::OptimizerRule::handleArangoSearchViewsRule}));

  EXPECT_TRUE(!findEmptyNodes(vocbase(), query));

  // check structure
  {
    irs::Or expected;
    auto& root = expected.add<irs::And>();
    root.add<irs::Not>()
        .filter<irs::by_term>()
        .field(mangleStringIdentity("values"))
        .term("D");
    root.add<irs::by_term>().field(mangleStringIdentity("values")).term("A");
    assertFilterOptimized(vocbase(), query, expected);
  }

  std::vector<arangodb::velocypack::Slice> expectedDocs{
      arangodb::velocypack::Slice(insertedDocs[0].vpack()),
  };

  auto queryResult = arangodb::tests::executeQuery(vocbase(), query);
  ASSERT_TRUE(queryResult.result.ok());

  auto result = queryResult.data->slice();
  EXPECT_TRUE(result.isArray());

  arangodb::velocypack::ArrayIterator resultIt(result);
  ASSERT_TRUE(expectedDocs.size() == resultIt.size());

  // Check documents
  auto expectedDoc = expectedDocs.begin();
  for (; resultIt.valid(); resultIt.next(), ++expectedDoc) {
    auto const actualDoc = resultIt.value();
    auto const resolved = actualDoc.resolveExternals();

    EXPECT_TRUE((0 == arangodb::basics::VelocyPackHelper::compare(
                          arangodb::velocypack::Slice(*expectedDoc), resolved, true)));
  }
  EXPECT_TRUE(expectedDoc == expectedDocs.end());
}

// a != x && a == y, x > y
TEST_F(IResearchQueryOptimizationTest, test_63) {
  std::string const query =
      "FOR d IN testView SEARCH d.values != 'B' AND d.values == 'A' RETURN d";

  EXPECT_TRUE(arangodb::tests::assertRules(vocbase(), query,
                                           {arangodb::aql::OptimizerRule::handleArangoSearchViewsRule}));

  EXPECT_TRUE(!findEmptyNodes(vocbase(), query));

  // check structure
  {
    irs::Or expected;
    auto& root = expected.add<irs::And>();
    root.add<irs::Not>()
        .filter<irs::by_term>()
        .field(mangleStringIdentity("values"))
        .term("B");
    root.add<irs::by_term>().field(mangleStringIdentity("values")).term("A");
    assertFilterOptimized(vocbase(), query, expected);
  }

  std::vector<arangodb::velocypack::Slice> expectedDocs{};

  auto queryResult = arangodb::tests::executeQuery(vocbase(), query);
  ASSERT_TRUE(queryResult.result.ok());

  auto result = queryResult.data->slice();
  EXPECT_TRUE(result.isArray());

  arangodb::velocypack::ArrayIterator resultIt(result);
  ASSERT_TRUE(expectedDocs.size() == resultIt.size());

  // Check documents
  auto expectedDoc = expectedDocs.begin();
  for (; resultIt.valid(); resultIt.next(), ++expectedDoc) {
    auto const actualDoc = resultIt.value();
    auto const resolved = actualDoc.resolveExternals();

    EXPECT_TRUE((0 == arangodb::basics::VelocyPackHelper::compare(
                          arangodb::velocypack::Slice(*expectedDoc), resolved, true)));
  }
  EXPECT_TRUE(expectedDoc == expectedDocs.end());
}

// a != x && a != y, x < y
TEST_F(IResearchQueryOptimizationTest, test_64) {
  std::string const query =
      "FOR d IN testView SEARCH d.values != '@' AND d.values != 'D' RETURN d";

  EXPECT_TRUE(arangodb::tests::assertRules(vocbase(), query,
                                           {arangodb::aql::OptimizerRule::handleArangoSearchViewsRule}));

  EXPECT_TRUE(!findEmptyNodes(vocbase(), query));

  // check structure
  {
    irs::Or expected;
    auto& root = expected.add<irs::And>();
    root.add<irs::Not>()
        .filter<irs::by_term>()
        .field(mangleStringIdentity("values"))
        .term("@");
    root.add<irs::Not>()
        .filter<irs::by_term>()
        .field(mangleStringIdentity("values"))
        .term("D");
    assertFilterOptimized(vocbase(), query, expected);
  }

  std::vector<arangodb::velocypack::Slice> expectedDocs{
      arangodb::velocypack::Slice(insertedDocs[0].vpack()),
  };

  auto queryResult = arangodb::tests::executeQuery(vocbase(), query);
  ASSERT_TRUE(queryResult.result.ok());

  auto result = queryResult.data->slice();
  EXPECT_TRUE(result.isArray());

  arangodb::velocypack::ArrayIterator resultIt(result);
  ASSERT_TRUE(expectedDocs.size() == resultIt.size());

  // Check documents
  auto expectedDoc = expectedDocs.begin();
  for (; resultIt.valid(); resultIt.next(), ++expectedDoc) {
    auto const actualDoc = resultIt.value();
    auto const resolved = actualDoc.resolveExternals();

    EXPECT_TRUE((0 == arangodb::basics::VelocyPackHelper::compare(
                          arangodb::velocypack::Slice(*expectedDoc), resolved, true)));
  }
  EXPECT_TRUE(expectedDoc == expectedDocs.end());
}

// a != x && a != y, x < y
TEST_F(IResearchQueryOptimizationTest, test_65) {
  std::string const query =
      "FOR d IN testView SEARCH d.values != 'A' AND d.values != 'B' RETURN d";

  EXPECT_TRUE(arangodb::tests::assertRules(vocbase(), query,
                                           {arangodb::aql::OptimizerRule::handleArangoSearchViewsRule}));

  EXPECT_TRUE(!findEmptyNodes(vocbase(), query));

  // check structure
  {
    irs::Or expected;
    auto& root = expected.add<irs::And>();
    root.add<irs::Not>()
        .filter<irs::by_term>()
        .field(mangleStringIdentity("values"))
        .term("A");
    root.add<irs::Not>()
        .filter<irs::by_term>()
        .field(mangleStringIdentity("values"))
        .term("B");
    assertFilterOptimized(vocbase(), query, expected);
  }

  std::vector<arangodb::velocypack::Slice> expectedDocs{};

  auto queryResult = arangodb::tests::executeQuery(vocbase(), query);
  ASSERT_TRUE(queryResult.result.ok());

  auto result = queryResult.data->slice();
  EXPECT_TRUE(result.isArray());

  arangodb::velocypack::ArrayIterator resultIt(result);
  ASSERT_TRUE(expectedDocs.size() == resultIt.size());

  // Check documents
  auto expectedDoc = expectedDocs.begin();
  for (; resultIt.valid(); resultIt.next(), ++expectedDoc) {
    auto const actualDoc = resultIt.value();
    auto const resolved = actualDoc.resolveExternals();

    EXPECT_TRUE((0 == arangodb::basics::VelocyPackHelper::compare(
                          arangodb::velocypack::Slice(*expectedDoc), resolved, true)));
  }
  EXPECT_TRUE(expectedDoc == expectedDocs.end());
}

// a != x && a != y, x == y
TEST_F(IResearchQueryOptimizationTest, test_66) {
  std::string const query =
      "FOR d IN testView SEARCH d.values != 'D' AND d.values != 'D' RETURN d";

  EXPECT_TRUE(arangodb::tests::assertRules(vocbase(), query,
                                           {arangodb::aql::OptimizerRule::handleArangoSearchViewsRule}));

  EXPECT_TRUE(!findEmptyNodes(vocbase(), query));

  // check structure
  {
    irs::Or expected;
    auto& root = expected.add<irs::And>();
    root.add<irs::Not>()
        .filter<irs::by_term>()
        .field(mangleStringIdentity("values"))
        .term("D");
    assertFilterOptimized(vocbase(), query, expected);
  }

  std::vector<arangodb::velocypack::Slice> expectedDocs{
      arangodb::velocypack::Slice(insertedDocs[0].vpack()),
  };

  auto queryResult = arangodb::tests::executeQuery(vocbase(), query);
  ASSERT_TRUE(queryResult.result.ok());

  auto result = queryResult.data->slice();
  EXPECT_TRUE(result.isArray());

  arangodb::velocypack::ArrayIterator resultIt(result);
  ASSERT_TRUE(expectedDocs.size() == resultIt.size());

  // Check documents
  auto expectedDoc = expectedDocs.begin();
  for (; resultIt.valid(); resultIt.next(), ++expectedDoc) {
    auto const actualDoc = resultIt.value();
    auto const resolved = actualDoc.resolveExternals();

    EXPECT_TRUE((0 == arangodb::basics::VelocyPackHelper::compare(
                          arangodb::velocypack::Slice(*expectedDoc), resolved, true)));
  }
  EXPECT_TRUE(expectedDoc == expectedDocs.end());
}

// a != x && a != y, x == y
TEST_F(IResearchQueryOptimizationTest, test_67) {
  std::string const query =
      "FOR d IN testView SEARCH d.values != 'A' AND d.values != 'A' RETURN d";

  EXPECT_TRUE(arangodb::tests::assertRules(vocbase(), query,
                                           {arangodb::aql::OptimizerRule::handleArangoSearchViewsRule}));

  EXPECT_TRUE(!findEmptyNodes(vocbase(), query));

  // check structure
  {
    irs::Or expected;
    auto& root = expected.add<irs::And>();
    root.add<irs::Not>()
        .filter<irs::by_term>()
        .field(mangleStringIdentity("values"))
        .term("A");
    assertFilterOptimized(vocbase(), query, expected);
  }

  std::vector<arangodb::velocypack::Slice> expectedDocs{};

  auto queryResult = arangodb::tests::executeQuery(vocbase(), query);
  ASSERT_TRUE(queryResult.result.ok());

  auto result = queryResult.data->slice();
  EXPECT_TRUE(result.isArray());

  arangodb::velocypack::ArrayIterator resultIt(result);
  ASSERT_TRUE(expectedDocs.size() == resultIt.size());

  // Check documents
  auto expectedDoc = expectedDocs.begin();
  for (; resultIt.valid(); resultIt.next(), ++expectedDoc) {
    auto const actualDoc = resultIt.value();
    auto const resolved = actualDoc.resolveExternals();

    EXPECT_TRUE((0 == arangodb::basics::VelocyPackHelper::compare(
                          arangodb::velocypack::Slice(*expectedDoc), resolved, true)));
  }
  EXPECT_TRUE(expectedDoc == expectedDocs.end());
}

// a != x && a != y, x > y
TEST_F(IResearchQueryOptimizationTest, test_68) {
  std::string const query =
      "FOR d IN testView SEARCH d.values != 'B' AND d.values != 'A' RETURN d";

  EXPECT_TRUE(arangodb::tests::assertRules(vocbase(), query,
                                           {arangodb::aql::OptimizerRule::handleArangoSearchViewsRule}));

  EXPECT_TRUE(!findEmptyNodes(vocbase(), query));

  // check structure
  {
    irs::Or expected;
    auto& root = expected.add<irs::And>();
    root.add<irs::Not>()
        .filter<irs::by_term>()
        .field(mangleStringIdentity("values"))
        .term("B");
    root.add<irs::Not>()
        .filter<irs::by_term>()
        .field(mangleStringIdentity("values"))
        .term("A");
    assertFilterOptimized(vocbase(), query, expected);
  }

  std::vector<arangodb::velocypack::Slice> expectedDocs{};

  auto queryResult = arangodb::tests::executeQuery(vocbase(), query);
  ASSERT_TRUE(queryResult.result.ok());

  auto result = queryResult.data->slice();
  EXPECT_TRUE(result.isArray());

  arangodb::velocypack::ArrayIterator resultIt(result);
  ASSERT_TRUE(expectedDocs.size() == resultIt.size());

  // Check documents
  auto expectedDoc = expectedDocs.begin();
  for (; resultIt.valid(); resultIt.next(), ++expectedDoc) {
    auto const actualDoc = resultIt.value();
    auto const resolved = actualDoc.resolveExternals();

    EXPECT_TRUE((0 == arangodb::basics::VelocyPackHelper::compare(
                          arangodb::velocypack::Slice(*expectedDoc), resolved, true)));
  }
  EXPECT_TRUE(expectedDoc == expectedDocs.end());
}

// a != x && a < y, x < y
TEST_F(IResearchQueryOptimizationTest, test_69) {
  std::string const query =
      "FOR d IN testView SEARCH d.values != '0' AND d.values < 'C' RETURN d";

  EXPECT_TRUE(arangodb::tests::assertRules(vocbase(), query,
                                           {arangodb::aql::OptimizerRule::handleArangoSearchViewsRule}));

  EXPECT_TRUE(!findEmptyNodes(vocbase(), query));

  // check structure
  {
    irs::Or expected;
    auto& root = expected.add<irs::And>();
    root.add<irs::Not>()
        .filter<irs::by_term>()
        .field(mangleStringIdentity("values"))
        .term("0");
    root.add<irs::by_range>()
        .field(mangleStringIdentity("values"))
        .include<irs::Bound::MAX>(false)
        .term<irs::Bound::MAX>("C");
    assertFilterOptimized(vocbase(), query, expected);
  }

  std::vector<arangodb::velocypack::Slice> expectedDocs{
      arangodb::velocypack::Slice(insertedDocs[0].vpack()),
  };

  auto queryResult = arangodb::tests::executeQuery(vocbase(), query);
  ASSERT_TRUE(queryResult.result.ok());

  auto result = queryResult.data->slice();
  EXPECT_TRUE(result.isArray());

  arangodb::velocypack::ArrayIterator resultIt(result);
  ASSERT_TRUE(expectedDocs.size() == resultIt.size());

  // Check documents
  auto expectedDoc = expectedDocs.begin();
  for (; resultIt.valid(); resultIt.next(), ++expectedDoc) {
    auto const actualDoc = resultIt.value();
    auto const resolved = actualDoc.resolveExternals();

    EXPECT_TRUE((0 == arangodb::basics::VelocyPackHelper::compare(
                          arangodb::velocypack::Slice(*expectedDoc), resolved, true)));
  }
  EXPECT_TRUE(expectedDoc == expectedDocs.end());
}

// a != x && a < y, x == y
TEST_F(IResearchQueryOptimizationTest, test_70) {
  std::string const query =
      "FOR d IN testView SEARCH d.values != 'A' AND d.values < 'B' RETURN d";

  EXPECT_TRUE(arangodb::tests::assertRules(vocbase(), query,
                                           {arangodb::aql::OptimizerRule::handleArangoSearchViewsRule}));

  EXPECT_TRUE(!findEmptyNodes(vocbase(), query));

  // check structure
  {
    irs::Or expected;
    auto& root = expected.add<irs::And>();
    root.add<irs::Not>()
        .filter<irs::by_term>()
        .field(mangleStringIdentity("values"))
        .term("A");
    root.add<irs::by_range>()
        .field(mangleStringIdentity("values"))
        .include<irs::Bound::MAX>(false)
        .term<irs::Bound::MAX>("B");
    assertFilterOptimized(vocbase(), query, expected);
  }

  std::vector<arangodb::velocypack::Slice> expectedDocs{};

  auto queryResult = arangodb::tests::executeQuery(vocbase(), query);
  ASSERT_TRUE(queryResult.result.ok());

  auto result = queryResult.data->slice();
  EXPECT_TRUE(result.isArray());

  arangodb::velocypack::ArrayIterator resultIt(result);
  ASSERT_TRUE(expectedDocs.size() == resultIt.size());

  // Check documents
  auto expectedDoc = expectedDocs.begin();
  for (; resultIt.valid(); resultIt.next(), ++expectedDoc) {
    auto const actualDoc = resultIt.value();
    auto const resolved = actualDoc.resolveExternals();

    EXPECT_TRUE((0 == arangodb::basics::VelocyPackHelper::compare(
                          arangodb::velocypack::Slice(*expectedDoc), resolved, true)));
  }
  EXPECT_TRUE(expectedDoc == expectedDocs.end());
}

// a != x && a < y, x == y
TEST_F(IResearchQueryOptimizationTest, test_71) {
  std::string const query =
      "FOR d IN testView SEARCH d.values != '@' AND d.values < 'B' RETURN d";

  EXPECT_TRUE(arangodb::tests::assertRules(vocbase(), query,
                                           {arangodb::aql::OptimizerRule::handleArangoSearchViewsRule}));

  EXPECT_TRUE(!findEmptyNodes(vocbase(), query));

  // check structure
  {
    irs::Or expected;
    auto& root = expected.add<irs::And>();
    root.add<irs::Not>()
        .filter<irs::by_term>()
        .field(mangleStringIdentity("values"))
        .term("@");
    root.add<irs::by_range>()
        .field(mangleStringIdentity("values"))
        .include<irs::Bound::MAX>(false)
        .term<irs::Bound::MAX>("B");
    assertFilterOptimized(vocbase(), query, expected);
  }

  std::vector<arangodb::velocypack::Slice> expectedDocs{
      arangodb::velocypack::Slice(insertedDocs[0].vpack()),
  };

  auto queryResult = arangodb::tests::executeQuery(vocbase(), query);
  ASSERT_TRUE(queryResult.result.ok());

  auto result = queryResult.data->slice();
  EXPECT_TRUE(result.isArray());

  arangodb::velocypack::ArrayIterator resultIt(result);
  ASSERT_TRUE(expectedDocs.size() == resultIt.size());

  // Check documents
  auto expectedDoc = expectedDocs.begin();
  for (; resultIt.valid(); resultIt.next(), ++expectedDoc) {
    auto const actualDoc = resultIt.value();
    auto const resolved = actualDoc.resolveExternals();

    EXPECT_TRUE((0 == arangodb::basics::VelocyPackHelper::compare(
                          arangodb::velocypack::Slice(*expectedDoc), resolved, true)));
  }
  EXPECT_TRUE(expectedDoc == expectedDocs.end());
}

// a != x && a < y, x == y
TEST_F(IResearchQueryOptimizationTest, test_72) {
  std::string const query =
      "FOR d IN testView SEARCH d.values != 'D' AND d.values < 'D' RETURN d";

  EXPECT_TRUE(arangodb::tests::assertRules(vocbase(), query,
                                           {arangodb::aql::OptimizerRule::handleArangoSearchViewsRule}));

  EXPECT_TRUE(!findEmptyNodes(vocbase(), query));

  // check structure
  {
    irs::Or expected;
    auto& root = expected.add<irs::And>();
    root.add<irs::Not>()
        .filter<irs::by_term>()
        .field(mangleStringIdentity("values"))
        .term("D");
    root.add<irs::by_range>()
        .field(mangleStringIdentity("values"))
        .include<irs::Bound::MAX>(false)
        .term<irs::Bound::MAX>("D");
    assertFilterOptimized(vocbase(), query, expected);
  }

  std::vector<arangodb::velocypack::Slice> expectedDocs{
      arangodb::velocypack::Slice(insertedDocs[0].vpack()),
  };

  auto queryResult = arangodb::tests::executeQuery(vocbase(), query);
  ASSERT_TRUE(queryResult.result.ok());

  auto result = queryResult.data->slice();
  EXPECT_TRUE(result.isArray());

  arangodb::velocypack::ArrayIterator resultIt(result);
  ASSERT_TRUE(expectedDocs.size() == resultIt.size());

  // Check documents
  auto expectedDoc = expectedDocs.begin();
  for (; resultIt.valid(); resultIt.next(), ++expectedDoc) {
    auto const actualDoc = resultIt.value();
    auto const resolved = actualDoc.resolveExternals();

    EXPECT_TRUE((0 == arangodb::basics::VelocyPackHelper::compare(
                          arangodb::velocypack::Slice(*expectedDoc), resolved, true)));
  }
  EXPECT_TRUE(expectedDoc == expectedDocs.end());
}

// a != x && a < y, x > y
TEST_F(IResearchQueryOptimizationTest, test_73) {
  std::string const query =
      "FOR d IN testView SEARCH d.values != 'D' AND d.values < 'B' RETURN d";

  EXPECT_TRUE(arangodb::tests::assertRules(vocbase(), query,
                                           {arangodb::aql::OptimizerRule::handleArangoSearchViewsRule}));

  EXPECT_TRUE(!findEmptyNodes(vocbase(), query));

  // check structure
  {
    irs::Or expected;
    auto& root = expected.add<irs::And>();
    root.add<irs::Not>()
        .filter<irs::by_term>()
        .field(mangleStringIdentity("values"))
        .term("D");
    root.add<irs::by_range>()
        .field(mangleStringIdentity("values"))
        .include<irs::Bound::MAX>(false)
        .term<irs::Bound::MAX>("B");
    assertFilterOptimized(vocbase(), query, expected);
  }

  std::vector<arangodb::velocypack::Slice> expectedDocs{
      arangodb::velocypack::Slice(insertedDocs[0].vpack()),
  };

  auto queryResult = arangodb::tests::executeQuery(vocbase(), query);
  ASSERT_TRUE(queryResult.result.ok());

  auto result = queryResult.data->slice();
  EXPECT_TRUE(result.isArray());

  arangodb::velocypack::ArrayIterator resultIt(result);
  ASSERT_TRUE(expectedDocs.size() == resultIt.size());

  // Check documents
  auto expectedDoc = expectedDocs.begin();
  for (; resultIt.valid(); resultIt.next(), ++expectedDoc) {
    auto const actualDoc = resultIt.value();
    auto const resolved = actualDoc.resolveExternals();

    EXPECT_TRUE((0 == arangodb::basics::VelocyPackHelper::compare(
                          arangodb::velocypack::Slice(*expectedDoc), resolved, true)));
  }
  EXPECT_TRUE(expectedDoc == expectedDocs.end());
}

// a != x && a < y, x > y
TEST_F(IResearchQueryOptimizationTest, test_74) {
  std::string const query =
      "FOR d IN testView SEARCH d.values != 'C' AND d.values < 'B' RETURN d";

  EXPECT_TRUE(arangodb::tests::assertRules(vocbase(), query,
                                           {arangodb::aql::OptimizerRule::handleArangoSearchViewsRule}));

  EXPECT_TRUE(!findEmptyNodes(vocbase(), query));

  // check structure
  {
    irs::Or expected;
    auto& root = expected.add<irs::And>();
    root.add<irs::Not>()
        .filter<irs::by_term>()
        .field(mangleStringIdentity("values"))
        .term("C");
    root.add<irs::by_range>()
        .field(mangleStringIdentity("values"))
        .include<irs::Bound::MAX>(false)
        .term<irs::Bound::MAX>("B");
    assertFilterOptimized(vocbase(), query, expected);
  }

  std::vector<arangodb::velocypack::Slice> expectedDocs{};

  auto queryResult = arangodb::tests::executeQuery(vocbase(), query);
  ASSERT_TRUE(queryResult.result.ok());

  auto result = queryResult.data->slice();
  EXPECT_TRUE(result.isArray());

  arangodb::velocypack::ArrayIterator resultIt(result);
  ASSERT_TRUE(expectedDocs.size() == resultIt.size());

  // Check documents
  auto expectedDoc = expectedDocs.begin();
  for (; resultIt.valid(); resultIt.next(), ++expectedDoc) {
    auto const actualDoc = resultIt.value();
    auto const resolved = actualDoc.resolveExternals();

    EXPECT_TRUE((0 == arangodb::basics::VelocyPackHelper::compare(
                          arangodb::velocypack::Slice(*expectedDoc), resolved, true)));
  }
  EXPECT_TRUE(expectedDoc == expectedDocs.end());
}

// a != x && a <= y, x < y
TEST_F(IResearchQueryOptimizationTest, test_75) {
  std::string const query =
      "FOR d IN testView SEARCH d.values != '0' AND d.values <= 'B' RETURN d";

  EXPECT_TRUE(arangodb::tests::assertRules(vocbase(), query,
                                           {arangodb::aql::OptimizerRule::handleArangoSearchViewsRule}));

  EXPECT_TRUE(!findEmptyNodes(vocbase(), query));

  // check structure
  {
    irs::Or expected;
    auto& root = expected.add<irs::And>();
    root.add<irs::Not>()
        .filter<irs::by_term>()
        .field(mangleStringIdentity("values"))
        .term("0");
    root.add<irs::by_range>()
        .field(mangleStringIdentity("values"))
        .include<irs::Bound::MAX>(true)
        .term<irs::Bound::MAX>("B");
    assertFilterOptimized(vocbase(), query, expected);
  }

  std::vector<arangodb::velocypack::Slice> expectedDocs{
      arangodb::velocypack::Slice(insertedDocs[0].vpack()),
  };

  auto queryResult = arangodb::tests::executeQuery(vocbase(), query);
  ASSERT_TRUE(queryResult.result.ok());

  auto result = queryResult.data->slice();
  EXPECT_TRUE(result.isArray());

  arangodb::velocypack::ArrayIterator resultIt(result);
  ASSERT_TRUE(expectedDocs.size() == resultIt.size());

  // Check documents
  auto expectedDoc = expectedDocs.begin();
  for (; resultIt.valid(); resultIt.next(), ++expectedDoc) {
    auto const actualDoc = resultIt.value();
    auto const resolved = actualDoc.resolveExternals();

    EXPECT_TRUE((0 == arangodb::basics::VelocyPackHelper::compare(
                          arangodb::velocypack::Slice(*expectedDoc), resolved, true)));
  }
  EXPECT_TRUE(expectedDoc == expectedDocs.end());
}

// a != x && a <= y, x < y
TEST_F(IResearchQueryOptimizationTest, test_76) {
  std::string const query =
      "FOR d IN testView SEARCH d.values != 'A' AND d.values <= 'B' RETURN d";

  EXPECT_TRUE(arangodb::tests::assertRules(vocbase(), query,
                                           {arangodb::aql::OptimizerRule::handleArangoSearchViewsRule}));

  EXPECT_TRUE(!findEmptyNodes(vocbase(), query));

  // check structure
  {
    irs::Or expected;
    auto& root = expected.add<irs::And>();
    root.add<irs::Not>()
        .filter<irs::by_term>()
        .field(mangleStringIdentity("values"))
        .term("A");
    root.add<irs::by_range>()
        .field(mangleStringIdentity("values"))
        .include<irs::Bound::MAX>(true)
        .term<irs::Bound::MAX>("B");
    assertFilterOptimized(vocbase(), query, expected);
  }

  std::vector<arangodb::velocypack::Slice> expectedDocs{};

  auto queryResult = arangodb::tests::executeQuery(vocbase(), query);
  ASSERT_TRUE(queryResult.result.ok());

  auto result = queryResult.data->slice();
  EXPECT_TRUE(result.isArray());

  arangodb::velocypack::ArrayIterator resultIt(result);
  ASSERT_TRUE(expectedDocs.size() == resultIt.size());

  // Check documents
  auto expectedDoc = expectedDocs.begin();
  for (; resultIt.valid(); resultIt.next(), ++expectedDoc) {
    auto const actualDoc = resultIt.value();
    auto const resolved = actualDoc.resolveExternals();

    EXPECT_TRUE((0 == arangodb::basics::VelocyPackHelper::compare(
                          arangodb::velocypack::Slice(*expectedDoc), resolved, true)));
  }
  EXPECT_TRUE(expectedDoc == expectedDocs.end());
}

// a != x && a <= y, x == y
TEST_F(IResearchQueryOptimizationTest, test_77) {
  std::string const query =
      "FOR d IN testView SEARCH d.values != 'D' AND d.values <= 'D' RETURN d";

  EXPECT_TRUE(arangodb::tests::assertRules(vocbase(), query,
                                           {arangodb::aql::OptimizerRule::handleArangoSearchViewsRule}));

  EXPECT_TRUE(!findEmptyNodes(vocbase(), query));

  // check structure
  {
    irs::Or expected;
    auto& root = expected.add<irs::And>();
    root.add<irs::Not>()
        .filter<irs::by_term>()
        .field(mangleStringIdentity("values"))
        .term("D");
    root.add<irs::by_range>()
        .field(mangleStringIdentity("values"))
        .include<irs::Bound::MAX>(true)
        .term<irs::Bound::MAX>("D");
    assertFilterOptimized(vocbase(), query, expected);
  }

  std::vector<arangodb::velocypack::Slice> expectedDocs{
      arangodb::velocypack::Slice(insertedDocs[0].vpack()),
  };

  auto queryResult = arangodb::tests::executeQuery(vocbase(), query);
  ASSERT_TRUE(queryResult.result.ok());

  auto result = queryResult.data->slice();
  EXPECT_TRUE(result.isArray());

  arangodb::velocypack::ArrayIterator resultIt(result);
  ASSERT_TRUE(expectedDocs.size() == resultIt.size());

  // Check documents
  auto expectedDoc = expectedDocs.begin();
  for (; resultIt.valid(); resultIt.next(), ++expectedDoc) {
    auto const actualDoc = resultIt.value();
    auto const resolved = actualDoc.resolveExternals();

    EXPECT_TRUE((0 == arangodb::basics::VelocyPackHelper::compare(
                          arangodb::velocypack::Slice(*expectedDoc), resolved, true)));
  }
  EXPECT_TRUE(expectedDoc == expectedDocs.end());
}

// a != x && a <= y, x == y
TEST_F(IResearchQueryOptimizationTest, test_78) {
  std::string const query =
      "FOR d IN testView SEARCH d.values != 'B' AND d.values <= 'B' RETURN d";

  EXPECT_TRUE(arangodb::tests::assertRules(vocbase(), query,
                                           {arangodb::aql::OptimizerRule::handleArangoSearchViewsRule}));

  EXPECT_TRUE(!findEmptyNodes(vocbase(), query));

  // check structure
  {
    irs::Or expected;
    auto& root = expected.add<irs::And>();
    root.add<irs::Not>()
        .filter<irs::by_term>()
        .field(mangleStringIdentity("values"))
        .term("B");
    root.add<irs::by_range>()
        .field(mangleStringIdentity("values"))
        .include<irs::Bound::MAX>(true)
        .term<irs::Bound::MAX>("B");
    assertFilterOptimized(vocbase(), query, expected);
  }

  std::vector<arangodb::velocypack::Slice> expectedDocs{};

  auto queryResult = arangodb::tests::executeQuery(vocbase(), query);
  ASSERT_TRUE(queryResult.result.ok());

  auto result = queryResult.data->slice();
  EXPECT_TRUE(result.isArray());

  arangodb::velocypack::ArrayIterator resultIt(result);
  ASSERT_TRUE(expectedDocs.size() == resultIt.size());

  // Check documents
  auto expectedDoc = expectedDocs.begin();
  for (; resultIt.valid(); resultIt.next(), ++expectedDoc) {
    auto const actualDoc = resultIt.value();
    auto const resolved = actualDoc.resolveExternals();

    EXPECT_TRUE((0 == arangodb::basics::VelocyPackHelper::compare(
                          arangodb::velocypack::Slice(*expectedDoc), resolved, true)));
  }
  EXPECT_TRUE(expectedDoc == expectedDocs.end());
}

// a != x && a <= y, x > y
TEST_F(IResearchQueryOptimizationTest, test_79) {
  std::string const query =
      "FOR d IN testView SEARCH d.values != 'D' AND d.values <= 'B' RETURN d";

  EXPECT_TRUE(arangodb::tests::assertRules(vocbase(), query,
                                           {arangodb::aql::OptimizerRule::handleArangoSearchViewsRule}));

  EXPECT_TRUE(!findEmptyNodes(vocbase(), query));

  // check structure
  {
    irs::Or expected;
    auto& root = expected.add<irs::And>();
    root.add<irs::Not>()
        .filter<irs::by_term>()
        .field(mangleStringIdentity("values"))
        .term("D");
    root.add<irs::by_range>()
        .field(mangleStringIdentity("values"))
        .include<irs::Bound::MAX>(true)
        .term<irs::Bound::MAX>("B");
    assertFilterOptimized(vocbase(), query, expected);
  }

  std::vector<arangodb::velocypack::Slice> expectedDocs{
      arangodb::velocypack::Slice(insertedDocs[0].vpack()),
  };

  auto queryResult = arangodb::tests::executeQuery(vocbase(), query);
  ASSERT_TRUE(queryResult.result.ok());

  auto result = queryResult.data->slice();
  EXPECT_TRUE(result.isArray());

  arangodb::velocypack::ArrayIterator resultIt(result);
  ASSERT_TRUE(expectedDocs.size() == resultIt.size());

  // Check documents
  auto expectedDoc = expectedDocs.begin();
  for (; resultIt.valid(); resultIt.next(), ++expectedDoc) {
    auto const actualDoc = resultIt.value();
    auto const resolved = actualDoc.resolveExternals();

    EXPECT_TRUE((0 == arangodb::basics::VelocyPackHelper::compare(
                          arangodb::velocypack::Slice(*expectedDoc), resolved, true)));
  }
  EXPECT_TRUE(expectedDoc == expectedDocs.end());
}

// a != x && a <= y, x > y
TEST_F(IResearchQueryOptimizationTest, test_80) {
  std::string const query =
      "FOR d IN testView SEARCH d.values != 'C' AND d.values <= 'B' RETURN d";

  EXPECT_TRUE(arangodb::tests::assertRules(vocbase(), query,
                                           {arangodb::aql::OptimizerRule::handleArangoSearchViewsRule}));

  EXPECT_TRUE(!findEmptyNodes(vocbase(), query));

  // check structure
  {
    irs::Or expected;
    auto& root = expected.add<irs::And>();
    root.add<irs::Not>()
        .filter<irs::by_term>()
        .field(mangleStringIdentity("values"))
        .term("C");
    root.add<irs::by_range>()
        .field(mangleStringIdentity("values"))
        .include<irs::Bound::MAX>(true)
        .term<irs::Bound::MAX>("B");
    assertFilterOptimized(vocbase(), query, expected);
  }

  std::vector<arangodb::velocypack::Slice> expectedDocs{};

  auto queryResult = arangodb::tests::executeQuery(vocbase(), query);
  ASSERT_TRUE(queryResult.result.ok());

  auto result = queryResult.data->slice();
  EXPECT_TRUE(result.isArray());

  arangodb::velocypack::ArrayIterator resultIt(result);
  ASSERT_TRUE(expectedDocs.size() == resultIt.size());

  // Check documents
  auto expectedDoc = expectedDocs.begin();
  for (; resultIt.valid(); resultIt.next(), ++expectedDoc) {
    auto const actualDoc = resultIt.value();
    auto const resolved = actualDoc.resolveExternals();

    EXPECT_TRUE((0 == arangodb::basics::VelocyPackHelper::compare(
                          arangodb::velocypack::Slice(*expectedDoc), resolved, true)));
  }
  EXPECT_TRUE(expectedDoc == expectedDocs.end());
}

// a != x && a >= y, x < y
TEST_F(IResearchQueryOptimizationTest, test_81) {
  std::string const query =
      "FOR d IN testView SEARCH d.values != '0' AND d.values >= 'B' RETURN d";

  EXPECT_TRUE(arangodb::tests::assertRules(vocbase(), query,
                                           {arangodb::aql::OptimizerRule::handleArangoSearchViewsRule}));

  EXPECT_TRUE(!findEmptyNodes(vocbase(), query));

  // check structure
  {
    irs::Or expected;
    auto& root = expected.add<irs::And>();
    root.add<irs::Not>()
        .filter<irs::by_term>()
        .field(mangleStringIdentity("values"))
        .term("0");
    root.add<irs::by_range>()
        .field(mangleStringIdentity("values"))
        .include<irs::Bound::MIN>(true)
        .term<irs::Bound::MIN>("B");
    assertFilterOptimized(vocbase(), query, expected);
  }

  std::vector<arangodb::velocypack::Slice> expectedDocs{
      arangodb::velocypack::Slice(insertedDocs[0].vpack()),
  };

  auto queryResult = arangodb::tests::executeQuery(vocbase(), query);
  ASSERT_TRUE(queryResult.result.ok());

  auto result = queryResult.data->slice();
  EXPECT_TRUE(result.isArray());

  arangodb::velocypack::ArrayIterator resultIt(result);
  ASSERT_TRUE(expectedDocs.size() == resultIt.size());

  // Check documents
  auto expectedDoc = expectedDocs.begin();
  for (; resultIt.valid(); resultIt.next(), ++expectedDoc) {
    auto const actualDoc = resultIt.value();
    auto const resolved = actualDoc.resolveExternals();

    EXPECT_TRUE((0 == arangodb::basics::VelocyPackHelper::compare(
                          arangodb::velocypack::Slice(*expectedDoc), resolved, true)));
  }
  EXPECT_TRUE(expectedDoc == expectedDocs.end());
}

// a != x && a >= y, x < y
TEST_F(IResearchQueryOptimizationTest, test_82) {
  std::string const query =
      "FOR d IN testView SEARCH d.values != 'A' AND d.values >= 'B' RETURN d";

  EXPECT_TRUE(arangodb::tests::assertRules(vocbase(), query,
                                           {arangodb::aql::OptimizerRule::handleArangoSearchViewsRule}));

  EXPECT_TRUE(!findEmptyNodes(vocbase(), query));

  // check structure
  {
    irs::Or expected;
    auto& root = expected.add<irs::And>();
    root.add<irs::Not>()
        .filter<irs::by_term>()
        .field(mangleStringIdentity("values"))
        .term("A");
    root.add<irs::by_range>()
        .field(mangleStringIdentity("values"))
        .include<irs::Bound::MIN>(true)
        .term<irs::Bound::MIN>("B");
    assertFilterOptimized(vocbase(), query, expected);
  }

  std::vector<arangodb::velocypack::Slice> expectedDocs{};

  auto queryResult = arangodb::tests::executeQuery(vocbase(), query);
  ASSERT_TRUE(queryResult.result.ok());

  auto result = queryResult.data->slice();
  EXPECT_TRUE(result.isArray());

  arangodb::velocypack::ArrayIterator resultIt(result);
  ASSERT_TRUE(expectedDocs.size() == resultIt.size());

  // Check documents
  auto expectedDoc = expectedDocs.begin();
  for (; resultIt.valid(); resultIt.next(), ++expectedDoc) {
    auto const actualDoc = resultIt.value();
    auto const resolved = actualDoc.resolveExternals();

    EXPECT_TRUE((0 == arangodb::basics::VelocyPackHelper::compare(
                          arangodb::velocypack::Slice(*expectedDoc), resolved, true)));
  }
  EXPECT_TRUE(expectedDoc == expectedDocs.end());
}

// a != x && a >= y, x == y
TEST_F(IResearchQueryOptimizationTest, test_83) {
  std::string const query =
      "FOR d IN testView SEARCH d.values != '0' AND d.values >= '0' RETURN d";

  EXPECT_TRUE(arangodb::tests::assertRules(vocbase(), query,
                                           {arangodb::aql::OptimizerRule::handleArangoSearchViewsRule}));

  EXPECT_TRUE(!findEmptyNodes(vocbase(), query));

  // check structure
  {
    irs::Or expected;
    auto& root = expected.add<irs::And>();
    root.add<irs::Not>()
        .filter<irs::by_term>()
        .field(mangleStringIdentity("values"))
        .term("0");
    root.add<irs::by_range>()
        .field(mangleStringIdentity("values"))
        .include<irs::Bound::MIN>(true)
        .term<irs::Bound::MIN>("0");
    assertFilterOptimized(vocbase(), query, expected);
  }

  std::vector<arangodb::velocypack::Slice> expectedDocs{
      arangodb::velocypack::Slice(insertedDocs[0].vpack()),
  };

  auto queryResult = arangodb::tests::executeQuery(vocbase(), query);
  ASSERT_TRUE(queryResult.result.ok());

  auto result = queryResult.data->slice();
  EXPECT_TRUE(result.isArray());

  arangodb::velocypack::ArrayIterator resultIt(result);
  ASSERT_TRUE(expectedDocs.size() == resultIt.size());

  // Check documents
  auto expectedDoc = expectedDocs.begin();
  for (; resultIt.valid(); resultIt.next(), ++expectedDoc) {
    auto const actualDoc = resultIt.value();
    auto const resolved = actualDoc.resolveExternals();

    EXPECT_TRUE((0 == arangodb::basics::VelocyPackHelper::compare(
                          arangodb::velocypack::Slice(*expectedDoc), resolved, true)));
  }
  EXPECT_TRUE(expectedDoc == expectedDocs.end());
}

// a != x && a >= y, x == y
TEST_F(IResearchQueryOptimizationTest, test_84) {
  std::string const query =
      "FOR d IN testView SEARCH d.values != 'A' AND d.values >= 'A' RETURN d";

  EXPECT_TRUE(arangodb::tests::assertRules(vocbase(), query,
                                           {arangodb::aql::OptimizerRule::handleArangoSearchViewsRule}));

  EXPECT_TRUE(!findEmptyNodes(vocbase(), query));

  // check structure
  {
    irs::Or expected;
    auto& root = expected.add<irs::And>();
    root.add<irs::Not>()
        .filter<irs::by_term>()
        .field(mangleStringIdentity("values"))
        .term("A");
    root.add<irs::by_range>()
        .field(mangleStringIdentity("values"))
        .include<irs::Bound::MIN>(true)
        .term<irs::Bound::MIN>("A");
    assertFilterOptimized(vocbase(), query, expected);
  }

  std::vector<arangodb::velocypack::Slice> expectedDocs{};

  auto queryResult = arangodb::tests::executeQuery(vocbase(), query);
  ASSERT_TRUE(queryResult.result.ok());

  auto result = queryResult.data->slice();
  EXPECT_TRUE(result.isArray());

  arangodb::velocypack::ArrayIterator resultIt(result);
  ASSERT_TRUE(expectedDocs.size() == resultIt.size());

  // Check documents
  auto expectedDoc = expectedDocs.begin();
  for (; resultIt.valid(); resultIt.next(), ++expectedDoc) {
    auto const actualDoc = resultIt.value();
    auto const resolved = actualDoc.resolveExternals();

    EXPECT_TRUE((0 == arangodb::basics::VelocyPackHelper::compare(
                          arangodb::velocypack::Slice(*expectedDoc), resolved, true)));
  }
  EXPECT_TRUE(expectedDoc == expectedDocs.end());
}

// a != x && a >= y, x > y
TEST_F(IResearchQueryOptimizationTest, test_85) {
  std::string const query =
      "FOR d IN testView SEARCH d.values != 'D' AND d.values >= 'A' RETURN d";

  EXPECT_TRUE(arangodb::tests::assertRules(vocbase(), query,
                                           {arangodb::aql::OptimizerRule::handleArangoSearchViewsRule}));

  EXPECT_TRUE(!findEmptyNodes(vocbase(), query));

  // check structure
  {
    irs::Or expected;
    auto& root = expected.add<irs::And>();
    root.add<irs::Not>()
        .filter<irs::by_term>()
        .field(mangleStringIdentity("values"))
        .term("D");
    root.add<irs::by_range>()
        .field(mangleStringIdentity("values"))
        .include<irs::Bound::MIN>(true)
        .term<irs::Bound::MIN>("A");
    assertFilterOptimized(vocbase(), query, expected);
  }

  std::vector<arangodb::velocypack::Slice> expectedDocs{
      arangodb::velocypack::Slice(insertedDocs[0].vpack()),
  };

  auto queryResult = arangodb::tests::executeQuery(vocbase(), query);
  ASSERT_TRUE(queryResult.result.ok());

  auto result = queryResult.data->slice();
  EXPECT_TRUE(result.isArray());

  arangodb::velocypack::ArrayIterator resultIt(result);
  ASSERT_TRUE(expectedDocs.size() == resultIt.size());

  // Check documents
  auto expectedDoc = expectedDocs.begin();
  for (; resultIt.valid(); resultIt.next(), ++expectedDoc) {
    auto const actualDoc = resultIt.value();
    auto const resolved = actualDoc.resolveExternals();

    EXPECT_TRUE((0 == arangodb::basics::VelocyPackHelper::compare(
                          arangodb::velocypack::Slice(*expectedDoc), resolved, true)));
  }
  EXPECT_TRUE(expectedDoc == expectedDocs.end());
}

// a != x && a >= y, x > y
TEST_F(IResearchQueryOptimizationTest, test_86) {
  std::string const query =
      "FOR d IN testView SEARCH d.values != 'C' AND d.values >= 'A' RETURN d";

  EXPECT_TRUE(arangodb::tests::assertRules(vocbase(), query,
                                           {arangodb::aql::OptimizerRule::handleArangoSearchViewsRule}));

  EXPECT_TRUE(!findEmptyNodes(vocbase(), query));

  // check structure
  {
    irs::Or expected;
    auto& root = expected.add<irs::And>();
    root.add<irs::Not>()
        .filter<irs::by_term>()
        .field(mangleStringIdentity("values"))
        .term("C");
    root.add<irs::by_range>()
        .field(mangleStringIdentity("values"))
        .include<irs::Bound::MIN>(true)
        .term<irs::Bound::MIN>("A");
    assertFilterOptimized(vocbase(), query, expected);
  }

  std::vector<arangodb::velocypack::Slice> expectedDocs{};

  auto queryResult = arangodb::tests::executeQuery(vocbase(), query);
  ASSERT_TRUE(queryResult.result.ok());

  auto result = queryResult.data->slice();
  EXPECT_TRUE(result.isArray());

  arangodb::velocypack::ArrayIterator resultIt(result);
  ASSERT_TRUE(expectedDocs.size() == resultIt.size());

  // Check documents
  auto expectedDoc = expectedDocs.begin();
  for (; resultIt.valid(); resultIt.next(), ++expectedDoc) {
    auto const actualDoc = resultIt.value();
    auto const resolved = actualDoc.resolveExternals();

    EXPECT_TRUE((0 == arangodb::basics::VelocyPackHelper::compare(
                          arangodb::velocypack::Slice(*expectedDoc), resolved, true)));
  }
  EXPECT_TRUE(expectedDoc == expectedDocs.end());
}

// a != x && a > y, x < y
TEST_F(IResearchQueryOptimizationTest, test_87) {
  std::string const query =
      "FOR d IN testView SEARCH d.values != '0' AND d.values > 'B' RETURN d";

  EXPECT_TRUE(arangodb::tests::assertRules(vocbase(), query,
                                           {arangodb::aql::OptimizerRule::handleArangoSearchViewsRule}));

  EXPECT_TRUE(!findEmptyNodes(vocbase(), query));

  // check structure
  {
    irs::Or expected;
    auto& root = expected.add<irs::And>();
    root.add<irs::Not>()
        .filter<irs::by_term>()
        .field(mangleStringIdentity("values"))
        .term("0");
    root.add<irs::by_range>()
        .field(mangleStringIdentity("values"))
        .include<irs::Bound::MIN>(false)
        .term<irs::Bound::MIN>("B");
    assertFilterOptimized(vocbase(), query, expected);
  }

  std::vector<arangodb::velocypack::Slice> expectedDocs{
      arangodb::velocypack::Slice(insertedDocs[0].vpack()),
  };

  auto queryResult = arangodb::tests::executeQuery(vocbase(), query);
  ASSERT_TRUE(queryResult.result.ok());

  auto result = queryResult.data->slice();
  EXPECT_TRUE(result.isArray());

  arangodb::velocypack::ArrayIterator resultIt(result);
  ASSERT_TRUE(expectedDocs.size() == resultIt.size());

  // Check documents
  auto expectedDoc = expectedDocs.begin();
  for (; resultIt.valid(); resultIt.next(), ++expectedDoc) {
    auto const actualDoc = resultIt.value();
    auto const resolved = actualDoc.resolveExternals();

    EXPECT_TRUE((0 == arangodb::basics::VelocyPackHelper::compare(
                          arangodb::velocypack::Slice(*expectedDoc), resolved, true)));
  }
  EXPECT_TRUE(expectedDoc == expectedDocs.end());
}

// a != x && a > y, x < y
TEST_F(IResearchQueryOptimizationTest, test_88) {
  std::string const query =
      "FOR d IN testView SEARCH d.values != 'A' AND d.values > 'B' RETURN d";

  EXPECT_TRUE(arangodb::tests::assertRules(vocbase(), query,
                                           {arangodb::aql::OptimizerRule::handleArangoSearchViewsRule}));

  EXPECT_TRUE(!findEmptyNodes(vocbase(), query));

  // check structure
  {
    irs::Or expected;
    auto& root = expected.add<irs::And>();
    root.add<irs::Not>()
        .filter<irs::by_term>()
        .field(mangleStringIdentity("values"))
        .term("A");
    root.add<irs::by_range>()
        .field(mangleStringIdentity("values"))
        .include<irs::Bound::MIN>(false)
        .term<irs::Bound::MIN>("B");
    assertFilterOptimized(vocbase(), query, expected);
  }

  std::vector<arangodb::velocypack::Slice> expectedDocs{};

  auto queryResult = arangodb::tests::executeQuery(vocbase(), query);
  ASSERT_TRUE(queryResult.result.ok());

  auto result = queryResult.data->slice();
  EXPECT_TRUE(result.isArray());

  arangodb::velocypack::ArrayIterator resultIt(result);
  ASSERT_TRUE(expectedDocs.size() == resultIt.size());

  // Check documents
  auto expectedDoc = expectedDocs.begin();
  for (; resultIt.valid(); resultIt.next(), ++expectedDoc) {
    auto const actualDoc = resultIt.value();
    auto const resolved = actualDoc.resolveExternals();

    EXPECT_TRUE((0 == arangodb::basics::VelocyPackHelper::compare(
                          arangodb::velocypack::Slice(*expectedDoc), resolved, true)));
  }
  EXPECT_TRUE(expectedDoc == expectedDocs.end());
}

// a != x && a > y, x == y
TEST_F(IResearchQueryOptimizationTest, test_89) {
  std::string const query =
      "FOR d IN testView SEARCH d.values != '0' AND d.values > '0' RETURN d";

  EXPECT_TRUE(arangodb::tests::assertRules(vocbase(), query,
                                           {arangodb::aql::OptimizerRule::handleArangoSearchViewsRule}));

  EXPECT_TRUE(!findEmptyNodes(vocbase(), query));

  // check structure
  {
    irs::Or expected;
    auto& root = expected.add<irs::And>();
    root.add<irs::Not>()
        .filter<irs::by_term>()
        .field(mangleStringIdentity("values"))
        .term("0");
    root.add<irs::by_range>()
        .field(mangleStringIdentity("values"))
        .include<irs::Bound::MIN>(false)
        .term<irs::Bound::MIN>("0");
    assertFilterOptimized(vocbase(), query, expected);
  }

  std::vector<arangodb::velocypack::Slice> expectedDocs{
      arangodb::velocypack::Slice(insertedDocs[0].vpack()),
  };

  auto queryResult = arangodb::tests::executeQuery(vocbase(), query);
  ASSERT_TRUE(queryResult.result.ok());

  auto result = queryResult.data->slice();
  EXPECT_TRUE(result.isArray());

  arangodb::velocypack::ArrayIterator resultIt(result);
  ASSERT_TRUE(expectedDocs.size() == resultIt.size());

  // Check documents
  auto expectedDoc = expectedDocs.begin();
  for (; resultIt.valid(); resultIt.next(), ++expectedDoc) {
    auto const actualDoc = resultIt.value();
    auto const resolved = actualDoc.resolveExternals();

    EXPECT_TRUE((0 == arangodb::basics::VelocyPackHelper::compare(
                          arangodb::velocypack::Slice(*expectedDoc), resolved, true)));
  }
  EXPECT_TRUE(expectedDoc == expectedDocs.end());
}

// a != x && a > y, x == y
TEST_F(IResearchQueryOptimizationTest, test_90) {
  std::string const query =
      "FOR d IN testView SEARCH d.values != 'A' AND d.values > 'A' RETURN d";

  EXPECT_TRUE(arangodb::tests::assertRules(vocbase(), query,
                                           {arangodb::aql::OptimizerRule::handleArangoSearchViewsRule}));

  EXPECT_TRUE(!findEmptyNodes(vocbase(), query));

  // check structure
  {
    irs::Or expected;
    auto& root = expected.add<irs::And>();
    root.add<irs::Not>()
        .filter<irs::by_term>()
        .field(mangleStringIdentity("values"))
        .term("A");
    root.add<irs::by_range>()
        .field(mangleStringIdentity("values"))
        .include<irs::Bound::MIN>(false)
        .term<irs::Bound::MIN>("A");
    assertFilterOptimized(vocbase(), query, expected);
  }

  std::vector<arangodb::velocypack::Slice> expectedDocs{};

  auto queryResult = arangodb::tests::executeQuery(vocbase(), query);
  ASSERT_TRUE(queryResult.result.ok());

  auto result = queryResult.data->slice();
  EXPECT_TRUE(result.isArray());

  arangodb::velocypack::ArrayIterator resultIt(result);
  ASSERT_TRUE(expectedDocs.size() == resultIt.size());

  // Check documents
  auto expectedDoc = expectedDocs.begin();
  for (; resultIt.valid(); resultIt.next(), ++expectedDoc) {
    auto const actualDoc = resultIt.value();
    auto const resolved = actualDoc.resolveExternals();

    EXPECT_TRUE((0 == arangodb::basics::VelocyPackHelper::compare(
                          arangodb::velocypack::Slice(*expectedDoc), resolved, true)));
  }
  EXPECT_TRUE(expectedDoc == expectedDocs.end());
}

// a != x && a > y, x > y
TEST_F(IResearchQueryOptimizationTest, test_91) {
  std::string const query =
      "FOR d IN testView SEARCH d.values != 'D' AND d.values > 'A' RETURN d";

  EXPECT_TRUE(arangodb::tests::assertRules(vocbase(), query,
                                           {arangodb::aql::OptimizerRule::handleArangoSearchViewsRule}));

  EXPECT_TRUE(!findEmptyNodes(vocbase(), query));

  // check structure
  {
    irs::Or expected;
    auto& root = expected.add<irs::And>();
    root.add<irs::Not>()
        .filter<irs::by_term>()
        .field(mangleStringIdentity("values"))
        .term("D");
    root.add<irs::by_range>()
        .field(mangleStringIdentity("values"))
        .include<irs::Bound::MIN>(false)
        .term<irs::Bound::MIN>("A");
    assertFilterOptimized(vocbase(), query, expected);
  }

  std::vector<arangodb::velocypack::Slice> expectedDocs{
      arangodb::velocypack::Slice(insertedDocs[0].vpack()),
  };

  auto queryResult = arangodb::tests::executeQuery(vocbase(), query);
  ASSERT_TRUE(queryResult.result.ok());

  auto result = queryResult.data->slice();
  EXPECT_TRUE(result.isArray());

  arangodb::velocypack::ArrayIterator resultIt(result);
  ASSERT_TRUE(expectedDocs.size() == resultIt.size());

  // Check documents
  auto expectedDoc = expectedDocs.begin();
  for (; resultIt.valid(); resultIt.next(), ++expectedDoc) {
    auto const actualDoc = resultIt.value();
    auto const resolved = actualDoc.resolveExternals();

    EXPECT_TRUE((0 == arangodb::basics::VelocyPackHelper::compare(
                          arangodb::velocypack::Slice(*expectedDoc), resolved, true)));
  }
  EXPECT_TRUE(expectedDoc == expectedDocs.end());
}

// a != x && a > y, x > y
TEST_F(IResearchQueryOptimizationTest, test_92) {
  std::string const query =
      "FOR d IN testView SEARCH d.values != 'C' AND d.values > 'A' RETURN d";

  EXPECT_TRUE(arangodb::tests::assertRules(vocbase(), query,
                                           {arangodb::aql::OptimizerRule::handleArangoSearchViewsRule}));

  EXPECT_TRUE(!findEmptyNodes(vocbase(), query));

  // check structure
  {
    irs::Or expected;
    auto& root = expected.add<irs::And>();
    root.add<irs::Not>()
        .filter<irs::by_term>()
        .field(mangleStringIdentity("values"))
        .term("C");
    root.add<irs::by_range>()
        .field(mangleStringIdentity("values"))
        .include<irs::Bound::MIN>(false)
        .term<irs::Bound::MIN>("A");
    assertFilterOptimized(vocbase(), query, expected);
  }

  std::vector<arangodb::velocypack::Slice> expectedDocs{};

  auto queryResult = arangodb::tests::executeQuery(vocbase(), query);
  ASSERT_TRUE(queryResult.result.ok());

  auto result = queryResult.data->slice();
  EXPECT_TRUE(result.isArray());

  arangodb::velocypack::ArrayIterator resultIt(result);
  ASSERT_TRUE(expectedDocs.size() == resultIt.size());

  // Check documents
  auto expectedDoc = expectedDocs.begin();
  for (; resultIt.valid(); resultIt.next(), ++expectedDoc) {
    auto const actualDoc = resultIt.value();
    auto const resolved = actualDoc.resolveExternals();

    EXPECT_TRUE((0 == arangodb::basics::VelocyPackHelper::compare(
                          arangodb::velocypack::Slice(*expectedDoc), resolved, true)));
  }
  EXPECT_TRUE(expectedDoc == expectedDocs.end());
}

// a < x && a == y, x < y
TEST_F(IResearchQueryOptimizationTest, test_93) {
  std::string const query =
      "FOR d IN testView SEARCH d.values < 'B' AND d.values == 'C' RETURN d";

  EXPECT_TRUE(arangodb::tests::assertRules(vocbase(), query,
                                           {arangodb::aql::OptimizerRule::handleArangoSearchViewsRule}));

  EXPECT_TRUE(!findEmptyNodes(vocbase(), query));

  // check structure
  {
    irs::Or expected;
    auto& root = expected.add<irs::And>();
    root.add<irs::by_term>().field(mangleStringIdentity("values")).term("C");
    root.add<irs::by_range>()
        .field(mangleStringIdentity("values"))
        .include<irs::Bound::MAX>(false)
        .term<irs::Bound::MAX>("B");
    assertFilterOptimized(vocbase(), query, expected);
  }

  std::vector<arangodb::velocypack::Slice> expectedDocs{
      arangodb::velocypack::Slice(insertedDocs[0].vpack()),
  };

  auto queryResult = arangodb::tests::executeQuery(vocbase(), query);
  ASSERT_TRUE(queryResult.result.ok());

  auto result = queryResult.data->slice();
  EXPECT_TRUE(result.isArray());

  arangodb::velocypack::ArrayIterator resultIt(result);
  ASSERT_TRUE(expectedDocs.size() == resultIt.size());

  // Check documents
  auto expectedDoc = expectedDocs.begin();
  for (; resultIt.valid(); resultIt.next(), ++expectedDoc) {
    auto const actualDoc = resultIt.value();
    auto const resolved = actualDoc.resolveExternals();

    EXPECT_TRUE((0 == arangodb::basics::VelocyPackHelper::compare(
                          arangodb::velocypack::Slice(*expectedDoc), resolved, true)));
  }
  EXPECT_TRUE(expectedDoc == expectedDocs.end());
}

// a < x && a == y, x == y
TEST_F(IResearchQueryOptimizationTest, test_94) {
  std::string const query =
      "FOR d IN testView SEARCH d.values < 'B' AND d.values == 'B' RETURN d";

  EXPECT_TRUE(arangodb::tests::assertRules(vocbase(), query,
                                           {arangodb::aql::OptimizerRule::handleArangoSearchViewsRule}));

  EXPECT_TRUE(!findEmptyNodes(vocbase(), query));

  // check structure
  {
    irs::Or expected;
    auto& root = expected.add<irs::And>();
    root.add<irs::by_term>().field(mangleStringIdentity("values")).term("B");
    root.add<irs::by_range>()
        .field(mangleStringIdentity("values"))
        .include<irs::Bound::MAX>(false)
        .term<irs::Bound::MAX>("B");
    assertFilterOptimized(vocbase(), query, expected);
  }

  std::vector<arangodb::velocypack::Slice> expectedDocs{
      arangodb::velocypack::Slice(insertedDocs[0].vpack()),
  };

  auto queryResult = arangodb::tests::executeQuery(vocbase(), query);
  ASSERT_TRUE(queryResult.result.ok());

  auto result = queryResult.data->slice();
  EXPECT_TRUE(result.isArray());

  arangodb::velocypack::ArrayIterator resultIt(result);
  ASSERT_TRUE(expectedDocs.size() == resultIt.size());

  // Check documents
  auto expectedDoc = expectedDocs.begin();
  for (; resultIt.valid(); resultIt.next(), ++expectedDoc) {
    auto const actualDoc = resultIt.value();
    auto const resolved = actualDoc.resolveExternals();

    EXPECT_TRUE((0 == arangodb::basics::VelocyPackHelper::compare(
                          arangodb::velocypack::Slice(*expectedDoc), resolved, true)));
  }
  EXPECT_TRUE(expectedDoc == expectedDocs.end());
}

// a < x && a == y, x > y
TEST_F(IResearchQueryOptimizationTest, test_95) {
  std::string const query =
      "FOR d IN testView SEARCH d.values < 'C' AND d.values == 'B' RETURN d";

  EXPECT_TRUE(arangodb::tests::assertRules(vocbase(), query,
                                           {arangodb::aql::OptimizerRule::handleArangoSearchViewsRule}));

  EXPECT_TRUE(!findEmptyNodes(vocbase(), query));

  // check structure
  {
    irs::Or expected;
    auto& root = expected.add<irs::And>();
    root.add<irs::by_term>().field(mangleStringIdentity("values")).term("B");
    assertFilterOptimized(vocbase(), query, expected);
  }

  std::vector<arangodb::velocypack::Slice> expectedDocs{
      arangodb::velocypack::Slice(insertedDocs[0].vpack()),
  };

  auto queryResult = arangodb::tests::executeQuery(vocbase(), query);
  ASSERT_TRUE(queryResult.result.ok());

  auto result = queryResult.data->slice();
  EXPECT_TRUE(result.isArray());

  arangodb::velocypack::ArrayIterator resultIt(result);
  ASSERT_TRUE(expectedDocs.size() == resultIt.size());

  // Check documents
  auto expectedDoc = expectedDocs.begin();
  for (; resultIt.valid(); resultIt.next(), ++expectedDoc) {
    auto const actualDoc = resultIt.value();
    auto const resolved = actualDoc.resolveExternals();

    EXPECT_TRUE((0 == arangodb::basics::VelocyPackHelper::compare(
                          arangodb::velocypack::Slice(*expectedDoc), resolved, true)));
  }
  EXPECT_TRUE(expectedDoc == expectedDocs.end());
}

// a < x && a != y, x < y
TEST_F(IResearchQueryOptimizationTest, test_96) {
  std::string const query =
      "FOR d IN testView SEARCH d.values < 'B' AND d.values != 'D' RETURN d";

  EXPECT_TRUE(arangodb::tests::assertRules(vocbase(), query,
                                           {arangodb::aql::OptimizerRule::handleArangoSearchViewsRule}));

  EXPECT_TRUE(!findEmptyNodes(vocbase(), query));

  // check structure
  {
    irs::Or expected;
    auto& root = expected.add<irs::And>();
    root.add<irs::Not>()
        .filter<irs::by_term>()
        .field(mangleStringIdentity("values"))
        .term("D");
    root.add<irs::by_range>()
        .field(mangleStringIdentity("values"))
        .include<irs::Bound::MAX>(false)
        .term<irs::Bound::MAX>("B");
    assertFilterOptimized(vocbase(), query, expected);
  }

  std::vector<arangodb::velocypack::Slice> expectedDocs{
      arangodb::velocypack::Slice(insertedDocs[0].vpack()),
  };

  auto queryResult = arangodb::tests::executeQuery(vocbase(), query);
  ASSERT_TRUE(queryResult.result.ok());

  auto result = queryResult.data->slice();
  EXPECT_TRUE(result.isArray());

  arangodb::velocypack::ArrayIterator resultIt(result);
  ASSERT_TRUE(expectedDocs.size() == resultIt.size());

  // Check documents
  auto expectedDoc = expectedDocs.begin();
  for (; resultIt.valid(); resultIt.next(), ++expectedDoc) {
    auto const actualDoc = resultIt.value();
    auto const resolved = actualDoc.resolveExternals();

    EXPECT_TRUE((0 == arangodb::basics::VelocyPackHelper::compare(
                          arangodb::velocypack::Slice(*expectedDoc), resolved, true)));
  }
  EXPECT_TRUE(expectedDoc == expectedDocs.end());
}

// a < x && a != y, x < y
TEST_F(IResearchQueryOptimizationTest, test_97) {
  std::string const query =
      "FOR d IN testView SEARCH d.values < 'B' AND d.values != 'C' RETURN d";

  EXPECT_TRUE(arangodb::tests::assertRules(vocbase(), query,
                                           {arangodb::aql::OptimizerRule::handleArangoSearchViewsRule}));

  EXPECT_TRUE(!findEmptyNodes(vocbase(), query));

  // check structure
  {
    irs::Or expected;
    auto& root = expected.add<irs::And>();
    root.add<irs::Not>()
        .filter<irs::by_term>()
        .field(mangleStringIdentity("values"))
        .term("C");
    root.add<irs::by_range>()
        .field(mangleStringIdentity("values"))
        .include<irs::Bound::MAX>(false)
        .term<irs::Bound::MAX>("B");
    assertFilterOptimized(vocbase(), query, expected);
  }

  std::vector<arangodb::velocypack::Slice> expectedDocs{};

  auto queryResult = arangodb::tests::executeQuery(vocbase(), query);
  ASSERT_TRUE(queryResult.result.ok());

  auto result = queryResult.data->slice();
  EXPECT_TRUE(result.isArray());

  arangodb::velocypack::ArrayIterator resultIt(result);
  ASSERT_TRUE(expectedDocs.size() == resultIt.size());

  // Check documents
  auto expectedDoc = expectedDocs.begin();
  for (; resultIt.valid(); resultIt.next(), ++expectedDoc) {
    auto const actualDoc = resultIt.value();
    auto const resolved = actualDoc.resolveExternals();

    EXPECT_TRUE((0 == arangodb::basics::VelocyPackHelper::compare(
                          arangodb::velocypack::Slice(*expectedDoc), resolved, true)));
  }
  EXPECT_TRUE(expectedDoc == expectedDocs.end());
}

// a < x && a != y, x == y
TEST_F(IResearchQueryOptimizationTest, test_98) {
  std::string const query =
      "FOR d IN testView SEARCH d.values < 'D' AND d.values != 'D' RETURN d";

  EXPECT_TRUE(arangodb::tests::assertRules(vocbase(), query,
                                           {arangodb::aql::OptimizerRule::handleArangoSearchViewsRule}));

  EXPECT_TRUE(!findEmptyNodes(vocbase(), query));

  // check structure
  {
    irs::Or expected;
    auto& root = expected.add<irs::And>();
    root.add<irs::Not>()
        .filter<irs::by_term>()
        .field(mangleStringIdentity("values"))
        .term("D");
    root.add<irs::by_range>()
        .field(mangleStringIdentity("values"))
        .include<irs::Bound::MAX>(false)
        .term<irs::Bound::MAX>("D");
    assertFilterOptimized(vocbase(), query, expected);
  }

  std::vector<arangodb::velocypack::Slice> expectedDocs{
      arangodb::velocypack::Slice(insertedDocs[0].vpack()),
  };

  auto queryResult = arangodb::tests::executeQuery(vocbase(), query);
  ASSERT_TRUE(queryResult.result.ok());

  auto result = queryResult.data->slice();
  EXPECT_TRUE(result.isArray());

  arangodb::velocypack::ArrayIterator resultIt(result);
  ASSERT_TRUE(expectedDocs.size() == resultIt.size());

  // Check documents
  auto expectedDoc = expectedDocs.begin();
  for (; resultIt.valid(); resultIt.next(), ++expectedDoc) {
    auto const actualDoc = resultIt.value();
    auto const resolved = actualDoc.resolveExternals();

    EXPECT_TRUE((0 == arangodb::basics::VelocyPackHelper::compare(
                          arangodb::velocypack::Slice(*expectedDoc), resolved, true)));
  }
  EXPECT_TRUE(expectedDoc == expectedDocs.end());
}

// a < x && a != y, x == y
TEST_F(IResearchQueryOptimizationTest, test_99) {
  std::string const query =
      "FOR d IN testView SEARCH d.values < 'B' AND d.values != 'B' RETURN d";

  EXPECT_TRUE(arangodb::tests::assertRules(vocbase(), query,
                                           {arangodb::aql::OptimizerRule::handleArangoSearchViewsRule}));

  EXPECT_TRUE(!findEmptyNodes(vocbase(), query));

  // check structure
  {
    irs::Or expected;
    auto& root = expected.add<irs::And>();
    root.add<irs::Not>()
        .filter<irs::by_term>()
        .field(mangleStringIdentity("values"))
        .term("B");
    root.add<irs::by_range>()
        .field(mangleStringIdentity("values"))
        .include<irs::Bound::MAX>(false)
        .term<irs::Bound::MAX>("B");
    assertFilterOptimized(vocbase(), query, expected);
  }

  std::vector<arangodb::velocypack::Slice> expectedDocs{};

  auto queryResult = arangodb::tests::executeQuery(vocbase(), query);
  ASSERT_TRUE(queryResult.result.ok());

  auto result = queryResult.data->slice();
  EXPECT_TRUE(result.isArray());

  arangodb::velocypack::ArrayIterator resultIt(result);
  ASSERT_TRUE(expectedDocs.size() == resultIt.size());

  // Check documents
  auto expectedDoc = expectedDocs.begin();
  for (; resultIt.valid(); resultIt.next(), ++expectedDoc) {
    auto const actualDoc = resultIt.value();
    auto const resolved = actualDoc.resolveExternals();

    EXPECT_TRUE((0 == arangodb::basics::VelocyPackHelper::compare(
                          arangodb::velocypack::Slice(*expectedDoc), resolved, true)));
  }
  EXPECT_TRUE(expectedDoc == expectedDocs.end());
}

// a < x && a != y, x > y
TEST_F(IResearchQueryOptimizationTest, test_100) {
  std::string const query =
      "FOR d IN testView SEARCH d.values < 'C' AND d.values != '0' RETURN d";

  EXPECT_TRUE(arangodb::tests::assertRules(vocbase(), query,
                                           {arangodb::aql::OptimizerRule::handleArangoSearchViewsRule}));

  EXPECT_TRUE(!findEmptyNodes(vocbase(), query));

  // check structure
  {
    irs::Or expected;
    auto& root = expected.add<irs::And>();
    root.add<irs::Not>()
        .filter<irs::by_term>()
        .field(mangleStringIdentity("values"))
        .term("0");
    root.add<irs::by_range>()
        .field(mangleStringIdentity("values"))
        .include<irs::Bound::MAX>(false)
        .term<irs::Bound::MAX>("C");
    assertFilterOptimized(vocbase(), query, expected);
  }

  std::vector<arangodb::velocypack::Slice> expectedDocs{
      arangodb::velocypack::Slice(insertedDocs[0].vpack()),
  };

  auto queryResult = arangodb::tests::executeQuery(vocbase(), query);
  ASSERT_TRUE(queryResult.result.ok());

  auto result = queryResult.data->slice();
  EXPECT_TRUE(result.isArray());

  arangodb::velocypack::ArrayIterator resultIt(result);
  ASSERT_TRUE(expectedDocs.size() == resultIt.size());

  // Check documents
  auto expectedDoc = expectedDocs.begin();
  for (; resultIt.valid(); resultIt.next(), ++expectedDoc) {
    auto const actualDoc = resultIt.value();
    auto const resolved = actualDoc.resolveExternals();

    EXPECT_TRUE((0 == arangodb::basics::VelocyPackHelper::compare(
                          arangodb::velocypack::Slice(*expectedDoc), resolved, true)));
  }
  EXPECT_TRUE(expectedDoc == expectedDocs.end());
}

// a < x && a != y, x > y
TEST_F(IResearchQueryOptimizationTest, test_101) {
  std::string const query =
      "FOR d IN testView SEARCH d.values < 'C' AND d.values != 'B' RETURN d";

  EXPECT_TRUE(arangodb::tests::assertRules(vocbase(), query,
                                           {arangodb::aql::OptimizerRule::handleArangoSearchViewsRule}));

  EXPECT_TRUE(!findEmptyNodes(vocbase(), query));

  // check structure
  {
    irs::Or expected;
    auto& root = expected.add<irs::And>();
    root.add<irs::Not>()
        .filter<irs::by_term>()
        .field(mangleStringIdentity("values"))
        .term("B");
    root.add<irs::by_range>()
        .field(mangleStringIdentity("values"))
        .include<irs::Bound::MAX>(false)
        .term<irs::Bound::MAX>("C");
    assertFilterOptimized(vocbase(), query, expected);
  }

  std::vector<arangodb::velocypack::Slice> expectedDocs{};

  auto queryResult = arangodb::tests::executeQuery(vocbase(), query);
  ASSERT_TRUE(queryResult.result.ok());

  auto result = queryResult.data->slice();
  EXPECT_TRUE(result.isArray());

  arangodb::velocypack::ArrayIterator resultIt(result);
  ASSERT_TRUE(expectedDocs.size() == resultIt.size());

  // Check documents
  auto expectedDoc = expectedDocs.begin();
  for (; resultIt.valid(); resultIt.next(), ++expectedDoc) {
    auto const actualDoc = resultIt.value();
    auto const resolved = actualDoc.resolveExternals();

    EXPECT_TRUE((0 == arangodb::basics::VelocyPackHelper::compare(
                          arangodb::velocypack::Slice(*expectedDoc), resolved, true)));
  }
  EXPECT_TRUE(expectedDoc == expectedDocs.end());
}

// a < x && a < y, x < y
TEST_F(IResearchQueryOptimizationTest, test_102) {
  std::string const query =
      "FOR d IN testView SEARCH d.values < 'B' AND d.values < 'C' RETURN d";

  EXPECT_TRUE(arangodb::tests::assertRules(vocbase(), query,
                                           {arangodb::aql::OptimizerRule::handleArangoSearchViewsRule}));

  EXPECT_TRUE(!findEmptyNodes(vocbase(), query));

  // check structure
  {
    irs::Or expected;
    auto& root = expected.add<irs::And>();
    root.add<irs::by_range>()
        .field(mangleStringIdentity("values"))
        .include<irs::Bound::MAX>(false)
        .term<irs::Bound::MAX>("B");
    assertFilterOptimized(vocbase(), query, expected);
  }

  std::vector<arangodb::velocypack::Slice> expectedDocs{
      arangodb::velocypack::Slice(insertedDocs[0].vpack()),
  };

  auto queryResult = arangodb::tests::executeQuery(vocbase(), query);
  ASSERT_TRUE(queryResult.result.ok());

  auto result = queryResult.data->slice();
  EXPECT_TRUE(result.isArray());

  arangodb::velocypack::ArrayIterator resultIt(result);
  ASSERT_TRUE(expectedDocs.size() == resultIt.size());

  // Check documents
  auto expectedDoc = expectedDocs.begin();
  for (; resultIt.valid(); resultIt.next(), ++expectedDoc) {
    auto const actualDoc = resultIt.value();
    auto const resolved = actualDoc.resolveExternals();

    EXPECT_TRUE((0 == arangodb::basics::VelocyPackHelper::compare(
                          arangodb::velocypack::Slice(*expectedDoc), resolved, true)));
  }
  EXPECT_TRUE(expectedDoc == expectedDocs.end());
}

// a < x && a < y, x == y
TEST_F(IResearchQueryOptimizationTest, test_103) {
  std::string const query =
      "FOR d IN testView SEARCH d.values < 'B' AND d.values < 'B' RETURN d";

  EXPECT_TRUE(arangodb::tests::assertRules(vocbase(), query,
                                           {arangodb::aql::OptimizerRule::handleArangoSearchViewsRule}));

  EXPECT_TRUE(!findEmptyNodes(vocbase(), query));

  // check structure
  {
    irs::Or expected;
    auto& root = expected.add<irs::And>();
    root.add<irs::by_range>()
        .field(mangleStringIdentity("values"))
        .include<irs::Bound::MAX>(false)
        .term<irs::Bound::MAX>("B");
    assertFilterOptimized(vocbase(), query, expected);
  }

  std::vector<arangodb::velocypack::Slice> expectedDocs{
      arangodb::velocypack::Slice(insertedDocs[0].vpack()),
  };

  auto queryResult = arangodb::tests::executeQuery(vocbase(), query);
  ASSERT_TRUE(queryResult.result.ok());

  auto result = queryResult.data->slice();
  EXPECT_TRUE(result.isArray());

  arangodb::velocypack::ArrayIterator resultIt(result);
  ASSERT_TRUE(expectedDocs.size() == resultIt.size());

  // Check documents
  auto expectedDoc = expectedDocs.begin();
  for (; resultIt.valid(); resultIt.next(), ++expectedDoc) {
    auto const actualDoc = resultIt.value();
    auto const resolved = actualDoc.resolveExternals();

    EXPECT_TRUE((0 == arangodb::basics::VelocyPackHelper::compare(
                          arangodb::velocypack::Slice(*expectedDoc), resolved, true)));
  }
  EXPECT_TRUE(expectedDoc == expectedDocs.end());
}

// a < x && a < y, x > y
TEST_F(IResearchQueryOptimizationTest, test_104) {
  std::string const query =
      "FOR d IN testView SEARCH d.values < 'C' AND d.values < 'B' RETURN d";

  EXPECT_TRUE(arangodb::tests::assertRules(vocbase(), query,
                                           {arangodb::aql::OptimizerRule::handleArangoSearchViewsRule}));

  EXPECT_TRUE(!findEmptyNodes(vocbase(), query));

  std::vector<arangodb::velocypack::Slice> expectedDocs{
      arangodb::velocypack::Slice(insertedDocs[0].vpack()),
  };

  // check structure
  {
    irs::Or expected;
    auto& root = expected.add<irs::And>();
    root.add<irs::by_range>()
        .field(mangleStringIdentity("values"))
        .include<irs::Bound::MAX>(false)
        .term<irs::Bound::MAX>("B");
    assertFilterOptimized(vocbase(), query, expected);
  }

  auto queryResult = arangodb::tests::executeQuery(vocbase(), query);
  ASSERT_TRUE(queryResult.result.ok());

  auto result = queryResult.data->slice();
  EXPECT_TRUE(result.isArray());

  arangodb::velocypack::ArrayIterator resultIt(result);
  ASSERT_TRUE(expectedDocs.size() == resultIt.size());

  // Check documents
  auto expectedDoc = expectedDocs.begin();
  for (; resultIt.valid(); resultIt.next(), ++expectedDoc) {
    auto const actualDoc = resultIt.value();
    auto const resolved = actualDoc.resolveExternals();

    EXPECT_TRUE((0 == arangodb::basics::VelocyPackHelper::compare(
                          arangodb::velocypack::Slice(*expectedDoc), resolved, true)));
  }
  EXPECT_TRUE(expectedDoc == expectedDocs.end());
}

// a < x && a <= y, x < y
TEST_F(IResearchQueryOptimizationTest, test_105) {
  std::string const query =
      "FOR d IN testView SEARCH d.values < 'B' AND d.values <= 'C' RETURN d";

  EXPECT_TRUE(arangodb::tests::assertRules(vocbase(), query,
                                           {arangodb::aql::OptimizerRule::handleArangoSearchViewsRule}));

  EXPECT_TRUE(!findEmptyNodes(vocbase(), query));

  // check structure
  {
    irs::Or expected;
    auto& root = expected.add<irs::And>();
    root.add<irs::by_range>()
        .field(mangleStringIdentity("values"))
        .include<irs::Bound::MAX>(false)
        .term<irs::Bound::MAX>("B");
    assertFilterOptimized(vocbase(), query, expected);
  }

  std::vector<arangodb::velocypack::Slice> expectedDocs{
      arangodb::velocypack::Slice(insertedDocs[0].vpack()),
  };

  auto queryResult = arangodb::tests::executeQuery(vocbase(), query);
  ASSERT_TRUE(queryResult.result.ok());

  auto result = queryResult.data->slice();
  EXPECT_TRUE(result.isArray());

  arangodb::velocypack::ArrayIterator resultIt(result);
  ASSERT_TRUE(expectedDocs.size() == resultIt.size());

  // Check documents
  auto expectedDoc = expectedDocs.begin();
  for (; resultIt.valid(); resultIt.next(), ++expectedDoc) {
    auto const actualDoc = resultIt.value();
    auto const resolved = actualDoc.resolveExternals();

    EXPECT_TRUE((0 == arangodb::basics::VelocyPackHelper::compare(
                          arangodb::velocypack::Slice(*expectedDoc), resolved, true)));
  }
  EXPECT_TRUE(expectedDoc == expectedDocs.end());
}

// a < x && a <= y, x == y
TEST_F(IResearchQueryOptimizationTest, test_106) {
  std::string const query =
      "FOR d IN testView SEARCH d.values < 'C' AND d.values <= 'C' RETURN d";

  EXPECT_TRUE(arangodb::tests::assertRules(vocbase(), query,
                                           {arangodb::aql::OptimizerRule::handleArangoSearchViewsRule}));

  EXPECT_TRUE(!findEmptyNodes(vocbase(), query));

  // check structure
  {
    irs::Or expected;
    auto& root = expected.add<irs::And>();
    root.add<irs::by_range>()
        .field(mangleStringIdentity("values"))
        .include<irs::Bound::MAX>(false)
        .term<irs::Bound::MAX>("C");
    assertFilterOptimized(vocbase(), query, expected);
  }

  std::vector<arangodb::velocypack::Slice> expectedDocs{
      arangodb::velocypack::Slice(insertedDocs[0].vpack()),
  };

  auto queryResult = arangodb::tests::executeQuery(vocbase(), query);
  ASSERT_TRUE(queryResult.result.ok());

  auto result = queryResult.data->slice();
  EXPECT_TRUE(result.isArray());

  arangodb::velocypack::ArrayIterator resultIt(result);
  ASSERT_TRUE(expectedDocs.size() == resultIt.size());

  // Check documents
  auto expectedDoc = expectedDocs.begin();
  for (; resultIt.valid(); resultIt.next(), ++expectedDoc) {
    auto const actualDoc = resultIt.value();
    auto const resolved = actualDoc.resolveExternals();

    EXPECT_TRUE((0 == arangodb::basics::VelocyPackHelper::compare(
                          arangodb::velocypack::Slice(*expectedDoc), resolved, true)));
  }
  EXPECT_TRUE(expectedDoc == expectedDocs.end());
}

// a < x && a <= y, x > y
TEST_F(IResearchQueryOptimizationTest, test_107) {
  std::string const query =
      "FOR d IN testView SEARCH d.values < 'C' AND d.values <= 'B' RETURN d";

  EXPECT_TRUE(arangodb::tests::assertRules(vocbase(), query,
                                           {arangodb::aql::OptimizerRule::handleArangoSearchViewsRule}));

  EXPECT_TRUE(!findEmptyNodes(vocbase(), query));

  // check structure
  {
    irs::Or expected;
    auto& root = expected.add<irs::And>();
    root.add<irs::by_range>()
        .field(mangleStringIdentity("values"))
        .include<irs::Bound::MAX>(true)
        .term<irs::Bound::MAX>("B");
    assertFilterOptimized(vocbase(), query, expected);
  }

  std::vector<arangodb::velocypack::Slice> expectedDocs{
      arangodb::velocypack::Slice(insertedDocs[0].vpack()),
  };

  auto queryResult = arangodb::tests::executeQuery(vocbase(), query);
  ASSERT_TRUE(queryResult.result.ok());

  auto result = queryResult.data->slice();
  EXPECT_TRUE(result.isArray());

  arangodb::velocypack::ArrayIterator resultIt(result);
  ASSERT_TRUE(expectedDocs.size() == resultIt.size());

  // Check documents
  auto expectedDoc = expectedDocs.begin();
  for (; resultIt.valid(); resultIt.next(), ++expectedDoc) {
    auto const actualDoc = resultIt.value();
    auto const resolved = actualDoc.resolveExternals();

    EXPECT_TRUE((0 == arangodb::basics::VelocyPackHelper::compare(
                          arangodb::velocypack::Slice(*expectedDoc), resolved, true)));
  }
  EXPECT_TRUE(expectedDoc == expectedDocs.end());
}

// a < x && a >= y, x < y
TEST_F(IResearchQueryOptimizationTest, test_108) {
  std::string const query =
      "FOR d IN testView SEARCH d.values < 'B' AND d.values >= 'C' RETURN d";

  EXPECT_TRUE(arangodb::tests::assertRules(vocbase(), query,
                                           {arangodb::aql::OptimizerRule::handleArangoSearchViewsRule}));

  EXPECT_TRUE(!findEmptyNodes(vocbase(), query));

  // check structure
  {
    irs::Or expected;
    auto& root = expected.add<irs::And>();
    root.add<irs::by_range>()
        .field(mangleStringIdentity("values"))
        .include<irs::Bound::MIN>(true)
        .term<irs::Bound::MIN>("C");
    root.add<irs::by_range>()
        .field(mangleStringIdentity("values"))
        .include<irs::Bound::MAX>(false)
        .term<irs::Bound::MAX>("B");
    assertFilterOptimized(vocbase(), query, expected);
  }

  std::vector<arangodb::velocypack::Slice> expectedDocs{
      arangodb::velocypack::Slice(insertedDocs[0].vpack()),
  };

  auto queryResult = arangodb::tests::executeQuery(vocbase(), query);
  ASSERT_TRUE(queryResult.result.ok());

  auto result = queryResult.data->slice();
  EXPECT_TRUE(result.isArray());

  arangodb::velocypack::ArrayIterator resultIt(result);
  ASSERT_TRUE(expectedDocs.size() == resultIt.size());

  // Check documents
  auto expectedDoc = expectedDocs.begin();
  for (; resultIt.valid(); resultIt.next(), ++expectedDoc) {
    auto const actualDoc = resultIt.value();
    auto const resolved = actualDoc.resolveExternals();

    EXPECT_TRUE((0 == arangodb::basics::VelocyPackHelper::compare(
                          arangodb::velocypack::Slice(*expectedDoc), resolved, true)));
  }
  EXPECT_TRUE(expectedDoc == expectedDocs.end());
}

// a < x && a >= y, x == y
TEST_F(IResearchQueryOptimizationTest, test_109) {
  std::string const query =
      "FOR d IN testView SEARCH d.values < 'B' AND d.values >= 'B' RETURN d";

  EXPECT_TRUE(arangodb::tests::assertRules(vocbase(), query,
                                           {arangodb::aql::OptimizerRule::handleArangoSearchViewsRule}));

  EXPECT_TRUE(!findEmptyNodes(vocbase(), query));

  // check structure
  {
    irs::Or expected;
    auto& root = expected.add<irs::And>();
    root.add<irs::by_range>()
        .field(mangleStringIdentity("values"))
        .include<irs::Bound::MIN>(true)
        .term<irs::Bound::MIN>("B");
    root.add<irs::by_range>()
        .field(mangleStringIdentity("values"))
        .include<irs::Bound::MAX>(false)
        .term<irs::Bound::MAX>("B");
    assertFilterOptimized(vocbase(), query, expected);
  }

  std::vector<arangodb::velocypack::Slice> expectedDocs{
      arangodb::velocypack::Slice(insertedDocs[0].vpack()),
  };

  auto queryResult = arangodb::tests::executeQuery(vocbase(), query);
  ASSERT_TRUE(queryResult.result.ok());

  auto result = queryResult.data->slice();
  EXPECT_TRUE(result.isArray());

  arangodb::velocypack::ArrayIterator resultIt(result);
  ASSERT_TRUE(expectedDocs.size() == resultIt.size());

  // Check documents
  auto expectedDoc = expectedDocs.begin();
  for (; resultIt.valid(); resultIt.next(), ++expectedDoc) {
    auto const actualDoc = resultIt.value();
    auto const resolved = actualDoc.resolveExternals();

    EXPECT_TRUE((0 == arangodb::basics::VelocyPackHelper::compare(
                          arangodb::velocypack::Slice(*expectedDoc), resolved, true)));
  }
  EXPECT_TRUE(expectedDoc == expectedDocs.end());
}

// a < x && a >= y, x > y
TEST_F(IResearchQueryOptimizationTest, test_110) {
  std::string const query =
      "FOR d IN testView SEARCH d.values < 'C' AND d.values >= 'B' RETURN d";

  EXPECT_TRUE(arangodb::tests::assertRules(vocbase(), query,
                                           {arangodb::aql::OptimizerRule::handleArangoSearchViewsRule}));

  EXPECT_TRUE(!findEmptyNodes(vocbase(), query));

  // check structure
  {
    irs::Or expected;
    auto& root = expected.add<irs::And>();
    root.add<irs::by_range>()
        .field(mangleStringIdentity("values"))
        .include<irs::Bound::MIN>(true)
        .term<irs::Bound::MIN>("B");
    root.add<irs::by_range>()
        .field(mangleStringIdentity("values"))
        .include<irs::Bound::MAX>(false)
        .term<irs::Bound::MAX>("C");
    assertFilterOptimized(vocbase(), query, expected);
  }

  std::vector<arangodb::velocypack::Slice> expectedDocs{
      arangodb::velocypack::Slice(insertedDocs[0].vpack()),
  };

  auto queryResult = arangodb::tests::executeQuery(vocbase(), query);
  ASSERT_TRUE(queryResult.result.ok());

  auto result = queryResult.data->slice();
  EXPECT_TRUE(result.isArray());

  arangodb::velocypack::ArrayIterator resultIt(result);
  ASSERT_TRUE(expectedDocs.size() == resultIt.size());

  // Check documents
  auto expectedDoc = expectedDocs.begin();
  for (; resultIt.valid(); resultIt.next(), ++expectedDoc) {
    auto const actualDoc = resultIt.value();
    auto const resolved = actualDoc.resolveExternals();

    EXPECT_TRUE((0 == arangodb::basics::VelocyPackHelper::compare(
                          arangodb::velocypack::Slice(*expectedDoc), resolved, true)));
  }
  EXPECT_TRUE(expectedDoc == expectedDocs.end());
}

// a < x && a > y, x < y
TEST_F(IResearchQueryOptimizationTest, test_111) {
  std::string const query =
      "FOR d IN testView SEARCH d.values < 'B' AND d.values > 'C' RETURN d";

  EXPECT_TRUE(arangodb::tests::assertRules(vocbase(), query,
                                           {arangodb::aql::OptimizerRule::handleArangoSearchViewsRule}));

  EXPECT_TRUE(!findEmptyNodes(vocbase(), query));

  // check structure
  {
    irs::Or expected;
    auto& root = expected.add<irs::And>();
    root.add<irs::by_range>()
        .field(mangleStringIdentity("values"))
        .include<irs::Bound::MIN>(false)
        .term<irs::Bound::MIN>("C");
    root.add<irs::by_range>()
        .field(mangleStringIdentity("values"))
        .include<irs::Bound::MAX>(false)
        .term<irs::Bound::MAX>("B");
    assertFilterOptimized(vocbase(), query, expected);
  }

  std::vector<arangodb::velocypack::Slice> expectedDocs{};

  auto queryResult = arangodb::tests::executeQuery(vocbase(), query);
  ASSERT_TRUE(queryResult.result.ok());

  auto result = queryResult.data->slice();
  EXPECT_TRUE(result.isArray());

  arangodb::velocypack::ArrayIterator resultIt(result);
  ASSERT_TRUE(expectedDocs.size() == resultIt.size());

  // Check documents
  auto expectedDoc = expectedDocs.begin();
  for (; resultIt.valid(); resultIt.next(), ++expectedDoc) {
    auto const actualDoc = resultIt.value();
    auto const resolved = actualDoc.resolveExternals();

    EXPECT_TRUE((0 == arangodb::basics::VelocyPackHelper::compare(
                          arangodb::velocypack::Slice(*expectedDoc), resolved, true)));
  }
  EXPECT_TRUE(expectedDoc == expectedDocs.end());
}

// a < x && a > y, x == y
TEST_F(IResearchQueryOptimizationTest, test_112) {
  std::string const query =
      "FOR d IN testView SEARCH d.values < 'B' AND d.values > 'B' RETURN d";

  EXPECT_TRUE(arangodb::tests::assertRules(vocbase(), query,
                                           {arangodb::aql::OptimizerRule::handleArangoSearchViewsRule}));

  EXPECT_TRUE(!findEmptyNodes(vocbase(), query));

  // check structure
  {
    irs::Or expected;
    auto& root = expected.add<irs::And>();
    root.add<irs::by_range>()
        .field(mangleStringIdentity("values"))
        .include<irs::Bound::MIN>(false)
        .term<irs::Bound::MIN>("B");
    root.add<irs::by_range>()
        .field(mangleStringIdentity("values"))
        .include<irs::Bound::MAX>(false)
        .term<irs::Bound::MAX>("B");
    assertFilterOptimized(vocbase(), query, expected);
  }

  std::vector<arangodb::velocypack::Slice> expectedDocs{
      arangodb::velocypack::Slice(insertedDocs[0].vpack()),
  };

  auto queryResult = arangodb::tests::executeQuery(vocbase(), query);
  ASSERT_TRUE(queryResult.result.ok());

  auto result = queryResult.data->slice();
  EXPECT_TRUE(result.isArray());

  arangodb::velocypack::ArrayIterator resultIt(result);
  ASSERT_TRUE(expectedDocs.size() == resultIt.size());

  // Check documents
  auto expectedDoc = expectedDocs.begin();
  for (; resultIt.valid(); resultIt.next(), ++expectedDoc) {
    auto const actualDoc = resultIt.value();
    auto const resolved = actualDoc.resolveExternals();

    EXPECT_TRUE((0 == arangodb::basics::VelocyPackHelper::compare(
                          arangodb::velocypack::Slice(*expectedDoc), resolved, true)));
  }
  EXPECT_TRUE(expectedDoc == expectedDocs.end());
}

// a < x && a > y, x > y
TEST_F(IResearchQueryOptimizationTest, test_113) {
  std::string const query =
      "FOR d IN testView SEARCH d.values < 'C' AND d.values > 'A' RETURN d";

  EXPECT_TRUE(arangodb::tests::assertRules(vocbase(), query,
                                           {arangodb::aql::OptimizerRule::handleArangoSearchViewsRule}));

  EXPECT_TRUE(!findEmptyNodes(vocbase(), query));

  // check structure
  {
    irs::Or expected;
    auto& root = expected.add<irs::And>();
    root.add<irs::by_range>()
        .field(mangleStringIdentity("values"))
        .include<irs::Bound::MIN>(false)
        .term<irs::Bound::MIN>("A");
    root.add<irs::by_range>()
        .field(mangleStringIdentity("values"))
        .include<irs::Bound::MAX>(false)
        .term<irs::Bound::MAX>("C");
    assertFilterOptimized(vocbase(), query, expected);
  }

  std::vector<arangodb::velocypack::Slice> expectedDocs{
      arangodb::velocypack::Slice(insertedDocs[0].vpack()),
  };

  auto queryResult = arangodb::tests::executeQuery(vocbase(), query);
  ASSERT_TRUE(queryResult.result.ok());

  auto result = queryResult.data->slice();
  EXPECT_TRUE(result.isArray());

  arangodb::velocypack::ArrayIterator resultIt(result);
  ASSERT_TRUE(expectedDocs.size() == resultIt.size());

  // Check documents
  auto expectedDoc = expectedDocs.begin();
  for (; resultIt.valid(); resultIt.next(), ++expectedDoc) {
    auto const actualDoc = resultIt.value();
    auto const resolved = actualDoc.resolveExternals();

    EXPECT_TRUE((0 == arangodb::basics::VelocyPackHelper::compare(
                          arangodb::velocypack::Slice(*expectedDoc), resolved, true)));
  }
  EXPECT_TRUE(expectedDoc == expectedDocs.end());
}

// a <= x && a == y, x < y
TEST_F(IResearchQueryOptimizationTest, test_114) {
  std::string const query =
      "FOR d IN testView SEARCH d.values <= 'A' AND d.values == 'B' RETURN d";

  EXPECT_TRUE(arangodb::tests::assertRules(vocbase(), query,
                                           {arangodb::aql::OptimizerRule::handleArangoSearchViewsRule}));

  EXPECT_TRUE(!findEmptyNodes(vocbase(), query));

  // check structure
  {
    irs::Or expected;
    auto& root = expected.add<irs::And>();
    root.add<irs::by_term>().field(mangleStringIdentity("values")).term("B");
    root.add<irs::by_range>()
        .field(mangleStringIdentity("values"))
        .include<irs::Bound::MAX>(true)
        .term<irs::Bound::MAX>("A");
    assertFilterOptimized(vocbase(), query, expected);
  }

  std::vector<arangodb::velocypack::Slice> expectedDocs{
      arangodb::velocypack::Slice(insertedDocs[0].vpack()),
  };

  auto queryResult = arangodb::tests::executeQuery(vocbase(), query);
  ASSERT_TRUE(queryResult.result.ok());

  auto result = queryResult.data->slice();
  EXPECT_TRUE(result.isArray());

  arangodb::velocypack::ArrayIterator resultIt(result);
  ASSERT_TRUE(expectedDocs.size() == resultIt.size());

  // Check documents
  auto expectedDoc = expectedDocs.begin();
  for (; resultIt.valid(); resultIt.next(), ++expectedDoc) {
    auto const actualDoc = resultIt.value();
    auto const resolved = actualDoc.resolveExternals();

    EXPECT_TRUE((0 == arangodb::basics::VelocyPackHelper::compare(
                          arangodb::velocypack::Slice(*expectedDoc), resolved, true)));
  }
  EXPECT_TRUE(expectedDoc == expectedDocs.end());
}

// a <= x && a == y, x == y
TEST_F(IResearchQueryOptimizationTest, test_115) {
  std::string const query =
      "FOR d IN testView SEARCH d.values <= 'A' AND d.values == 'A' RETURN d";

  EXPECT_TRUE(arangodb::tests::assertRules(vocbase(), query,
                                           {arangodb::aql::OptimizerRule::handleArangoSearchViewsRule}));

  EXPECT_TRUE(!findEmptyNodes(vocbase(), query));

  // check structure
  {
    irs::Or expected;
    auto& root = expected.add<irs::And>();
    root.add<irs::by_term>().field(mangleStringIdentity("values")).term("A");
    assertFilterOptimized(vocbase(), query, expected);
  }

  std::vector<arangodb::velocypack::Slice> expectedDocs{
      arangodb::velocypack::Slice(insertedDocs[0].vpack()),
  };

  auto queryResult = arangodb::tests::executeQuery(vocbase(), query);
  ASSERT_TRUE(queryResult.result.ok());

  auto result = queryResult.data->slice();
  EXPECT_TRUE(result.isArray());

  arangodb::velocypack::ArrayIterator resultIt(result);
  ASSERT_TRUE(expectedDocs.size() == resultIt.size());

  // Check documents
  auto expectedDoc = expectedDocs.begin();
  for (; resultIt.valid(); resultIt.next(), ++expectedDoc) {
    auto const actualDoc = resultIt.value();
    auto const resolved = actualDoc.resolveExternals();

    EXPECT_TRUE((0 == arangodb::basics::VelocyPackHelper::compare(
                          arangodb::velocypack::Slice(*expectedDoc), resolved, true)));
  }
  EXPECT_TRUE(expectedDoc == expectedDocs.end());
}

// a <= x && a == y, x > y
TEST_F(IResearchQueryOptimizationTest, test_116) {
  std::string const query =
      "FOR d IN testView SEARCH d.values <= 'B' AND d.values == 'A' RETURN d";

  EXPECT_TRUE(arangodb::tests::assertRules(vocbase(), query,
                                           {arangodb::aql::OptimizerRule::handleArangoSearchViewsRule}));

  EXPECT_TRUE(!findEmptyNodes(vocbase(), query));

  // check structure
  {
    irs::Or expected;
    auto& root = expected.add<irs::And>();
    root.add<irs::by_term>().field(mangleStringIdentity("values")).term("A");
    assertFilterOptimized(vocbase(), query, expected);
  }

  std::vector<arangodb::velocypack::Slice> expectedDocs{
      arangodb::velocypack::Slice(insertedDocs[0].vpack()),
  };

  auto queryResult = arangodb::tests::executeQuery(vocbase(), query);
  ASSERT_TRUE(queryResult.result.ok());

  auto result = queryResult.data->slice();
  EXPECT_TRUE(result.isArray());

  arangodb::velocypack::ArrayIterator resultIt(result);
  ASSERT_TRUE(expectedDocs.size() == resultIt.size());

  // Check documents
  auto expectedDoc = expectedDocs.begin();
  for (; resultIt.valid(); resultIt.next(), ++expectedDoc) {
    auto const actualDoc = resultIt.value();
    auto const resolved = actualDoc.resolveExternals();

    EXPECT_TRUE((0 == arangodb::basics::VelocyPackHelper::compare(
                          arangodb::velocypack::Slice(*expectedDoc), resolved, true)));
  }
  EXPECT_TRUE(expectedDoc == expectedDocs.end());
}

// a <= x && a != y, x < y
TEST_F(IResearchQueryOptimizationTest, test_117) {
  std::string const query =
      "FOR d IN testView SEARCH d.values <= 'A' AND d.values != 'D' RETURN d";

  EXPECT_TRUE(arangodb::tests::assertRules(vocbase(), query,
                                           {arangodb::aql::OptimizerRule::handleArangoSearchViewsRule}));

  EXPECT_TRUE(!findEmptyNodes(vocbase(), query));

  // check structure
  {
    irs::Or expected;
    auto& root = expected.add<irs::And>();
    root.add<irs::Not>()
        .filter<irs::by_term>()
        .field(mangleStringIdentity("values"))
        .term("D");
    root.add<irs::by_range>()
        .field(mangleStringIdentity("values"))
        .include<irs::Bound::MAX>(true)
        .term<irs::Bound::MAX>("A");
    assertFilterOptimized(vocbase(), query, expected);
  }

  std::vector<arangodb::velocypack::Slice> expectedDocs{
      arangodb::velocypack::Slice(insertedDocs[0].vpack()),
  };

  auto queryResult = arangodb::tests::executeQuery(vocbase(), query);
  ASSERT_TRUE(queryResult.result.ok());

  auto result = queryResult.data->slice();
  EXPECT_TRUE(result.isArray());

  arangodb::velocypack::ArrayIterator resultIt(result);
  ASSERT_TRUE(expectedDocs.size() == resultIt.size());

  // Check documents
  auto expectedDoc = expectedDocs.begin();
  for (; resultIt.valid(); resultIt.next(), ++expectedDoc) {
    auto const actualDoc = resultIt.value();
    auto const resolved = actualDoc.resolveExternals();

    EXPECT_TRUE((0 == arangodb::basics::VelocyPackHelper::compare(
                          arangodb::velocypack::Slice(*expectedDoc), resolved, true)));
  }
  EXPECT_TRUE(expectedDoc == expectedDocs.end());
}

// a <= x && a != y, x < y
TEST_F(IResearchQueryOptimizationTest, test_118) {
  std::string const query =
      "FOR d IN testView SEARCH d.values <= 'A' AND d.values != 'B' RETURN d";

  EXPECT_TRUE(arangodb::tests::assertRules(vocbase(), query,
                                           {arangodb::aql::OptimizerRule::handleArangoSearchViewsRule}));

  EXPECT_TRUE(!findEmptyNodes(vocbase(), query));

  // check structure
  {
    irs::Or expected;
    auto& root = expected.add<irs::And>();
    root.add<irs::Not>()
        .filter<irs::by_term>()
        .field(mangleStringIdentity("values"))
        .term("B");
    root.add<irs::by_range>()
        .field(mangleStringIdentity("values"))
        .include<irs::Bound::MAX>(true)
        .term<irs::Bound::MAX>("A");
    assertFilterOptimized(vocbase(), query, expected);
  }

  std::vector<arangodb::velocypack::Slice> expectedDocs{};

  auto queryResult = arangodb::tests::executeQuery(vocbase(), query);
  ASSERT_TRUE(queryResult.result.ok());

  auto result = queryResult.data->slice();
  EXPECT_TRUE(result.isArray());

  arangodb::velocypack::ArrayIterator resultIt(result);
  ASSERT_TRUE(expectedDocs.size() == resultIt.size());

  // Check documents
  auto expectedDoc = expectedDocs.begin();
  for (; resultIt.valid(); resultIt.next(), ++expectedDoc) {
    auto const actualDoc = resultIt.value();
    auto const resolved = actualDoc.resolveExternals();

    EXPECT_TRUE((0 == arangodb::basics::VelocyPackHelper::compare(
                          arangodb::velocypack::Slice(*expectedDoc), resolved, true)));
  }
  EXPECT_TRUE(expectedDoc == expectedDocs.end());
}

// a <= x && a != y, x == y
TEST_F(IResearchQueryOptimizationTest, test_119) {
  std::string const query =
      "FOR d IN testView SEARCH d.values <= 'B' AND d.values != 'B' RETURN d";

  EXPECT_TRUE(arangodb::tests::assertRules(vocbase(), query,
                                           {arangodb::aql::OptimizerRule::handleArangoSearchViewsRule}));

  EXPECT_TRUE(!findEmptyNodes(vocbase(), query));

  // check structure
  {
    irs::Or expected;
    auto& root = expected.add<irs::And>();
    root.add<irs::Not>()
        .filter<irs::by_term>()
        .field(mangleStringIdentity("values"))
        .term("B");
    root.add<irs::by_range>()
        .field(mangleStringIdentity("values"))
        .include<irs::Bound::MAX>(true)
        .term<irs::Bound::MAX>("B");
    assertFilterOptimized(vocbase(), query, expected);
  }

  std::vector<arangodb::velocypack::Slice> expectedDocs{};

  auto queryResult = arangodb::tests::executeQuery(vocbase(), query);
  ASSERT_TRUE(queryResult.result.ok());

  auto result = queryResult.data->slice();
  EXPECT_TRUE(result.isArray());

  arangodb::velocypack::ArrayIterator resultIt(result);
  ASSERT_TRUE(expectedDocs.size() == resultIt.size());

  // Check documents
  auto expectedDoc = expectedDocs.begin();
  for (; resultIt.valid(); resultIt.next(), ++expectedDoc) {
    auto const actualDoc = resultIt.value();
    auto const resolved = actualDoc.resolveExternals();

    EXPECT_TRUE((0 == arangodb::basics::VelocyPackHelper::compare(
                          arangodb::velocypack::Slice(*expectedDoc), resolved, true)));
  }
  EXPECT_TRUE(expectedDoc == expectedDocs.end());
}

// a <= x && a != y, x == y
TEST_F(IResearchQueryOptimizationTest, test_120) {
  std::string const query =
      "FOR d IN testView SEARCH d.values <= 'D' AND d.values != 'D' RETURN d";

  EXPECT_TRUE(arangodb::tests::assertRules(vocbase(), query,
                                           {arangodb::aql::OptimizerRule::handleArangoSearchViewsRule}));

  EXPECT_TRUE(!findEmptyNodes(vocbase(), query));

  // check structure
  {
    irs::Or expected;
    auto& root = expected.add<irs::And>();
    root.add<irs::Not>()
        .filter<irs::by_term>()
        .field(mangleStringIdentity("values"))
        .term("D");
    root.add<irs::by_range>()
        .field(mangleStringIdentity("values"))
        .include<irs::Bound::MAX>(true)
        .term<irs::Bound::MAX>("D");
    assertFilterOptimized(vocbase(), query, expected);
  }

  std::vector<arangodb::velocypack::Slice> expectedDocs{
      arangodb::velocypack::Slice(insertedDocs[0].vpack()),
  };

  auto queryResult = arangodb::tests::executeQuery(vocbase(), query);
  ASSERT_TRUE(queryResult.result.ok());

  auto result = queryResult.data->slice();
  EXPECT_TRUE(result.isArray());

  arangodb::velocypack::ArrayIterator resultIt(result);
  ASSERT_TRUE(expectedDocs.size() == resultIt.size());

  // Check documents
  auto expectedDoc = expectedDocs.begin();
  for (; resultIt.valid(); resultIt.next(), ++expectedDoc) {
    auto const actualDoc = resultIt.value();
    auto const resolved = actualDoc.resolveExternals();

    EXPECT_TRUE((0 == arangodb::basics::VelocyPackHelper::compare(
                          arangodb::velocypack::Slice(*expectedDoc), resolved, true)));
  }
  EXPECT_TRUE(expectedDoc == expectedDocs.end());
}

// a <= x && a != y, x > y
TEST_F(IResearchQueryOptimizationTest, test_121) {
  std::string const query =
      "FOR d IN testView SEARCH d.values <= 'C' AND d.values != '@' RETURN d";

  EXPECT_TRUE(arangodb::tests::assertRules(vocbase(), query,
                                           {arangodb::aql::OptimizerRule::handleArangoSearchViewsRule}));

  EXPECT_TRUE(!findEmptyNodes(vocbase(), query));

  // check structure
  {
    irs::Or expected;
    auto& root = expected.add<irs::And>();
    root.add<irs::Not>()
        .filter<irs::by_term>()
        .field(mangleStringIdentity("values"))
        .term("@");
    root.add<irs::by_range>()
        .field(mangleStringIdentity("values"))
        .include<irs::Bound::MAX>(true)
        .term<irs::Bound::MAX>("C");
    assertFilterOptimized(vocbase(), query, expected);
  }

  std::vector<arangodb::velocypack::Slice> expectedDocs{
      arangodb::velocypack::Slice(insertedDocs[0].vpack()),
  };

  auto queryResult = arangodb::tests::executeQuery(vocbase(), query);
  ASSERT_TRUE(queryResult.result.ok());

  auto result = queryResult.data->slice();
  EXPECT_TRUE(result.isArray());

  arangodb::velocypack::ArrayIterator resultIt(result);
  ASSERT_TRUE(expectedDocs.size() == resultIt.size());

  // Check documents
  auto expectedDoc = expectedDocs.begin();
  for (; resultIt.valid(); resultIt.next(), ++expectedDoc) {
    auto const actualDoc = resultIt.value();
    auto const resolved = actualDoc.resolveExternals();

    EXPECT_TRUE((0 == arangodb::basics::VelocyPackHelper::compare(
                          arangodb::velocypack::Slice(*expectedDoc), resolved, true)));
  }
  EXPECT_TRUE(expectedDoc == expectedDocs.end());
}

// a <= x && a != y, x > y
TEST_F(IResearchQueryOptimizationTest, test_122) {
  std::string const query =
      "FOR d IN testView SEARCH d.values <= 'C' AND d.values != 'B' RETURN d";

  EXPECT_TRUE(arangodb::tests::assertRules(vocbase(), query,
                                           {arangodb::aql::OptimizerRule::handleArangoSearchViewsRule}));

  EXPECT_TRUE(!findEmptyNodes(vocbase(), query));

  // check structure
  {
    irs::Or expected;
    auto& root = expected.add<irs::And>();
    root.add<irs::Not>()
        .filter<irs::by_term>()
        .field(mangleStringIdentity("values"))
        .term("B");
    root.add<irs::by_range>()
        .field(mangleStringIdentity("values"))
        .include<irs::Bound::MAX>(true)
        .term<irs::Bound::MAX>("C");
    assertFilterOptimized(vocbase(), query, expected);
  }

  std::vector<arangodb::velocypack::Slice> expectedDocs{};

  auto queryResult = arangodb::tests::executeQuery(vocbase(), query);
  ASSERT_TRUE(queryResult.result.ok());

  auto result = queryResult.data->slice();
  EXPECT_TRUE(result.isArray());

  arangodb::velocypack::ArrayIterator resultIt(result);
  ASSERT_TRUE(expectedDocs.size() == resultIt.size());

  // Check documents
  auto expectedDoc = expectedDocs.begin();
  for (; resultIt.valid(); resultIt.next(), ++expectedDoc) {
    auto const actualDoc = resultIt.value();
    auto const resolved = actualDoc.resolveExternals();

    EXPECT_TRUE((0 == arangodb::basics::VelocyPackHelper::compare(
                          arangodb::velocypack::Slice(*expectedDoc), resolved, true)));
  }
  EXPECT_TRUE(expectedDoc == expectedDocs.end());
}

// a <= x && a < y, x < y
TEST_F(IResearchQueryOptimizationTest, test_123) {
  std::string const query =
      "FOR d IN testView SEARCH d.values <= 'A' AND d.values < 'B' RETURN d";

  EXPECT_TRUE(arangodb::tests::assertRules(vocbase(), query,
                                           {arangodb::aql::OptimizerRule::handleArangoSearchViewsRule}));

  EXPECT_TRUE(!findEmptyNodes(vocbase(), query));

  // check structure
  {
    irs::Or expected;
    auto& root = expected.add<irs::And>();
    root.add<irs::by_range>()
        .field(mangleStringIdentity("values"))
        .include<irs::Bound::MAX>(true)
        .term<irs::Bound::MAX>("A");
    assertFilterOptimized(vocbase(), query, expected);
  }

  std::vector<arangodb::velocypack::Slice> expectedDocs{
      arangodb::velocypack::Slice(insertedDocs[0].vpack()),
  };

  auto queryResult = arangodb::tests::executeQuery(vocbase(), query);
  ASSERT_TRUE(queryResult.result.ok());

  auto result = queryResult.data->slice();
  EXPECT_TRUE(result.isArray());

  arangodb::velocypack::ArrayIterator resultIt(result);
  ASSERT_TRUE(expectedDocs.size() == resultIt.size());

  // Check documents
  auto expectedDoc = expectedDocs.begin();
  for (; resultIt.valid(); resultIt.next(), ++expectedDoc) {
    auto const actualDoc = resultIt.value();
    auto const resolved = actualDoc.resolveExternals();

    EXPECT_TRUE((0 == arangodb::basics::VelocyPackHelper::compare(
                          arangodb::velocypack::Slice(*expectedDoc), resolved, true)));
  }
  EXPECT_TRUE(expectedDoc == expectedDocs.end());
}

// a <= x && a < y, x == y
TEST_F(IResearchQueryOptimizationTest, test_124) {
  std::string const query =
      "FOR d IN testView SEARCH d.values <= 'B' AND d.values < 'B' RETURN d";

  EXPECT_TRUE(arangodb::tests::assertRules(vocbase(), query,
                                           {arangodb::aql::OptimizerRule::handleArangoSearchViewsRule}));

  EXPECT_TRUE(!findEmptyNodes(vocbase(), query));

  // check structure
  {
    irs::Or expected;
    auto& root = expected.add<irs::And>();
    root.add<irs::by_range>()
        .field(mangleStringIdentity("values"))
        .include<irs::Bound::MAX>(false)
        .term<irs::Bound::MAX>("B");
    assertFilterOptimized(vocbase(), query, expected);
  }

  std::vector<arangodb::velocypack::Slice> expectedDocs{
      arangodb::velocypack::Slice(insertedDocs[0].vpack()),
  };

  auto queryResult = arangodb::tests::executeQuery(vocbase(), query);
  ASSERT_TRUE(queryResult.result.ok());

  auto result = queryResult.data->slice();
  EXPECT_TRUE(result.isArray());

  arangodb::velocypack::ArrayIterator resultIt(result);
  ASSERT_TRUE(expectedDocs.size() == resultIt.size());

  // Check documents
  auto expectedDoc = expectedDocs.begin();
  for (; resultIt.valid(); resultIt.next(), ++expectedDoc) {
    auto const actualDoc = resultIt.value();
    auto const resolved = actualDoc.resolveExternals();

    EXPECT_TRUE((0 == arangodb::basics::VelocyPackHelper::compare(
                          arangodb::velocypack::Slice(*expectedDoc), resolved, true)));
  }
  EXPECT_TRUE(expectedDoc == expectedDocs.end());
}

// a <= x && a < y, x > y
TEST_F(IResearchQueryOptimizationTest, test_125) {
  std::string const query =
      "FOR d IN testView SEARCH d.values <= 'C' AND d.values < 'B' RETURN d";

  EXPECT_TRUE(arangodb::tests::assertRules(vocbase(), query,
                                           {arangodb::aql::OptimizerRule::handleArangoSearchViewsRule}));

  EXPECT_TRUE(!findEmptyNodes(vocbase(), query));

  // check structure
  {
    irs::Or expected;
    auto& root = expected.add<irs::And>();
    root.add<irs::by_range>()
        .field(mangleStringIdentity("values"))
        .include<irs::Bound::MAX>(false)
        .term<irs::Bound::MAX>("B");
    assertFilterOptimized(vocbase(), query, expected);
  }

  std::vector<arangodb::velocypack::Slice> expectedDocs{
      arangodb::velocypack::Slice(insertedDocs[0].vpack()),
  };

  auto queryResult = arangodb::tests::executeQuery(vocbase(), query);
  ASSERT_TRUE(queryResult.result.ok());

  auto result = queryResult.data->slice();
  EXPECT_TRUE(result.isArray());

  arangodb::velocypack::ArrayIterator resultIt(result);
  ASSERT_TRUE(expectedDocs.size() == resultIt.size());

  // Check documents
  auto expectedDoc = expectedDocs.begin();
  for (; resultIt.valid(); resultIt.next(), ++expectedDoc) {
    auto const actualDoc = resultIt.value();
    auto const resolved = actualDoc.resolveExternals();

    EXPECT_TRUE((0 == arangodb::basics::VelocyPackHelper::compare(
                          arangodb::velocypack::Slice(*expectedDoc), resolved, true)));
  }
  EXPECT_TRUE(expectedDoc == expectedDocs.end());
}

// a <= x && a <= y, x < y
TEST_F(IResearchQueryOptimizationTest, test_126) {
  std::string const query =
      "FOR d IN testView SEARCH d.values <= 'A' AND d.values <= 'B' RETURN d";

  EXPECT_TRUE(arangodb::tests::assertRules(vocbase(), query,
                                           {arangodb::aql::OptimizerRule::handleArangoSearchViewsRule}));

  EXPECT_TRUE(!findEmptyNodes(vocbase(), query));

  // check structure
  {
    irs::Or expected;
    auto& root = expected.add<irs::And>();
    root.add<irs::by_range>()
        .field(mangleStringIdentity("values"))
        .include<irs::Bound::MAX>(true)
        .term<irs::Bound::MAX>("A");
    assertFilterOptimized(vocbase(), query, expected);
  }

  std::vector<arangodb::velocypack::Slice> expectedDocs{
      arangodb::velocypack::Slice(insertedDocs[0].vpack()),
  };

  auto queryResult = arangodb::tests::executeQuery(vocbase(), query);
  ASSERT_TRUE(queryResult.result.ok());

  auto result = queryResult.data->slice();
  EXPECT_TRUE(result.isArray());

  arangodb::velocypack::ArrayIterator resultIt(result);
  ASSERT_TRUE(expectedDocs.size() == resultIt.size());

  // Check documents
  auto expectedDoc = expectedDocs.begin();
  for (; resultIt.valid(); resultIt.next(), ++expectedDoc) {
    auto const actualDoc = resultIt.value();
    auto const resolved = actualDoc.resolveExternals();

    EXPECT_TRUE((0 == arangodb::basics::VelocyPackHelper::compare(
                          arangodb::velocypack::Slice(*expectedDoc), resolved, true)));
  }
  EXPECT_TRUE(expectedDoc == expectedDocs.end());
}

// a <= x && a <= y, x == y
TEST_F(IResearchQueryOptimizationTest, test_127) {
  std::string const query =
      "FOR d IN testView SEARCH d.values <= 'B' AND d.values <= 'B' RETURN d";

  EXPECT_TRUE(arangodb::tests::assertRules(vocbase(), query,
                                           {arangodb::aql::OptimizerRule::handleArangoSearchViewsRule}));

  EXPECT_TRUE(!findEmptyNodes(vocbase(), query));

  // check structure
  {
    irs::Or expected;
    auto& root = expected.add<irs::And>();
    root.add<irs::by_range>()
        .field(mangleStringIdentity("values"))
        .include<irs::Bound::MAX>(true)
        .term<irs::Bound::MAX>("B");
    assertFilterOptimized(vocbase(), query, expected);
  }

  std::vector<arangodb::velocypack::Slice> expectedDocs{
      arangodb::velocypack::Slice(insertedDocs[0].vpack()),
  };

  auto queryResult = arangodb::tests::executeQuery(vocbase(), query);
  ASSERT_TRUE(queryResult.result.ok());

  auto result = queryResult.data->slice();
  EXPECT_TRUE(result.isArray());

  arangodb::velocypack::ArrayIterator resultIt(result);
  ASSERT_TRUE(expectedDocs.size() == resultIt.size());

  // Check documents
  auto expectedDoc = expectedDocs.begin();
  for (; resultIt.valid(); resultIt.next(), ++expectedDoc) {
    auto const actualDoc = resultIt.value();
    auto const resolved = actualDoc.resolveExternals();

    EXPECT_TRUE((0 == arangodb::basics::VelocyPackHelper::compare(
                          arangodb::velocypack::Slice(*expectedDoc), resolved, true)));
  }
  EXPECT_TRUE(expectedDoc == expectedDocs.end());
}

// a <= x && a <= y, x > y
TEST_F(IResearchQueryOptimizationTest, test_128) {
  std::string const query =
      "FOR d IN testView SEARCH d.values <= 'C' AND d.values <= 'B' RETURN d";

  EXPECT_TRUE(arangodb::tests::assertRules(vocbase(), query,
                                           {arangodb::aql::OptimizerRule::handleArangoSearchViewsRule}));

  EXPECT_TRUE(!findEmptyNodes(vocbase(), query));

  // check structure
  {
    irs::Or expected;
    auto& root = expected.add<irs::And>();
    root.add<irs::by_range>()
        .field(mangleStringIdentity("values"))
        .include<irs::Bound::MAX>(true)
        .term<irs::Bound::MAX>("B");
    assertFilterOptimized(vocbase(), query, expected);
  }

  std::vector<arangodb::velocypack::Slice> expectedDocs{
      arangodb::velocypack::Slice(insertedDocs[0].vpack()),
  };

  auto queryResult = arangodb::tests::executeQuery(vocbase(), query);
  ASSERT_TRUE(queryResult.result.ok());

  auto result = queryResult.data->slice();
  EXPECT_TRUE(result.isArray());

  arangodb::velocypack::ArrayIterator resultIt(result);
  ASSERT_TRUE(expectedDocs.size() == resultIt.size());

  // Check documents
  auto expectedDoc = expectedDocs.begin();
  for (; resultIt.valid(); resultIt.next(), ++expectedDoc) {
    auto const actualDoc = resultIt.value();
    auto const resolved = actualDoc.resolveExternals();

    EXPECT_TRUE((0 == arangodb::basics::VelocyPackHelper::compare(
                          arangodb::velocypack::Slice(*expectedDoc), resolved, true)));
  }
  EXPECT_TRUE(expectedDoc == expectedDocs.end());
}

// a <= x && a >= y, x < y
TEST_F(IResearchQueryOptimizationTest, test_129) {
  std::string const query =
      "FOR d IN testView SEARCH d.values <= 'A' AND d.values >= 'B' RETURN d";

  EXPECT_TRUE(arangodb::tests::assertRules(vocbase(), query,
                                           {arangodb::aql::OptimizerRule::handleArangoSearchViewsRule}));

  EXPECT_TRUE(!findEmptyNodes(vocbase(), query));

  // check structure
  {
    irs::Or expected;
    auto& root = expected.add<irs::And>();
    root.add<irs::by_range>()
        .field(mangleStringIdentity("values"))
        .include<irs::Bound::MIN>(true)
        .term<irs::Bound::MIN>("B");
    root.add<irs::by_range>()
        .field(mangleStringIdentity("values"))
        .include<irs::Bound::MAX>(true)
        .term<irs::Bound::MAX>("A");
    assertFilterOptimized(vocbase(), query, expected);
  }

  std::vector<arangodb::velocypack::Slice> expectedDocs{
      arangodb::velocypack::Slice(insertedDocs[0].vpack()),
  };

  auto queryResult = arangodb::tests::executeQuery(vocbase(), query);
  ASSERT_TRUE(queryResult.result.ok());

  auto result = queryResult.data->slice();
  EXPECT_TRUE(result.isArray());

  arangodb::velocypack::ArrayIterator resultIt(result);
  ASSERT_TRUE(expectedDocs.size() == resultIt.size());

  // Check documents
  auto expectedDoc = expectedDocs.begin();
  for (; resultIt.valid(); resultIt.next(), ++expectedDoc) {
    auto const actualDoc = resultIt.value();
    auto const resolved = actualDoc.resolveExternals();

    EXPECT_TRUE((0 == arangodb::basics::VelocyPackHelper::compare(
                          arangodb::velocypack::Slice(*expectedDoc), resolved, true)));
  }
  EXPECT_TRUE(expectedDoc == expectedDocs.end());
}

// a <= x && a >= y, x == y
TEST_F(IResearchQueryOptimizationTest, test_130) {
  std::string const query =
      "FOR d IN testView SEARCH d.values <= 'A' AND d.values >= 'A' RETURN d";

  EXPECT_TRUE(arangodb::tests::assertRules(vocbase(), query,
                                           {arangodb::aql::OptimizerRule::handleArangoSearchViewsRule}));

  EXPECT_TRUE(!findEmptyNodes(vocbase(), query));

  // check structure
  {
    irs::Or expected;
    auto& root = expected.add<irs::And>();
    root.add<irs::by_range>()
        .field(mangleStringIdentity("values"))
        .include<irs::Bound::MIN>(true)
        .term<irs::Bound::MIN>("A");
    root.add<irs::by_range>()
        .field(mangleStringIdentity("values"))
        .include<irs::Bound::MAX>(true)
        .term<irs::Bound::MAX>("A");
    assertFilterOptimized(vocbase(), query, expected);
  }

  std::vector<arangodb::velocypack::Slice> expectedDocs{
      arangodb::velocypack::Slice(insertedDocs[0].vpack()),
  };

  auto queryResult = arangodb::tests::executeQuery(vocbase(), query);
  ASSERT_TRUE(queryResult.result.ok());

  auto result = queryResult.data->slice();
  EXPECT_TRUE(result.isArray());

  arangodb::velocypack::ArrayIterator resultIt(result);
  ASSERT_TRUE(expectedDocs.size() == resultIt.size());

  // Check documents
  auto expectedDoc = expectedDocs.begin();
  for (; resultIt.valid(); resultIt.next(), ++expectedDoc) {
    auto const actualDoc = resultIt.value();
    auto const resolved = actualDoc.resolveExternals();

    EXPECT_TRUE((0 == arangodb::basics::VelocyPackHelper::compare(
                          arangodb::velocypack::Slice(*expectedDoc), resolved, true)));
  }
  EXPECT_TRUE(expectedDoc == expectedDocs.end());
}

// a <= x && a >= y, x > y
TEST_F(IResearchQueryOptimizationTest, test_131) {
  std::string const query =
      "FOR d IN testView SEARCH d.values <= 'C' AND d.values >= 'A' RETURN d";

  EXPECT_TRUE(arangodb::tests::assertRules(vocbase(), query,
                                           {arangodb::aql::OptimizerRule::handleArangoSearchViewsRule}));

  EXPECT_TRUE(!findEmptyNodes(vocbase(), query));

  // check structure
  {
    irs::Or expected;
    auto& root = expected.add<irs::And>();
    root.add<irs::by_range>()
        .field(mangleStringIdentity("values"))
        .include<irs::Bound::MIN>(true)
        .term<irs::Bound::MIN>("A");
    root.add<irs::by_range>()
        .field(mangleStringIdentity("values"))
        .include<irs::Bound::MAX>(true)
        .term<irs::Bound::MAX>("C");
    assertFilterOptimized(vocbase(), query, expected);
  }

  std::vector<arangodb::velocypack::Slice> expectedDocs{
      arangodb::velocypack::Slice(insertedDocs[0].vpack()),
  };

  auto queryResult = arangodb::tests::executeQuery(vocbase(), query);
  ASSERT_TRUE(queryResult.result.ok());

  auto result = queryResult.data->slice();
  EXPECT_TRUE(result.isArray());

  arangodb::velocypack::ArrayIterator resultIt(result);
  ASSERT_TRUE(expectedDocs.size() == resultIt.size());

  // Check documents
  auto expectedDoc = expectedDocs.begin();
  for (; resultIt.valid(); resultIt.next(), ++expectedDoc) {
    auto const actualDoc = resultIt.value();
    auto const resolved = actualDoc.resolveExternals();

    EXPECT_TRUE((0 == arangodb::basics::VelocyPackHelper::compare(
                          arangodb::velocypack::Slice(*expectedDoc), resolved, true)));
  }
  EXPECT_TRUE(expectedDoc == expectedDocs.end());
}

// a <= x && a > y, x < y
TEST_F(IResearchQueryOptimizationTest, test_132) {
  std::string const query =
      "FOR d IN testView SEARCH d.values <= 'A' AND d.values > 'B' RETURN d";

  EXPECT_TRUE(arangodb::tests::assertRules(vocbase(), query,
                                           {arangodb::aql::OptimizerRule::handleArangoSearchViewsRule}));

  EXPECT_TRUE(!findEmptyNodes(vocbase(), query));

  // check structure
  {
    irs::Or expected;
    auto& root = expected.add<irs::And>();
    root.add<irs::by_range>()
        .field(mangleStringIdentity("values"))
        .include<irs::Bound::MIN>(false)
        .term<irs::Bound::MIN>("B");
    root.add<irs::by_range>()
        .field(mangleStringIdentity("values"))
        .include<irs::Bound::MAX>(true)
        .term<irs::Bound::MAX>("A");
    assertFilterOptimized(vocbase(), query, expected);
  }

  std::vector<arangodb::velocypack::Slice> expectedDocs{
      arangodb::velocypack::Slice(insertedDocs[0].vpack()),
  };

  auto queryResult = arangodb::tests::executeQuery(vocbase(), query);
  ASSERT_TRUE(queryResult.result.ok());

  auto result = queryResult.data->slice();
  EXPECT_TRUE(result.isArray());

  arangodb::velocypack::ArrayIterator resultIt(result);
  ASSERT_TRUE(expectedDocs.size() == resultIt.size());

  // Check documents
  auto expectedDoc = expectedDocs.begin();
  for (; resultIt.valid(); resultIt.next(), ++expectedDoc) {
    auto const actualDoc = resultIt.value();
    auto const resolved = actualDoc.resolveExternals();

    EXPECT_TRUE((0 == arangodb::basics::VelocyPackHelper::compare(
                          arangodb::velocypack::Slice(*expectedDoc), resolved, true)));
  }
  EXPECT_TRUE(expectedDoc == expectedDocs.end());
}

// a <= x && a > y, x == y
TEST_F(IResearchQueryOptimizationTest, test_133) {
  std::string const query =
      "FOR d IN testView SEARCH d.values <= 'A' AND d.values > 'A' RETURN d";

  EXPECT_TRUE(arangodb::tests::assertRules(vocbase(), query,
                                           {arangodb::aql::OptimizerRule::handleArangoSearchViewsRule}));

  EXPECT_TRUE(!findEmptyNodes(vocbase(), query));

  // check structure
  {
    irs::Or expected;
    auto& root = expected.add<irs::And>();
    root.add<irs::by_range>()
        .field(mangleStringIdentity("values"))
        .include<irs::Bound::MIN>(false)
        .term<irs::Bound::MIN>("A");
    root.add<irs::by_range>()
        .field(mangleStringIdentity("values"))
        .include<irs::Bound::MAX>(true)
        .term<irs::Bound::MAX>("A");
    assertFilterOptimized(vocbase(), query, expected);
  }

  std::vector<arangodb::velocypack::Slice> expectedDocs{
      arangodb::velocypack::Slice(insertedDocs[0].vpack()),
  };

  auto queryResult = arangodb::tests::executeQuery(vocbase(), query);
  ASSERT_TRUE(queryResult.result.ok());

  auto result = queryResult.data->slice();
  EXPECT_TRUE(result.isArray());

  arangodb::velocypack::ArrayIterator resultIt(result);
  ASSERT_TRUE(expectedDocs.size() == resultIt.size());

  // Check documents
  auto expectedDoc = expectedDocs.begin();
  for (; resultIt.valid(); resultIt.next(), ++expectedDoc) {
    auto const actualDoc = resultIt.value();
    auto const resolved = actualDoc.resolveExternals();

    EXPECT_TRUE((0 == arangodb::basics::VelocyPackHelper::compare(
                          arangodb::velocypack::Slice(*expectedDoc), resolved, true)));
  }
  EXPECT_TRUE(expectedDoc == expectedDocs.end());
}

// a <= x && a > y, x > y
TEST_F(IResearchQueryOptimizationTest, test_134) {
  std::string const query =
      "FOR d IN testView SEARCH d.values <= 'C' AND d.values > 'A' RETURN d";

  EXPECT_TRUE(arangodb::tests::assertRules(vocbase(), query,
                                           {arangodb::aql::OptimizerRule::handleArangoSearchViewsRule}));

  EXPECT_TRUE(!findEmptyNodes(vocbase(), query));

  // check structure
  {
    irs::Or expected;
    auto& root = expected.add<irs::And>();
    root.add<irs::by_range>()
        .field(mangleStringIdentity("values"))
        .include<irs::Bound::MIN>(false)
        .term<irs::Bound::MIN>("A");
    root.add<irs::by_range>()
        .field(mangleStringIdentity("values"))
        .include<irs::Bound::MAX>(true)
        .term<irs::Bound::MAX>("C");
    assertFilterOptimized(vocbase(), query, expected);
  }

  std::vector<arangodb::velocypack::Slice> expectedDocs{
      arangodb::velocypack::Slice(insertedDocs[0].vpack()),
  };

  auto queryResult = arangodb::tests::executeQuery(vocbase(), query);
  ASSERT_TRUE(queryResult.result.ok());

  auto result = queryResult.data->slice();
  EXPECT_TRUE(result.isArray());

  arangodb::velocypack::ArrayIterator resultIt(result);
  ASSERT_TRUE(expectedDocs.size() == resultIt.size());

  // Check documents
  auto expectedDoc = expectedDocs.begin();
  for (; resultIt.valid(); resultIt.next(), ++expectedDoc) {
    auto const actualDoc = resultIt.value();
    auto const resolved = actualDoc.resolveExternals();

    EXPECT_TRUE((0 == arangodb::basics::VelocyPackHelper::compare(
                          arangodb::velocypack::Slice(*expectedDoc), resolved, true)));
  }
  EXPECT_TRUE(expectedDoc == expectedDocs.end());
}

// a >= x && a == y, x < y
TEST_F(IResearchQueryOptimizationTest, test_135) {
  std::string const query =
      "FOR d IN testView SEARCH d.values >= 'A' AND d.values == 'B' RETURN d";

  EXPECT_TRUE(arangodb::tests::assertRules(vocbase(), query,
                                           {arangodb::aql::OptimizerRule::handleArangoSearchViewsRule}));

  EXPECT_TRUE(!findEmptyNodes(vocbase(), query));

  // check structure
  {
    irs::Or expected;
    auto& root = expected.add<irs::And>();
    root.add<irs::by_term>().field(mangleStringIdentity("values")).term("B");
    assertFilterOptimized(vocbase(), query, expected);
  }

  std::vector<arangodb::velocypack::Slice> expectedDocs{
      arangodb::velocypack::Slice(insertedDocs[0].vpack()),
  };

  auto queryResult = arangodb::tests::executeQuery(vocbase(), query);
  ASSERT_TRUE(queryResult.result.ok());

  auto result = queryResult.data->slice();
  EXPECT_TRUE(result.isArray());

  arangodb::velocypack::ArrayIterator resultIt(result);
  ASSERT_TRUE(expectedDocs.size() == resultIt.size());

  // Check documents
  auto expectedDoc = expectedDocs.begin();
  for (; resultIt.valid(); resultIt.next(), ++expectedDoc) {
    auto const actualDoc = resultIt.value();
    auto const resolved = actualDoc.resolveExternals();

    EXPECT_TRUE((0 == arangodb::basics::VelocyPackHelper::compare(
                          arangodb::velocypack::Slice(*expectedDoc), resolved, true)));
  }
  EXPECT_TRUE(expectedDoc == expectedDocs.end());
}

// a >= x && a == y, x == y
TEST_F(IResearchQueryOptimizationTest, test_136) {
  std::string const query =
      "FOR d IN testView SEARCH d.values >= 'A' AND d.values == 'A' RETURN d";

  EXPECT_TRUE(arangodb::tests::assertRules(vocbase(), query,
                                           {arangodb::aql::OptimizerRule::handleArangoSearchViewsRule}));

  EXPECT_TRUE(!findEmptyNodes(vocbase(), query));

  // check structure
  {
    irs::Or expected;
    auto& root = expected.add<irs::And>();
    root.add<irs::by_term>().field(mangleStringIdentity("values")).term("A");
    assertFilterOptimized(vocbase(), query, expected);
  }

  std::vector<arangodb::velocypack::Slice> expectedDocs{
      arangodb::velocypack::Slice(insertedDocs[0].vpack()),
  };

  auto queryResult = arangodb::tests::executeQuery(vocbase(), query);
  ASSERT_TRUE(queryResult.result.ok());

  auto result = queryResult.data->slice();
  EXPECT_TRUE(result.isArray());

  arangodb::velocypack::ArrayIterator resultIt(result);
  ASSERT_TRUE(expectedDocs.size() == resultIt.size());

  // Check documents
  auto expectedDoc = expectedDocs.begin();
  for (; resultIt.valid(); resultIt.next(), ++expectedDoc) {
    auto const actualDoc = resultIt.value();
    auto const resolved = actualDoc.resolveExternals();

    EXPECT_TRUE((0 == arangodb::basics::VelocyPackHelper::compare(
                          arangodb::velocypack::Slice(*expectedDoc), resolved, true)));
  }
  EXPECT_TRUE(expectedDoc == expectedDocs.end());
}

// a >= x && a == y, x > y
TEST_F(IResearchQueryOptimizationTest, test_137) {
  std::string const query =
      "FOR d IN testView SEARCH d.values >= 'B' AND d.values == 'A' RETURN d";

  EXPECT_TRUE(arangodb::tests::assertRules(vocbase(), query,
                                           {arangodb::aql::OptimizerRule::handleArangoSearchViewsRule}));

  EXPECT_TRUE(!findEmptyNodes(vocbase(), query));

  // check structure
  {
    irs::Or expected;
    auto& root = expected.add<irs::And>();
    root.add<irs::by_range>()
        .field(mangleStringIdentity("values"))
        .include<irs::Bound::MIN>(true)
        .term<irs::Bound::MIN>("B");
    root.add<irs::by_term>().field(mangleStringIdentity("values")).term("A");
    assertFilterOptimized(vocbase(), query, expected);
  }

  std::vector<arangodb::velocypack::Slice> expectedDocs{
      arangodb::velocypack::Slice(insertedDocs[0].vpack()),
  };

  auto queryResult = arangodb::tests::executeQuery(vocbase(), query);
  ASSERT_TRUE(queryResult.result.ok());

  auto result = queryResult.data->slice();
  EXPECT_TRUE(result.isArray());

  arangodb::velocypack::ArrayIterator resultIt(result);
  ASSERT_TRUE(expectedDocs.size() == resultIt.size());

  // Check documents
  auto expectedDoc = expectedDocs.begin();
  for (; resultIt.valid(); resultIt.next(), ++expectedDoc) {
    auto const actualDoc = resultIt.value();
    auto const resolved = actualDoc.resolveExternals();

    EXPECT_TRUE((0 == arangodb::basics::VelocyPackHelper::compare(
                          arangodb::velocypack::Slice(*expectedDoc), resolved, true)));
  }
  EXPECT_TRUE(expectedDoc == expectedDocs.end());
}

// a >= x && a != y, x < y
TEST_F(IResearchQueryOptimizationTest, test_138) {
  std::string const query =
      "FOR d IN testView SEARCH d.values >= 'A' AND d.values != 'D' RETURN d";

  EXPECT_TRUE(arangodb::tests::assertRules(vocbase(), query,
                                           {arangodb::aql::OptimizerRule::handleArangoSearchViewsRule}));

  EXPECT_TRUE(!findEmptyNodes(vocbase(), query));

  // check structure
  {
    irs::Or expected;
    auto& root = expected.add<irs::And>();
    root.add<irs::Not>()
        .filter<irs::by_term>()
        .field(mangleStringIdentity("values"))
        .term("D");
    root.add<irs::by_range>()
        .field(mangleStringIdentity("values"))
        .include<irs::Bound::MIN>(true)
        .term<irs::Bound::MIN>("A");
    assertFilterOptimized(vocbase(), query, expected);
  }

  std::vector<arangodb::velocypack::Slice> expectedDocs{
      arangodb::velocypack::Slice(insertedDocs[0].vpack()),
  };

  auto queryResult = arangodb::tests::executeQuery(vocbase(), query);
  ASSERT_TRUE(queryResult.result.ok());

  auto result = queryResult.data->slice();
  EXPECT_TRUE(result.isArray());

  arangodb::velocypack::ArrayIterator resultIt(result);
  ASSERT_TRUE(expectedDocs.size() == resultIt.size());

  // Check documents
  auto expectedDoc = expectedDocs.begin();
  for (; resultIt.valid(); resultIt.next(), ++expectedDoc) {
    auto const actualDoc = resultIt.value();
    auto const resolved = actualDoc.resolveExternals();

    EXPECT_TRUE((0 == arangodb::basics::VelocyPackHelper::compare(
                          arangodb::velocypack::Slice(*expectedDoc), resolved, true)));
  }
  EXPECT_TRUE(expectedDoc == expectedDocs.end());
}

// a >= x && a != y, x < y
TEST_F(IResearchQueryOptimizationTest, test_139) {
  std::string const query =
      "FOR d IN testView SEARCH d.values >= 'A' AND d.values != 'B' RETURN d";

  EXPECT_TRUE(arangodb::tests::assertRules(vocbase(), query,
                                           {arangodb::aql::OptimizerRule::handleArangoSearchViewsRule}));

  EXPECT_TRUE(!findEmptyNodes(vocbase(), query));

  // check structure
  {
    irs::Or expected;
    auto& root = expected.add<irs::And>();
    root.add<irs::Not>()
        .filter<irs::by_term>()
        .field(mangleStringIdentity("values"))
        .term("B");
    root.add<irs::by_range>()
        .field(mangleStringIdentity("values"))
        .include<irs::Bound::MIN>(true)
        .term<irs::Bound::MIN>("A");
    assertFilterOptimized(vocbase(), query, expected);
  }

  std::vector<arangodb::velocypack::Slice> expectedDocs{};

  auto queryResult = arangodb::tests::executeQuery(vocbase(), query);
  ASSERT_TRUE(queryResult.result.ok());

  auto result = queryResult.data->slice();
  EXPECT_TRUE(result.isArray());

  arangodb::velocypack::ArrayIterator resultIt(result);
  ASSERT_TRUE(expectedDocs.size() == resultIt.size());

  // Check documents
  auto expectedDoc = expectedDocs.begin();
  for (; resultIt.valid(); resultIt.next(), ++expectedDoc) {
    auto const actualDoc = resultIt.value();
    auto const resolved = actualDoc.resolveExternals();

    EXPECT_TRUE((0 == arangodb::basics::VelocyPackHelper::compare(
                          arangodb::velocypack::Slice(*expectedDoc), resolved, true)));
  }
  EXPECT_TRUE(expectedDoc == expectedDocs.end());
}

// a >= x && a != y, x == y
TEST_F(IResearchQueryOptimizationTest, test_140) {
  std::string const query =
      "FOR d IN testView SEARCH d.values >= '@' AND d.values != '@' RETURN d";

  EXPECT_TRUE(arangodb::tests::assertRules(vocbase(), query,
                                           {arangodb::aql::OptimizerRule::handleArangoSearchViewsRule}));

  EXPECT_TRUE(!findEmptyNodes(vocbase(), query));

  // check structure
  {
    irs::Or expected;
    auto& root = expected.add<irs::And>();
    root.add<irs::Not>()
        .filter<irs::by_term>()
        .field(mangleStringIdentity("values"))
        .term("@");
    root.add<irs::by_range>()
        .field(mangleStringIdentity("values"))
        .include<irs::Bound::MIN>(true)
        .term<irs::Bound::MIN>("@");
    assertFilterOptimized(vocbase(), query, expected);
  }

  std::vector<arangodb::velocypack::Slice> expectedDocs{
      arangodb::velocypack::Slice(insertedDocs[0].vpack()),
  };

  auto queryResult = arangodb::tests::executeQuery(vocbase(), query);
  ASSERT_TRUE(queryResult.result.ok());

  auto result = queryResult.data->slice();
  EXPECT_TRUE(result.isArray());

  arangodb::velocypack::ArrayIterator resultIt(result);
  ASSERT_TRUE(expectedDocs.size() == resultIt.size());

  // Check documents
  auto expectedDoc = expectedDocs.begin();
  for (; resultIt.valid(); resultIt.next(), ++expectedDoc) {
    auto const actualDoc = resultIt.value();
    auto const resolved = actualDoc.resolveExternals();

    EXPECT_TRUE((0 == arangodb::basics::VelocyPackHelper::compare(
                          arangodb::velocypack::Slice(*expectedDoc), resolved, true)));
  }
  EXPECT_TRUE(expectedDoc == expectedDocs.end());
}

// a >= x && a != y, x == y
TEST_F(IResearchQueryOptimizationTest, test_141) {
  std::string const query =
      "FOR d IN testView SEARCH d.values >= 'A' AND d.values != 'A' RETURN d";

  EXPECT_TRUE(arangodb::tests::assertRules(vocbase(), query,
                                           {arangodb::aql::OptimizerRule::handleArangoSearchViewsRule}));

  EXPECT_TRUE(!findEmptyNodes(vocbase(), query));

  // check structure
  {
    irs::Or expected;
    auto& root = expected.add<irs::And>();
    root.add<irs::Not>()
        .filter<irs::by_term>()
        .field(mangleStringIdentity("values"))
        .term("A");
    root.add<irs::by_range>()
        .field(mangleStringIdentity("values"))
        .include<irs::Bound::MIN>(true)
        .term<irs::Bound::MIN>("A");
    assertFilterOptimized(vocbase(), query, expected);
  }

  std::vector<arangodb::velocypack::Slice> expectedDocs{};

  auto queryResult = arangodb::tests::executeQuery(vocbase(), query);
  ASSERT_TRUE(queryResult.result.ok());

  auto result = queryResult.data->slice();
  EXPECT_TRUE(result.isArray());

  arangodb::velocypack::ArrayIterator resultIt(result);
  ASSERT_TRUE(expectedDocs.size() == resultIt.size());

  // Check documents
  auto expectedDoc = expectedDocs.begin();
  for (; resultIt.valid(); resultIt.next(), ++expectedDoc) {
    auto const actualDoc = resultIt.value();
    auto const resolved = actualDoc.resolveExternals();

    EXPECT_TRUE((0 == arangodb::basics::VelocyPackHelper::compare(
                          arangodb::velocypack::Slice(*expectedDoc), resolved, true)));
  }
  EXPECT_TRUE(expectedDoc == expectedDocs.end());
}

// a >= x && a != y, x > y
TEST_F(IResearchQueryOptimizationTest, test_142) {
  std::string const query =
      "FOR d IN testView SEARCH d.values >= 'B' AND d.values != 'D' RETURN d";

  EXPECT_TRUE(arangodb::tests::assertRules(vocbase(), query,
                                           {arangodb::aql::OptimizerRule::handleArangoSearchViewsRule}));

  EXPECT_TRUE(!findEmptyNodes(vocbase(), query));

  // check structure
  {
    irs::Or expected;
    auto& root = expected.add<irs::And>();
    root.add<irs::Not>()
        .filter<irs::by_term>()
        .field(mangleStringIdentity("values"))
        .term("D");
    root.add<irs::by_range>()
        .field(mangleStringIdentity("values"))
        .include<irs::Bound::MIN>(true)
        .term<irs::Bound::MIN>("B");
    assertFilterOptimized(vocbase(), query, expected);
  }

  std::vector<arangodb::velocypack::Slice> expectedDocs{
      arangodb::velocypack::Slice(insertedDocs[0].vpack()),
  };

  auto queryResult = arangodb::tests::executeQuery(vocbase(), query);
  ASSERT_TRUE(queryResult.result.ok());

  auto result = queryResult.data->slice();
  EXPECT_TRUE(result.isArray());

  arangodb::velocypack::ArrayIterator resultIt(result);
  ASSERT_TRUE(expectedDocs.size() == resultIt.size());

  // Check documents
  auto expectedDoc = expectedDocs.begin();
  for (; resultIt.valid(); resultIt.next(), ++expectedDoc) {
    auto const actualDoc = resultIt.value();
    auto const resolved = actualDoc.resolveExternals();

    EXPECT_TRUE((0 == arangodb::basics::VelocyPackHelper::compare(
                          arangodb::velocypack::Slice(*expectedDoc), resolved, true)));
  }
  EXPECT_TRUE(expectedDoc == expectedDocs.end());
}

// a >= x && a != y, x > y
TEST_F(IResearchQueryOptimizationTest, test_143) {
  std::string const query =
      "FOR d IN testView SEARCH d.values >= 'B' AND d.values != 'A' RETURN d";

  EXPECT_TRUE(arangodb::tests::assertRules(vocbase(), query,
                                           {arangodb::aql::OptimizerRule::handleArangoSearchViewsRule}));

  EXPECT_TRUE(!findEmptyNodes(vocbase(), query));

  // check structure
  {
    irs::Or expected;
    auto& root = expected.add<irs::And>();
    root.add<irs::Not>()
        .filter<irs::by_term>()
        .field(mangleStringIdentity("values"))
        .term("A");
    root.add<irs::by_range>()
        .field(mangleStringIdentity("values"))
        .include<irs::Bound::MIN>(true)
        .term<irs::Bound::MIN>("B");
    assertFilterOptimized(vocbase(), query, expected);
  }

  std::vector<arangodb::velocypack::Slice> expectedDocs{};

  auto queryResult = arangodb::tests::executeQuery(vocbase(), query);
  ASSERT_TRUE(queryResult.result.ok());

  auto result = queryResult.data->slice();
  EXPECT_TRUE(result.isArray());

  arangodb::velocypack::ArrayIterator resultIt(result);
  ASSERT_TRUE(expectedDocs.size() == resultIt.size());

  // Check documents
  auto expectedDoc = expectedDocs.begin();
  for (; resultIt.valid(); resultIt.next(), ++expectedDoc) {
    auto const actualDoc = resultIt.value();
    auto const resolved = actualDoc.resolveExternals();

    EXPECT_TRUE((0 == arangodb::basics::VelocyPackHelper::compare(
                          arangodb::velocypack::Slice(*expectedDoc), resolved, true)));
  }
  EXPECT_TRUE(expectedDoc == expectedDocs.end());
}

// a >= x && a < y, x < y
TEST_F(IResearchQueryOptimizationTest, test_144) {
  std::string const query =
      "FOR d IN testView SEARCH d.values >= 'A' AND d.values < 'B' RETURN d";

  EXPECT_TRUE(arangodb::tests::assertRules(vocbase(), query,
                                           {arangodb::aql::OptimizerRule::handleArangoSearchViewsRule}));

  EXPECT_TRUE(!findEmptyNodes(vocbase(), query));

  // check structure
  {
    irs::Or expected;
    auto& root = expected.add<irs::And>();
    root.add<irs::by_range>()
        .field(mangleStringIdentity("values"))
        .include<irs::Bound::MIN>(true)
        .term<irs::Bound::MIN>("A");
    root.add<irs::by_range>()
        .field(mangleStringIdentity("values"))
        .include<irs::Bound::MAX>(false)
        .term<irs::Bound::MAX>("B");
    assertFilterOptimized(vocbase(), query, expected);
  }

  std::vector<arangodb::velocypack::Slice> expectedDocs{
      arangodb::velocypack::Slice(insertedDocs[0].vpack()),
  };

  auto queryResult = arangodb::tests::executeQuery(vocbase(), query);
  ASSERT_TRUE(queryResult.result.ok());

  auto result = queryResult.data->slice();
  EXPECT_TRUE(result.isArray());

  arangodb::velocypack::ArrayIterator resultIt(result);
  ASSERT_TRUE(expectedDocs.size() == resultIt.size());

  // Check documents
  auto expectedDoc = expectedDocs.begin();
  for (; resultIt.valid(); resultIt.next(), ++expectedDoc) {
    auto const actualDoc = resultIt.value();
    auto const resolved = actualDoc.resolveExternals();

    EXPECT_TRUE((0 == arangodb::basics::VelocyPackHelper::compare(
                          arangodb::velocypack::Slice(*expectedDoc), resolved, true)));
  }
  EXPECT_TRUE(expectedDoc == expectedDocs.end());
}

// a >= x && a < y, x == y
TEST_F(IResearchQueryOptimizationTest, test_145) {
  std::string const query =
      "FOR d IN testView SEARCH d.values >= 'B' AND d.values < 'B' RETURN d";

  EXPECT_TRUE(arangodb::tests::assertRules(vocbase(), query,
                                           {arangodb::aql::OptimizerRule::handleArangoSearchViewsRule}));

  EXPECT_TRUE(!findEmptyNodes(vocbase(), query));

  // check structure
  {
    irs::Or expected;
    auto& root = expected.add<irs::And>();
    root.add<irs::by_range>()
        .field(mangleStringIdentity("values"))
        .include<irs::Bound::MIN>(true)
        .term<irs::Bound::MIN>("B");
    root.add<irs::by_range>()
        .field(mangleStringIdentity("values"))
        .include<irs::Bound::MAX>(false)
        .term<irs::Bound::MAX>("B");
    assertFilterOptimized(vocbase(), query, expected);
  }

  std::vector<arangodb::velocypack::Slice> expectedDocs{
      arangodb::velocypack::Slice(insertedDocs[0].vpack()),
  };

  auto queryResult = arangodb::tests::executeQuery(vocbase(), query);
  ASSERT_TRUE(queryResult.result.ok());

  auto result = queryResult.data->slice();
  EXPECT_TRUE(result.isArray());

  arangodb::velocypack::ArrayIterator resultIt(result);
  ASSERT_TRUE(expectedDocs.size() == resultIt.size());

  // Check documents
  auto expectedDoc = expectedDocs.begin();
  for (; resultIt.valid(); resultIt.next(), ++expectedDoc) {
    auto const actualDoc = resultIt.value();
    auto const resolved = actualDoc.resolveExternals();

    EXPECT_TRUE((0 == arangodb::basics::VelocyPackHelper::compare(
                          arangodb::velocypack::Slice(*expectedDoc), resolved, true)));
  }
  EXPECT_TRUE(expectedDoc == expectedDocs.end());
}

// a >= x && a < y, x > y
TEST_F(IResearchQueryOptimizationTest, test_146) {
  std::string const query =
      "FOR d IN testView SEARCH d.values >= 'C' AND d.values < 'B' RETURN d";

  EXPECT_TRUE(arangodb::tests::assertRules(vocbase(), query,
                                           {arangodb::aql::OptimizerRule::handleArangoSearchViewsRule}));

  EXPECT_TRUE(!findEmptyNodes(vocbase(), query));

  // check structure
  {
    irs::Or expected;
    auto& root = expected.add<irs::And>();
    root.add<irs::by_range>()
        .field(mangleStringIdentity("values"))
        .include<irs::Bound::MIN>(true)
        .term<irs::Bound::MIN>("C");
    root.add<irs::by_range>()
        .field(mangleStringIdentity("values"))
        .include<irs::Bound::MAX>(false)
        .term<irs::Bound::MAX>("B");
    assertFilterOptimized(vocbase(), query, expected);
  }

  std::vector<arangodb::velocypack::Slice> expectedDocs{
      arangodb::velocypack::Slice(insertedDocs[0].vpack()),
  };

  auto queryResult = arangodb::tests::executeQuery(vocbase(), query);
  ASSERT_TRUE(queryResult.result.ok());

  auto result = queryResult.data->slice();
  EXPECT_TRUE(result.isArray());

  arangodb::velocypack::ArrayIterator resultIt(result);
  ASSERT_TRUE(expectedDocs.size() == resultIt.size());

  // Check documents
  auto expectedDoc = expectedDocs.begin();
  for (; resultIt.valid(); resultIt.next(), ++expectedDoc) {
    auto const actualDoc = resultIt.value();
    auto const resolved = actualDoc.resolveExternals();

    EXPECT_TRUE((0 == arangodb::basics::VelocyPackHelper::compare(
                          arangodb::velocypack::Slice(*expectedDoc), resolved, true)));
  }
  EXPECT_TRUE(expectedDoc == expectedDocs.end());
}

// a >= x && a <= y, x < y
TEST_F(IResearchQueryOptimizationTest, test_147) {
  std::string const query =
      "FOR d IN testView SEARCH d.values >= 'A' AND d.values <= 'B' RETURN d";

  EXPECT_TRUE(arangodb::tests::assertRules(vocbase(), query,
                                           {arangodb::aql::OptimizerRule::handleArangoSearchViewsRule}));

  EXPECT_TRUE(!findEmptyNodes(vocbase(), query));

  // check structure
  {
    irs::Or expected;
    auto& root = expected.add<irs::And>();
    root.add<irs::by_range>()
        .field(mangleStringIdentity("values"))
        .include<irs::Bound::MIN>(true)
        .term<irs::Bound::MIN>("A");
    root.add<irs::by_range>()
        .field(mangleStringIdentity("values"))
        .include<irs::Bound::MAX>(true)
        .term<irs::Bound::MAX>("B");
    assertFilterOptimized(vocbase(), query, expected);
  }

  std::vector<arangodb::velocypack::Slice> expectedDocs{
      arangodb::velocypack::Slice(insertedDocs[0].vpack()),
  };

  auto queryResult = arangodb::tests::executeQuery(vocbase(), query);
  ASSERT_TRUE(queryResult.result.ok());

  auto result = queryResult.data->slice();
  EXPECT_TRUE(result.isArray());

  arangodb::velocypack::ArrayIterator resultIt(result);
  ASSERT_TRUE(expectedDocs.size() == resultIt.size());

  // Check documents
  auto expectedDoc = expectedDocs.begin();
  for (; resultIt.valid(); resultIt.next(), ++expectedDoc) {
    auto const actualDoc = resultIt.value();
    auto const resolved = actualDoc.resolveExternals();

    EXPECT_TRUE((0 == arangodb::basics::VelocyPackHelper::compare(
                          arangodb::velocypack::Slice(*expectedDoc), resolved, true)));
  }
  EXPECT_TRUE(expectedDoc == expectedDocs.end());
}

// a >= x && a <= y, x == y
TEST_F(IResearchQueryOptimizationTest, test_148) {
  std::string const query =
      "FOR d IN testView SEARCH d.values >= 'B' AND d.values <= 'B' RETURN d";

  EXPECT_TRUE(arangodb::tests::assertRules(vocbase(), query,
                                           {arangodb::aql::OptimizerRule::handleArangoSearchViewsRule}));

  EXPECT_TRUE(!findEmptyNodes(vocbase(), query));

  // check structure
  {
    irs::Or expected;
    auto& root = expected.add<irs::And>();
    root.add<irs::by_range>()
        .field(mangleStringIdentity("values"))
        .include<irs::Bound::MIN>(true)
        .term<irs::Bound::MIN>("B");
    root.add<irs::by_range>()
        .field(mangleStringIdentity("values"))
        .include<irs::Bound::MAX>(true)
        .term<irs::Bound::MAX>("B");
    assertFilterOptimized(vocbase(), query, expected);
  }

  std::vector<arangodb::velocypack::Slice> expectedDocs{
      arangodb::velocypack::Slice(insertedDocs[0].vpack()),
  };

  auto queryResult = arangodb::tests::executeQuery(vocbase(), query);
  ASSERT_TRUE(queryResult.result.ok());

  auto result = queryResult.data->slice();
  EXPECT_TRUE(result.isArray());

  arangodb::velocypack::ArrayIterator resultIt(result);
  ASSERT_TRUE(expectedDocs.size() == resultIt.size());

  // Check documents
  auto expectedDoc = expectedDocs.begin();
  for (; resultIt.valid(); resultIt.next(), ++expectedDoc) {
    auto const actualDoc = resultIt.value();
    auto const resolved = actualDoc.resolveExternals();

    EXPECT_TRUE((0 == arangodb::basics::VelocyPackHelper::compare(
                          arangodb::velocypack::Slice(*expectedDoc), resolved, true)));
  }
  EXPECT_TRUE(expectedDoc == expectedDocs.end());
}

// a >= x && a <= y, x > y
TEST_F(IResearchQueryOptimizationTest, test_149) {
  std::string const query =
      "FOR d IN testView SEARCH d.values >= 'C' AND d.values <= 'A' RETURN d";

  EXPECT_TRUE(arangodb::tests::assertRules(vocbase(), query,
                                           {arangodb::aql::OptimizerRule::handleArangoSearchViewsRule}));

  EXPECT_TRUE(!findEmptyNodes(vocbase(), query));

  // check structure
  {
    irs::Or expected;
    auto& root = expected.add<irs::And>();
    root.add<irs::by_range>()
        .field(mangleStringIdentity("values"))
        .include<irs::Bound::MIN>(true)
        .term<irs::Bound::MIN>("C");
    root.add<irs::by_range>()
        .field(mangleStringIdentity("values"))
        .include<irs::Bound::MAX>(true)
        .term<irs::Bound::MAX>("A");
    assertFilterOptimized(vocbase(), query, expected);
  }

  std::vector<arangodb::velocypack::Slice> expectedDocs{
      arangodb::velocypack::Slice(insertedDocs[0].vpack()),
  };

  auto queryResult = arangodb::tests::executeQuery(vocbase(), query);
  ASSERT_TRUE(queryResult.result.ok());

  auto result = queryResult.data->slice();
  EXPECT_TRUE(result.isArray());

  arangodb::velocypack::ArrayIterator resultIt(result);
  ASSERT_TRUE(expectedDocs.size() == resultIt.size());

  // Check documents
  auto expectedDoc = expectedDocs.begin();
  for (; resultIt.valid(); resultIt.next(), ++expectedDoc) {
    auto const actualDoc = resultIt.value();
    auto const resolved = actualDoc.resolveExternals();

    EXPECT_TRUE((0 == arangodb::basics::VelocyPackHelper::compare(
                          arangodb::velocypack::Slice(*expectedDoc), resolved, true)));
  }
  EXPECT_TRUE(expectedDoc == expectedDocs.end());
}

// a >= x && a >= y, x < y
TEST_F(IResearchQueryOptimizationTest, test_150) {
  std::string const query =
      "FOR d IN testView SEARCH d.values >= 'A' AND d.values >= 'B' RETURN d";

  EXPECT_TRUE(arangodb::tests::assertRules(vocbase(), query,
                                           {arangodb::aql::OptimizerRule::handleArangoSearchViewsRule}));

  EXPECT_TRUE(!findEmptyNodes(vocbase(), query));

  // check structure
  {
    irs::Or expected;
    auto& root = expected.add<irs::And>();
    root.add<irs::by_range>()
        .field(mangleStringIdentity("values"))
        .include<irs::Bound::MIN>(true)
        .term<irs::Bound::MIN>("B");
    assertFilterOptimized(vocbase(), query, expected);
  }

  std::vector<arangodb::velocypack::Slice> expectedDocs{
      arangodb::velocypack::Slice(insertedDocs[0].vpack()),
  };

  auto queryResult = arangodb::tests::executeQuery(vocbase(), query);
  ASSERT_TRUE(queryResult.result.ok());

  auto result = queryResult.data->slice();
  EXPECT_TRUE(result.isArray());

  arangodb::velocypack::ArrayIterator resultIt(result);
  ASSERT_TRUE(expectedDocs.size() == resultIt.size());

  // Check documents
  auto expectedDoc = expectedDocs.begin();
  for (; resultIt.valid(); resultIt.next(), ++expectedDoc) {
    auto const actualDoc = resultIt.value();
    auto const resolved = actualDoc.resolveExternals();

    EXPECT_TRUE((0 == arangodb::basics::VelocyPackHelper::compare(
                          arangodb::velocypack::Slice(*expectedDoc), resolved, true)));
  }
  EXPECT_TRUE(expectedDoc == expectedDocs.end());
}

// a >= x && a >= y, x == y
TEST_F(IResearchQueryOptimizationTest, test_151) {
  std::string const query =
      "FOR d IN testView SEARCH d.values >= 'B' AND d.values >= 'B' RETURN d";

  EXPECT_TRUE(arangodb::tests::assertRules(vocbase(), query,
                                           {arangodb::aql::OptimizerRule::handleArangoSearchViewsRule}));

  EXPECT_TRUE(!findEmptyNodes(vocbase(), query));

  // check structure
  {
    irs::Or expected;
    auto& root = expected.add<irs::And>();
    root.add<irs::by_range>()
        .field(mangleStringIdentity("values"))
        .include<irs::Bound::MIN>(true)
        .term<irs::Bound::MIN>("B");
    assertFilterOptimized(vocbase(), query, expected);
  }

  std::vector<arangodb::velocypack::Slice> expectedDocs{
      arangodb::velocypack::Slice(insertedDocs[0].vpack()),
  };

  auto queryResult = arangodb::tests::executeQuery(vocbase(), query);
  ASSERT_TRUE(queryResult.result.ok());

  auto result = queryResult.data->slice();
  EXPECT_TRUE(result.isArray());

  arangodb::velocypack::ArrayIterator resultIt(result);
  ASSERT_TRUE(expectedDocs.size() == resultIt.size());

  // Check documents
  auto expectedDoc = expectedDocs.begin();
  for (; resultIt.valid(); resultIt.next(), ++expectedDoc) {
    auto const actualDoc = resultIt.value();
    auto const resolved = actualDoc.resolveExternals();

    EXPECT_TRUE((0 == arangodb::basics::VelocyPackHelper::compare(
                          arangodb::velocypack::Slice(*expectedDoc), resolved, true)));
  }
  EXPECT_TRUE(expectedDoc == expectedDocs.end());
}

// a >= x && a >= y, x > y
TEST_F(IResearchQueryOptimizationTest, test_152) {
  std::string const query =
      "FOR d IN testView SEARCH d.values >= 'C' AND d.values >= 'B' RETURN d";

  EXPECT_TRUE(arangodb::tests::assertRules(vocbase(), query,
                                           {arangodb::aql::OptimizerRule::handleArangoSearchViewsRule}));

  EXPECT_TRUE(!findEmptyNodes(vocbase(), query));

  // check structure
  {
    irs::Or expected;
    auto& root = expected.add<irs::And>();
    root.add<irs::by_range>()
        .field(mangleStringIdentity("values"))
        .include<irs::Bound::MIN>(true)
        .term<irs::Bound::MIN>("C");
    assertFilterOptimized(vocbase(), query, expected);
  }

  std::vector<arangodb::velocypack::Slice> expectedDocs{
      arangodb::velocypack::Slice(insertedDocs[0].vpack()),
  };

  auto queryResult = arangodb::tests::executeQuery(vocbase(), query);
  ASSERT_TRUE(queryResult.result.ok());

  auto result = queryResult.data->slice();
  EXPECT_TRUE(result.isArray());

  arangodb::velocypack::ArrayIterator resultIt(result);
  ASSERT_TRUE(expectedDocs.size() == resultIt.size());

  // Check documents
  auto expectedDoc = expectedDocs.begin();
  for (; resultIt.valid(); resultIt.next(), ++expectedDoc) {
    auto const actualDoc = resultIt.value();
    auto const resolved = actualDoc.resolveExternals();

    EXPECT_TRUE((0 == arangodb::basics::VelocyPackHelper::compare(
                          arangodb::velocypack::Slice(*expectedDoc), resolved, true)));
  }
  EXPECT_TRUE(expectedDoc == expectedDocs.end());
}

// a >= x && a > y, x < y
TEST_F(IResearchQueryOptimizationTest, test_153) {
  std::string const query =
      "FOR d IN testView SEARCH d.values >= 'A' AND d.values > 'B' RETURN d";

  EXPECT_TRUE(arangodb::tests::assertRules(vocbase(), query,
                                           {arangodb::aql::OptimizerRule::handleArangoSearchViewsRule}));

  EXPECT_TRUE(!findEmptyNodes(vocbase(), query));

  // check structure
  {
    irs::Or expected;
    auto& root = expected.add<irs::And>();
    root.add<irs::by_range>()
        .field(mangleStringIdentity("values"))
        .include<irs::Bound::MIN>(false)
        .term<irs::Bound::MIN>("B");
    assertFilterOptimized(vocbase(), query, expected);
  }

  std::vector<arangodb::velocypack::Slice> expectedDocs{
      arangodb::velocypack::Slice(insertedDocs[0].vpack()),
  };

  auto queryResult = arangodb::tests::executeQuery(vocbase(), query);
  ASSERT_TRUE(queryResult.result.ok());

  auto result = queryResult.data->slice();
  EXPECT_TRUE(result.isArray());

  arangodb::velocypack::ArrayIterator resultIt(result);
  ASSERT_TRUE(expectedDocs.size() == resultIt.size());

  // Check documents
  auto expectedDoc = expectedDocs.begin();
  for (; resultIt.valid(); resultIt.next(), ++expectedDoc) {
    auto const actualDoc = resultIt.value();
    auto const resolved = actualDoc.resolveExternals();

    EXPECT_TRUE((0 == arangodb::basics::VelocyPackHelper::compare(
                          arangodb::velocypack::Slice(*expectedDoc), resolved, true)));
  }
  EXPECT_TRUE(expectedDoc == expectedDocs.end());
}

// a >= x && a > y, x == y
TEST_F(IResearchQueryOptimizationTest, test_154) {
  std::string const query =
      "FOR d IN testView SEARCH d.values >= 'B' AND d.values > 'B' RETURN d";

  EXPECT_TRUE(arangodb::tests::assertRules(vocbase(), query,
                                           {arangodb::aql::OptimizerRule::handleArangoSearchViewsRule}));

  EXPECT_TRUE(!findEmptyNodes(vocbase(), query));

  // check structure
  {
    irs::Or expected;
    auto& root = expected.add<irs::And>();
    root.add<irs::by_range>()
        .field(mangleStringIdentity("values"))
        .include<irs::Bound::MIN>(false)
        .term<irs::Bound::MIN>("B");
    assertFilterOptimized(vocbase(), query, expected);
  }

  std::vector<arangodb::velocypack::Slice> expectedDocs{
      arangodb::velocypack::Slice(insertedDocs[0].vpack()),
  };

  auto queryResult = arangodb::tests::executeQuery(vocbase(), query);
  ASSERT_TRUE(queryResult.result.ok());

  auto result = queryResult.data->slice();
  EXPECT_TRUE(result.isArray());

  arangodb::velocypack::ArrayIterator resultIt(result);
  ASSERT_TRUE(expectedDocs.size() == resultIt.size());

  // Check documents
  auto expectedDoc = expectedDocs.begin();
  for (; resultIt.valid(); resultIt.next(), ++expectedDoc) {
    auto const actualDoc = resultIt.value();
    auto const resolved = actualDoc.resolveExternals();

    EXPECT_TRUE((0 == arangodb::basics::VelocyPackHelper::compare(
                          arangodb::velocypack::Slice(*expectedDoc), resolved, true)));
  }
  EXPECT_TRUE(expectedDoc == expectedDocs.end());
}

// a >= x && a > y, x > y
TEST_F(IResearchQueryOptimizationTest, test_155) {
  std::string const query =
      "FOR d IN testView SEARCH d.values >= 'B' AND d.values > 'A' RETURN d";

  EXPECT_TRUE(arangodb::tests::assertRules(vocbase(), query,
                                           {arangodb::aql::OptimizerRule::handleArangoSearchViewsRule}));

  EXPECT_TRUE(!findEmptyNodes(vocbase(), query));

  // check structure
  {
    irs::Or expected;
    auto& root = expected.add<irs::And>();
    root.add<irs::by_range>()
        .field(mangleStringIdentity("values"))
        .include<irs::Bound::MIN>(true)
        .term<irs::Bound::MIN>("B");
    assertFilterOptimized(vocbase(), query, expected);
  }

  std::vector<arangodb::velocypack::Slice> expectedDocs{
      arangodb::velocypack::Slice(insertedDocs[0].vpack()),
  };

  auto queryResult = arangodb::tests::executeQuery(vocbase(), query);
  ASSERT_TRUE(queryResult.result.ok());

  auto result = queryResult.data->slice();
  EXPECT_TRUE(result.isArray());

  arangodb::velocypack::ArrayIterator resultIt(result);
  ASSERT_TRUE(expectedDocs.size() == resultIt.size());

  // Check documents
  auto expectedDoc = expectedDocs.begin();
  for (; resultIt.valid(); resultIt.next(), ++expectedDoc) {
    auto const actualDoc = resultIt.value();
    auto const resolved = actualDoc.resolveExternals();

    EXPECT_TRUE((0 == arangodb::basics::VelocyPackHelper::compare(
                          arangodb::velocypack::Slice(*expectedDoc), resolved, true)));
  }
  EXPECT_TRUE(expectedDoc == expectedDocs.end());
}

// a > x && a == y, x < y
TEST_F(IResearchQueryOptimizationTest, test_156) {
  std::string const query =
      "FOR d IN testView SEARCH d.values > 'A' AND d.values == 'B' RETURN d";

  EXPECT_TRUE(arangodb::tests::assertRules(vocbase(), query,
                                           {arangodb::aql::OptimizerRule::handleArangoSearchViewsRule}));

  EXPECT_TRUE(!findEmptyNodes(vocbase(), query));

  // check structure
  {
    irs::Or expected;
    auto& root = expected.add<irs::And>();
    root.add<irs::by_term>().field(mangleStringIdentity("values")).term("B");
    assertFilterOptimized(vocbase(), query, expected);
  }

  std::vector<arangodb::velocypack::Slice> expectedDocs{
      arangodb::velocypack::Slice(insertedDocs[0].vpack()),
  };

  auto queryResult = arangodb::tests::executeQuery(vocbase(), query);
  ASSERT_TRUE(queryResult.result.ok());

  auto result = queryResult.data->slice();
  EXPECT_TRUE(result.isArray());

  arangodb::velocypack::ArrayIterator resultIt(result);
  ASSERT_TRUE(expectedDocs.size() == resultIt.size());

  // Check documents
  auto expectedDoc = expectedDocs.begin();
  for (; resultIt.valid(); resultIt.next(), ++expectedDoc) {
    auto const actualDoc = resultIt.value();
    auto const resolved = actualDoc.resolveExternals();

    EXPECT_TRUE((0 == arangodb::basics::VelocyPackHelper::compare(
                          arangodb::velocypack::Slice(*expectedDoc), resolved, true)));
  }
  EXPECT_TRUE(expectedDoc == expectedDocs.end());
}

// a > x && a == y, x == y
TEST_F(IResearchQueryOptimizationTest, test_157) {
  std::string const query =
      "FOR d IN testView SEARCH d.values > 'B' AND d.values == 'B' RETURN d";

  EXPECT_TRUE(arangodb::tests::assertRules(vocbase(), query,
                                           {arangodb::aql::OptimizerRule::handleArangoSearchViewsRule}));

  EXPECT_TRUE(!findEmptyNodes(vocbase(), query));

  // check structure
  {
    irs::Or expected;
    auto& root = expected.add<irs::And>();
    root.add<irs::by_range>()
        .field(mangleStringIdentity("values"))
        .include<irs::Bound::MIN>(false)
        .term<irs::Bound::MIN>("B");
    root.add<irs::by_term>().field(mangleStringIdentity("values")).term("B");
    assertFilterOptimized(vocbase(), query, expected);
  }

  std::vector<arangodb::velocypack::Slice> expectedDocs{
      arangodb::velocypack::Slice(insertedDocs[0].vpack()),
  };

  auto queryResult = arangodb::tests::executeQuery(vocbase(), query);
  ASSERT_TRUE(queryResult.result.ok());

  auto result = queryResult.data->slice();
  EXPECT_TRUE(result.isArray());

  arangodb::velocypack::ArrayIterator resultIt(result);
  ASSERT_TRUE(expectedDocs.size() == resultIt.size());

  // Check documents
  auto expectedDoc = expectedDocs.begin();
  for (; resultIt.valid(); resultIt.next(), ++expectedDoc) {
    auto const actualDoc = resultIt.value();
    auto const resolved = actualDoc.resolveExternals();

    EXPECT_TRUE((0 == arangodb::basics::VelocyPackHelper::compare(
                          arangodb::velocypack::Slice(*expectedDoc), resolved, true)));
  }
  EXPECT_TRUE(expectedDoc == expectedDocs.end());
}

// a > x && a == y, x > y
TEST_F(IResearchQueryOptimizationTest, test_158) {
  std::string const query =
      "FOR d IN testView SEARCH d.values > 'B' AND d.values == 'A' RETURN d";

  EXPECT_TRUE(arangodb::tests::assertRules(vocbase(), query,
                                           {arangodb::aql::OptimizerRule::handleArangoSearchViewsRule}));

  EXPECT_TRUE(!findEmptyNodes(vocbase(), query));

  // check structure
  {
    irs::Or expected;
    auto& root = expected.add<irs::And>();
    root.add<irs::by_range>()
        .field(mangleStringIdentity("values"))
        .include<irs::Bound::MIN>(false)
        .term<irs::Bound::MIN>("B");
    root.add<irs::by_term>().field(mangleStringIdentity("values")).term("A");
    assertFilterOptimized(vocbase(), query, expected);
  }

  std::vector<arangodb::velocypack::Slice> expectedDocs{
      arangodb::velocypack::Slice(insertedDocs[0].vpack()),
  };

  auto queryResult = arangodb::tests::executeQuery(vocbase(), query);
  ASSERT_TRUE(queryResult.result.ok());

  auto result = queryResult.data->slice();
  EXPECT_TRUE(result.isArray());

  arangodb::velocypack::ArrayIterator resultIt(result);
  ASSERT_TRUE(expectedDocs.size() == resultIt.size());

  // Check documents
  auto expectedDoc = expectedDocs.begin();
  for (; resultIt.valid(); resultIt.next(), ++expectedDoc) {
    auto const actualDoc = resultIt.value();
    auto const resolved = actualDoc.resolveExternals();

    EXPECT_TRUE((0 == arangodb::basics::VelocyPackHelper::compare(
                          arangodb::velocypack::Slice(*expectedDoc), resolved, true)));
  }
  EXPECT_TRUE(expectedDoc == expectedDocs.end());
}

// a > x && a != y, x < y
TEST_F(IResearchQueryOptimizationTest, test_159) {
  std::string const query =
      "FOR d IN testView SEARCH d.values > 'A' AND d.values != 'D' RETURN d";

  EXPECT_TRUE(arangodb::tests::assertRules(vocbase(), query,
                                           {arangodb::aql::OptimizerRule::handleArangoSearchViewsRule}));

  EXPECT_TRUE(!findEmptyNodes(vocbase(), query));

  // check structure
  {
    irs::Or expected;
    auto& root = expected.add<irs::And>();
    root.add<irs::Not>()
        .filter<irs::by_term>()
        .field(mangleStringIdentity("values"))
        .term("D");
    root.add<irs::by_range>()
        .field(mangleStringIdentity("values"))
        .include<irs::Bound::MIN>(false)
        .term<irs::Bound::MIN>("A");
    assertFilterOptimized(vocbase(), query, expected);
  }

  std::vector<arangodb::velocypack::Slice> expectedDocs{
      arangodb::velocypack::Slice(insertedDocs[0].vpack()),
  };

  auto queryResult = arangodb::tests::executeQuery(vocbase(), query);
  ASSERT_TRUE(queryResult.result.ok());

  auto result = queryResult.data->slice();
  EXPECT_TRUE(result.isArray());

  arangodb::velocypack::ArrayIterator resultIt(result);
  ASSERT_TRUE(expectedDocs.size() == resultIt.size());

  // Check documents
  auto expectedDoc = expectedDocs.begin();
  for (; resultIt.valid(); resultIt.next(), ++expectedDoc) {
    auto const actualDoc = resultIt.value();
    auto const resolved = actualDoc.resolveExternals();

    EXPECT_TRUE((0 == arangodb::basics::VelocyPackHelper::compare(
                          arangodb::velocypack::Slice(*expectedDoc), resolved, true)));
  }
  EXPECT_TRUE(expectedDoc == expectedDocs.end());
}

// a > x && a != y, x < y
TEST_F(IResearchQueryOptimizationTest, test_160) {
  std::string const query =
      "FOR d IN testView SEARCH d.values > 'A' AND d.values != 'B' RETURN d";

  EXPECT_TRUE(arangodb::tests::assertRules(vocbase(), query,
                                           {arangodb::aql::OptimizerRule::handleArangoSearchViewsRule}));

  EXPECT_TRUE(!findEmptyNodes(vocbase(), query));

  // check structure
  {
    irs::Or expected;
    auto& root = expected.add<irs::And>();
    root.add<irs::Not>()
        .filter<irs::by_term>()
        .field(mangleStringIdentity("values"))
        .term("B");
    root.add<irs::by_range>()
        .field(mangleStringIdentity("values"))
        .include<irs::Bound::MIN>(false)
        .term<irs::Bound::MIN>("A");
    assertFilterOptimized(vocbase(), query, expected);
  }

  std::vector<arangodb::velocypack::Slice> expectedDocs{};

  auto queryResult = arangodb::tests::executeQuery(vocbase(), query);
  ASSERT_TRUE(queryResult.result.ok());

  auto result = queryResult.data->slice();
  EXPECT_TRUE(result.isArray());

  arangodb::velocypack::ArrayIterator resultIt(result);
  ASSERT_TRUE(expectedDocs.size() == resultIt.size());

  // Check documents
  auto expectedDoc = expectedDocs.begin();
  for (; resultIt.valid(); resultIt.next(), ++expectedDoc) {
    auto const actualDoc = resultIt.value();
    auto const resolved = actualDoc.resolveExternals();

    EXPECT_TRUE((0 == arangodb::basics::VelocyPackHelper::compare(
                          arangodb::velocypack::Slice(*expectedDoc), resolved, true)));
  }
  EXPECT_TRUE(expectedDoc == expectedDocs.end());
}

// a > x && a != y, x == y
TEST_F(IResearchQueryOptimizationTest, test_161) {
  std::string const query =
      "FOR d IN testView SEARCH d.values > '@' AND d.values != '@' RETURN d";

  EXPECT_TRUE(arangodb::tests::assertRules(vocbase(), query,
                                           {arangodb::aql::OptimizerRule::handleArangoSearchViewsRule}));

  EXPECT_TRUE(!findEmptyNodes(vocbase(), query));

  // check structure
  {
    irs::Or expected;
    auto& root = expected.add<irs::And>();
    root.add<irs::Not>()
        .filter<irs::by_term>()
        .field(mangleStringIdentity("values"))
        .term("@");
    root.add<irs::by_range>()
        .field(mangleStringIdentity("values"))
        .include<irs::Bound::MIN>(false)
        .term<irs::Bound::MIN>("@");
    assertFilterOptimized(vocbase(), query, expected);
  }

  std::vector<arangodb::velocypack::Slice> expectedDocs{
      arangodb::velocypack::Slice(insertedDocs[0].vpack()),
  };

  auto queryResult = arangodb::tests::executeQuery(vocbase(), query);
  ASSERT_TRUE(queryResult.result.ok());

  auto result = queryResult.data->slice();
  EXPECT_TRUE(result.isArray());

  arangodb::velocypack::ArrayIterator resultIt(result);
  ASSERT_TRUE(expectedDocs.size() == resultIt.size());

  // Check documents
  auto expectedDoc = expectedDocs.begin();
  for (; resultIt.valid(); resultIt.next(), ++expectedDoc) {
    auto const actualDoc = resultIt.value();
    auto const resolved = actualDoc.resolveExternals();

    EXPECT_TRUE((0 == arangodb::basics::VelocyPackHelper::compare(
                          arangodb::velocypack::Slice(*expectedDoc), resolved, true)));
  }
  EXPECT_TRUE(expectedDoc == expectedDocs.end());
}

// a > x && a != y, x == y
TEST_F(IResearchQueryOptimizationTest, test_162) {
  std::string const query =
      "FOR d IN testView SEARCH d.values > 'A' AND d.values != 'A' RETURN d";

  EXPECT_TRUE(arangodb::tests::assertRules(vocbase(), query,
                                           {arangodb::aql::OptimizerRule::handleArangoSearchViewsRule}));

  EXPECT_TRUE(!findEmptyNodes(vocbase(), query));

  // check structure
  {
    irs::Or expected;
    auto& root = expected.add<irs::And>();
    root.add<irs::Not>()
        .filter<irs::by_term>()
        .field(mangleStringIdentity("values"))
        .term("A");
    root.add<irs::by_range>()
        .field(mangleStringIdentity("values"))
        .include<irs::Bound::MIN>(false)
        .term<irs::Bound::MIN>("A");
    assertFilterOptimized(vocbase(), query, expected);
  }

  std::vector<arangodb::velocypack::Slice> expectedDocs{};

  auto queryResult = arangodb::tests::executeQuery(vocbase(), query);
  ASSERT_TRUE(queryResult.result.ok());

  auto result = queryResult.data->slice();
  EXPECT_TRUE(result.isArray());

  arangodb::velocypack::ArrayIterator resultIt(result);
  ASSERT_TRUE(expectedDocs.size() == resultIt.size());

  // Check documents
  auto expectedDoc = expectedDocs.begin();
  for (; resultIt.valid(); resultIt.next(), ++expectedDoc) {
    auto const actualDoc = resultIt.value();
    auto const resolved = actualDoc.resolveExternals();

    EXPECT_TRUE((0 == arangodb::basics::VelocyPackHelper::compare(
                          arangodb::velocypack::Slice(*expectedDoc), resolved, true)));
  }
  EXPECT_TRUE(expectedDoc == expectedDocs.end());
}

// a > x && a != y, x > y
TEST_F(IResearchQueryOptimizationTest, test_163) {
  std::string const query =
      "FOR d IN testView SEARCH d.values > 'B' AND d.values != '@' RETURN d";

  EXPECT_TRUE(arangodb::tests::assertRules(vocbase(), query,
                                           {arangodb::aql::OptimizerRule::handleArangoSearchViewsRule}));

  EXPECT_TRUE(!findEmptyNodes(vocbase(), query));

  // check structure
  {
    irs::Or expected;
    auto& root = expected.add<irs::And>();
    root.add<irs::Not>()
        .filter<irs::by_term>()
        .field(mangleStringIdentity("values"))
        .term("@");
    root.add<irs::by_range>()
        .field(mangleStringIdentity("values"))
        .include<irs::Bound::MIN>(false)
        .term<irs::Bound::MIN>("B");
    assertFilterOptimized(vocbase(), query, expected);
  }

  std::vector<arangodb::velocypack::Slice> expectedDocs{
      arangodb::velocypack::Slice(insertedDocs[0].vpack()),
  };

  auto queryResult = arangodb::tests::executeQuery(vocbase(), query);
  ASSERT_TRUE(queryResult.result.ok());

  auto result = queryResult.data->slice();
  EXPECT_TRUE(result.isArray());

  arangodb::velocypack::ArrayIterator resultIt(result);
  ASSERT_TRUE(expectedDocs.size() == resultIt.size());

  // Check documents
  auto expectedDoc = expectedDocs.begin();
  for (; resultIt.valid(); resultIt.next(), ++expectedDoc) {
    auto const actualDoc = resultIt.value();
    auto const resolved = actualDoc.resolveExternals();

    EXPECT_TRUE((0 == arangodb::basics::VelocyPackHelper::compare(
                          arangodb::velocypack::Slice(*expectedDoc), resolved, true)));
  }
  EXPECT_TRUE(expectedDoc == expectedDocs.end());
}

// a > x && a != y, x > y
TEST_F(IResearchQueryOptimizationTest, test_164) {
  std::string const query =
      "FOR d IN testView SEARCH d.values > 'B' AND d.values != 'A' RETURN d";

  EXPECT_TRUE(arangodb::tests::assertRules(vocbase(), query,
                                           {arangodb::aql::OptimizerRule::handleArangoSearchViewsRule}));

  EXPECT_TRUE(!findEmptyNodes(vocbase(), query));

  // check structure
  {
    irs::Or expected;
    auto& root = expected.add<irs::And>();
    root.add<irs::Not>()
        .filter<irs::by_term>()
        .field(mangleStringIdentity("values"))
        .term("A");
    root.add<irs::by_range>()
        .field(mangleStringIdentity("values"))
        .include<irs::Bound::MIN>(false)
        .term<irs::Bound::MIN>("B");
    assertFilterOptimized(vocbase(), query, expected);
  }

  std::vector<arangodb::velocypack::Slice> expectedDocs{};

  auto queryResult = arangodb::tests::executeQuery(vocbase(), query);
  ASSERT_TRUE(queryResult.result.ok());

  auto result = queryResult.data->slice();
  EXPECT_TRUE(result.isArray());

  arangodb::velocypack::ArrayIterator resultIt(result);
  ASSERT_TRUE(expectedDocs.size() == resultIt.size());

  // Check documents
  auto expectedDoc = expectedDocs.begin();
  for (; resultIt.valid(); resultIt.next(), ++expectedDoc) {
    auto const actualDoc = resultIt.value();
    auto const resolved = actualDoc.resolveExternals();

    EXPECT_TRUE((0 == arangodb::basics::VelocyPackHelper::compare(
                          arangodb::velocypack::Slice(*expectedDoc), resolved, true)));
  }
  EXPECT_TRUE(expectedDoc == expectedDocs.end());
}

// a > x && a < y, x < y
TEST_F(IResearchQueryOptimizationTest, test_165) {
  std::string const query =
      "FOR d IN testView SEARCH d.values > 'A' AND d.values < 'C' RETURN d";

  EXPECT_TRUE(arangodb::tests::assertRules(vocbase(), query,
                                           {arangodb::aql::OptimizerRule::handleArangoSearchViewsRule}));

  EXPECT_TRUE(!findEmptyNodes(vocbase(), query));

  // check structure
  {
    irs::Or expected;
    auto& root = expected.add<irs::And>();
    root.add<irs::by_range>()
        .field(mangleStringIdentity("values"))
        .include<irs::Bound::MIN>(false)
        .term<irs::Bound::MIN>("A");
    root.add<irs::by_range>()
        .field(mangleStringIdentity("values"))
        .include<irs::Bound::MAX>(false)
        .term<irs::Bound::MAX>("C");
    assertFilterOptimized(vocbase(), query, expected);
  }

  std::vector<arangodb::velocypack::Slice> expectedDocs{
      arangodb::velocypack::Slice(insertedDocs[0].vpack()),
  };

  auto queryResult = arangodb::tests::executeQuery(vocbase(), query);
  ASSERT_TRUE(queryResult.result.ok());

  auto result = queryResult.data->slice();
  EXPECT_TRUE(result.isArray());

  arangodb::velocypack::ArrayIterator resultIt(result);
  ASSERT_TRUE(expectedDocs.size() == resultIt.size());

  // Check documents
  auto expectedDoc = expectedDocs.begin();
  for (; resultIt.valid(); resultIt.next(), ++expectedDoc) {
    auto const actualDoc = resultIt.value();
    auto const resolved = actualDoc.resolveExternals();

    EXPECT_TRUE((0 == arangodb::basics::VelocyPackHelper::compare(
                          arangodb::velocypack::Slice(*expectedDoc), resolved, true)));
  }
  EXPECT_TRUE(expectedDoc == expectedDocs.end());
}

// a > x && a < y, x == y
TEST_F(IResearchQueryOptimizationTest, test_166) {
  std::string const query =
      "FOR d IN testView SEARCH d.values > 'B' AND d.values < 'B' RETURN d";

  EXPECT_TRUE(arangodb::tests::assertRules(vocbase(), query,
                                           {arangodb::aql::OptimizerRule::handleArangoSearchViewsRule}));

  // check structure
  {
    irs::Or expected;
    auto& root = expected.add<irs::And>();
    root.add<irs::by_range>()
        .field(mangleStringIdentity("values"))
        .include<irs::Bound::MIN>(false)
        .term<irs::Bound::MIN>("B");
    root.add<irs::by_range>()
        .field(mangleStringIdentity("values"))
        .include<irs::Bound::MAX>(false)
        .term<irs::Bound::MAX>("B");
    assertFilterOptimized(vocbase(), query, expected);
  }

  EXPECT_TRUE(!findEmptyNodes(vocbase(), query));

  std::vector<arangodb::velocypack::Slice> expectedDocs{
      arangodb::velocypack::Slice(insertedDocs[0].vpack()),
  };

  auto queryResult = arangodb::tests::executeQuery(vocbase(), query);
  ASSERT_TRUE(queryResult.result.ok());

  auto result = queryResult.data->slice();
  EXPECT_TRUE(result.isArray());

  arangodb::velocypack::ArrayIterator resultIt(result);
  ASSERT_TRUE(expectedDocs.size() == resultIt.size());

  // Check documents
  auto expectedDoc = expectedDocs.begin();
  for (; resultIt.valid(); resultIt.next(), ++expectedDoc) {
    auto const actualDoc = resultIt.value();
    auto const resolved = actualDoc.resolveExternals();

    EXPECT_TRUE((0 == arangodb::basics::VelocyPackHelper::compare(
                          arangodb::velocypack::Slice(*expectedDoc), resolved, true)));
  }
  EXPECT_TRUE(expectedDoc == expectedDocs.end());
}

// a > x && a < y, x > y
TEST_F(IResearchQueryOptimizationTest, test_167) {
  std::string const query =
      "FOR d IN testView SEARCH d.values > 'C' AND d.values < 'A' RETURN d";

  EXPECT_TRUE(arangodb::tests::assertRules(vocbase(), query,
                                           {arangodb::aql::OptimizerRule::handleArangoSearchViewsRule}));

  EXPECT_TRUE(!findEmptyNodes(vocbase(), query));

  // check structure
  {
    irs::Or expected;
    auto& root = expected.add<irs::And>();
    root.add<irs::by_range>()
        .field(mangleStringIdentity("values"))
        .include<irs::Bound::MIN>(false)
        .term<irs::Bound::MIN>("C");
    root.add<irs::by_range>()
        .field(mangleStringIdentity("values"))
        .include<irs::Bound::MAX>(false)
        .term<irs::Bound::MAX>("A");
    assertFilterOptimized(vocbase(), query, expected);
  }

  std::vector<arangodb::velocypack::Slice> expectedDocs{};

  auto queryResult = arangodb::tests::executeQuery(vocbase(), query);
  ASSERT_TRUE(queryResult.result.ok());

  auto result = queryResult.data->slice();
  EXPECT_TRUE(result.isArray());

  arangodb::velocypack::ArrayIterator resultIt(result);
  ASSERT_TRUE(expectedDocs.size() == resultIt.size());

  // Check documents
  auto expectedDoc = expectedDocs.begin();
  for (; resultIt.valid(); resultIt.next(), ++expectedDoc) {
    auto const actualDoc = resultIt.value();
    auto const resolved = actualDoc.resolveExternals();

    EXPECT_TRUE((0 == arangodb::basics::VelocyPackHelper::compare(
                          arangodb::velocypack::Slice(*expectedDoc), resolved, true)));
  }
  EXPECT_TRUE(expectedDoc == expectedDocs.end());
}

// a > x && a <= y, x < y
TEST_F(IResearchQueryOptimizationTest, test_168) {
  std::string const query =
      "FOR d IN testView SEARCH d.values > 'A' AND d.values <= 'B' RETURN d";

  EXPECT_TRUE(arangodb::tests::assertRules(vocbase(), query,
                                           {arangodb::aql::OptimizerRule::handleArangoSearchViewsRule}));

  EXPECT_TRUE(!findEmptyNodes(vocbase(), query));

  // check structure
  {
    irs::Or expected;
    auto& root = expected.add<irs::And>();
    root.add<irs::by_range>()
        .field(mangleStringIdentity("values"))
        .include<irs::Bound::MIN>(false)
        .term<irs::Bound::MIN>("A");
    root.add<irs::by_range>()
        .field(mangleStringIdentity("values"))
        .include<irs::Bound::MAX>(true)
        .term<irs::Bound::MAX>("B");
    assertFilterOptimized(vocbase(), query, expected);
  }

  std::vector<arangodb::velocypack::Slice> expectedDocs{
      arangodb::velocypack::Slice(insertedDocs[0].vpack()),
  };

  auto queryResult = arangodb::tests::executeQuery(vocbase(), query);
  ASSERT_TRUE(queryResult.result.ok());

  auto result = queryResult.data->slice();
  EXPECT_TRUE(result.isArray());

  arangodb::velocypack::ArrayIterator resultIt(result);
  ASSERT_TRUE(expectedDocs.size() == resultIt.size());

  // Check documents
  auto expectedDoc = expectedDocs.begin();
  for (; resultIt.valid(); resultIt.next(), ++expectedDoc) {
    auto const actualDoc = resultIt.value();
    auto const resolved = actualDoc.resolveExternals();

    EXPECT_TRUE((0 == arangodb::basics::VelocyPackHelper::compare(
                          arangodb::velocypack::Slice(*expectedDoc), resolved, true)));
  }
  EXPECT_TRUE(expectedDoc == expectedDocs.end());
}

// a > x && a <= y, x == y
TEST_F(IResearchQueryOptimizationTest, test_169) {
  std::string const query =
      "FOR d IN testView SEARCH d.values > 'B' AND d.values <= 'B' RETURN d";

  EXPECT_TRUE(arangodb::tests::assertRules(vocbase(), query,
                                           {arangodb::aql::OptimizerRule::handleArangoSearchViewsRule}));

  EXPECT_TRUE(!findEmptyNodes(vocbase(), query));

  // check structure
  {
    irs::Or expected;
    auto& root = expected.add<irs::And>();
    root.add<irs::by_range>()
        .field(mangleStringIdentity("values"))
        .include<irs::Bound::MIN>(false)
        .term<irs::Bound::MIN>("B");
    root.add<irs::by_range>()
        .field(mangleStringIdentity("values"))
        .include<irs::Bound::MAX>(true)
        .term<irs::Bound::MAX>("B");
    assertFilterOptimized(vocbase(), query, expected);
  }

  std::vector<arangodb::velocypack::Slice> expectedDocs{
      arangodb::velocypack::Slice(insertedDocs[0].vpack()),
  };

  auto queryResult = arangodb::tests::executeQuery(vocbase(), query);
  ASSERT_TRUE(queryResult.result.ok());

  auto result = queryResult.data->slice();
  EXPECT_TRUE(result.isArray());

  arangodb::velocypack::ArrayIterator resultIt(result);
  ASSERT_TRUE(expectedDocs.size() == resultIt.size());

  // Check documents
  auto expectedDoc = expectedDocs.begin();
  for (; resultIt.valid(); resultIt.next(), ++expectedDoc) {
    auto const actualDoc = resultIt.value();
    auto const resolved = actualDoc.resolveExternals();

    EXPECT_TRUE((0 == arangodb::basics::VelocyPackHelper::compare(
                          arangodb::velocypack::Slice(*expectedDoc), resolved, true)));
  }
  EXPECT_TRUE(expectedDoc == expectedDocs.end());
}

// a > x && a <= y, x > y
TEST_F(IResearchQueryOptimizationTest, test_170) {
  std::string const query =
      "FOR d IN testView SEARCH d.values > 'B' AND d.values <= 'A' RETURN d";

  EXPECT_TRUE(arangodb::tests::assertRules(vocbase(), query,
                                           {arangodb::aql::OptimizerRule::handleArangoSearchViewsRule}));

  EXPECT_TRUE(!findEmptyNodes(vocbase(), query));

  // check structure
  {
    irs::Or expected;
    auto& root = expected.add<irs::And>();
    root.add<irs::by_range>()
        .field(mangleStringIdentity("values"))
        .include<irs::Bound::MIN>(false)
        .term<irs::Bound::MIN>("B");
    root.add<irs::by_range>()
        .field(mangleStringIdentity("values"))
        .include<irs::Bound::MAX>(true)
        .term<irs::Bound::MAX>("A");
    assertFilterOptimized(vocbase(), query, expected);
  }

  std::vector<arangodb::velocypack::Slice> expectedDocs{
      arangodb::velocypack::Slice(insertedDocs[0].vpack()),
  };

  auto queryResult = arangodb::tests::executeQuery(vocbase(), query);
  ASSERT_TRUE(queryResult.result.ok());

  auto result = queryResult.data->slice();
  EXPECT_TRUE(result.isArray());

  arangodb::velocypack::ArrayIterator resultIt(result);
  ASSERT_TRUE(expectedDocs.size() == resultIt.size());

  // Check documents
  auto expectedDoc = expectedDocs.begin();
  for (; resultIt.valid(); resultIt.next(), ++expectedDoc) {
    auto const actualDoc = resultIt.value();
    auto const resolved = actualDoc.resolveExternals();

    EXPECT_TRUE((0 == arangodb::basics::VelocyPackHelper::compare(
                          arangodb::velocypack::Slice(*expectedDoc), resolved, true)));
  }
  EXPECT_TRUE(expectedDoc == expectedDocs.end());
}

// a > x && a >= y, x < y
TEST_F(IResearchQueryOptimizationTest, test_171) {
  std::string const query =
      "FOR d IN testView SEARCH d.values > 'A' AND d.values >= 'B' RETURN d";

  EXPECT_TRUE(arangodb::tests::assertRules(vocbase(), query,
                                           {arangodb::aql::OptimizerRule::handleArangoSearchViewsRule}));

  EXPECT_TRUE(!findEmptyNodes(vocbase(), query));

  // check structure
  {
    irs::Or expected;
    auto& root = expected.add<irs::And>();
    root.add<irs::by_range>()
        .field(mangleStringIdentity("values"))
        .include<irs::Bound::MIN>(true)
        .term<irs::Bound::MIN>("B");
    assertFilterOptimized(vocbase(), query, expected);
  }

  std::vector<arangodb::velocypack::Slice> expectedDocs{
      arangodb::velocypack::Slice(insertedDocs[0].vpack()),
  };

  auto queryResult = arangodb::tests::executeQuery(vocbase(), query);
  ASSERT_TRUE(queryResult.result.ok());

  auto result = queryResult.data->slice();
  EXPECT_TRUE(result.isArray());

  arangodb::velocypack::ArrayIterator resultIt(result);
  ASSERT_TRUE(expectedDocs.size() == resultIt.size());

  // Check documents
  auto expectedDoc = expectedDocs.begin();
  for (; resultIt.valid(); resultIt.next(), ++expectedDoc) {
    auto const actualDoc = resultIt.value();
    auto const resolved = actualDoc.resolveExternals();

    EXPECT_TRUE((0 == arangodb::basics::VelocyPackHelper::compare(
                          arangodb::velocypack::Slice(*expectedDoc), resolved, true)));
  }
  EXPECT_TRUE(expectedDoc == expectedDocs.end());
}

// a > x && a >= y, x == y
TEST_F(IResearchQueryOptimizationTest, test_172) {
  std::string const query =
      "FOR d IN testView SEARCH d.values > 'B' AND d.values >= 'B' RETURN d";

  EXPECT_TRUE(arangodb::tests::assertRules(vocbase(), query,
                                           {arangodb::aql::OptimizerRule::handleArangoSearchViewsRule}));

  EXPECT_TRUE(!findEmptyNodes(vocbase(), query));

  // check structure
  {
    irs::Or expected;
    auto& root = expected.add<irs::And>();
    root.add<irs::by_range>()
        .field(mangleStringIdentity("values"))
        .include<irs::Bound::MIN>(false)
        .term<irs::Bound::MIN>("B");
    assertFilterOptimized(vocbase(), query, expected);
  }

  std::vector<arangodb::velocypack::Slice> expectedDocs{
      arangodb::velocypack::Slice(insertedDocs[0].vpack()),
  };

  auto queryResult = arangodb::tests::executeQuery(vocbase(), query);
  ASSERT_TRUE(queryResult.result.ok());

  auto result = queryResult.data->slice();
  EXPECT_TRUE(result.isArray());

  arangodb::velocypack::ArrayIterator resultIt(result);
  ASSERT_TRUE(expectedDocs.size() == resultIt.size());

  // Check documents
  auto expectedDoc = expectedDocs.begin();
  for (; resultIt.valid(); resultIt.next(), ++expectedDoc) {
    auto const actualDoc = resultIt.value();
    auto const resolved = actualDoc.resolveExternals();

    EXPECT_TRUE((0 == arangodb::basics::VelocyPackHelper::compare(
                          arangodb::velocypack::Slice(*expectedDoc), resolved, true)));
  }
  EXPECT_TRUE(expectedDoc == expectedDocs.end());
}

// a > x && a >= y, x > y
TEST_F(IResearchQueryOptimizationTest, test_173) {
  std::string const query =
      "FOR d IN testView SEARCH d.values > 'B' AND d.values >= 'A' RETURN d";

  EXPECT_TRUE(arangodb::tests::assertRules(vocbase(), query,
                                           {arangodb::aql::OptimizerRule::handleArangoSearchViewsRule}));

  EXPECT_TRUE(!findEmptyNodes(vocbase(), query));

  // check structure
  {
    irs::Or expected;
    auto& root = expected.add<irs::And>();
    root.add<irs::by_range>()
        .field(mangleStringIdentity("values"))
        .include<irs::Bound::MIN>(false)
        .term<irs::Bound::MIN>("B");
    assertFilterOptimized(vocbase(), query, expected);
  }

  std::vector<arangodb::velocypack::Slice> expectedDocs{
      arangodb::velocypack::Slice(insertedDocs[0].vpack()),
  };

  auto queryResult = arangodb::tests::executeQuery(vocbase(), query);
  ASSERT_TRUE(queryResult.result.ok());

  auto result = queryResult.data->slice();
  EXPECT_TRUE(result.isArray());

  arangodb::velocypack::ArrayIterator resultIt(result);
  ASSERT_TRUE(expectedDocs.size() == resultIt.size());

  // Check documents
  auto expectedDoc = expectedDocs.begin();
  for (; resultIt.valid(); resultIt.next(), ++expectedDoc) {
    auto const actualDoc = resultIt.value();
    auto const resolved = actualDoc.resolveExternals();

    EXPECT_TRUE((0 == arangodb::basics::VelocyPackHelper::compare(
                          arangodb::velocypack::Slice(*expectedDoc), resolved, true)));
  }
  EXPECT_TRUE(expectedDoc == expectedDocs.end());
}

// a > x && a > y, x < y
TEST_F(IResearchQueryOptimizationTest, test_174) {
  std::string const query =
      "FOR d IN testView SEARCH d.values > 'A' AND d.values > 'B' RETURN d";

  EXPECT_TRUE(arangodb::tests::assertRules(vocbase(), query,
                                           {arangodb::aql::OptimizerRule::handleArangoSearchViewsRule}));

  EXPECT_TRUE(!findEmptyNodes(vocbase(), query));

  // check structure
  {
    irs::Or expected;
    auto& root = expected.add<irs::And>();
    root.add<irs::by_range>()
        .field(mangleStringIdentity("values"))
        .include<irs::Bound::MIN>(false)
        .term<irs::Bound::MIN>("B");
    assertFilterOptimized(vocbase(), query, expected);
  }

  std::vector<arangodb::velocypack::Slice> expectedDocs{
      arangodb::velocypack::Slice(insertedDocs[0].vpack()),
  };

  auto queryResult = arangodb::tests::executeQuery(vocbase(), query);
  ASSERT_TRUE(queryResult.result.ok());

  auto result = queryResult.data->slice();
  EXPECT_TRUE(result.isArray());

  arangodb::velocypack::ArrayIterator resultIt(result);
  ASSERT_TRUE(expectedDocs.size() == resultIt.size());

  // Check documents
  auto expectedDoc = expectedDocs.begin();
  for (; resultIt.valid(); resultIt.next(), ++expectedDoc) {
    auto const actualDoc = resultIt.value();
    auto const resolved = actualDoc.resolveExternals();

    EXPECT_TRUE((0 == arangodb::basics::VelocyPackHelper::compare(
                          arangodb::velocypack::Slice(*expectedDoc), resolved, true)));
  }
  EXPECT_TRUE(expectedDoc == expectedDocs.end());
}

// a > x && a > y, x == y
TEST_F(IResearchQueryOptimizationTest, test_175) {
  std::string const query =
      "FOR d IN testView SEARCH d.values > 'B' AND d.values > 'B' RETURN d";

  EXPECT_TRUE(arangodb::tests::assertRules(vocbase(), query,
                                           {arangodb::aql::OptimizerRule::handleArangoSearchViewsRule}));

  EXPECT_TRUE(!findEmptyNodes(vocbase(), query));

  // check structure
  {
    irs::Or expected;
    auto& root = expected.add<irs::And>();
    root.add<irs::by_range>()
        .field(mangleStringIdentity("values"))
        .include<irs::Bound::MIN>(false)
        .term<irs::Bound::MIN>("B");
    assertFilterOptimized(vocbase(), query, expected);
  }

  std::vector<arangodb::velocypack::Slice> expectedDocs{
      arangodb::velocypack::Slice(insertedDocs[0].vpack()),
  };

  auto queryResult = arangodb::tests::executeQuery(vocbase(), query);
  ASSERT_TRUE(queryResult.result.ok());

  auto result = queryResult.data->slice();
  EXPECT_TRUE(result.isArray());

  arangodb::velocypack::ArrayIterator resultIt(result);
  ASSERT_TRUE(expectedDocs.size() == resultIt.size());

  // Check documents
  auto expectedDoc = expectedDocs.begin();
  for (; resultIt.valid(); resultIt.next(), ++expectedDoc) {
    auto const actualDoc = resultIt.value();
    auto const resolved = actualDoc.resolveExternals();

    EXPECT_TRUE((0 == arangodb::basics::VelocyPackHelper::compare(
                          arangodb::velocypack::Slice(*expectedDoc), resolved, true)));
  }
  EXPECT_TRUE(expectedDoc == expectedDocs.end());
}

// a > x && a > y, x > y
TEST_F(IResearchQueryOptimizationTest, test_176) {
  std::string const query =
      "FOR d IN testView SEARCH d.values > 'B' AND d.values > 'A' RETURN d";

  EXPECT_TRUE(arangodb::tests::assertRules(vocbase(), query,
                                           {arangodb::aql::OptimizerRule::handleArangoSearchViewsRule}));

  EXPECT_TRUE(!findEmptyNodes(vocbase(), query));

  // check structure
  {
    irs::Or expected;
    auto& root = expected.add<irs::And>();
    root.add<irs::by_range>()
        .field(mangleStringIdentity("values"))
        .include<irs::Bound::MIN>(false)
        .term<irs::Bound::MIN>("B");
    assertFilterOptimized(vocbase(), query, expected);
  }

  std::vector<arangodb::velocypack::Slice> expectedDocs{
      arangodb::velocypack::Slice(insertedDocs[0].vpack()),
  };

  auto queryResult = arangodb::tests::executeQuery(vocbase(), query);
  ASSERT_TRUE(queryResult.result.ok());

  auto result = queryResult.data->slice();
  EXPECT_TRUE(result.isArray());

  arangodb::velocypack::ArrayIterator resultIt(result);
  ASSERT_TRUE(expectedDocs.size() == resultIt.size());

  // Check documents
  auto expectedDoc = expectedDocs.begin();
  for (; resultIt.valid(); resultIt.next(), ++expectedDoc) {
    auto const actualDoc = resultIt.value();
    auto const resolved = actualDoc.resolveExternals();

    EXPECT_TRUE((0 == arangodb::basics::VelocyPackHelper::compare(
                          arangodb::velocypack::Slice(*expectedDoc), resolved, true)));
  }
  EXPECT_TRUE(expectedDoc == expectedDocs.end());
}<|MERGE_RESOLUTION|>--- conflicted
+++ resolved
@@ -112,13 +112,9 @@
  protected:
   StorageEngineMock engine;
   arangodb::application_features::ApplicationServer server;
-<<<<<<< HEAD
   std::vector<std::pair<arangodb::application_features::ApplicationFeature&, bool>> features;
-=======
-  std::vector<std::pair<arangodb::application_features::ApplicationFeature*, bool>> features;
   TRI_vocbase_t* _vocbase;
   std::deque<arangodb::ManagedDocumentResult> insertedDocs;
->>>>>>> ad36adc3
 
   IResearchQueryOptimizationTest()
       : engine(server), server(nullptr, nullptr), _vocbase(nullptr) {
@@ -253,23 +249,12 @@
 
     auto& analyzers = server.getFeature<arangodb::iresearch::IResearchAnalyzerFeature>();
     arangodb::iresearch::IResearchAnalyzerFeature::EmplaceResult result;
-<<<<<<< HEAD
-    TRI_vocbase_t* vocbase;
-
-    dbFeature.createDatabase(1, "testVocbase", vocbase);  // required for IResearchAnalyzerFeature::emplace(...)
+    dbFeature.createDatabase(1, "testVocbase", _vocbase);  // required for IResearchAnalyzerFeature::emplace(...)
     analyzers.emplace(result, "testVocbase::test_analyzer", "TestAnalyzer",
                       VPackParser::fromJson("\"abc\"")->slice());  // cache analyzer
     analyzers.emplace(result, "testVocbase::test_csv_analyzer",
                       "TestDelimAnalyzer",
                       VPackParser::fromJson("\",\"")->slice());  // cache analyzer
-=======
-    dbFeature->createDatabase(1, "testVocbase", _vocbase);  // required for IResearchAnalyzerFeature::emplace(...)
-    analyzers->emplace(result, "testVocbase::test_analyzer", "TestAnalyzer",
-                       VPackParser::fromJson("\"abc\"")->slice());  // cache analyzer
-    analyzers->emplace(result, "testVocbase::test_csv_analyzer",
-                       "TestDelimAnalyzer",
-                       VPackParser::fromJson("\",\"")->slice());  // cache analyzer
->>>>>>> ad36adc3
 
     auto& dbPathFeature = server.getFeature<arangodb::DatabasePathFeature>();
     arangodb::tests::setDatabasePath(dbPathFeature);  // ensure test data is stored in a unique directory
@@ -334,23 +319,8 @@
     \"type\": \"arangosearch\" \
   }");
 
-<<<<<<< HEAD
-  TRI_vocbase_t vocbase(server, TRI_vocbase_type_e::TRI_VOCBASE_TYPE_NORMAL, 1,
-                        "testVocbase");
-  std::shared_ptr<arangodb::LogicalCollection> logicalCollection1;
-  std::shared_ptr<arangodb::LogicalCollection> logicalCollection2;
-
-  // add collection_1
-  {
-    auto collectionJson = VPackParser::fromJson(
-        "{ \"name\": \"collection_1\" }");
-    logicalCollection1 = vocbase.createCollection(collectionJson->slice());
-    ASSERT_TRUE((nullptr != logicalCollection1));
-  }
-=======
     std::shared_ptr<arangodb::LogicalCollection> logicalCollection1;
     std::shared_ptr<arangodb::LogicalCollection> logicalCollection2;
->>>>>>> ad36adc3
 
     // add collection_1
     {
